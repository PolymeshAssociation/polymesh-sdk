--- conflicted
+++ resolved
@@ -4,20 +4,7 @@
 const fs = require('fs');
 const rimraf = require('rimraf');
 const util = require('util');
-<<<<<<< HEAD
-const {
-  upperFirst,
-  toLower,
-  forEach,
-  camelCase,
-  isArray,
-  isObject,
-  transform,
-  mapKeys,
-} = require('lodash');
-=======
-const { forEach } = require('lodash');
->>>>>>> 0635f8b0
+const { forEach, camelCase, mapKeys } = require('lodash');
 const { NODE_URL, SCHEMA_PORT } = require('./consts');
 
 const definitionsDir = path.resolve('src', 'polkadot');
@@ -30,13 +17,11 @@
 rimraf.sync(generatedDir);
 fs.mkdirSync(generatedDir);
 
-const camelize = obj =>
-  transform(obj, (acc, value, key, target) => {
-    const camelKey = isArray(target) ? key : camelCase(key);
-
-    acc[camelKey] = isObject(value) ? camelize(value) : value;
-  });
-
+/**
+ * @hidden
+ * transforms the schema so RPC types are compatible with other methods from the polkadot api.
+ * @note imports are added into the generated files in the postProcessTypes script
+ */
 function transformSchema(schemaObj) {
   let {
     types: { ComplianceRequirementResult, Condition, TrustedIssuer },
@@ -46,7 +31,7 @@
     ...p,
     name: camelCase(p.name),
   }));
-  identity.getFilteredAuthorizations.type = 'Vec<PolymeshPrimitivesAuthorization>'; // will need to add import to augmented rpc
+  identity.getFilteredAuthorizations.type = 'Vec<PolymeshPrimitivesAuthorization>';
 
   compliance.canTransfer.params = compliance.canTransfer.params.map(p => ({
     ...p,

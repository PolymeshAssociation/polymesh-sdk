/*
 * Author: Jeremías Díaz (monitz87)
 *
 * This script is part of a workaround to be able to make ProcedureMethods be correctly
 *  recognized as functions by typedoc. Since how to create a typedoc plugin is not documented
 *  (and we're using an older version), the way we're handling it is:
 *
 *   1. copy and rename the `src` directory
 *   2. replace all `ProcedureMethod` and `NoArgsProcedureMethod` declarations in the code to resemble a method signature
 *   3. add a `@note` tag explaining the special functionality of procedure methods
 *   4. add necessary imports to modified files
 *   5. run typedoc targeting the modified source code
 *   6. restore the original `src` directory
 *
 * Steps 1, 5 and 6 are handled outside this script
 */
const ts = require('typescript');
const replace = require('replace-in-file');
const path = require('path');

const methodRegex =
  /\*\/\n\s+?public ((?:abstract )?\w+?)!?: ((?:NoArgs)?ProcedureMethod<[\w\W]+?>);/gs;
const importRegex = /(import .+? from '.+?';\n)\n/s;

/**
 * Get type arguments from a `ProcedureMethod` or `NoArgsProcedureMethod`  type declaration
 *
 * - calling the function with `ProcedureMethod<Foo, Bar, Baz>` will yield `{ methodArgs: 'Foo', procedureReturnValue: 'Bar', returnValue: 'Baz', kind: 'ProcedureMethod' }`
 * - calling the function with `ProcedureMethod<Foo, Bar>` will yield `{ methodArgs: 'Foo', procedureReturnValue: 'Bar', returnValue: undefined, kind: 'ProcedureMethod' }`
 * - calling the function with `NoArgsProcedureMethod<Foo, Bar>` will yield `{ procedureReturnValue: 'Foo', returnValue: 'Bar', kind: 'NoArgsProcedureMethod' }`
 * - calling the function with `NoArgsProcedureMethod<Foo>` will yield `{ procedureReturnValue: 'Foo', returnValue: undefined, kind: 'NoArgsProcedureMethod' }`
 */
const getTypeArgumentsFromProcedureMethod = typeString => {
  const source = ts.createSourceFile('temp', typeString);

  // NOTE @monitz87: this is very ugly but it's the quickest way I found of getting the type arguments
  const signature = source.getChildren(source)[0].getChildren(source)[0].getChildren(source)[0];
  const kind = signature.getChildren(source)[0].getText(source);
  const [first, , second, , third] = signature
    .getChildren(source)[2]
    .getChildren(source)
    .map(child => child.getText(source));

  if (kind === 'ProcedureMethod') {
    return {
      methodArgs: first,
      procedureReturnValue: second,
      returnValue: third,
      kind,
    };
  }

  return {
    procedureReturnValue: first,
    returnValue: second,
    kind,
  };
};

/**
 * Assemble a method signature according to the Procedure Method that is being replaced
 */
const createReplacementSignature = (_, funcName, type) => {
  const { methodArgs, returnValue, procedureReturnValue, kind } =
    getTypeArgumentsFromProcedureMethod(type);
  const returnValueString = returnValue ? `, ${returnValue}` : '';
  const returnType = `Promise<TransactionQueue<${procedureReturnValue}${returnValueString}>>`;

  const args = `args: ${methodArgs}, `;
  const funcArgs = `(${kind === 'ProcedureMethod' ? args : ''}opts?: ProcedureOpts)`;
  const name = funcName.replace('abstract ', '');
  const isAbstract = name !== funcName;

  // NOTE @monitz87: we make the function return a type asserted value to avoid compilation errors
  const implementation = ` {
    return {} as ${returnType};
  }`;

  return `*
<<<<<<< HEAD
   * @note this method is of type {@link ${kind}}, which means you can call {@link ${kind}.checkAuthorization | ${name}.checkAuthorization}
   *   on it to see whether the Current Account has the required permissions to run it
=======
   * @note this method is of type [[${kind}]], which means you can call \`${name}.checkAuthorization\`
   *   on it to see whether the signing Account and Identity have the required roles and permissions to run it
>>>>>>> bab6c7b5
   */
  public ${funcName}${funcArgs}: ${returnType}${isAbstract ? ';' : implementation}`;
};

const createReplacementImport = (_, importStatement) =>
  `${importStatement}import { ProcedureOpts } from '~/types';\nimport { TransactionQueue } from '~/internal';\n\n`;

const results = replace.sync({
  files: 'src/**/*.ts',
  from: methodRegex,
  to: createReplacementSignature,
});

const changedFiles = results
  .filter(result => result.hasChanged)
  .map(result => path.resolve(result.file));

replace.sync({
  files: changedFiles,
  from: importRegex,
  to: createReplacementImport,
});<|MERGE_RESOLUTION|>--- conflicted
+++ resolved
@@ -77,13 +77,8 @@
   }`;
 
   return `*
-<<<<<<< HEAD
-   * @note this method is of type {@link ${kind}}, which means you can call {@link ${kind}.checkAuthorization | ${name}.checkAuthorization}
-   *   on it to see whether the Current Account has the required permissions to run it
-=======
-   * @note this method is of type [[${kind}]], which means you can call \`${name}.checkAuthorization\`
+   * @note this method is of type {@link ${kind}}, which means you can call \`${name}.checkAuthorization\`
    *   on it to see whether the signing Account and Identity have the required roles and permissions to run it
->>>>>>> bab6c7b5
    */
   public ${funcName}${funcArgs}: ${returnType}${isAbstract ? ';' : implementation}`;
 };

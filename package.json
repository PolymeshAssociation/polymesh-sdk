{
  "name": "@polymathnetwork/polymesh-sdk",
  "version": "0.0.0",
  "description": "High-level API to interact with the Polymesh blockchain",
  "main": "dist/index.js",
  "types": "dist/index.d.ts",
  "author": "Polymath Studios Inc.",
  "license": "ISC",
  "scripts": {
    "test": "jest --coverage",
    "build:ts": "ttsc -b",
    "build:docs": "typedoc src",
    "commit": "npx git-cz",
    "semantic-release": "semantic-release",
    "lint": "eslint src --ext .js,.jsx,.ts,.tsx",
    "format": "cross-env prettier-eslint $PWD\"/src/**/*.{ts,tsx,js,jsx}\" --write"
  },
  "devDependencies": {
    "@commitlint/cli": "^7.6.1",
    "@commitlint/config-conventional": "^7.6.0",
    "@types/bn.js": "^4.11.6",
    "@types/jest": "^23.3.10",
    "@types/json-stable-stringify": "^1.0.32",
    "@types/lodash": "^4.14.149",
    "@types/node": "^13.1.8",
    "@types/sinon": "^7.5.1",
    "@typescript-eslint/eslint-plugin": "^2.17.0",
    "@typescript-eslint/parser": "^2.17.0",
    "@zerollup/ts-transform-paths": "^1.7.11",
    "cross-env": "^7.0.0",
    "cz-conventional-changelog": "^3.0.2",
    "eslint": "^6.8.0",
    "eslint-config-prettier": "^6.9.0",
    "eslint-config-semistandard": "^15.0.0",
    "eslint-config-standard": "^14.1.0",
    "eslint-plugin-import": "^2.20.0",
    "eslint-plugin-node": "^11.0.0",
    "eslint-plugin-promise": "^4.2.1",
    "eslint-plugin-simple-import-sort": "^5.0.1",
    "eslint-plugin-standard": "^4.0.1",
    "husky": "^4.1.0",
    "jest": "25.1.0",
    "lint-staged": "^8.1.5",
    "prettier": "^1.19.1",
    "prettier-eslint": "^9.0.1",
    "prettier-eslint-cli": "^5.0.0",
    "semantic-release": "^16.0.3",
    "sinon": "^8.1.1",
    "ts-jest": "^25.2.1",
    "ts-mock-imports": "^1.2.6",
    "ttypescript": "^1.5.10",
    "typedoc": "^0.16.8",
    "typescript": "3.7.5"
  },
  "config": {
    "commitizen": {
      "path": "./node_modules/cz-conventional-changelog"
    }
  },
  "publishConfig": {
    "access": "public"
  },
  "dependencies": {
<<<<<<< HEAD
    "@polymathnetwork/polkadot": "0.101.0-beta.17",
    "@types/bn.js": "^4.11.6",
    "bn.js": "^5.1.1",
=======
    "@polymathnetwork/polkadot": "0.101.0-beta.14",
    "@types/bignumber.js": "^5.0.0",
    "bignumber.js": "^9.0.0",
>>>>>>> 09188422
    "json-stable-stringify": "^1.0.1",
    "lodash": "^4.17.15"
  }
}<|MERGE_RESOLUTION|>--- conflicted
+++ resolved
@@ -61,15 +61,9 @@
     "access": "public"
   },
   "dependencies": {
-<<<<<<< HEAD
     "@polymathnetwork/polkadot": "0.101.0-beta.17",
-    "@types/bn.js": "^4.11.6",
-    "bn.js": "^5.1.1",
-=======
-    "@polymathnetwork/polkadot": "0.101.0-beta.14",
     "@types/bignumber.js": "^5.0.0",
     "bignumber.js": "^9.0.0",
->>>>>>> 09188422
     "json-stable-stringify": "^1.0.1",
     "lodash": "^4.17.15"
   }

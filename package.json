{
  "name": "typescript-repo-template",
  "version": "0.0.0",
  "description": "Template repository for typescript projects",
  "main": "dist/index.js",
  "types": "dist/index.d.ts",
  "author": "Polymath Studios Inc.",
  "license": "ISC",
  "scripts": {
    "test": "jest --coverage",
    "build:ts": "ttsc -b --watch",
    "build:docs": "typedoc src",
    "commit": "npx git-cz",
    "semantic-release": "semantic-release",
    "lint": "eslint src --ext .ts"
  },
  "devDependencies": {
    "@commitlint/cli": "^7.6.1",
    "@commitlint/config-conventional": "^7.6.0",
    "@semantic-release/git": "^8.0.0",
    "@types/jest": "^23.3.10",
    "@types/json-stable-stringify": "^1.0.32",
    "@types/node": "^13.1.8",
    "@typescript-eslint/eslint-plugin": "^2.17.0",
    "@typescript-eslint/parser": "^2.17.0",
    "@zerollup/ts-transform-paths": "^1.7.11",
    "cz-conventional-changelog": "^3.0.2",
    "eslint": "^6.8.0",
    "eslint-config-prettier": "^6.9.0",
    "eslint-config-semistandard": "^15.0.0",
    "eslint-config-standard": "^14.1.0",
    "eslint-plugin-import": "^2.20.0",
    "eslint-plugin-node": "^11.0.0",
    "eslint-plugin-promise": "^4.2.1",
    "eslint-plugin-standard": "^4.0.1",
    "husky": "^4.1.0",
    "jest": "^24.1.0",
    "lint-staged": "^8.1.5",
    "prettier": "^1.19.1",
    "prettier-eslint": "^9.0.1",
    "prettier-eslint-cli": "^5.0.0",
    "semantic-release": "^16.0.3",
    "ts-jest": "^24.3.0",
    "ttypescript": "^1.5.10",
    "typedoc": "^0.16.8",
    "typescript": "3.7.5"
  },
  "config": {
    "commitizen": {
      "path": "./node_modules/cz-conventional-changelog"
    }
  },
  "publishConfig": {
    "access": "public"
  },
  "dependencies": {
<<<<<<< HEAD
    "@polkadot/keyring": "^2.2.1",
    "@polkadot/ui-keyring": "^0.49.1",
    "@polkadot/ui-settings": "^0.49.1",
    "@polymathnetwork/polkadot": "0.101.0-beta.8"
=======
    "json-stable-stringify": "^1.0.1"
>>>>>>> 50d1a73c
  }
}<|MERGE_RESOLUTION|>--- conflicted
+++ resolved
@@ -54,13 +54,10 @@
     "access": "public"
   },
   "dependencies": {
-<<<<<<< HEAD
     "@polkadot/keyring": "^2.2.1",
     "@polkadot/ui-keyring": "^0.49.1",
     "@polkadot/ui-settings": "^0.49.1",
     "@polymathnetwork/polkadot": "0.101.0-beta.8"
-=======
     "json-stable-stringify": "^1.0.1"
->>>>>>> 50d1a73c
   }
 }
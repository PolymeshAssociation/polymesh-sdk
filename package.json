{
  "name": "@polymathnetwork/polymesh-sdk",
  "version": "0.0.0",
  "description": "Template repository for typescript projects",
  "main": "dist/index.js",
  "types": "dist/index.d.ts",
  "author": "Polymath Studios Inc.",
  "license": "ISC",
  "scripts": {
    "test": "jest --coverage",
    "build:ts": "ttsc -b --watch",
    "build:docs": "typedoc src",
    "commit": "npx git-cz",
    "semantic-release": "semantic-release",
    "lint": "eslint src --ext .ts"
  },
  "devDependencies": {
    "@commitlint/cli": "^7.6.1",
    "@commitlint/config-conventional": "^7.6.0",
    "@semantic-release/git": "^8.0.0",
    "@types/jest": "^23.3.10",
<<<<<<< HEAD
    "@types/lodash": "^4.14.149",
=======
    "@types/json-stable-stringify": "^1.0.32",
>>>>>>> e14c7344
    "@types/node": "^13.1.8",
    "@types/sinon": "^7.5.1",
    "@typescript-eslint/eslint-plugin": "^2.17.0",
    "@typescript-eslint/parser": "^2.17.0",
    "@zerollup/ts-transform-paths": "^1.7.11",
    "cz-conventional-changelog": "^3.0.2",
    "eslint": "^6.8.0",
    "eslint-config-prettier": "^6.9.0",
    "eslint-config-semistandard": "^15.0.0",
    "eslint-config-standard": "^14.1.0",
    "eslint-plugin-import": "^2.20.0",
    "eslint-plugin-node": "^11.0.0",
    "eslint-plugin-promise": "^4.2.1",
    "eslint-plugin-standard": "^4.0.1",
    "husky": "^4.1.0",
    "jest": "^24.1.0",
    "lint-staged": "^8.1.5",
    "prettier": "^1.19.1",
    "prettier-eslint": "^9.0.1",
    "prettier-eslint-cli": "^5.0.0",
    "semantic-release": "^16.0.3",
    "sinon": "^8.1.1",
    "ts-jest": "^24.3.0",
    "ts-mock-imports": "^1.2.6",
    "ttypescript": "^1.5.10",
    "typedoc": "^0.16.8",
    "typescript": "3.7.5"
  },
  "config": {
    "commitizen": {
      "path": "./node_modules/cz-conventional-changelog"
    }
  },
  "publishConfig": {
    "access": "public"
  },
  "dependencies": {
<<<<<<< HEAD
    "@polymathnetwork/polkadot": "0.101.0-beta.9",
    "lodash": "^4.17.15"
=======
    "@polkadot/keyring": "^2.2.1",
    "@polkadot/ui-keyring": "^0.49.1",
    "@polkadot/ui-settings": "^0.49.1",
    "@polymathnetwork/polkadot": "0.101.0-beta.8",
    "json-stable-stringify": "^1.0.1"
>>>>>>> e14c7344
  }
}<|MERGE_RESOLUTION|>--- conflicted
+++ resolved
@@ -19,11 +19,8 @@
     "@commitlint/config-conventional": "^7.6.0",
     "@semantic-release/git": "^8.0.0",
     "@types/jest": "^23.3.10",
-<<<<<<< HEAD
     "@types/lodash": "^4.14.149",
-=======
     "@types/json-stable-stringify": "^1.0.32",
->>>>>>> e14c7344
     "@types/node": "^13.1.8",
     "@types/sinon": "^7.5.1",
     "@typescript-eslint/eslint-plugin": "^2.17.0",
@@ -61,15 +58,8 @@
     "access": "public"
   },
   "dependencies": {
-<<<<<<< HEAD
     "@polymathnetwork/polkadot": "0.101.0-beta.9",
-    "lodash": "^4.17.15"
-=======
-    "@polkadot/keyring": "^2.2.1",
-    "@polkadot/ui-keyring": "^0.49.1",
-    "@polkadot/ui-settings": "^0.49.1",
-    "@polymathnetwork/polkadot": "0.101.0-beta.8",
+    "lodash": "^4.17.15",
     "json-stable-stringify": "^1.0.1"
->>>>>>> e14c7344
   }
 }
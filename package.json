--- conflicted
+++ resolved
@@ -62,14 +62,9 @@
   },
   "dependencies": {
     "@polymathnetwork/polkadot": "0.101.0-beta.14",
-<<<<<<< HEAD
+    "@types/bignumber.js": "^5.0.0",
     "@types/bn.js": "^4.11.6",
     "bignumber.js": "^9.0.0",
-    "bn.js": "^5.1.1",
-=======
-    "@types/bignumber.js": "^5.0.0",
-    "bignumber.js": "^9.0.0",
->>>>>>> 09188422
     "json-stable-stringify": "^1.0.1",
     "lodash": "^4.17.15"
   }

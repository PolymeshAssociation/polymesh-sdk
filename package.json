{
  "name": "@polymathnetwork/polymesh-sdk",
  "version": "0.0.0",
  "description": "Template repository for typescript projects",
  "main": "dist/index.js",
  "types": "dist/index.d.ts",
  "author": "Polymath Studios Inc.",
  "license": "ISC",
  "scripts": {
    "test": "jest --coverage",
    "build:ts": "ttsc -b",
    "build:docs": "typedoc src",
    "commit": "npx git-cz",
    "semantic-release": "semantic-release",
    "lint": "eslint src --ext .js,.jsx,.ts,.tsx",
    "format": "cross-env prettier-eslint $PWD\"/src/**/*.{ts,tsx,js,jsx}\" --write",
    "ts-node": "ts-node -r tsconfig-paths/register"
  },
  "devDependencies": {
    "@commitlint/cli": "^7.6.1",
    "@commitlint/config-conventional": "^7.6.0",
    "@types/jest": "^23.3.10",
    "@types/json-stable-stringify": "^1.0.32",
    "@types/lodash": "^4.14.149",
    "@types/node": "^13.1.8",
    "@types/sinon": "^7.5.1",
    "@typescript-eslint/eslint-plugin": "^2.17.0",
    "@typescript-eslint/parser": "^2.17.0",
    "@zerollup/ts-transform-paths": "^1.7.11",
    "cross-env": "^7.0.0",
    "cz-conventional-changelog": "^3.0.2",
    "eslint": "^6.8.0",
    "eslint-config-prettier": "^6.9.0",
    "eslint-config-semistandard": "^15.0.0",
    "eslint-config-standard": "^14.1.0",
    "eslint-plugin-import": "^2.20.0",
    "eslint-plugin-node": "^11.0.0",
    "eslint-plugin-promise": "^4.2.1",
    "eslint-plugin-simple-import-sort": "^5.0.1",
    "eslint-plugin-standard": "^4.0.1",
    "husky": "^4.1.0",
    "jest": "^24.1.0",
    "lint-staged": "^8.1.5",
    "prettier": "^1.19.1",
    "prettier-eslint": "^9.0.1",
    "prettier-eslint-cli": "^5.0.0",
    "semantic-release": "^16.0.3",
    "sinon": "^8.1.1",
    "ts-jest": "^24.3.0",
    "ts-mock-imports": "^1.2.6",
    "tsconfig-paths": "^3.9.0",
    "ttypescript": "^1.5.10",
    "typedoc": "^0.16.8",
    "typescript": "3.7.5"
  },
  "config": {
    "commitizen": {
      "path": "./node_modules/cz-conventional-changelog"
    }
  },
  "publishConfig": {
    "access": "public"
  },
  "dependencies": {
<<<<<<< HEAD
    "@polymathnetwork/polkadot": "0.101.0-beta.15",
=======
    "@polymathnetwork/polkadot": "0.101.0-beta.14",
    "@types/bn.js": "^4.11.6",
    "bn.js": "^5.1.1",
>>>>>>> 2e7031ab
    "json-stable-stringify": "^1.0.1",
    "lodash": "^4.17.15"
  }
}<|MERGE_RESOLUTION|>--- conflicted
+++ resolved
@@ -62,13 +62,9 @@
     "access": "public"
   },
   "dependencies": {
-<<<<<<< HEAD
     "@polymathnetwork/polkadot": "0.101.0-beta.15",
-=======
-    "@polymathnetwork/polkadot": "0.101.0-beta.14",
     "@types/bn.js": "^4.11.6",
     "bn.js": "^5.1.1",
->>>>>>> 2e7031ab
     "json-stable-stringify": "^1.0.1",
     "lodash": "^4.17.15"
   }

--- conflicted
+++ resolved
@@ -1,12 +1,11 @@
-<<<<<<< HEAD
-import { Context, Identity, modifyClaims, ModifyClaimsParams } from '~/internal';
-=======
 import {
   addInvestorUniquenessClaim,
   AddInvestorUniquenessClaimParams,
-} from '~/api/procedures/addInvestorUniquenessClaim';
-import { Context, Identity, modifyClaims, ModifyClaimsParams, TransactionQueue } from '~/internal';
->>>>>>> 3fbb80e6
+  Context,
+  Identity,
+  modifyClaims,
+  ModifyClaimsParams,
+} from '~/internal';
 import {
   didsWithClaims,
   issuerDidsWithClaimsByTarget,
@@ -87,6 +86,11 @@
       ],
       context
     );
+
+    this.addInvestorUniquenessClaim = createProcedureMethod(
+      args => [addInvestorUniquenessClaim, args],
+      context
+    );
   }
 
   /**
@@ -94,11 +98,7 @@
    *
    * @param args
    */
-  public addInvestorUniquenessClaim(
-    args: AddInvestorUniquenessClaimParams
-  ): Promise<TransactionQueue<void>> {
-    return addInvestorUniquenessClaim.prepare(args, this.context);
-  }
+  public addInvestorUniquenessClaim: ProcedureMethod<AddInvestorUniquenessClaimParams, void>;
 
   /**
    * Add claims to Identities

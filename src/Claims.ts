import { filter, isEqual, uniqBy, uniqWith } from 'lodash';

import {
  addInvestorUniquenessClaim,
  AddInvestorUniquenessClaimParams,
  Context,
  Identity,
  modifyClaims,
  ModifyClaimsParams,
} from '~/internal';
import { didsWithClaims, issuerDidsWithClaimsByTarget } from '~/middleware/queries';
import { ClaimTypeEnum, Query } from '~/middleware/types';
import {
  ClaimData,
  ClaimScope,
  ClaimType,
  Ensured,
  IdentityWithClaims,
  ResultSet,
  Scope,
  ScopedClaim,
  ScopeType,
} from '~/types';
import { ClaimOperation, ProcedureMethod } from '~/types/internal';
import {
  scopeToMiddlewareScope,
  signerToString,
  toIdentityWithClaimsArray,
} from '~/utils/conversion';
import { calculateNextKey, createProcedureMethod, getDid, removePadding } from '~/utils/internal';

/**
 * Handles all Claims related functionality
 */
export class Claims {
  private context: Context;

  /**
   * @hidden
   */
  constructor(context: Context) {
    this.context = context;

    this.addClaims = createProcedureMethod<
      Omit<ModifyClaimsParams, 'operation'>,
      ModifyClaimsParams,
      void
    >(
      args => [
        modifyClaims,
        {
          ...args,
          operation: ClaimOperation.Add,
        } as ModifyClaimsParams,
      ],
      context
    );

    this.editClaims = createProcedureMethod<
      Omit<ModifyClaimsParams, 'operation'>,
      ModifyClaimsParams,
      void
    >(
      args => [
        modifyClaims,
        {
          ...args,
          operation: ClaimOperation.Edit,
        } as ModifyClaimsParams,
      ],
      context
    );

    this.revokeClaims = createProcedureMethod<
      Omit<ModifyClaimsParams, 'operation'>,
      ModifyClaimsParams,
      void
    >(
      args => [
        modifyClaims,
        {
          ...args,
          operation: ClaimOperation.Revoke,
        } as ModifyClaimsParams,
      ],
      context
    );

    this.addInvestorUniquenessClaim = createProcedureMethod(
      args => [addInvestorUniquenessClaim, args],
      context
    );
  }

  /**
   * Add an Investor Uniqueness Claim to the current Identity
   *
   * @param args
   */
  public addInvestorUniquenessClaim: ProcedureMethod<AddInvestorUniquenessClaimParams, void>;

  /**
   * Add claims to Identities
   *
   * @param args.claims - array of claims to be added
   */
  public addClaims: ProcedureMethod<Pick<ModifyClaimsParams, 'claims'>, void>;

  /**
   * Edit claims associated to Identities (only the expiry date can be modified)
   *
   * * @param args.claims - array of claims to be edited
   */

  public editClaims: ProcedureMethod<Pick<ModifyClaimsParams, 'claims'>, void>;

  /**
   * Revoke claims from Identities
   *
   * @param args.claims - array of claims to be revoked
   */
  public revokeClaims: ProcedureMethod<Pick<ModifyClaimsParams, 'claims'>, void>;

  /**
   * Retrieve all claims issued by an Identity
   *
   * @param opts.target - identity (optional, defaults to the current Identity)
   * @param opts.includeExpired - whether to include expired claims. Defaults to true
   *
   * @note supports pagination
   * @note uses the middleware
   */
  public async getIssuedClaims(
    opts: {
      target?: string | Identity;
      includeExpired?: boolean;
      size?: number;
      start?: number;
    } = {}
  ): Promise<ResultSet<ClaimData>> {
    const { context } = this;
    const { target, includeExpired = true, size, start } = opts;

    const did = await getDid(target, context);

    const result = await context.getIdentityClaimsFromMiddleware({
      trustedClaimIssuers: [did],
      includeExpired,
      size,
      start,
    });

    return result;
  }

  /**
   * Retrieve a list of Identities with claims associated to them. Can be filtered using parameters
   *
   * @param opts.targets - identities (or Identity IDs) for which to fetch claims (targets). Defaults to all targets
   * @param opts.trustedClaimIssuers - identity IDs of claim issuers. Defaults to all claim issuers
   * @param opts.scope - scope of the claims to fetch. Defaults to any scope
   * @param opts.claimTypes - types of the claims to fetch. Defaults to any type
   * @param opts.includeExpired - whether to include expired claims. Defaults to true
   * @param opts.size - page size
   * @param opts.start - page offset
   *
   * @note supports pagination
   * @note uses the middleware
   */
  public async getIdentitiesWithClaims(
    opts: {
      targets?: (string | Identity)[];
      trustedClaimIssuers?: (string | Identity)[];
      scope?: Scope;
      claimTypes?: ClaimType[];
      includeExpired?: boolean;
      size?: number;
      start?: number;
    } = {}
  ): Promise<ResultSet<IdentityWithClaims>> {
    const { context } = this;

    const {
      targets,
      trustedClaimIssuers,
      scope,
      claimTypes,
      includeExpired = true,
      size,
      start,
    } = opts;

    const result = await context.queryMiddleware<Ensured<Query, 'didsWithClaims'>>(
      didsWithClaims({
        dids: targets?.map(target => signerToString(target)),
        scope: scope ? scopeToMiddlewareScope(scope) : undefined,
        trustedClaimIssuers: trustedClaimIssuers?.map(trustedClaimIssuer =>
          signerToString(trustedClaimIssuer)
        ),
        claimTypes: claimTypes?.map(ct => ClaimTypeEnum[ct]),
        includeExpired,
        count: size,
        skip: start,
      })
    );

    const {
      data: {
        didsWithClaims: { items: didsWithClaimsList, totalCount: count },
      },
    } = result;

    const data = toIdentityWithClaimsArray(didsWithClaimsList, context);
    const next = calculateNextKey(count, size, start);

    return {
      data,
      next,
      count,
    };
  }

  /**
   * Retrieve all scopes in which claims have been made for the target Identity.
   *   If the scope is an asset DID, the corresponding ticker is returned as well
   *
   * @param opts.target - identity for which to fetch claim scopes (optional, defaults to the current Identity)
   */
  public async getClaimScopes(opts: { target?: string | Identity } = {}): Promise<ClaimScope[]> {
    const { context } = this;
    const { target } = opts;

    const did = await getDid(target, context);

    const identityClaimsFromChain = await context.getIdentityClaimsFromChain({
      targets: [did],
      claimTypes: [
        ClaimType.Accredited,
        ClaimType.Affiliate,
        ClaimType.Blocked,
        ClaimType.BuyLockup,
        ClaimType.Exempted,
        ClaimType.InvestorUniqueness,
        ClaimType.Jurisdiction,
        ClaimType.KnowYourCustomer,
        ClaimType.SellLockup,
      ],
      trustedClaimIssuers: undefined,
      includeExpired: true,
    });

    const claimScopeList = identityClaimsFromChain.map(({ claim }) => {
      // only Scoped Claims were fetched so this assertion is reasonable
      const {
        scope: { type, value },
      } = claim as ScopedClaim;

<<<<<<< HEAD
    return scopes.map(({ scope, ticker: symbol }) => {
=======
>>>>>>> 61481a70
      let ticker: string | undefined;

      if (type === ScopeType.Ticker) {
        ticker = removePadding(value);
      }

      return {
        scope: { type, value: ticker ?? value },
        ticker,
      };
    });

    return uniqWith(claimScopeList, isEqual);
  }

  /**
   * Retrieve the list of CDD claims for a target Identity
   *
   * @param opts.target - identity for which to fetch CDD claims (optional, defaults to the current Identity)
   * @param opts.includeExpired - whether to include expired claims. Defaults to true
   */
  public async getCddClaims(
    opts: {
      target?: string | Identity;
      includeExpired?: boolean;
    } = {}
  ): Promise<ClaimData[]> {
    const { context } = this;
    const { target, includeExpired = true } = opts;

    const did = await getDid(target, context);

    return context.getIdentityClaimsFromChain({
      targets: [did],
      claimTypes: [ClaimType.CustomerDueDiligence],
      includeExpired,
    });
  }

  /**
   * Retrieve the list of InvestorUniqueness claims for a target Identity
   *
   * @param opts.target - identity for which to fetch CDD claims (optional, defaults to the current Identity)
   * @param opts.includeExpired - whether to include expired claims. Defaults to true
   */
  public async getInvestorUniquenessClaims(
    opts: {
      target?: string | Identity;
      includeExpired?: boolean;
    } = {}
  ): Promise<ClaimData[]> {
    const { context } = this;
    const { target, includeExpired = true } = opts;

    const did = await getDid(target, context);

    return context.getIdentityClaimsFromChain({
      targets: [did],
      claimTypes: [ClaimType.InvestorUniqueness],
      includeExpired,
    });
  }

  /**
   * Retrieve all claims issued about an Identity, grouped by claim issuer
   *
   * @param opts.target - identity for which to fetch targeting claims (optional, defaults to the current Identity)
   * @param opts.includeExpired - whether to include expired claims. Defaults to true
   *
   * @note supports pagination
   * @note uses the middleware
   */
  public async getTargetingClaims(
    opts: {
      target?: string | Identity;
      scope?: Scope;
      trustedClaimIssuers?: (string | Identity)[];
      includeExpired?: boolean;
      size?: number;
      start?: number;
    } = {}
  ): Promise<ResultSet<IdentityWithClaims>> {
    const { context } = this;

    const { target, trustedClaimIssuers, scope, includeExpired = true, size, start } = opts;

    const did = await getDid(target, context);

    const isMiddlewareAvailable = await context.isMiddlewareAvailable();

    if (isMiddlewareAvailable) {
      const result = await context.queryMiddleware<Ensured<Query, 'issuerDidsWithClaimsByTarget'>>(
        issuerDidsWithClaimsByTarget({
          target: did,
          scope: scope ? scopeToMiddlewareScope(scope) : undefined,
          trustedClaimIssuers: trustedClaimIssuers?.map(trustedClaimIssuer =>
            signerToString(trustedClaimIssuer)
          ),
          includeExpired,
          count: size,
          skip: start,
        })
      );

      const {
        data: {
          issuerDidsWithClaimsByTarget: {
            items: issuerDidsWithClaimsByTargetList,
            totalCount: count,
          },
        },
      } = result;

      const data = toIdentityWithClaimsArray(issuerDidsWithClaimsByTargetList, context);
      const next = calculateNextKey(count, size, start);

      return {
        data,
        next,
        count,
      };
    }

    const identityClaimsFromChain = await context.getIdentityClaimsFromChain({
      targets: [did],
      trustedClaimIssuers: trustedClaimIssuers?.map(trustedClaimIssuer =>
        signerToString(trustedClaimIssuer)
      ),
      includeExpired,
    });

    const issuers = uniqBy(
      identityClaimsFromChain.map(i => i.issuer),
      identity => identity.did
    );

    const identityWithClaims = issuers.map(identity => {
      return {
        identity,
        claims: filter(
          identityClaimsFromChain,
          ({ issuer: { did: issuerDid } }) => issuerDid === identity.did
        ),
      };
    });

    return {
      data: identityWithClaims,
      next: null,
      count: undefined,
    };
  }
}<|MERGE_RESOLUTION|>--- conflicted
+++ resolved
@@ -255,10 +255,6 @@
         scope: { type, value },
       } = claim as ScopedClaim;
 
-<<<<<<< HEAD
-    return scopes.map(({ scope, ticker: symbol }) => {
-=======
->>>>>>> 61481a70
       let ticker: string | undefined;
 
       if (type === ScopeType.Ticker) {

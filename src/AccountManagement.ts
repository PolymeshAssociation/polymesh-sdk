--- conflicted
+++ resolved
@@ -154,13 +154,9 @@
   /**
    * Create a MultiSig Account
    *
-<<<<<<< HEAD
-   * @note this will create an {@link AuthorizationRequest | Authorization Request} for each signer which will have to be accepted before they can approve transactions. Each signing account cannot be associated with an Identity
-=======
    * @note this will create an {@link AuthorizationRequest | Authorization Request} for each signer which will have to be accepted before they can approve transactions. Each signing account cannot be associated with an Identity when accepting the authorization
    *   An {@link Account} or {@link Identity} can fetch its pending Authorization Requests by calling {@link Authorizations.getReceived | authorizations.getReceived}.
    *   Also, an Account or Identity can directly fetch the details of an Authorization Request by calling {@link Authorizations.getOne | authorizations.getOne}
->>>>>>> 908f431a
    */
   public createMultiSigAccount: ProcedureMethod<CreateMultiSigParams, MultiSig>;
 

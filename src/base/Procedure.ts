--- conflicted
+++ resolved
@@ -54,11 +54,7 @@
     args: Args
   ) => Promise<Storage> | Storage;
 
-<<<<<<< HEAD
-  private transactions: (PolymeshTransaction<unknown[]> | PolymeshTransactionBatch<unknown[]>)[] =
-=======
   private transactions: (PolymeshTransaction<unknown[]> | PolymeshTransactionBatch<unknown[][]>)[] =
->>>>>>> daa784ca
     [];
 
   private _storage: null | Storage = null;
@@ -335,13 +331,9 @@
     args: AddTransactionArgs<TxArgs, Values>
   ): PostTransactionValueArray<Values> {
     const {
-<<<<<<< HEAD
-      fee = null,
-=======
       transaction,
       args: txArgs,
       fee,
->>>>>>> daa784ca
       resolvers = [] as unknown as ResolverFunctionArray<Values>,
       isCritical = true,
       paidForBy,
@@ -424,12 +416,8 @@
     args: AddBatchTransactionArgs<Values, ArgsArray>
   ): PostTransactionValueArray<Values> {
     const {
-<<<<<<< HEAD
-      fee = null,
-=======
       transactions,
       fee,
->>>>>>> daa784ca
       resolvers = [] as unknown as ResolverFunctionArray<Values>,
       isCritical = true,
       paidForBy,

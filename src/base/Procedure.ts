--- conflicted
+++ resolved
@@ -9,11 +9,7 @@
   PostTransactionValue,
   TransactionQueue,
 } from '~/internal';
-<<<<<<< HEAD
-import { ErrorCode, Identity, ProcedureAuthorizationStatus } from '~/types';
-=======
-import { ErrorCode, ProcedureAuthorizationStatus, ProcedureOpts } from '~/types';
->>>>>>> 1a9abcee
+import { ErrorCode, Identity, ProcedureAuthorizationStatus, ProcedureOpts } from '~/types';
 import {
   MapMaybePostTransactionValue,
   MaybePostTransactionValue,
@@ -157,7 +153,6 @@
 
     const { permissions = true, roles = true } = checkAuthorizationResult;
 
-<<<<<<< HEAD
     let identity: Identity;
     let hasRoles: boolean;
 
@@ -166,17 +161,10 @@
     if (typeof roles !== 'boolean') {
       identity = await fetchIdentity();
       hasRoles = await identity.hasRoles(roles);
-=======
-    let identityAllowed: boolean;
-    if (typeof identityRoles !== 'boolean') {
-      const identity = await ctx.getCurrentIdentity();
-      identityAllowed = await identity.hasRoles(identityRoles);
->>>>>>> 1a9abcee
     } else {
       hasRoles = roles;
     }
 
-<<<<<<< HEAD
     let hasSignerPermissions: boolean;
     let hasAgentPermissions = true;
 
@@ -196,12 +184,6 @@
       [hasSignerPermissions] = result;
 
       hasAgentPermissions = result.slice(1).every(perm => perm);
-=======
-    let signerAllowed: boolean;
-    if (typeof signerPermissions !== 'boolean') {
-      const account = ctx.getCurrentAccount();
-      signerAllowed = await account.hasPermissions(signerPermissions);
->>>>>>> 1a9abcee
     } else {
       hasSignerPermissions = permissions;
     }
@@ -256,7 +238,6 @@
       const { args: procArgs, transformer } = args;
       const ctx = await this.setup(procArgs, context, opts);
 
-<<<<<<< HEAD
       await this.setup(procArgs, context);
 
       const {
@@ -265,9 +246,6 @@
         agentPermissions,
         accountFrozen,
       } = await this._checkAuthorization(procArgs, context);
-=======
-      const { roles, permissions, accountFrozen } = await this._checkAuthorization(procArgs, ctx);
->>>>>>> 1a9abcee
 
       if (accountFrozen) {
         throw new PolymeshError({

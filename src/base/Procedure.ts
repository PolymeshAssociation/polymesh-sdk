import { AddressOrPair } from '@polkadot/api/types';
import { stringUpperFirst } from '@polkadot/util';
import BigNumber from 'bignumber.js';
import P from 'bluebird';
import { reduce } from 'lodash';

import { TransactionQueue } from '~/base';
import { PolymeshError } from '~/base/PolymeshError';
import { PostTransactionValue } from '~/base/PostTransactionValue';
import { Context } from '~/context';
import { ErrorCode, Role } from '~/types';
import {
  MapMaybePostTransactionValue,
  MaybePostTransactionValue,
  PolymeshTx,
  PostTransactionValueArray,
  ResolverFunctionArray,
  TransactionSpec,
} from '~/types/internal';
import { balanceToBigNumber, posRatioToBigNumber, stringToProtocolOp } from '~/utils';

interface AddTransactionOpts<Values extends unknown[]> {
  fee?: BigNumber;
  resolvers?: ResolverFunctionArray<Values>;
  isCritical?: boolean;
  signer?: AddressOrPair;
  batchSize?: number;
}

/**
 * @hidden
 * Represents an operation performed on the Polymesh blockchain.
 * A Procedure can be prepared to yield a [[TransactionQueue]] that can be run
 */
export class Procedure<Args extends unknown = void, ReturnValue extends unknown = void> {
  private prepareTransactions: (
    this: Procedure<Args, ReturnValue>,
    args: Args
  ) => Promise<MaybePostTransactionValue<ReturnValue>>;

  private checkRoles: (
    this: Procedure<Args, ReturnValue>,
    args: Args
  ) => Promise<boolean> | boolean | Role[];

  private transactions: (Omit<TransactionSpec, 'fee'> & {
    fee: BigNumber | null;
    batchSize: number | null;
  })[] = [];

  public context = {} as Context;

  /**
   * @hidden
   *
   * @param prepareTransactions - function that prepares the transaction queue
   * @param checkRoles - can be an array of roles, a function that returns an array of roles, or a function that returns a boolean that determines whether the procedure can be executed by the current user
   */
  constructor(
    prepareTransactions: (
      this: Procedure<Args, ReturnValue>,
      args: Args
    ) => Promise<MaybePostTransactionValue<ReturnValue>>,
    checkRoles:
      | Role[]
      | ((
          this: Procedure<Args, ReturnValue>,
          args: Args
        ) => Promise<boolean> | boolean | Role[]) = async (): Promise<boolean> => true
  ) {
    this.prepareTransactions = prepareTransactions;

    if (Array.isArray(checkRoles)) {
      this.checkRoles = (): Role[] => checkRoles;
    } else {
      this.checkRoles = checkRoles;
    }
  }

  /**
   * @hidden
   * Reset the procedure
   */
  private cleanup(): void {
    this.transactions = [];
    this.context = {} as Context;
  }

  /**
   * Build a [[TransactionQueue]] that can be run
   *
   * @param args - arguments required to prepare the queue
   * @param context - context in which the resulting queue will run
   */
  public async prepare(args: Args, context: Context): Promise<TransactionQueue<ReturnValue>> {
    const {
      polymeshApi: {
        query: { protocolFee },
      },
    } = context;

    this.context = context;

    const checkRolesResult = await this.checkRoles(args);
    let allowed: boolean;

    if (typeof checkRolesResult !== 'boolean') {
      allowed = await context.getCurrentIdentity().hasRoles(checkRolesResult);
    } else {
      allowed = checkRolesResult;
    }

    if (!allowed) {
      throw new PolymeshError({
        code: ErrorCode.NotAuthorized,
        message: 'Current account is not authorized to execute this procedure',
      });
    }

    const [returnValue, rawCoefficient, currentBalance] = await Promise.all([
      this.prepareTransactions(args),
      protocolFee.coefficient(),
      context.accountBalance(),
    ]);
    const coefficient = posRatioToBigNumber(rawCoefficient);
    const transactionsWithFees: TransactionSpec[] = await P.map(
      this.transactions,
      async transactionSpec => {
        let { fee } = transactionSpec;
        const { tx, batchSize } = transactionSpec;

        if (!fee) {
          const transaction = tx as PolymeshTx<unknown[]>; // can't be a PostTransactionValue because othewise fee would be already set manually
          const { section: moduleName, method: extrinsicName } = transaction;
          const batchRegex = RegExp('(b|s?B)atch');
          if (batchRegex.exec(extrinsicName) && !batchSize) {
            throw new PolymeshError({
              code: ErrorCode.FatalError,
              message:
                'Did not set batch size for batch transaction. Please report this error to the Polymath team',
            });
          }

          const protocolOp = `${stringUpperFirst(moduleName)}${stringUpperFirst(
            extrinsicName.replace(batchRegex, '')
          )}`;

          try {
            const rawFee = await protocolFee.baseFees(stringToProtocolOp(protocolOp, context));
            fee = balanceToBigNumber(rawFee)
              .multipliedBy(coefficient)
              .multipliedBy(batchSize || 1);
          } catch (err) {
            fee = new BigNumber(0);
          }
        }

        return { ...transactionSpec, fee };
      }
    );

    const fees = reduce(transactionsWithFees, (sum, { fee }) => sum.plus(fee), new BigNumber(0));

    if (currentBalance.lt(fees)) {
      throw new PolymeshError({
        code: ErrorCode.ValidationError,
        message: `Not enough POLYX balance to pay for this procedure's fees. Balance: ${currentBalance.toFormat()}, fees: ${fees.toFormat()}`,
      });
    }

    const transactionQueue = new TransactionQueue(transactionsWithFees, fees, returnValue);

    this.cleanup();

    return transactionQueue;
  }

  public addTransaction<TxArgs extends unknown[], Values extends unknown[] = []>(
    tx: PolymeshTx<TxArgs>,
    options: AddTransactionOpts<Values>,
    ...args: MapMaybePostTransactionValue<TxArgs>
  ): PostTransactionValueArray<Values>;

  public addTransaction<TxArgs extends unknown[], Values extends unknown[] = []>(
    tx: PostTransactionValue<PolymeshTx<TxArgs>>,
    options: Omit<AddTransactionOpts<Values>, 'fee'> & {
      fee: BigNumber; // fee MUST be provided by hand if the transaction is a future value
    },
    ...args: MapMaybePostTransactionValue<TxArgs>
  ): PostTransactionValueArray<Values>;

  /**
   * Appends a method (or [[PostTransactionValue]] that resolves to a method) into the TransactionQueue's queue. This defines
   * what will be run by the TransactionQueue when it is started.
   *
   * @param method - a method that will be run in the Procedure's TransactionQueue.
   * A future method is a transaction that doesn't exist at prepare time
   * (for example a transaction on a module that hasn't been attached but will be by the time the previous transactions are run)
   * @param options.fee - value in POLYX of the transaction (should only be set manually if the transaction is a future value or other special cases, otherwise it is fetched automatically from the chain)
   * @param options.resolvers - asynchronous calslbacks used to return runtime data after
   * the added transaction has finished successfully
   * @param options.isCritical - whether this transaction failing should make the entire queue fail or not. Defaults to true
   * @param options.signer - address or keyring pair of the account that will sign this transaction. Defaults to the current pair in the context
   * @param options.batchSize - when adding batch transactions, this is used to specify the amount of elements in the batch (for fee calculations). If a batch transaction is added without this option being set, an error will be thrown
   * @param args - arguments to be passed to the transaction method
   *
   * @returns an array of [[PostTransactionValue]]. Each element corresponds to whatever is returned by one of the resolver functions passed as options
   */
  public addTransaction<TxArgs extends unknown[], Values extends unknown[] = []>(
    transaction: MaybePostTransactionValue<PolymeshTx<TxArgs>>,
    options: AddTransactionOpts<Values>,
    ...args: MapMaybePostTransactionValue<TxArgs>
  ): PostTransactionValueArray<Values> {
    const {
      fee = null,
      resolvers = ([] as unknown) as ResolverFunctionArray<Values>,
      isCritical = true,
<<<<<<< HEAD
      signer = this.context.getCurrentPair(),
      batchSize = null,
=======
>>>>>>> a121e7e8
    } = options;
    let { signer } = options;
    const postTransactionValues = resolvers.map(
      resolver => new PostTransactionValue(resolver)
    ) as PostTransactionValueArray<Values>;

<<<<<<< HEAD
    const tx = transaction as MaybePostTransactionValue<PolymeshTx<unknown[]>>;

    this.transactions.push({
      tx,
=======
    if (!signer) {
      const currentPair = this.context.getCurrentPair();
      const { isLocked, address } = currentPair;
      /*
       * if the keyring pair is locked, it means it most likely got added from the polkadot extension
       * with a custom signer. This means we have to pass just the address to signAndSend
       */
      signer = isLocked ? address : currentPair;
    }

    const transaction = {
      tx: tx as PolymeshTx<unknown[]>,
>>>>>>> a121e7e8
      args,
      postTransactionValues,
      isCritical,
      signer,
      fee,
      batchSize,
    });

    return postTransactionValues;
  }

  public async addProcedure<ProcArgs extends unknown, ReturnValue extends unknown>(
    procedure: Procedure<ProcArgs, ReturnValue>,
    args: ProcArgs
  ): Promise<MaybePostTransactionValue<ReturnValue>>;

  public async addProcedure<ReturnValue extends unknown>(
    procedure: Procedure<void, ReturnValue>
  ): Promise<MaybePostTransactionValue<ReturnValue>>;

  /**
   * Appends a Procedure into this Procedure's queue. This defines
   * what will be run by the Transaction Queue when it is started.
   *
   * @param proc - a Procedure that will be run as part of this Procedure's Transaction Queue
   * @param args - arguments to be passed to the procedure
   *
   * @returns whichever value is returned by the passed Procedure
   */
  public async addProcedure<ProcArgs extends unknown, ReturnValue extends unknown>(
    procedure: Procedure<void | ProcArgs, ReturnValue>,
    args: ProcArgs = {} as ProcArgs
  ): Promise<MaybePostTransactionValue<ReturnValue>> {
    try {
      procedure.context = this.context;
      const returnValue = await procedure.prepareTransactions(args);

      const { transactions } = procedure;
      this.transactions = [...this.transactions, ...transactions];

      return returnValue;
    } catch (err) {
      throw new PolymeshError({ code: err.code || ErrorCode.FatalError, message: err.message });
    } finally {
      procedure.cleanup();
    }
  }
}<|MERGE_RESOLUTION|>--- conflicted
+++ resolved
@@ -215,23 +215,13 @@
       fee = null,
       resolvers = ([] as unknown) as ResolverFunctionArray<Values>,
       isCritical = true,
-<<<<<<< HEAD
-      signer = this.context.getCurrentPair(),
       batchSize = null,
-=======
->>>>>>> a121e7e8
     } = options;
     let { signer } = options;
     const postTransactionValues = resolvers.map(
       resolver => new PostTransactionValue(resolver)
     ) as PostTransactionValueArray<Values>;
 
-<<<<<<< HEAD
-    const tx = transaction as MaybePostTransactionValue<PolymeshTx<unknown[]>>;
-
-    this.transactions.push({
-      tx,
-=======
     if (!signer) {
       const currentPair = this.context.getCurrentPair();
       const { isLocked, address } = currentPair;
@@ -242,9 +232,10 @@
       signer = isLocked ? address : currentPair;
     }
 
-    const transaction = {
+    const tx = transaction as MaybePostTransactionValue<PolymeshTx<unknown[]>>;
+
+    this.transactions.push({
       tx: tx as PolymeshTx<unknown[]>,
->>>>>>> a121e7e8
       args,
       postTransactionValues,
       isCritical,

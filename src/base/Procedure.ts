import {
  Context,
  PolymeshError,
  PolymeshTransaction,
  PolymeshTransactionBatch,
  PostTransactionValue,
  SecurityToken,
  TransactionQueue,
} from '~/internal';
import {
  CheckPermissionsResult,
  CheckRolesResult,
  ErrorCode,
  Identity,
  ProcedureAuthorizationStatus,
  ProcedureOpts,
  SignerType,
  TxTag,
} from '~/types';
import {
  AddBatchTransactionArgs,
  AddTransactionArgs,
  MaybePostTransactionValue,
  PolymeshTx,
  PostTransactionValueArray,
  ProcedureAuthorization,
  ResolverFunctionArray,
} from '~/types/internal';
<<<<<<< HEAD
import { signerToString, transactionToTxTag } from '~/utils/conversion';
import { batchArguments } from '~/utils/internal';

interface AddTransactionOptsBase<Values extends unknown[]> {
  fee?: BigNumber;
  resolvers?: ResolverFunctionArray<Values>;
  isCritical?: boolean;
  paidForBy?: Identity;
}

interface AddBatchTransactionOpts<Values extends unknown[], Args extends unknown[]>
  extends AddTransactionOptsBase<Values> {
  groupByFn?: (obj: MapMaybePostTransactionValue<Args>) => string;
}

interface AddTransactionOpts<Values extends unknown[]> extends AddTransactionOptsBase<Values> {
  batchSize?: BigNumber;
}
=======
import { signerToString } from '~/utils/conversion';
>>>>>>> fa286c4a

/**
 * @hidden
 *
 * Represents an operation performed on the Polymesh blockchain.
 * A Procedure can be prepared to yield a [[TransactionQueue]] that can be run
 */
export class Procedure<
  Args extends unknown = void,
  ReturnValue extends unknown = void,
  Storage extends unknown = Record<string, unknown>
> {
  private prepareTransactions: (
    this: Procedure<Args, ReturnValue, Storage>,
    args: Args
  ) => Promise<MaybePostTransactionValue<ReturnValue>>;

  private getAuthorization: (
    this: Procedure<Args, ReturnValue, Storage>,
    args: Args
  ) => Promise<ProcedureAuthorization> | ProcedureAuthorization;

  private prepareStorage: (
    this: Procedure<Args, ReturnValue, Storage>,
    args: Args
  ) => Promise<Storage> | Storage;

  private transactions: (PolymeshTransaction<unknown[]> | PolymeshTransactionBatch<unknown[][]>)[] =
    [];

  private _storage: null | Storage = null;
  private _context: null | Context = null;

  /**
   * @hidden
   *
   * @param prepareTransactions - function that prepares the transaction queue
   * @param getAuthorization - can be a ProcedureAuthorization object or a function that returns a ProcedureAuthorization object
   */
  constructor(
    prepareTransactions: (
      this: Procedure<Args, ReturnValue, Storage>,
      args: Args
    ) => Promise<MaybePostTransactionValue<ReturnValue>>,
    getAuthorization:
      | ProcedureAuthorization
      | ((
          this: Procedure<Args, ReturnValue, Storage>,
          args: Args
        ) =>
          | Promise<ProcedureAuthorization>
          | ProcedureAuthorization) = async (): Promise<ProcedureAuthorization> => ({}),
    prepareStorage: (
      this: Procedure<Args, ReturnValue, Storage>,
      args: Args
    ) => Promise<Storage> | Storage = async (): Promise<Storage> => ({} as Storage)
  ) {
    this.prepareTransactions = prepareTransactions;

    if (typeof getAuthorization !== 'function') {
      this.getAuthorization = (): ProcedureAuthorization => getAuthorization;
    } else {
      this.getAuthorization = getAuthorization;
    }

    this.prepareStorage = prepareStorage;
  }

  /**
   * @hidden
   * Set the context and storage (if not already set), return the Context
   */
  private async setup(args: Args, context: Context, opts: ProcedureOpts = {}): Promise<Context> {
    if (!this._context) {
      const ctx = context.clone();
      const { signer } = opts;

      if (signer) {
        ctx.setPair(signerToString(signer));
      }

      this._context = ctx;
    }

    if (!this._storage) {
      this._storage = await this.prepareStorage(args);
    }

    return this._context;
  }

  /**
   * @hidden
   * Reset the procedure
   */
  private cleanup(): void {
    this.transactions = [];
    this._context = null;
    this._storage = null;
  }

  /**
   * @hidden
   */
  private async _checkAuthorization(
    args: Args,
    context: Context,
    opts?: ProcedureOpts
  ): Promise<ProcedureAuthorizationStatus> {
    const ctx = await this.setup(args, context, opts);

    const checkAuthorizationResult = await this.getAuthorization(args);

    const { permissions = true, roles = true } = checkAuthorizationResult;

    const { signerPermissions = permissions, agentPermissions = permissions } =
      checkAuthorizationResult;

    let identity: Identity | null = null;
    let rolesResult: CheckRolesResult;
    let noIdentity = false;

    const account = ctx.getCurrentAccount();

    const fetchIdentity = async (): Promise<Identity | null> => identity || account.getIdentity();

    if (typeof roles === 'boolean') {
      rolesResult = { result: roles };
    } else if (typeof roles === 'string') {
      rolesResult = { result: false, message: roles };
    } else {
      identity = await fetchIdentity();
      noIdentity = !identity;
      rolesResult = { result: false, missingRoles: roles };

      if (identity) {
        rolesResult = await identity.checkRoles(roles);
      }
    }

    let agentPermissionsResult: CheckPermissionsResult<SignerType.Identity>;
    let signerPermissionsAwaitable:
      | CheckPermissionsResult<SignerType.Account>
      | Promise<CheckPermissionsResult<SignerType.Account>>;

    const accountFrozenPromise = account.isFrozen();

    if (typeof signerPermissions === 'boolean') {
      signerPermissionsAwaitable = { result: signerPermissions };
    } else if (typeof signerPermissions === 'string') {
      signerPermissionsAwaitable = { result: false, message: signerPermissions };
    } else {
      signerPermissionsAwaitable = account.checkPermissions(signerPermissions);
    }

    if (typeof agentPermissions === 'boolean') {
      agentPermissionsResult = { result: agentPermissions };
    } else if (typeof agentPermissions === 'string') {
      agentPermissionsResult = { result: false, message: agentPermissions };
    } else {
      const { tokens, transactions } = agentPermissions;

      agentPermissionsResult = { result: true };

      if (tokens?.length && transactions?.length) {
        assertOnlyOneToken(tokens);

        identity = await fetchIdentity();

        noIdentity = !identity;

        agentPermissionsResult = await getAgentPermissionsResult(identity, tokens[0], transactions);
      }
    }

    const hasSignerPermissions = await signerPermissionsAwaitable;

    const accountFrozen = await accountFrozenPromise;

    return {
      roles: rolesResult,
      signerPermissions: hasSignerPermissions,
      agentPermissions: agentPermissionsResult,
      accountFrozen,
      noIdentity,
    };
  }

  /**
   * Check if the current user has sufficient authorization to run the procedure
   *
   * @param args - procedure arguments
   */
  public async checkAuthorization(
    args: Args,
    context: Context,
    opts?: ProcedureOpts
  ): Promise<ProcedureAuthorizationStatus> {
    try {
      return await this._checkAuthorization(args, context, opts);
    } finally {
      this.cleanup();
    }
  }

  /**
   * Build a [[TransactionQueue]] that can be run
   *
   * @param args.args - arguments required to prepare the queue
   * @param args.transformer - optional function that transforms the Procedure result
   * @param context - context in which the resulting queue will run
   * @param opts.signer - address that will be used as a signer for this procedure
   *   (it must have already been added to the keyring)
   */
  public async prepare<QueueReturnType>(
    args: {
      args: Args;
      transformer?: (value: ReturnValue) => QueueReturnType | Promise<QueueReturnType>;
    },
    context: Context,
    opts?: ProcedureOpts
  ): Promise<TransactionQueue<ReturnValue, QueueReturnType>> {
    try {
      const { args: procArgs, transformer } = args;
      const ctx = await this.setup(procArgs, context, opts);

      const { roles, signerPermissions, agentPermissions, accountFrozen, noIdentity } =
        await this._checkAuthorization(procArgs, ctx);

      if (noIdentity) {
        throw new PolymeshError({
          code: ErrorCode.NotAuthorized,
          message: 'This procedure requires the Current Account to have an associated Identity',
        });
      }

      if (accountFrozen) {
        throw new PolymeshError({
          code: ErrorCode.NotAuthorized,
          message: "Current Account can't execute this procedure because it is frozen",
        });
      }

      if (!signerPermissions.result) {
        const { message, missingPermissions } = signerPermissions;

        throw new PolymeshError({
          code: ErrorCode.NotAuthorized,
          message:
            "Current Account doesn't have the required permissions to execute this procedure",
          data: {
            message,
            missingPermissions,
          },
        });
      }

      if (!agentPermissions.result) {
        const { message, missingPermissions } = agentPermissions;

        throw new PolymeshError({
          code: ErrorCode.NotAuthorized,
          message:
            "Current Identity doesn't have the required permissions to execute this procedure",
          data: {
            message,
            missingPermissions,
          },
        });
      }

      if (!roles.result) {
        const { message, missingRoles } = roles;

        throw new PolymeshError({
          code: ErrorCode.NotAuthorized,
          message: "Current Identity doesn't have the required roles to execute this procedure",
          data: {
            message,
            missingRoles,
          },
        });
      }

      const procedureResult = await this.prepareTransactions(procArgs);
      return new TransactionQueue(
        { transactions: this.transactions, procedureResult, transformer },
        ctx
      );
    } finally {
      this.cleanup();
    }
  }

  /**
   * Appends a transaction into this Procedure's queue. This defines
   *   what will be run by the TransactionQueue when it is started
   *
   * @returns an array of [[PostTransactionValue]]. Each element corresponds to whatever is returned by one of the resolver functions passed as options
   */
  public addTransaction<TxArgs extends unknown[] | [], Values extends unknown[] = []>(
    args: AddTransactionArgs<TxArgs, Values>
  ): PostTransactionValueArray<Values> {
    const {
      transaction,
      args: txArgs,
      fee,
      resolvers = [] as unknown as ResolverFunctionArray<Values>,
      isCritical = true,
      paidForBy,
      feeMultiplier,
    } = args;
    const { context } = this;
    const postTransactionValues = resolvers.map(
      resolver => new PostTransactionValue(resolver)
    ) as PostTransactionValueArray<Values>;

    const signer = context.getSigner();

    this.transactions.push(
      new PolymeshTransaction<unknown[] | []>(
        {
          transaction: transaction as PolymeshTx<unknown[] | []>,
          args: txArgs,
          postTransactionValues,
          isCritical,
          signer,
          fee,
          feeMultiplier,
          paidForBy,
        },
        context
      )
    );

    return postTransactionValues;
  }

  /**
   * Appends a Procedure into this Procedure's queue. This defines
   *   what will be run by the TransactionQueue when it is started
   *
   * @param proc - a Procedure that will be run as part of this Procedure's Transaction Queue
   * @param args - arguments to be passed to the procedure
   *
   * @returns whichever value is returned by the passed Procedure
   */
  public async addProcedure<ProcArgs extends unknown, R extends unknown, S extends unknown>(
    procedure: Procedure<ProcArgs, R, S>,
    args: ProcArgs
  ): Promise<MaybePostTransactionValue<R>>;

  public async addProcedure<R extends unknown, S extends unknown>(
    procedure: Procedure<void, R, S>
  ): Promise<MaybePostTransactionValue<R>>;

  // eslint-disable-next-line require-jsdoc
  public async addProcedure<ProcArgs extends unknown, R extends unknown, S extends unknown>(
    procedure: Procedure<void | ProcArgs, R, S>,
    args: ProcArgs = {} as ProcArgs
  ): Promise<MaybePostTransactionValue<R>> {
    try {
      procedure._context = this.context;
      const returnValue = await procedure.prepareTransactions(args);

      const { transactions } = procedure;
      this.transactions = [...this.transactions, ...transactions];

      return returnValue;
    } catch (err) {
      throw new PolymeshError({
        code: err.code || ErrorCode.UnexpectedError,
        message: err.message,
      });
    } finally {
      procedure.cleanup();
    }
  }

  /**
   * Appends a batch of transactions into this Procedure's queue. This defines
   *   what will be run by the TransactionQueue when it is started
   *
   * @returns an array of [[PostTransactionValue]]. Each element corresponds to whatever is returned by one of the resolver functions passed as options
   */
  public addBatchTransaction<ArgsArray extends (unknown[] | [])[], Values extends unknown[] = []>(
    args: AddBatchTransactionArgs<Values, ArgsArray>
  ): PostTransactionValueArray<Values> {
    const {
      transactions,
      fee,
      resolvers = [] as unknown as ResolverFunctionArray<Values>,
      isCritical = true,
      paidForBy,
    } = args;
    const { context } = this;
    const postTransactionValues = resolvers.map(
      resolver => new PostTransactionValue(resolver)
    ) as PostTransactionValueArray<Values>;

    const signer = context.getSigner();

    // if only a single transaction is added to the batch, we don't use a batch
    if (transactions.length === 1) {
      const [{ transaction, args: txArgs, feeMultiplier }] = transactions;
      return this.addTransaction({
        transaction: transaction as PolymeshTx<unknown[] | []>,
        args: txArgs,
        feeMultiplier,
        fee,
        resolvers,
        isCritical,
        paidForBy,
      });
    }

    this.transactions.push(
      new PolymeshTransactionBatch<(unknown[] | [])[]>(
        {
          transactions: transactions.map(({ transaction, args: txArgs }) => ({
            transaction,
            args: txArgs,
          })),
          postTransactionValues,
          isCritical,
          signer,
          fee,
          paidForBy,
        },
        context
      )
    );

    return postTransactionValues;
  }

  /**
   * internal data container. Used to store common fetched/processed data that is
   *   used by both `prepareTransactions` and `checkAuthorization`
   */
  public get storage(): Storage {
    const { _storage: storage } = this;

    if (!storage) {
      throw new PolymeshError({
        code: ErrorCode.FatalError,
        message: 'Attempt to access storage before it was set',
      });
    }

    return storage;
  }

  /**
   * contains the data services, current Account, etc. In short, the *context* in which
   *   the Procedure is being run
   */
  public get context(): Context {
    const { _context: context } = this;

    if (!context) {
      throw new PolymeshError({
        code: ErrorCode.FatalError,
        message: 'Attempt to access context before it was set',
      });
    }

    return context;
  }
}

/**
 * @hidden
 */
function assertOnlyOneToken(tokens: SecurityToken[]) {
  if (tokens.length > 1) {
    throw new PolymeshError({
      code: ErrorCode.FatalError,
      message:
        'Procedures cannot require permissions for more than one Security Token. Please contact the Polymath team',
    });
  }
}

/**
 * @hidden
 */
async function getAgentPermissionsResult(
  identity: Identity | null,
  token: SecurityToken,
  transactions: TxTag[] | null
): Promise<CheckPermissionsResult<SignerType.Identity>> {
  return identity
    ? identity.tokenPermissions.checkPermissions({
        token,
        transactions,
      })
    : { result: false, missingPermissions: transactions };
}<|MERGE_RESOLUTION|>--- conflicted
+++ resolved
@@ -26,28 +26,7 @@
   ProcedureAuthorization,
   ResolverFunctionArray,
 } from '~/types/internal';
-<<<<<<< HEAD
-import { signerToString, transactionToTxTag } from '~/utils/conversion';
-import { batchArguments } from '~/utils/internal';
-
-interface AddTransactionOptsBase<Values extends unknown[]> {
-  fee?: BigNumber;
-  resolvers?: ResolverFunctionArray<Values>;
-  isCritical?: boolean;
-  paidForBy?: Identity;
-}
-
-interface AddBatchTransactionOpts<Values extends unknown[], Args extends unknown[]>
-  extends AddTransactionOptsBase<Values> {
-  groupByFn?: (obj: MapMaybePostTransactionValue<Args>) => string;
-}
-
-interface AddTransactionOpts<Values extends unknown[]> extends AddTransactionOptsBase<Values> {
-  batchSize?: BigNumber;
-}
-=======
 import { signerToString } from '~/utils/conversion';
->>>>>>> fa286c4a
 
 /**
  * @hidden

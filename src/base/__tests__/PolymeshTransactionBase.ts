import { Balance } from '@polkadot/types/interfaces';
import { ISubmittableResult } from '@polkadot/types/types';
import BigNumber from 'bignumber.js';
import { TxTags } from 'polymesh-types/types';
import sinon from 'sinon';

import {
  Context,
  PolymeshTransaction,
  PolymeshTransactionBase,
  PolymeshTransactionBatch,
  PostTransactionValue,
} from '~/internal';
import { fakePromise } from '~/testUtils';
import { dsMockUtils, entityMockUtils } from '~/testUtils/mocks';
import { Mocked } from '~/testUtils/types';
import { TransactionStatus } from '~/types';
import { PostTransactionValueArray } from '~/types/internal';
import { tuple } from '~/types/utils';
import * as utilsConversionModule from '~/utils/conversion';

describe('Polymesh Transaction Base class', () => {
  let context: Mocked<Context>;

  beforeAll(() => {
    dsMockUtils.initMocks();
    entityMockUtils.initMocks();
  });

  beforeEach(() => {
    context = dsMockUtils.getContextInstance();
  });

  const txSpec = {
    signer: 'signer',
    isCritical: false,
    fee: new BigNumber(100),
  };

  afterEach(() => {
    dsMockUtils.reset();
    entityMockUtils.reset();
  });

  afterAll(() => {
    dsMockUtils.cleanup();
    entityMockUtils.cleanup();
  });

  describe('method: run', () => {
    beforeEach(() => {
      dsMockUtils.createRpcStub('chain', 'getBlock', {
        returnValue: dsMockUtils.createMockSignedBlock({
          block: {
            header: {
              number: dsMockUtils.createMockCompact(dsMockUtils.createMockU32(1)),
              parentHash: 'hash',
              stateRoot: 'hash',
              extrinsicsRoot: 'hash',
            },
          },
        }),
      });
    });

    test('should execute the underlying transaction with the provided arguments, setting the tx and block hash when finished', async () => {
      const transaction = dsMockUtils.createTxStub('asset', 'registerTicker', {
        autoResolve: false,
      });
      const args = tuple('A_TICKER');

      const tx = new PolymeshTransaction(
        {
          ...txSpec,
          transaction,
          args,
        },
        context
      );

      tx.run();

      dsMockUtils.updateTxStatus(transaction, dsMockUtils.MockTxStatus.InBlock);

      await fakePromise();

      dsMockUtils.updateTxStatus(transaction, dsMockUtils.MockTxStatus.Succeeded);

      await fakePromise();

      sinon.assert.calledWith(transaction, ...args);
      expect(tx.blockHash).toBeDefined();
      expect(tx.blockNumber).toBeDefined();
      expect(tx.txHash).toBeDefined();
      expect(tx.status).toBe(TransactionStatus.Succeeded);
    });

    test('should unwrap PostTransactionValue arguments', async () => {
      const transaction = dsMockUtils.createTxStub('asset', 'registerTicker', {
        autoResolve: false,
      });
      const ticker = 'A_DIFFERENT_TICKER';
      const postTransactionTicker = new PostTransactionValue(async () => ticker);
      await postTransactionTicker.run({} as ISubmittableResult);
      const args = tuple(postTransactionTicker);

      const tx = new PolymeshTransaction(
        {
          ...txSpec,
          transaction,
          args,
        },
        context
      );

      tx.run();

      dsMockUtils.updateTxStatus(transaction, dsMockUtils.MockTxStatus.InBlock);

      await fakePromise();

      dsMockUtils.updateTxStatus(transaction, dsMockUtils.MockTxStatus.Succeeded);

      await fakePromise();

      sinon.assert.calledWith(transaction, ticker);
      expect(tx.blockHash).toBeDefined();
      expect(tx.blockNumber).toBeDefined();
      expect(tx.txHash).toBeDefined();
      expect(tx.status).toBe(TransactionStatus.Succeeded);
    });

    test('should update the transaction status', async () => {
      const transaction = dsMockUtils.createTxStub('asset', 'registerTicker', {
        autoResolve: false,
      });
      const args = tuple('ANOTHER_TICKER');

      const tx = new PolymeshTransaction(
        {
          ...txSpec,
          transaction,
          args,
        },
        context
      );

      expect(tx.status).toBe(TransactionStatus.Idle);

      tx.run();

      expect(tx.status).toBe(TransactionStatus.Unapproved);

      dsMockUtils.updateTxStatus(transaction, dsMockUtils.MockTxStatus.Ready);

      await fakePromise();

      expect(tx.status).toBe(TransactionStatus.Running);

      dsMockUtils.updateTxStatus(transaction, dsMockUtils.MockTxStatus.Intermediate);

      await fakePromise();

      expect(tx.status).toBe(TransactionStatus.Running);

      dsMockUtils.updateTxStatus(transaction, dsMockUtils.MockTxStatus.InBlock);

      await fakePromise();

      expect(tx.status).toBe(TransactionStatus.Running);

      dsMockUtils.updateTxStatus(transaction, dsMockUtils.MockTxStatus.Succeeded);

      await fakePromise();

      expect(tx.status).toBe(TransactionStatus.Succeeded);
    });

    test('should resolve all postValues', async () => {
      const transaction = dsMockUtils.createTxStub('asset', 'registerTicker');
      const args = tuple('YET_ANOTHER_TICKER');
      const firstStub = sinon.stub().resolves(1);
      const secondStub = sinon.stub().resolves('someString');
      const postTransactionValues = ([
        { run: firstStub },
        { run: secondStub },
      ] as unknown) as PostTransactionValueArray<[number, string]>;

      const tx = new PolymeshTransaction(
        {
          ...txSpec,
          transaction,
          args,
          postTransactionValues,
        },
        context
      );

      await tx.run();

      sinon.assert.calledOnce(firstStub);
      sinon.assert.calledOnce(secondStub);
    });

    test('should throw an error when the transaction is aborted', async () => {
      const transaction = dsMockUtils.createTxStub('asset', 'registerTicker', {
        autoResolve: dsMockUtils.MockTxStatus.Aborted,
      });
      const args = tuple('IT_HURTS');

      const tx = new PolymeshTransaction(
        {
          ...txSpec,
          transaction,
          args,
        },
        context
      );

      await expect(tx.run()).rejects.toThrow(
        'The transaction was removed from the transaction pool. This might mean that it was malformed (nonce too large/nonce too small/duplicated or invalid transaction)'
      );
      expect(tx.status).toBe(TransactionStatus.Aborted);
    });

    test('should throw an error when the transaction fails', async () => {
      let transaction = dsMockUtils.createTxStub('asset', 'registerTicker', { autoResolve: false });
      const args = tuple('PLEASE_MAKE_IT_STOP');

      let tx = new PolymeshTransaction(
        {
          ...txSpec,
          transaction,
          args,
        },
        context
      );
      let runPromise = tx.run();

      dsMockUtils.updateTxStatus(
        transaction,
        dsMockUtils.MockTxStatus.Failed,
        dsMockUtils.TxFailReason.BadOrigin
      );

      await expect(runPromise).rejects.toThrow('Bad origin');
      expect(tx.status).toBe(TransactionStatus.Failed);

      transaction = dsMockUtils.createTxStub('asset', 'registerTicker', { autoResolve: false });
      tx = new PolymeshTransaction(
        {
          ...txSpec,
          transaction,
          args,
        },
        context
      );
      runPromise = tx.run();

      dsMockUtils.updateTxStatus(
        transaction,
        dsMockUtils.MockTxStatus.Failed,
        dsMockUtils.TxFailReason.CannotLookup
      );

      await expect(runPromise).rejects.toThrow(
        'Could not lookup information required to validate the transaction'
      );
      expect(tx.status).toBe(TransactionStatus.Failed);

      transaction = dsMockUtils.createTxStub('asset', 'registerTicker', { autoResolve: false });
      tx = new PolymeshTransaction(
        {
          ...txSpec,
          transaction,
          args,
        },
        context
      );
      runPromise = tx.run();

      dsMockUtils.updateTxStatus(
        transaction,
        dsMockUtils.MockTxStatus.Failed,
        dsMockUtils.TxFailReason.Other
      );

      await expect(runPromise).rejects.toThrow('Unknown error');
      expect(tx.status).toBe(TransactionStatus.Failed);

      transaction = dsMockUtils.createTxStub('asset', 'registerTicker', { autoResolve: false });
      tx = new PolymeshTransaction(
        {
          ...txSpec,
          transaction,
          args,
        },
        context
      );
      runPromise = tx.run();

      dsMockUtils.updateTxStatus(
        transaction,
        dsMockUtils.MockTxStatus.Failed,
        dsMockUtils.TxFailReason.Module
      );

      await expect(runPromise).rejects.toThrow('someModule.SomeError: This is very bad');
      expect(tx.status).toBe(TransactionStatus.Failed);
    });

    test('should throw an error when the transaction is rejected', async () => {
      const transaction = dsMockUtils.createTxStub('asset', 'registerTicker', {
        autoResolve: dsMockUtils.MockTxStatus.Rejected,
      });
      const args = tuple('THIS_IS_THE_LAST_ONE_I_SWEAR');

      const tx = new PolymeshTransaction(
        {
          ...txSpec,
          transaction,
          args,
        },
        context
      );

      await expect(tx.run()).rejects.toThrow('The user canceled the transaction signature');
      expect(tx.status).toBe(TransactionStatus.Rejected);
    });
  });

  describe('method: onStatusChange', () => {
    test("should execute a callback when the transaction's status changes", async () => {
      const transaction = dsMockUtils.createTxStub('asset', 'registerTicker');
      const args = tuple('I_HAVE_LOST_THE_WILL_TO_LIVE');

      const tx = new PolymeshTransaction(
        {
          ...txSpec,
          transaction,
          args,
        },
        context
      );

      const listenerStub = sinon.stub();

      tx.onStatusChange(t => listenerStub(t.status));

      await tx.run();

      sinon.assert.calledWith(listenerStub.firstCall, TransactionStatus.Unapproved);
      sinon.assert.calledWith(listenerStub.secondCall, TransactionStatus.Running);
      sinon.assert.calledWith(listenerStub.thirdCall, TransactionStatus.Succeeded);
    });

    test('should return an unsubscribe function', async () => {
      const transaction = dsMockUtils.createTxStub('asset', 'registerTicker', {
        autoResolve: false,
      });
      const args = tuple('THE_ONLY_THING_THAT_KEEPS_ME_GOING_IS_THE_HOPE_OF_FULL_COVERAGE');

      const tx = new PolymeshTransaction(
        {
          ...txSpec,
          transaction,
          args,
        },
        context
      );

      const listenerStub = sinon.stub();

      const unsub = tx.onStatusChange(t => listenerStub(t.status));

      tx.run();

      await fakePromise();

      unsub();

      sinon.assert.calledWith(listenerStub.firstCall, TransactionStatus.Unapproved);
      sinon.assert.calledWith(listenerStub.secondCall, TransactionStatus.Running);
      sinon.assert.callCount(listenerStub, 2);
    });
  });

  describe('method: getFees', () => {
    let balanceToBigNumberStub: sinon.SinonStub<[Balance], BigNumber>;
    let protocolFees: BigNumber[];
    let gasFees: number[];
    let rawGasFees: Balance[];

    beforeAll(() => {
      balanceToBigNumberStub = sinon.stub(utilsConversionModule, 'balanceToBigNumber');
      protocolFees = [new BigNumber(250), new BigNumber(150)];
      gasFees = [5, 10];
      rawGasFees = gasFees.map(dsMockUtils.createMockBalance);
    });

    beforeEach(() => {
<<<<<<< HEAD
      context.getTransactionFees
        .withArgs({ tag: TxTags.asset.RegisterTicker })
        .resolves(protocolFees[0]);
      context.getTransactionFees
        .withArgs({ tag: TxTags.asset.CreateAsset })
        .resolves(protocolFees[1]);
=======
      context.getProtocolFees.withArgs(TxTags.asset.RegisterTicker).resolves(protocolFees[0]);
      context.getProtocolFees.withArgs(TxTags.asset.CreateAsset).resolves(protocolFees[1]);
>>>>>>> 73ce625e
      rawGasFees.forEach((rawGasFee, index) =>
        balanceToBigNumberStub.withArgs(rawGasFee).returns(new BigNumber(gasFees[index]))
      );
    });

    test('should fetch (if missing) and return transaction fees', async () => {
      const tx1 = dsMockUtils.createTxStub('asset', 'registerTicker', { gas: rawGasFees[0] });
      const tx2 = dsMockUtils.createTxStub('asset', 'createAsset', { gas: rawGasFees[1] });
      dsMockUtils.createTxStub('utility', 'batchAtomic', { gas: rawGasFees[1] });

      const args = tuple('OH_GOD_NO_IT_IS_BACK');

      let tx: PolymeshTransactionBase = new PolymeshTransaction(
        {
          ...txSpec,
          transaction: tx1,
          args,
          fee: undefined,
        },
        context
      );

      let result = await tx.getFees();

      expect(result?.protocol).toEqual(new BigNumber(250));
      expect(result?.gas).toEqual(new BigNumber(5));

      tx = new PolymeshTransaction(
        {
          ...txSpec,
          transaction: tx1,
          args,
          fee: undefined,
          feeMultiplier: 2,
        },
        context
      );

      result = await tx.getFees();

      expect(result?.protocol).toEqual(new BigNumber(500));
      expect(result?.gas).toEqual(new BigNumber(5));

      tx = new PolymeshTransaction(
        {
          ...txSpec,
          fee: new BigNumber(protocolFees[1]),
          transaction: tx2,
          args,
        },
        context
      );

      result = await tx.getFees();

      expect(result?.protocol).toEqual(new BigNumber(150));
      expect(result?.gas).toEqual(new BigNumber(10));

      tx = new PolymeshTransaction(
        {
          ...txSpec,
          fee: new BigNumber(protocolFees[1]),
          transaction: tx2,
          args,
        },
        context
      );

      result = await tx.getFees();

      expect(result?.protocol).toEqual(new BigNumber(150));
      expect(result?.gas).toEqual(new BigNumber(10));

      tx = new PolymeshTransactionBatch(
        {
          ...txSpec,
          fee: undefined,
          transactions: [
            {
              transaction: tx1,
              args,
            },
            {
              transaction: tx2,
              args,
            },
          ],
        },
        context
      );

      result = await tx.getFees();

      expect(result?.protocol).toEqual(new BigNumber(400));
      expect(result?.gas).toEqual(new BigNumber(10));
    });

    test('should return null if the transaction arguments are not ready', async () => {
      const transaction = dsMockUtils.createTxStub('asset', 'registerTicker', {
        gas: rawGasFees[0],
      });

      const args = tuple('WILL_IT_EVER_BE_OVER?');

      const tx = new PolymeshTransaction(
        {
          ...txSpec,
          transaction,
          args: args.map(arg => new PostTransactionValue(async () => arg)),
        },
        context
      );

      const result = await tx.getFees();

      expect(result).toBe(null);
    });
  });

  describe('method: getPayingAccount', () => {
    test('should return null if the current Account should pay', async () => {
      const transaction = dsMockUtils.createTxStub('asset', 'registerTicker');

      const args = tuple('SOMETHING');

      const tx: PolymeshTransactionBase = new PolymeshTransaction(
        {
          ...txSpec,
          transaction,
          args,
        },
        context
      );

      const result = await tx.getPayingAccount();

      expect(result).toBeNull();
    });

    test('should return null if the transaction ignores subsidy', async () => {
      const transaction = dsMockUtils.createTxStub('relayer', 'removePayingKey');
      const account = entityMockUtils.getAccountInstance();
      const allowance = new BigNumber(100);

      context.accountSubsidy.resolves({
        subsidizer: account,
        allowance,
      });

      const args = tuple('SOMETHING_ELSE');

      const tx = new PolymeshTransaction(
        {
          ...txSpec,
          transaction,
          args,
        },
        context
      );

      const result = await tx.getPayingAccount();

      expect(result).toBeNull();
    });

    test('should return a null allowance if the transaction is paid for a fixed third party', async () => {
      const transaction = dsMockUtils.createTxStub('asset', 'registerTicker');
      const account = entityMockUtils.getAccountInstance();
      const paidForBy = entityMockUtils.getIdentityInstance({
        getPrimaryAccount: account,
      });

      const args = tuple('SOMETHING');

      const tx = new PolymeshTransaction(
        {
          ...txSpec,
          transaction,
          args,
          paidForBy,
        },
        context
      );

      const result = await tx.getPayingAccount();

      expect(result?.account).toEqual(account);
      expect(result?.allowance).toBeNull();
    });

    test('should return the account and allowance if the transaction is being subsidized', async () => {
      const transaction = dsMockUtils.createTxStub('asset', 'registerTicker');
      const account = entityMockUtils.getAccountInstance();
      const allowance = new BigNumber(100);
      context.accountSubsidy.resolves({
        subsidizer: account,
        allowance,
      });

      const args = tuple('SOMETHING');

      let tx: PolymeshTransactionBase = new PolymeshTransaction(
        {
          ...txSpec,
          transaction,
          args,
        },
        context
      );

      let result = await tx.getPayingAccount();

      expect(result?.account).toEqual(account);
      expect(result?.allowance).toBe(allowance);

      tx = new PolymeshTransactionBatch(
        {
          ...txSpec,
          transactions: [
            {
              transaction,
              args,
            },
          ],
        },
        context
      );

      result = await tx.getPayingAccount();

      expect(result?.account).toEqual(account);
      expect(result?.allowance).toBe(allowance);
    });
  });
});<|MERGE_RESOLUTION|>--- conflicted
+++ resolved
@@ -181,10 +181,10 @@
       const args = tuple('YET_ANOTHER_TICKER');
       const firstStub = sinon.stub().resolves(1);
       const secondStub = sinon.stub().resolves('someString');
-      const postTransactionValues = ([
+      const postTransactionValues = [
         { run: firstStub },
         { run: secondStub },
-      ] as unknown) as PostTransactionValueArray<[number, string]>;
+      ] as unknown as PostTransactionValueArray<[number, string]>;
 
       const tx = new PolymeshTransaction(
         {
@@ -399,17 +399,10 @@
     });
 
     beforeEach(() => {
-<<<<<<< HEAD
-      context.getTransactionFees
+      context.getProtocolFees
         .withArgs({ tag: TxTags.asset.RegisterTicker })
         .resolves(protocolFees[0]);
-      context.getTransactionFees
-        .withArgs({ tag: TxTags.asset.CreateAsset })
-        .resolves(protocolFees[1]);
-=======
-      context.getProtocolFees.withArgs(TxTags.asset.RegisterTicker).resolves(protocolFees[0]);
-      context.getProtocolFees.withArgs(TxTags.asset.CreateAsset).resolves(protocolFees[1]);
->>>>>>> 73ce625e
+      context.getProtocolFees.withArgs({ tag: TxTags.asset.CreateAsset }).resolves(protocolFees[1]);
       rawGasFees.forEach((rawGasFee, index) =>
         balanceToBigNumberStub.withArgs(rawGasFee).returns(new BigNumber(gasFees[index]))
       );

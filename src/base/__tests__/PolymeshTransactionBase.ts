import { Balance } from '@polkadot/types/interfaces';
import { ISubmittableResult, Signer as PolkadotSigner } from '@polkadot/types/types';
import BigNumber from 'bignumber.js';
import { TxTags } from 'polymesh-types/types';
import sinon from 'sinon';

import {
  Context,
  PolymeshTransaction,
  PolymeshTransactionBase,
  PolymeshTransactionBatch,
  PostTransactionValue,
} from '~/internal';
import { fakePromise } from '~/testUtils';
import { dsMockUtils, entityMockUtils } from '~/testUtils/mocks';
import { Mocked } from '~/testUtils/types';
import { TransactionStatus } from '~/types';
import { PostTransactionValueArray } from '~/types/internal';
import { tuple } from '~/types/utils';
import * as utilsConversionModule from '~/utils/conversion';

describe('Polymesh Transaction Base class', () => {
  let context: Mocked<Context>;

  beforeAll(() => {
    dsMockUtils.initMocks();
    entityMockUtils.initMocks();
  });

  beforeEach(() => {
    context = dsMockUtils.getContextInstance();
  });

  const txSpec = {
    signingAddress: 'signingAddress',
    signer: 'signer' as PolkadotSigner,
    isCritical: false,
    fee: new BigNumber(100),
  };

  afterEach(() => {
    dsMockUtils.reset();
    entityMockUtils.reset();
  });

  afterAll(() => {
    dsMockUtils.cleanup();
  });

  describe('method: run', () => {
    beforeEach(() => {
      dsMockUtils.createRpcStub('chain', 'getBlock', {
        returnValue: dsMockUtils.createMockSignedBlock({
          block: {
            header: {
              number: dsMockUtils.createMockCompact(dsMockUtils.createMockU32(new BigNumber(1))),
              parentHash: 'hash',
              stateRoot: 'hash',
              extrinsicsRoot: 'hash',
            },
          },
        }),
      });
    });

    it('should execute the underlying transaction with the provided arguments, setting the tx and block hash when finished', async () => {
      const transaction = dsMockUtils.createTxStub('asset', 'registerTicker', {
        autoResolve: false,
      });
      const args = tuple('A_TICKER');

      const tx = new PolymeshTransaction(
        {
          ...txSpec,
          transaction,
          args,
        },
        context
      );

      tx.run();

      dsMockUtils.updateTxStatus(transaction, dsMockUtils.MockTxStatus.InBlock);

      await fakePromise();

      dsMockUtils.updateTxStatus(transaction, dsMockUtils.MockTxStatus.Succeeded);

      await fakePromise();

      sinon.assert.calledWith(transaction, ...args);
      expect(tx.blockHash).toBeDefined();
      expect(tx.blockNumber).toBeDefined();
      expect(tx.txHash).toBeDefined();
      expect(tx.status).toBe(TransactionStatus.Succeeded);
    });

    it('should unwrap PostTransactionValue arguments', async () => {
      const transaction = dsMockUtils.createTxStub('asset', 'registerTicker', {
        autoResolve: false,
      });
      const ticker = 'A_DIFFERENT_TICKER';
      const postTransactionTicker = new PostTransactionValue(async () => ticker);
      await postTransactionTicker.run({} as ISubmittableResult);
      const args = tuple(postTransactionTicker);

      const tx = new PolymeshTransaction(
        {
          ...txSpec,
          transaction,
          args,
        },
        context
      );

      tx.run();

      dsMockUtils.updateTxStatus(transaction, dsMockUtils.MockTxStatus.InBlock);

      await fakePromise();

      dsMockUtils.updateTxStatus(transaction, dsMockUtils.MockTxStatus.Succeeded);

      await fakePromise();

      sinon.assert.calledWith(transaction, ticker);
      expect(tx.blockHash).toBeDefined();
      expect(tx.blockNumber).toBeDefined();
      expect(tx.txHash).toBeDefined();
      expect(tx.status).toBe(TransactionStatus.Succeeded);
    });

    it('should update the transaction status', async () => {
      const transaction = dsMockUtils.createTxStub('asset', 'registerTicker', {
        autoResolve: false,
      });
      const args = tuple('ANOTHER_TICKER');

      const tx = new PolymeshTransaction(
        {
          ...txSpec,
          transaction,
          args,
        },
        context
      );

      expect(tx.status).toBe(TransactionStatus.Idle);

      tx.run();

      expect(tx.status).toBe(TransactionStatus.Unapproved);

      dsMockUtils.updateTxStatus(transaction, dsMockUtils.MockTxStatus.Ready);

      await fakePromise();

      expect(tx.status).toBe(TransactionStatus.Running);

      dsMockUtils.updateTxStatus(transaction, dsMockUtils.MockTxStatus.Intermediate);

      await fakePromise();

      expect(tx.status).toBe(TransactionStatus.Running);

      dsMockUtils.updateTxStatus(transaction, dsMockUtils.MockTxStatus.InBlock);

      await fakePromise();

      expect(tx.status).toBe(TransactionStatus.Running);

      dsMockUtils.updateTxStatus(transaction, dsMockUtils.MockTxStatus.Succeeded);

      await fakePromise();

      expect(tx.status).toBe(TransactionStatus.Succeeded);
    });

    it('should resolve all postValues', async () => {
      const transaction = dsMockUtils.createTxStub('asset', 'registerTicker');
      const args = tuple('YET_ANOTHER_TICKER');
      const firstStub = sinon.stub().resolves(1);
      const secondStub = sinon.stub().resolves('someString');
      const postTransactionValues = [
        { run: firstStub },
        { run: secondStub },
      ] as unknown as PostTransactionValueArray<[number, string]>;

      const tx = new PolymeshTransaction(
        {
          ...txSpec,
          transaction,
          args,
          postTransactionValues,
        },
        context
      );

      await tx.run();

      sinon.assert.calledOnce(firstStub);
      sinon.assert.calledOnce(secondStub);
    });

    it('should throw an error when the transaction is aborted', async () => {
      const transaction = dsMockUtils.createTxStub('asset', 'registerTicker', {
        autoResolve: dsMockUtils.MockTxStatus.Aborted,
      });
      const args = tuple('IT_HURTS');

      const tx = new PolymeshTransaction(
        {
          ...txSpec,
          transaction,
          args,
        },
        context
      );

      await expect(tx.run()).rejects.toThrow(
        'The transaction was removed from the transaction pool. This might mean that it was malformed (nonce too large/nonce too small/duplicated or invalid transaction)'
      );
      expect(tx.status).toBe(TransactionStatus.Aborted);
    });

    it('should throw an error when the transaction fails', async () => {
      let transaction = dsMockUtils.createTxStub('asset', 'registerTicker', { autoResolve: false });
      const args = tuple('PLEASE_MAKE_IT_STOP');

      let tx = new PolymeshTransaction(
        {
          ...txSpec,
          transaction,
          args,
        },
        context
      );
      let runPromise = tx.run();

      dsMockUtils.updateTxStatus(
        transaction,
        dsMockUtils.MockTxStatus.Failed,
        dsMockUtils.TxFailReason.BadOrigin
      );

      await expect(runPromise).rejects.toThrow('Bad origin');
      expect(tx.status).toBe(TransactionStatus.Failed);

      transaction = dsMockUtils.createTxStub('asset', 'registerTicker', { autoResolve: false });
      tx = new PolymeshTransaction(
        {
          ...txSpec,
          transaction,
          args,
        },
        context
      );
      runPromise = tx.run();

      dsMockUtils.updateTxStatus(
        transaction,
        dsMockUtils.MockTxStatus.Failed,
        dsMockUtils.TxFailReason.CannotLookup
      );

      await expect(runPromise).rejects.toThrow(
        'Could not lookup information required to validate the transaction'
      );
      expect(tx.status).toBe(TransactionStatus.Failed);

      transaction = dsMockUtils.createTxStub('asset', 'registerTicker', { autoResolve: false });
      tx = new PolymeshTransaction(
        {
          ...txSpec,
          transaction,
          args,
        },
        context
      );
      runPromise = tx.run();

      dsMockUtils.updateTxStatus(
        transaction,
        dsMockUtils.MockTxStatus.Failed,
        dsMockUtils.TxFailReason.Other
      );

      await expect(runPromise).rejects.toThrow('Unknown error');
      expect(tx.status).toBe(TransactionStatus.Failed);

      transaction = dsMockUtils.createTxStub('asset', 'registerTicker', { autoResolve: false });
      tx = new PolymeshTransaction(
        {
          ...txSpec,
          transaction,
          args,
        },
        context
      );
      runPromise = tx.run();

      dsMockUtils.updateTxStatus(
        transaction,
        dsMockUtils.MockTxStatus.Failed,
        dsMockUtils.TxFailReason.Module
      );

      await expect(runPromise).rejects.toThrow('someModule.SomeError: This is very bad');
      expect(tx.status).toBe(TransactionStatus.Failed);
    });

    it('should throw an error when the transaction is rejected', async () => {
      const transaction = dsMockUtils.createTxStub('asset', 'registerTicker', {
        autoResolve: dsMockUtils.MockTxStatus.Rejected,
      });
      const args = tuple('THIS_IS_THE_LAST_ONE_I_SWEAR');

      const tx = new PolymeshTransaction(
        {
          ...txSpec,
          transaction,
          args,
        },
        context
      );

      await expect(tx.run()).rejects.toThrow('The user canceled the transaction signature');
      expect(tx.status).toBe(TransactionStatus.Rejected);
    });
  });

  describe('method: onStatusChange', () => {
    it("should execute a callback when the transaction's status changes", async () => {
      const transaction = dsMockUtils.createTxStub('asset', 'registerTicker');
      const args = tuple('I_HAVE_LOST_THE_WILL_TO_LIVE');

      const tx = new PolymeshTransaction(
        {
          ...txSpec,
          transaction,
          args,
        },
        context
      );

      const listenerStub = sinon.stub();

      tx.onStatusChange(t => listenerStub(t.status));

      await tx.run();

      sinon.assert.calledWith(listenerStub.firstCall, TransactionStatus.Unapproved);
      sinon.assert.calledWith(listenerStub.secondCall, TransactionStatus.Running);
      sinon.assert.calledWith(listenerStub.thirdCall, TransactionStatus.Succeeded);
    });

    it('should return an unsubscribe function', async () => {
      const transaction = dsMockUtils.createTxStub('asset', 'registerTicker', {
        autoResolve: false,
      });
      const args = tuple('THE_ONLY_THING_THAT_KEEPS_ME_GOING_IS_THE_HOPE_OF_FULL_COVERAGE');

      const tx = new PolymeshTransaction(
        {
          ...txSpec,
          transaction,
          args,
        },
        context
      );

      const listenerStub = sinon.stub();

      const unsub = tx.onStatusChange(t => listenerStub(t.status));

      tx.run();

      await fakePromise();

      unsub();

      sinon.assert.calledWith(listenerStub.firstCall, TransactionStatus.Unapproved);
      sinon.assert.calledWith(listenerStub.secondCall, TransactionStatus.Running);
      sinon.assert.callCount(listenerStub, 2);
    });
  });

  describe('method: getFees', () => {
    let balanceToBigNumberStub: sinon.SinonStub<[Balance], BigNumber>;
    let protocolFees: BigNumber[];
    let gasFees: BigNumber[];
    let rawGasFees: Balance[];

    beforeAll(() => {
      balanceToBigNumberStub = sinon.stub(utilsConversionModule, 'balanceToBigNumber');
      protocolFees = [new BigNumber(250), new BigNumber(150)];
      gasFees = [new BigNumber(5), new BigNumber(10)];
      rawGasFees = gasFees.map(dsMockUtils.createMockBalance);
    });

    beforeEach(() => {
      context.getProtocolFees
        .withArgs({ tag: TxTags.asset.RegisterTicker })
        .resolves(protocolFees[0]);
      context.getProtocolFees.withArgs({ tag: TxTags.asset.CreateAsset }).resolves(protocolFees[1]);
      rawGasFees.forEach((rawGasFee, index) =>
        balanceToBigNumberStub.withArgs(rawGasFee).returns(new BigNumber(gasFees[index]))
      );
    });

    it('should fetch (if missing) and return transaction fees', async () => {
      const tx1 = dsMockUtils.createTxStub('asset', 'registerTicker', { gas: rawGasFees[0] });
      const tx2 = dsMockUtils.createTxStub('asset', 'createAsset', { gas: rawGasFees[1] });
      dsMockUtils.createTxStub('utility', 'batchAtomic', { gas: rawGasFees[1] });

      const args = tuple('OH_GOD_NO_IT_IS_BACK');

      let tx: PolymeshTransactionBase = new PolymeshTransaction(
        {
          ...txSpec,
          transaction: tx1,
          args,
          fee: undefined,
        },
        context
      );

      let result = await tx.getFees();

      expect(result?.protocol).toEqual(new BigNumber(250));
      expect(result?.gas).toEqual(new BigNumber(5));

      tx = new PolymeshTransaction(
        {
          ...txSpec,
          transaction: tx1,
          args,
          fee: undefined,
          feeMultiplier: new BigNumber(2),
        },
        context
      );

      result = await tx.getFees();

      expect(result?.protocol).toEqual(new BigNumber(500));
      expect(result?.gas).toEqual(new BigNumber(5));

      tx = new PolymeshTransaction(
        {
          ...txSpec,
          fee: new BigNumber(protocolFees[1]),
          transaction: tx2,
          args,
        },
        context
      );

      result = await tx.getFees();

      expect(result?.protocol).toEqual(new BigNumber(150));
      expect(result?.gas).toEqual(new BigNumber(10));

      tx = new PolymeshTransaction(
        {
          ...txSpec,
          fee: new BigNumber(protocolFees[1]),
          transaction: tx2,
          args,
        },
        context
      );

      result = await tx.getFees();

      expect(result?.protocol).toEqual(new BigNumber(150));
      expect(result?.gas).toEqual(new BigNumber(10));

      tx = new PolymeshTransactionBatch(
        {
          ...txSpec,
          fee: undefined,
          transactions: [
            {
              transaction: tx1,
              args,
            },
            {
              transaction: tx2,
              args,
            },
          ],
        },
        context
      );

      result = await tx.getFees();

      expect(result?.protocol).toEqual(new BigNumber(400));
      expect(result?.gas).toEqual(new BigNumber(10));
    });

    it('should return null if the transaction arguments are not ready', async () => {
      const transaction = dsMockUtils.createTxStub('asset', 'registerTicker', {
        gas: rawGasFees[0],
      });

      const args = tuple('WILL_IT_EVER_BE_OVER?');

      const tx = new PolymeshTransaction(
        {
          ...txSpec,
          transaction,
          args: args.map(arg => new PostTransactionValue(async () => arg)),
        },
        context
      );

      const result = await tx.getFees();

      expect(result).toBe(null);
    });
  });

  describe('method: getPayingAccount', () => {
<<<<<<< HEAD
    test('should return null if the signing Account should pay', async () => {
=======
    it('should return null if the current Account should pay', async () => {
>>>>>>> b7202388
      const transaction = dsMockUtils.createTxStub('asset', 'registerTicker');

      const args = tuple('SOMETHING');

      const tx: PolymeshTransactionBase = new PolymeshTransaction(
        {
          ...txSpec,
          transaction,
          args,
        },
        context
      );

      const result = await tx.getPayingAccount();

      expect(result).toBeNull();
    });

    it('should return null if the transaction ignores subsidy', async () => {
      const transaction = dsMockUtils.createTxStub('relayer', 'removePayingKey');
      const account = entityMockUtils.getAccountInstance();
      const allowance = new BigNumber(100);

      context.accountSubsidy.resolves({
        subsidizer: account,
        allowance,
      });

      const args = tuple('SOMETHING_ELSE');

      const tx = new PolymeshTransaction(
        {
          ...txSpec,
          transaction,
          args,
        },
        context
      );

      const result = await tx.getPayingAccount();

      expect(result).toBeNull();
    });

    it('should return a null allowance if the transaction is paid for a fixed third party', async () => {
      const transaction = dsMockUtils.createTxStub('asset', 'registerTicker');
      const account = entityMockUtils.getAccountInstance();
      const paidForBy = entityMockUtils.getIdentityInstance({
        getPrimaryAccount: {
          account,
          permissions: {
            assets: null,
            portfolios: null,
            transactions: null,
            transactionGroups: [],
          },
        },
      });

      const args = tuple('SOMETHING');

      const tx = new PolymeshTransaction(
        {
          ...txSpec,
          transaction,
          args,
          paidForBy,
        },
        context
      );

      const result = await tx.getPayingAccount();

      expect(result?.account.address).toEqual(account.address);
      expect(result?.allowance).toBeNull();
    });

<<<<<<< HEAD
    test('should return the Account and allowance if the transaction is being subsidized', async () => {
=======
    it('should return the account and allowance if the transaction is being subsidized', async () => {
>>>>>>> b7202388
      const transaction = dsMockUtils.createTxStub('asset', 'registerTicker');
      const account = expect.objectContaining({ address: 'subsidizer' });
      const allowance = new BigNumber(100);
      context.accountSubsidy.resolves({
        subsidy: entityMockUtils.getSubsidyInstance(),
        allowance,
      });

      const args = tuple('SOMETHING');

      let tx: PolymeshTransactionBase = new PolymeshTransaction(
        {
          ...txSpec,
          transaction,
          args,
        },
        context
      );

      let result = await tx.getPayingAccount();

      expect(result?.account).toEqual(account);
      expect(result?.allowance).toBe(allowance);

      tx = new PolymeshTransactionBatch(
        {
          ...txSpec,
          transactions: [
            {
              transaction,
              args,
            },
          ],
        },
        context
      );

      result = await tx.getPayingAccount();

      expect(result?.account).toEqual(account);
      expect(result?.allowance).toBe(allowance);
    });
  });
});<|MERGE_RESOLUTION|>--- conflicted
+++ resolved
@@ -523,11 +523,7 @@
   });
 
   describe('method: getPayingAccount', () => {
-<<<<<<< HEAD
-    test('should return null if the signing Account should pay', async () => {
-=======
-    it('should return null if the current Account should pay', async () => {
->>>>>>> b7202388
+    it('should return null if the signing Account should pay', async () => {
       const transaction = dsMockUtils.createTxStub('asset', 'registerTicker');
 
       const args = tuple('SOMETHING');
@@ -605,11 +601,7 @@
       expect(result?.allowance).toBeNull();
     });
 
-<<<<<<< HEAD
-    test('should return the Account and allowance if the transaction is being subsidized', async () => {
-=======
-    it('should return the account and allowance if the transaction is being subsidized', async () => {
->>>>>>> b7202388
+    it('should return the Account and allowance if the transaction is being subsidized', async () => {
       const transaction = dsMockUtils.createTxStub('asset', 'registerTicker');
       const account = expect.objectContaining({ address: 'subsidizer' });
       const allowance = new BigNumber(100);

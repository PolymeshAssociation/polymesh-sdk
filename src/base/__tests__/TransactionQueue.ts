--- conflicted
+++ resolved
@@ -177,11 +177,7 @@
       return expect(runPromise).rejects.toThrow('Transaction Error');
     });
 
-<<<<<<< HEAD
-    test("should throw an error if the signing Account doesn't have enough balance to pay the transaction fees", () => {
-=======
-    it("should throw an error if the current Account doesn't have enough balance to pay the transaction fees", () => {
->>>>>>> b7202388
+    it("should throw an error if the signing Account doesn't have enough balance to pay the transaction fees", () => {
       const transactionSpecs = [
         {
           args: [1],

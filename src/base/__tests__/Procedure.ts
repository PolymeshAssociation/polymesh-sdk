import { Balance } from '@polkadot/types/interfaces';
import { ISubmittableResult } from '@polkadot/types/types';
import BigNumber from 'bignumber.js';
import { range } from 'lodash';
import { PosRatio, ProtocolOp, TxTag, TxTags } from 'polymesh-types/types';
import sinon from 'sinon';

import { Context, PolymeshTransaction, PolymeshTransactionBatch, Procedure } from '~/internal';
import {
  dsMockUtils,
  entityMockUtils,
  polymeshTransactionMockUtils,
  procedureMockUtils,
} from '~/testUtils/mocks';
import { MockContext } from '~/testUtils/mocks/dataSources';
import { Role, RoleType } from '~/types';
import { MaybePostTransactionValue, ProcedureAuthorization } from '~/types/internal';
import { tuple } from '~/types/utils';
import * as utilsConversionModule from '~/utils/conversion';

jest.mock(
  '~/base/TransactionQueue',
  require('~/testUtils/mocks/procedure').mockTransactionQueueModule('~/base/TransactionQueue')
);
jest.mock(
  '~/base/PolymeshTransaction',
  require('~/testUtils/mocks/polymeshTransaction').mockPolymeshTransactionModule(
    '~/base/PolymeshTransaction'
  )
);

describe('Procedure class', () => {
  let context: MockContext;

  beforeAll(() => {
    dsMockUtils.initMocks();
    entityMockUtils.initMocks();
    procedureMockUtils.initMocks();
    polymeshTransactionMockUtils.initMocks();
  });

  beforeEach(() => {
    context = dsMockUtils.getContextInstance();
  });

  afterEach(() => {
    dsMockUtils.reset();
    entityMockUtils.reset();
    procedureMockUtils.reset();
    polymeshTransactionMockUtils.reset();
  });

  afterAll(() => {
    dsMockUtils.cleanup();
    entityMockUtils.cleanup();
    procedureMockUtils.cleanup();
  });

  describe('method: checkAuthorization', () => {
    test('should return whether the current user has sufficient authorization to run the procedure', async () => {
      const prepareFunc = sinon.stub();
      const authFunc = sinon.stub();
      const authorization: ProcedureAuthorization = {
        roles: true,
        permissions: true,
      };
      authFunc.resolves(authorization);
      let procedure = new Procedure(prepareFunc, authFunc);

      const args = 'args';

      let result = await procedure.checkAuthorization(args, context);
      expect(result).toEqual({
        agentPermissions: { result: true },
        signerPermissions: { result: true },
        roles: { result: true },
        accountFrozen: false,
        noIdentity: false,
      });

      context = dsMockUtils.getContextInstance({
        checkRoles: {
          result: false,
          missingRoles: [{ type: RoleType.TickerOwner, ticker: 'ticker' }],
        },
        checkPermissions: {
          result: false,
          missingPermissions: {
            assets: null,
            portfolios: null,
            transactions: null,
          },
        },
      });
      authFunc.resolves({
        roles: [{ type: RoleType.TickerOwner, ticker: 'ticker' }],
        permissions: {
          assets: null,
          portfolios: null,
          transactions: null,
        },
      });

      result = await procedure.checkAuthorization(args, context);
      expect(result).toEqual({
        agentPermissions: { result: true },
        signerPermissions: {
          result: false,
          missingPermissions: {
            assets: null,
            portfolios: null,
            transactions: null,
          },
        },
        roles: { result: false, missingRoles: [{ type: RoleType.TickerOwner, ticker: 'ticker' }] },
        accountFrozen: false,
        noIdentity: false,
      });

      context = dsMockUtils.getContextInstance({ hasAssetPermissions: true });
      authFunc.resolves({
        roles: [{ type: RoleType.TickerOwner, ticker: 'ticker' }],
        permissions: {
          assets: [entityMockUtils.getAssetInstance({ ticker: 'SOME_TICKER' })],
          portfolios: null,
          transactions: [TxTags.asset.Redeem],
        },
      });

      result = await procedure.checkAuthorization(args, context);
      expect(result).toEqual({
        agentPermissions: { result: true },
        signerPermissions: { result: true },
        roles: { result: true },
        accountFrozen: false,
        noIdentity: false,
      });

      authFunc.resolves({
        roles: [{ type: RoleType.TickerOwner, ticker: 'ticker' }],
        permissions: {
          assets: [entityMockUtils.getAssetInstance({ ticker: 'SOME_TICKER' })],
          portfolios: null,
          transactions: [TxTags.asset.Redeem],
        },
        agentPermissions: 'Some Message',
        signerPermissions: 'Another Message',
      });

      result = await procedure.checkAuthorization(args, context);
      expect(result).toEqual({
        agentPermissions: {
          result: false,
          message: 'Some Message',
        },
        signerPermissions: { result: false, message: 'Another Message' },
        roles: { result: true },
        accountFrozen: false,
        noIdentity: false,
      });

      authFunc.resolves({
        roles: [{ type: RoleType.TickerOwner, ticker: 'ticker' }],
        signerPermissions: {
          assets: [entityMockUtils.getAssetInstance({ ticker: 'SOME_TICKER' })],
          portfolios: null,
          transactions: [TxTags.asset.Redeem],
        },
        agentPermissions: {
          assets: [entityMockUtils.getAssetInstance({ ticker: 'SOME_TICKER' })],
          portfolios: null,
          transactions: [TxTags.asset.Redeem],
        },
      });

      result = await procedure.checkAuthorization(args, context);
      expect(result).toEqual({
        agentPermissions: { result: true },
        signerPermissions: { result: true },
        roles: { result: true },
        accountFrozen: false,
        noIdentity: false,
      });

      authFunc.resolves({
        roles: [{ type: RoleType.TickerOwner, ticker: 'ticker' }],
        permissions: {
          assets: [entityMockUtils.getAssetInstance({ ticker: 'SOME_TICKER' })],
          portfolios: null,
        },
      });

      result = await procedure.checkAuthorization(args, context);
      expect(result).toEqual({
        agentPermissions: { result: true },
        signerPermissions: { result: true },
        roles: { result: true },
        accountFrozen: false,
        noIdentity: false,
      });

      context = dsMockUtils.getContextInstance();
      context.getCurrentAccount.returns(
        entityMockUtils.getAccountInstance({
          getIdentity: null,
          isFrozen: false,
        })
      );

      result = await procedure.checkAuthorization(args, context);
      expect(result).toEqual({
        agentPermissions: { result: true },
        signerPermissions: { result: true },
        roles: { result: false, missingRoles: [{ type: RoleType.TickerOwner, ticker: 'ticker' }] },
        accountFrozen: false,
        noIdentity: true,
      });

      procedure = new Procedure(prepareFunc, { permissions: true, roles: true });

      result = await procedure.checkAuthorization(args, context);
      expect(result).toEqual({
        agentPermissions: { result: true },
        signerPermissions: { result: true },
        roles: { result: true },
        accountFrozen: false,
        noIdentity: false,
      });
    });

    test('should throw an error if the Procedure requires permissions over more than one Asset', () => {
      const prepareFunc = sinon.stub();
      const authFunc = sinon.stub();
      authFunc.resolves({
        permissions: {
          assets: [
            entityMockUtils.getAssetInstance({ ticker: 'SOME_TICKER' }),
            entityMockUtils.getAssetInstance({ ticker: 'OTHER_TICKER' }),
          ],
          transactions: [TxTags.asset.Freeze],
        },
      });
      const procedure = new Procedure(prepareFunc, authFunc);

      const args = 'args';

      return expect(procedure.checkAuthorization(args, context)).rejects.toThrow(
        'Procedures cannot require permissions for more than one Asset. Please contact the Polymath team'
      );
    });
  });

  describe('method: prepare', () => {
    let posRatioToBigNumberStub: sinon.SinonStub<[PosRatio], BigNumber>;
    let balanceToBigNumberStub: sinon.SinonStub<[Balance], BigNumber>;
    let txTagToProtocolOpStub: sinon.SinonStub<[TxTag, Context], ProtocolOp>;
    let txTags: TxTag[];
    let fees: number[];
    let rawCoefficient: PosRatio;
    let rawFees: Balance[];
    let numerator: number;
    let denominator: number;
    let coefficient: BigNumber;

    beforeAll(() => {
      posRatioToBigNumberStub = sinon.stub(utilsConversionModule, 'posRatioToBigNumber');
      balanceToBigNumberStub = sinon.stub(utilsConversionModule, 'balanceToBigNumber');
      txTagToProtocolOpStub = sinon.stub(utilsConversionModule, 'txTagToProtocolOp');
      txTags = [TxTags.asset.RegisterTicker, TxTags.identity.CddRegisterDid];
      fees = [250, 0];
      numerator = 7;
      denominator = 3;
      rawCoefficient = dsMockUtils.createMockPosRatio(numerator, denominator);
      rawFees = fees.map(dsMockUtils.createMockBalance);
      coefficient = new BigNumber(numerator).dividedBy(new BigNumber(denominator));
    });

    beforeEach(() => {
      dsMockUtils.createQueryStub('protocolFee', 'coefficient', {
        returnValue: rawCoefficient,
      });
      dsMockUtils
        .createQueryStub('protocolFee', 'baseFees')
        .withArgs('AssetRegisterTicker')
        .resolves(rawFees[0]);
      dsMockUtils
        .createQueryStub('protocolFee', 'baseFees')
        .withArgs('IdentityRegisterDid')
        .resolves(rawFees[1]);

      posRatioToBigNumberStub.withArgs(rawCoefficient).returns(coefficient);
      txTags.forEach(txTag =>
        txTagToProtocolOpStub.withArgs(txTag, context).returns((txTag as unknown) as ProtocolOp)
      );

      rawFees.forEach((rawFee, index) =>
        balanceToBigNumberStub.withArgs(rawFee).returns(new BigNumber(fees[index]))
      );
    });

    test('should prepare and return a transaction queue with the corresponding transactions, arguments, fees and return value', async () => {
<<<<<<< HEAD
      const ticker = 'MY_ASSET';
      const secondaryKeys = ['0x1', '0x2'];
=======
      const ticker = 'MY_TOKEN';
      const secondaryAccounts = ['0x1', '0x2'];
>>>>>>> 73ce625e
      const procArgs = {
        ticker,
        secondaryAccounts,
      };
      const tx1 = dsMockUtils.createTxStub('asset', 'registerTicker');
      const tx2 = dsMockUtils.createTxStub('identity', 'cddRegisterDid');

      const returnValue = 'good';

      const func1 = async function (
        this: Procedure<typeof procArgs, string>,
        args: typeof procArgs
      ): Promise<string> {
        this.addTransaction(tx1, {}, args.ticker);

        this.addTransaction(tx2, {}, args.secondaryAccounts);

        return returnValue;
      };

      const constructorStub = procedureMockUtils.getTransactionQueueConstructorStub();

      const proc1 = new Procedure(func1);

      let queue = await proc1.prepare({ args: procArgs }, context, { signer: 'something' });

      expect(queue).toMatchObject({
        transactions: [
          { tx: tx1, args: [ticker] },
          { tx: tx2, args: [secondaryAccounts] },
        ],
      });
      sinon.assert.calledWith(
        constructorStub,
        sinon.match({
          transactions: sinon.match([
            sinon.match({ tx: tx1, args: [ticker] }),
            sinon.match({ tx: tx2, args: [secondaryAccounts] }),
          ]),
        }),
        { ...context, currentPair: { address: 'something' } }
      );

      const func2 = async function (
        this: Procedure<typeof procArgs, string>,
        args: typeof procArgs
      ): Promise<MaybePostTransactionValue<string>> {
        return this.addProcedure(proc1, args);
      };

      dsMockUtils.reset();

      const proc2 = new Procedure(func2);

      context = dsMockUtils.getContextInstance();

      queue = await proc2.prepare({ args: procArgs }, context);
      expect(queue).toMatchObject({
        transactions: [
          { tx: tx1, args: [ticker] },
          { tx: tx2, args: [secondaryAccounts] },
        ],
        procedureResult: returnValue,
      });
      sinon.assert.calledWith(
        constructorStub,
        sinon.match({
          transactions: sinon.match([
            sinon.match({ tx: tx1, args: [ticker] }),
            sinon.match({ tx: tx2, args: [secondaryAccounts] }),
          ]),
          procedureResult: returnValue,
        }),
        context
      );
    });

    test('should throw any errors encountered during preparation', () => {
<<<<<<< HEAD
      const ticker = 'MY_ASSET';
      const secondaryKeys = ['0x1', '0x2'];
=======
      const ticker = 'MY_TOKEN';
      const secondaryAccounts = ['0x1', '0x2'];
>>>>>>> 73ce625e
      const procArgs = {
        ticker,
        secondaryAccounts,
      };

      const errorMsg = 'failed';
      const func = async function (this: Procedure<typeof procArgs, string>): Promise<string> {
        throw new Error(errorMsg);
      };

      const proc = new Procedure(func);

      return expect(proc.prepare({ args: procArgs }, context)).rejects.toThrow(errorMsg);
    });

    test("should throw an error if the caller doesn't have the appropriate roles", async () => {
<<<<<<< HEAD
      const ticker = 'MY_ASSET';
      const secondaryKeys = ['0x1', '0x2'];
=======
      const ticker = 'MY_TOKEN';
      const secondaryAccounts = ['0x1', '0x2'];
>>>>>>> 73ce625e
      const procArgs = {
        ticker,
        secondaryAccounts,
      };
      const func = async function (this: Procedure<typeof procArgs, string>): Promise<string> {
        return 'success';
      };

      let proc = new Procedure(func, {
        roles: [({ type: 'FakeRole' } as unknown) as Role],
      });

      context = dsMockUtils.getContextInstance({
        isFrozen: false,
        checkRoles: {
          result: false,
          missingRoles: [({ type: 'FakeRole' } as unknown) as Role],
        },
        checkPermissions: {
          result: false,
        },
        checkAssetPermissions: {
          result: false,
        },
      });

      await expect(proc.prepare({ args: procArgs }, context)).rejects.toThrow(
        "Current Identity doesn't have the required roles to execute this procedure"
      );

      proc = new Procedure(func, {
        permissions: {
          assets: [],
          transactions: [],
          portfolios: [],
        },
      });

      await expect(proc.prepare({ args: procArgs }, context)).rejects.toThrow(
        "Current Account doesn't have the required permissions to execute this procedure"
      );

      proc = new Procedure(func, {
        permissions: {
          assets: [entityMockUtils.getAssetInstance({ ticker: 'SOME_TICKER' })],
          transactions: [TxTags.asset.Freeze],
          portfolios: [],
        },
      });

      context = dsMockUtils.getContextInstance({
        checkAssetPermissions: { result: false, missingPermissions: [TxTags.asset.Freeze] },
      });

      await expect(proc.prepare({ args: procArgs }, context)).rejects.toThrow(
        "Current Identity doesn't have the required permissions to execute this procedure"
      );

      context = dsMockUtils.getContextInstance();

      context.getCurrentAccount.returns(
        entityMockUtils.getAccountInstance({
          getIdentity: null,
        })
      );

      await expect(proc.prepare({ args: procArgs }, context)).rejects.toThrow(
        'This procedure requires the Current Account to have an associated Identity'
      );

      proc = new Procedure(func, {
        permissions: 'Some Failure Message',
      });

      await expect(proc.prepare({ args: procArgs }, context)).rejects.toThrow(
        "Current Account doesn't have the required permissions to execute this procedure"
      );

      proc = new Procedure(func, async () => ({ roles: 'Failed just because' }));

      await expect(proc.prepare({ args: procArgs }, context)).rejects.toThrow(
        "Current Identity doesn't have the required roles to execute this procedure"
      );

      context = dsMockUtils.getContextInstance({ isFrozen: true });

      await expect(proc.prepare({ args: procArgs }, context)).rejects.toThrow(
        "Current Account can't execute this procedure because it is frozen"
      );
    });
  });

  describe('method: addTransaction', () => {
    test('should return an array of post transaction values corresponding to the resolver functions passed to it', async () => {
      const ticker = 'MY_ASSET';
      const resolvedNum = 1;
      const resolvedStr = 'something';
      const tx = dsMockUtils.createTxStub('asset', 'registerTicker');

      const proc = new Procedure(async () => undefined);
      // eslint-disable-next-line @typescript-eslint/no-explicit-any
      (proc as any)._context = context;

      const values = proc.addTransaction(
        tx,
        {
          resolvers: tuple(
            async (): Promise<number> => resolvedNum,
            async (): Promise<string> => resolvedStr
          ),
        },
        ticker
      );

      await Promise.all(values.map(value => value.run({} as ISubmittableResult)));
      const [num, str] = values;

      expect(num.value).toBe(resolvedNum);
      expect(str.value).toBe(resolvedStr);
    });
  });

  describe('method: addBatchTransaction', () => {
    test('should return an array of post transaction values corresponding to the resolver functions passed to it', async () => {
      const ticker = 'MY_ASSET';
      const resolvedNum = 1;
      const resolvedStr = 'something';
      const tx = dsMockUtils.createTxStub('asset', 'registerTicker');

      const proc = new Procedure(async () => undefined);
      // eslint-disable-next-line @typescript-eslint/no-explicit-any
      (proc as any)._context = context;

      const values = proc.addBatchTransaction(
        tx,
        {
          resolvers: tuple(
            async (): Promise<number> => resolvedNum,
            async (): Promise<string> => resolvedStr
          ),
        },
        [[ticker]]
      );

      await Promise.all(values.map(value => value.run({} as ISubmittableResult)));
      const [num, str] = values;

      expect(num.value).toBe(resolvedNum);
      expect(str.value).toBe(resolvedStr);
    });

    test('should add a non-batch transaction to the queue if only one set of arguments is passed', async () => {
      const ticker = 'MY_ASSET';
      const tx = dsMockUtils.createTxStub('asset', 'registerTicker');

      const proc = new Procedure(async () => undefined);
      // eslint-disable-next-line @typescript-eslint/no-explicit-any
      (proc as any)._context = context;

      proc.addBatchTransaction(tx, {}, [[ticker]]);

      // eslint-disable-next-line @typescript-eslint/no-explicit-any
      const transactions = (proc as any).transactions;
      expect(transactions[0] instanceof PolymeshTransaction).toBe(true);
      expect(transactions.length).toBe(1);
    });

    test('should separate large argument lists into multiple batches', async () => {
      const ticker = 'MY_ASSET';
      const tx = dsMockUtils.createTxStub('asset', 'registerTicker');

      const proc = new Procedure(async () => undefined);
      // eslint-disable-next-line @typescript-eslint/no-explicit-any
      (proc as any)._context = context;

      let i = 0;

      proc.addBatchTransaction(
        tx,
        {
          fee: new BigNumber(100),
          groupByFn: () => `${i++}`,
        },
        [...range(22).map(() => [ticker])]
      );

      // eslint-disable-next-line @typescript-eslint/no-explicit-any
      const transactions = (proc as any).transactions;

      expect(transactions.length).toBe(2);
      expect(transactions[0] instanceof PolymeshTransactionBatch).toBe(true);
      expect(transactions[1] instanceof PolymeshTransactionBatch).toBe(true);
    });
  });

  describe('method: addProcedure', () => {
    test('should return the return value of the passed procedure', async () => {
      const returnValue = 1;

      const proc1 = new Procedure(async () => returnValue);
      const proc2 = new Procedure(async () => undefined);
      // eslint-disable-next-line @typescript-eslint/no-explicit-any
      (proc2 as any)._context = context;
      const result = await proc2.addProcedure(proc1);

      expect(result).toBe(returnValue);
    });

    test('should throw any validation errors encountered while preparing the passed procedure', () => {
      const errorMsg = 'Procedure Error';

      const proc1 = new Procedure(async () => {
        throw new Error(errorMsg);
      });
      const proc2 = new Procedure(async () => undefined);
      // eslint-disable-next-line @typescript-eslint/no-explicit-any
      (proc2 as any)._context = context;
      const result = proc2.addProcedure(proc1);

      return expect(result).rejects.toThrow(errorMsg);
    });
  });

  describe('method: storage', () => {
    let proc: Procedure<void, undefined, { something: string }>;

    beforeAll(() => {
      proc = new Procedure(async () => undefined);
    });

    test('should return the storage', () => {
      // eslint-disable-next-line @typescript-eslint/no-explicit-any
      (proc as any)._storage = { something: 'yeah' };

      expect(proc.storage).toEqual({ something: 'yeah' });
    });

    test("should throw an error if the storage hasnt't been set", () => {
      // eslint-disable-next-line @typescript-eslint/no-explicit-any
      (proc as any)._storage = null;

      expect(() => proc.storage).toThrow('Attempt to access storage before it was set');
    });
  });

  describe('method: context', () => {
    let proc: Procedure<void, undefined>;

    beforeAll(() => {
      proc = new Procedure(async () => undefined);
    });

    test('should return the context', () => {
      // eslint-disable-next-line @typescript-eslint/no-explicit-any
      (proc as any)._context = 'context';

      expect(proc.context).toBe('context');
    });

    test("should throw an error if the context hasnt't been set", () => {
      // eslint-disable-next-line @typescript-eslint/no-explicit-any
      (proc as any)._context = null;

      expect(() => proc.context).toThrow('Attempt to access context before it was set');
    });
  });
});<|MERGE_RESOLUTION|>--- conflicted
+++ resolved
@@ -299,13 +299,8 @@
     });
 
     test('should prepare and return a transaction queue with the corresponding transactions, arguments, fees and return value', async () => {
-<<<<<<< HEAD
       const ticker = 'MY_ASSET';
-      const secondaryKeys = ['0x1', '0x2'];
-=======
-      const ticker = 'MY_TOKEN';
       const secondaryAccounts = ['0x1', '0x2'];
->>>>>>> 73ce625e
       const procArgs = {
         ticker,
         secondaryAccounts,
@@ -384,13 +379,8 @@
     });
 
     test('should throw any errors encountered during preparation', () => {
-<<<<<<< HEAD
       const ticker = 'MY_ASSET';
-      const secondaryKeys = ['0x1', '0x2'];
-=======
-      const ticker = 'MY_TOKEN';
       const secondaryAccounts = ['0x1', '0x2'];
->>>>>>> 73ce625e
       const procArgs = {
         ticker,
         secondaryAccounts,
@@ -407,13 +397,8 @@
     });
 
     test("should throw an error if the caller doesn't have the appropriate roles", async () => {
-<<<<<<< HEAD
       const ticker = 'MY_ASSET';
-      const secondaryKeys = ['0x1', '0x2'];
-=======
-      const ticker = 'MY_TOKEN';
       const secondaryAccounts = ['0x1', '0x2'];
->>>>>>> 73ce625e
       const procArgs = {
         ticker,
         secondaryAccounts,

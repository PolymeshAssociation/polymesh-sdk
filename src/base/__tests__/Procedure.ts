--- conflicted
+++ resolved
@@ -1,15 +1,11 @@
 import { Balance } from '@polkadot/types/interfaces';
 import { ISubmittableResult } from '@polkadot/types/types';
 import BigNumber from 'bignumber.js';
-import { PosRatio, ProtocolOp } from 'polymesh-types/types';
+import { PosRatio, ProtocolOp, TxTag, TxTags } from 'polymesh-types/types';
 import sinon from 'sinon';
 
 import * as baseModule from '~/base';
 import { Context } from '~/context';
-<<<<<<< HEAD
-import { PosRatio, ProtocolOp, TxTag, TxTags } from '~/polkadot';
-=======
->>>>>>> 6c603e99
 import { dsMockUtils } from '~/testUtils/mocks';
 import { KeyringPair, Role } from '~/types';
 import { MaybePostTransactionValue } from '~/types/internal';

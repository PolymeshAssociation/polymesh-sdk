--- conflicted
+++ resolved
@@ -2,11 +2,7 @@
 import { ProtocolOp, TxTags } from 'polymesh-types/types';
 import sinon from 'sinon';
 
-<<<<<<< HEAD
-import { Account, Context, Identity, PolymeshError, Subsidy } from '~/internal';
-=======
 import { Account, Context, PolymeshError } from '~/internal';
->>>>>>> 034a8409
 import { didsWithClaims, heartbeat } from '~/middleware/queries';
 import { ClaimTypeEnum, IdentityWithClaimsResult } from '~/middleware/types';
 import { dsMockUtils, entityMockUtils } from '~/testUtils/mocks';
@@ -557,18 +553,11 @@
 
       const result = await context.accountSubsidy();
       expect(result).toEqual({
-        subsidy: new Subsidy(
-          {
-            beneficiary: DUMMY_ACCOUNT_ID,
-            subsidizer: 'payingKey',
-          },
-          context
-        ),
+        subsidy: expect.objectContaining({
+          beneficiary: expect.objectContaining({ address: DUMMY_ACCOUNT_ID }),
+          subsidizer: expect.objectContaining({ address: 'payingKey' }),
+        }),
         allowance: utilsConversionModule.balanceToBigNumber(allowance),
-<<<<<<< HEAD
-=======
-        subsidizer: expect.objectContaining({ address: 'payingKey' }),
->>>>>>> 034a8409
       });
     });
 
@@ -592,18 +581,11 @@
 
       const result = await context.accountSubsidy('accountId');
       expect(result).toEqual({
-        subsidy: new Subsidy(
-          {
-            beneficiary: 'accountId',
-            subsidizer: 'payingKey',
-          },
-          context
-        ),
+        subsidy: expect.objectContaining({
+          beneficiary: expect.objectContaining({ address: 'accountId' }),
+          subsidizer: expect.objectContaining({ address: 'payingKey' }),
+        }),
         allowance: utilsConversionModule.balanceToBigNumber(allowance),
-<<<<<<< HEAD
-=======
-        subsidizer: expect.objectContaining({ address: 'payingKey' }),
->>>>>>> 034a8409
       });
     });
 
@@ -648,20 +630,16 @@
       const result = await context.accountSubsidy('accountId', callback);
 
       expect(result).toEqual(unsubCallback);
-      sinon.assert.calledWithExactly(callback, {
-        subsidy: new Subsidy(
-          {
-            beneficiary: 'accountId',
-            subsidizer: 'payingKey',
-          },
-          context
-        ),
-        allowance: utilsConversionModule.balanceToBigNumber(allowance),
-<<<<<<< HEAD
-=======
-        subsidizer: sinon.match({ address: 'payingKey' }),
->>>>>>> 034a8409
-      });
+      sinon.assert.calledWithExactly(
+        callback,
+        sinon.match({
+          subsidy: sinon.match({
+            beneficiary: sinon.match({ address: 'accountId' }),
+            subsidizer: sinon.match({ address: 'payingKey' }),
+          }),
+          allowance: utilsConversionModule.balanceToBigNumber(allowance),
+        })
+      );
     });
   });
 

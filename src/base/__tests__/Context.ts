--- conflicted
+++ resolved
@@ -5,26 +5,19 @@
 import { when } from 'jest-when';
 
 import { Account, Context, PolymeshError } from '~/internal';
-<<<<<<< HEAD
-import { ClaimTypeEnum } from '~/middleware/enums';
-import { claimsQuery, heartbeatQuery, metadataQuery } from '~/middleware/queries';
-=======
 import {
   BalanceTypeEnum,
   CallIdEnum,
-  ClaimTypeEnum as MiddlewareV2ClaimType,
+  ClaimTypeEnum,
   EventIdEnum,
   ModuleIdEnum,
-} from '~/middleware/enumsV2';
-import { didsWithClaims, heartbeat } from '~/middleware/queries';
+} from '~/middleware/enums';
 import {
   claimsQuery,
   heartbeatQuery,
   metadataQuery,
   polyxTransactionsQuery,
-} from '~/middleware/queriesV2';
-import { ClaimTypeEnum, IdentityWithClaimsResult } from '~/middleware/types';
->>>>>>> 22937664
+} from '~/middleware/queries';
 import { dsMockUtils, entityMockUtils } from '~/testUtils/mocks';
 import { createMockAccountId, getAtMock } from '~/testUtils/mocks/dataSources';
 import {
@@ -1984,8 +1977,7 @@
     it('should return a result set of POLYX transactions', async () => {
       const context = await Context.create({
         polymeshApi: dsMockUtils.getApiInstance(),
-        middlewareApi: dsMockUtils.getMiddlewareApi(),
-        middlewareApiV2: dsMockUtils.getMiddlewareApiV2(),
+        middlewareApiV2: dsMockUtils.getMiddlewareApi(),
       });
 
       const date = new Date('2023/01/01');
@@ -2065,7 +2057,7 @@
         ],
       };
 
-      dsMockUtils.createApolloV2QueryMock(
+      dsMockUtils.createApolloQueryMock(
         polyxTransactionsQuery(
           {
             identityId: 'someDid',
@@ -2091,7 +2083,7 @@
       expect(result.count).toEqual(new BigNumber(2));
       expect(result.next).toEqual(null);
 
-      dsMockUtils.createApolloV2QueryMock(
+      dsMockUtils.createApolloQueryMock(
         polyxTransactionsQuery(
           {
             identityId: undefined,

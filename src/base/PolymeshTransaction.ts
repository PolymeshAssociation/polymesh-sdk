--- conflicted
+++ resolved
@@ -1,31 +1,9 @@
 import { SubmittableExtrinsic } from '@polkadot/api/types';
 import { ISubmittableResult } from '@polkadot/types/types';
 
-<<<<<<< HEAD
 import { Context, PolymeshTransactionBase } from '~/internal';
 import { MapMaybePostTransactionValue, TransactionSpec } from '~/types/internal';
-import { unwrapValue, unwrapValues } from '~/utils';
-=======
-import { Context, PolymeshError, PostTransactionValue } from '~/base';
-import { ErrorCode, Fees, TransactionStatus } from '~/types';
-import {
-  MapMaybePostTransactionValue,
-  MaybePostTransactionValue,
-  PolymeshTx,
-  PostTransactionValueArray,
-  TransactionSpec,
-} from '~/types/internal';
-import { BATCH_REGEX } from '~/utils/constants';
-import { balanceToBigNumber } from '~/utils/conversion';
 import { unwrapValue, unwrapValues } from '~/utils/internal';
-
-/**
- * @hidden
- */
-enum Event {
-  StatusChange = 'StatusChange',
-}
->>>>>>> 4357d542
 
 /**
  * Wrapper class for a Polymesh Transaction

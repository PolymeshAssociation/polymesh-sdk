import { AddressOrPair, SubmittableExtrinsic } from '@polkadot/api/types';
import { DispatchError } from '@polkadot/types/interfaces';
import { ISubmittableResult, RegistryError } from '@polkadot/types/types';
import BigNumber from 'bignumber.js';
import { EventEmitter } from 'events';

import { Context, Identity, PolymeshError } from '~/internal';
import { ErrorCode, Fees, PayingAccount, PayingAccountType, TransactionStatus } from '~/types';
import { BaseTransactionSpec, PostTransactionValueArray } from '~/types/internal';
import { balanceToBigNumber, hashToString, u32ToBigNumber } from '~/utils/conversion';

/**
 * @hidden
 */
enum Event {
  StatusChange = 'StatusChange',
}

/**
 * Wrapper class for a Polymesh Transaction
 */
export abstract class PolymeshTransactionBase<Values extends unknown[] = unknown[]> {
  /**
   * current status of the transaction
   */
  public status: TransactionStatus = TransactionStatus.Idle;

  /**
   * stores errors thrown while running the transaction (status: `Failed`, `Aborted`)
   */
  public error?: PolymeshError;

  /**
   * stores the transaction receipt (if successful)
   */
  public receipt?: ISubmittableResult;

  /**
   * transaction hash (status: `Running`, `Succeeded`, `Failed`)
   */
  public txHash?: string;

  /**
   * hash of the block where this transaction resides (status: `Succeeded`, `Failed`)
   */
  public blockHash?: string;

  /**
   * number of the block where this transaction resides (status: `Succeeded`, `Failed`)
   */
  public blockNumber?: BigNumber;

  /**
   * whether this transaction failing makes the entire transaction queue fail or not
   */
  public isCritical: boolean;

  /**
   * @hidden
   *
   * Identity that will pay for this transaction's fees. This value overrides any subsidy,
   *   and is seen as having infinite allowance (but still constrained by its current balance)
   */
  protected paidForBy?: Identity;

  /**
   * @hidden
   *
   * wrappers for values that will exist after this transaction has executed
   */
  protected postValues: PostTransactionValueArray<Values> = ([] as unknown) as PostTransactionValueArray<Values>;

  /**
   * @hidden
   *
   * internal event emitter to handle status changes
   */
  protected emitter: EventEmitter;

  /**
   * @hidden
   *
   * Account that will sign the transaction
   */
  protected signer: AddressOrPair;

  /**
   * @hidden
   *
   * used by procedures to set the fee manually in case the protocol op can't be
   *   dynamically generated from the transaction name, or a specific procedure has
   *   special rules for calculating them
   */
  protected protocolFee?: BigNumber;

  protected context: Context;

  /**
   * @hidden
   */
  constructor(transactionSpec: BaseTransactionSpec<Values>, context: Context) {
    const { postTransactionValues, signer, isCritical, fee, paidForBy } = transactionSpec;

    if (postTransactionValues) {
      this.postValues = postTransactionValues;
    }

    this.emitter = new EventEmitter();
    this.signer = signer;
    this.isCritical = isCritical;
    this.protocolFee = fee;
    this.context = context;
    this.paidForBy = paidForBy;
  }

  /**
   * Run the transaction and update its status
   */
  public async run(): Promise<void> {
    try {
      const receipt = await this.internalRun();
      this.receipt = receipt;

      await Promise.all(this.postValues.map(postValue => postValue.run(receipt)));

      this.updateStatus(TransactionStatus.Succeeded);
    } catch (err) {
      const error: PolymeshError = err;

      this.error = err;

      switch (error.code) {
        case ErrorCode.TransactionAborted: {
          this.updateStatus(TransactionStatus.Aborted);
          break;
        }
        case ErrorCode.TransactionRejectedByUser: {
          this.updateStatus(TransactionStatus.Rejected);
          break;
        }
        case ErrorCode.TransactionReverted:
        case ErrorCode.FatalError:
        default: {
          this.updateStatus(TransactionStatus.Failed);
          break;
        }
      }

      throw error;
    }
  }

  /**
   * @hidden
   *
   * Execute the underlying transaction, updating the status where applicable and
   *   throwing any pertinent errors
   */
  private async internalRun(): Promise<ISubmittableResult> {
    this.updateStatus(TransactionStatus.Unapproved);

    return new Promise((resolve, reject) => {
      const txWithArgs = this.composeTx();
      let settingBlockData = Promise.resolve();

      const gettingUnsub = txWithArgs.signAndSend(this.signer, receipt => {
        const { status } = receipt;
        let unsubscribe = false;

        // isCompleted === isFinalized || isInBlock || isError
        if (receipt.isCompleted) {
          if (receipt.isInBlock) {
            const blockHash = status.asInBlock;

            /*
             * this must be done to ensure that the block hash and number are set before the success event
             *   is emitted, and at the same time. We do not resolve or reject the containing promise until this
             *   one resolves
             */
            settingBlockData = this.context.polymeshApi.rpc.chain
              .getBlock(blockHash)
              .then(({ block }) => {
                this.blockHash = hashToString(blockHash);
                this.blockNumber = u32ToBigNumber(block.header.number.unwrap());
              });

            const failed = receipt.findRecord('system', 'ExtrinsicFailed');

            if (failed) {
              unsubscribe = true;
              settingBlockData.then(() => {
                this.handleExtrinsicFailure(resolve, reject, failed.event.data[0] as DispatchError);
              });
            }
          } else {
            unsubscribe = true;
          }

          if (unsubscribe) {
            gettingUnsub.then(unsub => {
              unsub();
            });
          }

          if (receipt.isFinalized) {
            settingBlockData.then(() => {
              this.handleExtrinsicSuccess(resolve, reject, receipt);
            });
          }

          if (receipt.isError) {
            reject(new PolymeshError({ code: ErrorCode.TransactionAborted }));
          }
        }
      });

      gettingUnsub
        .then(() => {
          // tx approved by signer
          this.updateStatus(TransactionStatus.Running);
          this.txHash = txWithArgs.hash.toString();
        })
        .catch((err: Error) => {
          let error;
          /* istanbul ignore else */
          if (err.message.indexOf('Cancelled') > -1) {
            // tx rejected by signer
            error = { code: ErrorCode.TransactionRejectedByUser };
          } else {
            // unexpected error
            error = { code: ErrorCode.UnexpectedError, message: err.message };
          }

          reject(new PolymeshError(error));
        });
    });
  }

  /**
   * Subscribe to status changes
   *
   * @param listener - callback function that will be called whenever the status changes
   *
   * @returns unsubscribe function
   */
  public onStatusChange(listener: (transaction: this) => void): () => void {
    this.emitter.on(Event.StatusChange, listener);

    return (): void => {
      this.emitter.removeListener(Event.StatusChange, listener);
    };
  }

  /**
   * Retrieve the Account that would pay fees for the transaction if it was run at this moment, as well as the total amount that can be
   *   charged to it (allowance). A null allowance means that there is no limit to that amount
   *
   * A null return value signifies that the caller Account would pay the fees
   *
   * @note this value might change if, before running the transaction, the caller Account enters (or leaves)
   *   a subsidizer relationship
   */
  public async getPayingAccount(): Promise<PayingAccount | null> {
    const { paidForBy, context } = this;

    if (this.ignoresSubsidy()) {
      return null;
    }

    if (paidForBy) {
      const primaryAccount = await paidForBy.getPrimaryAccount();

      return {
<<<<<<< HEAD
        type: PayingAccountType.Other,
        account: primaryKey,
=======
        account: primaryAccount,
>>>>>>> 73ce625e
        allowance: null,
      };
    }

    const subsidy = await context.accountSubsidy();

    if (!subsidy) {
      return null;
    }

    const { subsidizer: account, allowance } = subsidy;

    return {
      type: PayingAccountType.Subsidy,
      account,
      allowance,
    };
  }

  /**
   * Get all (protocol and gas) fees associated with this transaction. Returns null
   * if the transaction is not ready yet (this can happen if it depends on the execution of a
   * previous transaction in the queue)
   *
   * @note this value might change if the transaction is run at a later time. This can be due to a governance vote
   */
  public async getFees(): Promise<Fees | null> {
    const { signer } = this;
    let { protocolFee: protocol } = this;

    let composedTx;

    try {
      composedTx = this.composeTx();
    } catch (err) {
      return null;
    }

    const paymentInfoPromise = composedTx.paymentInfo(signer);

<<<<<<< HEAD
    if (!protocol) {
      protocol = await this.getProtocolFees();
=======
    if (!protocolFee) {
      protocolFee = await context.getProtocolFees(this.tag);
>>>>>>> 73ce625e
    }

    const { partialFee } = await paymentInfoPromise;

    return {
      protocol,
      gas: balanceToBigNumber(partialFee),
    };
  }

  /**
   * @hidden
   */
  protected updateStatus(status: TransactionStatus): void {
    this.status = status;

    /* eslint-disable default-case */
    switch (status) {
      case TransactionStatus.Unapproved:
      case TransactionStatus.Running:
      case TransactionStatus.Succeeded: {
        this.emitter.emit(Event.StatusChange, this);
        return;
      }
      case TransactionStatus.Rejected:
      case TransactionStatus.Aborted:
      case TransactionStatus.Failed: {
        this.emitter.emit(Event.StatusChange, this, this.error);
      }
    }
    /* eslint-enable default-case */
  }

  /**
   * Return whether the transaction can be subsidized. If the result is false
   *   AND the caller is being subsidized by a third party, the transaction can't be executed and trying
   *   to do so will result in an error
   *
   * @note this depends on the type of transaction itself (i.e. `staking.bond` can't be subsidized, but `asset.createAsset` can)
   */
  public abstract supportsSubsidy(): boolean;

  /**
   * @hidden
   *
   * Compose a Transaction Object with arguments that can be signed
   */
  protected abstract composeTx(): SubmittableExtrinsic<'promise', ISubmittableResult>;

  /**
   * @hidden
   *
   * Return whether the transaction ignores any existing subsidizer relationships
   *   and is always paid by the caller
   */
  protected ignoresSubsidy(): boolean {
    /*
     * since we don't know anything about the transaction, a safe default is
     *   to assume it doesn't ignore subsidies
     */
    return false;
  }

  /**
   * @hidden
   *
   * Fetch and calculate this transaction's protocol fees
   */
  protected abstract getProtocolFees(): Promise<BigNumber>;

  /**
   * @hidden
   */
  protected handleExtrinsicFailure(
    _resolve: (value: ISubmittableResult | PromiseLike<ISubmittableResult>) => void,
    reject: (reason?: unknown) => void,
    error: DispatchError,
    data?: Record<string, unknown>
  ): void {
    // get revert message from event
    let message: string;

    if (error.isModule) {
      // known error
      const mod = error.asModule;

      const { section, name, docs }: RegistryError = mod.registry.findMetaError(mod);
      message = `${section}.${name}: ${docs.join(' ')}`;
    } else if (error.isBadOrigin) {
      message = 'Bad origin';
    } else if (error.isCannotLookup) {
      message = 'Could not lookup information required to validate the transaction';
    } else {
      message = 'Unknown error';
    }

    reject(new PolymeshError({ code: ErrorCode.TransactionReverted, message, data }));
  }

  /**
   * @hidden
   */
  protected handleExtrinsicSuccess(
    resolve: (value: ISubmittableResult | PromiseLike<ISubmittableResult>) => void,
    _reject: (reason?: unknown) => void,
    receipt: ISubmittableResult
  ): void {
    resolve(receipt);
  }
}<|MERGE_RESOLUTION|>--- conflicted
+++ resolved
@@ -68,7 +68,8 @@
    *
    * wrappers for values that will exist after this transaction has executed
    */
-  protected postValues: PostTransactionValueArray<Values> = ([] as unknown) as PostTransactionValueArray<Values>;
+  protected postValues: PostTransactionValueArray<Values> =
+    [] as unknown as PostTransactionValueArray<Values>;
 
   /**
    * @hidden
@@ -271,12 +272,8 @@
       const primaryAccount = await paidForBy.getPrimaryAccount();
 
       return {
-<<<<<<< HEAD
         type: PayingAccountType.Other,
-        account: primaryKey,
-=======
         account: primaryAccount,
->>>>>>> 73ce625e
         allowance: null,
       };
     }
@@ -317,13 +314,8 @@
 
     const paymentInfoPromise = composedTx.paymentInfo(signer);
 
-<<<<<<< HEAD
     if (!protocol) {
       protocol = await this.getProtocolFees();
-=======
-    if (!protocolFee) {
-      protocolFee = await context.getProtocolFees(this.tag);
->>>>>>> 73ce625e
     }
 
     const { partialFee } = await paymentInfoPromise;

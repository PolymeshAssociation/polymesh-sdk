--- conflicted
+++ resolved
@@ -66,23 +66,6 @@
   /**
    * @hidden
    *
-<<<<<<< HEAD
-   * underlying transaction to be executed
-   */
-  protected tx: PolymeshTx<Args>;
-
-  /**
-   * @hidden
-   *
-   * number of elements in the batch (only applicable to batch transactions)
-   */
-  protected batchSize: BigNumber | null;
-
-  /**
-   * @hidden
-   *
-=======
->>>>>>> fa286c4a
    * wrappers for values that will exist after this transaction has executed
    */
   protected postValues: PostTransactionValueArray<Values> =

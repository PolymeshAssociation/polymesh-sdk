import BigNumber from 'bignumber.js';
import P from 'bluebird';
import { EventEmitter } from 'events';
import { range } from 'lodash';

import { Context, PolymeshError, PolymeshTransactionBase, PostTransactionValue } from '~/internal';
import { latestProcessedBlock } from '~/middleware/queries';
import { Query } from '~/middleware/types';
import { Ensured, ErrorCode, Fees, TransactionQueueStatus } from '~/types';
<<<<<<< HEAD
import { MaybePostTransactionValue } from '~/types/internal';
import { delay } from '~/utils';
=======
import { MaybePostTransactionValue, TransactionSpec } from '~/types/internal';
import { delay } from '~/utils/internal';
>>>>>>> 4357d542

/**
 * @hidden
 */
enum Event {
  StatusChange = 'StatusChange',
  TransactionStatusChange = 'TransactionStatusChange',
  ProcessedByMiddleware = 'ProcessedByMiddleware',
}

/**
 * @hidden
 */
type PolymeshTransactionArray<TransactionArgs extends unknown[][]> = {
  [K in keyof TransactionArgs]: TransactionArgs[K] extends TransactionArgs[number]
    ? PolymeshTransactionBase<TransactionArgs[K]>
    : never;
};

/**
 * Class to manage procedural transaction queues
 */
export class TransactionQueue<
  ReturnType = void,
  TransactionArgs extends unknown[][] = unknown[][]
> {
  /**
   * transactions that will be run in the queue
   */
  public transactions: PolymeshTransactionArray<TransactionArgs>;

  /**
   * status of the queue
   */
  public status: TransactionQueueStatus = TransactionQueueStatus.Idle;

  /**
   * optional error information
   */
  public error?: PolymeshError;

  /**
   * @hidden
   * internal queue of transactions to be run
   */
  private queue = ([] as unknown) as PolymeshTransactionArray<TransactionArgs>;

  /**
   * @hidden
   * value that will be returned by the queue after running
   */
  private returnValue: MaybePostTransactionValue<ReturnType>;

  /**
   * @hidden
   * internal event emitter to listen for status changes
   */
  private emitter: EventEmitter;

  /**
   * @hidden
   * whether the queue has run or not (prevents re-running)
   */
  private hasRun: boolean;

  private context: Context;

  /**
   * Create a transaction queue
   *
   * @param transactions - list of transactions to be run in this queue
   * @param returnValue - value that will be returned by the queue after it is run. It can be a [[PostTransactionValue]]
   * @param args - arguments with which the Procedure that generated this queue was instanced
   */
  constructor(
    transactions: PolymeshTransactionArray<TransactionArgs>,
    returnValue: MaybePostTransactionValue<ReturnType>,
    context: Context
  ) {
    this.emitter = new EventEmitter();
    this.returnValue = returnValue;
    this.hasRun = false;
    this.context = context;
    this.transactions = ([] as unknown) as PolymeshTransactionArray<TransactionArgs>;

    transactions.forEach(transaction => {
      transaction.onStatusChange(updatedTransaction => {
        this.emitter.emit(Event.TransactionStatusChange, updatedTransaction, this);
      });

      this.transactions.push(transaction);
    });
  }

  /**
   * Run the transactions in the queue in sequential order. If a transaction fails or the user refuses to sign it, one of two things can happen:
   *
   * 1) If `transaction.isCritical === true`, the entire queue fails and the corresponding error is stored in `this.error` as well as thrown
   * 2) Otherwise, the queue continues executing and the error is stored in `transaction.error`
   */
  public async run(): Promise<ReturnType> {
    if (this.hasRun) {
      throw new PolymeshError({
        code: ErrorCode.FatalError,
        message: 'Cannot re-run a Transaction Queue',
      });
    }

    const { context } = this;

    const [{ free: freeBalance }, fees] = await P.all([
      context.accountBalance(),
      this.getMinFees(),
    ]);

    const { protocol, gas } = fees;

    if (freeBalance.lt(protocol.plus(gas))) {
      throw new PolymeshError({
        code: ErrorCode.ValidationError,
        message: "Not enough POLYX balance to pay for this procedure's fees",
        data: {
          freeBalance,
          fees,
        },
      });
    }

    this.queue = [...this.transactions] as PolymeshTransactionArray<TransactionArgs>;
    this.updateStatus(TransactionQueueStatus.Running);

    let res: ReturnType | undefined;

    try {
      await this.executeTransactionQueue();
      this.updateStatus(TransactionQueueStatus.Succeeded);
      const { returnValue } = this;

      if (returnValue instanceof PostTransactionValue) {
        res = returnValue.value;
      } else {
        res = returnValue;
      }
    } catch (err) {
      this.error = err;
      this.updateStatus(TransactionQueueStatus.Failed);
      throw err;
    } finally {
      this.hasRun = true;
      this.emitWhenMiddlewareIsSynced();
    }

    return res;
  }

  /**
   * Retrieves a lower bound of the fees required to execute this transaction queue.
   *   Transaction fees can be higher at execution time for two reasons:
   *
   * - One or more transactions (or arguments) depend on the result of another transaction in the queue.
   *   This means fees can't be calculated for said transaction until previous transactions in the queue have run
   * - Protocol fees may vary between when this value is fetched and when the transaction is actually executed because of a
   *   governance vote
   *
   * @note transaction fees that are paid by a third party aren't included in this total
   */
  public async getMinFees(): Promise<Fees> {
    const allFees = await P.map(this.transactions, transaction =>
      transaction.paidByThirdParty ? null : transaction.getFees()
    );

    return allFees.reduce<Fees>(
      (acc, next) => ({
        protocol: acc.protocol.plus(next?.protocol ?? 0),
        gas: acc.gas.plus(next?.gas ?? 0),
      }),
      {
        protocol: new BigNumber(0),
        gas: new BigNumber(0),
      }
    );
  }

  /**
   * Subscribe to status changes on the Transaction Queue
   *
   * @param listener - callback function that will be called whenever the Transaction Queue's status changes
   *
   * @returns unsubscribe function
   */
  public onStatusChange(
    listener: (transactionQueue: this, err?: PolymeshError) => void
  ): () => void {
    this.emitter.on(Event.StatusChange, listener);

    return (): void => {
      this.emitter.removeListener(Event.StatusChange, listener);
    };
  }

  /**
   * Subscribe to status changes on individual transactions
   *
   * @param listener - callback function that will be called whenever the individual transaction's status changes
   *
   * @returns unsubscribe function
   */
  public onTransactionStatusChange<TxArgs extends unknown[], Values extends unknown[]>(
    listener: (transaction: PolymeshTransactionBase<TxArgs, Values>, transactionQueue: this) => void
  ): () => void {
    this.emitter.on(Event.TransactionStatusChange, listener);

    return (): void => {
      this.emitter.removeListener(Event.TransactionStatusChange, listener);
    };
  }

  /**
   * Subscribe to the results of this queue being processed by the harvester (and as such, available to the middleware)
   *
   * @param listener - callback function that will be called whenever the middleware is updated with the latest data.
   *   If there is an error (timeout or middleware offline) it will be passed to this callback
   *
   * @note this event will be fired even if the queue fails
   * @returns unsubscribe function
   * @throws if the middleware wasn't enabled when instantiating the SDK client
   */
  public onProcessedByMiddleware(listener: (err?: PolymeshError) => void): () => void {
    if (!this.context.isMiddlewareEnabled()) {
      throw new PolymeshError({
        code: ErrorCode.FatalError,
        message: 'Cannot subscribe without an enabled middleware connection',
      });
    }

    this.emitter.on(Event.ProcessedByMiddleware, listener);

    return (): void => {
      this.emitter.removeListener(Event.ProcessedByMiddleware, listener);
    };
  }

  /**
   * @hidden
   */
  private updateStatus(
    status:
      | TransactionQueueStatus.Running
      | TransactionQueueStatus.Succeeded
      | TransactionQueueStatus.Failed
  ): void {
    this.status = status;

    switch (status) {
      case TransactionQueueStatus.Running:
      case TransactionQueueStatus.Succeeded: {
        this.emitter.emit(Event.StatusChange, this);
        return;
      }
      case TransactionQueueStatus.Failed: {
        this.emitter.emit(Event.StatusChange, this, this.error);
      }
    }
  }

  /**
   * @hidden
   */
  private async executeTransactionQueue(): Promise<void> {
    const nextTransaction = this.queue.shift();

    if (!nextTransaction) {
      return;
    }

    try {
      await nextTransaction.run();
    } catch (err) {
      if (nextTransaction.isCritical) {
        throw err;
      }
    }

    await this.executeTransactionQueue();
  }

  /**
   * Poll the middleware every 2 seconds to see if it has already processed the
   *   block that reflects the changes brought on by this queue being run. If so,
   *   emit the corresponding event. After 5 retries (or if the middleware can't be reached),
   *   the event is emitted with an error
   */
  private async emitWhenMiddlewareIsSynced(): Promise<void> {
    const { context } = this;

    if (!context.isMiddlewareEnabled()) {
      return;
    }

    const blockNumber = await context.getLatestBlock();

    let done = false;

    P.each(range(6), async i => {
      if (done) {
        return;
      }

      try {
        const {
          data: {
            latestBlock: { id: processedBlock },
          },
        } = await context.queryMiddleware<Ensured<Query, 'latestBlock'>>(latestProcessedBlock());

        if (blockNumber.lte(processedBlock)) {
          done = true;
          this.emitter.emit(Event.ProcessedByMiddleware);
          return;
        }
      } catch (err) {}

      if (i === 5) {
        this.emitter.emit(
          Event.ProcessedByMiddleware,
          new PolymeshError({ code: ErrorCode.MiddlewareError, message: 'Timed out' })
        );
      }

      return delay(2000);
    });
  }
}<|MERGE_RESOLUTION|>--- conflicted
+++ resolved
@@ -7,13 +7,8 @@
 import { latestProcessedBlock } from '~/middleware/queries';
 import { Query } from '~/middleware/types';
 import { Ensured, ErrorCode, Fees, TransactionQueueStatus } from '~/types';
-<<<<<<< HEAD
 import { MaybePostTransactionValue } from '~/types/internal';
-import { delay } from '~/utils';
-=======
-import { MaybePostTransactionValue, TransactionSpec } from '~/types/internal';
 import { delay } from '~/utils/internal';
->>>>>>> 4357d542
 
 /**
  * @hidden

--- conflicted
+++ resolved
@@ -1,7 +1,6 @@
 import { ApiPromise } from '@polkadot/api';
 import { getTypeDef, Option } from '@polkadot/types';
 import { AccountInfo } from '@polkadot/types/interfaces';
-<<<<<<< HEAD
 import {
   CallFunction,
   Signer as PolkadotSigner,
@@ -9,10 +8,6 @@
   TypeDefInfo,
 } from '@polkadot/types/types';
 import { SigningManager } from '@polymathnetwork/signing-manager-types';
-=======
-import { CallFunction, InterfaceTypes, TypeDef, TypeDefInfo } from '@polkadot/types/types';
-import { hexToU8a } from '@polkadot/util';
->>>>>>> 7795dfef
 import { NormalizedCacheObject } from 'apollo-cache-inmemory';
 import ApolloClient, { ApolloQueryResult } from 'apollo-client';
 import BigNumber from 'bignumber.js';

--- conflicted
+++ resolved
@@ -1312,9 +1312,6 @@
   /**
    * @hidden
    *
-<<<<<<< HEAD
-   * Retrieve the number of the latest finalized block
-=======
    * Return whether the middleware V2 is enabled and online
    */
   public async isMiddlewareV2Available(): Promise<boolean> {
@@ -1330,8 +1327,7 @@
   /**
    * @hidden
    *
-   * Retrieve the latest block number
->>>>>>> fd6ff194
+   * Retrieve the number of the latest finalized block
    */
   public async getLatestBlock(): Promise<BigNumber> {
     const { chain } = this.polymeshApi.rpc;

import { ApiPromise, Keyring } from '@polkadot/api';
import { AddressOrPair } from '@polkadot/api/types';
import { getTypeDef, Option } from '@polkadot/types';
import { AccountInfo } from '@polkadot/types/interfaces';
import { CallFunction, TypeDef, TypeDefInfo } from '@polkadot/types/types';
import { hexToU8a } from '@polkadot/util';
import { NormalizedCacheObject } from 'apollo-cache-inmemory';
import ApolloClient, { ApolloQueryResult } from 'apollo-client';
import BigNumber from 'bignumber.js';
import P from 'bluebird';
import { chunk, clone, flatMap, flatten, flattenDeep, remove } from 'lodash';
import { polymesh } from 'polymesh-types/definitions';
import {
  CAId,
  Distribution,
  ModuleName,
  ProtocolOp,
  Subsidy as MeshSubsidy,
  TxTag,
} from 'polymesh-types/types';

<<<<<<< HEAD
import {
  Account,
  DividendDistribution,
  Identity,
  PolymeshError,
  SecurityToken,
  Subsidy,
} from '~/internal';
=======
import { Account, Asset, DividendDistribution, Identity, PolymeshError } from '~/internal';
>>>>>>> 8920e635
import { didsWithClaims, heartbeat } from '~/middleware/queries';
import { ClaimTypeEnum, Query } from '~/middleware/types';
import {
  AccountBalance,
  ArrayTransactionArgument,
  ClaimData,
  ClaimType,
  CommonKeyring,
  ComplexTransactionArgument,
  CorporateActionParams,
  DistributionWithDetails,
  ErrorCode,
  KeyringPair,
  PlainTransactionArgument,
  ResultSet,
  SimpleEnumTransactionArgument,
  SubCallback,
  SubsidyWithAllowance,
  TransactionArgument,
  TransactionArgumentType,
  UiKeyring,
  UnsubCallback,
} from '~/types';
import { GraphqlQuery } from '~/types/internal';
import { Ensured, QueryReturnType } from '~/types/utils';
import { MAX_CONCURRENT_REQUESTS, MAX_PAGE_SIZE, ROOT_TYPES } from '~/utils/constants';
import {
  accountIdToString,
  balanceToBigNumber,
  boolToBoolean,
  claimTypeToMeshClaimType,
  corporateActionIdentifierToCaId,
  distributionToDividendDistributionParams,
  identityIdToString,
  meshClaimToClaim,
  meshCorporateActionToCorporateActionParams,
  momentToDate,
  numberToU32,
  posRatioToBigNumber,
  signerToString,
  stringToAccountId,
  stringToIdentityId,
  stringToTicker,
  textToString,
  tickerToString,
  txTagToProtocolOp,
  u8ToBigNumber,
  u32ToBigNumber,
} from '~/utils/conversion';
import {
  assertFormatValid,
  assertKeyringFormatValid,
  calculateNextKey,
  createClaim,
  getCommonKeyring,
} from '~/utils/internal';

interface ConstructorParams {
  polymeshApi: ApiPromise;
  middlewareApi: ApolloClient<NormalizedCacheObject> | null;
  keyring: CommonKeyring;
  ss58Format: number;
}

interface AddPairBaseParams {
  keyring: CommonKeyring;
}

type AddPairParams = {
  accountSeed?: string;
  accountUri?: string;
  accountMnemonic?: string;
  pair?: KeyringPair;
};

/**
 * @hidden
 *
 * Context in which the SDK is being used
 *
 * - Holds the current low level API
 * - Holds the current keyring pair
 * - Holds the current Identity
 */
export class Context {
  private keyring: CommonKeyring;
  private isDisconnected = false;

  public polymeshApi: ApiPromise;

  public currentPair?: KeyringPair;

  /**
   * Whether the current node is an archive node (contains a full history from genesis onward) or not
   */
  public isArchiveNode = false;

  public ss58Format: number;

  private _middlewareApi: ApolloClient<NormalizedCacheObject> | null;

  private _polymeshApi: ApiPromise;

  /**
   * @hidden
   */
  private constructor(params: ConstructorParams) {
    const { polymeshApi, middlewareApi, keyring, ss58Format } = params;

    this._middlewareApi = middlewareApi;
    this._polymeshApi = polymeshApi;
    this.polymeshApi = Context.createPolymeshApiProxy(this);
    this.keyring = keyring;
    this.ss58Format = ss58Format;

    const currentPair = keyring.getPairs()[0];

    if (currentPair) {
      assertFormatValid(currentPair.address, ss58Format);
      this.currentPair = currentPair;
    }
  }

  /**
   * @hidden
   */
  static createPolymeshApiProxy(ctx: Context): ApiPromise {
    return new Proxy(ctx._polymeshApi, {
      get: (target, prop: keyof ApiPromise): ApiPromise[keyof ApiPromise] => {
        if (prop === 'tx' && !ctx.currentPair) {
          throw new PolymeshError({
            code: ErrorCode.General,
            message: 'Cannot perform transactions without an active Account',
          });
        }

        return target[prop];
      },
    });
  }

  /**
   * @hidden
   *
   * Create the Context instance
   */
  static async create(params: {
    polymeshApi: ApiPromise;
    middlewareApi: ApolloClient<NormalizedCacheObject> | null;
    accountSeed?: string;
    keyring?: CommonKeyring | UiKeyring;
    accountUri?: string;
    accountMnemonic?: string;
  }): Promise<Context> {
    const {
      polymeshApi,
      middlewareApi,
      accountSeed,
      keyring: passedKeyring,
      accountUri,
      accountMnemonic,
    } = params;

    const ss58Format: number | undefined = u8ToBigNumber(
      polymeshApi.consts.system.ss58Prefix
    ).toNumber();

    let keyring: CommonKeyring = new Keyring({ type: 'sr25519', ss58Format });

    if (passedKeyring) {
      keyring = getCommonKeyring(passedKeyring);
      assertKeyringFormatValid(keyring, ss58Format);
    } else {
      Context._addPair({
        accountSeed,
        accountMnemonic,
        accountUri,
        keyring,
      });
    }

    const context = new Context({ polymeshApi, middlewareApi, keyring, ss58Format });

    context.isArchiveNode = await context.isCurrentNodeArchive();

    return new Proxy(context, {
      get: (target, prop: keyof Context): Context[keyof Context] => {
        if (target.isDisconnected) {
          throw new PolymeshError({
            code: ErrorCode.FatalError,
            message: 'Client disconnected. Please create a new instance via "Polymesh.connect()"',
          });
        }

        return target[prop];
      },
    });
  }

  /**
   * @hidden
   */
  private async isCurrentNodeArchive(): Promise<boolean> {
    const {
      polymeshApi: {
        query: { balances, system },
      },
    } = this;

    try {
      const blockHash = await system.blockHash(numberToU32(0, this));
      const balance = await balances.totalIssuance.at(blockHash);
      return balanceToBigNumber(balance).gt(new BigNumber(0));
    } catch (e) {
      return false;
    }
  }

  /**
   * @hidden
   *
   * Retrieve a list of Accounts that can act as signers. The first Account in the array is the current Account (default signer)
   */
  public getAccounts(): Account[] {
    const { keyring, currentPair } = this;

    if (!currentPair) {
      throw new PolymeshError({
        code: ErrorCode.General,
        message: 'There is no Account associated with the SDK',
      });
    }

    const pairs = [...keyring.getPairs()];

    const [first] = remove(pairs, ({ address }) => currentPair.address === address);

    return [
      new Account({ address: first.address }, this),
      ...pairs.map(({ address }) => new Account({ address }, this)),
    ];
  }

  /**
   * @hidden
   *
   * Add a signing pair to the Keyring
   */
  public addPair(params: AddPairParams): KeyringPair {
    // eslint-disable-next-line @typescript-eslint/no-non-null-assertion
    return Context._addPair({ ...params, keyring: this.keyring })!;
  }

  /**
   * @hidden
   */
  private static _addPair(params: AddPairBaseParams & AddPairParams): KeyringPair | undefined {
    const { accountSeed, accountUri, accountMnemonic, keyring, pair } = params;

    let newPair: KeyringPair;
    if (accountSeed) {
      if (accountSeed.length !== 66) {
        throw new PolymeshError({
          code: ErrorCode.ValidationError,
          message: 'Seed must be 66 characters in length',
        });
      }

      newPair = keyring.addFromSeed(hexToU8a(accountSeed), undefined, 'sr25519');
    } else if (accountUri) {
      newPair = keyring.addFromUri(accountUri);
    } else if (accountMnemonic) {
      newPair = keyring.addFromMnemonic(accountMnemonic);
    } else if (pair) {
      /*
       * NOTE @monitz87: the only way to avoid this assertion is to import the Keyring package
       *   which doesn't make sense just for this
       */
      // eslint-disable-next-line @typescript-eslint/no-explicit-any
      newPair = keyring.addPair(pair as any);
    } else {
      return;
    }

    return newPair;
  }

  /**
   * @hidden
   *
   * Set a pair as the current Account keyring pair
   */
  public setPair(address: string): void {
    const { keyring } = this;

    let newCurrentPair;

    try {
      assertFormatValid(address, this.ss58Format);
      newCurrentPair = keyring.getPair(address);
    } catch (e) {
      throw new PolymeshError({
        code: ErrorCode.General,
        message: 'The address is not present in the keyring set',
      });
    }

    this.currentPair = newCurrentPair;
  }

  /**
   * @hidden
   *
   * Retrieve the Account POLYX balance
   *
   * @note can be subscribed to
   */
  public accountBalance(account?: string | Account): Promise<AccountBalance>;
  public accountBalance(
    account: string | Account | undefined,
    callback: SubCallback<AccountBalance>
  ): Promise<UnsubCallback>;

  // eslint-disable-next-line require-jsdoc
  public async accountBalance(
    account?: string | Account,
    callback?: SubCallback<AccountBalance>
  ): Promise<AccountBalance | UnsubCallback> {
    const {
      polymeshApi: {
        query: { system },
      },
    } = this;
    let address: string;

    if (account) {
      address = signerToString(account);
    } else {
      ({ address } = this.getCurrentAccount());
    }

    const rawAddress = stringToAccountId(address, this);

    const assembleResult = ({
      data: { free: rawFree, miscFrozen, feeFrozen, reserved: rawReserved },
    }: AccountInfo): AccountBalance => {
      /*
       * The chain's "free" balance is the balance that isn't locked. Here we calculate it so
       * the free balance is what the Account is able to spend
       */
      const reserved = balanceToBigNumber(rawReserved);
      const total = balanceToBigNumber(rawFree).plus(reserved);
      const locked = BigNumber.max(balanceToBigNumber(miscFrozen), balanceToBigNumber(feeFrozen));
      return {
        total,
        locked,
        free: total.minus(locked).minus(reserved),
      };
    };

    if (callback) {
      return system.account(rawAddress, info => {
        callback(assembleResult(info));
      });
    }

    const accountInfo = await system.account(rawAddress);

    return assembleResult(accountInfo);
  }

  /**
   * @hidden
   *
   * Retrieve the Account subsidizer relationship. If there is no such relationship, return null
   *
   * @note can be subscribed to
   */
  public accountSubsidy(account?: string | Account): Promise<SubsidyWithAllowance | null>;
  public accountSubsidy(
    account: string | Account | undefined,
    callback: SubCallback<SubsidyWithAllowance | null>
  ): Promise<UnsubCallback>;

  // eslint-disable-next-line require-jsdoc
  public async accountSubsidy(
    account?: string | Account,
    callback?: SubCallback<SubsidyWithAllowance | null>
  ): Promise<SubsidyWithAllowance | null | UnsubCallback> {
    const {
      polymeshApi: {
        query: { relayer },
      },
    } = this;
    let address: string;

    if (account) {
      address = signerToString(account);
    } else {
      ({ address } = this.getCurrentAccount());
    }

    const rawAddress = stringToAccountId(address, this);

    const assembleResult = (meshSubsidy: Option<MeshSubsidy>): SubsidyWithAllowance | null => {
      if (meshSubsidy.isNone) {
        return null;
      }
      const { paying_key: payingKey, remaining } = meshSubsidy.unwrap();
      const allowance = balanceToBigNumber(remaining);
      const subsidy = new Subsidy(
        { beneficiary: address, subsidizer: accountIdToString(payingKey) },
        this
      );

      return {
        subsidy,
        allowance,
      };
    };

    if (callback) {
      return relayer.subsidies(rawAddress, subsidy => {
        callback(assembleResult(subsidy));
      });
    }

    const subsidies = await relayer.subsidies(rawAddress);

    return assembleResult(subsidies);
  }

  /**
   * @hidden
   *
   * Retrieve the current Account
   *
   * @throws if there is no current Account associated to the SDK instance
   */
  public getCurrentAccount(): Account {
    const { address } = this.getCurrentPair();

    return new Account({ address }, this);
  }

  /**
   * @hidden
   *
   * Retrieve the current Identity
   *
   * @throws if there is no Identity associated to the current Account (or there is no current Account associated to the SDK instance)
   */
  public async getCurrentIdentity(): Promise<Identity> {
    const account = this.getCurrentAccount();

    const identity = await account.getIdentity();

    if (identity === null) {
      throw new PolymeshError({
        code: ErrorCode.DataUnavailable,
        message: 'The current Account does not have an associated Identity',
      });
    }

    return identity;
  }

  /**
   * @hidden
   *
   * Retrieve the current Keyring Pair
   *
   * @throws if there is no Account associated to the SDK instance
   */
  public getCurrentPair(): KeyringPair {
    const { currentPair } = this;

    if (!currentPair) {
      throw new PolymeshError({
        code: ErrorCode.General,
        message: 'There is no Account associated with the current SDK instance',
      });
    }

    return currentPair;
  }

  /**
   * @hidden
   *
   * Retrieve the signer address (or keyring pair)
   */
  public getSigner(): AddressOrPair {
    const currentPair = this.getCurrentPair();
    const { isLocked, address } = currentPair;
    /*
     * if the keyring pair is locked, it means it most likely got added from the polkadot extension
     * with a custom signer. This means we have to pass just the address to signAndSend
     */
    return isLocked ? address : currentPair;
  }

  /**
   * @hidden
   *
   * Check whether a set of Identities exist
   */
  public async getInvalidDids(identities: (string | Identity)[]): Promise<string[]> {
    const {
      polymeshApi: {
        query: { identity },
      },
    } = this;

    const dids = identities.map(signerToString);
    const rawIdentities = dids.map(did => stringToIdentityId(did, this));
    const records = await identity.didRecords.multi<QueryReturnType<typeof identity.didRecords>>(
      rawIdentities
    );

    const invalidDids: string[] = [];

    records.forEach((record, index) => {
      if (record.isEmpty) {
        invalidDids.push(dids[index]);
      }
    });

    return invalidDids;
  }

  /**
   * @hidden
   *
   * Returns an Identity when given a did string
   *
   * @throws if the Identity does not exist
   */
  public async getIdentity(identity: Identity | string): Promise<Identity> {
    if (identity instanceof Identity) {
      return identity;
    }
    const id = new Identity({ did: identity }, this);
    const exists = await id.exists();

    if (!exists) {
      throw new PolymeshError({
        code: ErrorCode.DataUnavailable,
        message: 'The Identity does not exist',
      });
    }

    return id;
  }

  /**
   * @hidden
   *
   * Retrieve the protocol fees associated with running a specific transaction
   *
   * @param tag - transaction tag (i.e. TxTags.asset.CreateAsset or "asset.createAsset")
   */
  public async getProtocolFees({ tag }: { tag: TxTag }): Promise<BigNumber> {
    const {
      polymeshApi: {
        query: { protocolFee },
      },
    } = this;

    let protocolOp: ProtocolOp;
    try {
      protocolOp = txTagToProtocolOp(tag, this);
    } catch (err) {
      return new BigNumber(0);
    }

    const [baseFee, coefficient] = await Promise.all([
      protocolFee.baseFees(protocolOp),
      protocolFee.coefficient(),
    ]);

    return balanceToBigNumber(baseFee).multipliedBy(posRatioToBigNumber(coefficient));
  }

  /**
   * @hidden
   *
   * Return whether the passed transaction can be subsidized
   */
  public supportsSubsidy({ tag }: { tag: TxTag }): boolean {
    const moduleName = tag.split('.')[0] as ModuleName;

    return [
      ModuleName.Asset,
      ModuleName.ComplianceManager,
      ModuleName.CorporateAction,
      ModuleName.ExternalAgents,
      ModuleName.Portfolio,
      ModuleName.Settlement,
      ModuleName.Statistics,
      ModuleName.Sto,
      ModuleName.Relayer,
    ].includes(moduleName);
  }

  /**
   * Retrieve the types of arguments that a certain transaction requires to be run
   *
   * @param args.tag - tag associated with the transaction that will be executed if the proposal passes
   */
  public getTransactionArguments({ tag }: { tag: TxTag }): TransactionArgument[] {
    const {
      polymeshApi: { tx },
    } = this;
    const { types } = polymesh;

    const [section, method] = tag.split('.');

    const getRootType = (
      type: string
    ):
      | PlainTransactionArgument
      | ArrayTransactionArgument
      | SimpleEnumTransactionArgument
      | ComplexTransactionArgument => {
      const rootType = ROOT_TYPES[type];

      if (rootType) {
        return {
          type: rootType,
        };
      }
      if (type === 'Null') {
        return {
          type: TransactionArgumentType.Null,
        };
      }

      // eslint-disable-next-line @typescript-eslint/no-explicit-any
      const definition = (types as any)[type];

      if (!definition) {
        return {
          type: TransactionArgumentType.Unknown,
        };
      }

      const typeDef = getTypeDef(JSON.stringify(definition));

      if (typeDef.info === TypeDefInfo.Plain) {
        return getRootType(definition);
      }

      // eslint-disable-next-line @typescript-eslint/no-use-before-define
      return processType(typeDef, '');
    };

    const processType = (rawType: TypeDef, name: string): TransactionArgument => {
      const { type, info, sub } = rawType;

      const arg = {
        name,
        optional: false,
        _rawType: rawType,
      };

      switch (info) {
        case TypeDefInfo.Plain: {
          return {
            ...getRootType(type),
            ...arg,
          };
        }
        case TypeDefInfo.Compact: {
          return {
            ...processType(sub as TypeDef, name),
            ...arg,
          };
        }
        case TypeDefInfo.Option: {
          return {
            ...processType(sub as TypeDef, name),
            ...arg,
            optional: true,
          };
        }
        case TypeDefInfo.Tuple: {
          return {
            type: TransactionArgumentType.Tuple,
            ...arg,
            internal: (sub as TypeDef[]).map((def, index) => processType(def, `${index}`)),
          };
        }
        case TypeDefInfo.Vec: {
          return {
            type: TransactionArgumentType.Array,
            ...arg,
            internal: processType(sub as TypeDef, ''),
          };
        }
        case TypeDefInfo.VecFixed: {
          return {
            type: TransactionArgumentType.Text,
            ...arg,
          };
        }
        case TypeDefInfo.Enum: {
          const subTypes = sub as TypeDef[];

          const isSimple = subTypes.every(({ type: subType }) => subType === 'Null');

          if (isSimple) {
            return {
              type: TransactionArgumentType.SimpleEnum,
              ...arg,
              // eslint-disable-next-line @typescript-eslint/no-non-null-assertion
              internal: subTypes.map(({ name: subName }) => subName!),
            };
          }

          return {
            type: TransactionArgumentType.RichEnum,
            ...arg,
            // eslint-disable-next-line @typescript-eslint/no-non-null-assertion
            internal: subTypes.map(def => processType(def, def.name!)),
          };
        }
        case TypeDefInfo.Struct: {
          return {
            type: TransactionArgumentType.Object,
            ...arg,
            // eslint-disable-next-line @typescript-eslint/no-non-null-assertion
            internal: (sub as TypeDef[]).map(def => processType(def, def.name!)),
          };
        }
        default: {
          return {
            type: TransactionArgumentType.Unknown,
            ...arg,
          };
        }
      }
    };

    // eslint-disable-next-line @typescript-eslint/no-explicit-any
    return ((tx as any)[section][method] as CallFunction).meta.args.map(({ name, type }) => {
      const typeDef = getTypeDef(type.toString());
      const argName = textToString(name);

      return processType(typeDef, argName);
    });
  }

  /**
   * @hidden
   */
  public async getDividendDistributionsForAssets(args: {
    assets: Asset[];
  }): Promise<DistributionWithDetails[]> {
    const {
      polymeshApi: {
        query: { corporateAction: corporateActionQuery, capitalDistribution },
      },
    } = this;
    const { assets } = args;
    const distributionsMultiParams: CAId[] = [];
    const corporateActionParams: CorporateActionParams[] = [];
    const corporateActionIds: BigNumber[] = [];
    const tickers: string[] = [];

    const assetChunks = chunk(assets, MAX_CONCURRENT_REQUESTS);

    await P.each(assetChunks, async assetChunk => {
      const corporateActions = await Promise.all(
        assetChunk.map(({ ticker }) =>
          corporateActionQuery.corporateActions.entries(stringToTicker(ticker, this))
        )
      );
      const eligibleCas = flatten(corporateActions).filter(([, action]) => {
        const kind = action.unwrap().kind;

        return kind.isUnpredictableBenefit || kind.isPredictableBenefit;
      });

      const corporateActionData = await P.map(
        eligibleCas,
        async ([
          {
            args: [rawTicker, rawId],
          },
          corporateAction,
        ]) => {
          const localId = u32ToBigNumber(rawId);
          const ticker = tickerToString(rawTicker);
          const caId = corporateActionIdentifierToCaId({ ticker, localId }, this);
          const details = await corporateActionQuery.details(caId);
          const action = corporateAction.unwrap();

          return {
            ticker,
            localId,
            caId,
            corporateAction: meshCorporateActionToCorporateActionParams(action, details, this),
          };
        }
      );

      corporateActionData.forEach(({ ticker, localId, caId, corporateAction }) => {
        tickers.push(ticker);
        corporateActionIds.push(localId);
        distributionsMultiParams.push(caId);
        corporateActionParams.push(corporateAction);
      });
    });

    /*
     * Divide the requests to account for practical limits
     */
    const paramChunks = chunk(distributionsMultiParams, MAX_PAGE_SIZE);
    const requestChunks = chunk(paramChunks, MAX_CONCURRENT_REQUESTS);
    const distributions = await P.mapSeries(requestChunks, requestChunk =>
      Promise.all(
        requestChunk.map(paramChunk =>
          capitalDistribution.distributions.multi<
            QueryReturnType<typeof capitalDistribution.distributions>
          >(paramChunk)
        )
      )
    );

    const result: DistributionWithDetails[] = [];

    flattenDeep<Option<Distribution>>(distributions).forEach((distribution, index) => {
      if (distribution.isNone) {
        return;
      }

      const dist = distribution.unwrap();

      const { reclaimed, remaining } = dist;

      result.push({
        distribution: new DividendDistribution(
          {
            ticker: tickers[index],
            id: corporateActionIds[index],
            ...corporateActionParams[index],
            ...distributionToDividendDistributionParams(dist, this),
          },
          this
        ),
        details: {
          remainingFunds: balanceToBigNumber(remaining),
          fundsReclaimed: boolToBoolean(reclaimed),
        },
      });
    });

    return result;
  }

  /**
   * @hidden
   *
   * @note no claimTypes value means ALL claim types
   */
  public async getIdentityClaimsFromChain(args: {
    targets: (string | Identity)[];
    claimTypes?: ClaimType[];
    trustedClaimIssuers?: (string | Identity)[];
    includeExpired: boolean;
  }): Promise<ClaimData[]> {
    const {
      polymeshApi: {
        query: { identity },
      },
    } = this;

    const {
      targets,
      claimTypes = Object.values(ClaimType),
      trustedClaimIssuers,
      includeExpired,
    } = args;

    const claim1stKeys = flatMap(targets, target =>
      claimTypes.map(claimType => {
        return {
          target: signerToString(target),
          // eslint-disable-next-line @typescript-eslint/naming-convention
          claim_type: claimTypeToMeshClaimType(claimType, this),
        };
      })
    );

    const claimIssuerDids = trustedClaimIssuers?.map(trustedClaimIssuer =>
      signerToString(trustedClaimIssuer)
    );

    const claimData = await P.map(claim1stKeys, async claim1stKey => {
      const entries = await identity.claims.entries(claim1stKey);
      const data: ClaimData[] = [];
      entries.forEach(
        ([
          key,
          { claim_issuer: claimIssuer, issuance_date: issuanceDate, expiry: rawExpiry, claim },
        ]) => {
          const { target } = key.args[0];
          const expiry = !rawExpiry.isEmpty ? momentToDate(rawExpiry.unwrap()) : null;
          if ((!includeExpired && (expiry === null || expiry > new Date())) || includeExpired) {
            data.push({
              target: new Identity({ did: identityIdToString(target) }, this),
              issuer: new Identity({ did: identityIdToString(claimIssuer) }, this),
              issuedAt: momentToDate(issuanceDate),
              expiry,
              claim: meshClaimToClaim(claim),
            });
          }
        }
      );
      return data;
    });

    return flatten(claimData).filter(({ issuer }) =>
      claimIssuerDids ? claimIssuerDids.includes(issuer.did) : true
    );
  }

  /**
   * @hidden
   */
  public async getIdentityClaimsFromMiddleware(args: {
    targets?: (string | Identity)[];
    trustedClaimIssuers?: (string | Identity)[];
    claimTypes?: Exclude<ClaimType, ClaimType.InvestorUniquenessV2>[];
    includeExpired?: boolean;
    size?: number;
    start?: number;
  }): Promise<ResultSet<ClaimData>> {
    const { targets, claimTypes, trustedClaimIssuers, includeExpired, size, start } = args;

    const data: ClaimData[] = [];

    const result = await this.queryMiddleware<Ensured<Query, 'didsWithClaims'>>(
      didsWithClaims({
        dids: targets?.map(target => signerToString(target)),
        trustedClaimIssuers: trustedClaimIssuers?.map(trustedClaimIssuer =>
          signerToString(trustedClaimIssuer)
        ),
        claimTypes: claimTypes?.map(ct => ClaimTypeEnum[ct]),
        includeExpired,
        count: size,
        skip: start,
      })
    );

    const {
      data: {
        didsWithClaims: { items: didsWithClaimsList, totalCount: count },
      },
    } = result;

    didsWithClaimsList.forEach(({ claims }) => {
      claims.forEach(
        ({
          targetDID: target,
          issuer,
          issuance_date: issuanceDate,
          expiry,
          type,
          jurisdiction,
          scope,
          cdd_id: cddId,
        }) => {
          data.push({
            target: new Identity({ did: target }, this),
            issuer: new Identity({ did: issuer }, this),
            issuedAt: new Date(issuanceDate),
            expiry: expiry ? new Date(expiry) : null,
            claim: createClaim(type, jurisdiction, scope, cddId, undefined),
          });
        }
      );
    });

    const next = calculateNextKey(count, size, start);

    return {
      data,
      next,
      count,
    };
  }

  /**
   * @hidden
   *
   * Retrieve a list of claims. Can be filtered using parameters
   *
   * @param opts.targets - identities (or Identity IDs) for which to fetch claims (targets). Defaults to all targets
   * @param opts.trustedClaimIssuers - identity IDs of claim issuers. Defaults to all claim issuers
   * @param opts.claimTypes - types of the claims to fetch. Defaults to any type
   * @param opts.includeExpired - whether to include expired claims. Defaults to true
   * @param opts.size - page size
   * @param opts.start - page offset
   *
   * @note uses the middleware (optional)
   */
  public async issuedClaims(
    opts: {
      targets?: (string | Identity)[];
      trustedClaimIssuers?: (string | Identity)[];
      claimTypes?: Exclude<ClaimType, ClaimType.InvestorUniquenessV2>[];
      includeExpired?: boolean;
      size?: number;
      start?: number;
    } = {}
  ): Promise<ResultSet<ClaimData>> {
    const { targets, trustedClaimIssuers, claimTypes, includeExpired = true, size, start } = opts;

    const isMiddlewareAvailable = await this.isMiddlewareAvailable();

    if (isMiddlewareAvailable) {
      return this.getIdentityClaimsFromMiddleware({
        targets,
        trustedClaimIssuers,
        claimTypes,
        includeExpired,
        size,
        start,
      });
    }

    if (!targets) {
      throw new PolymeshError({
        code: ErrorCode.MiddlewareError,
        message: 'Cannot perform this action without an active middleware connection',
      });
    }

    const identityClaimsFromChain = await this.getIdentityClaimsFromChain({
      targets,
      claimTypes,
      trustedClaimIssuers,
      includeExpired,
    });

    return {
      data: identityClaimsFromChain,
      next: null,
      count: undefined,
    };
  }

  /**
   * @hidden
   *
   * Retrieve the middleware client
   *
   * @throws if the middleware is not enabled
   */
  public get middlewareApi(): ApolloClient<NormalizedCacheObject> {
    const { _middlewareApi: api } = this;

    if (!api) {
      throw new PolymeshError({
        code: ErrorCode.MiddlewareError,
        message: 'Cannot perform this action without an active middleware connection',
      });
    }

    return api;
  }

  /**
   * @hidden
   *
   * Make a query to the middleware server using the apollo client
   */
  public async queryMiddleware<Result extends Partial<Query>>(
    query: GraphqlQuery<unknown>
  ): Promise<ApolloQueryResult<Result>> {
    let result: ApolloQueryResult<Result>;
    try {
      result = await this.middlewareApi.query(query);
    } catch (err) {
      const resultMessage = err.networkError?.result?.message;
      const { message: errorMessage } = err;
      const message = resultMessage ?? errorMessage;
      throw new PolymeshError({
        code: ErrorCode.MiddlewareError,
        message: `Error in middleware query: ${message}`,
      });
    }

    return result;
  }

  /**
   * @hidden
   *
   * Return whether the middleware was enabled at startup
   */
  public isMiddlewareEnabled(): boolean {
    return !!this._middlewareApi;
  }

  /**
   * @hidden
   *
   * Return whether the middleware is enabled and online
   */
  public async isMiddlewareAvailable(): Promise<boolean> {
    try {
      this.middlewareApi.query(heartbeat());
    } catch (err) {
      return false;
    }

    return true;
  }

  /**
   * @hidden
   *
   * Retrieve the latest block number
   */
  public async getLatestBlock(): Promise<BigNumber> {
    const { number } = await this.polymeshApi.rpc.chain.getHeader();

    return u32ToBigNumber(number.unwrap());
  }

  /**
   * @hidden
   *
   * Retrieve the network version
   */
  public async getNetworkVersion(): Promise<string> {
    const version = await this.polymeshApi.rpc.system.version();

    return textToString(version);
  }

  /**
   * @hidden
   *
   * Disconnect the Polkadot API, middleware, and render this instance unusable
   *
   * @note after disconnecting, trying to access any property in this object will result
   *   in an error
   */
  public disconnect(): Promise<void> {
    const { polymeshApi } = this;
    let middlewareApi;

    if (this.isMiddlewareEnabled()) {
      ({ middlewareApi } = this);
    }
    this.isDisconnected = true;

    middlewareApi && middlewareApi.stop();

    return polymeshApi.disconnect();
  }

  /**
   * @hidden
   *
   * Returns a (shallow) clone of this instance. Useful for providing a separate
   *   Context to Procedures with different signers
   */
  public clone(): Context {
    const cloned = clone(this);
    cloned.polymeshApi = Context.createPolymeshApiProxy(cloned);

    return cloned;
  }
}<|MERGE_RESOLUTION|>--- conflicted
+++ resolved
@@ -19,18 +19,7 @@
   TxTag,
 } from 'polymesh-types/types';
 
-<<<<<<< HEAD
-import {
-  Account,
-  DividendDistribution,
-  Identity,
-  PolymeshError,
-  SecurityToken,
-  Subsidy,
-} from '~/internal';
-=======
-import { Account, Asset, DividendDistribution, Identity, PolymeshError } from '~/internal';
->>>>>>> 8920e635
+import { Account, Asset, DividendDistribution, Identity, PolymeshError, Subsidy } from '~/internal';
 import { didsWithClaims, heartbeat } from '~/middleware/queries';
 import { ClaimTypeEnum, Query } from '~/middleware/types';
 import {

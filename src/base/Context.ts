--- conflicted
+++ resolved
@@ -46,7 +46,6 @@
 } from '~/types';
 import { GraphqlQuery } from '~/types/internal';
 import {
-  DEFAULT_SS58_FORMAT,
   MAX_CONCURRENT_REQUESTS,
   MAX_PAGE_SIZE,
   ROOT_TYPES,
@@ -196,19 +195,9 @@
       accountMnemonic,
     } = params;
 
-<<<<<<< HEAD
-    let ss58Format: number;
-    const { ss58Format: rawSs58Format } = await polymeshApi.rpc.system.properties();
-    if (rawSs58Format.isSome) {
-      ss58Format = u8ToBigNumber(rawSs58Format.unwrap()).toNumber();
-    } else {
-      ss58Format = DEFAULT_SS58_FORMAT;
-    }
-=======
     let ss58Format: number | undefined = u8ToBigNumber(
       polymeshApi.consts.system.ss58Prefix
     ).toNumber();
->>>>>>> 1898a06b
 
     let keyring: CommonKeyring = new Keyring({ type: 'sr25519', ss58Format });
 

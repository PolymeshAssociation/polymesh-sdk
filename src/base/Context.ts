--- conflicted
+++ resolved
@@ -331,13 +331,9 @@
   }
 
   /**
-<<<<<<< HEAD
-   * @hidden
-   *
-   * Retrieve the account level POLYX balance
-=======
+   * @hidden
+   *
    * Retrieve the Account POLYX balance
->>>>>>> 73ce625e
    *
    * @note can be subscribed to
    */
@@ -396,13 +392,9 @@
   }
 
   /**
-<<<<<<< HEAD
-   * @hidden
-   *
-   * Retrieve the account level subsidizer relationship. If there is no such relationship, return null
-=======
-   * Retrieve the Account level subsidizer relationship. If there is no such relationship, return null
->>>>>>> 73ce625e
+   * @hidden
+   *
+   * Retrieve the Account subsidizer relationship. If there is no such relationship, return null
    *
    * @note can be subscribed to
    */
@@ -587,11 +579,7 @@
    *
    * @param tag - transaction tag (i.e. TxTags.asset.CreateAsset or "asset.createAsset")
    */
-<<<<<<< HEAD
-  public async getTransactionFees({ tag }: { tag: TxTag }): Promise<BigNumber> {
-=======
-  public async getProtocolFees(tag: TxTag): Promise<BigNumber> {
->>>>>>> 73ce625e
+  public async getProtocolFees({ tag }: { tag: TxTag }): Promise<BigNumber> {
     const {
       polymeshApi: {
         query: { protocolFee },

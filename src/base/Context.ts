import { ApiPromise, Keyring } from '@polkadot/api';
import { AddressOrPair } from '@polkadot/api/types';
import { getTypeDef } from '@polkadot/types';
import { AccountInfo } from '@polkadot/types/interfaces';
import { CallBase, TypeDef, TypeDefInfo } from '@polkadot/types/types';
import { hexToU8a } from '@polkadot/util';
import { NormalizedCacheObject } from 'apollo-cache-inmemory';
import ApolloClient, { ApolloQueryResult } from 'apollo-client';
import BigNumber from 'bignumber.js';
import { polymesh } from 'polymesh-types/definitions';
import { Claim1stKey, DidRecord, ProtocolOp, TxTag } from 'polymesh-types/types';

import { Account, CurrentAccount, CurrentIdentity, Identity, PolymeshError } from '~/internal';
import { didsWithClaims, heartbeat } from '~/middleware/queries';
import { ClaimTypeEnum, Query } from '~/middleware/types';
import {
  AccountBalance,
  ArrayTransactionArgument,
  ClaimData,
  ClaimType,
  CommonKeyring,
  ComplexTransactionArgument,
  Ensured,
  ErrorCode,
  KeyringPair,
  PlainTransactionArgument,
  ResultSet,
  SecondaryKey,
  SimpleEnumTransactionArgument,
  SubCallback,
  TransactionArgument,
  TransactionArgumentType,
  UnsubCallback,
} from '~/types';
import { GraphqlQuery } from '~/types/internal';
import { ROOT_TYPES } from '~/utils/constants';
import {
  balanceToBigNumber,
  claimTypeToMeshClaimType,
  identityIdToString,
  meshClaimToClaim,
  meshPermissionsToPermissions,
  momentToDate,
  numberToU32,
  posRatioToBigNumber,
  signatoryToSignerValue,
  signerToString,
  signerValueToSigner,
  stringToIdentityId,
  textToString,
  txTagToProtocolOp,
  u32ToBigNumber,
} from '~/utils/conversion';
import { calculateNextKey, createClaim } from '~/utils/internal';

interface ConstructorParams {
  polymeshApi: ApiPromise;
  middlewareApi: ApolloClient<NormalizedCacheObject> | null;
  keyring: CommonKeyring;
  pair?: KeyringPair;
}

interface AccountData {
  address: string;
  name?: string;
}

/**
 * Context in which the SDK is being used
 *
 * - Holds the current low level API
 * - Holds the current keyring pair
 * - Holds the current Identity
 */
export class Context {
  private keyring: CommonKeyring;

  public polymeshApi: ApiPromise;

  public currentPair?: KeyringPair;

  /**
   * Whether the current node is an archive node (contains a full history from genesis onward) or not
   */
  public isArchiveNode = false;

  private _middlewareApi: ApolloClient<NormalizedCacheObject> | null;

  /**
   * @hidden
   */
  private constructor(params: ConstructorParams) {
    const { polymeshApi, middlewareApi, keyring, pair } = params;

    this._middlewareApi = middlewareApi;

    this.polymeshApi = new Proxy(polymeshApi, {
      get: (target, prop: keyof ApiPromise): ApiPromise[keyof ApiPromise] => {
        if (prop === 'tx' && !this.currentPair) {
          throw new PolymeshError({
            code: ErrorCode.FatalError,
            message: 'Cannot perform transactions without an active account',
          });
        }

        return target[prop];
      },
    });
    this.keyring = keyring;

    if (pair) {
      this.currentPair = pair;
    }
  }

  static async create(params: {
    polymeshApi: ApiPromise;
    middlewareApi: ApolloClient<NormalizedCacheObject> | null;
    seed: string;
  }): Promise<Context>;

  static async create(params: {
    polymeshApi: ApiPromise;
    middlewareApi: ApolloClient<NormalizedCacheObject> | null;
    keyring: CommonKeyring;
  }): Promise<Context>;

  static async create(params: {
    polymeshApi: ApiPromise;
    middlewareApi: ApolloClient<NormalizedCacheObject> | null;
    uri: string;
  }): Promise<Context>;

  static async create(params: {
    polymeshApi: ApiPromise;
    middlewareApi: ApolloClient<NormalizedCacheObject> | null;
  }): Promise<Context>;

  /**
   * Create the Context instance
   */
  static async create(params: {
    polymeshApi: ApiPromise;
    middlewareApi: ApolloClient<NormalizedCacheObject> | null;
    seed?: string;
    keyring?: CommonKeyring;
    uri?: string;
  }): Promise<Context> {
    const { polymeshApi, middlewareApi, seed, keyring: passedKeyring, uri } = params;

    let keyring: CommonKeyring = new Keyring({ type: 'sr25519' });
    let currentPair: KeyringPair | undefined;
    let context: Context;

    if (passedKeyring) {
      keyring = passedKeyring;
      currentPair = keyring.getPairs()[0];
    } else if (seed) {
      if (seed.length !== 66) {
        throw new PolymeshError({
          code: ErrorCode.ValidationError,
          message: 'Seed must be 66 characters in length',
        });
      }

      currentPair = keyring.addFromSeed(hexToU8a(seed), undefined, 'sr25519');
    } else if (uri) {
      currentPair = keyring.addFromUri(uri);
    }

    if (currentPair) {
      context = new Context({
        polymeshApi,
        middlewareApi,
        keyring,
        pair: currentPair,
      });
    } else {
      context = new Context({ polymeshApi, middlewareApi, keyring });
    }

    context.isArchiveNode = await context.isCurrentNodeArchive();
    // context.isArchiveNode = true;

    return context;
  }

  /**
   * @hidden
   */
  private async isCurrentNodeArchive(): Promise<boolean> {
    const {
      polymeshApi: {
        query: { balances, system },
      },
    } = this;

    try {
      const blockHash = await system.blockHash(numberToU32(0, this));
      const balance = await balances.totalIssuance.at(blockHash);
      return balanceToBigNumber(balance).gt(new BigNumber(0));
    } catch (e) {
      return false;
    }
  }

  /**
   * Retrieve a list of addresses associated with the account
   */
  public getAccounts(): Array<AccountData> {
    const { keyring } = this;
    return keyring.getPairs().map(({ address, meta }) => {
      return { address, name: meta.name as string };
    });
  }

  /**
   * Set a pair as the current account keyring pair
   */
  public async setPair(address: string): Promise<void> {
    const { keyring } = this;

    let newCurrentPair;

    try {
      newCurrentPair = keyring.getPair(address);
    } catch (e) {
      throw new PolymeshError({
        code: ErrorCode.FatalError,
        message: 'The address is not present in the keyring set',
      });
    }

    this.currentPair = newCurrentPair;
  }

  public accountBalance(account?: string | Account): Promise<AccountBalance>;
  public accountBalance(
    account: string | Account | undefined,
    callback: SubCallback<AccountBalance>
  ): Promise<UnsubCallback>;

  /**
   * Retrieve the account level POLYX balance
   *
   * @note can be subscribed to
   */
  public async accountBalance(
    account?: string | Account,
    callback?: SubCallback<AccountBalance>
  ): Promise<AccountBalance | UnsubCallback> {
    const {
      currentPair,
      polymeshApi: {
        query: { system },
      },
    } = this;
    let address: string;

    if (account) {
      address = signerToString(account);
    } else if (currentPair) {
      address = currentPair.address;
    } else {
      throw new PolymeshError({
        code: ErrorCode.FatalError,
        message: 'There is no account associated with the SDK',
      });
    }

    const assembleResult = ({
      data: { free, miscFrozen, feeFrozen },
    }: AccountInfo): AccountBalance => {
      return {
        free: balanceToBigNumber(free),
        locked: BigNumber.max(balanceToBigNumber(miscFrozen), balanceToBigNumber(feeFrozen)),
      };
    };

    if (callback) {
      return system.account(address, info => {
        callback(assembleResult(info));
      });
    }

    const accountInfo = await this.polymeshApi.query.system.account(address);

    return assembleResult(accountInfo);
  }

  /**
   * Retrieve current Account
   *
   * @throws if there is no current account associated to the SDK instance
   */
  public getCurrentAccount(): CurrentAccount {
    const { currentPair } = this;

    if (!currentPair) {
      throw new PolymeshError({
        code: ErrorCode.FatalError,
        message: 'There is no account associated with the SDK',
      });
    }

    const { address } = currentPair;

    return new CurrentAccount({ address }, this);
  }

  /**
   * Retrieve current Identity
   *
   * @throws if there is no Identity associated to the current Account (or there is no current Account associated to the SDK instance)
   */
  public async getCurrentIdentity(): Promise<CurrentIdentity> {
    const account = this.getCurrentAccount();

    const identity = await account.getIdentity();

    if (identity === null) {
      throw new PolymeshError({
        code: ErrorCode.IdentityNotPresent,
        message: 'The current account does not have an associated Identity',
      });
    }

    return identity;
  }

  /**
   * Retrieve current Keyring Pair
   *
   * @throws if there is no Account associated to the SDK instance
   */
  public getCurrentPair(): KeyringPair {
    const { currentPair } = this;
    if (!currentPair) {
      throw new PolymeshError({
        code: ErrorCode.FatalError,
        message: 'There is no account associated with the current SDK instance',
      });
    }

    return currentPair;
  }

  /**
   * Retrieve the signer address (or keyring pair)
   */
  public getSigner(): AddressOrPair {
    const currentPair = this.getCurrentPair();
    const { isLocked, address } = currentPair;
    /*
     * if the keyring pair is locked, it means it most likely got added from the polkadot extension
     * with a custom signer. This means we have to pass just the address to signAndSend
     */
    return isLocked ? address : currentPair;
  }

  /**
   * Check whether Identities exist
   */
  public async getInvalidDids(identities: (string | Identity)[]): Promise<string[]> {
    const dids = identities.map(signerToString);
    const rawIdentities = dids.map(did => stringToIdentityId(did, this));
    const records = await this.polymeshApi.query.identity.didRecords.multi<DidRecord>(
      rawIdentities
    );

    const invalidDids: string[] = [];

    records.forEach((record, index) => {
      if (record.isEmpty) {
        invalidDids.push(dids[index]);
      }
    });

    return invalidDids;
  }

  /**
   * Retrieve the protocol fees associated with running a specific transaction
   *
   * @param tag - transaction tag (i.e. TxTags.asset.CreateAsset or "asset.createAsset")
   */
  public async getTransactionFees(tag: TxTag): Promise<BigNumber> {
    const {
      polymeshApi: {
        query: { protocolFee },
      },
    } = this;

    let protocolOp: ProtocolOp;
    try {
      protocolOp = txTagToProtocolOp(tag, this);
    } catch (err) {
      return new BigNumber(0);
    }

    const [baseFee, coefficient] = await Promise.all([
      protocolFee.baseFees(protocolOp),
      protocolFee.coefficient(),
    ]);

    return balanceToBigNumber(baseFee).multipliedBy(posRatioToBigNumber(coefficient));
  }

  /**
   * Retrieve the types of arguments that a certain transaction requires to be run
   *
   * @param args.tag - tag associated with the transaction that will be executed if the proposal passes
   */
  public getTransactionArguments(args: { tag: TxTag }): TransactionArgument[] {
    const {
      polymeshApi: { tx },
    } = this;
    const { types } = polymesh;

    const [section, method] = args.tag.split('.');

    const getRootType = (
      type: string
    ):
      | PlainTransactionArgument
      | ArrayTransactionArgument
      | SimpleEnumTransactionArgument
      | ComplexTransactionArgument => {
      const rootType = ROOT_TYPES[type];

      if (rootType) {
        return {
          type: rootType,
        };
      }
      if (type === 'Null') {
        return {
          type: TransactionArgumentType.Null,
        };
      }

      // eslint-disable-next-line @typescript-eslint/no-explicit-any
      const definition = (types as any)[type];

      if (!definition) {
        return {
          type: TransactionArgumentType.Unknown,
        };
      }

      const typeDef = getTypeDef(JSON.stringify(definition));

      if (typeDef.info === TypeDefInfo.Plain) {
        return getRootType(definition);
      }

      // eslint-disable-next-line @typescript-eslint/no-use-before-define
      return processType(typeDef, '');
    };

    const processType = (rawType: TypeDef, name: string): TransactionArgument => {
      const { type, info, sub } = rawType;

      const arg = {
        name,
        optional: false,
        _rawType: rawType,
      };

      switch (info) {
        case TypeDefInfo.Plain: {
          return {
            ...getRootType(type),
            ...arg,
          };
        }
        case TypeDefInfo.Compact: {
          return {
            ...processType(sub as TypeDef, name),
            ...arg,
          };
        }
        case TypeDefInfo.Option: {
          return {
            ...processType(sub as TypeDef, name),
            ...arg,
            optional: true,
          };
        }
        case TypeDefInfo.Tuple: {
          return {
            type: TransactionArgumentType.Tuple,
            ...arg,
            internal: (sub as TypeDef[]).map((def, index) => processType(def, `${index}`)),
          };
        }
        case TypeDefInfo.Vec: {
          return {
            type: TransactionArgumentType.Array,
            ...arg,
            internal: processType(sub as TypeDef, ''),
          };
        }
        case TypeDefInfo.VecFixed: {
          return {
            type: TransactionArgumentType.Text,
            ...arg,
          };
        }
        case TypeDefInfo.Enum: {
          const subTypes = sub as TypeDef[];

          const isSimple = subTypes.every(({ type: subType }) => subType === 'Null');

          if (isSimple) {
            return {
              type: TransactionArgumentType.SimpleEnum,
              ...arg,
              // eslint-disable-next-line @typescript-eslint/no-non-null-assertion
              internal: subTypes.map(({ name: subName }) => subName!),
            };
          }

          return {
            type: TransactionArgumentType.RichEnum,
            ...arg,
            // eslint-disable-next-line @typescript-eslint/no-non-null-assertion
            internal: subTypes.map(def => processType(def, def.name!)),
          };
        }
        case TypeDefInfo.Struct: {
          return {
            type: TransactionArgumentType.Object,
            ...arg,
            // eslint-disable-next-line @typescript-eslint/no-non-null-assertion
            internal: (sub as TypeDef[]).map(def => processType(def, def.name!)),
          };
        }
        default: {
          return {
            type: TransactionArgumentType.Unknown,
            ...arg,
          };
        }
      }
    };

    // eslint-disable-next-line @typescript-eslint/no-explicit-any
    return ((tx as any)[section][method] as CallBase).meta.args.map(({ name, type }) => {
      const typeDef = getTypeDef(type.toString());
      const argName = textToString(name);

      return processType(typeDef, argName);
    });
  }

  /**
   * Retrieve the list of secondary keys related to the Account
   *
   * @note can be subscribed to
   */
  public async getSecondaryKeys(): Promise<SecondaryKey[]>;
  public async getSecondaryKeys(callback: SubCallback<SecondaryKey[]>): Promise<UnsubCallback>;

  // eslint-disable-next-line require-jsdoc
  public async getSecondaryKeys(
    callback?: SubCallback<SecondaryKey[]>
  ): Promise<SecondaryKey[] | UnsubCallback> {
    const {
      polymeshApi: {
        query: { identity },
      },
    } = this;

    const { did } = await this.getCurrentIdentity();

    const assembleResult = ({ secondary_keys: secondaryKeys }: DidRecord): SecondaryKey[] => {
      return secondaryKeys.map(({ signer: rawSigner, permissions }) => ({
        signer: signerValueToSigner(signatoryToSignerValue(rawSigner), this),
        permissions: meshPermissionsToPermissions(permissions, this),
      }));
    };

    if (callback) {
      return identity.didRecords(did, records => callback(assembleResult(records)));
    }

    const didRecords = await identity.didRecords(did);
    return assembleResult(didRecords);
  }

  /**
   * Retrieve a list of claims. Can be filtered using parameters
   *
   * @param opts.targets - identities (or Identity IDs) for which to fetch claims (targets). Defaults to all targets
   * @param opts.trustedClaimIssuers - identity IDs of claim issuers. Defaults to all claim issuers
   * @param opts.claimTypes - types of the claims to fetch. Defaults to any type
   * @param opts.includeExpired - whether to include expired claims. Defaults to true
   * @param opts.size - page size
   * @param opts.start - page offset
   *
   * @note uses the middleware
   */
  public async issuedClaims(
    opts: {
      targets?: (string | Identity)[];
      trustedClaimIssuers?: (string | Identity)[];
      claimTypes?: ClaimType[];
      includeExpired?: boolean;
      size?: number;
      start?: number;
    } = {}
  ): Promise<ResultSet<ClaimData> | ClaimData[]> {
    const {
      polymeshApi: {
        query: { identity },
      },
    } = this;

    const { targets, trustedClaimIssuers, claimTypes, includeExpired = true, size, start } = opts;

    const data: ClaimData[] = [];
    const isMiddlewareAvailable = await this.isMiddlewareAvailable();

    if (isMiddlewareAvailable) {
      const result = await this.queryMiddleware<Ensured<Query, 'didsWithClaims'>>(
        didsWithClaims({
          dids: targets?.map(target => signerToString(target)),
          trustedClaimIssuers: trustedClaimIssuers?.map(trustedClaimIssuer =>
            signerToString(trustedClaimIssuer)
          ),
          claimTypes: claimTypes?.map(ct => ClaimTypeEnum[ct]),
          includeExpired,
          count: size,
          skip: start,
        })
      );

      const {
        data: {
          didsWithClaims: { items: didsWithClaimsList, totalCount: count },
        },
      } = result;

      didsWithClaimsList.forEach(({ claims }) => {
        claims.forEach(
          ({
            targetDID,
            issuer,
            issuance_date: issuanceDate,
            expiry,
            type,
            jurisdiction,
            scope,
            cdd_id: cddId,
          }) => {
            data.push({
              target: new Identity({ did: targetDID }, this),
              issuer: new Identity({ did: issuer }, this),
              issuedAt: new Date(issuanceDate),
              expiry: expiry ? new Date(expiry) : null,
              claim: createClaim(type, jurisdiction, scope, cddId),
            });
          }
        );
      });

      const next = calculateNextKey(count, size, start);

      return {
        data,
        next,
        count,
      };
    } else {
      const { did } = await this.getCurrentIdentity();
      const entries = await identity.claims.entries({
        target: stringToIdentityId(did, this),
        // eslint-disable-next-line @typescript-eslint/camelcase
        claim_type: claimTypeToMeshClaimType(ClaimType.CustomerDueDiligence, this),
      });

      entries.forEach(
        ([key, { claim_issuer: claimissuer, issuance_date: issuanceDate, expiry, claim }]) => {
          const { target } = key.args[0] as Claim1stKey;
          data.push({
<<<<<<< HEAD
            target: new Identity({ did: identityIdToString(target) }, this),
            issuer: new Identity({ did: identityIdToString(claimissuer) }, this),
            issuedAt: momentToDate(issuanceDate),
            expiry: expiry ? momentToDate(expiry.unwrap()) : null,
            claim: meshClaimToClaim(claim),
=======
            target: new Identity({ did: targetDID }, this),
            issuer: new Identity({ did: issuer }, this),
            issuedAt: new Date(issuanceDate),
            expiry: expiry ? new Date(expiry) : null,
            claim: createClaim(type, jurisdiction, scope, cddId, undefined),
>>>>>>> e1cc52c4
          });
        }
      );

      return data;
    }
  }

  /**
   * Retrieve the middleware client
   *
   * @throws if cred
   * entials are not set
   */
  public get middlewareApi(): ApolloClient<NormalizedCacheObject> {
    const { _middlewareApi } = this;

    if (!_middlewareApi) {
      throw new PolymeshError({
        code: ErrorCode.FatalError,
        message: 'Cannot perform this action without an active middleware connection',
      });
    }

    return _middlewareApi;
  }

  /**
   * Make a query to the middleware server using the apollo client
   */
  public async queryMiddleware<Result extends Partial<Query>>(
    query: GraphqlQuery<unknown>
  ): Promise<ApolloQueryResult<Result>> {
    let result: ApolloQueryResult<Result>;
    try {
      result = await this.middlewareApi.query(query);
    } catch (err) {
      const resultMessage = err.networkError?.result?.message;
      const { message: errorMessage } = err;
      const message = resultMessage ?? errorMessage;
      throw new PolymeshError({
        code: ErrorCode.MiddlewareError,
        message: `Error in middleware query: ${message}`,
      });
    }

    return result;
  }

  /**
   * Return whether the middleware was enabled at startup
   */
  public isMiddlewareEnabled(): boolean {
    return !!this._middlewareApi;
  }

  /**
   * Return whether the middleware is enabled and online
   */
  public async isMiddlewareAvailable(): Promise<boolean> {
    try {
      this.middlewareApi.query(heartbeat());
    } catch (err) {
      return false;
    }

    return true;
  }

  /**
   * Retrieve the latest block number
   */
  public async getLatestBlock(): Promise<BigNumber> {
    const { number } = await this.polymeshApi.rpc.chain.getHeader();

    return u32ToBigNumber(number.unwrap());
  }
}<|MERGE_RESOLUTION|>--- conflicted
+++ resolved
@@ -659,7 +659,7 @@
               issuer: new Identity({ did: issuer }, this),
               issuedAt: new Date(issuanceDate),
               expiry: expiry ? new Date(expiry) : null,
-              claim: createClaim(type, jurisdiction, scope, cddId),
+              claim: createClaim(type, jurisdiction, scope, cddId, undefined),
             });
           }
         );
@@ -684,19 +684,11 @@
         ([key, { claim_issuer: claimissuer, issuance_date: issuanceDate, expiry, claim }]) => {
           const { target } = key.args[0] as Claim1stKey;
           data.push({
-<<<<<<< HEAD
             target: new Identity({ did: identityIdToString(target) }, this),
             issuer: new Identity({ did: identityIdToString(claimissuer) }, this),
             issuedAt: momentToDate(issuanceDate),
             expiry: expiry ? momentToDate(expiry.unwrap()) : null,
             claim: meshClaimToClaim(claim),
-=======
-            target: new Identity({ did: targetDID }, this),
-            issuer: new Identity({ did: issuer }, this),
-            issuedAt: new Date(issuanceDate),
-            expiry: expiry ? new Date(expiry) : null,
-            claim: createClaim(type, jurisdiction, scope, cddId, undefined),
->>>>>>> e1cc52c4
           });
         }
       );

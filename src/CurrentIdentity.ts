--- conflicted
+++ resolved
@@ -1,27 +1,4 @@
-import {
-  Context,
-<<<<<<< HEAD
-  createSecurityToken,
-  CreateSecurityTokenWithTickerParams,
-  createVenue,
-  CreateVenueParams,
-  reserveTicker,
-  ReserveTickerParams,
-  SecurityToken,
-  TickerReservation,
-  Venue,
-=======
-  inviteAccount,
-  InviteAccountParams,
-  modifySignerPermissions,
-  ModifySignerPermissionsParams,
-  removeSecondaryKeys,
-  RemoveSecondaryKeysParams,
-  toggleFreezeSecondaryKeys,
->>>>>>> 3dcd448e
-} from '~/internal';
-import { ProcedureMethod } from '~/types';
-import { createProcedureMethod } from '~/utils/internal';
+import { Context } from '~/internal';
 
 /**
  * Handles functionality related to the Current Identity
@@ -34,125 +11,5 @@
    */
   constructor(context: Context) {
     this.context = context;
-
-<<<<<<< HEAD
-    this.createVenue = createProcedureMethod(
-      { getProcedureAndArgs: args => [createVenue, args] },
-      context
-    );
-    this.reserveTicker = createProcedureMethod(
-      {
-        getProcedureAndArgs: args => [reserveTicker, args],
-      },
-      context
-    );
-    this.createToken = createProcedureMethod(
-      {
-        getProcedureAndArgs: args => [createSecurityToken, { reservationRequired: false, ...args }],
-      },
-      context
-    );
   }
-
-  /**
-   * Create a Venue under the ownership of the Current Identity
-   */
-  public createVenue: ProcedureMethod<CreateVenueParams, Venue>;
-
-  /**
-   * Reserve a ticker symbol under the ownership of the Current Identity to later use in the creation of a Security Token.
-   *   The ticker will expire after a set amount of time, after which other users can reserve it
-   */
-  public reserveTicker: ProcedureMethod<ReserveTickerParams, TickerReservation>;
-
-  /**
-   * Create a Security Token
-   *
-   * @note if ticker is already reserved, then required role:
-   *   - Ticker Owner
-   */
-  public createToken: ProcedureMethod<CreateSecurityTokenWithTickerParams, SecurityToken>;
-=======
-    this.removeSecondaryKeys = createProcedureMethod(
-      {
-        getProcedureAndArgs: args => [removeSecondaryKeys, { ...args }],
-      },
-      context
-    );
-
-    this.revokePermissions = createProcedureMethod<
-      { secondaryKeys: Signer[] },
-      ModifySignerPermissionsParams,
-      void
-    >(
-      {
-        getProcedureAndArgs: args => {
-          const { secondaryKeys } = args;
-          const signers = secondaryKeys.map(signer => {
-            return {
-              signer,
-              permissions: {
-                tokens: { type: PermissionType.Include, values: [] },
-                transactions: { type: PermissionType.Include, values: [] },
-                portfolios: { type: PermissionType.Include, values: [] },
-              },
-            };
-          });
-          return [modifySignerPermissions, { secondaryKeys: signers }];
-        },
-      },
-      context
-    );
-    this.modifyPermissions = createProcedureMethod(
-      { getProcedureAndArgs: args => [modifySignerPermissions, { ...args }] },
-      context
-    );
-    this.inviteAccount = createProcedureMethod(
-      { getProcedureAndArgs: args => [inviteAccount, { ...args }] },
-      context
-    );
-    this.freezeSecondaryKeys = createProcedureMethod(
-      { getProcedureAndArgs: () => [toggleFreezeSecondaryKeys, { freeze: true }], voidArgs: true },
-      context
-    );
-    this.unfreezeSecondaryKeys = createProcedureMethod(
-      { getProcedureAndArgs: () => [toggleFreezeSecondaryKeys, { freeze: false }], voidArgs: true },
-      context
-    );
-  }
-
-  /**
-   * Remove a list of secondary keys associated with the Current Identity
-   */
-  public removeSecondaryKeys: ProcedureMethod<RemoveSecondaryKeysParams, void>;
-
-  /**
-   * Revoke all permissions of a list of secondary keys associated with the Current Identity
-   */
-  public revokePermissions: ProcedureMethod<{ secondaryKeys: Signer[] }, void>;
-
-  /**
-   * Modify all permissions of a list of secondary keys associated with the Current Identity
-   */
-  public modifyPermissions: ProcedureMethod<ModifySignerPermissionsParams, void>;
-
-  /**
-   * Send an invitation to an Account to join the Current Identity as a secondary key
-   *
-   * @note this will create an AuthorizationRequest which has to be accepted by
-   *   the corresponding Account. An Account can
-   *   fetch its pending Authorization Requests by calling `authorizations.getReceived`
-   */
-  public inviteAccount: ProcedureMethod<InviteAccountParams, AuthorizationRequest>;
-
-  /**
-   * Freeze all the secondary keys in the Current Identity. This means revoking their permission to perform any operation on the blockchain and freezing their funds until the keys are unfrozen via [[unfreezeSecondaryKeys]]
-   */
-  public freezeSecondaryKeys: NoArgsProcedureMethod<void>;
-
-  /**
-   * Unfreeze all the secondary keys in the Current Identity. This will restore their permissions as they were before being frozen
-   */
-  public unfreezeSecondaryKeys: NoArgsProcedureMethod<void>;
->>>>>>> 3dcd448e
 }
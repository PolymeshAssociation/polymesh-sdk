import { ApiPromise, WsProvider } from '@polkadot/api';
import { Signer as PolkadotSigner } from '@polkadot/api/types';
import { InMemoryCache, NormalizedCacheObject } from 'apollo-cache-inmemory';
import { ApolloClient } from 'apollo-client';
import { ApolloLink } from 'apollo-link';
import { setContext } from 'apollo-link-context';
import { HttpLink } from 'apollo-link-http';
import BigNumber from 'bignumber.js';
import fetch from 'cross-fetch';
import schema from 'polymesh-types/schema';
import { TxTag } from 'polymesh-types/types';
import { satisfies } from 'semver';
import { w3cwebsocket as W3CWebSocket } from 'websocket';
import WebSocketAsPromised from 'websocket-as-promised';

import {
  Account,
  claimClassicTicker,
  ClaimClassicTickerParams,
  Context,
  Identity,
  PolymeshError,
  registerIdentity,
  RegisterIdentityParams,
  reserveTicker,
  ReserveTickerParams,
  SecurityToken,
  TickerReservation,
  transferPolyx,
  TransferPolyxParams,
} from '~/internal';
import { heartbeat } from '~/middleware/queries';
import { Settlements } from '~/Settlements';
import {
  AccountBalance,
  CommonKeyring,
  ErrorCode,
  MiddlewareConfig,
  NetworkProperties,
  ProcedureMethod,
  SubCallback,
  TickerReservationStatus,
  UiKeyring,
  UnsubCallback,
} from '~/types';
import {
  moduleAddressToString,
  signerToString,
  stringToIdentityId,
  stringToTicker,
  textToString,
  tickerToString,
  u32ToBigNumber,
} from '~/utils/conversion';
import { createProcedureMethod, getDid, isPrintableAscii } from '~/utils/internal';

import { Claims } from './Claims';
// import { Governance } from './Governance';
import { Middleware } from './Middleware';
import {
  SUPPORTED_VERSION_RANGE,
  SYSTEM_VERSION_RPC_CALL,
  TREASURY_MODULE_ADDRESS,
} from './utils/constants';

interface ConnectParamsBase {
  nodeUrl: string;
  signer?: PolkadotSigner;
  middleware?: MiddlewareConfig;
}

/**
 * Main entry point of the Polymesh SDK
 */
export class Polymesh {
  private context: Context = {} as Context;

  // Namespaces

  // NOTE uncomment in Governance v2 upgrade
  // public governance: Governance;
  public claims: Claims;
  public middleware: Middleware;
  public settlements: Settlements;

  /**
   * @hidden
   */
  private constructor(context: Context) {
    this.context = context;

    // NOTE uncomment in Governance v2 upgrade
    // this.governance = new Governance(context);
    this.claims = new Claims(context);
    this.middleware = new Middleware(context);
    this.settlements = new Settlements(context);

    this.transferPolyx = createProcedureMethod(
      { getProcedureAndArgs: args => [transferPolyx, args] },
      context
    );

    this.reserveTicker = createProcedureMethod(
      {
        getProcedureAndArgs: args => [reserveTicker, args],
      },
      context
    );

    this.registerIdentity = createProcedureMethod(
      { getProcedureAndArgs: args => [registerIdentity, args] },
      context
    );

    this.claimClassicTicker = createProcedureMethod(
      {
        getProcedureAndArgs: args => [claimClassicTicker, args],
      },
      context
    );
  }

  /**
   * Create the instance and connect to the Polymesh node using an account seed
   *
   * @param params.nodeUrl - URL of the Polymesh node this instance will be connecting to
   * @param params.signer - injected signer object (optional, only relevant if using a wallet browser extension)
   * @param params.middleware - middleware API URL and key (optional, used for historic queries)
   * @param params.accountSeed - hex seed of the account
   */
  static async connect(params: ConnectParamsBase & { accountSeed: string }): Promise<Polymesh>;

  /**
   * Create the instance and connect to the Polymesh node using a keyring
   *
   * @param params.nodeUrl - URL of the Polymesh node this instance will be connecting to
   * @param params.signer - injected signer object (optional, only relevant if using a wallet browser extension)
   * @param params.middleware - middleware API URL and key (optional, used for historic queries)
   * @param params.keyring - object that holds several accounts (useful when using a wallet browser extension)
   */
  static async connect(
    params: ConnectParamsBase & {
      keyring: CommonKeyring | UiKeyring;
    }
  ): Promise<Polymesh>;

  /**
   * Create the instance and connect to the Polymesh node using an account URI
   *
   * @param params.nodeUrl - URL of the Polymesh node this instance will be connecting to
   * @param params.signer - injected signer object (optional, only relevant if using a wallet browser extension)
   * @param params.middleware - middleware API URL and key (optional, used for historic queries)
   */
  static async connect(params: ConnectParamsBase & { accountUri: string }): Promise<Polymesh>;

  /**
   * Create the instance and connect to the Polymesh node using an account mnemonic
   *
   * @param params.nodeUrl - URL of the Polymesh node this instance will be connecting to
   * @param params.signer - injected signer object (optional, only relevant if using a wallet browser extension)
   * @param params.middleware - middleware API URL and key (optional, used for historic queries)
   * @param params.accountMnemonic - account mnemonic
   */
  static async connect(params: ConnectParamsBase & { accountMnemonic: string }): Promise<Polymesh>;

  /**
   * Create the instance and connect to the Polymesh node without an account
   *
   * @param params.nodeUrl - URL of the Polymesh node this instance will be connecting to
   * @param params.signer - injected signer object (optional, only relevant if using a wallet browser extension)
   * @param params.middleware - middleware API URL and key (optional, used for historic queries)
   */
  static async connect(params: ConnectParamsBase): Promise<Polymesh>;

  // eslint-disable-next-line require-jsdoc
  static async connect(
    params: ConnectParamsBase & {
      accountSeed?: string;
      keyring?: CommonKeyring | UiKeyring;
      accountUri?: string;
      accountMnemonic?: string;
      middleware?: MiddlewareConfig;
    }
  ): Promise<Polymesh> {
    const {
      nodeUrl,
      accountSeed,
      keyring,
      accountUri,
      accountMnemonic,
      signer,
      middleware,
    } = params;
    let context: Context;

    /* istanbul ignore next: part of configuration, doesn't need to be tested */
    const wsp = new WebSocketAsPromised(nodeUrl, {
      createWebSocket: url => (new W3CWebSocket(url) as unknown) as WebSocket,
      packMessage: data => JSON.stringify(data),
      unpackMessage: data => JSON.parse(data.toString()),
      attachRequestId: (data, requestId) => Object.assign({ id: requestId }, data),
      extractRequestId: data => data && data.id,
    });

    await wsp.open();

    const { result: version } = await wsp.sendRequest(SYSTEM_VERSION_RPC_CALL);

    if (!satisfies(version, SUPPORTED_VERSION_RANGE)) {
      throw new PolymeshError({
        code: ErrorCode.FatalError,
<<<<<<< HEAD
        message: `This SDK version required a Polymesh version equals or grater than "${SUPPORTED_VERSION_RANGE}"`,
=======
        message: `Unsupported Polymesh version. Please upgrade the SDK`,
        data: {
          polymeshVersion: version,
          supportedVersionRange: SDK_RANGE_VERSION,
        }
>>>>>>> d41cac34
      });
    }

    await wsp.close();

    try {
      const { types, rpc } = schema;

      const polymeshApi = await ApiPromise.create({
        provider: new WsProvider(nodeUrl),
        types,
        rpc,
      });

      let middlewareApi: ApolloClient<NormalizedCacheObject> | null = null;

      if (middleware) {
        middlewareApi = new ApolloClient({
          link: setContext((_, { headers }) => {
            return {
              headers: {
                ...headers,
                'x-api-key': middleware.key,
              },
            };
          }).concat(
            ApolloLink.from([
              new HttpLink({
                uri: middleware.link,
                fetch,
              }),
            ])
          ),
          cache: new InMemoryCache(),
          defaultOptions: {
            watchQuery: {
              fetchPolicy: 'no-cache',
            },
            query: {
              fetchPolicy: 'no-cache',
            },
          },
        });
      }

      if (signer) {
        polymeshApi.setSigner(signer);
      }

      context = await Context.create({
        polymeshApi,
        middlewareApi,
        accountSeed,
        accountUri,
        accountMnemonic,
        keyring,
      });
    } catch (err) {
      const { message, code } = err;
      throw new PolymeshError({
        code,
        message: `Error while connecting to "${nodeUrl}": "${
          message || 'The node couldn’t be reached'
        }"`,
      });
    }

    if (middleware) {
      try {
        await context.queryMiddleware(heartbeat());
      } catch (err) {
        if (
          err.message.indexOf('Forbidden') > -1 ||
          err.message.indexOf('Missing Authentication Token') > -1
        ) {
          throw new PolymeshError({
            code: ErrorCode.NotAuthorized,
            message: 'Incorrect middleware URL or API key',
          });
        }
      }
    }

    return new Polymesh(context);
  }

  /**
   * Transfer an amount of POLYX to a specified Account
   */
  public transferPolyx: ProcedureMethod<TransferPolyxParams, void>;

  /**
   * Get the free/locked POLYX balance of an Account
   *
   * @param args.account - defaults to the current Account
   *
   * @note can be subscribed to
   */
  public getAccountBalance(args?: { account: string | Account }): Promise<AccountBalance>;
  public getAccountBalance(callback: SubCallback<AccountBalance>): Promise<UnsubCallback>;
  public getAccountBalance(
    args: { account: string | Account },
    callback: SubCallback<AccountBalance>
  ): Promise<UnsubCallback>;

  // eslint-disable-next-line require-jsdoc
  public getAccountBalance(
    args?: { account: string | Account } | SubCallback<AccountBalance>,
    callback?: SubCallback<AccountBalance>
  ): Promise<AccountBalance | UnsubCallback> {
    const { context } = this;
    let account: string | Account | undefined;
    let cb: SubCallback<AccountBalance> | undefined = callback;

    switch (typeof args) {
      case 'undefined': {
        break;
      }
      case 'function': {
        cb = args;
        break;
      }
      default: {
        ({ account } = args);
        break;
      }
    }

    if (!account) {
      account = context.getCurrentAccount();
    } else if (typeof account === 'string') {
      account = new Account({ address: account }, context);
    }

    if (cb) {
      return account.getBalance(cb);
    }

    return account.getBalance();
  }

  /**
   * Reserve a ticker symbol to later use in the creation of a Security Token.
   *   The ticker will expire after a set amount of time, after which other users can reserve it
   */
  public reserveTicker: ProcedureMethod<ReserveTickerParams, TickerReservation>;

  /**
   * Claim a ticker symbol that was reserved in Polymath Classic (Ethereum). The Ethereum account
   *   that owns the ticker must sign a special message that contains the DID of the Identity that will own the ticker
   *   in Polymesh, and provide the signed data to this call
   */
  public claimClassicTicker: ProcedureMethod<ClaimClassicTickerParams, TickerReservation>;

  /**
   * Check if a ticker hasn't been reserved
   *
   * @note can be subscribed to
   */
  public isTickerAvailable(args: { ticker: string }): Promise<boolean>;
  public isTickerAvailable(
    args: { ticker: string },
    callback: SubCallback<boolean>
  ): Promise<UnsubCallback>;

  // eslint-disable-next-line require-jsdoc
  public async isTickerAvailable(
    args: { ticker: string },
    callback?: SubCallback<boolean>
  ): Promise<boolean | UnsubCallback> {
    const reservation = new TickerReservation(args, this.context);

    if (callback) {
      return reservation.details(({ status: reservationStatus }) => {
        // eslint-disable-next-line standard/no-callback-literal
        callback(reservationStatus === TickerReservationStatus.Free);
      });
    }
    const { status } = await reservation.details();

    return status === TickerReservationStatus.Free;
  }

  /**
   * Retrieve all the ticker reservations currently owned by an Identity. This doesn't include tokens that
   *   have already been launched
   *
   * @param args.owner - defaults to the current Identity
   *
   * @note reservations with unreadable characters in their tickers will be left out
   */
  public async getTickerReservations(args?: {
    owner: string | Identity;
  }): Promise<TickerReservation[]> {
    const {
      context: {
        polymeshApi: { query },
      },
      context,
    } = this;

    const did = await getDid(args?.owner, context);

    const entries = await query.asset.assetOwnershipRelations.entries(
      stringToIdentityId(did, context)
    );

    return entries.reduce<TickerReservation[]>((result, [key, relation]) => {
      if (relation.isTickerOwned) {
        const ticker = tickerToString(key.args[1]);

        if (isPrintableAscii(ticker)) {
          return [...result, new TickerReservation({ ticker }, context)];
        }
      }

      return result;
    }, []);
  }

  /**
   * Retrieve a Ticker Reservation
   *
   * @param args.ticker - Security Token ticker
   */
  public async getTickerReservation(args: { ticker: string }): Promise<TickerReservation> {
    const { ticker } = args;
    const {
      context: {
        polymeshApi: {
          query: { asset },
        },
      },
      context,
    } = this;

    const { owner, expiry } = await asset.tickers(stringToTicker(ticker, context));

    if (!owner.isEmpty) {
      if (!expiry.isNone) {
        return new TickerReservation({ ticker }, context);
      }

      throw new PolymeshError({
        code: ErrorCode.FatalError,
        message: `${ticker} token has been created`,
      });
    }

    throw new PolymeshError({
      code: ErrorCode.FatalError,
      message: `There is no reservation for ${ticker} ticker`,
    });
  }

  /**
   * Create an Identity instance from a DID
   */
  public getIdentity(args: { did: string }): Identity {
    return new Identity(args, this.context);
  }

  /**
   * Retrieve the Identity associated to the current Account (null if there is none)
   */
  public getCurrentIdentity(): Promise<Identity | null> {
    return this.context.getCurrentAccount().getIdentity();
  }

  /**
   * Create an Account instance from an address. If no address is passed, the current Account is returned
   */
  public getAccount(): Account;
  public getAccount(args: { address: string }): Account;

  // eslint-disable-next-line require-jsdoc
  public getAccount(args?: { address: string }): Account {
    const { context } = this;

    if (args) {
      return new Account(args, context);
    }

    return context.getCurrentAccount();
  }

  /**
   * Return a list that contains all the signing Accounts associated to the SDK instance
   *
   * @throws — if there is no current Account associated to the SDK instance
   */
  public getAccounts(): Account[] {
    return this.context.getAccounts();
  }

  /**
   * Return whether the supplied Identity/DID exists
   */
  public async isIdentityValid(args: { identity: Identity | string }): Promise<boolean> {
    const invalid = await this.context.getInvalidDids([signerToString(args.identity)]);

    return !invalid.length;
  }

  /**
   * Retrieve the protocol fees associated with running a specific transaction
   *
   * @param args.tag - transaction tag (i.e. TxTags.asset.CreateAsset or "asset.createAsset")
   */
  public getTransactionFees(args: { tag: TxTag }): Promise<BigNumber> {
    return this.context.getTransactionFees(args.tag);
  }

  /**
   * Get the treasury wallet address
   */
  public getTreasuryAccount(): Account {
    const { context } = this;
    return new Account(
      { address: moduleAddressToString(TREASURY_MODULE_ADDRESS, context) },
      context
    );
  }

  /**
   * Handle connection errors
   *
   * @returns an unsubscribe callback
   */
  public onConnectionError(callback: (...args: unknown[]) => unknown): () => void {
    const {
      context: { polymeshApi },
    } = this;

    polymeshApi.on('error', callback);

    return (): void => {
      polymeshApi.off('error', callback);
    };
  }

  /**
   * Handle disconnection
   *
   * @returns an unsubscribe callback
   */
  public onDisconnect(callback: (...args: unknown[]) => unknown): () => void {
    const {
      context: { polymeshApi },
    } = this;

    polymeshApi.on('disconnected', callback);

    return (): void => {
      polymeshApi.off('disconnected', callback);
    };
  }

  /**
   * Retrieve all the Security Tokens owned by an Identity
   *
   * @param args.owner - identity representation or Identity ID as stored in the blockchain
   *
   * @note tokens with unreadable characters in their tickers will be left out
   */
  public async getSecurityTokens(args?: { owner: string | Identity }): Promise<SecurityToken[]> {
    const {
      context: {
        polymeshApi: { query },
      },
      context,
    } = this;

    const did = await getDid(args?.owner, context);

    const entries = await query.asset.assetOwnershipRelations.entries(
      stringToIdentityId(did, context)
    );

    return entries.reduce<SecurityToken[]>((result, [key, relation]) => {
      if (relation.isAssetOwned) {
        const ticker = tickerToString(key.args[1]);

        if (isPrintableAscii(ticker)) {
          return [...result, new SecurityToken({ ticker }, context)];
        }
      }

      return result;
    }, []);
  }

  /**
   * Retrieve a Security Token
   *
   * @param args.ticker - Security Token ticker
   */
  public async getSecurityToken(args: { ticker: string }): Promise<SecurityToken> {
    const { ticker } = args;
    const {
      context: {
        polymeshApi: {
          query: { asset },
        },
      },
      context,
    } = this;

    const securityToken = await asset.tokens(stringToTicker(ticker, context));

    if (!securityToken.owner_did.isEmpty) {
      return new SecurityToken({ ticker }, context);
    }

    throw new PolymeshError({
      code: ErrorCode.FatalError,
      message: `There is no Security Token with ticker "${ticker}"`,
    });
  }

  /**
   * Retrieve information for the current network
   */
  public async getNetworkProperties(): Promise<NetworkProperties> {
    const {
      context: {
        polymeshApi: {
          runtimeVersion: { specVersion },
          rpc: {
            system: { chain },
          },
        },
      },
    } = this;
    const name = await chain();

    return {
      name: textToString(name),
      version: u32ToBigNumber(specVersion).toNumber(),
    };
  }

  /**
   * Get the Treasury POLYX balance
   *
   * @note can be subscribed to
   */
  public getTreasuryBalance(): Promise<BigNumber>;
  public getTreasuryBalance(callback: SubCallback<BigNumber>): Promise<UnsubCallback>;

  // eslint-disable-next-line require-jsdoc
  public async getTreasuryBalance(
    callback?: SubCallback<BigNumber>
  ): Promise<BigNumber | UnsubCallback> {
    const account = this.getTreasuryAccount();

    if (callback) {
      return account.getBalance(({ free: freeBalance }) => {
        callback(freeBalance);
      });
    }

    const { free } = await account.getBalance();
    return free;
  }

  /**
   * Register an Identity
   *
   * @note must be a CDD provider
   * @note this may create [[AuthorizationRequest | Authorization Requests]] which have to be accepted by
   *   the corresponding [[Account | Accounts]] and/or [[Identity | Identities]]. An Account or Identity can
   *   fetch its pending Authorization Requests by calling `authorizations.getReceived`
   *
   * @note required role:
   *   - Customer Due Diligence Provider
   */
  public registerIdentity: ProcedureMethod<RegisterIdentityParams, Identity>;

  /**
   * Retrieve the number of the latest block in the chain
   */
  public getLatestBlock(): Promise<BigNumber> {
    return this.context.getLatestBlock();
  }

  /**
   * Disconnect the client and close all open connections and subscriptions
   *
   * @note the SDK will become unusable after this operation. It will throw an error when attempting to
   *   access any chain or middleware data. If you wish to continue using the SDK, you must
   *   create a new instance by calling [[connect]]
   */
  public disconnect(): Promise<void> {
    return this.context.disconnect();
  }

  /**
   * Adds a new signing key to the SDK instance. This will not change the current signer. For that,
   *   you must explicitly call `setSigner`
   *
   * @param params.accountSeed - hex seed of the account
   */
  public addSigner(params: { accountSeed: string }): Account;

  /**
   * Adds a new signing key to the SDK instance. This will not change the current signer. For that,
   *   you must explicitly call `setSigner`
   *
   * @param params.accountMnemonic - account mnemonic
   */
  public addSigner(params: { accountMnemonic: string }): Account;

  /**
   * Adds a new signing key to the SDK instance. This will not change the current signer. For that,
   *   you must explicitly call [[setSigner]]
   *
   * @param params.accountUri - account URI
   */
  public addSigner(params: { accountUri: string }): Account;

  // eslint-disable-next-line require-jsdoc
  public addSigner(params: {
    accountSeed?: string;
    accountUri?: string;
    accountMnemonic?: string;
  }): Account {
    const { context } = this;
    const { address } = this.context.addPair(params);

    return new Account({ address }, context);
  }

  /**
   * Set the SDK's current signing key to the provided address
   *
   * @note the key must have been previously added via [[addSigner]]
   */
  public setSigner(signer: string | Account): void {
    this.context.setPair(signerToString(signer));
  }

  /**
   * Fetch the current network version (i.e. 3.1.0)
   */
  public async getNetworkVersion(): Promise<string> {
    return this.context.getNetworkVersion();
  }

  // TODO @monitz87: remove when the dApp team no longer needs it
  /* eslint-disable @typescript-eslint/naming-convention */
  /* istanbul ignore next: only for testing purposes */
  /**
   * Polkadot client
   */
  public get _polkadotApi(): ApiPromise {
    return this.context.polymeshApi;
  }

  /* istanbul ignore next: only for testing purposes */
  /**
   * Middleware client
   */
  public get _middlewareApi(): ApolloClient<NormalizedCacheObject> {
    return this.context.middlewareApi;
  }
  /* eslint-enable @typescript-eslint/naming-convention */
}<|MERGE_RESOLUTION|>--- conflicted
+++ resolved
@@ -209,15 +209,11 @@
     if (!satisfies(version, SUPPORTED_VERSION_RANGE)) {
       throw new PolymeshError({
         code: ErrorCode.FatalError,
-<<<<<<< HEAD
-        message: `This SDK version required a Polymesh version equals or grater than "${SUPPORTED_VERSION_RANGE}"`,
-=======
-        message: `Unsupported Polymesh version. Please upgrade the SDK`,
+        message: 'Unsupported Polymesh version. Please upgrade the SDK',
         data: {
           polymeshVersion: version,
-          supportedVersionRange: SDK_RANGE_VERSION,
-        }
->>>>>>> d41cac34
+          supportedVersionRange: SUPPORTED_VERSION_RANGE,
+        },
       });
     }
 

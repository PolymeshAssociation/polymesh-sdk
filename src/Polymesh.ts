--- conflicted
+++ resolved
@@ -3,16 +3,7 @@
 import { polymesh } from 'polymesh-types/definitions';
 
 import { Identity, SecurityToken, TickerReservation } from '~/api/entities';
-<<<<<<< HEAD
-import {
-  reserveTicker,
-  ReserveTickerParams,
-  transferPolyX,
-  TransferPolyXParams,
-} from '~/api/procedures';
-=======
-import { addClaims, AddClaimsParams, reserveTicker, ReserveTickerParams } from '~/api/procedures';
->>>>>>> b14e6401
+import { addClaims, AddClaimsParams, reserveTicker, ReserveTickerParams, transferPolyX, TransferPolyXParams } from '~/api/procedures';
 import { PolymeshError, TransactionQueue } from '~/base';
 import { Context } from '~/context';
 import { ErrorCode } from '~/types';

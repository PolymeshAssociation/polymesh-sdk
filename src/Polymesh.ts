<<<<<<< HEAD
import { ApiPromise, Keyring, WsProvider } from '@polkadot/api';
=======
import { u8aToString } from '@polkadot/util';
import { ApiPromise, Keyring, WsProvider } from '@polymathnetwork/polkadot/api';
import { Option } from '@polymathnetwork/polkadot/types';
import { Link } from '@polymathnetwork/polkadot/types/interfaces';
>>>>>>> 8c9965fc
import { BigNumber } from 'bignumber.js';
import { polymesh } from 'polymesh-types/definitions';

import { TickerReservation } from '~/api/entities';
import { reserveTicker, ReserveTickerParams } from '~/api/procedures';
import { PolymeshError, TransactionQueue } from '~/base';
import { Context } from '~/context';
import { ErrorCode } from '~/types';

/**
 * Main entry point of the Polymesh SDK
 */
export class Polymesh {
  private context: Context = {} as Context;

  /**
   * @hidden
   */
  private constructor(context: Context) {
    this.context = context;
  }

  static async connect(params: { nodeUrl: string; accountSeed: string }): Promise<Polymesh>;

  static async connect(params: { nodeUrl: string; keyring: Keyring }): Promise<Polymesh>;

  static async connect(params: { nodeUrl: string; accountUri: string }): Promise<Polymesh>;

  static async connect(params: { nodeUrl: string }): Promise<Polymesh>;

  /**
   * Create the instance and connect to the Polymesh node
   */
  static async connect(params: {
    nodeUrl: string;
    accountSeed?: string;
    keyring?: Keyring;
    accountUri?: string;
  }): Promise<Polymesh> {
    const { nodeUrl, accountSeed, keyring, accountUri } = params;
    let polymeshApi: ApiPromise;

    try {
      polymeshApi = await ApiPromise.create({
        provider: new WsProvider(nodeUrl),
        types: polymesh.types,
      });

      let context: Context;

      if (accountSeed) {
        context = await Context.create({
          polymeshApi,
          seed: accountSeed,
        });
      } else if (keyring) {
        context = await Context.create({
          polymeshApi,
          keyring,
        });
      } else if (accountUri) {
        context = await Context.create({
          polymeshApi,
          uri: accountUri,
        });
      } else {
        context = await Context.create({
          polymeshApi,
        });
      }

      return new Polymesh(context);
    } catch (e) {
      throw new PolymeshError({
        code: ErrorCode.FatalError,
        message: `Error while connecting to "${nodeUrl}": "${e.message}"`,
      });
    }
  }

  /**
   * Get the POLY balance of the current account
   */
  public async getIdentityBalance(): Promise<BigNumber> {
    const { currentIdentity } = this.context;
    if (currentIdentity) {
      const balance = await currentIdentity.getPolyXBalance();
      return balance;
    } else {
      throw new PolymeshError({
        code: ErrorCode.FatalError,
        message: 'The current account does not have an associated identity',
      });
    }
  }

  /**
   * Get the free POLY balance of an account
   *
   * @param args.accountId - defaults to the current account
   */
  public getAccountBalance(args?: { accountId: string }): Promise<BigNumber> {
    const { context } = this;

    return context.accountBalance(args?.accountId);
  }

  /**
   * Reserve a ticker symbol to later use in the creation of a Security Token.
   * The ticker will expire after a set amount of time, after which other users can reserve it
   *
   * @param args.ticker - ticker symbol to reserve
   */
  public async reserveTicker(
    args: ReserveTickerParams
  ): Promise<TransactionQueue<TickerReservation>> {
    return reserveTicker.prepare(args, this.context);
  }

  /**
   * Retrieve all the ticker reservations currently owned by an identity. This includes
   * Security Tokens that have already been launched
   *
   * @param args.did - identity ID as stored in the blockchain
   */
  public async getTickerReservations(args?: { did: string }): Promise<TickerReservation[]> {
    const {
      context: {
        polymeshApi: {
          query: {
            identity: { links },
          },
        },
      },
      context: { currentIdentity },
      context,
    } = this;

    let identity: string;

    if (args) {
      identity = args.did;
    } else if (currentIdentity) {
      identity = currentIdentity.did;
    } else {
      throw new PolymeshError({
        code: ErrorCode.FatalError,
        message: 'The current account does not have an associated identity',
      });
    }

    const tickers = await links.entries({ identity });

    /*
      NOTE: we have cast to Option<Link> to get access of link_data properties despite what the types say.
    */
    const tickerReservations = tickers
      .filter(([, data]) => ((data as unknown) as Option<Link>).unwrap().link_data.isTickerOwned)
      .map(([, data]) => {
        const ticker = ((data as unknown) as Option<Link>).unwrap().link_data.asTickerOwned;
        return new TickerReservation(
          // eslint-disable-next-line no-control-regex
          { ticker: u8aToString(ticker).replace(/\u0000/g, '') },
          context
        );
      });

    return tickerReservations;
  }

  /**
   * Retrieve a Ticker Reservation
   *
   * @param ticker - Security Token ticker
   */
  public async getTickerReservation(args: { ticker: string }): Promise<TickerReservation> {
    const { ticker } = args;
    const {
      context: {
        polymeshApi: {
          query: { asset },
        },
      },
      context,
    } = this;

    const tickerReservation = await asset.tickers(ticker);

    if (!tickerReservation.owner.isEmpty) {
      return new TickerReservation({ ticker }, context);
    }

    throw new PolymeshError({
      code: ErrorCode.FatalError,
      message: `There is no reservation for ${ticker} ticker`,
    });
  }
}<|MERGE_RESOLUTION|>--- conflicted
+++ resolved
@@ -1,13 +1,9 @@
-<<<<<<< HEAD
 import { ApiPromise, Keyring, WsProvider } from '@polkadot/api';
-=======
+import { Option } from '@polkadot/types';
 import { u8aToString } from '@polkadot/util';
-import { ApiPromise, Keyring, WsProvider } from '@polymathnetwork/polkadot/api';
-import { Option } from '@polymathnetwork/polkadot/types';
-import { Link } from '@polymathnetwork/polkadot/types/interfaces';
->>>>>>> 8c9965fc
 import { BigNumber } from 'bignumber.js';
 import { polymesh } from 'polymesh-types/definitions';
+import { Link } from 'polymesh-types/types';
 
 import { TickerReservation } from '~/api/entities';
 import { reserveTicker, ReserveTickerParams } from '~/api/procedures';

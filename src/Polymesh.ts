import { ApiPromise, Keyring, WsProvider } from '@polkadot/api';
import { InMemoryCache, NormalizedCacheObject } from 'apollo-cache-inmemory';
import { ApolloClient, ApolloQueryResult } from 'apollo-client';
import { ApolloLink } from 'apollo-link';
import { HttpLink } from 'apollo-link-http';
import { BigNumber } from 'bignumber.js';
import { polymesh } from 'polymesh-types/definitions';

import { Identity, SecurityToken, TickerReservation } from '~/api/entities';
import {
  addClaims,
  AddClaimsParams,
  reserveTicker,
  ReserveTickerParams,
  revokeClaims,
  RevokeClaimsParams,
  transferPolyX,
  TransferPolyXParams,
} from '~/api/procedures';
import { PolymeshError, TransactionQueue } from '~/base';
import { Context } from '~/context';
import { didsWithClaims } from '~/harvester/queries';
import { IdentityWithClaims, Query } from '~/harvester/types';
import { Claim, ClaimData, ClaimType, ErrorCode } from '~/types';
import { SignerType } from '~/types/internal';
<<<<<<< HEAD
import { signerToSignatory, stringToClaimType, tickerToString, valueToDid } from '~/utils';
=======
import { signerToSignatory, stringToTicker, tickerToString, valueToDid } from '~/utils';
>>>>>>> 809af04a
import { HARVESTER_ENDPOINT } from '~/utils/constants';

/**
 * Main entry point of the Polymesh SDK
 */
export class Polymesh {
  public context: Context = {} as Context;

  /**
   * @hidden
   */
  private constructor(context: Context) {
    this.context = context;
  }

  static async connect(params: { nodeUrl: string; accountSeed: string }): Promise<Polymesh>;

  static async connect(params: { nodeUrl: string; keyring: Keyring }): Promise<Polymesh>;

  static async connect(params: { nodeUrl: string; accountUri: string }): Promise<Polymesh>;

  static async connect(params: { nodeUrl: string }): Promise<Polymesh>;

  /**
   * Create the instance and connect to the Polymesh node
   */
  static async connect(params: {
    nodeUrl: string;
    accountSeed?: string;
    keyring?: Keyring;
    accountUri?: string;
  }): Promise<Polymesh> {
    const { nodeUrl, accountSeed, keyring, accountUri } = params;
    let polymeshApi: ApiPromise;
    let apolloClient: ApolloClient<NormalizedCacheObject>;

    try {
      const { types, rpc } = polymesh;

      polymeshApi = await ApiPromise.create({
        provider: new WsProvider(nodeUrl),
        types,
        rpc,
      });

      apolloClient = new ApolloClient({
        link: ApolloLink.from([
          new HttpLink({
            uri: HARVESTER_ENDPOINT,
          }),
        ]),
        cache: new InMemoryCache(),
      });

      let context: Context;

      if (accountSeed) {
        context = await Context.create({
          polymeshApi,
          apolloClient,
          seed: accountSeed,
        });
      } else if (keyring) {
        context = await Context.create({
          polymeshApi,
          apolloClient,
          keyring,
        });
      } else if (accountUri) {
        context = await Context.create({
          polymeshApi,
          apolloClient,
          uri: accountUri,
        });
      } else {
        context = await Context.create({
          polymeshApi,
          apolloClient,
        });
      }

      return new Polymesh(context);
    } catch (e) {
      throw new PolymeshError({
        code: ErrorCode.FatalError,
        message: `Error while connecting to "${nodeUrl}": "${e.message}"`,
      });
    }
  }

  /**
   * Transfer an amount of POLYX to a specified account
   *
   * @param args.to - account id that will receive the POLYX
   * @param args.amount - amount of POLYX to be transferred
   */
  public transferPolyX(args: TransferPolyXParams): Promise<TransactionQueue<void>> {
    return transferPolyX.prepare(args, this.context);
  }

  // TODO: uncomment the method after v1
  /**
   * Get the POLYX balance of the current account
   * NOTE: We don't expose this method for Testnet v1
   */
  /*
  public getIdentityBalance(): Promise<BigNumber> {
    return this.context.getCurrentIdentity().getPolyXBalance();
  }
  */

  /**
   * Get the free POLYX balance of an account
   *
   * @param args.accountId - defaults to the current account
   */
  public getAccountBalance(args?: { accountId: string }): Promise<BigNumber> {
    const { context } = this;

    return context.accountBalance(args?.accountId);
  }

  /**
   * Reserve a ticker symbol to later use in the creation of a Security Token.
   * The ticker will expire after a set amount of time, after which other users can reserve it
   *
   * @param args.ticker - ticker symbol to reserve
   */
  public reserveTicker(args: ReserveTickerParams): Promise<TransactionQueue<TickerReservation>> {
    return reserveTicker.prepare(args, this.context);
  }

  /**
   * Retrieve all the ticker reservations currently owned by an identity. This includes
   * Security Tokens that have already been launched
   *
   * @param args.did - identity representation or identity ID as stored in the blockchain
   */
  public async getTickerReservations(args?: {
    did: string | Identity;
  }): Promise<TickerReservation[]> {
    const {
      context: {
        polymeshApi: {
          query: {
            identity: { links },
          },
        },
      },
      context,
    } = this;

    let identity: string;

    if (args) {
      identity = valueToDid(args.did);
    } else {
      identity = context.getCurrentIdentity().did;
    }

    const tickers = await links.entries(
      signerToSignatory({ type: SignerType.Identity, value: identity }, context)
    );

    const tickerReservations = tickers
      .filter(([, data]) => data.link_data.isTickerOwned)
      .map(([, data]) => {
        const ticker = data.link_data.asTickerOwned;
        return new TickerReservation({ ticker: tickerToString(ticker) }, context);
      });

    return tickerReservations;
  }

  /**
   * Retrieve a Ticker Reservation
   *
   * @param args.ticker - Security Token ticker
   */
  public async getTickerReservation(args: { ticker: string }): Promise<TickerReservation> {
    const { ticker } = args;
    const {
      context: {
        polymeshApi: {
          query: { asset },
        },
      },
      context,
    } = this;

    const tickerReservation = await asset.tickers(stringToTicker(ticker, context));

    if (!tickerReservation.owner.isEmpty) {
      return new TickerReservation({ ticker }, context);
    }

    throw new PolymeshError({
      code: ErrorCode.FatalError,
      message: `There is no reservation for ${ticker} ticker`,
    });
  }

  /**
   * Create an identity instance from a DID. If no DID is passed, the current identity is returned
   */
  public getIdentity(args?: { did: string }): Identity {
    if (args) {
      return new Identity(args, this.context);
    }
    return this.context.getCurrentIdentity();
  }

  /**
   * Add claims to identities
   *
   * @param args.claims - array of claims to be added
   */
  public addClaims(args: AddClaimsParams): Promise<TransactionQueue<void>> {
    return addClaims.prepare(args, this.context);
  }

  /**
   * Revoke claims from identities
   *
   * @param args.claims - array of claims to be revoked
   */
  public revokeClaims(args: RevokeClaimsParams): Promise<TransactionQueue<void>> {
    return revokeClaims.prepare(args, this.context);
  }

  /**
   * Handle connection errors
   *
   * @returns an unsubscribe callback
   */
  public onConnectionError(callback: (...args: unknown[]) => unknown): () => void {
    const {
      context: { polymeshApi },
    } = this;

    polymeshApi.on('error', callback);

    return (): void => {
      polymeshApi.off('error', callback);
    };
  }

  /**
   * Handle disconnection
   *
   * @returns an unsubscribe callback
   */
  public onDisconnect(callback: (...args: unknown[]) => unknown): () => void {
    const {
      context: { polymeshApi },
    } = this;

    polymeshApi.on('disconnected', callback);

    return (): void => {
      polymeshApi.off('disconnected', callback);
    };
  }

  /**
   * Retrieve all the Security Tokens owned by an identity
   *
   * @param args.did - identity representation or identity ID as stored in the blockchain
   */
  public async getSecurityTokens(args?: { did: string | Identity }): Promise<SecurityToken[]> {
    const {
      context: {
        polymeshApi: {
          query: {
            identity: { links },
          },
        },
      },
      context,
    } = this;

    let identity: string;

    if (args) {
      identity = valueToDid(args.did);
    } else {
      identity = context.getCurrentIdentity().did;
    }

    const identityLinks = await links.entries(
      signerToSignatory({ type: SignerType.Identity, value: identity }, context)
    );

    const securityTokens = identityLinks
      .filter(([, data]) => data.link_data.isAssetOwned)
      .map(([, data]) => {
        const ticker = data.link_data.asAssetOwned;
        return new SecurityToken({ ticker: tickerToString(ticker) }, context);
      });

    return securityTokens;
  }

  /**
   * Retrieve a Security Token
   *
   * @param args.ticker - Security Token ticker
   */
  public async getSecurityToken(args: { ticker: string }): Promise<SecurityToken> {
    const { ticker } = args;
    const {
      context: {
        polymeshApi: {
          query: { asset },
        },
      },
      context,
    } = this;

    const securityToken = await asset.tokens(stringToTicker(ticker, context));

    if (!securityToken.name.isEmpty) {
      return new SecurityToken({ ticker }, context);
    }

    throw new PolymeshError({
      code: ErrorCode.FatalError,
      message: `There is no Security Token with ticker "${ticker}"`,
    });
  }

  /**
   * Retrieve all issued claims
   */
  public async getIssuedClaims(): Promise<ClaimData[]> {
    const {
      context,
      context: { harvester },
    } = this;

    const { did } = context.getCurrentIdentity();

    let result: ApolloQueryResult<Query>;
    try {
      result = await harvester.query<Query>(
        didsWithClaims({
          trustedClaimIssuers: [did],
          count: 100,
        })
      );
    } catch (e) {
      throw new PolymeshError({
        code: ErrorCode.FatalError,
        message: `Error in harvester query: ${e.message}`,
      });
    }

    const identityWithClaims = (result.data.didsWithClaims as unknown) as IdentityWithClaims[];

    const claimData: ClaimData[] = [];

    identityWithClaims.forEach(({ claims }) => {
      claims.forEach(
        ({ targetDID, issuer, issuance_date: issuanceDate, expiry, type, jurisdiction, scope }) => {
          const claimType = stringToClaimType(type);
          let claim = {
            type: claimType,
          } as Claim;

          if (claimType === ClaimType.Jurisdiction) {
            claim = {
              ...claim,
              name: jurisdiction as string,
              scope: scope as string,
            } as Claim;
          } else if (
            claimType !== ClaimType.NoData &&
            claimType !== ClaimType.CustomerDueDiligence
          ) {
            claim = {
              ...claim,
              scope: scope as string,
            } as Claim;
          }

          claimData.push({
            target: new Identity({ did: targetDID }, context),
            issuer: new Identity({ did: issuer }, context),
            issuedAt: new Date(issuanceDate),
            expiry: expiry ? new Date(expiry) : null,
            claim,
          });
        }
      );
    });

    return claimData;
  }

  // TODO @monitz87: remove when the dApp team no longer needs it
  /* istanbul ignore next: only for testing purposes */
  /**
   * Polkadot client
   */
  public get _polkadotApi(): ApiPromise {
    return this.context.polymeshApi;
  }
}<|MERGE_RESOLUTION|>--- conflicted
+++ resolved
@@ -23,11 +23,7 @@
 import { IdentityWithClaims, Query } from '~/harvester/types';
 import { Claim, ClaimData, ClaimType, ErrorCode } from '~/types';
 import { SignerType } from '~/types/internal';
-<<<<<<< HEAD
-import { signerToSignatory, stringToClaimType, tickerToString, valueToDid } from '~/utils';
-=======
-import { signerToSignatory, stringToTicker, tickerToString, valueToDid } from '~/utils';
->>>>>>> 809af04a
+import { signerToSignatory, stringToClaimType, stringToTicker, tickerToString, valueToDid } from '~/utils';
 import { HARVESTER_ENDPOINT } from '~/utils/constants';
 
 /**

--- conflicted
+++ resolved
@@ -19,15 +19,17 @@
 } from '~/api/procedures';
 import { PolymeshError, TransactionQueue } from '~/base';
 import { Context } from '~/context';
-<<<<<<< HEAD
 import { didsWithClaims } from '~/harvester/queries';
 import { IdentityWithClaims, Query } from '~/harvester/types';
-import { Claim, ClaimData, ClaimType, ErrorCode } from '~/types';
-=======
-import { ErrorCode, SubCallback, UnsubCallback } from '~/types';
->>>>>>> c6cebde9
+import { Claim, ClaimData, ClaimType, ErrorCode, SubCallback, UnsubCallback } from '~/types';
 import { SignerType } from '~/types/internal';
-import { signerToSignatory, stringToClaimType, stringToTicker, tickerToString, valueToDid } from '~/utils';
+import {
+  signerToSignatory,
+  stringToClaimType,
+  stringToTicker,
+  tickerToString,
+  valueToDid,
+} from '~/utils';
 import { HARVESTER_ENDPOINT } from '~/utils/constants';
 
 /**

import { ApiPromise, WsProvider } from '@polkadot/api';
import { Signer as PolkadotSigner } from '@polkadot/api/types';
import { InMemoryCache, NormalizedCacheObject } from 'apollo-cache-inmemory';
import { ApolloClient } from 'apollo-client';
import { ApolloLink } from 'apollo-link';
import { setContext } from 'apollo-link-context';
import { HttpLink } from 'apollo-link-http';
import BigNumber from 'bignumber.js';
import { polymesh } from 'polymesh-types/definitions';
import { TxTag } from 'polymesh-types/types';

import { Identity, SecurityToken, TickerReservation } from '~/api/entities';
import {
  modifyClaims,
  ModifyClaimsParams,
  reserveTicker,
  ReserveTickerParams,
  transferPolyX,
  TransferPolyXParams,
} from '~/api/procedures';
import { PolymeshError, TransactionQueue } from '~/base';
import { Context } from '~/context';
import { didsWithClaims } from '~/middleware/queries';
import { ClaimTypeEnum, Query } from '~/middleware/types';
import {
  AccountBalance,
  ClaimData,
  ClaimType,
  CommonKeyring,
  Ensured,
  ErrorCode,
  IdentityWithClaims,
  LinkType,
  MiddlewareConfig,
  NetworkProperties,
  ResultSet,
  Signer,
  SignerType,
  SubCallback,
  TickerReservationStatus,
  UiKeyring,
  UnsubCallback,
} from '~/types';
import { ClaimOperation } from '~/types/internal';
import {
  booleanToBool,
  calculateNextKey,
  createClaim,
  linkTypeToMeshLinkType,
  moduleAddressToString,
  signerToSignatory,
  stringToTicker,
  textToString,
  tickerToString,
  u32ToBigNumber,
  valueToDid,
} from '~/utils';

import { Governance } from './Governance';
import { Link } from './polkadot/polymesh';
import { TREASURY_MODULE_ADDRESS } from './utils/constants';

interface ConnectParamsBase {
  nodeUrl: string;
  signer?: PolkadotSigner;
  middleware?: MiddlewareConfig;
}

/* eslint-disable @typescript-eslint/no-explicit-any */
/**
 * @hidden
 */
function isUiKeyring(keyring: any): keyring is UiKeyring {
  return !!keyring.keyring;
}
/* eslint-enable @typescript-eslint/no-explicit-any */

/**
 * Main entry point of the Polymesh SDK
 */
export class Polymesh {
  private context: Context = {} as Context;

  // Namespaces
  public governance: Governance;

  /**
   * @hidden
   */
  private constructor(context: Context) {
    this.context = context;

    this.governance = new Governance(context);
  }

  /**
   * Create the instance and connect to the Polymesh node
   */
  static async connect(params: ConnectParamsBase & { accountSeed: string }): Promise<Polymesh>;

  static async connect(
    params: ConnectParamsBase & {
      keyring: CommonKeyring | UiKeyring;
    }
  ): Promise<Polymesh>;

  static async connect(params: ConnectParamsBase & { accountUri: string }): Promise<Polymesh>;

  static async connect(params: ConnectParamsBase): Promise<Polymesh>;

  // eslint-disable-next-line require-jsdoc
  static async connect(
    params: ConnectParamsBase & {
      accountSeed?: string;
      keyring?: CommonKeyring | UiKeyring;
      accountUri?: string;
      middleware?: MiddlewareConfig;
    }
  ): Promise<Polymesh> {
    const { nodeUrl, accountSeed, keyring, accountUri, signer, middleware } = params;
    let polymeshApi: ApiPromise;
    let middlewareApi: ApolloClient<NormalizedCacheObject> | null = null;

    try {
      const { types, rpc } = polymesh;

      polymeshApi = await ApiPromise.create({
        provider: new WsProvider(nodeUrl),
        types,
        rpc,
      });

      if (middleware) {
        middlewareApi = new ApolloClient({
          link: setContext((_, { headers }) => {
            return {
              headers: {
                ...headers,
                'x-api-key': middleware.key,
              },
            };
          }).concat(
            ApolloLink.from([
              new HttpLink({
                uri: middleware.link,
              }),
            ])
          ),
          cache: new InMemoryCache(),
          defaultOptions: {
            watchQuery: {
              fetchPolicy: 'no-cache',
            },
            query: {
              fetchPolicy: 'no-cache',
            },
          },
        });
      }

      if (signer) {
        polymeshApi.setSigner(signer);
      }

      let context: Context;

      if (accountSeed) {
        context = await Context.create({
          polymeshApi,
          middlewareApi,
          seed: accountSeed,
        });
      } else if (keyring) {
        let keyringInstance: CommonKeyring;
        if (isUiKeyring(keyring)) {
          keyringInstance = keyring.keyring;
        } else {
          keyringInstance = keyring;
        }
        context = await Context.create({
          polymeshApi,
          middlewareApi,
          keyring: keyringInstance,
        });
      } else if (accountUri) {
        context = await Context.create({
          polymeshApi,
          middlewareApi,
          uri: accountUri,
        });
      } else {
        context = await Context.create({
          polymeshApi,
          middlewareApi,
        });
      }

      return new Polymesh(context);
    } catch (e) {
      const { message, code } = e;
      throw new PolymeshError({
        code,
        message: `Error while connecting to "${nodeUrl}": "${message ||
          'The node couldn’t be reached'}"`,
      });
    }
  }

  /**
   * Transfer an amount of POLYX to a specified account
   *
   * @param args.to - account id that will receive the POLYX
   * @param args.amount - amount of POLYX to be transferred
   */
  public transferPolyX(args: TransferPolyXParams): Promise<TransactionQueue<void>> {
    return transferPolyX.prepare(args, this.context);
  }

  /**
   * Get the POLYX balance of an identity
   */
  public getIdentityBalance(args?: { did: string | Identity }): Promise<BigNumber> {
    let identityArgs;
    if (args) {
      identityArgs = { did: valueToDid(args.did) };
    }
    return this.getIdentity(identityArgs).getPolyXBalance();
  }

  /**
   * Get the free/locked POLYX balance of an account
   *
   * @param args.accountId - defaults to the current account
   *
   * @note can be subscribed to
   */
  public getAccountBalance(args?: { accountId: string }): Promise<AccountBalance>;
  public getAccountBalance(callback: SubCallback<AccountBalance>): Promise<UnsubCallback>;
  public getAccountBalance(
    args: { accountId: string },
    callback: SubCallback<AccountBalance>
  ): Promise<UnsubCallback>;

  // eslint-disable-next-line require-jsdoc
  public getAccountBalance(
    args?: { accountId: string } | SubCallback<AccountBalance>,
    callback?: SubCallback<AccountBalance>
  ): Promise<AccountBalance | UnsubCallback> {
    const { context } = this;
    let accountId: string | undefined;
    let cb: SubCallback<AccountBalance> | undefined = callback;

    switch (typeof args) {
      case 'undefined': {
        break;
      }
      case 'function': {
        cb = args;
        break;
      }
      default: {
        ({ accountId } = args);
        break;
      }
    }

    if (cb) {
      return context.accountBalance(accountId, cb);
    }

    return context.accountBalance(accountId);
  }

  /**
   * Reserve a ticker symbol to later use in the creation of a Security Token.
   * The ticker will expire after a set amount of time, after which other users can reserve it
   *
   * @param args.ticker - ticker symbol to reserve
   */
  public reserveTicker(args: ReserveTickerParams): Promise<TransactionQueue<TickerReservation>> {
    return reserveTicker.prepare(args, this.context);
  }

  /**
   * Check if a ticker hasn't been reserved
   *
   * @note can be subscribed to
   */
  public isTickerAvailable(args: { ticker: string }): Promise<boolean>;
  public isTickerAvailable(
    args: { ticker: string },
    callback: SubCallback<boolean>
  ): Promise<UnsubCallback>;

  // eslint-disable-next-line require-jsdoc
  public async isTickerAvailable(
    args: { ticker: string },
    callback?: SubCallback<boolean>
  ): Promise<boolean | UnsubCallback> {
    const reservation = new TickerReservation(args, this.context);

    if (callback) {
      return reservation.details(({ status: reservationStatus }) => {
        // eslint-disable-next-line standard/no-callback-literal
        callback(reservationStatus === TickerReservationStatus.Free);
      });
    }
    const { status } = await reservation.details();

    return status === TickerReservationStatus.Free;
  }

  /**
   * Retrieve all the ticker reservations currently owned by an identity. This includes
   * Security Tokens that have already been launched
   *
   * @param args.did - identity representation or identity ID as stored in the blockchain
   */
  public async getTickerReservations(args?: {
    did: string | Identity;
  }): Promise<TickerReservation[]> {
    const {
      context: {
        polymeshApi: { rpc },
      },
      context,
    } = this;

    let identity: string;

    if (args) {
      identity = valueToDid(args.did);
    } else {
      identity = context.getCurrentIdentity().did;
    }

    // eslint-disable-next-line @typescript-eslint/no-explicit-any
    const tickers: Link[] = await (rpc as any).identity.getFilteredLinks(
      signerToSignatory({ type: SignerType.Identity, value: identity }, context),
      booleanToBool(false, context),
      linkTypeToMeshLinkType(LinkType.TickerOwnership, context)
    );

    const tickerReservations = tickers.map(
      link =>
        new TickerReservation({ ticker: tickerToString(link.link_data.asTickerOwned) }, context)
    );

    return tickerReservations;
  }

  /**
   * Retrieve a Ticker Reservation
   *
   * @param args.ticker - Security Token ticker
   */
  public async getTickerReservation(args: { ticker: string }): Promise<TickerReservation> {
    const { ticker } = args;
    const {
      context: {
        polymeshApi: {
          query: { asset },
        },
      },
      context,
    } = this;

    const tickerReservation = await asset.tickers(stringToTicker(ticker, context));

    if (!tickerReservation.owner.isEmpty) {
      return new TickerReservation({ ticker }, context);
    }

    throw new PolymeshError({
      code: ErrorCode.FatalError,
      message: `There is no reservation for ${ticker} ticker`,
    });
  }

  /**
   * Create an identity instance from a DID. If no DID is passed, the current identity is returned
   */
  public getIdentity(args?: { did: string }): Identity {
    if (args) {
      return new Identity(args, this.context);
    }
    return this.context.getCurrentIdentity();
  }

  /**
   * Return whether the supplied identity/DID exists
   */
  public async isIdentityValid(args: { identity: Identity | string }): Promise<boolean> {
    const invalid = await this.context.getInvalidDids([valueToDid(args.identity)]);

    return !invalid.length;
  }

  /**
   * Retrieve the protocol fees associated with running a specific transaction
   *
   * @param args.tag - transaction tag (i.e. TxTags.asset.CreateAsset or "asset.createAsset")
   */
  public getTransactionFees(args: { tag: TxTag }): Promise<BigNumber> {
    return this.context.getTransactionFees(args.tag);
  }

  /**
   * Get the treasury wallet address
   */
  public getTreasuryAddress(): string {
    return moduleAddressToString(TREASURY_MODULE_ADDRESS);
  }

  /**
   * Add claims to identities
   *
   * @param args.claims - array of claims to be added
   */
  public addClaims(args: Omit<ModifyClaimsParams, 'operation'>): Promise<TransactionQueue<void>> {
    return modifyClaims.prepare({ ...args, operation: ClaimOperation.Add }, this.context);
  }

  /**
   * Edit claims associated to identities (only the expiry date can be modified)
   *
   * * @param args.claims - array of claims to be edited
   */
  public editClaims(args: Omit<ModifyClaimsParams, 'operation'>): Promise<TransactionQueue<void>> {
    return modifyClaims.prepare({ ...args, operation: ClaimOperation.Edit }, this.context);
  }

  /**
   * Revoke claims from identities
   *
   * @param args.claims - array of claims to be revoked
   */
  public revokeClaims(
    args: Omit<ModifyClaimsParams, 'operation'>
  ): Promise<TransactionQueue<void>> {
    return modifyClaims.prepare({ ...args, operation: ClaimOperation.Revoke }, this.context);
  }

  /**
   * Handle connection errors
   *
   * @returns an unsubscribe callback
   */
  public onConnectionError(callback: (...args: unknown[]) => unknown): () => void {
    const {
      context: { polymeshApi },
    } = this;

    polymeshApi.on('error', callback);

    return (): void => {
      polymeshApi.off('error', callback);
    };
  }

  /**
   * Handle disconnection
   *
   * @returns an unsubscribe callback
   */
  public onDisconnect(callback: (...args: unknown[]) => unknown): () => void {
    const {
      context: { polymeshApi },
    } = this;

    polymeshApi.on('disconnected', callback);

    return (): void => {
      polymeshApi.off('disconnected', callback);
    };
  }

  /**
   * Retrieve all the Security Tokens owned by an identity
   *
   * @param args.did - identity representation or identity ID as stored in the blockchain
   */
  public async getSecurityTokens(args?: { did: string | Identity }): Promise<SecurityToken[]> {
    const {
      context: {
        polymeshApi: { rpc },
      },
      context,
    } = this;

    let identity: string;

    if (args) {
      identity = valueToDid(args.did);
    } else {
      identity = context.getCurrentIdentity().did;
    }

    // eslint-disable-next-line @typescript-eslint/no-explicit-any
    const identityLinks: Link[] = await (rpc as any).identity.getFilteredLinks(
      signerToSignatory({ type: SignerType.Identity, value: identity }, context),
      booleanToBool(false, context),
      linkTypeToMeshLinkType(LinkType.AssetOwnership, context)
    );

    const securityTokens = identityLinks.map(
      data => new SecurityToken({ ticker: tickerToString(data.link_data.asAssetOwned) }, context)
    );

    return securityTokens;
  }

  /**
   * Retrieve a Security Token
   *
   * @param args.ticker - Security Token ticker
   */
  public async getSecurityToken(args: { ticker: string }): Promise<SecurityToken> {
    const { ticker } = args;
    const {
      context: {
        polymeshApi: {
          query: { asset },
        },
      },
      context,
    } = this;

    const securityToken = await asset.tokens(stringToTicker(ticker, context));

    if (!securityToken.owner_did.isEmpty) {
      return new SecurityToken({ ticker }, context);
    }

    throw new PolymeshError({
      code: ErrorCode.FatalError,
      message: `There is no Security Token with ticker "${ticker}"`,
    });
  }

  /**
   * Retrieve all claims issued by the current identity
   */
  public async getIssuedClaims(
    opts: {
      size?: number;
      start?: number;
    } = {}
  ): Promise<ResultSet<ClaimData>> {
    const { context } = this;

    const { size, start } = opts;
    const { did } = context.getCurrentIdentity();

<<<<<<< HEAD
    const result = await context.issuedClaims({
      trustedClaimIssuers: [did],
      size,
      start,
=======
    const result = await context.queryMiddleware<Ensured<Query, 'didsWithClaims'>>(
      didsWithClaims({
        trustedClaimIssuers: [did],
        count: size,
        skip: start,
      })
    );

    const {
      data: {
        didsWithClaims: { items: didsWithClaimsList, totalCount: count },
      },
    } = result;
    const data: ClaimData[] = [];

    didsWithClaimsList.forEach(({ claims }) => {
      claims.forEach(
        ({ targetDID, issuer, issuance_date: issuanceDate, expiry, type, jurisdiction, scope }) => {
          data.push({
            target: new Identity({ did: targetDID }, context),
            issuer: new Identity({ did: issuer }, context),
            issuedAt: new Date(issuanceDate),
            expiry: expiry ? new Date(expiry) : null,
            claim: createClaim(type, jurisdiction, scope),
          });
        }
      );
>>>>>>> ee41b18e
    });

    return result;
  }

  /**
   * Retrieve a list of identities with claims associated to them. Can be filtered using parameters
   *
   * @param opts.targets - identities (or identity IDs) for which to fetch claims (targets). Defaults to all targets
   * @param opts.trustedClaimIssuers - identity IDs of claim issuers. Defaults to all claim issuers
   * @param opts.scope - scope of the claims to fetch. Defaults to any scope
   * @param opts.claimTypes - types of the claims to fetch. Defaults to any type
   * @param opts.size - page size
   * @param opts.start - page offset
   */
  public async getIdentitiesWithClaims(
    opts: {
      targets?: (string | Identity)[];
      trustedClaimIssuers?: (string | Identity)[];
      scope?: string;
      claimTypes?: ClaimType[];
      size?: number;
      start?: number;
    } = {}
  ): Promise<ResultSet<IdentityWithClaims>> {
    const { context } = this;

    const { targets, trustedClaimIssuers, scope, claimTypes, size, start } = opts;

    const result = await context.queryMiddleware<Ensured<Query, 'didsWithClaims'>>(
      didsWithClaims({
        dids: targets?.map(target => valueToDid(target)),
        scope,
        trustedClaimIssuers: trustedClaimIssuers?.map(trustedClaimIssuer =>
          valueToDid(trustedClaimIssuer)
        ),
        claimTypes: claimTypes?.map(ct => ClaimTypeEnum[ct]),
        count: size,
        skip: start,
      })
    );

    const {
      data: {
        didsWithClaims: { items: didsWithClaimsList, totalCount: count },
      },
    } = result;

    const data = didsWithClaimsList.map(({ did, claims }) => ({
      identity: new Identity({ did }, context),
      claims: claims.map(
        ({
          targetDID,
          issuer,
          issuance_date: issuanceDate,
          expiry,
          type,
          jurisdiction,
          scope: claimScope,
        }) => ({
          target: new Identity({ did: targetDID }, context),
          issuer: new Identity({ did: issuer }, context),
          issuedAt: new Date(issuanceDate),
          expiry: expiry ? new Date(expiry) : null,
          claim: createClaim(type, jurisdiction, claimScope),
        })
      ),
    }));

    const next = calculateNextKey(count, size, start);

    return {
      data,
      next,
      count,
    };
  }

  /**
   * Retrieve information for the current network
   */
  public async getNetworkProperties(): Promise<NetworkProperties> {
    const {
      context: {
        polymeshApi: {
          runtimeVersion: { specVersion },
          rpc: {
            system: { chain },
          },
        },
      },
    } = this;
    const name = await chain();

    return {
      name: textToString(name),
      version: u32ToBigNumber(specVersion).toNumber(),
    };
  }

  /**
   * Get the Treasury POLYX balance
   *
   * @note can be subscribed to
   */
  public getTreasuryBalance(): Promise<BigNumber>;
  public getTreasuryBalance(callback: SubCallback<BigNumber>): Promise<UnsubCallback>;

  // eslint-disable-next-line require-jsdoc
  public async getTreasuryBalance(
    callback?: SubCallback<BigNumber>
  ): Promise<BigNumber | UnsubCallback> {
    const accountId = this.getTreasuryAddress();

    if (callback) {
      return this.context.accountBalance(accountId, ({ free: freeBalance }) => {
        callback(freeBalance);
      });
    }

    const { free } = await this.getAccountBalance({ accountId });
    return free;
  }

  /**
   * Get the list of signing keys related to the current identity
   *
   * @note can be subscribed to
   */
  public async getMySigningKeys(): Promise<Signer[]>;
  public async getMySigningKeys(callback: SubCallback<Signer[]>): Promise<UnsubCallback>;

  // eslint-disable-next-line require-jsdoc
  public async getMySigningKeys(
    callback?: SubCallback<Signer[]>
  ): Promise<Signer[] | UnsubCallback> {
    const { context } = this;

    if (callback) {
      return context.getSigningKeys(callback);
    }

    return context.getSigningKeys();
  }

  // TODO @monitz87: remove when the dApp team no longer needs it
  /* istanbul ignore next: only for testing purposes */
  /**
   * Polkadot client
   */
  public get _polkadotApi(): ApiPromise {
    return this.context.polymeshApi;
  }
}<|MERGE_RESOLUTION|>--- conflicted
+++ resolved
@@ -552,40 +552,10 @@
     const { size, start } = opts;
     const { did } = context.getCurrentIdentity();
 
-<<<<<<< HEAD
     const result = await context.issuedClaims({
       trustedClaimIssuers: [did],
       size,
       start,
-=======
-    const result = await context.queryMiddleware<Ensured<Query, 'didsWithClaims'>>(
-      didsWithClaims({
-        trustedClaimIssuers: [did],
-        count: size,
-        skip: start,
-      })
-    );
-
-    const {
-      data: {
-        didsWithClaims: { items: didsWithClaimsList, totalCount: count },
-      },
-    } = result;
-    const data: ClaimData[] = [];
-
-    didsWithClaimsList.forEach(({ claims }) => {
-      claims.forEach(
-        ({ targetDID, issuer, issuance_date: issuanceDate, expiry, type, jurisdiction, scope }) => {
-          data.push({
-            target: new Identity({ did: targetDID }, context),
-            issuer: new Identity({ did: issuer }, context),
-            issuedAt: new Date(issuanceDate),
-            expiry: expiry ? new Date(expiry) : null,
-            claim: createClaim(type, jurisdiction, scope),
-          });
-        }
-      );
->>>>>>> ee41b18e
     });
 
     return result;

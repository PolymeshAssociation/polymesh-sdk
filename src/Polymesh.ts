--- conflicted
+++ resolved
@@ -199,28 +199,18 @@
   }
   */
 
-<<<<<<< HEAD
+  /**
+   * Get the free/locked POLYX balance of an account
+   *
+   * @param args.accountId - defaults to the current account
+   *
+   * @note can be subscribed to
+   */
   public getAccountBalance(args?: { accountId: string }): Promise<AccountBalance>;
   public getAccountBalance(callback: SubCallback<AccountBalance>): Promise<UnsubCallback>;
   public getAccountBalance(
     args: { accountId: string },
     callback: SubCallback<AccountBalance>
-  ): Promise<UnsubCallback>;
-
-=======
->>>>>>> 0dc31b57
-  /**
-   * Get the free/locked POLYX balance of an account
-   *
-   * @param args.accountId - defaults to the current account
-   *
-   * @note can be subscribed to
-   */
-  public getAccountBalance(args?: { accountId: string }): Promise<BigNumber>;
-  public getAccountBalance(callback: SubCallback<BigNumber>): Promise<UnsubCallback>;
-  public getAccountBalance(
-    args: { accountId: string },
-    callback: SubCallback<BigNumber>
   ): Promise<UnsubCallback>;
 
   // eslint-disable-next-line require-jsdoc

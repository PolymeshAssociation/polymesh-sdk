--- conflicted
+++ resolved
@@ -40,12 +40,9 @@
 import {
   booleanToBool,
   createClaim,
-<<<<<<< HEAD
+  linkTypeToMeshLinkType,
   moduleAddressToString,
   padString,
-=======
-  linkTypeToMeshLinkType,
->>>>>>> 08916ed7
   signerToSignatory,
   stringToTicker,
   textToString,
@@ -54,12 +51,9 @@
   valueToDid,
 } from '~/utils';
 
-<<<<<<< HEAD
-import { MAX_MODULE_LENGTH, TREASURY_MODULE_ADDRESS } from './utils/constants';
-=======
 import { Governance } from './Governance';
 import { Link } from './polkadot/polymesh';
->>>>>>> 08916ed7
+import { MAX_MODULE_LENGTH, TREASURY_MODULE_ADDRESS } from './utils/constants';
 
 interface ConnectParamsBase {
   nodeUrl: string;

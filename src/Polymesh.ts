import { ApiPromise, WsProvider } from '@polkadot/api';
import { Signer as PolkadotSigner } from '@polkadot/api/types';
import { InMemoryCache, NormalizedCacheObject } from 'apollo-cache-inmemory';
import { ApolloClient } from 'apollo-client';
import { ApolloLink } from 'apollo-link';
import { setContext } from 'apollo-link-context';
import { HttpLink } from 'apollo-link-http';
import BigNumber from 'bignumber.js';
import fetch from 'cross-fetch';
import schema from 'polymesh-types/schema';
import { TxTag } from 'polymesh-types/types';
import { satisfies } from 'semver';
import { w3cwebsocket as W3CWebSocket } from 'websocket';
import WebSocketAsPromised from 'websocket-as-promised';

import { Assets } from '~/Assets';
<<<<<<< HEAD
=======
import { Identities } from '~/Identities';
>>>>>>> 2fe2593e
import {
  Account,
  Context,
  Identity,
  PolymeshError,
<<<<<<< HEAD
  registerIdentity,
  RegisterIdentityParams,
=======
>>>>>>> 2fe2593e
  transferPolyx,
  TransferPolyxParams,
} from '~/internal';
import { heartbeat } from '~/middleware/queries';
import { Settlements } from '~/Settlements';
import {
  AccountBalance,
  CommonKeyring,
  ErrorCode,
  MiddlewareConfig,
  NetworkProperties,
  ProcedureMethod,
  SubCallback,
  UiKeyring,
  UnsubCallback,
} from '~/types';
import {
  moduleAddressToString,
  signerToString,
  textToString,
  u32ToBigNumber,
} from '~/utils/conversion';
import { createProcedureMethod } from '~/utils/internal';

import { Claims } from './Claims';
import { CurrentIdentity } from './CurrentIdentity';
import { Middleware } from './Middleware';
import {
  SUPPORTED_VERSION_RANGE,
  SYSTEM_VERSION_RPC_CALL,
  TREASURY_MODULE_ADDRESS,
} from './utils/constants';

interface ConnectParamsBase {
  nodeUrl: string;
  signer?: PolkadotSigner;
  middleware?: MiddlewareConfig;
}

/**
 * Main entry point of the Polymesh SDK
 */
export class Polymesh {
  private context: Context = {} as Context;

  // Namespaces

  public claims: Claims;
  public middleware: Middleware;

  /**
   * A set of methods for exchanging Assets
   */
  public settlements: Settlements;
  public currentIdentity: CurrentIdentity;
  /**
<<<<<<< HEAD
=======
   * A set of methods for interacting with Polymesh Identities.
   */
  public identities: Identities;
  /**
>>>>>>> 2fe2593e
   * A set of methods for interacting with Assets
   */
  public assets: Assets;

  /**
   * @hidden
   */
  private constructor(context: Context) {
    this.context = context;

    this.claims = new Claims(context);
    this.middleware = new Middleware(context);
    this.settlements = new Settlements(context);
    this.currentIdentity = new CurrentIdentity(context);
<<<<<<< HEAD
=======
    this.identities = new Identities(context);
>>>>>>> 2fe2593e
    this.assets = new Assets(context);

    this.transferPolyx = createProcedureMethod(
      { getProcedureAndArgs: args => [transferPolyx, args] },
      context
    );
<<<<<<< HEAD

    this.registerIdentity = createProcedureMethod(
      { getProcedureAndArgs: args => [registerIdentity, args] },
      context
    );
=======
>>>>>>> 2fe2593e
  }

  /**
   * Create the instance and connect to the Polymesh node using an account seed
   *
   * @param params.nodeUrl - URL of the Polymesh node this instance will be connecting to
   * @param params.signer - injected signer object (optional, only relevant if using a wallet browser extension)
   * @param params.middleware - middleware API URL and key (optional, used for historic queries)
   * @param params.accountSeed - hex seed of the account
   */
  static async connect(params: ConnectParamsBase & { accountSeed: string }): Promise<Polymesh>;

  /**
   * Create the instance and connect to the Polymesh node using a keyring
   *
   * @param params.nodeUrl - URL of the Polymesh node this instance will be connecting to
   * @param params.signer - injected signer object (optional, only relevant if using a wallet browser extension)
   * @param params.middleware - middleware API URL and key (optional, used for historic queries)
   * @param params.keyring - object that holds several accounts (useful when using a wallet browser extension)
   */
  static async connect(
    params: ConnectParamsBase & {
      keyring: CommonKeyring | UiKeyring;
    }
  ): Promise<Polymesh>;

  /**
   * Create the instance and connect to the Polymesh node using an account URI
   *
   * @param params.nodeUrl - URL of the Polymesh node this instance will be connecting to
   * @param params.signer - injected signer object (optional, only relevant if using a wallet browser extension)
   * @param params.middleware - middleware API URL and key (optional, used for historic queries)
   */
  static async connect(params: ConnectParamsBase & { accountUri: string }): Promise<Polymesh>;

  /**
   * Create the instance and connect to the Polymesh node using an account mnemonic
   *
   * @param params.nodeUrl - URL of the Polymesh node this instance will be connecting to
   * @param params.signer - injected signer object (optional, only relevant if using a wallet browser extension)
   * @param params.middleware - middleware API URL and key (optional, used for historic queries)
   * @param params.accountMnemonic - account mnemonic
   */
  static async connect(params: ConnectParamsBase & { accountMnemonic: string }): Promise<Polymesh>;

  /**
   * Create the instance and connect to the Polymesh node without an account
   *
   * @param params.nodeUrl - URL of the Polymesh node this instance will be connecting to
   * @param params.signer - injected signer object (optional, only relevant if using a wallet browser extension)
   * @param params.middleware - middleware API URL and key (optional, used for historic queries)
   */
  static async connect(params: ConnectParamsBase): Promise<Polymesh>;

  // eslint-disable-next-line require-jsdoc
  static async connect(
    params: ConnectParamsBase & {
      accountSeed?: string;
      keyring?: CommonKeyring | UiKeyring;
      accountUri?: string;
      accountMnemonic?: string;
      middleware?: MiddlewareConfig;
    }
  ): Promise<Polymesh> {
    const {
      nodeUrl,
      accountSeed,
      keyring,
      accountUri,
      accountMnemonic,
      signer,
      middleware,
    } = params;
    let context: Context;

    /* istanbul ignore next: part of configuration, doesn't need to be tested */
    const wsp = new WebSocketAsPromised(nodeUrl, {
      createWebSocket: url => (new W3CWebSocket(url) as unknown) as WebSocket,
      packMessage: data => JSON.stringify(data),
      unpackMessage: data => JSON.parse(data.toString()),
      attachRequestId: (data, requestId) => Object.assign({ id: requestId }, data),
      extractRequestId: data => data && data.id,
    });

    await wsp.open();

    const { result: version } = await wsp.sendRequest(SYSTEM_VERSION_RPC_CALL);

    if (!satisfies(version, SUPPORTED_VERSION_RANGE)) {
      throw new PolymeshError({
        code: ErrorCode.FatalError,
        message: 'Unsupported Polymesh version. Please upgrade the SDK',
        data: {
          polymeshVersion: version,
          supportedVersionRange: SUPPORTED_VERSION_RANGE,
        },
      });
    }

    await wsp.close();

    try {
      const { types, rpc } = schema;

      const polymeshApi = await ApiPromise.create({
        provider: new WsProvider(nodeUrl),
        types,
        rpc,
      });

      let middlewareApi: ApolloClient<NormalizedCacheObject> | null = null;

      if (middleware) {
        middlewareApi = new ApolloClient({
          link: setContext((_, { headers }) => {
            return {
              headers: {
                ...headers,
                'x-api-key': middleware.key,
              },
            };
          }).concat(
            ApolloLink.from([
              new HttpLink({
                uri: middleware.link,
                fetch,
              }),
            ])
          ),
          cache: new InMemoryCache(),
          defaultOptions: {
            watchQuery: {
              fetchPolicy: 'no-cache',
            },
            query: {
              fetchPolicy: 'no-cache',
            },
          },
        });
      }

      if (signer) {
        polymeshApi.setSigner(signer);
      }

      context = await Context.create({
        polymeshApi,
        middlewareApi,
        accountSeed,
        accountUri,
        accountMnemonic,
        keyring,
      });
    } catch (err) {
      const { message, code } = err;
      throw new PolymeshError({
        code,
        message: `Error while connecting to "${nodeUrl}": "${
          message || 'The node couldn’t be reached'
        }"`,
      });
    }

    if (middleware) {
      try {
        await context.queryMiddleware(heartbeat());
      } catch (err) {
        if (
          err.message.indexOf('Forbidden') > -1 ||
          err.message.indexOf('Missing Authentication Token') > -1
        ) {
          throw new PolymeshError({
            code: ErrorCode.FatalError,
            message: 'Incorrect middleware URL or API key',
          });
        }
      }
    }

    return new Polymesh(context);
  }

  /**
   * Transfer an amount of POLYX to a specified Account
   */
  public transferPolyx: ProcedureMethod<TransferPolyxParams, void>;

  /**
   * Get the free/locked POLYX balance of an Account
   *
   * @param args.account - defaults to the current Account
   *
   * @note can be subscribed to
   */
  public getAccountBalance(args?: { account: string | Account }): Promise<AccountBalance>;
  public getAccountBalance(callback: SubCallback<AccountBalance>): Promise<UnsubCallback>;
  public getAccountBalance(
    args: { account: string | Account },
    callback: SubCallback<AccountBalance>
  ): Promise<UnsubCallback>;

  // eslint-disable-next-line require-jsdoc
  public getAccountBalance(
    args?: { account: string | Account } | SubCallback<AccountBalance>,
    callback?: SubCallback<AccountBalance>
  ): Promise<AccountBalance | UnsubCallback> {
    const { context } = this;
    let account: string | Account | undefined;
    let cb: SubCallback<AccountBalance> | undefined = callback;

    switch (typeof args) {
      case 'undefined': {
        break;
      }
      case 'function': {
        cb = args;
        break;
      }
      default: {
        ({ account } = args);
        break;
      }
    }

    if (!account) {
      account = context.getCurrentAccount();
    } else if (typeof account === 'string') {
      account = new Account({ address: account }, context);
    }

    if (cb) {
      return account.getBalance(cb);
    }

    return account.getBalance();
  }

  /**
<<<<<<< HEAD
   * Create an Identity instance from a DID
   *
   * @throws if there is no Identity with the passed DID
   */
  public async getIdentity(args: { did: string }): Promise<Identity> {
    return this.context.getIdentity(args.did);
  }

  /**
=======
>>>>>>> 2fe2593e
   * Retrieve the Identity associated to the current Account (null if there is none)
   */
  public getCurrentIdentity(): Promise<Identity | null> {
    return this.context.getCurrentAccount().getIdentity();
  }

  /**
   * Create an Account instance from an address. If no address is passed, the current Account is returned
   */
  public getAccount(args?: { address: string }): Account {
    const { context } = this;

    if (args) {
      return new Account(args, context);
    }

    return context.getCurrentAccount();
  }

  /**
   * Return a list that contains all the signing Accounts associated to the SDK instance
   *
   * @throws — if there is no current Account associated to the SDK instance
   */
  public getAccounts(): Account[] {
    return this.context.getAccounts();
  }

  /**
   * Retrieve the protocol fees associated with running a specific transaction
   *
   * @param args.tag - transaction tag (i.e. TxTags.asset.CreateAsset or "asset.createAsset")
   */
  public getTransactionFees(args: { tag: TxTag }): Promise<BigNumber> {
    return this.context.getTransactionFees(args.tag);
  }

  /**
   * Get the treasury wallet address
   */
  public getTreasuryAccount(): Account {
    const { context } = this;
    return new Account(
      { address: moduleAddressToString(TREASURY_MODULE_ADDRESS, context) },
      context
    );
  }

  /**
   * Handle connection errors
   *
   * @returns an unsubscribe callback
   */
  public onConnectionError(callback: (...args: unknown[]) => unknown): () => void {
    const {
      context: { polymeshApi },
    } = this;

    polymeshApi.on('error', callback);

    return (): void => {
      polymeshApi.off('error', callback);
    };
  }

  /**
   * Handle disconnection
   *
   * @returns an unsubscribe callback
   */
  public onDisconnect(callback: (...args: unknown[]) => unknown): () => void {
    const {
      context: { polymeshApi },
    } = this;

    polymeshApi.on('disconnected', callback);

    return (): void => {
      polymeshApi.off('disconnected', callback);
    };
  }

  /**
   * Retrieve information for the current network
   */
  public async getNetworkProperties(): Promise<NetworkProperties> {
    const {
      context: {
        polymeshApi: {
          runtimeVersion: { specVersion },
          rpc: {
            system: { chain },
          },
        },
      },
    } = this;
    const name = await chain();

    return {
      name: textToString(name),
      version: u32ToBigNumber(specVersion).toNumber(),
    };
  }

  /**
   * Get the Treasury POLYX balance
   *
   * @note can be subscribed to
   */
  public getTreasuryBalance(): Promise<BigNumber>;
  public getTreasuryBalance(callback: SubCallback<BigNumber>): Promise<UnsubCallback>;

  // eslint-disable-next-line require-jsdoc
  public async getTreasuryBalance(
    callback?: SubCallback<BigNumber>
  ): Promise<BigNumber | UnsubCallback> {
    const account = this.getTreasuryAccount();

    if (callback) {
      return account.getBalance(({ free: freeBalance }) => {
        callback(freeBalance);
      });
    }

    const { free } = await account.getBalance();
    return free;
  }

  /**
   * Retrieve the number of the latest block in the chain
   */
  public getLatestBlock(): Promise<BigNumber> {
    return this.context.getLatestBlock();
  }

  /**
   * Disconnect the client and close all open connections and subscriptions
   *
   * @note the SDK will become unusable after this operation. It will throw an error when attempting to
   *   access any chain or middleware data. If you wish to continue using the SDK, you must
   *   create a new instance by calling [[connect]]
   */
  public disconnect(): Promise<void> {
    return this.context.disconnect();
  }

  /**
   * Adds a new signing key to the SDK instance. This will not change the current signer. For that,
   *   you must explicitly call `setSigner`
   *
   * @param params.accountSeed - hex seed of the account
   */
  public addSigner(params: { accountSeed: string }): Account;

  /**
   * Adds a new signing key to the SDK instance. This will not change the current signer. For that,
   *   you must explicitly call `setSigner`
   *
   * @param params.accountMnemonic - account mnemonic
   */
  public addSigner(params: { accountMnemonic: string }): Account;

  /**
   * Adds a new signing key to the SDK instance. This will not change the current signer. For that,
   *   you must explicitly call [[setSigner]]
   *
   * @param params.accountUri - account URI
   */
  public addSigner(params: { accountUri: string }): Account;

  // eslint-disable-next-line require-jsdoc
  public addSigner(params: {
    accountSeed?: string;
    accountUri?: string;
    accountMnemonic?: string;
  }): Account {
    const { context } = this;
    const { address } = this.context.addPair(params);

    return new Account({ address }, context);
  }

  /**
   * Set the SDK's current signing key to the provided address
   *
   * @note the key must have been previously added via [[addSigner]]
   */
  public setSigner(signer: string | Account): void {
    this.context.setPair(signerToString(signer));
  }

  /**
   * Fetch the current network version (i.e. 3.1.0)
   */
  public async getNetworkVersion(): Promise<string> {
    return this.context.getNetworkVersion();
  }

  // TODO @monitz87: remove when the dApp team no longer needs it
  /* eslint-disable @typescript-eslint/naming-convention */
  /* istanbul ignore next: only for testing purposes */
  /**
   * Polkadot client
   */
  public get _polkadotApi(): ApiPromise {
    return this.context.polymeshApi;
  }

  /* istanbul ignore next: only for testing purposes */
  /**
   * Middleware client
   */
  public get _middlewareApi(): ApolloClient<NormalizedCacheObject> {
    return this.context.middlewareApi;
  }
  /* eslint-enable @typescript-eslint/naming-convention */
}<|MERGE_RESOLUTION|>--- conflicted
+++ resolved
@@ -14,20 +14,12 @@
 import WebSocketAsPromised from 'websocket-as-promised';
 
 import { Assets } from '~/Assets';
-<<<<<<< HEAD
-=======
 import { Identities } from '~/Identities';
->>>>>>> 2fe2593e
 import {
   Account,
   Context,
   Identity,
   PolymeshError,
-<<<<<<< HEAD
-  registerIdentity,
-  RegisterIdentityParams,
-=======
->>>>>>> 2fe2593e
   transferPolyx,
   TransferPolyxParams,
 } from '~/internal';
@@ -84,13 +76,10 @@
   public settlements: Settlements;
   public currentIdentity: CurrentIdentity;
   /**
-<<<<<<< HEAD
-=======
    * A set of methods for interacting with Polymesh Identities.
    */
   public identities: Identities;
   /**
->>>>>>> 2fe2593e
    * A set of methods for interacting with Assets
    */
   public assets: Assets;
@@ -105,24 +94,13 @@
     this.middleware = new Middleware(context);
     this.settlements = new Settlements(context);
     this.currentIdentity = new CurrentIdentity(context);
-<<<<<<< HEAD
-=======
     this.identities = new Identities(context);
->>>>>>> 2fe2593e
     this.assets = new Assets(context);
 
     this.transferPolyx = createProcedureMethod(
       { getProcedureAndArgs: args => [transferPolyx, args] },
       context
     );
-<<<<<<< HEAD
-
-    this.registerIdentity = createProcedureMethod(
-      { getProcedureAndArgs: args => [registerIdentity, args] },
-      context
-    );
-=======
->>>>>>> 2fe2593e
   }
 
   /**
@@ -361,18 +339,6 @@
   }
 
   /**
-<<<<<<< HEAD
-   * Create an Identity instance from a DID
-   *
-   * @throws if there is no Identity with the passed DID
-   */
-  public async getIdentity(args: { did: string }): Promise<Identity> {
-    return this.context.getIdentity(args.did);
-  }
-
-  /**
-=======
->>>>>>> 2fe2593e
    * Retrieve the Identity associated to the current Account (null if there is none)
    */
   public getCurrentIdentity(): Promise<Identity | null> {

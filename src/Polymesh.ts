--- conflicted
+++ resolved
@@ -13,11 +13,7 @@
 import {
   modifyClaims,
   ModifyClaimsParams,
-<<<<<<< HEAD
-  removeSigningItems,
-=======
   removeSigningKeys,
->>>>>>> 3519f8a6
   reserveTicker,
   ReserveTickerParams,
   transferPolyX,
@@ -40,10 +36,6 @@
   NetworkProperties,
   ResultSet,
   Signer,
-<<<<<<< HEAD
-  SignerType,
-=======
->>>>>>> 3519f8a6
   SubCallback,
   TickerReservationStatus,
   UiKeyring,
@@ -51,18 +43,12 @@
 } from '~/types';
 import { ClaimOperation } from '~/types/internal';
 import {
+  addressToKey,
   calculateNextKey,
   createClaim,
-<<<<<<< HEAD
   extrinsicIdentifierToTxTag,
-  linkTypeToMeshLinkType,
-  moduleAddressToString,
-  signerToSignatory,
-  stringToAccountKey,
-=======
   moduleAddressToString,
   stringToIdentityId,
->>>>>>> 3519f8a6
   stringToTicker,
   textToString,
   tickerToString,
@@ -705,7 +691,7 @@
     const result = await context.queryMiddleware<Ensured<Query, 'transactions'>>(
       transactions({
         block_id: blockId,
-        address: address ? stringToAccountKey(address, context).toString() : undefined,
+        address: address ? addressToKey(address) : undefined,
         module_id: moduleId,
         call_id: callId,
         success,
@@ -812,11 +798,7 @@
    * Remove a list of signing keys associated with the current identity
    */
   public removeMySigningKeys(args: { signers: Signer[] }): Promise<TransactionQueue<void>> {
-<<<<<<< HEAD
-    return removeSigningItems.prepare(args, this.context);
-=======
     return removeSigningKeys.prepare(args, this.context);
->>>>>>> 3519f8a6
   }
 
   // TODO @monitz87: remove when the dApp team no longer needs it

import { ApiPromise, Keyring, WsProvider } from '@polkadot/api';
import { InMemoryCache, NormalizedCacheObject } from 'apollo-cache-inmemory';
import { ApolloClient } from 'apollo-client';
import { ApolloLink } from 'apollo-link';
import { HttpLink } from 'apollo-link-http';
import { BigNumber } from 'bignumber.js';
import { polymesh } from 'polymesh-types/definitions';

import { Identity, SecurityToken, TickerReservation } from '~/api/entities';
import {
  addClaims,
  AddClaimsParams,
  reserveTicker,
  ReserveTickerParams,
  revokeClaims,
  RevokeClaimsParams,
  transferPolyX,
  TransferPolyXParams,
} from '~/api/procedures';
import { PolymeshError, TransactionQueue } from '~/base';
import { Context } from '~/context';
import { ErrorCode } from '~/types';
import { SignerType } from '~/types/internal';
<<<<<<< HEAD
import { signerToSignatory, stringToTicker, tickerToString, valueToDid } from '~/utils';
=======
import { signerToSignatory, tickerToString, valueToDid } from '~/utils';
import { HARVESTER_ENDPOINT } from '~/utils/constants';
>>>>>>> fa8b96d5

/**
 * Main entry point of the Polymesh SDK
 */
export class Polymesh {
  public context: Context = {} as Context;
  private harvester: ApolloClient<NormalizedCacheObject>;

  /**
   * @hidden
   */
  private constructor(context: Context, harvester: ApolloClient<NormalizedCacheObject>) {
    this.context = context;
    this.harvester = harvester;
  }

  static async connect(params: { nodeUrl: string; accountSeed: string }): Promise<Polymesh>;

  static async connect(params: { nodeUrl: string; keyring: Keyring }): Promise<Polymesh>;

  static async connect(params: { nodeUrl: string; accountUri: string }): Promise<Polymesh>;

  static async connect(params: { nodeUrl: string }): Promise<Polymesh>;

  /**
   * Create the instance and connect to the Polymesh node
   */
  static async connect(params: {
    nodeUrl: string;
    accountSeed?: string;
    keyring?: Keyring;
    accountUri?: string;
  }): Promise<Polymesh> {
    const { nodeUrl, accountSeed, keyring, accountUri } = params;
    let polymeshApi: ApiPromise;
    let harvester: ApolloClient<NormalizedCacheObject>;

    try {
      const { types, rpc } = polymesh;

      polymeshApi = await ApiPromise.create({
        provider: new WsProvider(nodeUrl),
        types,
        rpc,
      });

      let context: Context;

      if (accountSeed) {
        context = await Context.create({
          polymeshApi,
          seed: accountSeed,
        });
      } else if (keyring) {
        context = await Context.create({
          polymeshApi,
          keyring,
        });
      } else if (accountUri) {
        context = await Context.create({
          polymeshApi,
          uri: accountUri,
        });
      } else {
        context = await Context.create({
          polymeshApi,
        });
      }

      harvester = new ApolloClient({
        link: ApolloLink.from([
          new HttpLink({
            uri: HARVESTER_ENDPOINT,
          }),
        ]),
        cache: new InMemoryCache(),
      });

      return new Polymesh(context, harvester);
    } catch (e) {
      throw new PolymeshError({
        code: ErrorCode.FatalError,
        message: `Error while connecting to "${nodeUrl}": "${e.message}"`,
      });
    }
  }

  /**
   * Transfer an amount of POLYX to a specified account
   *
   * @param args.to - account id that will receive the POLYX
   * @param args.amount - amount of POLYX to be transferred
   */
  public transferPolyX(args: TransferPolyXParams): Promise<TransactionQueue<void>> {
    return transferPolyX.prepare(args, this.context);
  }

  // TODO: uncomment the method after v1
  /**
   * Get the POLYX balance of the current account
   * NOTE: We don't expose this method for Testnet v1
   */
  /*
  public getIdentityBalance(): Promise<BigNumber> {
    return this.context.getCurrentIdentity().getPolyXBalance();
  }
  */

  /**
   * Get the free POLYX balance of an account
   *
   * @param args.accountId - defaults to the current account
   */
  public getAccountBalance(args?: { accountId: string }): Promise<BigNumber> {
    const { context } = this;

    return context.accountBalance(args?.accountId);
  }

  /**
   * Reserve a ticker symbol to later use in the creation of a Security Token.
   * The ticker will expire after a set amount of time, after which other users can reserve it
   *
   * @param args.ticker - ticker symbol to reserve
   */
  public reserveTicker(args: ReserveTickerParams): Promise<TransactionQueue<TickerReservation>> {
    return reserveTicker.prepare(args, this.context);
  }

  /**
   * Retrieve all the ticker reservations currently owned by an identity. This includes
   * Security Tokens that have already been launched
   *
   * @param args.did - identity representation or identity ID as stored in the blockchain
   */
  public async getTickerReservations(args?: {
    did: string | Identity;
  }): Promise<TickerReservation[]> {
    const {
      context: {
        polymeshApi: {
          query: {
            identity: { links },
          },
        },
      },
      context,
    } = this;

    let identity: string;

    if (args) {
      identity = valueToDid(args.did);
    } else {
      identity = context.getCurrentIdentity().did;
    }

    const tickers = await links.entries(
      signerToSignatory({ type: SignerType.Identity, value: identity }, context)
    );

    const tickerReservations = tickers
      .filter(([, data]) => data.link_data.isTickerOwned)
      .map(([, data]) => {
        const ticker = data.link_data.asTickerOwned;
        return new TickerReservation({ ticker: tickerToString(ticker) }, context);
      });

    return tickerReservations;
  }

  /**
   * Retrieve a Ticker Reservation
   *
   * @param args.ticker - Security Token ticker
   */
  public async getTickerReservation(args: { ticker: string }): Promise<TickerReservation> {
    const { ticker } = args;
    const {
      context: {
        polymeshApi: {
          query: { asset },
        },
      },
      context,
    } = this;

    const tickerReservation = await asset.tickers(stringToTicker(ticker, context));

    if (!tickerReservation.owner.isEmpty) {
      return new TickerReservation({ ticker }, context);
    }

    throw new PolymeshError({
      code: ErrorCode.FatalError,
      message: `There is no reservation for ${ticker} ticker`,
    });
  }

  /**
   * Create an identity instance from a DID. If no DID is passed, the current identity is returned
   */
  public getIdentity(args?: { did: string }): Identity {
    if (args) {
      return new Identity(args, this.context);
    }
    return this.context.getCurrentIdentity();
  }

  /**
   * Add claims to identities
   *
   * @param args.claims - array of claims to be added
   */
  public addClaims(args: AddClaimsParams): Promise<TransactionQueue<void>> {
    return addClaims.prepare(args, this.context);
  }

  /**
   * Revoke claims from identities
   *
   * @param args.claims - array of claims to be revoked
   */
  public revokeClaims(args: RevokeClaimsParams): Promise<TransactionQueue<void>> {
    return revokeClaims.prepare(args, this.context);
  }

  /**
   * Handle connection errors
   *
   * @returns an unsubscribe callback
   */
  public onConnectionError(callback: (...args: unknown[]) => unknown): () => void {
    const {
      context: { polymeshApi },
    } = this;

    polymeshApi.on('error', callback);

    return (): void => {
      polymeshApi.off('error', callback);
    };
  }

  /**
   * Handle disconnection
   *
   * @returns an unsubscribe callback
   */
  public onDisconnect(callback: (...args: unknown[]) => unknown): () => void {
    const {
      context: { polymeshApi },
    } = this;

    polymeshApi.on('disconnected', callback);

    return (): void => {
      polymeshApi.off('disconnected', callback);
    };
  }

  /**
   * Retrieve all the Security Tokens owned by an identity
   *
   * @param args.did - identity representation or identity ID as stored in the blockchain
   */
  public async getSecurityTokens(args?: { did: string | Identity }): Promise<SecurityToken[]> {
    const {
      context: {
        polymeshApi: {
          query: {
            identity: { links },
          },
        },
      },
      context,
    } = this;

    let identity: string;

    if (args) {
      identity = valueToDid(args.did);
    } else {
      identity = context.getCurrentIdentity().did;
    }

    const identityLinks = await links.entries(
      signerToSignatory({ type: SignerType.Identity, value: identity }, context)
    );

    const securityTokens = identityLinks
      .filter(([, data]) => data.link_data.isAssetOwned)
      .map(([, data]) => {
        const ticker = data.link_data.asAssetOwned;
        return new SecurityToken({ ticker: tickerToString(ticker) }, context);
      });

    return securityTokens;
  }

  /**
   * Retrieve a Security Token
   *
   * @param args.ticker - Security Token ticker
   */
  public async getSecurityToken(args: { ticker: string }): Promise<SecurityToken> {
    const { ticker } = args;
    const {
      context: {
        polymeshApi: {
          query: { asset },
        },
      },
      context,
    } = this;

    const securityToken = await asset.tokens(stringToTicker(ticker, context));

    if (!securityToken.name.isEmpty) {
      return new SecurityToken({ ticker }, context);
    }

    throw new PolymeshError({
      code: ErrorCode.FatalError,
      message: `There is no Security Token with ticker "${ticker}"`,
    });
  }

  // TODO @monitz87: remove when the dApp team no longer needs it
  /* istanbul ignore next: only for testing purposes */
  /**
   * Polkadot client
   */
  public get _polkadotApi(): ApiPromise {
    return this.context.polymeshApi;
  }
}<|MERGE_RESOLUTION|>--- conflicted
+++ resolved
@@ -21,12 +21,8 @@
 import { Context } from '~/context';
 import { ErrorCode } from '~/types';
 import { SignerType } from '~/types/internal';
-<<<<<<< HEAD
 import { signerToSignatory, stringToTicker, tickerToString, valueToDid } from '~/utils';
-=======
-import { signerToSignatory, tickerToString, valueToDid } from '~/utils';
 import { HARVESTER_ENDPOINT } from '~/utils/constants';
->>>>>>> fa8b96d5
 
 /**
  * Main entry point of the Polymesh SDK

--- conflicted
+++ resolved
@@ -136,20 +136,13 @@
       middleware?: MiddlewareConfig;
     }
   ): Promise<Polymesh> {
-    const {
-      nodeUrl,
-      accountSeed,
-      keyring,
-      accountUri,
-      accountMnemonic,
-      signer,
-      middleware,
-    } = params;
+    const { nodeUrl, accountSeed, keyring, accountUri, accountMnemonic, signer, middleware } =
+      params;
     let context: Context;
 
     /* istanbul ignore next: part of configuration, doesn't need to be tested */
     const wsp = new WebSocketAsPromised(nodeUrl, {
-      createWebSocket: url => (new W3CWebSocket(url) as unknown) as WebSocket,
+      createWebSocket: url => new W3CWebSocket(url) as unknown as WebSocket,
       packMessage: data => JSON.stringify(data),
       unpackMessage: data => JSON.parse(data.toString()),
       attachRequestId: (data, requestId) => Object.assign({ id: requestId }, data),
@@ -262,61 +255,6 @@
   }
 
   /**
-<<<<<<< HEAD
-   * Create an Account instance from an address. If no address is passed, the current Account is returned
-   */
-  public getAccount(args?: { address: string }): Account {
-    const { context } = this;
-
-    if (args) {
-      return new Account(args, context);
-    }
-
-    return context.getCurrentAccount();
-  }
-
-  /**
-   * Return a list that contains all the signing Accounts associated to the SDK instance
-   *
-   * @throws — if there is no current Account associated to the SDK instance
-   */
-  public getAccounts(): Account[] {
-    return this.context.getAccounts();
-  }
-
-  /**
-   * Return whether the supplied Identity/DID exists
-   */
-  public async isIdentityValid(args: { identity: Identity | string }): Promise<boolean> {
-    const { identity: did } = args;
-    const identity = did instanceof Identity ? did : new Identity({ did }, this.context);
-
-    return identity.exists();
-  }
-
-  /**
-   * Retrieve the protocol fees associated with running a specific transaction
-   *
-   * @param args.tag - transaction tag (i.e. TxTags.asset.CreateAsset or "asset.createAsset")
-   */
-  public getTransactionFees(args: { tag: TxTag }): Promise<BigNumber> {
-    return this.context.getTransactionFees(args);
-  }
-
-  /**
-   * Get the treasury wallet address
-   */
-  public getTreasuryAccount(): Account {
-    const { context } = this;
-    return new Account(
-      { address: moduleAddressToString(TREASURY_MODULE_ADDRESS, context) },
-      context
-    );
-  }
-
-  /**
-=======
->>>>>>> 73ce625e
    * Handle connection errors
    *
    * @returns an unsubscribe callback

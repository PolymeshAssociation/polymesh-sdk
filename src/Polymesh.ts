import { ApiPromise, WsProvider } from '@polkadot/api';
import { Signer as PolkadotSigner } from '@polkadot/api/types';
import { InMemoryCache, NormalizedCacheObject } from 'apollo-cache-inmemory';
import { ApolloClient } from 'apollo-client';
import { ApolloLink } from 'apollo-link';
import { setContext } from 'apollo-link-context';
import { HttpLink } from 'apollo-link-http';
import BigNumber from 'bignumber.js';
import { polymesh } from 'polymesh-types/definitions';
import { Ticker, TxTag } from 'polymesh-types/types';

import { Account, Identity, SecurityToken, TickerReservation } from '~/api/entities';
import {
  registerIdentity,
  RegisterIdentityParams,
  reserveTicker,
  ReserveTickerParams,
  transferPolyX,
  TransferPolyXParams,
} from '~/api/procedures';
<<<<<<< HEAD
import { Context, PolymeshError, TransactionQueue } from '~/base';
import { didsWithClaims, heartbeat } from '~/middleware/queries';
import { ClaimTypeEnum, Query } from '~/middleware/types';
=======
import { PolymeshError, TransactionQueue } from '~/base';
import { Claims } from '~/Claims';
import { Context } from '~/context';
import { heartbeat, transactions } from '~/middleware/queries';
import { Query, TransactionOrderByInput } from '~/middleware/types';
>>>>>>> be3f1fc5
import {
  AccountBalance,
  CommonKeyring,
  Ensured,
  ErrorCode,
<<<<<<< HEAD
  IdentityWithClaims,
=======
  ExtrinsicData,
>>>>>>> be3f1fc5
  MiddlewareConfig,
  NetworkProperties,
  ResultSet,
  SubCallback,
  TickerReservationStatus,
  UiKeyring,
  UnsubCallback,
} from '~/types';
import {
  calculateNextKey,
  moduleAddressToString,
  stringToIdentityId,
  stringToTicker,
  textToString,
  tickerToString,
<<<<<<< HEAD
  toIdentityWithClaimsArray,
=======
  txTagToExtrinsicIdentifier,
>>>>>>> be3f1fc5
  u32ToBigNumber,
  valueToDid,
} from '~/utils';

import { Governance } from './Governance';
import { TREASURY_MODULE_ADDRESS } from './utils/constants';

interface ConnectParamsBase {
  nodeUrl: string;
  signer?: PolkadotSigner;
  middleware?: MiddlewareConfig;
}

/* eslint-disable @typescript-eslint/no-explicit-any */
/**
 * @hidden
 */
function isUiKeyring(keyring: any): keyring is UiKeyring {
  return !!keyring.keyring;
}
/* eslint-enable @typescript-eslint/no-explicit-any */

/**
 * Main entry point of the Polymesh SDK
 */
export class Polymesh {
  private context: Context = {} as Context;

  // Namespaces
  public governance: Governance;
  public claims: Claims;

  /**
   * @hidden
   */
  private constructor(context: Context) {
    this.context = context;

    this.governance = new Governance(context);
    this.claims = new Claims(context);
  }

  /**
   * Create the instance and connect to the Polymesh node
   */
  static async connect(params: ConnectParamsBase & { accountSeed: string }): Promise<Polymesh>;

  static async connect(
    params: ConnectParamsBase & {
      keyring: CommonKeyring | UiKeyring;
    }
  ): Promise<Polymesh>;

  static async connect(params: ConnectParamsBase & { accountUri: string }): Promise<Polymesh>;

  static async connect(params: ConnectParamsBase): Promise<Polymesh>;

  // eslint-disable-next-line require-jsdoc
  static async connect(
    params: ConnectParamsBase & {
      accountSeed?: string;
      keyring?: CommonKeyring | UiKeyring;
      accountUri?: string;
      middleware?: MiddlewareConfig;
    }
  ): Promise<Polymesh> {
    const { nodeUrl, accountSeed, keyring, accountUri, signer, middleware } = params;
    let context: Context;

    try {
      const { types, rpc } = polymesh;

      const polymeshApi = await ApiPromise.create({
        provider: new WsProvider(nodeUrl),
        types,
        rpc,
      });

      let middlewareApi: ApolloClient<NormalizedCacheObject> | null = null;

      if (middleware) {
        middlewareApi = new ApolloClient({
          link: setContext((_, { headers }) => {
            return {
              headers: {
                ...headers,
                'x-api-key': middleware.key,
              },
            };
          }).concat(
            ApolloLink.from([
              new HttpLink({
                uri: middleware.link,
              }),
            ])
          ),
          cache: new InMemoryCache(),
          defaultOptions: {
            watchQuery: {
              fetchPolicy: 'no-cache',
            },
            query: {
              fetchPolicy: 'no-cache',
            },
          },
        });
      }

      if (signer) {
        polymeshApi.setSigner(signer);
      }

      if (accountSeed) {
        context = await Context.create({
          polymeshApi,
          middlewareApi,
          seed: accountSeed,
        });
      } else if (keyring) {
        let keyringInstance: CommonKeyring;
        if (isUiKeyring(keyring)) {
          keyringInstance = keyring.keyring;
        } else {
          keyringInstance = keyring;
        }
        context = await Context.create({
          polymeshApi,
          middlewareApi,
          keyring: keyringInstance,
        });
      } else if (accountUri) {
        context = await Context.create({
          polymeshApi,
          middlewareApi,
          uri: accountUri,
        });
      } else {
        context = await Context.create({
          polymeshApi,
          middlewareApi,
        });
      }
    } catch (err) {
      const { message, code } = err;
      throw new PolymeshError({
        code,
        message: `Error while connecting to "${nodeUrl}": "${message ||
          'The node couldn’t be reached'}"`,
      });
    }

    if (middleware) {
      try {
        await context.queryMiddleware(heartbeat());
      } catch (err) {
        if (
          err.message.indexOf('Forbidden') > -1 ||
          err.message.indexOf('Missing Authentication Token') > -1
        ) {
          throw new PolymeshError({
            code: ErrorCode.NotAuthorized,
            message: 'Incorrect middleware URL or API key',
          });
        }
      }
    }

    return new Polymesh(context);
  }

  /**
   * Transfer an amount of POLYX to a specified account
   *
   * @param args.to - account id that will receive the POLYX
   * @param args.amount - amount of POLYX to be transferred
   * @param args.memo - identifier string to help differentiate transfers
   */
  public transferPolyX(args: TransferPolyXParams): Promise<TransactionQueue<void>> {
    return transferPolyX.prepare(args, this.context);
  }

  /**
   * Get the free/locked POLYX balance of an account
   *
   * @param args.account - defaults to the current account
   *
   * @note can be subscribed to
   */
  public getAccountBalance(args?: { account: string | Account }): Promise<AccountBalance>;
  public getAccountBalance(callback: SubCallback<AccountBalance>): Promise<UnsubCallback>;
  public getAccountBalance(
    args: { account: string | Account },
    callback: SubCallback<AccountBalance>
  ): Promise<UnsubCallback>;

  // eslint-disable-next-line require-jsdoc
  public getAccountBalance(
    args?: { account: string | Account } | SubCallback<AccountBalance>,
    callback?: SubCallback<AccountBalance>
  ): Promise<AccountBalance | UnsubCallback> {
    const { context } = this;
    let account: string | Account | undefined;
    let cb: SubCallback<AccountBalance> | undefined = callback;

    switch (typeof args) {
      case 'undefined': {
        break;
      }
      case 'function': {
        cb = args;
        break;
      }
      default: {
        ({ account } = args);
        break;
      }
    }

    if (!account) {
      account = context.getCurrentAccount();
    } else if (typeof account === 'string') {
      account = new Account({ address: account }, context);
    }

    if (cb) {
      return account.getBalance(cb);
    }

    return account.getBalance();
  }

  /**
   * Reserve a ticker symbol to later use in the creation of a Security Token.
   * The ticker will expire after a set amount of time, after which other users can reserve it
   *
   * @param args.ticker - ticker symbol to reserve
   */
  public reserveTicker(args: ReserveTickerParams): Promise<TransactionQueue<TickerReservation>> {
    return reserveTicker.prepare(args, this.context);
  }

  /**
   * Check if a ticker hasn't been reserved
   *
   * @note can be subscribed to
   */
  public isTickerAvailable(args: { ticker: string }): Promise<boolean>;
  public isTickerAvailable(
    args: { ticker: string },
    callback: SubCallback<boolean>
  ): Promise<UnsubCallback>;

  // eslint-disable-next-line require-jsdoc
  public async isTickerAvailable(
    args: { ticker: string },
    callback?: SubCallback<boolean>
  ): Promise<boolean | UnsubCallback> {
    const reservation = new TickerReservation(args, this.context);

    if (callback) {
      return reservation.details(({ status: reservationStatus }) => {
        // eslint-disable-next-line standard/no-callback-literal
        callback(reservationStatus === TickerReservationStatus.Free);
      });
    }
    const { status } = await reservation.details();

    return status === TickerReservationStatus.Free;
  }

  /**
   * Retrieve all the ticker reservations currently owned by an identity. This doesn't include tokens that
   *   have already been launched
   *
   * @param args.owner - identity representation or identity ID as stored in the blockchain
   */
  public async getTickerReservations(args?: {
    owner: string | Identity;
  }): Promise<TickerReservation[]> {
    const {
      context: {
        polymeshApi: { query },
      },
      context,
    } = this;

    let identity: string;

    if (args) {
      identity = valueToDid(args.owner);
    } else {
      ({ did: identity } = await context.getCurrentIdentity());
    }

    const entries = await query.asset.assetOwnershipRelations.entries(
      stringToIdentityId(identity, context)
    );

    const tickerReservations: TickerReservation[] = entries
      .filter(([, relation]) => relation.isTickerOwned)
      .map(([key]) => {
        const ticker = tickerToString(key.args[1] as Ticker);

        return new TickerReservation({ ticker }, context);
      });

    return tickerReservations;
  }

  /**
   * Retrieve a Ticker Reservation
   *
   * @param args.ticker - Security Token ticker
   */
  public async getTickerReservation(args: { ticker: string }): Promise<TickerReservation> {
    const { ticker } = args;
    const {
      context: {
        polymeshApi: {
          query: { asset },
        },
      },
      context,
    } = this;

    const tickerReservation = await asset.tickers(stringToTicker(ticker, context));

    if (!tickerReservation.owner.isEmpty) {
      return new TickerReservation({ ticker }, context);
    }

    throw new PolymeshError({
      code: ErrorCode.FatalError,
      message: `There is no reservation for ${ticker} ticker`,
    });
  }

  /**
   * Create an Identity instance from a DID
   */
  public getIdentity(args: { did: string }): Identity {
    return new Identity(args, this.context);
  }

  /**
   * Retrieve the Identity associated to the current Account
   */
  public getCurrentIdentity(): Promise<Identity> {
    return this.context.getCurrentIdentity();
  }

  /**
   * Create an Account instance from an address. If no address is passed, the current Account is returned
   */
  public getAccount(args?: { address: string }): Account {
    const { context } = this;

    if (args) {
      return new Account(args, context);
    }

    return context.getCurrentAccount();
  }

  /**
   * Return whether the supplied identity/DID exists
   */
  public async isIdentityValid(args: { identity: Identity | string }): Promise<boolean> {
    const invalid = await this.context.getInvalidDids([valueToDid(args.identity)]);

    return !invalid.length;
  }

  /**
   * Retrieve the protocol fees associated with running a specific transaction
   *
   * @param args.tag - transaction tag (i.e. TxTags.asset.CreateAsset or "asset.createAsset")
   */
  public getTransactionFees(args: { tag: TxTag }): Promise<BigNumber> {
    return this.context.getTransactionFees(args.tag);
  }

  /**
   * Get the treasury wallet address
   */
  public getTreasuryAccount(): Account {
    return new Account({ address: moduleAddressToString(TREASURY_MODULE_ADDRESS) }, this.context);
  }

  /**
   * Handle connection errors
   *
   * @returns an unsubscribe callback
   */
  public onConnectionError(callback: (...args: unknown[]) => unknown): () => void {
    const {
      context: { polymeshApi },
    } = this;

    polymeshApi.on('error', callback);

    return (): void => {
      polymeshApi.off('error', callback);
    };
  }

  /**
   * Handle disconnection
   *
   * @returns an unsubscribe callback
   */
  public onDisconnect(callback: (...args: unknown[]) => unknown): () => void {
    const {
      context: { polymeshApi },
    } = this;

    polymeshApi.on('disconnected', callback);

    return (): void => {
      polymeshApi.off('disconnected', callback);
    };
  }

  /**
   * Retrieve all the Security Tokens owned by an Identity
   *
   * @param args.owner - identity representation or identity ID as stored in the blockchain
   */
  public async getSecurityTokens(args?: { owner: string | Identity }): Promise<SecurityToken[]> {
    const {
      context: {
        polymeshApi: { query },
      },
      context,
    } = this;

    let identity: string;

    if (args) {
      identity = valueToDid(args.owner);
    } else {
      ({ did: identity } = await context.getCurrentIdentity());
    }

    const entries = await query.asset.assetOwnershipRelations.entries(
      stringToIdentityId(identity, context)
    );

    const securityTokens: SecurityToken[] = entries
      .filter(([, relation]) => relation.isAssetOwned)
      .map(([key]) => {
        const ticker = tickerToString(key.args[1] as Ticker);

        return new SecurityToken({ ticker }, context);
      });

    return securityTokens;
  }

  /**
   * Retrieve a Security Token
   *
   * @param args.ticker - Security Token ticker
   */
  public async getSecurityToken(args: { ticker: string }): Promise<SecurityToken> {
    const { ticker } = args;
    const {
      context: {
        polymeshApi: {
          query: { asset },
        },
      },
      context,
    } = this;

    const securityToken = await asset.tokens(stringToTicker(ticker, context));

    if (!securityToken.owner_did.isEmpty) {
      return new SecurityToken({ ticker }, context);
    }

    throw new PolymeshError({
      code: ErrorCode.FatalError,
      message: `There is no Security Token with ticker "${ticker}"`,
    });
  }

  /**
   * Retrieve information for the current network
   */
  public async getNetworkProperties(): Promise<NetworkProperties> {
    const {
      context: {
        polymeshApi: {
          runtimeVersion: { specVersion },
          rpc: {
            system: { chain },
          },
        },
      },
    } = this;
    const name = await chain();

    return {
      name: textToString(name),
      version: u32ToBigNumber(specVersion).toNumber(),
    };
  }

  /**
   * Get the Treasury POLYX balance
   *
   * @note can be subscribed to
   */
  public getTreasuryBalance(): Promise<BigNumber>;
  public getTreasuryBalance(callback: SubCallback<BigNumber>): Promise<UnsubCallback>;

  // eslint-disable-next-line require-jsdoc
  public async getTreasuryBalance(
    callback?: SubCallback<BigNumber>
  ): Promise<BigNumber | UnsubCallback> {
    const account = this.getTreasuryAccount();

    if (callback) {
      return account.getBalance(({ free: freeBalance }) => {
        callback(freeBalance);
      });
    }

    const { free } = await account.getBalance();
    return free;
  }

  /**
   * Register an Identity
   *
   * @note must be a CDD provider
   */
  public registerIdentity(args: RegisterIdentityParams): Promise<TransactionQueue<Identity>> {
    return registerIdentity.prepare(args, this.context);
  }

  /**
   * Retrieve the number of the latest block in the chain
   */
  public getLatestBlock(): Promise<BigNumber> {
    return this.context.getLatestBlock();
  }

  // TODO @monitz87: remove when the dApp team no longer needs it
  /* istanbul ignore next: only for testing purposes */
  /**
   * Polkadot client
   */
  public get _polkadotApi(): ApiPromise {
    return this.context.polymeshApi;
  }
}<|MERGE_RESOLUTION|>--- conflicted
+++ resolved
@@ -18,51 +18,31 @@
   transferPolyX,
   TransferPolyXParams,
 } from '~/api/procedures';
-<<<<<<< HEAD
 import { Context, PolymeshError, TransactionQueue } from '~/base';
-import { didsWithClaims, heartbeat } from '~/middleware/queries';
-import { ClaimTypeEnum, Query } from '~/middleware/types';
-=======
-import { PolymeshError, TransactionQueue } from '~/base';
-import { Claims } from '~/Claims';
-import { Context } from '~/context';
-import { heartbeat, transactions } from '~/middleware/queries';
-import { Query, TransactionOrderByInput } from '~/middleware/types';
->>>>>>> be3f1fc5
+import { heartbeat } from '~/middleware/queries';
 import {
   AccountBalance,
   CommonKeyring,
-  Ensured,
+  CurrentAccount,
   ErrorCode,
-<<<<<<< HEAD
-  IdentityWithClaims,
-=======
-  ExtrinsicData,
->>>>>>> be3f1fc5
   MiddlewareConfig,
   NetworkProperties,
-  ResultSet,
   SubCallback,
   TickerReservationStatus,
   UiKeyring,
   UnsubCallback,
 } from '~/types';
 import {
-  calculateNextKey,
   moduleAddressToString,
   stringToIdentityId,
   stringToTicker,
   textToString,
   tickerToString,
-<<<<<<< HEAD
-  toIdentityWithClaimsArray,
-=======
-  txTagToExtrinsicIdentifier,
->>>>>>> be3f1fc5
   u32ToBigNumber,
   valueToDid,
 } from '~/utils';
 
+import { Claims } from './Claims';
 import { Governance } from './Governance';
 import { TREASURY_MODULE_ADDRESS } from './utils/constants';
 
@@ -413,7 +393,11 @@
   /**
    * Create an Account instance from an address. If no address is passed, the current Account is returned
    */
-  public getAccount(args?: { address: string }): Account {
+  public getAccount(): CurrentAccount;
+  public getAccount(args: { address: string }): Account;
+
+  // eslint-disable-next-line require-jsdoc
+  public getAccount(args?: { address: string }): Account | CurrentAccount {
     const { context } = this;
 
     if (args) {
@@ -485,7 +469,7 @@
   /**
    * Retrieve all the Security Tokens owned by an Identity
    *
-   * @param args.owner - identity representation or identity ID as stored in the blockchain
+   * @param args.owner - identity representation or Identity ID as stored in the blockchain
    */
   public async getSecurityTokens(args?: { owner: string | Identity }): Promise<SecurityToken[]> {
     const {
@@ -596,6 +580,9 @@
    * Register an Identity
    *
    * @note must be a CDD provider
+   * @note this may create [[AuthorizationRequest | Authorization Requests]] which have to be accepted by
+   *   the corresponding [[Account | Accounts]] and/or [[Identity | Identities]]. An Account or Identity can
+   *   fetch its pending Authorization Requests by calling `authorizations.getReceived`
    */
   public registerIdentity(args: RegisterIdentityParams): Promise<TransactionQueue<Identity>> {
     return registerIdentity.prepare(args, this.context);

--- conflicted
+++ resolved
@@ -6,20 +6,13 @@
 import { setContext } from 'apollo-link-context';
 import { HttpLink } from 'apollo-link-http';
 import fetch from 'cross-fetch';
-<<<<<<< HEAD
-import { satisfies } from 'semver';
-import { w3cwebsocket as W3CWebSocket } from 'websocket';
-import WebSocketAsPromised from 'websocket-as-promised';
-=======
 import schema from 'polymesh-types/schema';
->>>>>>> 5716f54a
 
 import { AccountManagement } from '~/AccountManagement';
 import { Assets } from '~/Assets';
 import { Identities } from '~/Identities';
 import { Account, Context, Identity, PolymeshError } from '~/internal';
 import { heartbeat } from '~/middleware/queries';
-import schema from '~/polkadot/schema';
 import { Settlements } from '~/Settlements';
 import { ErrorCode, MiddlewareConfig } from '~/types';
 import { signerToString } from '~/utils/conversion';

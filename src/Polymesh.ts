import { ApiPromise, Keyring, WsProvider } from '@polkadot/api';
import { BigNumber } from 'bignumber.js';
import { polymesh } from 'polymesh-types/definitions';

import { Identity, SecurityToken, TickerReservation } from '~/api/entities';
import { reserveTicker, ReserveTickerParams } from '~/api/procedures';
import { PolymeshError, TransactionQueue } from '~/base';
import { Context } from '~/context';
import { ErrorCode } from '~/types';
import { SignerType } from '~/types/internal';
import { signerToSignatory, tickerToString } from '~/utils';

/**
 * Main entry point of the Polymesh SDK
 */
export class Polymesh {
  private context: Context = {} as Context;

  /**
   * @hidden
   */
  private constructor(context: Context) {
    this.context = context;
  }

  static async connect(params: { nodeUrl: string; accountSeed: string }): Promise<Polymesh>;

  static async connect(params: { nodeUrl: string; keyring: Keyring }): Promise<Polymesh>;

  static async connect(params: { nodeUrl: string; accountUri: string }): Promise<Polymesh>;

  static async connect(params: { nodeUrl: string }): Promise<Polymesh>;

  /**
   * Create the instance and connect to the Polymesh node
   */
  static async connect(params: {
    nodeUrl: string;
    accountSeed?: string;
    keyring?: Keyring;
    accountUri?: string;
  }): Promise<Polymesh> {
    const { nodeUrl, accountSeed, keyring, accountUri } = params;
    let polymeshApi: ApiPromise;

    try {
      polymeshApi = await ApiPromise.create({
        provider: new WsProvider(nodeUrl),
        types: polymesh.types,
      });

      let context: Context;

      if (accountSeed) {
        context = await Context.create({
          polymeshApi,
          seed: accountSeed,
        });
      } else if (keyring) {
        context = await Context.create({
          polymeshApi,
          keyring,
        });
      } else if (accountUri) {
        context = await Context.create({
          polymeshApi,
          uri: accountUri,
        });
      } else {
        context = await Context.create({
          polymeshApi,
        });
      }

      return new Polymesh(context);
    } catch (e) {
      throw new PolymeshError({
        code: ErrorCode.FatalError,
        message: `Error while connecting to "${nodeUrl}": "${e.message}"`,
      });
    }
  }

  /**
   * Get the POLYX balance of the current account
   */
  public getIdentityBalance(): Promise<BigNumber> {
    return this.context.getCurrentIdentity().getPolyXBalance();
  }

  /**
   * Get the free POLYX balance of an account
   *
   * @param args.accountId - defaults to the current account
   */
  public getAccountBalance(args?: { accountId: string }): Promise<BigNumber> {
    const { context } = this;

    return context.accountBalance(args?.accountId);
  }

  /**
   * Reserve a ticker symbol to later use in the creation of a Security Token.
   * The ticker will expire after a set amount of time, after which other users can reserve it
   *
   * @param args.ticker - ticker symbol to reserve
   */
  public reserveTicker(args: ReserveTickerParams): Promise<TransactionQueue<TickerReservation>> {
    return reserveTicker.prepare(args, this.context);
  }

  /**
   * Retrieve all the ticker reservations currently owned by an identity. This includes
   * Security Tokens that have already been launched
   *
   * @param args.did - identity ID as stored in the blockchain
   */
  public async getTickerReservations(args?: { did: string }): Promise<TickerReservation[]> {
    const {
      context: {
        polymeshApi: {
          query: {
            identity: { links },
          },
        },
      },
      context,
    } = this;

    let identity: string;

    if (args) {
      identity = args.did;
    } else {
      identity = context.getCurrentIdentity().did;
    }

    const tickers = await links.entries(
      signerToSignatory({ type: SignerType.Identity, value: identity }, context)
    );

    const tickerReservations = tickers
      .filter(([, data]) => data.link_data.isTickerOwned)
      .map(([, data]) => {
        const ticker = data.link_data.asTickerOwned;
        return new TickerReservation({ ticker: tickerToString(ticker) }, context);
      });

    return tickerReservations;
  }

  /**
   * Retrieve a Ticker Reservation
   *
   * @param args.ticker - Security Token ticker
   */
  public async getTickerReservation(args: { ticker: string }): Promise<TickerReservation> {
    const { ticker } = args;
    const {
      context: {
        polymeshApi: {
          query: { asset },
        },
      },
      context,
    } = this;

    const tickerReservation = await asset.tickers(ticker);

    if (!tickerReservation.owner.isEmpty) {
      return new TickerReservation({ ticker }, context);
    }

    throw new PolymeshError({
      code: ErrorCode.FatalError,
      message: `There is no reservation for ${ticker} ticker`,
    });
  }

  /**
   * Create an identity instance from a DID. If no DID is passed, the current identity is returned
   */
  public getIdentity(args?: { did: string }): Identity {
    if (args) {
      return new Identity(args, this.context);
    }
    return this.context.getCurrentIdentity();
  }

  /**
<<<<<<< HEAD
   * Handle connection errors
   *
   * @returns an unsubscribe callback
   */
  onConnectionError(callback: (...args: unknown[]) => unknown): () => void {
    const {
      context: { polymeshApi },
    } = this;

    polymeshApi.on('error', callback);

    return (): void => {
      polymeshApi.off('error', callback);
    };
  }

  /**
   * Handle disconnection
   *
   * @returns an unsubscribe callback
   */
  onDisconnect(callback: (...args: unknown[]) => unknown): () => void {
    const {
      context: { polymeshApi },
    } = this;

    polymeshApi.on('disconnected', callback);

    return (): void => {
      polymeshApi.off('disconnected', callback);
    };
=======
   * Retrieve all the Security Tokens owned by an identity
   *
   * @param args.did - identity ID as stored in the blockchain
   */
  public async getSecurityTokens(args?: { did: string }): Promise<SecurityToken[]> {
    const {
      context: {
        polymeshApi: {
          query: {
            identity: { links },
          },
        },
      },
      context,
    } = this;

    let identity: string;

    if (args) {
      identity = args.did;
    } else {
      identity = context.getCurrentIdentity().did;
    }

    const identityLinks = await links.entries(
      signerToSignatory({ type: SignerType.Identity, value: identity }, context)
    );

    const securityTokens = identityLinks
      .filter(([, data]) => data.link_data.isTokenOwned)
      .map(([, data]) => {
        const ticker = data.link_data.asTokenOwned;
        return new SecurityToken({ ticker: tickerToString(ticker) }, context);
      });

    return securityTokens;
  }

  /**
   * Retrieve a Security Token
   *
   * @param args.ticker - Security Token ticker
   */
  public async getSecurityToken(args: { ticker: string }): Promise<SecurityToken> {
    const { ticker } = args;
    const {
      context: {
        polymeshApi: {
          query: { asset },
        },
      },
      context,
    } = this;

    const securityToken = await asset.tokens(ticker);

    if (!securityToken.name.isEmpty) {
      return new SecurityToken({ ticker }, context);
    }

    throw new PolymeshError({
      code: ErrorCode.FatalError,
      message: `There is no Security Token with ticker "${ticker}"`,
    });
>>>>>>> 087ab80e
  }

  // TODO @monitz87: remove when the dApp team no longer needs it
  /* istanbul ignore next: only for testing purposes */
  /**
   * Polkadot client
   */
  public get _polkadotApi(): ApiPromise {
    return this.context.polymeshApi;
  }
}<|MERGE_RESOLUTION|>--- conflicted
+++ resolved
@@ -188,7 +188,6 @@
   }
 
   /**
-<<<<<<< HEAD
    * Handle connection errors
    *
    * @returns an unsubscribe callback
@@ -220,7 +219,9 @@
     return (): void => {
       polymeshApi.off('disconnected', callback);
     };
-=======
+  }
+
+  /**
    * Retrieve all the Security Tokens owned by an identity
    *
    * @param args.did - identity ID as stored in the blockchain
@@ -285,7 +286,6 @@
       code: ErrorCode.FatalError,
       message: `There is no Security Token with ticker "${ticker}"`,
     });
->>>>>>> 087ab80e
   }
 
   // TODO @monitz87: remove when the dApp team no longer needs it

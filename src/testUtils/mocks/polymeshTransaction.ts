--- conflicted
+++ resolved
@@ -81,45 +81,6 @@
   const error = 'Transaction Error';
   const updateStatusStub = sinon.stub();
 
-<<<<<<< HEAD
-  const instances = specs.map(({ isCritical, autoresolve, fees = null, payingAccount = null }) => {
-    const instance = {} as MockTransaction;
-    if (autoresolve === TransactionStatus.Failed) {
-      instance.run = sinon.stub().rejects(new Error(error)) as unknown as MockTransaction['run'];
-    } else if (autoresolve === TransactionStatus.Succeeded) {
-      instance.run = sinon.stub().resolves(receipt) as unknown as MockTransaction['run'];
-    } else {
-      const runStub = sinon.stub().returns(
-        new Promise((resolve, reject) => {
-          updateStatusStub.callsFake((newStatus: TransactionStatus) => {
-            // eslint-disable-next-line @typescript-eslint/no-non-null-assertion
-            const { statusChangeListener } = transactionMocksData.get(instance)!;
-
-            statusChangeListener(instance);
-
-            if (newStatus === TransactionStatus.Succeeded) {
-              resolve(receipt);
-            }
-            if (
-              [
-                TransactionStatus.Aborted,
-                TransactionStatus.Failed,
-                TransactionStatus.Rejected,
-              ].includes(newStatus)
-            ) {
-              reject(new Error(error));
-            }
-          });
-        })
-      );
-      instance.run = runStub as unknown as MockTransaction['run'];
-    }
-
-    instance.isCritical = isCritical;
-    instance.onStatusChange = sinon.stub().callsFake(listener => {
-      // eslint-disable-next-line @typescript-eslint/no-non-null-assertion
-      const mockData = transactionMocksData.get(instance)!;
-=======
   const instances = specs.map(
     ({ isCritical, autoResolve, fees = null, payingAccount = null, supportsSubsidy = true }) => {
       const instance = {} as MockTransaction;
@@ -173,29 +134,12 @@
       instance.supportsSubsidy = sinon
         .stub()
         .returns(supportsSubsidy) as MockTransaction['supportsSubsidy'];
->>>>>>> fa286c4a
 
       transactionMocksData.set(instance, {
         updateStatusStub,
         resolved: !!autoResolve,
         statusChangeListener: sinon.stub(),
       });
-<<<<<<< HEAD
-    }) as unknown as MockTransaction['onStatusChange'];
-
-    instance.status = autoresolve || TransactionStatus.Idle;
-    instance.getPayingAccount = sinon
-      .stub()
-      .resolves(payingAccount) as MockTransaction['getPayingAccount'];
-    instance.getFees = sinon.stub().resolves(fees) as MockTransaction['getFees'];
-
-    transactionMocksData.set(instance, {
-      updateStatusStub,
-      resolved: !!autoresolve,
-      statusChangeListener: sinon.stub(),
-    });
-=======
->>>>>>> fa286c4a
 
       return instance;
     }

/* istanbul ignore file */
import * as polkadotModule from '@polymathnetwork/polkadot/api';
import { bool, Bytes, Enum, Option, u8, u64 } from '@polymathnetwork/polkadot/types';
import {
  AssetType,
  Balance,
  DispatchError,
  DispatchErrorModule,
  EventRecord,
  ExtrinsicStatus,
  IdentityId,
  Moment,
  SecurityToken,
  Ticker,
  TickerRegistration,
  TickerRegistrationConfig,
  TokenName,
} from '@polymathnetwork/polkadot/types/interfaces';
import { Codec, IKeyringPair, ISubmittableResult } from '@polymathnetwork/polkadot/types/types';
import { BigNumber } from 'bignumber.js';
import { every, merge, startCase } from 'lodash';
import sinon, { SinonStub } from 'sinon';
import { ImportMock, StaticMockManager } from 'ts-mock-imports';

import * as contextModule from '~/context';
import { Mocked } from '~/testUtils/types';
import { Extrinsics, PolymeshTx, Queries } from '~/types/internal';
import { Mutable } from '~/types/utils';

type StatusCallback = (receipt: ISubmittableResult) => void;
type UnsubCallback = () => void;

interface TxMockData {
  statusCallback: StatusCallback;
  unsubCallback: UnsubCallback;
  status: MockTxStatus;
  resolved: boolean;
}

interface ContextOptions {
  withSeed?: boolean;
  balance?: BigNumber;
}

type MockContext = Mocked<contextModule.Context>;

export enum MockTxStatus {
  Ready = 'Ready',
  Succeeded = 'Succeeded',
  Failed = 'Failed',
  Aborted = 'Aborted',
  Rejected = 'Rejected',
}

export enum TxFailReason {
  BadOrigin = 'BadOrigin',
  CannotLookup = 'CannotLookup',
  Module = 'Module',
  Other = 'Other',
}

const defaultReceipt: ISubmittableResult = {
  status: { isReady: true } as ExtrinsicStatus,
  findRecord: () => undefined,
  filterRecords: () => [],
  isCompleted: false,
  isError: false,
  isFinalized: false,
  isInBlock: false,
  events: [],
  toHuman: () => ({}),
};

const successReceipt: ISubmittableResult = merge({}, defaultReceipt, {
  status: { isReady: false, isInBlock: true, asInBlock: 'blockHash' },
  isCompleted: true,
  isInBlock: true,
});

/**
 * @hidden
 */
const createFailReceipt = (err: Partial<DispatchError>): ISubmittableResult =>
  merge({}, successReceipt, {
    findRecord: () => ({ event: { data: [err] } }),
  });

const badOriginFailReceipt = createFailReceipt({ isBadOrigin: true });

const cannotLookupFailReceipt = createFailReceipt({ isCannotLookup: true });

const otherFailReceipt = createFailReceipt({ isOther: true });

const moduleFailReceipt = createFailReceipt({
  isModule: true,
  asModule: ({
    error: { toNumber: (): number => 1 },
    index: { toNumber: (): number => 1 },
    registry: {
      findMetaError: (): { section: string; name: string; documentation: string[] } => ({
        section: 'someModule',
        name: 'SomeError',
        documentation: ['This is very bad'],
      }),
    },
  } as unknown) as DispatchErrorModule,
});

const abortReceipt: ISubmittableResult = merge({}, defaultReceipt, {
  status: { isInvalid: true, isReady: false },
  isError: true,
  isCompleted: true,
});

/**
 * @hidden
 */
const statusToReceipt = (status: MockTxStatus, failReason?: TxFailReason): ISubmittableResult => {
  if (status === MockTxStatus.Aborted) {
    return abortReceipt;
  }
  if (status === MockTxStatus.Failed) {
    if (!failReason || failReason === TxFailReason.Module) {
      return moduleFailReceipt;
    }

    if (failReason === TxFailReason.BadOrigin) {
      return badOriginFailReceipt;
    }

    if (failReason === TxFailReason.CannotLookup) {
      return cannotLookupFailReceipt;
    }

    if (failReason === TxFailReason.Other) {
      return otherFailReceipt;
    }
  }
  if (status === MockTxStatus.Succeeded) {
    return successReceipt;
  }
  if (status === MockTxStatus.Ready) {
    return defaultReceipt;
  }

  throw new Error(`There is no receipt associated with status ${status}`);
};

/**
 * Produces relevant mocks of different parts of the polkadot lib for testing. In order for mocks to work, [[initMocks]] **MUST** be explicitly called
 */
export class PolkadotMockFactory {
  private polkadotCreateMockManager = {} as StaticMockManager<polkadotModule.ApiPromise>;

  private contextCreateMockManager = {} as StaticMockManager<MockContext>;

  private txMocksData = new Map<unknown, TxMockData>();

  private txModule = {} as Extrinsics;

  private queryModule = {} as Queries;

  private apiInstance = {} as Mutable<polkadotModule.ApiPromise>;

  private contextInstance = {} as MockContext;

  private isMockingContext = false;

  private mockingContextOptions: ContextOptions = {
    withSeed: true,
    balance: new BigNumber(100),
  };

  private contextCreateStub = {} as SinonStub;

  /**
   * Initialize the factory by adding default all-purpose functionality to the mock manager
   *
   * @param opts.mockContext - if defined, the internal [[Context]] class will also be mocked with custom properties
   */
  public initMocks(opts?: { mockContext?: ContextOptions | true }): void {
    /*
      NOTE: the idea is to expand this function to mock things as we need them
      and use the methods in the class to fetch/manipulate different parts of the API as required
     */

    // Context
    if (opts?.mockContext) {
      this.isMockingContext = true;
      if (opts.mockContext !== true) {
        this.mockingContextOptions = { ...this.mockingContextOptions, ...opts.mockContext };
      }

      this.contextCreateMockManager = ImportMock.mockStaticClass<MockContext>(
        contextModule,
        'Context'
      );
      this.contextCreateStub = this.contextCreateMockManager.mock('create');
      this.initContext(this.mockingContextOptions);
    }

    this.txMocksData.clear();

    // Polkadot
    this.polkadotCreateMockManager = ImportMock.mockStaticClass<polkadotModule.ApiPromise>(
      polkadotModule,
      'ApiPromise'
    );
    this.initApi();
  }

  /**
   * @hidden
   */
  private initApi(): void {
    this.apiInstance = {} as polkadotModule.ApiPromise;
    this.initTx();
    this.initQuery();
  }

  /**
   * @hidden
   */
  private initContext(opts: ContextOptions): void {
    const currentIdentity = opts.withSeed
      ? { getIdentityBalance: sinon.stub().resolves(opts.balance) }
      : undefined;
    const currentPair = opts.withSeed
      ? ({
          address: '0xdummy',
        } as IKeyringPair)
      : undefined;

    const contextInstance = ({
      currentPair,
      currentIdentity,
      accountBalance: sinon.stub().resolves(opts.balance),
      getAccounts: sinon.stub().returns([]),
      setPair: sinon.stub().callsFake(address => {
        contextInstance.currentPair = { address } as IKeyringPair;
      }),
    } as unknown) as MockContext;

    this.contextInstance = contextInstance;

    this.updateContext();
  }

  /**
   * @hidden
   *
   * Mock the tx module
   */
  private initTx(): void {
    const txModule = {} as Extrinsics;

    this.updateTx(txModule);
  }

  /**
   * @hidden
   */
  private updateTx(txModule?: Extrinsics): void {
    const updateTo = txModule || this.txModule;

    this.txModule = updateTo;

    this.apiInstance.tx = this.txModule;

    this.updateInstances();
  }

  /**
   * @hidden
   *
   * Mock the query module
   */
  private initQuery(): void {
    const queryModule = {} as Queries;
    this.updateQuery(queryModule);
  }

  /**
   * @hidden
   */
  private updateQuery(queryModule?: Queries): void {
    const updateTo = queryModule || this.queryModule;

    this.queryModule = updateTo;

    this.apiInstance.query = this.queryModule;

    this.updateInstances();
  }

  /**
   * @hidden
   */
  private updateContext(): void {
    this.contextInstance.polymeshApi = this.apiInstance as polkadotModule.ApiPromise;
  }

  /**
   * @hidden
   */
  private updateInstances(): void {
    if (this.isMockingContext) {
      this.updateContext();
      this.updateContextConstructor();
    }
    this.updatePolkadotConstructor();
  }

  /**
   * @hidden
   */
  private updatePolkadotConstructor(): void {
    this.polkadotCreateMockManager.mock('create', this.apiInstance);
  }

  /**
   * @hidden
   */
  private updateContextConstructor(): void {
    this.contextCreateStub = this.contextCreateStub.returns(this.contextInstance);
  }

  /**
   * Reset the factory to the default, empty mocks
   */
  public reset(): void {
    this.cleanup();
    if (this.isMockingContext) {
      this.initMocks({ mockContext: this.mockingContextOptions });
    } else {
      this.initMocks();
    }
  }

  /**
   * Restore imports to their original state. While [[reset]] simply clears all stubs,
   * this method makes it so that next import that targets polkadot will resolve to the real
   * library
   */
  public cleanup(): void {
    this.polkadotCreateMockManager.restore();

    if (this.isMockingContext) {
      this.contextCreateMockManager.restore();
    }
  }

  /**
   * Create and returns a mocked transaction. Each call will create a new version of the stub
   *
   * @param mod - name of the module
   * @param tx - name of the transaction function
   * @param autoresolve - if set to a status, the transaction will resolve immediately with that status.
   *  If set to false, the transaction lifecycle will be controlled by [[updateTxStatus]]
   */
  public createTxStub<
    ModuleName extends keyof Extrinsics,
    TransactionName extends keyof Extrinsics[ModuleName]
  >(
    mod: ModuleName,
    tx: TransactionName,
    autoresolve: MockTxStatus | false = MockTxStatus.Succeeded
  ): PolymeshTx<ArgsType<Extrinsics[ModuleName][TransactionName]>> &
    SinonStub<ArgsType<Extrinsics[ModuleName][TransactionName]>> {
    let runtimeModule = this.txModule[mod];

    if (!runtimeModule) {
      runtimeModule = {} as Extrinsics[ModuleName];
      this.txModule[mod] = runtimeModule;
    }

    runtimeModule[tx] = (sinon.stub().returns({
      hash: tx as string,
      signAndSend: sinon.stub().callsFake((_, cback: StatusCallback) => {
        if (autoresolve === MockTxStatus.Rejected) {
          return Promise.reject(new Error('Cancelled'));
        }

        const unsubCallback = sinon.stub();

        this.txMocksData.set(runtimeModule[tx], {
          statusCallback: cback,
          unsubCallback,
          resolved: !!autoresolve,
          status: (null as unknown) as MockTxStatus,
        });

        if (autoresolve) {
          process.nextTick(() => cback(statusToReceipt(autoresolve)));
        }

        return Promise.resolve(unsubCallback);
      }),
    }) as unknown) as Extrinsics[ModuleName][TransactionName];

    this.updateTx();

    const instance = this.apiInstance;

    const transactionMock = (instance.tx[mod][tx] as unknown) as PolymeshTx<
      ArgsType<Extrinsics[ModuleName][TransactionName]>
    > &
      SinonStub<ArgsType<Extrinsics[ModuleName][TransactionName]>>;

    return transactionMock;
  }

  /**
   * Create and return a query stub
   *
   * @param mod - name of the module
   * @param query - name of the query function
   */
  public createQueryStub<
    ModuleName extends keyof Queries,
    QueryName extends keyof Queries[ModuleName],
    ReturnValue extends unknown
  >(
    mod: ModuleName,
    query: QueryName,
    returnValue?: ReturnValue
  ): Queries[ModuleName][QueryName] & SinonStub<ArgsType<Queries[ModuleName][QueryName]>> {
    let runtimeModule = this.queryModule[mod];

    if (!runtimeModule) {
      runtimeModule = {} as Queries[ModuleName];
      this.queryModule[mod] = runtimeModule;
    }

    if (!runtimeModule[query]) {
      runtimeModule[query] = (sinon.stub() as unknown) as Queries[ModuleName][QueryName];

      this.updateQuery();
    }

    const instance = this.apiInstance;

    const stub = instance.query[mod][query] as Queries[ModuleName][QueryName] &
      SinonStub<ArgsType<Queries[ModuleName][QueryName]>>;

    if (returnValue) {
      stub.returns(returnValue);
    }

    return stub;
  }

  /**
   * Update the status of an existing mock transaction. Will throw an error if the transaction has already been resolved
   *
   * @param tx - transaction to update
   * @param status - new status
   */
  public updateTxStatus<
    ModuleName extends keyof Extrinsics,
    TransactionName extends keyof Extrinsics[ModuleName]
  >(
    tx: PolymeshTx<ArgsType<Extrinsics[ModuleName][TransactionName]>>,
    status: MockTxStatus,
    failReason?: TxFailReason
  ): void {
    const txMockData = this.txMocksData.get(tx);

    if (!txMockData) {
      throw new Error('Invalid tx object');
    }

    if (txMockData.resolved) {
      throw new Error('Cannot update status on an already resolved tx');
    }

    if (status === txMockData.status) {
      throw new Error(`Status is already ${status}`);
    }

    if ([MockTxStatus.Aborted, MockTxStatus.Failed, MockTxStatus.Succeeded].includes(status)) {
      this.txMocksData.set(tx, {
        ...txMockData,
        status,
        resolved: true,
      });
    }

    txMockData.statusCallback(statusToReceipt(status, failReason));
  }

  /**
   * Make calls to `Context.create` throw an error
   */
  public throwOnContextCreation(error?: Error): void {
    this.contextCreateStub.throws(error);
  }

  /**
   * Make calls to `ApiPromise.create` throw an error
   */
  public throwOnApiCreation(error?: Error): void {
    this.polkadotCreateMockManager.mock('create').throws(error);
  }

  /**
   * Sets the `accountBalance` function in the mocked Context to return the specified amount
   *
   * @param balance - new account balance
   */
  public setContextAccountBalance(balance: BigNumber): void {
    this.contextInstance.accountBalance.returns(balance);
  }

  /**
   * Retrieve an instance of the mocked Polkadot API
   */
  public getApiInstance(): polkadotModule.ApiPromise {
    return this.apiInstance as polkadotModule.ApiPromise;
  }

  /**
   * Retrieve an instance of the mocked Context
   */
  public getContextInstance(): MockContext {
    return this.contextInstance;
  }
<<<<<<< HEAD

  /**
   * Retrieve the stub of the `Context.create` method
   */
  public getContextCreateStub(): SinonStub {
    return this.contextCreateStub;
  }
}
=======
}

/**
 * @hidden
 */
const createMockCodec = (codec: object, isEmpty: boolean): Codec =>
  ({
    ...codec,
    isEmpty,
  } as Codec);

/**
 * @hidden
 */
const createMockStringCodec = (value?: string): Codec =>
  createMockCodec(
    {
      toString: () => value,
    },
    !value
  );

/**
 * @hidden
 */
const createMockNumberCodec = (value?: number): Codec =>
  createMockCodec(
    {
      toNumber: () => value,
      toString: () => `${value}`,
    },
    !value
  );

/**
 * @hidden
 * NOTE: `isEmpty` will be set to true if no value is passed
 */
export const createMockIdentityId = (did?: string): IdentityId =>
  createMockStringCodec(did) as IdentityId;

/**
 * @hidden
 * NOTE: `isEmpty` will be set to true if no value is passed
 */
export const createMockTicker = (ticker?: string): Ticker =>
  createMockStringCodec(ticker) as Ticker;

/**
 * @hidden
 * NOTE: `isEmpty` will be set to true if no value is passed
 */
export const createMockBalance = (balance?: number): Balance =>
  createMockNumberCodec(balance) as Balance;

/**
 * @hidden
 * NOTE: `isEmpty` will be set to true if no value is passed
 */
export const createMockOption = <T extends Codec>(wrapped?: T): Option<T> =>
  createMockCodec(
    {
      unwrap: () => wrapped as T,
      isNone: !wrapped,
      isSome: !!wrapped,
    },
    !wrapped
  ) as Option<T>;

/**
 * @hidden
 * NOTE: `isEmpty` will be set to true if no value is passed
 */
export const createMockMoment = (millis?: number): Moment =>
  createMockNumberCodec(millis) as Moment;

/**
 * @hidden
 * NOTE: `isEmpty` will be set to true if no value is passed
 */
export const createMockTickerRegistration = (
  reg: { owner: IdentityId; expiry: Option<Moment> } = {
    owner: createMockIdentityId(),
    expiry: createMockOption(),
  }
): TickerRegistration =>
  createMockCodec(
    {
      owner: reg.owner,
      expiry: reg.expiry,
    },
    reg.owner.isEmpty && reg.expiry.isEmpty
  ) as TickerRegistration;

/**
 * @hidden
 * NOTE: `isEmpty` will be set to true if no value is passed
 */
export const createMockU8 = (value?: number): u8 => createMockNumberCodec(value) as u8;

/**
 * @hidden
 * NOTE: `isEmpty` will be set to true if no value is passed
 */
export const createMockU64 = (value?: number): u64 => createMockNumberCodec(value) as u64;

/**
 * @hidden
 * NOTE: `isEmpty` will be set to true if no value is passed
 */
export const createMockTokenName = (name?: string): TokenName =>
  createMockStringCodec(name) as TokenName;

/**
 * @hidden
 * NOTE: `isEmpty` will be set to true if no value is passed
 */
export const createMockBool = (value?: boolean): bool =>
  createMockCodec(
    {
      isTrue: () => value,
      isFalse: () => !value,
    },
    !value
  ) as bool;

/**
 * @hidden
 * NOTE: `isEmpty` will be set to true if no value is passed
 */
const createMockEnum = (enumValue?: string | Record<string, Codec>): Enum => {
  const codec: Record<string, unknown> = {};

  if (typeof enumValue === 'string') {
    codec[`is${startCase(enumValue)}`] = true;
  } else if (typeof enumValue === 'object') {
    const key = Object.keys(enumValue)[0];

    codec[`is${startCase(key)}`] = true;
    codec[`as${startCase(key)}`] = enumValue[key];
  }

  return createMockCodec(codec, false) as Enum;
};

/**
 * @hidden
 * NOTE: `isEmpty` will be set to true if no value is passed
 */
export const createMockAssetType = (
  assetType?: 'equity' | 'debt' | 'commodity' | 'structuredProduct' | { custom: Bytes }
): AssetType => {
  return createMockEnum(assetType) as AssetType;
};

/* eslint-disable @typescript-eslint/camelcase */
/**
 * @hidden
 * NOTE: `isEmpty` will be set to true if no value is passed
 */
export const createMockTickerRegistrationConfig = (
  regConfig: { max_ticker_length: u8; registration_length: Option<Moment> } = {
    max_ticker_length: createMockU8(),
    registration_length: createMockOption(),
  }
): TickerRegistrationConfig =>
  createMockCodec(
    regConfig,
    regConfig.max_ticker_length.isEmpty && regConfig.registration_length.isEmpty
  ) as TickerRegistrationConfig;

/**
 * @hidden
 * NOTE: `isEmpty` will be set to true if no value is passed
 */
export const createMockSecurityToken = (
  token: {
    name: TokenName;
    total_supply: Balance;
    owner_did: IdentityId;
    divisible: bool;
    asset_type: AssetType;
    link_id: u64;
  } = {
    name: createMockTokenName(),
    total_supply: createMockBalance(),
    owner_did: createMockIdentityId(),
    divisible: createMockBool(),
    asset_type: createMockAssetType(),
    link_id: createMockU64(),
  }
): SecurityToken =>
  createMockCodec(
    token,
    every(token, val => val.isEmpty)
  ) as SecurityToken;
/* eslint-enable @typescript-eslint/camelcase */

/**
 * @hidden
 */
export const createMockEventRecord = (data: unknown[]): EventRecord =>
  (({
    event: {
      data,
    },
  } as unknown) as EventRecord);
>>>>>>> af31a5a8
<|MERGE_RESOLUTION|>--- conflicted
+++ resolved
@@ -525,7 +525,6 @@
   public getContextInstance(): MockContext {
     return this.contextInstance;
   }
-<<<<<<< HEAD
 
   /**
    * Retrieve the stub of the `Context.create` method
@@ -533,8 +532,6 @@
   public getContextCreateStub(): SinonStub {
     return this.contextCreateStub;
   }
-}
-=======
 }
 
 /**
@@ -741,5 +738,4 @@
     event: {
       data,
     },
-  } as unknown) as EventRecord);
->>>>>>> af31a5a8
+  } as unknown) as EventRecord);
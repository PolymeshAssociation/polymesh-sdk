/* istanbul ignore file */
/* eslint-disable @typescript-eslint/naming-convention */
/* eslint-disable @typescript-eslint/no-explicit-any */

import { ApiPromise, Keyring } from '@polkadot/api';
import { Signer } from '@polkadot/api/types';
import { bool, Bytes, Compact, Enum, Option, Text, u8, U8aFixed, u32, u64 } from '@polkadot/types';
import { CompactEncodable } from '@polkadot/types/codec/types';
import {
  AccountData,
  AccountId,
  AccountInfo,
  Balance,
  Block,
  Call,
  DispatchError,
  DispatchErrorModule,
  EventRecord,
  ExtrinsicStatus,
  Hash,
  Header,
  Index,
  Moment,
  Permill,
  RefCount,
  RuntimeVersion,
  Signature,
  SignedBlock,
} from '@polkadot/types/interfaces';
import { Codec, IEvent, ISubmittableResult, Registry } from '@polkadot/types/types';
import { hexToU8a, stringToU8a } from '@polkadot/util';
import { NormalizedCacheObject } from 'apollo-cache-inmemory';
import ApolloClient from 'apollo-client';
import { BigNumber } from 'bignumber.js';
import { EventEmitter } from 'events';
import { cloneDeep, map, merge, upperFirst } from 'lodash';
import {
  AffirmationStatus,
  AgentGroup,
  AGId,
  AssetComplianceResult,
  AssetIdentifier,
  AssetName,
  AssetOwnershipRelation,
  AssetPermissions,
  AssetType,
  Authorization,
  AuthorizationData,
  AuthorizationType as MeshAuthorizationType,
  CACheckpoint,
  CAId,
  CAKind,
  CalendarPeriod,
  CalendarUnit,
  CanTransferResult,
  CddId,
  CddStatus,
  CheckpointId,
  CheckpointSchedule,
  Claim,
  Claim1stKey,
  ClaimType as MeshClaimType,
  ClassicTickerRegistration,
  ComplianceRequirement,
  ComplianceRequirementResult,
  Condition,
  ConditionResult,
  ConditionType,
  CorporateAction,
  CountryCode,
  CustomAssetTypeId,
  DidRecord,
  DispatchableName,
  DispatchableNames,
  Distribution,
  Document,
  DocumentHash,
  DocumentName,
  DocumentType,
  DocumentUri,
  EcdsaSignature,
  EthereumAddress,
  ExtrinsicPermissions,
  FundingRoundName,
  Fundraiser,
  FundraiserName,
  FundraiserStatus,
  FundraiserTier,
  GranularCanTransferResult,
  IdentityClaim,
  IdentityId,
  IdentityRole,
  Instruction,
  InstructionStatus,
  InvestorZKProofData,
  MovePortfolioItem,
  PalletName,
  PalletPermissions,
  Permissions,
  Pip,
  PipId,
  PipsMetadata,
  PortfolioId,
  PortfolioKind,
  PortfolioPermissions,
  PortfolioValidityResult,
  PosRatio,
  PriceTier,
  ProposalState,
  RecordDate,
  RecordDateSpec,
  RistrettoPoint,
  Scalar,
  ScheduleId,
  ScheduleSpec,
  Scope,
  ScopeClaimProof as MeshScopeClaimProof,
  ScopeClaimProof,
  ScopeId,
  SecondaryKey as MeshSecondaryKey,
  SecurityToken,
  SettlementType,
  Signatory,
  StoredSchedule,
  Subsidy as MeshSubsidy,
  TargetIdentities,
  TargetIdentity,
  TargetTreatment,
  Tax,
  Ticker,
  TickerRegistration,
  TickerRegistrationConfig,
  TransferManager,
  TransferManagerResult,
  TrustedFor,
  TrustedIssuer,
  Venue,
  VenueDetails,
  VenueType,
  ZkProofData,
} from 'polymesh-types/types';
import sinon, { SinonStub, SinonStubbedInstance } from 'sinon';
import WebSocketAsPromised from 'websocket-as-promised';

import { Account, AuthorizationRequest, Context, Identity } from '~/internal';
import { Mocked } from '~/testUtils/types';
import {
  AccountBalance,
  CheckPermissionsResult,
  CheckRolesResult,
  ClaimData,
  ClaimType,
  CountryCode as CountryCodeEnum,
  DistributionWithDetails,
  ExtrinsicData,
  KeyringPair,
  ResultSet,
  SecondaryAccount,
  SignerType,
  Subsidy,
} from '~/types';
import { Consts, Extrinsics, GraphqlQuery, PolymeshTx, Queries } from '~/types/internal';
import { ArgsType, Mutable, tuple } from '~/types/utils';

let apiEmitter: EventEmitter;

/**
 * Create a mock instance of the Polkadot API
 */
function createApi(): Mutable<ApiPromise> & EventEmitter {
  apiEmitter = new EventEmitter();
  apiEmitter.on('error', () => undefined);
  return {
    emit: (event: string) => apiEmitter.emit(event),
    on: (event: string, listener: (...args: unknown[]) => unknown) =>
      apiEmitter.on(event, listener),
    off: (event: string, listener: (...args: unknown[]) => unknown) =>
      apiEmitter.off(event, listener),
    setSigner: sinon.stub() as (signer: Signer) => void,
    disconnect: sinon.stub() as () => Promise<void>,
  } as Mutable<ApiPromise> & EventEmitter;
}

/**
 * Create a mock instance of the Apollo client
 */
function createApolloClient(): Mutable<ApolloClient<NormalizedCacheObject>> {
  return ({
    stop: sinon.stub(),
  } as unknown) as Mutable<ApolloClient<NormalizedCacheObject>>;
}

let apolloConstructorStub: SinonStub;

/**
 * Create a mock instance of the WebSocketAsPromised lib
 */
function createWebSocketAsPromised(): WebSocketAsPromised {
  return ({
    open: sinon.stub(),
    send: sinon.stub(),
    sendRequest: sinon.stub().resolves({ result: '4.1.0' }),
    close: sinon.stub(),
  } as unknown) as WebSocketAsPromised;
}

let webSocketAsPromisedConstructorStub: SinonStub;

export type MockContext = Mocked<Context>;

export enum MockTxStatus {
  Ready = 'Ready',
  Succeeded = 'Succeeded',
  Failed = 'Failed',
  Aborted = 'Aborted',
  Rejected = 'Rejected',
  Intermediate = 'Intermediate',
  InBlock = 'InBlock',
  BatchFailed = 'BatchFailed',
  FinalizedFailed = 'FinalizedFailed',
}

const MockApolloClientClass = class {
  /**
   * @hidden
   */
  public constructor() {
    return apolloConstructorStub();
  }
};

const mockInstanceContainer = {
  contextInstance: {} as MockContext,
  apiInstance: createApi(),
  keyringInstance: {} as Mutable<Keyring>,
  apolloInstance: createApolloClient(),
  webSocketAsPromisedInstance: createWebSocketAsPromised(),
};

const MockWebSocketAsPromisedClass = class {
  /**
   * @hidden
   */
  public constructor() {
    return webSocketAsPromisedConstructorStub();
  }
};

let apiPromiseCreateStub: SinonStub;

const MockApiPromiseClass = class {
  /**
   * @hidden
   */
  public static create = apiPromiseCreateStub;
};

const MockWsProviderClass = class {};

let keyringConstructorStub: SinonStub;

const MockKeyringClass = class {
  /**
   * @hidden
   */
  public constructor() {
    return keyringConstructorStub();
  }
};

let contextCreateStub: SinonStub;

const MockContextClass = class {
  /**
   * @hidden
   */
  public static create = contextCreateStub;
};

let errorStub: SinonStub;

type StatusCallback = (receipt: ISubmittableResult) => void;
type UnsubCallback = () => void;

interface TxMockData {
  statusCallback: StatusCallback;
  unsubCallback: UnsubCallback;
  status: MockTxStatus;
  resolved: boolean;
}

interface Pair {
  address: string;
  meta: Record<string, unknown>;
  publicKey: string;
  isLocked?: boolean;
}

interface ContextOptions {
  did?: string;
  withSeed?: boolean;
  balance?: AccountBalance;
  subsidy?: Omit<Subsidy, 'beneficiary'>;
  hasRoles?: boolean;
  checkRoles?: CheckRolesResult;
  hasPermissions?: boolean;
  checkPermissions?: CheckPermissionsResult<SignerType.Account>;
  hasTokenPermissions?: boolean;
  checkTokenPermissions?: CheckPermissionsResult<SignerType.Identity>;
  validCdd?: boolean;
  tokenBalance?: BigNumber;
  invalidDids?: string[];
  transactionFee?: BigNumber;
  currentPairAddress?: string;
  currentPairIsLocked?: boolean;
  issuedClaims?: ResultSet<ClaimData>;
  getIdentity?: Identity;
  getIdentityClaimsFromChain?: ClaimData[];
  getIdentityClaimsFromMiddleware?: ResultSet<ClaimData>;
  primaryAccount?: string;
  secondaryAccounts?: SecondaryAccount[];
  transactionHistory?: ResultSet<ExtrinsicData>;
  latestBlock?: BigNumber;
  middlewareEnabled?: boolean;
  middlewareAvailable?: boolean;
  sentAuthorizations?: ResultSet<AuthorizationRequest>;
  isArchiveNode?: boolean;
  ss58Format?: number;
<<<<<<< HEAD
  areSecondaryKeysFrozen?: boolean;
=======
  areSecondaryAccountsFrozen?: boolean;
>>>>>>> 73ce625e
  getDividendDistributionsForTokens?: DistributionWithDetails[];
  isFrozen?: boolean;
  addPair?: Pair;
  getAccounts?: Account[];
  currentIdentityIsEqual?: boolean;
  networkVersion?: string;
  supportsSubsidy?: boolean;
}

interface KeyringOptions {
  getPair?: Pair;
  getPairs?: Pair[];
  addFromUri?: Pair;
  addFromSeed?: Pair;
  addFromMnemonic?: Pair;
  addPair?: Pair;
  encodeAddress?: string;
  /**
   * @hidden
   * Whether keyring functions should throw
   */
  error?: boolean;
}

export interface StubQuery {
  entries: SinonStub;
  entriesPaged: SinonStub;
  at: SinonStub;
  multi: SinonStub;
  size: SinonStub;
}

export enum TxFailReason {
  BadOrigin = 'BadOrigin',
  CannotLookup = 'CannotLookup',
  Module = 'Module',
  Other = 'Other',
}

const defaultReceipt: ISubmittableResult = {
  status: { isReady: true } as ExtrinsicStatus,
  findRecord: () => undefined,
  filterRecords: () => [],
  isCompleted: false,
  isError: false,
  isFinalized: false,
  isInBlock: false,
  isWarning: false,
  events: [],
  toHuman: () => ({}),
};

const intermediateReceipt: ISubmittableResult = merge({}, defaultReceipt, {
  status: { isReady: false, isInBlock: false },
  isCompleted: true,
  isInBlock: false,
});

const inBlockReceipt: ISubmittableResult = merge({}, defaultReceipt, {
  status: { isReady: false, isInBlock: true, asInBlock: 'blockHash' },
  isCompleted: true,
  isInBlock: true,
});

const successReceipt: ISubmittableResult = merge({}, defaultReceipt, {
  status: { isReady: false, isFinalized: true, asFinalized: 'blockHash' },
  isCompleted: true,
  isFinalized: true,
});

const batchFailedReceipt: ISubmittableResult = merge({}, successReceipt, {
  findRecord: (mod: string, event: string) =>
    mod === 'utility' && event === 'BatchInterrupted'
      ? { event: { data: [{ toString: (): string => '1' }, 'Some Error'] } }
      : undefined,
});

/**
 * @hidden
 */
const createFailReceipt = (
  err: Partial<DispatchError>,
  baseReceipt: ISubmittableResult = inBlockReceipt
): ISubmittableResult =>
  merge({}, baseReceipt, {
    findRecord: () => ({ event: { data: [err] } }),
  });

const badOriginFailReceipt = createFailReceipt({ isBadOrigin: true });

const cannotLookupFailReceipt = createFailReceipt({ isCannotLookup: true });

const otherFailReceipt = createFailReceipt({ isOther: true });

const moduleFailReceipt = createFailReceipt({
  isModule: true,
  asModule: ({
    error: { toNumber: (): number => 1 },
    index: { toNumber: (): number => 1 },
    registry: {
      findMetaError: (): { section: string; name: string; docs: string[] } => ({
        section: 'someModule',
        name: 'SomeError',
        docs: ['This is very bad'],
      }),
    },
  } as unknown) as DispatchErrorModule,
});

const abortReceipt: ISubmittableResult = merge({}, defaultReceipt, {
  status: { isInvalid: true, isReady: false },
  isError: true,
  isCompleted: true,
});

const finalizedErrorReceipt = createFailReceipt({}, successReceipt);

/**
 * @hidden
 */
const failReasonToReceipt = (failReason?: TxFailReason): ISubmittableResult => {
  if (!failReason || failReason === TxFailReason.Module) {
    return moduleFailReceipt;
  }

  if (failReason === TxFailReason.BadOrigin) {
    return badOriginFailReceipt;
  }

  if (failReason === TxFailReason.CannotLookup) {
    return cannotLookupFailReceipt;
  }

  return otherFailReceipt;
};

/**
 * @hidden
 */
const statusToReceipt = (status: MockTxStatus, failReason?: TxFailReason): ISubmittableResult => {
  if (status === MockTxStatus.Aborted) {
    return abortReceipt;
  }
  if (status === MockTxStatus.Failed) {
    return failReasonToReceipt(failReason);
  }
  if (status === MockTxStatus.Succeeded) {
    return successReceipt;
  }
  if (status === MockTxStatus.Ready) {
    return defaultReceipt;
  }
  if (status === MockTxStatus.Intermediate) {
    return intermediateReceipt;
  }
  if (status === MockTxStatus.InBlock) {
    return inBlockReceipt;
  }
  if (status === MockTxStatus.BatchFailed) {
    return batchFailedReceipt;
  }
  if (status === MockTxStatus.FinalizedFailed) {
    return finalizedErrorReceipt;
  }

  throw new Error(`There is no receipt associated with status ${status}`);
};

export const mockPolkadotModule = (path: string) => (): Record<string, unknown> => ({
  ...jest.requireActual(path),
  ApiPromise: MockApiPromiseClass,
  WsProvider: MockWsProviderClass,
  Keyring: MockKeyringClass,
});

export const mockContextModule = (path: string) => (): Record<string, unknown> => ({
  ...jest.requireActual(path),
  Context: MockContextClass,
});

export const mockApolloModule = (path: string) => (): Record<string, unknown> => ({
  ...jest.requireActual(path),
  ApolloClient: MockApolloClientClass,
});

export const mockWebSocketAsPromisedModule = () => (): unknown => MockWebSocketAsPromisedClass;

const txMocksData = new Map<unknown, TxMockData>();
let txModule = {} as Extrinsics;
let queryModule = {} as Queries;
let constsModule = {} as Consts;

// TODO cast rpcModule to a better type
let rpcModule = {} as any;

let queryMultiStub = sinon.stub();

const defaultContextOptions: ContextOptions = {
  did: 'someDid',
  withSeed: true,
  balance: {
    free: new BigNumber(100),
    locked: new BigNumber(10),
    total: new BigNumber(110),
  },
  hasRoles: true,
  checkRoles: {
    result: true,
  },
  hasPermissions: true,
  checkPermissions: {
    result: true,
  },
  hasTokenPermissions: true,
  checkTokenPermissions: {
    result: true,
  },
  validCdd: true,
  tokenBalance: new BigNumber(1000),
  invalidDids: [],
  transactionFee: new BigNumber(200),
  currentPairAddress: '0xdummy',
  currentPairIsLocked: false,
  issuedClaims: {
    data: [
      {
        target: ('targetIdentity' as unknown) as Identity,
        issuer: ('issuerIdentity' as unknown) as Identity,
        issuedAt: new Date(),
        expiry: null,
        claim: { type: ClaimType.NoData },
      },
    ],
    next: 1,
    count: 1,
  },
  getIdentityClaimsFromChain: [
    {
      target: ('targetIdentity' as unknown) as Identity,
      issuer: ('issuerIdentity' as unknown) as Identity,
      issuedAt: new Date(),
      expiry: null,
      claim: { type: ClaimType.NoData },
    },
  ],
  getIdentityClaimsFromMiddleware: {
    data: [
      {
        target: ('targetIdentity' as unknown) as Identity,
        issuer: ('issuerIdentity' as unknown) as Identity,
        issuedAt: new Date(),
        expiry: null,
        claim: { type: ClaimType.NoData },
      },
    ],
    next: 1,
    count: 1,
  },
  primaryAccount: 'primaryAccount',
  secondaryAccounts: [],
  transactionHistory: {
    data: [],
    next: null,
    count: 1,
  },
  latestBlock: new BigNumber(100),
  middlewareEnabled: true,
  middlewareAvailable: true,
  sentAuthorizations: {
    data: [{} as AuthorizationRequest],
    next: 1,
    count: 1,
  },
  isArchiveNode: true,
  ss58Format: 42,
<<<<<<< HEAD
  areSecondaryKeysFrozen: false,
=======
  areSecondaryAccountsFrozen: false,
>>>>>>> 73ce625e
  getDividendDistributionsForTokens: [],
  isFrozen: false,
  addPair: {
    address: '5GrwvaEF5zXb26Fz9rcQpDWS57CtERHpNehXCPcNoHGKutQY',
    meta: {},
    isLocked: false,
    publicKey: 'someKey',
  },
  getAccounts: [],
  currentIdentityIsEqual: true,
  networkVersion: '1.0.0',
  supportsSubsidy: true,
};
let contextOptions: ContextOptions = defaultContextOptions;
const defaultKeyringOptions: KeyringOptions = {
  getPair: {
    address: '5GrwvaEF5zXb26Fz9rcQpDWS57CtERHpNehXCPcNoHGKutQY',
    meta: {},
    publicKey: 'publicKey1',
  },
  getPairs: [
    {
      address: '5GrwvaEF5zXb26Fz9rcQpDWS57CtERHpNehXCPcNoHGKutQY',
      meta: {},
      publicKey: 'publicKey2',
    },
  ],
  addFromSeed: {
    address: '5GrwvaEF5zXb26Fz9rcQpDWS57CtERHpNehXCPcNoHGKutQY',
    meta: {},
    publicKey: 'publicKey3',
  },
  addFromUri: {
    address: '5GrwvaEF5zXb26Fz9rcQpDWS57CtERHpNehXCPcNoHGKutQY',
    meta: {},
    publicKey: 'publicKey4',
  },
  addFromMnemonic: {
    address: '5GrwvaEF5zXb26Fz9rcQpDWS57CtERHpNehXCPcNoHGKutQY',
    meta: {},
    publicKey: 'publicKey5',
  },
  encodeAddress: '5GrwvaEF5zXb26Fz9rcQpDWS57CtERHpNehXCPcNoHGKutQY',
};
let keyringOptions: KeyringOptions = defaultKeyringOptions;

/**
 * @hidden
 */
function configureContext(opts: ContextOptions): void {
  const getCurrentIdentity = sinon.stub();
  const identity = {
    did: opts.did,
    hasRoles: sinon.stub().resolves(opts.hasRoles),
    checkRoles: sinon.stub().resolves(opts.checkRoles),
    hasValidCdd: sinon.stub().resolves(opts.validCdd),
    getTokenBalance: sinon.stub().resolves(opts.tokenBalance),
    getPrimaryAccount: sinon.stub().resolves({ address: opts.primaryAccount }),
    getSecondaryAccounts: sinon.stub().resolves(opts.secondaryAccounts),
    authorizations: {
      getSent: sinon.stub().resolves(opts.sentAuthorizations),
    },
    tokenPermissions: {
      hasPermissions: sinon.stub().resolves(opts.hasTokenPermissions),
      checkPermissions: sinon.stub().resolves(opts.checkTokenPermissions),
    },
<<<<<<< HEAD
    areSecondaryKeysFrozen: sinon.stub().resolves(opts.areSecondaryKeysFrozen),
=======
    areSecondaryAccountsFrozen: sinon.stub().resolves(opts.areSecondaryAccountsFrozen),
>>>>>>> 73ce625e
    isEqual: sinon.stub().returns(opts.currentIdentityIsEqual),
  };
  opts.withSeed
    ? getCurrentIdentity.resolves(identity)
    : getCurrentIdentity.throws(
        new Error('The current Account does not have an associated identity')
      );
  const getCurrentAccount = sinon.stub();
  opts.withSeed
    ? getCurrentAccount.returns({
        address: opts.currentPairAddress,
        getBalance: sinon.stub().resolves(opts.balance),
        getSubsidy: sinon.stub().resolves(opts.subsidy),
        getIdentity: sinon.stub().resolves(identity),
        getTransactionHistory: sinon.stub().resolves(opts.transactionHistory),
        hasPermissions: sinon.stub().resolves(opts.hasPermissions),
        checkPermissions: sinon.stub().resolves(opts.checkPermissions),
        isFrozen: sinon.stub().resolves(opts.isFrozen),
      })
    : getCurrentAccount.throws(new Error('There is no Account associated with the SDK'));
  const currentPair = opts.withSeed
    ? ({
        address: opts.currentPairAddress,
        isLocked: opts.currentPairIsLocked,
      } as KeyringPair)
    : undefined;
  const getCurrentPair = sinon.stub();
  opts.withSeed
    ? getCurrentPair.returns(currentPair)
    : getCurrentPair.throws(
        new Error('There is no Account associated with the current SDK instance')
      );

  const contextInstance = ({
    currentPair,
    getCurrentIdentity,
    getCurrentAccount,
    getCurrentPair,
    accountBalance: sinon.stub().resolves(opts.balance),
    accountSubsidy: sinon.stub().resolves(opts.subsidy),
    getAccounts: sinon.stub().returns(opts.getAccounts),
    setPair: sinon.stub().callsFake(address => {
      contextInstance.currentPair = { address } as KeyringPair;
    }),
    getSigner: sinon.stub().returns(currentPair),
    polymeshApi: mockInstanceContainer.apiInstance,
    middlewareApi: mockInstanceContainer.apolloInstance,
    queryMiddleware: sinon
      .stub()
      .callsFake(query => mockInstanceContainer.apolloInstance.query(query)),
    getInvalidDids: sinon.stub().resolves(opts.invalidDids),
    getProtocolFees: sinon.stub().resolves(opts.transactionFee),
    getTransactionArguments: sinon.stub().returns([]),
    getSecondaryAccounts: sinon.stub().returns(opts.secondaryAccounts),
    issuedClaims: sinon.stub().resolves(opts.issuedClaims),
    getIdentity: sinon.stub().resolves(opts.getIdentity),
    getIdentityClaimsFromChain: sinon.stub().resolves(opts.getIdentityClaimsFromChain),
    getIdentityClaimsFromMiddleware: sinon.stub().resolves(opts.getIdentityClaimsFromMiddleware),
    getLatestBlock: sinon.stub().resolves(opts.latestBlock),
    isMiddlewareEnabled: sinon.stub().returns(opts.middlewareEnabled),
    isMiddlewareAvailable: sinon.stub().resolves(opts.middlewareAvailable),
    isArchiveNode: opts.isArchiveNode,
    ss58Format: opts.ss58Format,
    disconnect: sinon.stub(),
    getDividendDistributionsForTokens: sinon
      .stub()
      .resolves(opts.getDividendDistributionsForTokens),
    addPair: sinon.stub().returns(opts.addPair),
    getNetworkVersion: sinon.stub().resolves(opts.networkVersion),
    supportsSubsidy: sinon.stub().returns(opts.supportsSubsidy),
  } as unknown) as MockContext;

  contextInstance.clone = sinon.stub<[], Context>().returns(contextInstance);

  Object.assign(mockInstanceContainer.contextInstance, contextInstance);

  MockContextClass.create = contextCreateStub.resolves(contextInstance);
}

/**
 * @hidden
 */
function initContext(opts?: ContextOptions): void {
  contextCreateStub = sinon.stub();

  contextOptions = { ...defaultContextOptions, ...opts };

  configureContext(contextOptions);
}

/**
 * @hidden
 */
function updateQuery(mod?: Queries): void {
  const updateTo = mod || queryModule;

  queryModule = updateTo;

  mockInstanceContainer.apiInstance.query = queryModule;
}

/**
 * @hidden
 *
 * Mock the query module
 */
function initQuery(): void {
  const mod = {} as Queries;

  updateQuery(mod);
}

/**
 * @hidden
 */
function updateTx(mod?: Extrinsics): void {
  const updateTo = mod || txModule;

  txModule = updateTo;

  mockInstanceContainer.apiInstance.tx = txModule;
}

/**
 * @hidden
 */
function updateRpc(mod?: any): void {
  const updateTo = mod || rpcModule;

  rpcModule = updateTo;

  mockInstanceContainer.apiInstance.rpc = rpcModule;
}

/**
 * @hidden
 */
function updateConsts(mod?: Consts): void {
  const updateTo = mod || constsModule;

  constsModule = updateTo;

  mockInstanceContainer.apiInstance.consts = constsModule;
}

/**
 * @hidden
 */
function updateQueryMulti(stub?: SinonStub): void {
  const updateTo = stub || queryMultiStub;

  queryMultiStub = updateTo;

  mockInstanceContainer.apiInstance.queryMulti = queryMultiStub;
}

/**
 * @hidden
 *
 * Mock the tx module
 */
function initTx(): void {
  const mod = {} as Extrinsics;

  updateTx(mod);
}

/**
 * @hidden
 *
 * Mock the rpc module
 */
function initRpc(): void {
  const mod = {} as any;

  updateRpc(mod);
}

/**
 * @hidden
 *
 * Mock the consts module
 */
function initConsts(): void {
  const mod = {} as Consts;

  updateConsts(mod);
}

/**
 * @hidden
 *
 * Mock queryMulti
 */
function initQueryMulti(): void {
  const stub = sinon.stub();

  updateQueryMulti(stub);
}

/**
 * @hidden
 */
function initApi(): void {
  mockInstanceContainer.apiInstance.registry = ('registry' as unknown) as Registry;
  mockInstanceContainer.apiInstance.createType = sinon.stub();
  mockInstanceContainer.apiInstance.runtimeVersion = {} as RuntimeVersion;

  initTx();
  initQuery();
  initRpc();
  initConsts();
  initQueryMulti();

  apiPromiseCreateStub = sinon.stub();
  MockApiPromiseClass.create = apiPromiseCreateStub.resolves(mockInstanceContainer.apiInstance);
}

/**
 * @hidden
 */
function configureKeyring(opts: KeyringOptions): void {
  const {
    error,
    getPair,
    getPairs,
    addFromUri,
    addFromSeed,
    addFromMnemonic,
    addPair,
    encodeAddress,
  } = opts;

  const err = new Error('Error');

  const keyringInstance = {
    getPair: sinon.stub().returns(getPair),
    getPairs: sinon.stub().returns(getPairs),
    addFromSeed: sinon.stub().returns(addFromSeed),
    addFromUri: sinon.stub().returns(addFromUri),
    addFromMnemonic: sinon.stub().returns(addFromMnemonic),
    addPair: sinon.stub().returns(addPair),
    encodeAddress: sinon.stub().returns(encodeAddress),
  };

  if (error) {
    keyringInstance.getPair.throws(err);
    keyringInstance.getPairs.throws(err);
    keyringInstance.addFromSeed.throws(err);
    keyringInstance.addFromUri.throws(err);
    keyringInstance.addFromMnemonic.throws(err);
    keyringInstance.encodeAddress.throws(err);
  }

  Object.assign(mockInstanceContainer.keyringInstance, (keyringInstance as unknown) as Keyring);

  keyringConstructorStub.returns(keyringInstance);
}

/**
 * @hidden
 */
function initKeyring(opts?: KeyringOptions): void {
  keyringConstructorStub = sinon.stub();

  keyringOptions = { ...defaultKeyringOptions, ...opts };

  configureKeyring(keyringOptions);
}

/**
 * @hidden
 *
 * Temporarily change instance mock configuration (calling .reset will go back to the configuration passed in `initMocks`)
 */
export function configureMocks(opts?: {
  contextOptions?: ContextOptions;
  keyringOptions?: KeyringOptions;
}): void {
  const tempKeyringOptions = { ...defaultKeyringOptions, ...opts?.keyringOptions };

  configureKeyring(tempKeyringOptions);

  const tempContextOptions = { ...defaultContextOptions, ...opts?.contextOptions };

  configureContext(tempContextOptions);
}

/**
 * @hidden
 * Initialize the factory by adding default all-purpose functionality to the mock manager
 *
 * @param opts.mockContext - if defined, the internal [[Context]] class will also be mocked with custom properties
 */
export function initMocks(opts?: {
  contextOptions?: ContextOptions;
  keyringOptions?: KeyringOptions;
}): void {
  /*
    NOTE: the idea is to expand this function to mock things as we need them
    and use the methods in the class to fetch/manipulate different parts of the API as required
   */

  // Context
  initContext(opts?.contextOptions);

  // Api
  initApi();

  // Keyring
  initKeyring(opts?.keyringOptions);

  // Apollo
  apolloConstructorStub = sinon.stub().returns(mockInstanceContainer.apolloInstance);

  // WebSocketAsPromised
  webSocketAsPromisedConstructorStub = sinon
    .stub()
    .returns(mockInstanceContainer.webSocketAsPromisedInstance);

  txMocksData.clear();
  errorStub = sinon.stub().throws(new Error('Error'));
}

/**
 * @hidden
 * Restore instances to their original state
 */
export function cleanup(): void {
  mockInstanceContainer.apiInstance = createApi();
  mockInstanceContainer.contextInstance = {} as MockContext;
  mockInstanceContainer.keyringInstance = {} as Mutable<Keyring>;
  mockInstanceContainer.apolloInstance = createApolloClient();
  mockInstanceContainer.webSocketAsPromisedInstance = createWebSocketAsPromised();
}

/**
 * @hidden
 * Reinitialize mocks
 */
export function reset(): void {
  cleanup();

  initMocks({ contextOptions, keyringOptions });
}

/**
 * @hidden
 * Create and returns a mocked transaction. Each call will create a new version of the stub
 *
 * @param mod - name of the module
 * @param tx - name of the transaction function
 * @param autoResolve - if set to a status, the transaction will resolve immediately with that status.
 *  If set to false, the transaction lifecycle will be controlled by [[updateTxStatus]]
 */
export function createTxStub<
  ModuleName extends keyof Extrinsics,
  TransactionName extends keyof Extrinsics[ModuleName]
>(
  mod: ModuleName,
  tx: TransactionName,
  opts: {
    autoResolve?: MockTxStatus | false;
    gas?: Balance;
    meta?: { args: Array<{ name: string; type: string }> };
  } = {}
): PolymeshTx<ArgsType<Extrinsics[ModuleName][TransactionName]>> & SinonStub {
  let runtimeModule = txModule[mod];

  if (!runtimeModule) {
    runtimeModule = {} as Extrinsics[ModuleName];
    txModule[mod] = runtimeModule;
  }

  const {
    autoResolve = MockTxStatus.Succeeded,
    // eslint-disable-next-line @typescript-eslint/no-use-before-define
    gas = createMockBalance(1),
    meta = { args: [] },
  } = opts;

  const transaction = (sinon.stub().returns({
    method: tx, // should be a `Call` object, but this is enough for testing
    hash: tx,
    signAndSend: sinon.stub().callsFake((_, cb: StatusCallback) => {
      if (autoResolve === MockTxStatus.Rejected) {
        return Promise.reject(new Error('Cancelled'));
      }

      const unsubCallback = sinon.stub();

      txMocksData.set(runtimeModule[tx], {
        statusCallback: cb,
        unsubCallback,
        resolved: !!autoResolve,
        status: (null as unknown) as MockTxStatus,
      });

      if (autoResolve) {
        process.nextTick(() => cb(statusToReceipt(autoResolve)));
      }

      return Promise.resolve(unsubCallback);
    }),
    // eslint-disable-next-line @typescript-eslint/no-use-before-define
    paymentInfo: sinon.stub().resolves({ partialFee: gas }),
  }) as unknown) as Extrinsics[ModuleName][TransactionName];

  (transaction as any).section = mod;
  (transaction as any).method = tx;
  (transaction as any).meta = meta;

  runtimeModule[tx] = transaction;

  updateTx();

  const instance = mockInstanceContainer.apiInstance;

  return (instance.tx[mod][tx] as unknown) as PolymeshTx<
    ArgsType<Extrinsics[ModuleName][TransactionName]>
  > &
    SinonStub;
}

/**
 * @hidden
 * Create and return an apollo query stub
 *
 * @param query - apollo document node
 * @param returnValue
 */
export function createApolloQueryStub(query: GraphqlQuery<any>, returnData: unknown): SinonStub {
  const instance = mockInstanceContainer.apolloInstance;
  const stub = sinon.stub();

  stub.withArgs(query).resolves({
    data: returnData,
  });

  instance.query = stub;

  return stub;
}

/**
 * @hidden
 * Create and return an apollo stub for multiple queries
 *
 * @param queries - query and returnData for each stubbed query
 */
export function createApolloMultipleQueriesStub(
  queries: { query: GraphqlQuery<any>; returnData: unknown }[]
): SinonStub {
  const instance = mockInstanceContainer.apolloInstance;
  const stub = sinon.stub();

  queries.forEach(q => {
    stub.withArgs(q.query).resolves({
      data: q.returnData,
    });
  });

  instance.query = stub;

  return stub;
}

/**
 * @hidden
 * Create and return a query stub
 *
 * @param mod - name of the module
 * @param query - name of the query function
 */
export function createQueryStub<
  ModuleName extends keyof Queries,
  QueryName extends keyof Queries[ModuleName]
>(
  mod: ModuleName,
  query: QueryName,
  opts?: {
    returnValue?: unknown;
    entries?: [unknown[], unknown][]; // [Keys, Codec]
    multi?: unknown;
    size?: number;
  }
): Queries[ModuleName][QueryName] & SinonStub & StubQuery {
  let runtimeModule = queryModule[mod];

  if (!runtimeModule) {
    runtimeModule = {} as Queries[ModuleName];
    queryModule[mod] = runtimeModule;
  }

  type QueryStub = Queries[ModuleName][QueryName] & SinonStub & StubQuery;

  let stub: QueryStub;

  if (!runtimeModule[query]) {
    stub = (sinon.stub() as unknown) as QueryStub;
    stub.entries = sinon.stub();
    stub.entriesPaged = sinon.stub();
    stub.at = sinon.stub();
    stub.multi = sinon.stub();
    stub.size = sinon.stub();
    runtimeModule[query] = stub;

    updateQuery();
  } else {
    const instance = mockInstanceContainer.apiInstance;
    stub = instance.query[mod][query] as QueryStub;
  }

  const entries = opts?.entries ?? [];

  const entryResults = entries.map(([keys, value], index) => [
    { args: keys, toHex: (): string => `key${index}` },
    value,
  ]);
  stub.entries.resolves(entryResults);
  stub.entriesPaged.resolves(entryResults);

  if (opts?.multi) {
    stub.multi.resolves(opts.multi);
  }
  if (typeof opts?.size !== 'undefined') {
    // eslint-disable-next-line @typescript-eslint/no-use-before-define
    stub.size.resolves(createMockU64(opts.size));
  }
  if (opts?.returnValue) {
    stub.resolves(opts.returnValue);
    stub.at.resolves(opts.returnValue);
  }

  return stub;
}

let count = 0;

/**
 * @hidden
 * Create and return a rpc stub
 *
 * @param mod - name of the module
 * @param rpc - name of the rpc function
 */
export function createRpcStub(
  mod: string,
  rpc: string,
  opts?: {
    returnValue?: unknown;
  }
): SinonStub {
  const runtimeModule = {} as any;
  rpcModule[mod] = runtimeModule;

  const stub: SinonStub = sinon.stub();
  runtimeModule[rpc] = stub;

  updateRpc();

  if (opts?.returnValue) {
    stub.resolves(opts.returnValue);
  }

  (stub as any).count = count++;

  return stub;
}

/**
 * @hidden
 * Set a consts mock
 *
 * @param mod - name of the module
 * @param constName - name of the constant
 */
export function setConstMock<
  ModuleName extends keyof Consts,
  ConstName extends keyof Consts[ModuleName]
>(
  mod: ModuleName,
  constName: ConstName,
  opts: {
    returnValue: unknown;
  }
): void {
  let runtimeModule = constsModule[mod];

  if (!runtimeModule) {
    runtimeModule = {} as Consts[ModuleName];
    constsModule[mod] = runtimeModule;
  }

  const returnValue = opts.returnValue as Consts[ModuleName][ConstName];
  if (!runtimeModule[constName]) {
    runtimeModule[constName] = returnValue;

    updateConsts();
  } else {
    const instance = mockInstanceContainer.apiInstance;
    instance.consts[mod][constName] = returnValue;
  }
}

/**
 * @hidden
 */
export function getQueryMultiStub(): SinonStub {
  return queryMultiStub;
}

/**
 * @hidden
 * Update the status of an existing mock transaction. Will throw an error if the transaction has already been resolved
 *
 * @param tx - transaction to update
 * @param status - new status
 */
export function updateTxStatus<
  ModuleName extends keyof Extrinsics,
  TransactionName extends keyof Extrinsics[ModuleName]
>(
  tx: PolymeshTx<ArgsType<Extrinsics[ModuleName][TransactionName]>>,
  status: MockTxStatus,
  failReason?: TxFailReason
): void {
  const txMockData = txMocksData.get(tx);

  if (!txMockData) {
    throw new Error('Invalid tx object');
  }

  if (txMockData.resolved) {
    throw new Error('Cannot update status on an already resolved tx');
  }

  if (status === txMockData.status) {
    throw new Error(`Status is already ${status}`);
  }

  if ([MockTxStatus.Aborted, MockTxStatus.Failed, MockTxStatus.Succeeded].includes(status)) {
    txMocksData.set(tx, {
      ...txMockData,
      status,
      resolved: true,
    });
  }

  txMockData.statusCallback(statusToReceipt(status, failReason));
}

/**
 * @hidden
 * Make calls to `Middleware.query` throw an error
 */
export function throwOnMiddlewareQuery(err?: unknown): void {
  const instance = mockInstanceContainer.apolloInstance;

  if (err) {
    errorStub.throws(err);
  }

  instance.query = errorStub;
}

/**
 * @hidden
 * Make calls to `Context.create` throw an error
 */
export function throwOnContextCreation(): void {
  MockContextClass.create = errorStub;
}

/**
 * @hidden
 * Make calls to `ApiPromise.create` throw an error
 */
export function throwOnApiCreation(error?: unknown): void {
  MockApiPromiseClass.create = error ? sinon.stub().throws(error) : errorStub;
}

/**
 * @hidden
 * Sets the `accountBalance` function in the mocked Context to return the specified amount
 *
 * @param balance - new account balance
 */
export function setContextAccountBalance(balance: AccountBalance): void {
  mockInstanceContainer.contextInstance.accountBalance.returns(balance);
}

/**
 * @hidden
 * Retrieve an instance of the mocked Polkadot API
 */
export function getApiInstance(): ApiPromise & SinonStubbedInstance<ApiPromise> & EventEmitter {
  return (mockInstanceContainer.apiInstance as unknown) as ApiPromise &
    SinonStubbedInstance<ApiPromise> &
    EventEmitter;
}

/**
 * @hidden
 * Retrieve an instance of the mocked Apollo Client
 */
export function getMiddlewareApi(): ApolloClient<NormalizedCacheObject> &
  SinonStubbedInstance<ApolloClient<NormalizedCacheObject>> {
  return mockInstanceContainer.apolloInstance as ApolloClient<NormalizedCacheObject> &
    SinonStubbedInstance<ApolloClient<NormalizedCacheObject>>;
}

/**
 * @hidden
 * Retrieve the stub of the createType method
 */
export function getCreateTypeStub(): SinonStub {
  return mockInstanceContainer.apiInstance.createType as SinonStub;
}

/**
 * @hidden
 * Retrieve an instance of the mocked Context
 */
export function getContextInstance(opts?: ContextOptions): MockContext {
  if (opts) {
    configureContext({ ...defaultContextOptions, ...opts });
  }
  return mockInstanceContainer.contextInstance;
}

/**
 * @hidden
 * Retrieve the stub of the `Context.create` method
 */
export function getContextCreateStub(): SinonStub {
  return contextCreateStub;
}

/**
 * @hidden
 * Retrieve an instance of the mocked Keyring
 */
export function getKeyringInstance(opts?: KeyringOptions): Mocked<Keyring> {
  if (opts) {
    configureKeyring({ ...defaultKeyringOptions, ...opts });
  }
  return mockInstanceContainer.keyringInstance as Mocked<Keyring>;
}

/**
 * @hidden
 */
export const setRuntimeVersion = (args: unknown): void => {
  mockInstanceContainer.apiInstance.runtimeVersion = args as RuntimeVersion;
};

/**
 * @hidden
 */
function isCodec<T extends Codec>(codec: any): codec is T {
  return !!codec?._isCodec;
}

/**
 * @hidden
 */
function isOption<T extends Codec>(codec: any): codec is Option<T> {
  return typeof codec?.unwrap === 'function';
}

/**
 * @hidden
 */
const createMockCodec = (codec: unknown, isEmpty: boolean): Codec => {
  const clone = cloneDeep(codec) as Mutable<Codec>;
  (clone as any)._isCodec = true;
  clone.isEmpty = isEmpty;
  return clone;
};

/**
 * @hidden
 */
const createMockStringCodec = (value?: string): Codec =>
  createMockCodec(
    {
      toString: () => value,
      eq: (compareValue: Codec) => value === compareValue.toString(),
    },
    value === undefined
  );

/**
 * @hidden
 */
const createMockU8aCodec = (value?: string, hex?: boolean): Codec =>
  createMockCodec(hex ? hexToU8a(value) : stringToU8a(value), value === undefined);

/**
 * @hidden
 */
const createMockNumberCodec = (value?: number): Codec =>
  createMockCodec(
    {
      toNumber: () => value,
      toString: () => `${value}`,
      isZero: () => value === 0,
    },
    value === undefined
  );

/**
 * @hidden
 * NOTE: `isEmpty` will be set to true if no value is passed
 */
export const createMockIdentityId = (did?: string | IdentityId): IdentityId => {
  if (isCodec<IdentityId>(did)) {
    return did;
  }

  return createMockStringCodec(did) as IdentityId;
};

/**
 * @hidden
 * NOTE: `isEmpty` will be set to true if no value is passed
 */
export const createMockAgentGroup = (
  agentGroup?: 'Full' | 'ExceptMeta' | 'PolymeshV1Caa' | 'PolymeshV1Pia' | { Custom: AGId }
): AgentGroup => {
  return createMockEnum(agentGroup) as AgentGroup;
};

/**
 * @hidden
 * NOTE: `isEmpty` will be set to true if no value is passed
 */
export const createMockEcdsaSignature = (signature?: string | EcdsaSignature): EcdsaSignature => {
  if (isCodec<EcdsaSignature>(signature)) {
    return signature;
  }

  return createMockStringCodec(signature) as EcdsaSignature;
};

/**
 * @hidden
 * NOTE: `isEmpty` will be set to true if no value is passed
 */
export const createMockEthereumAddress = (address?: string | EthereumAddress): EthereumAddress => {
  if (isCodec<EthereumAddress>(address)) {
    return address;
  }

  return createMockU8aCodec(address) as EthereumAddress;
};

/**
 * @hidden
 * NOTE: `isEmpty` will be set to true if no value is passed
 */
export const createMockTicker = (ticker?: string | Ticker): Ticker => {
  if (isCodec<Ticker>(ticker)) {
    return ticker;
  }

  return createMockU8aCodec(ticker) as Ticker;
};

/**
 * @hidden
 * NOTE: `isEmpty` will be set to true if no value is passed
 */
export const createMockAccountId = (accountId?: string): AccountId =>
  createMockStringCodec(accountId) as AccountId;

/**
 * @hidden
 * NOTE: `isEmpty` will be set to true if no value is passed
 */
export const createMockBalance = (balance?: number | Balance): Balance => {
  if (isCodec<Balance>(balance)) {
    return balance;
  }

  return createMockNumberCodec(balance) as Balance;
};

/**
 * @hidden
 * NOTE: `isEmpty` will be set to true if no value is passed
 */
export const createMockDocumentName = (name?: string): DocumentName =>
  createMockStringCodec(name) as DocumentName;

/**
 * @hidden
 * NOTE: `isEmpty` will be set to true if no value is passed
 */
export const createMockDocumentUri = (uri?: string): DocumentUri =>
  createMockStringCodec(uri) as DocumentUri;

/**
 * @hidden
 * NOTE: `isEmpty` will be set to true if no value is passed
 */
export const createMockDocumentHash = (
  hash?:
    | 'None'
    | { H128: U8aFixed }
    | { H160: U8aFixed }
    | { H192: U8aFixed }
    | { H224: U8aFixed }
    | { H256: U8aFixed }
    | { H320: U8aFixed }
    | { H384: U8aFixed }
    | { H512: U8aFixed }
    | DocumentHash
): DocumentHash => {
  if (isCodec<DocumentHash>(hash)) {
    return hash;
  }
  return createMockEnum(hash) as DocumentHash;
};

/**
 * @hidden
 * NOTE: `isEmpty` will be set to true if no value is passed
 */
export const createMockDocumentType = (name?: string): DocumentType =>
  createMockStringCodec(name) as DocumentType;

/**
 * @hidden
 * NOTE: `isEmpty` will be set to true if no value is passed
 */
export const createMockOption = <T extends Codec>(
  wrapped: T | null | Option<T> = null
): Option<T> => {
  if (isOption<T>(wrapped)) {
    return wrapped;
  }

  return createMockCodec(
    {
      unwrap: () => wrapped as T,
      unwrapOr: (val: unknown) => wrapped ?? val,
      isNone: !wrapped,
      isSome: !!wrapped,
    },
    !wrapped
  ) as Option<T>;
};

/**
 * @hidden
 * NOTE: `isEmpty` will be set to true if no value is passed
 */
export const createMockCompact = <T extends CompactEncodable>(
  wrapped: T | null = null
): Compact<T> =>
  createMockCodec(
    {
      unwrap: () => wrapped as T,
      isNone: !wrapped,
      isSome: !!wrapped,
    },
    !wrapped
  ) as Compact<T>;

/**
 * @hidden
 * NOTE: `isEmpty` will be set to true if no value is passed
 */
export const createMockMoment = (millis?: number | Moment): Moment => {
  if (isCodec<Moment>(millis)) {
    return millis;
  }

  return createMockNumberCodec(millis) as Moment;
};

/**
 * @hidden
 * NOTE: `isEmpty` will be set to true if no value is passed
 */
export const createMockTickerRegistration = (
  registration?:
    | TickerRegistration
    | {
        owner: IdentityId | Parameters<typeof createMockIdentityId>[0];
        expiry: Option<Moment> | Parameters<typeof createMockOption>[0];
      }
): TickerRegistration => {
  const { owner, expiry } = registration || {
    owner: createMockIdentityId(),
    expiry: createMockOption(),
  };
  return createMockCodec(
    {
      owner: createMockIdentityId(owner),
      expiry: createMockOption(expiry),
    },
    !registration
  ) as TickerRegistration;
};

/**
 * @hidden
 * NOTE: `isEmpty` will be set to true if no value is passed
 */
export const createMockU8 = (value?: number): u8 => createMockNumberCodec(value) as u8;

/**
 * @hidden
 * NOTE: `isEmpty` will be set to true if no value is passed
 */
export const createMockU32 = (value?: number | u32): u32 => {
  if (isCodec<u32>(value)) {
    return value;
  }
  return createMockNumberCodec(value) as u32;
};

/**
 * @hidden
 * NOTE: `isEmpty` will be set to true if no value is passed
 */
export const createMockU64 = (value?: number | u64): u64 => {
  if (isCodec<u64>(value)) {
    return value;
  }
  return createMockNumberCodec(value) as u64;
};

/**
 * @hidden
 * NOTE: `isEmpty` will be set to true if no value is passed
 */
export const createMockPermill = (value?: number | Permill): Permill => {
  if (isCodec<Permill>(value)) {
    return value;
  }
  return createMockNumberCodec(value) as Permill;
};

/**
 * @hidden
 * NOTE: `isEmpty` will be set to true if no value is passed
 */
export const createMockBytes = (value?: string): Bytes => createMockU8aCodec(value) as Bytes;

/**
 * @hidden
 */
export const createMockHash = (value?: string | Hash): Hash => {
  if (isCodec<Hash>(value)) {
    return value;
  }

  return createMockStringCodec(value) as Hash;
};

/**
 * @hidden
 * NOTE: `isEmpty` will be set to true if no value is passed
 */
export const createMockAssetName = (name?: string): AssetName =>
  createMockStringCodec(name) as AssetName;

/**
 * @hidden
 */
export const createMockPosRatio = (numerator: number, denominator: number): PosRatio =>
  [createMockU32(numerator), createMockU32(denominator)] as PosRatio;

/**
 * @hidden
 * NOTE: `isEmpty` will be set to true if no value is passed
 */
export const createMockBool = (value?: boolean | bool): bool => {
  if (isCodec<bool>(value)) {
    return value;
  }

  return createMockCodec(
    {
      isTrue: value,
      isFalse: !value,
      valueOf: () => value,
    },
    !value
  ) as bool;
};

/**
 * @hidden
 * NOTE: `isEmpty` will be set to true if no value is passed
 */
const createMockEnum = (enumValue?: string | Record<string, Codec | Codec[]>): Enum => {
  const codec: Record<string, unknown> = {};

  if (typeof enumValue === 'string') {
    codec[`is${upperFirst(enumValue)}`] = true;
  } else if (typeof enumValue === 'object') {
    const key = Object.keys(enumValue)[0];

    codec[`is${upperFirst(key)}`] = true;
    codec[`as${upperFirst(key)}`] = enumValue[key];
  }

  return createMockCodec(codec, false) as Enum;
};

/**
 * @hidden
 * NOTE: `isEmpty` will be set to true if no value is passed
 */
export const createMockPortfolioKind = (
  portfolioKind?: 'Default' | { User: u64 } | PortfolioKind
): PortfolioKind => {
  if (isCodec<PortfolioKind>(portfolioKind)) {
    return portfolioKind;
  }
  return createMockEnum(portfolioKind) as PortfolioKind;
};

/**
 * @hidden
 * NOTE: `isEmpty` will be set to true if no value is passed
 */
export const createMockPortfolioId = (
  portfolioId?:
    | PortfolioId
    | {
        did: IdentityId | Parameters<typeof createMockIdentityId>[0];
        kind: PortfolioKind | Parameters<typeof createMockPortfolioKind>[0];
      }
): PortfolioId => {
  const { did, kind } = portfolioId || {
    did: createMockIdentityId(),
    kind: createMockPortfolioKind(),
  };
  return createMockCodec(
    {
      did: createMockIdentityId(did),
      kind: createMockPortfolioKind(kind),
    },
    !portfolioId
  ) as PortfolioId;
};

/**
 * @hidden
 * NOTE: `isEmpty` will be set to true if no value is passed
 */
export const createMockMovePortfolioItem = (movePortfolioItem?: {
  ticker: Ticker;
  amount: Balance;
}): MovePortfolioItem => {
  const item = movePortfolioItem || {
    ticker: createMockTicker(),
    amount: createMockBalance(),
  };
  return createMockCodec(
    {
      ...item,
    },
    !movePortfolioItem
  ) as MovePortfolioItem;
};

/**
 * @hidden
 * NOTE: `isEmpty` will be set to true if no value is passed
 */
export const createMockAssetType = (
  assetType?:
    | 'EquityCommon'
    | 'EquityPreferred'
    | 'Commodity'
    | 'FixedIncome'
    | 'Reit'
    | 'Fund'
    | 'RevenueShareAgreement'
    | 'StructuredProduct'
    | 'Derivative'
    | 'StableCoin'
    | { Custom: CustomAssetTypeId }
): AssetType => {
  return createMockEnum(assetType) as AssetType;
};

/**
 * @hidden
 * NOTE: `isEmpty` will be set to true if no value is passed
 */
export const createMockTickerRegistrationConfig = (regConfig?: {
  max_ticker_length: u8;
  registration_length: Option<Moment>;
}): TickerRegistrationConfig => {
  const config = regConfig || {
    max_ticker_length: createMockU8(),
    registration_length: createMockOption(),
  };
  return createMockCodec({ ...config }, !regConfig) as TickerRegistrationConfig;
};

/**
 * @hidden
 * NOTE: `isEmpty` will be set to true if no value is passed
 */
export const createMockSecurityToken = (token?: {
  total_supply: Balance;
  owner_did: IdentityId;
  divisible: bool;
  asset_type: AssetType;
}): SecurityToken => {
  const st = token || {
    total_supply: createMockBalance(),
    owner_did: createMockIdentityId(),
    divisible: createMockBool(),
    asset_type: createMockAssetType(),
  };
  return createMockCodec({ ...st }, !token) as SecurityToken;
};

/**
 * @hidden
 * NOTE: `isEmpty` will be set to true if no value is passed
 */
export const createMockDocument = (document?: {
  uri: DocumentUri;
  content_hash: DocumentHash;
  name: DocumentName;
  doc_type: Option<DocumentType>;
  filing_date: Option<Moment>;
}): Document => {
  const doc = document || {
    uri: createMockDocumentUri(),
    content_hash: createMockDocumentHash(),
    name: createMockDocumentName(),
    doc_type: createMockOption(),
    filing_date: createMockOption(),
  };
  return createMockCodec(
    {
      ...doc,
    },
    !document
  ) as Document;
};

/**
 * @hidden
 * NOTE: `isEmpty` will be set to true if no value is passed
 */
export const createMockPalletPermissions = (permissions?: {
  pallet_name: PalletName | Parameters<typeof createMockPalletName>[0];
  dispatchable_names: DispatchableNames | Parameters<typeof createMockDispatchableNames>[0];
}): PalletPermissions => {
  const { pallet_name, dispatchable_names } = permissions || {
    pallet_name: createMockPalletName(),
    dispatchable_names: createMockDispatchableNames(),
  };

  return createMockCodec(
    {
      pallet_name: createMockPalletName(pallet_name),
      dispatchable_names: createMockDispatchableNames(dispatchable_names),
    },
    !permissions
  ) as PalletPermissions;
};

/**
 * @hidden
 * NOTE: `isEmpty` will be set to true if no value is passed
 */
export const createMockAccountData = (accountData?: {
  free: Balance | Parameters<typeof createMockBalance>[0];
  reserved: Balance | Parameters<typeof createMockBalance>[0];
  miscFrozen: Balance | Parameters<typeof createMockBalance>[0];
  feeFrozen: Balance | Parameters<typeof createMockBalance>[0];
}): AccountData => {
  const { free, reserved, miscFrozen, feeFrozen } = accountData || {
    free: createMockBalance(),
    reserved: createMockBalance(),
    miscFrozen: createMockBalance(),
    feeFrozen: createMockBalance(),
  };

  return createMockCodec(
    {
      free: createMockBalance(free),
      reserved: createMockBalance(reserved),
      miscFrozen: createMockBalance(miscFrozen),
      feeFrozen: createMockBalance(feeFrozen),
    },
    !accountData
  ) as AccountData;
};

/**
 * @hidden
 * NOTE: `isEmpty` will be set to true if no value is passed
 */
export const createMockIndex = (value?: number): Index => createMockNumberCodec(value) as Index;

/**
 * @hidden
 * NOTE: `isEmpty` will be set to true if no value is passed
 */
export const createMockRefCount = (value?: number): RefCount =>
  createMockNumberCodec(value) as RefCount;

/**
 * @hidden
 * NOTE: `isEmpty` will be set to true if no value is passed
 */
export const createMockAccountInfo = (accountInfo?: {
  nonce: Index;
  refcount: RefCount;
  data: AccountData;
}): AccountInfo => {
  const info = accountInfo || {
    nonce: createMockIndex(),
    refcount: createMockRefCount(),
    data: createMockAccountData(),
  };

  return createMockCodec(
    {
      ...info,
    },
    !accountInfo
  ) as AccountInfo;
};

/**
 * @hidden
 * NOTE: `isEmpty` will be set to true if no value is passed
 */
export const createMockSubsidy = (subsidy?: {
  paying_key: AccountId;
  remaining: Balance;
}): MeshSubsidy => {
  const sub = subsidy || {
    paying_key: createMockAccountId(),
    remaining: createMockBalance(),
  };

  return createMockCodec(
    {
      ...sub,
    },
    !subsidy
  ) as MeshSubsidy;
};

/**
 * @hidden
 * NOTE: `isEmpty` will be set to true if no value is passed
 */
export const createMockSignatory = (
  signatory?: { Identity: IdentityId } | { Account: AccountId }
): Signatory => {
  return createMockEnum(signatory) as Signatory;
};

/**
 * @hidden
 * NOTE: `isEmpty` will be set to true if no value is passed
 */
export const createMockAuthorizationType = (
  authorizationType?:
    | 'AttestPrimaryKeyRotation'
    | 'RotatePrimaryKey'
    | 'TransferTicker'
    | 'AddMultiSigSigner'
    | 'TransferAssetOwnership'
    | 'JoinIdentity'
    | 'Custom'
    | 'NoData'
): MeshAuthorizationType => {
  return createMockEnum(authorizationType) as MeshAuthorizationType;
};

/**
 * @hidden
 * NOTE: `isEmpty` will be set to true if no value is passed
 */
export const createMockU8aFixed = (value?: string, hex?: boolean): U8aFixed =>
  createMockU8aCodec(value, hex) as U8aFixed;

/**
 * @hidden
 * NOTE: `isEmpty` will be set to true if no value is passed
 */
export const createMockAssetIdentifier = (
  identifier?: { Isin: U8aFixed } | { Cusip: U8aFixed } | { Cins: U8aFixed } | { Lei: U8aFixed }
): AssetIdentifier => createMockEnum(identifier) as AssetIdentifier;

/**
 * @hidden
 * NOTE: `isEmpty` will be set to true if no value is passed
 */
export const createMockFundingRoundName = (roundName?: string): FundingRoundName =>
  createMockStringCodec(roundName) as FundingRoundName;

/**
 * @hidden
 * NOTE: `isEmpty` will be set to true if no value is passed
 */
export const createMockPalletName = (name?: string | PalletName): PalletName => {
  if (isCodec<PalletName>(name)) {
    return name;
  }

  return createMockStringCodec(name) as PalletName;
};

/**
 * @hidden
 * NOTE: `isEmpty` will be set to true if no value is passed
 */
export const createMockDispatchableName = (name?: string | DispatchableName): DispatchableName => {
  if (isCodec<DispatchableName>(name)) {
    return name;
  }

  return createMockStringCodec(name) as DispatchableName;
};

/**
 * @hidden
 * NOTE: `isEmpty` will be set to true if no value is passed
 */
export const createMockFundraiserName = (name?: string): FundraiserName =>
  createMockStringCodec(name) as FundraiserName;

/**
 * @hidden
 * NOTE: `isEmpty` will be set to true if no value is passed
 */
export const createMockPermissions = (permissions?: {
  asset: AssetPermissions;
  extrinsic: ExtrinsicPermissions;
  portfolio: PortfolioPermissions;
}): Permissions => {
  const perms = permissions || {
    asset: createMockAssetPermissions(),
    extrinsic: createMockExtrinsicPermissions(),
    portfolio: createMockPortfolioPermissions(),
  };

  return createMockCodec(
    {
      ...perms,
    },
    !permissions
  ) as Permissions;
};

/**
 * @hidden
 */
export const createMockAssetPermissions = (
  assetPermissions?: 'Whole' | { These: Ticker[] } | { Except: Ticker[] }
): AssetPermissions => {
  return createMockEnum(assetPermissions) as AssetPermissions;
};

/**
 * @hidden
 */
export const createMockExtrinsicPermissions = (
  assetPermissions?: 'Whole' | { These: PalletPermissions[] } | { Except: PalletPermissions[] }
): ExtrinsicPermissions => {
  return createMockEnum(assetPermissions) as ExtrinsicPermissions;
};

/**
 * @hidden
 */
export const createMockPortfolioPermissions = (
  assetPermissions?: 'Whole' | { These: PortfolioId[] } | { Except: PortfolioId[] }
): PortfolioPermissions => {
  return createMockEnum(assetPermissions) as PortfolioPermissions;
};

/**
 * @hidden
 */
export const createMockDispatchableNames = (
  dispatchableNames?:
    | 'Whole'
    | { These: DispatchableName[] }
    | { Except: DispatchableName[] }
    | DispatchableNames
): DispatchableNames => {
  if (isCodec<DispatchableNames>(dispatchableNames)) {
    return dispatchableNames;
  }

  return createMockEnum(dispatchableNames) as DispatchableNames;
};

/**
 * @hidden
 * NOTE: `isEmpty` will be set to true if no value is passed
 */
export const createMockAuthorizationData = (
  authorizationData?:
    | { AttestPrimaryKeyRotation: IdentityId }
    | 'RotatePrimaryKey'
    | { TransferTicker: Ticker }
    | { AddMultiSigSigner: AccountId }
    | { TransferAssetOwnership: Ticker }
    | { JoinIdentity: Permissions }
    | { PortfolioCustody: PortfolioId }
    | { AddRelayerPayingKey: [AccountId, AccountId, Balance] }
    | { BecomeAgent: [Ticker, AgentGroup] }
    | AuthorizationData
): AuthorizationData => {
  if (isCodec<AuthorizationData>(authorizationData)) {
    return authorizationData;
  }

  return createMockEnum(authorizationData) as AuthorizationData;
};

/**
 * @hidden
 * NOTE: `isEmpty` will be set to true if no value is passed
 */
export const createMockAuthorization = (authorization?: {
  authorization_data: AuthorizationData | Parameters<typeof createMockAuthorizationData>[0];
  authorized_by: IdentityId | Parameters<typeof createMockIdentityId>[0];
  expiry: Option<Moment>;
  auth_id: u64 | Parameters<typeof createMockU64>[0];
}): Authorization => {
  const { authorization_data, authorized_by, expiry, auth_id } = authorization || {
    authorization_data: createMockAuthorizationData(),
    authorized_by: createMockIdentityId(),
    expiry: createMockOption(),
    auth_id: createMockU64(),
  };

  return createMockCodec(
    {
      authorization_data: createMockAuthorizationData(authorization_data),
      authorized_by: createMockIdentityId(authorized_by),
      expiry: createMockOption(expiry),
      auth_id: createMockU64(auth_id),
    },
    !authorization
  ) as Authorization;
};

/**
 * @hidden
 * NOTE: `isEmpty` will be set to true if no value is passed
 */
export const createMockEventRecord = (data: unknown[]): EventRecord =>
  (({
    event: {
      data,
    },
  } as unknown) as EventRecord);

/**
 * @hidden
 * NOTE: `isEmpty` will be set to true if no value is passed
 */
export const createMockIEvent = <T extends Codec[]>(data: unknown[]): IEvent<T> =>
  (({
    data,
  } as unknown) as IEvent<T>);

/**
 * @hidden
 */
export const createMockCddStatus = (cddStatus?: { Ok: IdentityId } | { Err: Bytes }): CddStatus =>
  createMockEnum(cddStatus) as CddStatus;

/**
 * @hidden
 * NOTE: `isEmpty` will be set to true if no value is passed
 */
export const createMockCountryCode = (name?: CountryCodeEnum): CountryCode =>
  createMockEnum(name) as CountryCode;

/**
 * @hidden
 * NOTE: `isEmpty` will be set to true if no value is passed
 */
export const createMockScope = (
  scope?: { Identity: IdentityId } | { Ticker: Ticker } | { Custom: Bytes }
): Scope => createMockEnum(scope) as Scope;

/**
 * @hidden
 * NOTE: `isEmpty` will be set to true if no value is passed
 */
export const createMockCddId = (cddId?: string): CddId => createMockStringCodec(cddId) as CddId;

/**
 * @hidden
 * NOTE: `isEmpty` will be set to true if no value is passed
 */
export const createMockScopeId = (scopeId?: string): ScopeId =>
  createMockStringCodec(scopeId) as ScopeId;

/**
 * @hidden
 * NOTE: `isEmpty` will be set to true if no value is passed
 */
export const createMockInvestorZKProofData = (proof?: string): InvestorZKProofData =>
  createMockStringCodec(proof) as InvestorZKProofData;

/**
 * @hidden
 * NOTE: `isEmpty` will be set to true if no value is passed
 */
export const createMockClaim = (
  claim?:
    | { Accredited: Scope }
    | { Affiliate: Scope }
    | { BuyLockup: Scope }
    | { SellLockup: Scope }
    | { CustomerDueDiligence: CddId }
    | { KnowYourCustomer: Scope }
    | { Jurisdiction: [CountryCode, Scope] }
    | { Exempted: Scope }
    | { Blocked: Scope }
    | { InvestorUniqueness: [Scope, ScopeId, CddId] }
    | { InvestorUniquenessV2: CddId }
    | 'NoData'
): Claim => createMockEnum(claim) as Claim;

/**
 * @hidden
 * NOTE: `isEmpty` will be set to true if no value is passed
 */
export const createMockIdentityClaim = (identityClaim?: {
  claim_issuer: IdentityId;
  issuance_date: Moment;
  last_update_date: Moment;
  expiry: Option<Moment>;
  claim: Claim;
}): IdentityClaim => {
  const identityClaimMock = identityClaim || {
    claim_issuer: createMockIdentityId(),
    issuance_date: createMockMoment(),
    last_update_date: createMockMoment(),
    expiry: createMockOption(),
    claim: createMockClaim(),
  };
  return createMockCodec(
    {
      ...identityClaimMock,
    },
    !identityClaimMock
  ) as IdentityClaim;
};

/**
 * @hidden
 * NOTE: `isEmpty` will be set to true if no value is passed
 */
export const createMockTargetIdentity = (
  targetIdentity?: { Specific: IdentityId } | 'ExternalAgent'
): TargetIdentity => createMockEnum(targetIdentity) as TargetIdentity;

/**
 * @hidden
 * NOTE: `isEmpty` will be set to true if no value is passed
 */
export const createMockConditionType = (
  conditionType?:
    | { IsPresent: Claim }
    | { IsAbsent: Claim }
    | { IsAnyOf: Claim[] }
    | { IsNoneOf: Claim[] }
    | { IsIdentity: TargetIdentity }
    | ConditionType
): ConditionType => {
  if (isCodec<ConditionType>(conditionType)) {
    return conditionType;
  }

  return createMockEnum(conditionType) as ConditionType;
};

/**
 * @hidden
 * NOTE: `isEmpty` will be set to true if no value is passed
 */
export const createMockClaimType = (claimType?: ClaimType): MeshClaimType =>
  createMockEnum(claimType) as MeshClaimType;

/**
 * @hidden
 * NOTE: `isEmpty` will be set to true if no value is passed
 */
export const createMockClaim1stKey = (claim1stKey?: {
  target: IdentityId;
  claim_type: MeshClaimType;
}): Claim1stKey => {
  const claimTypeMock = claim1stKey || {
    target: createMockIdentityId(),
    claim_type: createMockClaimType(),
  };
  return createMockCodec(
    {
      ...claimTypeMock,
    },
    !claimTypeMock
  ) as Claim1stKey;
};

/**
 * @hidden
 * NOTE: `isEmpty` will be set to true if no value is passed
 */
export const createMockTrustedFor = (
  trustedFor?: 'Any' | { Specific: MeshClaimType[] }
): TrustedFor => createMockEnum(trustedFor) as TrustedFor;

/**
 * @hidden
 * NOTE: `isEmpty` will be set to true if no value is passed
 */
export const createMockTrustedIssuer = (issuer?: {
  issuer: IdentityId;
  trusted_for: TrustedFor;
}): TrustedIssuer => {
  const trustedIssuer = issuer || {
    issuer: createMockIdentityId(),
    trusted_for: createMockTrustedFor(),
  };

  return createMockCodec(
    {
      ...trustedIssuer,
    },
    !issuer
  ) as TrustedIssuer;
};

/**
 * @hidden
 * NOTE: `isEmpty` will be set to true if no value is passed
 */
export const createMockCondition = (condition?: {
  condition_type: ConditionType | Parameters<typeof createMockConditionType>[0];
  issuers: (TrustedIssuer | Parameters<typeof createMockTrustedIssuer>[0])[];
}): Condition => {
  const { condition_type, issuers } = condition || {
    condition_type: createMockConditionType(),
    issuers: [],
  };
  return createMockCodec(
    {
      condition_type: createMockConditionType(condition_type),
      issuers: issuers.map(issuer => createMockTrustedIssuer(issuer)),
    },
    !condition
  ) as Condition;
};

/**
 * @hidden
 * NOTE: `isEmpty` will be set to true if no value is passed
 */
export const createMockConditionResult = (conditionResult?: {
  condition: Condition | Parameters<typeof createMockCondition>[0];
  result: bool | Parameters<typeof createMockBool>[0];
}): ConditionResult => {
  const { condition, result } = conditionResult || {
    condition: createMockCondition(),
    result: createMockBool(),
  };
  return createMockCodec(
    {
      condition: createMockCondition(condition),
      result: createMockBool(result),
    },
    !conditionResult
  ) as ConditionResult;
};

/**
 * @hidden
 * NOTE: `isEmpty` will be set to true if no value is passed
 */
export const createMockComplianceRequirement = (complianceRequirement?: {
  sender_conditions: Condition[];
  receiver_conditions: Condition[];
  id: u32;
}): ComplianceRequirement => {
  const requirement = complianceRequirement || {
    sender_conditions: [],
    receiver_conditions: [],
    id: createMockU32(),
  };

  return createMockCodec(
    {
      ...requirement,
    },
    !complianceRequirement
  ) as ComplianceRequirement;
};

/**
 * @hidden
 * NOTE: `isEmpty` will be set to true if no value is passed
 */
export const createMockComplianceRequirementResult = (complianceRequirementResult?: {
  sender_conditions: (ConditionResult | Parameters<typeof createMockConditionResult>[0])[];
  receiver_conditions: (ConditionResult | Parameters<typeof createMockConditionResult>[0])[];
  id: u32 | Parameters<typeof createMockU32>[0];
  result: bool | Parameters<typeof createMockBool>[0];
}): ComplianceRequirementResult => {
  const { sender_conditions, receiver_conditions, id, result } = complianceRequirementResult || {
    sender_conditions: [],
    receiver_conditions: [],
    id: createMockU32(),
    result: createMockBool(),
  };

  return createMockCodec(
    {
      sender_conditions: sender_conditions.map(condition => createMockConditionResult(condition)),
      receiver_conditions: receiver_conditions.map(condition =>
        createMockConditionResult(condition)
      ),
      id: createMockU32(id),
      result: createMockBool(result),
    },
    !complianceRequirementResult
  ) as ComplianceRequirementResult;
};

/**
 * @hidden
 * NOTE: `isEmpty` will be set to true if no value is passed
 */
export const createMockAssetComplianceResult = (assetComplianceResult?: {
  paused: bool | Parameters<typeof createMockBool>[0];
  requirements: (
    | ComplianceRequirementResult
    | Parameters<typeof createMockComplianceRequirementResult>[0]
  )[];
  result: bool | Parameters<typeof createMockBool>[0];
}): AssetComplianceResult => {
  const { paused, requirements, result } = assetComplianceResult || {
    paused: createMockBool(),
    requirements: [],
    result: createMockBool(),
  };

  return createMockCodec(
    {
      paused: createMockBool(paused),
      requirements: requirements.map(requirement =>
        createMockComplianceRequirementResult(requirement)
      ),
      result: createMockBool(result),
    },
    !assetComplianceResult
  ) as AssetComplianceResult;
};

/**
 * @hidden
 * NOTE: `isEmpty` will be set to true if no value is passed
 */
export const createMockDidRecord = (didRecord?: {
  roles: IdentityRole[];
  primary_key: AccountId;
  secondary_keys: MeshSecondaryKey[];
}): DidRecord => {
  const record = didRecord || {
    roles: [],
    primary_key: createMockAccountId(),
    secondary_items: [],
  };

  return createMockCodec(
    {
      ...record,
    },
    !didRecord
  ) as DidRecord;
};

/**
 * @hidden
 * NOTE: `isEmpty` will be set to true if no value is passed
 */
export const createMockCanTransferResult = (
  canTransferResult?: { Ok: u8 } | { Err: Bytes }
): CanTransferResult => createMockEnum(canTransferResult) as CanTransferResult;

/**
 * @hidden
 * NOTE: `isEmpty` will be set to true if no value is passed
 */
export const createMockText = (value?: string | Text): Text => {
  if (isCodec<Text>(value)) {
    return value;
  }

  return createMockStringCodec(value) as Text;
};

/**
 * @hidden
 * NOTE: `isEmpty` will be set to true if no value is passed
 */
export const createMockAssetOwnershipRelation = (
  assetOwnershipRelation?: 'NotOwned' | 'TickerOwned' | 'AssetOwned'
): AssetOwnershipRelation => createMockEnum(assetOwnershipRelation) as AssetOwnershipRelation;

/**
 * @hidden
 */
export const createMockProposalState = (
  proposalState?: 'Pending' | 'Cancelled' | 'Killed' | 'Rejected' | 'Referendum' | { Custom: Bytes }
): ProposalState => {
  return createMockEnum(proposalState) as ProposalState;
};

/**
 * @hidden
 * NOTE: `isEmpty` will be set to true if no value is passed
 */
export const createMockPip = (pip?: { id: u32; proposal: Call; state: ProposalState }): Pip => {
  const proposal = pip || {
    id: createMockU32(),
    proposal: ('proposal' as unknown) as Call,
    state: createMockProposalState(),
  };

  return createMockCodec(
    {
      ...proposal,
    },
    !pip
  ) as Pip;
};

/**
 * @hidden
 * NOTE: `isEmpty` will be set to true if no value is passed
 */
export const createMockPipsMetadata = (metadata?: {
  proposer: AccountId;
  cool_off_until: u32;
  end: u32;
}): PipsMetadata => {
  const data = metadata || {
    proposer: createMockAccountId(),
    cool_off_until: createMockU32(),
    end: createMockU32(),
  };

  return createMockCodec(
    {
      ...data,
    },
    !metadata
  ) as PipsMetadata;
};

/**
 * @hidden
 * NOTE: `isEmpty` will be set to true if no value is passed
 */
export const createMockSecondaryKey = (secondaryKey?: {
  signer: Signatory;
  permissions: Permissions;
}): MeshSecondaryKey => {
  const key = secondaryKey || {
    signer: createMockSignatory(),
    permissions: createMockPermissions(),
  };
  return createMockCodec(
    {
      ...key,
    },
    !secondaryKey
  ) as MeshSecondaryKey;
};

/**
 * @hidden
 * NOTE: `isEmpty` will be set to true if no value is passed
 */
export const createMockPipId = (id: number | BigNumber): PipId =>
  createMockU32(new BigNumber(id).toNumber()) as PipId;

/**
 * @hidden
 * NOTE: `isEmpty` will be set to true if no value is passed
 */
export const createMockVenueDetails = (details?: string): VenueDetails =>
  createMockStringCodec(details) as VenueDetails;

/**
 * @hidden
 * NOTE: `isEmpty` will be set to true if no value is passed
 */
export const createMockVenueType = (
  venueType?: 'Other' | 'Distribution' | 'Sto' | 'Exchange'
): VenueType => {
  return createMockEnum(venueType) as VenueType;
};

/**
 * @hidden
 * NOTE: `isEmpty` will be set to true if no value is passed
 */
export const createMockVenue = (venue?: { creator: IdentityId; venue_type: VenueType }): Venue => {
  const vn = venue || {
    creator: createMockIdentityId(),
    // eslint-disable-next-line @typescript-eslint/naming-convention
    venue_type: createMockVenueType(),
  };

  return createMockCodec(
    {
      ...vn,
    },
    !venue
  ) as Venue;
};

/**
 * @hidden
 * NOTE: `isEmpty` will be set to true if no value is passed
 */
export const createMockInstructionStatus = (
  instructionStatus?: 'Pending' | 'Unknown' | 'Failed'
): InstructionStatus => {
  return createMockEnum(instructionStatus) as InstructionStatus;
};

/**
 * @hidden
 * NOTE: `isEmpty` will be set to true if no value is passed
 */
export const createMockSettlementType = (
  settlementType?: 'SettleOnAffirmation' | { SettleOnBlock: u32 }
): SettlementType => {
  return createMockEnum(settlementType) as SettlementType;
};

/**
 * @hidden
 * NOTE: `isEmpty` will be set to true if no value is passed
 */
export const createMockAffirmationStatus = (
  authorizationStatus?: 'Unknown' | 'Pending' | 'Affirmed'
): AffirmationStatus => {
  return createMockEnum(authorizationStatus) as AffirmationStatus;
};

/**
 * @hidden
 * NOTE: `isEmpty` will be set to true if no value is passed
 */
export const createMockInstruction = (instruction?: {
  instruction_id: u64;
  venue_id: u64;
  status: InstructionStatus;
  settlement_type: SettlementType;
  created_at: Option<Moment>;
  trade_date: Option<Moment>;
  value_date: Option<Moment>;
}): Instruction => {
  const data = instruction || {
    instruction_id: createMockU64(),
    venue_id: createMockU64(),
    status: createMockInstructionStatus(),
    settlement_type: createMockSettlementType(),
    created_at: createMockOption(),
    trade_date: createMockOption(),
  };

  return createMockCodec(
    {
      ...data,
    },
    !instruction
  ) as Instruction;
};

/**
 * @hidden
 * NOTE: `isEmpty` will be set to true if no value is passed
 */
export const createMockTransferManager = (
  transferManager?:
    | { CountTransferManager: u64 }
    | { PercentageTransferManager: Permill }
    | TransferManager
): TransferManager => {
  if (isCodec<TransferManager>(transferManager)) {
    return transferManager;
  }
  return createMockEnum(transferManager) as TransferManager;
};

/**
 * @hidden
 */
export const createMockFundraiserTier = (fundraiserTier?: {
  total: Balance;
  price: Balance;
  remaining: Balance;
}): FundraiserTier => {
  const data = fundraiserTier || {
    total: createMockBalance(),
    price: createMockBalance(),
    remaining: createMockBalance(),
  };

  return createMockCodec(
    {
      ...data,
    },
    !fundraiserTier
  ) as FundraiserTier;
};

/**
 * @hidden
 * NOTE: `isEmpty` will be set to true if no value is passed
 */
export const createMockFundraiserStatus = (
  fundraiserStatus?: 'Live' | 'Frozen' | 'Closed' | 'ClosedEarly'
): FundraiserStatus => {
  return createMockEnum(fundraiserStatus) as FundraiserStatus;
};

/**
 * @hidden
 */
export const createMockFundraiser = (fundraiser?: {
  creator: IdentityId;
  offering_portfolio: PortfolioId;
  offering_asset: Ticker;
  raising_portfolio: PortfolioId;
  raising_asset: Ticker;
  tiers: FundraiserTier[];
  venue_id: u64;
  start: Moment;
  end: Option<Moment>;
  status: FundraiserStatus;
  minimum_investment: Balance;
}): Fundraiser => {
  const data = fundraiser || {
    creator: createMockIdentityId(),
    offering_portfolio: createMockPortfolioId(),
    offering_asset: createMockTicker(),
    raising_portfolio: createMockPortfolioId(),
    raising_asset: createMockTicker(),
    tiers: [],
    venue_id: createMockU64(),
    start: createMockMoment(),
    end: createMockOption(),
    status: createMockFundraiserStatus(),
    minimum_investment: createMockBalance(),
  };

  return createMockCodec(
    {
      ...data,
    },
    !fundraiser
  ) as Fundraiser;
};

/**
 * NOTE: `isEmpty` will be set to true if no value is passed
 */
export const createMockPriceTier = (priceTier?: { total: Balance; price: Balance }): PriceTier => {
  const data = priceTier || {
    total: createMockBalance(),
    price: createMockBalance(),
  };

  return createMockCodec(
    {
      ...data,
    },
    !priceTier
  ) as PriceTier;
};

/**
 * @hidden
 * NOTE: `isEmpty` will be set to true if no value is passed
 */
export const createMockCalendarUnit = (
  calendarUnit?: 'Second' | 'Minute' | 'Hour' | 'Day' | 'Week' | 'Month' | 'Year' | CalendarUnit
): CalendarUnit => {
  if (isCodec<CalendarUnit>(calendarUnit)) {
    return calendarUnit;
  }

  return createMockEnum(calendarUnit) as CalendarUnit;
};

/**
 * NOTE: `isEmpty` will be set to true if no value is passed
 */
export const createMockCalendarPeriod = (
  calendarPeriod?:
    | CalendarPeriod
    | {
        unit: CalendarUnit | Parameters<typeof createMockCalendarUnit>[0];
        amount: u64 | Parameters<typeof createMockU64>[0];
      }
): CalendarPeriod => {
  const { unit, amount } = calendarPeriod || {
    unit: createMockCalendarUnit(),
    amount: createMockU64(),
  };

  return createMockCodec(
    {
      unit: createMockCalendarUnit(unit),
      amount: createMockU64(amount),
    },
    !calendarPeriod
  ) as CalendarPeriod;
};

/**
 * NOTE: `isEmpty` will be set to true if no value is passed
 */
export const createMockCheckpointSchedule = (
  checkpointSchedule?:
    | CheckpointSchedule
    | {
        start: Moment | Parameters<typeof createMockMoment>[0];
        period: CalendarPeriod | Parameters<typeof createMockCalendarPeriod>[0];
      }
): CheckpointSchedule => {
  const { start, period } = checkpointSchedule || {
    start: createMockMoment(),
    period: createMockCalendarPeriod(),
  };

  return createMockCodec(
    {
      start: createMockMoment(start),
      period: createMockCalendarPeriod(period),
    },
    !checkpointSchedule
  ) as CheckpointSchedule;
};

/**
 * NOTE: `isEmpty` will be set to true if no value is passed
 */
export const createMockStoredSchedule = (
  storedSchedule?:
    | StoredSchedule
    | {
        schedule: CheckpointSchedule | Parameters<typeof createMockCheckpointSchedule>[0];
        id: u64 | Parameters<typeof createMockU64>[0];
        at: Moment | Parameters<typeof createMockMoment>[0];
        remaining: u32 | Parameters<typeof createMockU32>[0];
      }
): StoredSchedule => {
  const { schedule, id, at, remaining } = storedSchedule || {
    schedule: createMockCheckpointSchedule(),
    id: createMockU64(),
    at: createMockMoment(),
    remaining: createMockU32(),
  };

  return createMockCodec(
    {
      schedule: createMockCheckpointSchedule(schedule),
      id: createMockU64(id),
      at: createMockMoment(at),
      remaining: createMockU32(remaining),
    },
    !storedSchedule
  ) as StoredSchedule;
};

/**
 * NOTE: `isEmpty` will be set to true if no value is passed
 */
export const createMockScheduleSpec = (
  scheduleSpec?:
    | ScheduleSpec
    | {
        start: Option<Moment> | Parameters<typeof createMockOption>[0];
        period: CalendarPeriod | Parameters<typeof createMockCalendarPeriod>[0];
        remaining: u32 | Parameters<typeof createMockU32>[0];
      }
): ScheduleSpec => {
  const { start, period, remaining } = scheduleSpec || {
    start: createMockOption(),
    period: createMockCalendarPeriod(),
    remaining: createMockU32(),
  };

  return createMockCodec(
    {
      start: createMockOption(start),
      period: createMockCalendarPeriod(period),
      remaining: createMockU32(remaining),
    },
    !scheduleSpec
  ) as ScheduleSpec;
};

/**
 * @hidden
 * NOTE: `isEmpty` will be set to true if no value is passed
 */
export const createMockScalar = (scalar?: string | Scalar): Scalar => {
  if (!scalar || typeof scalar === 'string') {
    return createMockStringCodec(scalar) as Scalar;
  } else {
    return scalar;
  }
};

/**
 * @hidden
 * NOTE: `isEmpty` will be set to true if no value is passed
 */
export const createMockRecordDateSpec = (
  recordDateSpec?:
    | { Scheduled: Moment }
    | { ExistingSchedule: ScheduleId }
    | { Existing: CheckpointId }
    | RecordDateSpec
): RecordDateSpec => {
  if (isCodec<RecordDateSpec>(recordDateSpec)) {
    return recordDateSpec;
  }

  return createMockEnum(recordDateSpec) as RecordDateSpec;
};

/**
 * @hidden
 * NOTE: `isEmpty` will be set to true if no value is passed
 */
export const createMockRistrettoPoint = (
  ristrettoPoint?: string | RistrettoPoint
): RistrettoPoint => {
  if (!ristrettoPoint || typeof ristrettoPoint === 'string') {
    return createMockStringCodec(ristrettoPoint) as RistrettoPoint;
  } else {
    return ristrettoPoint;
  }
};

/**
 * @hidden
 * NOTE: `isEmpty` will be set to true if no value is passed
 */
export const createMockCACheckpoint = (
  caCheckpoint?: { Scheduled: [ScheduleId, u64] } | { Existing: CheckpointId } | CACheckpoint
): CACheckpoint => {
  if (isCodec<CACheckpoint>(caCheckpoint)) {
    return caCheckpoint;
  }

  return createMockEnum(caCheckpoint) as CACheckpoint;
};

/**
 * NOTE: `isEmpty` will be set to true if no value is passed
 */
export const createMockRecordDate = (
  recordDate?:
    | RecordDate
    | {
        date: Moment | Parameters<typeof createMockMoment>[0];
        checkpoint: CACheckpoint | Parameters<typeof createMockCACheckpoint>[0];
      }
): RecordDate => {
  const { date, checkpoint } = recordDate || {
    date: createMockMoment(),
    checkpoint: createMockCACheckpoint(),
  };

  return createMockCodec(
    {
      date: createMockMoment(date),
      checkpoint: createMockCACheckpoint(checkpoint),
    },
    !recordDate
  ) as RecordDate;
};

/**
 * @hidden
 * NOTE: `isEmpty` will be set to true if no value is passed
 */
export const createMockSignature = (signature?: string | Signature): Signature => {
  if (!signature || typeof signature === 'string') {
    return createMockStringCodec(signature) as Signature;
  } else {
    return signature;
  }
};

/**
 * @hidden
 * NOTE: `isEmpty` will be set to true if no value is passed
 */
export const createMockZkProofData = (
  zkProofData?:
    | ZkProofData
    | {
        challenge_responses: [Scalar, Scalar] | [string, string];
        subtract_expressions_res: RistrettoPoint | string;
        blinded_scope_did_hash: RistrettoPoint | string;
      }
): ZkProofData => {
  const { challenge_responses, subtract_expressions_res, blinded_scope_did_hash } = zkProofData || {
    challenge_responses: [createMockScalar(), createMockScalar()],
    subtract_expressions_res: createMockRistrettoPoint(),
    blinded_scope_did_hash: createMockRistrettoPoint(),
  };

  return createMockCodec(
    {
      challenge_responses: [
        createMockScalar(challenge_responses[0]),
        createMockScalar(challenge_responses[1]),
      ],
      subtract_expressions_res: createMockRistrettoPoint(subtract_expressions_res),
      blinded_scope_did_hash: createMockRistrettoPoint(blinded_scope_did_hash),
    },
    !zkProofData
  ) as ZkProofData;
};

/**
 * @hidden
 * NOTE: `isEmpty` will be set to true if no value is passed
 */
export const createMockTargetTreatment = (
  targetTreatment?: 'Include' | 'Exclude' | TargetTreatment
): TargetTreatment => {
  if (isCodec<TargetTreatment>(targetTreatment)) {
    return targetTreatment;
  }

  return createMockEnum(targetTreatment) as TargetTreatment;
};

/**
 * NOTE: `isEmpty` will be set to true if no value is passed
 */
export const createMockTargetIdentities = (
  targetIdentities?:
    | TargetIdentities
    | {
        identities: (IdentityId | Parameters<typeof createMockIdentityId>[0])[];
        treatment: TargetTreatment | Parameters<typeof createMockTargetTreatment>[0];
      }
): TargetIdentities => {
  const { identities, treatment } = targetIdentities || {
    identities: [],
    treatment: createMockTargetTreatment(),
  };

  return createMockCodec(
    {
      identities: map(identities, identityId => createMockIdentityId(identityId)),
      treatment: createMockTargetTreatment(treatment),
    },
    !targetIdentities
  ) as TargetIdentities;
};

/**
 * @hidden
 * NOTE: `isEmpty` will be set to true if no value is passed
 */
export const createMockScopeClaimProof = (
  scopeClaimProof?:
    | ScopeClaimProof
    | {
        proof_scope_id_wellformed: Signature | string;
        proof_scope_id_cdd_id_match:
          | ZkProofData
          | {
              challenge_responses: [string, string];
              subtract_expressions_res: string;
              blinded_scope_did_hash: string;
            };
        scope_id: RistrettoPoint | string;
      }
): MeshScopeClaimProof => {
  const { proof_scope_id_wellformed, proof_scope_id_cdd_id_match, scope_id } = scopeClaimProof || {
    proof_scope_id_wellformed: createMockSignature(),
    proof_scope_id_cdd_id_match: createMockZkProofData(),
    scope_id: createMockRistrettoPoint(),
  };

  return createMockCodec(
    {
      proof_scope_id_wellformed: createMockSignature(proof_scope_id_wellformed),
      proof_scope_id_cdd_id_match: createMockZkProofData(proof_scope_id_cdd_id_match),
      scope_id: createMockRistrettoPoint(scope_id),
    },
    !scopeClaimProof
  ) as MeshScopeClaimProof;
};

/**
 * @hidden
 * NOTE: `isEmpty` will be set to true if no value is passed
 */
export const createMockCAKind = (
  caKind?:
    | 'PredictableBenefit'
    | 'UnpredictableBenefit'
    | 'IssuerNotice'
    | 'Reorganization'
    | 'Other'
    | CAKind
): CAKind => {
  if (isCodec<CAKind>(caKind)) {
    return caKind;
  }

  return createMockEnum(caKind) as CAKind;
};

/**
 * NOTE: `isEmpty` will be set to true if no value is passed
 */
export const createMockCorporateAction = (corporateAction?: {
  kind: CAKind | Parameters<typeof createMockCAKind>[0];
  decl_date: Moment | Parameters<typeof createMockMoment>[0];
  record_date: Option<RecordDate> | Parameters<typeof createMockOption>[0];
  targets: TargetIdentities | Parameters<typeof createMockTargetIdentities>[0];
  default_withholding_tax: Tax | Parameters<typeof createMockPermill>[0];
  withholding_tax: [
    IdentityId | Parameters<typeof createMockIdentityId>[0],
    Tax | Parameters<typeof createMockPermill>[0]
  ][];
}): CorporateAction => {
  const {
    kind,
    decl_date,
    record_date,
    targets,
    default_withholding_tax,
    withholding_tax,
  } = corporateAction || {
    kind: createMockCAKind(),
    decl_date: createMockMoment(),
    record_date: createMockOption(),
    targets: createMockTargetIdentities(),
    default_withholding_tax: createMockPermill(),
    withholding_tax: [],
  };

  return createMockCodec(
    {
      kind: createMockCAKind(kind),
      decl_date: createMockMoment(decl_date),
      record_date: createMockOption(record_date),
      targets: createMockTargetIdentities(targets),
      default_withholding_tax: createMockPermill(default_withholding_tax),
      withholding_tax: withholding_tax.map(([identityId, tax]) =>
        tuple(createMockIdentityId(identityId), createMockPermill(tax))
      ),
    },
    !corporateAction
  ) as CorporateAction;
};

/**
 * NOTE: `isEmpty` will be set to true if no value is passed
 */
export const createMockCAId = (
  caId?:
    | CAId
    | {
        ticker: Ticker | Parameters<typeof createMockTicker>[0];
        local_id: u64 | Parameters<typeof createMockU64>[0];
      }
): CAId => {
  const { ticker, local_id } = caId || {
    ticker: createMockTicker(),
    local_id: createMockU64(),
  };

  return createMockCodec(
    {
      ticker: createMockTicker(ticker),
      local_id: createMockU64(local_id),
    },
    !caId
  ) as CAId;
};

/**
 * NOTE: `isEmpty` will be set to true if no value is passed
 */
export const createMockDistribution = (distribution?: {
  from: PortfolioId | Parameters<typeof createMockPortfolioId>[0];
  currency: Ticker | Parameters<typeof createMockTicker>[0];
  per_share: Balance | Parameters<typeof createMockBalance>[0];
  amount: Balance | Parameters<typeof createMockBalance>[0];
  remaining: Balance | Parameters<typeof createMockBalance>[0];
  reclaimed: bool | Parameters<typeof createMockBool>[0];
  payment_at: Moment | Parameters<typeof createMockMoment>[0];
  expires_at: Option<Moment> | Parameters<typeof createMockOption>[0];
}): Distribution => {
  const {
    from,
    currency,
    per_share,
    amount,
    remaining,
    reclaimed,
    payment_at,
    expires_at,
  } = distribution || {
    from: createMockPortfolioId(),
    currency: createMockTicker(),
    per_share: createMockBalance(),
    amount: createMockBalance(),
    remaining: createMockBalance(),
    reclaimed: createMockBool(),
    payment_at: createMockMoment(),
    expires_at: createMockOption(),
  };

  return createMockCodec(
    {
      from: createMockPortfolioId(from),
      currency: createMockTicker(currency),
      per_share: createMockBalance(per_share),
      amount: createMockBalance(amount),
      remaining: createMockBalance(remaining),
      reclaimed: createMockBool(reclaimed),
      payment_at: createMockMoment(payment_at),
      expires_at: createMockOption(expires_at),
    },
    !distribution
  ) as Distribution;
};

/**
 * @hidden
 * NOTE: `isEmpty` will be set to true if no value is passed
 */
export const createMockTransferManagerResult = (transferManagerResult?: {
  tm: TransferManager | Parameters<typeof createMockTransferManager>[0];
  result: bool | Parameters<typeof createMockBool>[0];
}): TransferManagerResult => {
  const { tm, result } = transferManagerResult || {
    tm: createMockTransferManager(),
    result: createMockBool(),
  };
  return createMockCodec(
    {
      tm: createMockTransferManager(tm),
      result: createMockBool(result),
    },
    !transferManagerResult
  ) as TransferManagerResult;
};

/**
 * @hidden
 * NOTE: `isEmpty` will be set to true if no value is passed
 */
export const createMockPortfolioValidityResult = (portfolioValidityResult?: {
  receiver_is_same_portfolio: bool | Parameters<typeof createMockBool>[0];
  sender_portfolio_does_not_exist: bool | Parameters<typeof createMockBool>[0];
  receiver_portfolio_does_not_exist: bool | Parameters<typeof createMockBool>[0];
  sender_insufficient_balance: bool | Parameters<typeof createMockBool>[0];
  result: bool | Parameters<typeof createMockBool>[0];
}): PortfolioValidityResult => {
  const {
    receiver_is_same_portfolio,
    sender_portfolio_does_not_exist,
    receiver_portfolio_does_not_exist,
    sender_insufficient_balance,
    result,
  } = portfolioValidityResult || {
    receiver_is_same_portfolio: createMockBool(),
    sender_portfolio_does_not_exist: createMockBool(),
    receiver_portfolio_does_not_exist: createMockBool(),
    sender_insufficient_balance: createMockBool(),
    result: createMockBool(),
  };
  return createMockCodec(
    {
      receiver_is_same_portfolio: createMockBool(receiver_is_same_portfolio),
      sender_portfolio_does_not_exist: createMockBool(sender_portfolio_does_not_exist),
      receiver_portfolio_does_not_exist: createMockBool(receiver_portfolio_does_not_exist),
      sender_insufficient_balance: createMockBool(sender_insufficient_balance),
      result: createMockBool(result),
    },
    !portfolioValidityResult
  ) as PortfolioValidityResult;
};

/**
 * @hidden
 * NOTE: `isEmpty` will be set to true if no value is passed
 */
export const createMockGranularCanTransferResult = (granularCanTransferResult?: {
  invalid_granularity: bool | Parameters<typeof createMockBool>[0];
  self_transfer: bool | Parameters<typeof createMockBool>[0];
  invalid_receiver_cdd: bool | Parameters<typeof createMockBool>[0];
  invalid_sender_cdd: bool | Parameters<typeof createMockBool>[0];
  missing_scope_claim: bool | Parameters<typeof createMockBool>[0];
  receiver_custodian_error: bool | Parameters<typeof createMockBool>[0];
  sender_custodian_error: bool | Parameters<typeof createMockBool>[0];
  sender_insufficient_balance: bool | Parameters<typeof createMockBool>[0];
  portfolio_validity_result:
    | PortfolioValidityResult
    | Parameters<typeof createMockPortfolioValidityResult>[0];
  asset_frozen: bool | Parameters<typeof createMockBool>[0];
  statistics_result: (
    | TransferManagerResult
    | Parameters<typeof createMockTransferManagerResult>[0]
  )[];
  compliance_result: AssetComplianceResult | Parameters<typeof createMockAssetComplianceResult>[0];
  result: bool | Parameters<typeof createMockBool>[0];
}): GranularCanTransferResult => {
  const {
    invalid_granularity,
    self_transfer,
    invalid_receiver_cdd,
    invalid_sender_cdd,
    missing_scope_claim,
    receiver_custodian_error,
    sender_custodian_error,
    sender_insufficient_balance,
    portfolio_validity_result,
    asset_frozen,
    statistics_result,
    compliance_result,
    result,
  } = granularCanTransferResult || {
    invalid_granularity: createMockBool(),
    self_transfer: createMockBool(),
    invalid_receiver_cdd: createMockBool(),
    invalid_sender_cdd: createMockBool(),
    missing_scope_claim: createMockBool(),
    receiver_custodian_error: createMockBool(),
    sender_custodian_error: createMockBool(),
    sender_insufficient_balance: createMockBool(),
    portfolio_validity_result: createMockPortfolioValidityResult(),
    asset_frozen: createMockBool(),
    statistics_result: [],
    compliance_result: createMockAssetComplianceResult(),
    result: createMockBool(),
  };
  return createMockCodec(
    {
      invalid_granularity: createMockBool(invalid_granularity),
      self_transfer: createMockBool(self_transfer),
      invalid_receiver_cdd: createMockBool(invalid_receiver_cdd),
      invalid_sender_cdd: createMockBool(invalid_sender_cdd),
      missing_scope_claim: createMockBool(missing_scope_claim),
      receiver_custodian_error: createMockBool(receiver_custodian_error),
      sender_custodian_error: createMockBool(sender_custodian_error),
      sender_insufficient_balance: createMockBool(sender_insufficient_balance),
      portfolio_validity_result: createMockPortfolioValidityResult(portfolio_validity_result),
      asset_frozen: createMockBool(asset_frozen),
      statistics_result: statistics_result.map(res => createMockTransferManagerResult(res)),
      compliance_result: createMockAssetComplianceResult(compliance_result),
      result: createMockBool(result),
    },
    !granularCanTransferResult
  ) as GranularCanTransferResult;
};

/**
 * NOTE: `isEmpty` will be set to true if no value is passed
 */
export const createMockClassicTickerRegistration = (
  registration?:
    | ClassicTickerRegistration
    | {
        eth_owner: EthereumAddress | Parameters<typeof createMockEthereumAddress>[0];
        is_created: bool | Parameters<typeof createMockBool>[0];
      }
): ClassicTickerRegistration => {
  const { eth_owner, is_created } = registration || {
    eth_owner: createMockEthereumAddress(),
    is_created: createMockBool(),
  };

  return createMockCodec(
    {
      eth_owner: createMockEthereumAddress(eth_owner),
      is_created: createMockBool(is_created),
    },
    !registration
  ) as ClassicTickerRegistration;
};

/**
 * NOTE: `isEmpty` will be set to true if no value is passed
 */
export const createMockSignedBlock = (
  signedBlock?:
    | SignedBlock
    | {
        block: Block | Parameters<typeof createMockBlock>[0];
      }
): SignedBlock => {
  const { block } = signedBlock || {
    block: createMockBlock(),
  };

  return createMockCodec(
    {
      block: createMockBlock(block),
    },
    !signedBlock
  ) as SignedBlock;
};

/**
 * NOTE: `isEmpty` will be set to true if no value is passed
 */
export const createMockBlock = (
  block?:
    | Block
    | {
        header: Header | Parameters<typeof createMockHeader>[0];
      }
): Block => {
  const { header } = block || {
    header: createMockHeader(),
  };

  return createMockCodec(
    {
      header: createMockHeader(header),
    },
    !block
  ) as Block;
};

/**
 * NOTE: `isEmpty` will be set to true if no value is passed
 */
export const createMockHeader = (
  header?:
    | Header
    | {
        parentHash: Hash | Parameters<typeof createMockHash>[0];
        number: Compact<u32>;
        stateRoot: Hash | Parameters<typeof createMockHash>[0];
        extrinsicsRoot: Hash | Parameters<typeof createMockHash>[0];
      }
): Header => {
  const { parentHash, number, stateRoot, extrinsicsRoot } = header || {
    parentHash: createMockHash(),
    number: createMockCompact(),
    stateRoot: createMockHash(),
    extrinsicsRoot: createMockHash(),
  };

  return createMockCodec(
    {
      parentHash: createMockHash(parentHash),
      number: createMockCompact(number.unwrap()),
      stateRoot: createMockHash(stateRoot),
      extrinsicsRoot: createMockHash(extrinsicsRoot),
    },
    !header
  ) as Header;
};<|MERGE_RESOLUTION|>--- conflicted
+++ resolved
@@ -185,9 +185,9 @@
  * Create a mock instance of the Apollo client
  */
 function createApolloClient(): Mutable<ApolloClient<NormalizedCacheObject>> {
-  return ({
+  return {
     stop: sinon.stub(),
-  } as unknown) as Mutable<ApolloClient<NormalizedCacheObject>>;
+  } as unknown as Mutable<ApolloClient<NormalizedCacheObject>>;
 }
 
 let apolloConstructorStub: SinonStub;
@@ -196,12 +196,12 @@
  * Create a mock instance of the WebSocketAsPromised lib
  */
 function createWebSocketAsPromised(): WebSocketAsPromised {
-  return ({
+  return {
     open: sinon.stub(),
     send: sinon.stub(),
     sendRequest: sinon.stub().resolves({ result: '4.1.0' }),
     close: sinon.stub(),
-  } as unknown) as WebSocketAsPromised;
+  } as unknown as WebSocketAsPromised;
 }
 
 let webSocketAsPromisedConstructorStub: SinonStub;
@@ -326,11 +326,7 @@
   sentAuthorizations?: ResultSet<AuthorizationRequest>;
   isArchiveNode?: boolean;
   ss58Format?: number;
-<<<<<<< HEAD
-  areSecondaryKeysFrozen?: boolean;
-=======
   areSecondaryAccountsFrozen?: boolean;
->>>>>>> 73ce625e
   getDividendDistributionsForTokens?: DistributionWithDetails[];
   isFrozen?: boolean;
   addPair?: Pair;
@@ -427,7 +423,7 @@
 
 const moduleFailReceipt = createFailReceipt({
   isModule: true,
-  asModule: ({
+  asModule: {
     error: { toNumber: (): number => 1 },
     index: { toNumber: (): number => 1 },
     registry: {
@@ -437,7 +433,7 @@
         docs: ['This is very bad'],
       }),
     },
-  } as unknown) as DispatchErrorModule,
+  } as unknown as DispatchErrorModule,
 });
 
 const abortReceipt: ISubmittableResult = merge({}, defaultReceipt, {
@@ -557,8 +553,8 @@
   issuedClaims: {
     data: [
       {
-        target: ('targetIdentity' as unknown) as Identity,
-        issuer: ('issuerIdentity' as unknown) as Identity,
+        target: 'targetIdentity' as unknown as Identity,
+        issuer: 'issuerIdentity' as unknown as Identity,
         issuedAt: new Date(),
         expiry: null,
         claim: { type: ClaimType.NoData },
@@ -569,8 +565,8 @@
   },
   getIdentityClaimsFromChain: [
     {
-      target: ('targetIdentity' as unknown) as Identity,
-      issuer: ('issuerIdentity' as unknown) as Identity,
+      target: 'targetIdentity' as unknown as Identity,
+      issuer: 'issuerIdentity' as unknown as Identity,
       issuedAt: new Date(),
       expiry: null,
       claim: { type: ClaimType.NoData },
@@ -579,8 +575,8 @@
   getIdentityClaimsFromMiddleware: {
     data: [
       {
-        target: ('targetIdentity' as unknown) as Identity,
-        issuer: ('issuerIdentity' as unknown) as Identity,
+        target: 'targetIdentity' as unknown as Identity,
+        issuer: 'issuerIdentity' as unknown as Identity,
         issuedAt: new Date(),
         expiry: null,
         claim: { type: ClaimType.NoData },
@@ -606,11 +602,7 @@
   },
   isArchiveNode: true,
   ss58Format: 42,
-<<<<<<< HEAD
-  areSecondaryKeysFrozen: false,
-=======
   areSecondaryAccountsFrozen: false,
->>>>>>> 73ce625e
   getDividendDistributionsForTokens: [],
   isFrozen: false,
   addPair: {
@@ -677,11 +669,7 @@
       hasPermissions: sinon.stub().resolves(opts.hasTokenPermissions),
       checkPermissions: sinon.stub().resolves(opts.checkTokenPermissions),
     },
-<<<<<<< HEAD
-    areSecondaryKeysFrozen: sinon.stub().resolves(opts.areSecondaryKeysFrozen),
-=======
     areSecondaryAccountsFrozen: sinon.stub().resolves(opts.areSecondaryAccountsFrozen),
->>>>>>> 73ce625e
     isEqual: sinon.stub().returns(opts.currentIdentityIsEqual),
   };
   opts.withSeed
@@ -715,7 +703,7 @@
         new Error('There is no Account associated with the current SDK instance')
       );
 
-  const contextInstance = ({
+  const contextInstance = {
     currentPair,
     getCurrentIdentity,
     getCurrentAccount,
@@ -752,7 +740,7 @@
     addPair: sinon.stub().returns(opts.addPair),
     getNetworkVersion: sinon.stub().resolves(opts.networkVersion),
     supportsSubsidy: sinon.stub().returns(opts.supportsSubsidy),
-  } as unknown) as MockContext;
+  } as unknown as MockContext;
 
   contextInstance.clone = sinon.stub<[], Context>().returns(contextInstance);
 
@@ -886,7 +874,7 @@
  * @hidden
  */
 function initApi(): void {
-  mockInstanceContainer.apiInstance.registry = ('registry' as unknown) as Registry;
+  mockInstanceContainer.apiInstance.registry = 'registry' as unknown as Registry;
   mockInstanceContainer.apiInstance.createType = sinon.stub();
   mockInstanceContainer.apiInstance.runtimeVersion = {} as RuntimeVersion;
 
@@ -936,7 +924,7 @@
     keyringInstance.encodeAddress.throws(err);
   }
 
-  Object.assign(mockInstanceContainer.keyringInstance, (keyringInstance as unknown) as Keyring);
+  Object.assign(mockInstanceContainer.keyringInstance, keyringInstance as unknown as Keyring);
 
   keyringConstructorStub.returns(keyringInstance);
 }
@@ -1063,7 +1051,7 @@
     meta = { args: [] },
   } = opts;
 
-  const transaction = (sinon.stub().returns({
+  const transaction = sinon.stub().returns({
     method: tx, // should be a `Call` object, but this is enough for testing
     hash: tx,
     signAndSend: sinon.stub().callsFake((_, cb: StatusCallback) => {
@@ -1077,7 +1065,7 @@
         statusCallback: cb,
         unsubCallback,
         resolved: !!autoResolve,
-        status: (null as unknown) as MockTxStatus,
+        status: null as unknown as MockTxStatus,
       });
 
       if (autoResolve) {
@@ -1088,7 +1076,7 @@
     }),
     // eslint-disable-next-line @typescript-eslint/no-use-before-define
     paymentInfo: sinon.stub().resolves({ partialFee: gas }),
-  }) as unknown) as Extrinsics[ModuleName][TransactionName];
+  }) as unknown as Extrinsics[ModuleName][TransactionName];
 
   (transaction as any).section = mod;
   (transaction as any).method = tx;
@@ -1100,7 +1088,7 @@
 
   const instance = mockInstanceContainer.apiInstance;
 
-  return (instance.tx[mod][tx] as unknown) as PolymeshTx<
+  return instance.tx[mod][tx] as unknown as PolymeshTx<
     ArgsType<Extrinsics[ModuleName][TransactionName]>
   > &
     SinonStub;
@@ -1181,7 +1169,7 @@
   let stub: QueryStub;
 
   if (!runtimeModule[query]) {
-    stub = (sinon.stub() as unknown) as QueryStub;
+    stub = sinon.stub() as unknown as QueryStub;
     stub.entries = sinon.stub();
     stub.entriesPaged = sinon.stub();
     stub.at = sinon.stub();
@@ -1379,7 +1367,7 @@
  * Retrieve an instance of the mocked Polkadot API
  */
 export function getApiInstance(): ApiPromise & SinonStubbedInstance<ApiPromise> & EventEmitter {
-  return (mockInstanceContainer.apiInstance as unknown) as ApiPromise &
+  return mockInstanceContainer.apiInstance as unknown as ApiPromise &
     SinonStubbedInstance<ApiPromise> &
     EventEmitter;
 }
@@ -2248,20 +2236,20 @@
  * NOTE: `isEmpty` will be set to true if no value is passed
  */
 export const createMockEventRecord = (data: unknown[]): EventRecord =>
-  (({
+  ({
     event: {
       data,
     },
-  } as unknown) as EventRecord);
+  } as unknown as EventRecord);
 
 /**
  * @hidden
  * NOTE: `isEmpty` will be set to true if no value is passed
  */
 export const createMockIEvent = <T extends Codec[]>(data: unknown[]): IEvent<T> =>
-  (({
+  ({
     data,
-  } as unknown) as IEvent<T>);
+  } as unknown as IEvent<T>);
 
 /**
  * @hidden
@@ -2626,7 +2614,7 @@
 export const createMockPip = (pip?: { id: u32; proposal: Call; state: ProposalState }): Pip => {
   const proposal = pip || {
     id: createMockU32(),
-    proposal: ('proposal' as unknown) as Call,
+    proposal: 'proposal' as unknown as Call,
     state: createMockProposalState(),
   };
 
@@ -3245,21 +3233,15 @@
     Tax | Parameters<typeof createMockPermill>[0]
   ][];
 }): CorporateAction => {
-  const {
-    kind,
-    decl_date,
-    record_date,
-    targets,
-    default_withholding_tax,
-    withholding_tax,
-  } = corporateAction || {
-    kind: createMockCAKind(),
-    decl_date: createMockMoment(),
-    record_date: createMockOption(),
-    targets: createMockTargetIdentities(),
-    default_withholding_tax: createMockPermill(),
-    withholding_tax: [],
-  };
+  const { kind, decl_date, record_date, targets, default_withholding_tax, withholding_tax } =
+    corporateAction || {
+      kind: createMockCAKind(),
+      decl_date: createMockMoment(),
+      record_date: createMockOption(),
+      targets: createMockTargetIdentities(),
+      default_withholding_tax: createMockPermill(),
+      withholding_tax: [],
+    };
 
   return createMockCodec(
     {
@@ -3314,25 +3296,17 @@
   payment_at: Moment | Parameters<typeof createMockMoment>[0];
   expires_at: Option<Moment> | Parameters<typeof createMockOption>[0];
 }): Distribution => {
-  const {
-    from,
-    currency,
-    per_share,
-    amount,
-    remaining,
-    reclaimed,
-    payment_at,
-    expires_at,
-  } = distribution || {
-    from: createMockPortfolioId(),
-    currency: createMockTicker(),
-    per_share: createMockBalance(),
-    amount: createMockBalance(),
-    remaining: createMockBalance(),
-    reclaimed: createMockBool(),
-    payment_at: createMockMoment(),
-    expires_at: createMockOption(),
-  };
+  const { from, currency, per_share, amount, remaining, reclaimed, payment_at, expires_at } =
+    distribution || {
+      from: createMockPortfolioId(),
+      currency: createMockTicker(),
+      per_share: createMockBalance(),
+      amount: createMockBalance(),
+      remaining: createMockBalance(),
+      reclaimed: createMockBool(),
+      payment_at: createMockMoment(),
+      expires_at: createMockOption(),
+    };
 
   return createMockCodec(
     {

/* istanbul ignore file */
/* eslint-disable @typescript-eslint/naming-convention */
/* eslint-disable @typescript-eslint/no-explicit-any */

import { ApiPromise } from '@polkadot/api';
import { DecoratedRpc } from '@polkadot/api/types';
import {
  bool,
  BTreeSet,
  Bytes,
  Compact,
  Enum,
  Option,
  Text,
  u8,
  U8aFixed,
  u16,
  u32,
  u64,
  u128,
  UInt,
  Vec,
} from '@polkadot/types';
import { GenericExtrinsic } from '@polkadot/types/extrinsic';
import {
  AccountData,
  AccountId,
  AccountInfo,
  Balance,
  Block,
  BlockHash,
  Call,
  DispatchError,
  DispatchErrorModule,
  EventRecord,
  ExtrinsicStatus,
  Hash,
  Header,
  Index,
  Permill,
  RefCount,
  RuntimeDispatchInfo,
  RuntimeVersion,
  Signature,
  SignedBlock,
} from '@polkadot/types/interfaces';
import {
  ConfidentialIdentityClaimProofsScopeClaimProof,
  ConfidentialIdentityClaimProofsZkProofData,
  PalletAssetClassicTickerRegistration,
  PalletCorporateActionsCaId,
  PalletCorporateActionsCaKind,
  PalletCorporateActionsCorporateAction,
  PalletCorporateActionsDistribution,
  PalletCorporateActionsInitiateCorporateActionArgs,
  PalletCorporateActionsRecordDateSpec,
  PalletCorporateActionsTargetIdentities,
  PalletRelayerSubsidy,
  PalletSettlementInstruction,
  PalletSettlementVenue,
  PalletStoFundraiser,
  PolymeshPrimitivesAssetIdentifier,
  PolymeshPrimitivesAuthorization,
  PolymeshPrimitivesAuthorizationAuthorizationData,
  PolymeshPrimitivesComplianceManagerComplianceRequirement,
  PolymeshPrimitivesCondition,
  PolymeshPrimitivesConditionConditionType,
  PolymeshPrimitivesConditionTrustedFor,
  PolymeshPrimitivesConditionTrustedIssuer,
  PolymeshPrimitivesDocument,
  PolymeshPrimitivesIdentityClaimClaimType,
  PolymeshPrimitivesIdentityDidRecord,
  PolymeshPrimitivesIdentityId,
  PolymeshPrimitivesIdentityIdPortfolioId,
  PolymeshPrimitivesSecondaryKeyKeyRecord,
  PolymeshPrimitivesSecondaryKeyPalletPermissions,
  PolymeshPrimitivesSecondaryKeyPermissions,
  PolymeshPrimitivesStatisticsStat2ndKey,
  PolymeshPrimitivesStatisticsStatClaim,
  PolymeshPrimitivesStatisticsStatOpType,
  PolymeshPrimitivesStatisticsStatType,
  PolymeshPrimitivesStatisticsStatUpdate,
  PolymeshPrimitivesSubsetSubsetRestrictionPalletPermissions,
  PolymeshPrimitivesTicker,
  PolymeshPrimitivesTransferComplianceAssetTransferCompliance,
  PolymeshPrimitivesTransferComplianceTransferCondition,
} from '@polkadot/types/lookup';
import {
  Codec,
  IEvent,
  INumber,
  ISubmittableResult,
  ITuple,
  IU8a,
  Registry,
  Signer as PolkadotSigner,
} from '@polkadot/types/types';
import { hexToU8a, stringToU8a } from '@polkadot/util';
import { SigningManager } from '@polymeshassociation/signing-manager-types';
import { NormalizedCacheObject } from 'apollo-cache-inmemory';
import ApolloClient from 'apollo-client';
import BigNumber from 'bignumber.js';
import { EventEmitter } from 'events';
import { when } from 'jest-when';
import { cloneDeep, map, merge, upperFirst } from 'lodash';

import { Account, AuthorizationRequest, Context, Identity } from '~/internal';
import {
  AffirmationStatus,
  AgentGroup,
  AGId,
  AssetComplianceResult,
  AssetOwnershipRelation,
  AssetPermissions,
  AssetType,
  AuthorizationType as MeshAuthorizationType,
  CACheckpoint,
  CAKind,
  CalendarPeriod,
  CalendarUnit,
  CanTransferResult,
  CddId,
  CddStatus,
  CheckpointId,
  CheckpointSchedule,
  Claim,
  Claim1stKey,
  ComplianceRequirementResult,
  ConditionResult,
  ConditionType,
  CountryCode,
  CustomAssetTypeId,
  DispatchableNames,
  DocumentHash,
  EcdsaSignature,
  EthereumAddress,
  FundraiserStatus,
  FundraiserTier,
  GranularCanTransferResult,
  IdentityClaim,
  InstructionStatus,
  InvestorZKProofData,
  Moment,
  MovePortfolioItem,
  PalletName,
  Pip,
  PipId,
  PipsMetadata,
  PortfolioId,
  PortfolioKind,
  PortfolioPermissions,
  PortfolioValidityResult,
  PosRatio,
  PriceTier,
  ProposalDetails,
  ProposalState,
  ProposalStatus,
  ProtocolOp,
  RecordDate,
  RecordDateSpec,
  RistrettoPoint,
  Scalar,
  ScheduleId,
  ScheduleSpec,
  Scope,
  ScopeId,
  SecondaryKey as MeshSecondaryKey,
  SecurityToken,
  SettlementType,
  Signatory,
  StoredSchedule,
  TargetIdentities,
  TargetIdentity,
  TargetTreatment,
  Tax,
  TickerRegistration,
  TickerRegistrationConfig,
  TransferCondition,
  TransferConditionResult,
  VenueType,
  ZkProofData,
} from '~/polkadot/polymesh';
import { dsMockUtils } from '~/testUtils/mocks';
import { Mocked } from '~/testUtils/types';
import {
  AccountBalance,
  CheckPermissionsResult,
  CheckRolesResult,
  ClaimData,
  ClaimType,
  CountryCode as CountryCodeEnum,
  DistributionWithDetails,
  ExtrinsicData,
  PermissionedAccount,
  ProtocolFees,
  ResultSet,
  SignerType,
  StatType,
  SubsidyWithAllowance,
  TxTags,
  UnsubCallback,
} from '~/types';
<<<<<<< HEAD
import {
  Consts,
  Extrinsics,
  GraphqlQuery,
  PolymeshTx,
  Queries,
  Rpcs,
  StatType,
} from '~/types/internal';
=======
import { Consts, Extrinsics, GraphqlQuery, PolymeshTx, Queries } from '~/types/internal';
>>>>>>> 226c45d2
import { ArgsType, Mutable, tuple } from '~/types/utils';
import { STATE_RUNTIME_VERSION_CALL, SYSTEM_VERSION_RPC_CALL } from '~/utils/constants';

let apiEmitter: EventEmitter;

/**
 * Create a mock instance of the Polkadot API
 */
function createApi(): Mutable<ApiPromise> & EventEmitter {
  apiEmitter = new EventEmitter();
  apiEmitter.on('error', () => undefined);
  return {
    emit: (event: string) => apiEmitter.emit(event),
    on: (event: string, listener: (...args: unknown[]) => unknown) =>
      apiEmitter.on(event, listener),
    off: (event: string, listener: (...args: unknown[]) => unknown) =>
      apiEmitter.off(event, listener),
    disconnect: jest.fn() as () => Promise<void>,
  } as Mutable<ApiPromise> & EventEmitter;
}

/**
 * Create a mock instance of the Apollo client
 */
function createApolloClient(): Mocked<Mutable<ApolloClient<NormalizedCacheObject>>> {
  return {
    stop: jest.fn(),
    query: jest.fn(),
  } as unknown as Mocked<Mutable<ApolloClient<NormalizedCacheObject>>>;
}

let apolloConstructorStub: jest.Mock;

/**
 * Creates mock websocket class. Contains additional methods for tests to control it
 */
export class MockWebSocket {
  /**
   * @hidden
   */
  onopen(): void {
    // stub for onopen
  }

  /**
   * @hidden
   */
  onclose(): void {
    // stub for onclose
  }

  /* eslint-disable @typescript-eslint/no-unused-vars */
  /**
   * @hidden
   */
  onerror(_err: Error): void {
    // stub for onerror
  }

  /**
   * @hidden
   */
  onmessage(_msg: Record<string, unknown>): void {
    // stub for onmessage
  }

  /**
   * @hidden
   */
  close(): void {
    // stub for close
  }

  /**
   * @hidden
   */
  send(msg: string): void {
    let response;
    const nodeVersionId = SYSTEM_VERSION_RPC_CALL.id;

    if (msg.indexOf(nodeVersionId) >= 0) {
      response = { data: `{ "result": "5.0.0", "id": "${nodeVersionId}" }` };
    } else {
      response = {
        data: `{ "result": { "specVersion": "5000000"}, "id": "${STATE_RUNTIME_VERSION_CALL.id}" }`,
      };
    }

    this.onmessage(response);
  }
  /* eslint-enable @typescript-eslint/no-unused-vars */

  /**
   * @hidden
   * Calls the onerror handler with the given error
   */
  triggerError(err: Error): void {
    this.onerror(err);
  }

  /**
   * @hidden
   * Calls onmessage with the given version
   */
  sendRpcVersion(version: string): void {
    const response = { data: `{ "result": "${version}", "id": "${SYSTEM_VERSION_RPC_CALL.id}" }` };
    this.onmessage(response);
  }

  /**
   * @hidden
   * Calls onmessage with the given version
   */
  sendSpecVersion(version: string): void {
    const response = {
      data: `{ "result": { "specVersion": "${version}" }, "id": "${STATE_RUNTIME_VERSION_CALL.id}" }`,
    };
    this.onmessage(response);
  }
}

/**
 * Create a mock instance of the WebSocket lib
 */
function createWebSocket(): MockWebSocket {
  return new MockWebSocket();
}

let webSocketConstructorStub: jest.Mock;

export type MockContext = Mocked<Context>;

export enum MockTxStatus {
  Ready = 'Ready',
  Succeeded = 'Succeeded',
  Failed = 'Failed',
  Aborted = 'Aborted',
  Rejected = 'Rejected',
  Intermediate = 'Intermediate',
  InBlock = 'InBlock',
  BatchFailed = 'BatchFailed',
  FinalizedFailed = 'FinalizedFailed',
  FailedToUnsubscribe = 'FailedToUnsubscribe',
}

const MockApolloClientClass = class {
  /**
   * @hidden
   */
  public constructor() {
    return apolloConstructorStub();
  }
};

const mockInstanceContainer = {
  contextInstance: {} as MockContext,
  apiInstance: createApi(),
  signingManagerInstance: {} as Mutable<SigningManager>,
  apolloInstance: createApolloClient(),
  apolloInstanceV2: createApolloClient(),
  webSocketInstance: createWebSocket(),
};

const MockWebSocketClass = class {
  /**
   * @hidden
   */
  public constructor() {
    return webSocketConstructorStub();
  }
};

let apiPromiseCreateStub: jest.Mock;

const MockApiPromiseClass = class {
  /**
   * @hidden
   */
  public static create = apiPromiseCreateStub;
};

const MockWsProviderClass = class {};

let contextCreateStub: jest.Mock;

const MockContextClass = class {
  /**
   * @hidden
   */
  public static create = contextCreateStub;
};

let errorStub: jest.Mock;

type StatusCallback = (receipt: ISubmittableResult) => void;

interface TxMockData {
  statusCallback: StatusCallback;
  unsubCallback: UnsubCallback;
  status: MockTxStatus;
  resolved: boolean;
}
interface ContextOptions {
  did?: string;
  withSigningManager?: boolean;
  balance?: AccountBalance;
  subsidy?: SubsidyWithAllowance;
  hasRoles?: boolean;
  checkRoles?: CheckRolesResult;
  hasPermissions?: boolean;
  checkPermissions?: CheckPermissionsResult<SignerType.Account>;
  hasAssetPermissions?: boolean;
  checkAssetPermissions?: CheckPermissionsResult<SignerType.Identity>;
  validCdd?: boolean;
  assetBalance?: BigNumber;
  invalidDids?: string[];
  transactionFees?: ProtocolFees[];
  signingAddress?: string;
  nonce?: BigNumber;
  issuedClaims?: ResultSet<ClaimData>;
  getIdentity?: Identity;
  getIdentityClaimsFromChain?: ClaimData[];
  getIdentityClaimsFromMiddleware?: ResultSet<ClaimData>;
  getIdentityClaimsFromMiddlewareV2?: ResultSet<ClaimData>;
  getExternalSigner?: PolkadotSigner;
  primaryAccount?: string;
  secondaryAccounts?: ResultSet<PermissionedAccount>;
  transactionHistory?: ResultSet<ExtrinsicData>;
  latestBlock?: BigNumber;
  middlewareEnabled?: boolean;
  middlewareAvailable?: boolean;
  middlewareV2Available?: boolean;
  sentAuthorizations?: ResultSet<AuthorizationRequest>;
  isArchiveNode?: boolean;
  ss58Format?: BigNumber;
  areSecondaryAccountsFrozen?: boolean;
  getDividendDistributionsForAssets?: DistributionWithDetails[];
  isFrozen?: boolean;
  getSigningAccounts?: Account[];
  signingIdentityIsEqual?: boolean;
  signingAccountIsEqual?: boolean;
  networkVersion?: string;
  supportsSubsidy?: boolean;
}

interface SigningManagerOptions {
  getAccounts?: string[];
  getExternalSigner?: PolkadotSigner | null;
}

export interface StubQuery {
  entries: jest.Mock;
  entriesAt: jest.Mock;
  entriesPaged: jest.Mock;
  at: jest.Mock;
  multi: jest.Mock;
  size: jest.Mock;
}

export interface StubRpc {
  raw: jest.Mock;
}

export enum TxFailReason {
  BadOrigin = 'BadOrigin',
  CannotLookup = 'CannotLookup',
  Module = 'Module',
  Other = 'Other',
}

const defaultReceipt: ISubmittableResult = {
  status: { isReady: true } as ExtrinsicStatus,
  findRecord: () => undefined,
  filterRecords: () => [],
  isCompleted: false,
  isError: false,
  isFinalized: false,
  isInBlock: false,
  isWarning: false,
  events: [],
  txHash: '0x123' as unknown as Hash,
  txIndex: 1,
  toHuman: () => ({}),
};

const intermediateReceipt: ISubmittableResult = merge({}, defaultReceipt, {
  status: { isReady: false, isInBlock: false },
  isCompleted: true,
  isInBlock: false,
});

const inBlockReceipt: ISubmittableResult = merge({}, defaultReceipt, {
  status: { isReady: false, isInBlock: true, asInBlock: 'blockHash' },
  isCompleted: true,
  isInBlock: true,
});

const successReceipt: ISubmittableResult = merge({}, defaultReceipt, {
  status: { isReady: false, isFinalized: true, asFinalized: 'blockHash' },
  isCompleted: true,
  isFinalized: true,
});

const batchFailedReceipt: ISubmittableResult = merge({}, successReceipt, {
  findRecord: (mod: string, event: string) =>
    mod === 'utility' && event === 'BatchInterrupted'
      ? { event: { data: [[], [{ toString: (): string => '1' }, 'Some Error']] } }
      : undefined,
  filterRecords: (mod: string, event: string) =>
    mod === 'utility' && event === 'BatchInterrupted'
      ? [{ event: { data: [[], [{ toString: (): string => '1' }, 'Some Error']] } }]
      : [],
});

/**
 * @hidden
 */
const createFailReceipt = (
  err: Partial<DispatchError>,
  baseReceipt: ISubmittableResult = inBlockReceipt
): ISubmittableResult =>
  merge({}, baseReceipt, {
    findRecord: () => ({ event: { data: [err] } }),
    filterRecords: () => [{ event: { data: [err] } }],
  });

const badOriginFailReceipt = createFailReceipt({ isBadOrigin: true });

const cannotLookupFailReceipt = createFailReceipt({ isCannotLookup: true });

const otherFailReceipt = createFailReceipt({ isOther: true });

const moduleFailReceipt = createFailReceipt({
  isModule: true,
  asModule: {
    error: { toNumber: (): number => 1 },
    index: { toNumber: (): number => 1 },
    registry: {
      findMetaError: (): { section: string; name: string; docs: string[] } => ({
        section: 'someModule',
        name: 'SomeError',
        docs: ['This is very bad'],
      }),
    },
  } as unknown as DispatchErrorModule,
});

const abortReceipt: ISubmittableResult = merge({}, defaultReceipt, {
  status: { isInvalid: true, isReady: false },
  isError: true,
  isCompleted: true,
});

const finalizedErrorReceipt = createFailReceipt({}, successReceipt);

/**
 * @hidden
 */
const failReasonToReceipt = (failReason?: TxFailReason): ISubmittableResult => {
  if (!failReason || failReason === TxFailReason.Module) {
    return moduleFailReceipt;
  }

  if (failReason === TxFailReason.BadOrigin) {
    return badOriginFailReceipt;
  }

  if (failReason === TxFailReason.CannotLookup) {
    return cannotLookupFailReceipt;
  }

  return otherFailReceipt;
};

/**
 * @hidden
 */
const statusToReceipt = (status: MockTxStatus, failReason?: TxFailReason): ISubmittableResult => {
  if (status === MockTxStatus.Aborted) {
    return abortReceipt;
  }
  if (status === MockTxStatus.Failed) {
    return failReasonToReceipt(failReason);
  }
  if ([MockTxStatus.Succeeded, MockTxStatus.FailedToUnsubscribe].includes(status)) {
    return successReceipt;
  }
  if (status === MockTxStatus.Ready) {
    return defaultReceipt;
  }
  if (status === MockTxStatus.Intermediate) {
    return intermediateReceipt;
  }
  if (status === MockTxStatus.InBlock) {
    return inBlockReceipt;
  }
  if (status === MockTxStatus.BatchFailed) {
    return batchFailedReceipt;
  }
  if (status === MockTxStatus.FinalizedFailed) {
    return finalizedErrorReceipt;
  }

  throw new Error(`There is no receipt associated with status ${status}`);
};

export const mockPolkadotModule = (path: string) => (): Record<string, unknown> => ({
  ...jest.requireActual(path),
  ApiPromise: MockApiPromiseClass,
  WsProvider: MockWsProviderClass,
});

export const mockContextModule = (path: string) => (): Record<string, unknown> => ({
  ...jest.requireActual(path),
  Context: MockContextClass,
});

export const mockApolloModule = (path: string) => (): Record<string, unknown> => ({
  ...jest.requireActual(path),
  ApolloClient: MockApolloClientClass,
});

export const mockWebSocketModule = () => (): unknown => ({ w3cwebsocket: MockWebSocketClass });

const txMocksData = new Map<unknown, TxMockData>();
let txModule = {} as Extrinsics;
let queryModule = {} as Queries;
let constsModule = {} as Consts;

let rpcModule = {} as DecoratedRpc<any, any>;

let queryMultiStub = jest.fn();

const defaultContextOptions: ContextOptions = {
  did: 'someDid',
  withSigningManager: true,
  balance: {
    free: new BigNumber(100),
    locked: new BigNumber(10),
    total: new BigNumber(110),
  },
  hasRoles: true,
  checkRoles: {
    result: true,
  },
  hasPermissions: true,
  checkPermissions: {
    result: true,
  },
  hasAssetPermissions: true,
  checkAssetPermissions: {
    result: true,
  },
  getExternalSigner: 'signer' as PolkadotSigner,
  validCdd: true,
  assetBalance: new BigNumber(1000),
  invalidDids: [],
  transactionFees: [
    {
      tag: TxTags.asset.CreateAsset,
      fees: new BigNumber(200),
    },
  ],
  signingAddress: '0xdummy',
  issuedClaims: {
    data: [
      {
        target: 'targetIdentity' as unknown as Identity,
        issuer: 'issuerIdentity' as unknown as Identity,
        issuedAt: new Date(),
        expiry: null,
        claim: { type: ClaimType.NoData },
      },
    ],
    next: new BigNumber(1),
    count: new BigNumber(1),
  },
  getIdentityClaimsFromChain: [
    {
      target: 'targetIdentity' as unknown as Identity,
      issuer: 'issuerIdentity' as unknown as Identity,
      issuedAt: new Date(),
      expiry: null,
      claim: { type: ClaimType.NoData },
    },
  ],
  getIdentityClaimsFromMiddleware: {
    data: [
      {
        target: 'targetIdentity' as unknown as Identity,
        issuer: 'issuerIdentity' as unknown as Identity,
        issuedAt: new Date(),
        expiry: null,
        claim: { type: ClaimType.NoData },
      },
    ],
    next: new BigNumber(1),
    count: new BigNumber(1),
  },
  getIdentityClaimsFromMiddlewareV2: {
    data: [
      {
        target: 'targetIdentity' as unknown as Identity,
        issuer: 'issuerIdentity' as unknown as Identity,
        issuedAt: new Date(),
        expiry: null,
        claim: { type: ClaimType.NoData },
      },
    ],
    next: new BigNumber(1),
    count: new BigNumber(1),
  },
  primaryAccount: 'primaryAccount',
  secondaryAccounts: { data: [], next: null },
  transactionHistory: {
    data: [],
    next: null,
    count: new BigNumber(1),
  },
  latestBlock: new BigNumber(100),
  middlewareEnabled: true,
  middlewareAvailable: true,
  middlewareV2Available: true,
  sentAuthorizations: {
    data: [{} as AuthorizationRequest],
    next: new BigNumber(1),
    count: new BigNumber(1),
  },
  isArchiveNode: true,
  ss58Format: new BigNumber(42),
  getDividendDistributionsForAssets: [],
  areSecondaryAccountsFrozen: false,
  isFrozen: false,
  getSigningAccounts: [],
  signingIdentityIsEqual: true,
  signingAccountIsEqual: true,
  networkVersion: '1.0.0',
  supportsSubsidy: true,
};
let contextOptions: ContextOptions = defaultContextOptions;
const defaultSigningManagerOptions: SigningManagerOptions = {
  getAccounts: ['someAccount', 'otherAccount'],
  getExternalSigner: 'signer' as PolkadotSigner,
};
let signingManagerOptions = defaultSigningManagerOptions;

/**
 * @hidden
 */
function configureContext(opts: ContextOptions): void {
  const getSigningIdentity = jest.fn();
  const identity = {
    did: opts.did,
    hasRoles: jest.fn().mockResolvedValue(opts.hasRoles),
    checkRoles: jest.fn().mockResolvedValue(opts.checkRoles),
    hasValidCdd: jest.fn().mockResolvedValue(opts.validCdd),
    getAssetBalance: jest.fn().mockResolvedValue(opts.assetBalance),
    getPrimaryAccount: jest.fn().mockResolvedValue({
      account: {
        address: opts.primaryAccount,
      },
      permissions: {
        tokens: null,
        transactions: null,
        transactionGroups: [],
        portfolios: null,
      },
    }),
    getSecondaryAccounts: jest.fn().mockResolvedValue(opts.secondaryAccounts),
    authorizations: {
      getSent: jest.fn().mockResolvedValue(opts.sentAuthorizations),
    },
    assetPermissions: {
      hasPermissions: jest.fn().mockResolvedValue(opts.hasAssetPermissions),
      checkPermissions: jest.fn().mockResolvedValue(opts.checkAssetPermissions),
    },
    areSecondaryAccountsFrozen: jest.fn().mockResolvedValue(opts.areSecondaryAccountsFrozen),
    isEqual: jest.fn().mockReturnValue(opts.signingIdentityIsEqual),
  };
  opts.withSigningManager
    ? getSigningIdentity.mockResolvedValue(identity)
    : getSigningIdentity.mockImplementation(() => {
        throw new Error('The signing Account does not have an associated Identity');
      });
  const getSigningAccount = jest.fn();
  opts.withSigningManager
    ? getSigningAccount.mockReturnValue({
        address: opts.signingAddress,
        getBalance: jest.fn().mockResolvedValue(opts.balance),
        getSubsidy: jest.fn().mockResolvedValue(opts.subsidy),
        getIdentity: jest.fn().mockResolvedValue(identity),
        getTransactionHistory: jest.fn().mockResolvedValue(opts.transactionHistory),
        hasPermissions: jest.fn().mockResolvedValue(opts.hasPermissions),
        checkPermissions: jest.fn().mockResolvedValue(opts.checkPermissions),
        isFrozen: jest.fn().mockResolvedValue(opts.isFrozen),
        isEqual: jest.fn().mockReturnValue(opts.signingAccountIsEqual),
      })
    : getSigningAccount.mockImplementation(() => {
        throw new Error('There is no Account associated with the SDK');
      });
  const signingAddress = opts.withSigningManager ? opts.signingAddress : undefined;
  const getSigningAddress = jest.fn();
  opts.withSigningManager
    ? getSigningAddress.mockReturnValue(signingAddress)
    : getSigningAddress.mockImplementation(() => {
        throw new Error('There is no Account associated with the current SDK instance');
      });
  const nonce = new BigNumber(opts.nonce || -1);
  const getNonce = jest.fn();
  getNonce.mockReturnValue(nonce);

  const queryStub = mockInstanceContainer.apolloInstance.query;
  const queryStubV2 = mockInstanceContainer.apolloInstanceV2.query;
  const contextInstance = {
    signingAddress,
    nonce,
    getSigningIdentity,
    getSigningAccount,
    getSigningAddress,
    accountBalance: jest.fn().mockResolvedValue(opts.balance),
    accountSubsidy: jest.fn().mockResolvedValue(opts.subsidy),
    getSigningAccounts: jest.fn().mockResolvedValue(opts.getSigningAccounts),
    setSigningAddress: jest.fn().mockImplementation(address => {
      (contextInstance as any).signingAddress = address;
    }),
    setNonce: jest.fn().mockImplementation(txNonce => {
      (contextInstance as any).nonce = new BigNumber(txNonce || -1);
    }),
    getNonce,
    setSigningManager: jest.fn(),
    getExternalSigner: jest.fn().mockReturnValue(opts.getExternalSigner),
    polymeshApi: mockInstanceContainer.apiInstance,
    middlewareApi: mockInstanceContainer.apolloInstance,
    queryMiddleware: jest.fn().mockImplementation(query => queryStub(query)),
    queryMiddlewareV2: jest.fn().mockImplementation(query => queryStubV2(query)),
    middlewareApiV2: mockInstanceContainer.apolloInstanceV2,
    getInvalidDids: jest.fn().mockResolvedValue(opts.invalidDids),
    getProtocolFees: jest.fn().mockResolvedValue(opts.transactionFees),
    getTransactionArguments: jest.fn().mockReturnValue([]),
    getSecondaryAccounts: jest.fn().mockReturnValue({ data: opts.secondaryAccounts, next: null }),
    issuedClaims: jest.fn().mockResolvedValue(opts.issuedClaims),
    getIdentity: jest.fn().mockResolvedValue(opts.getIdentity),
    getIdentityClaimsFromChain: jest.fn().mockResolvedValue(opts.getIdentityClaimsFromChain),
    getIdentityClaimsFromMiddleware: jest
      .fn()
      .mockResolvedValue(opts.getIdentityClaimsFromMiddleware),
    getIdentityClaimsFromMiddlewareV2: jest
      .fn()
      .mockResolvedValue(opts.getIdentityClaimsFromMiddlewareV2),
    getLatestBlock: jest.fn().mockResolvedValue(opts.latestBlock),
    isMiddlewareEnabled: jest.fn().mockReturnValue(opts.middlewareEnabled),
    isMiddlewareAvailable: jest.fn().mockResolvedValue(opts.middlewareAvailable),
    isMiddlewareV2Available: jest.fn().mockResolvedValue(opts.middlewareV2Available),
    isArchiveNode: opts.isArchiveNode,
    ss58Format: opts.ss58Format,
    disconnect: jest.fn(),
    getDividendDistributionsForAssets: jest
      .fn()
      .mockResolvedValue(opts.getDividendDistributionsForAssets),
    getNetworkVersion: jest.fn().mockResolvedValue(opts.networkVersion),
    supportsSubsidy: jest.fn().mockReturnValue(opts.supportsSubsidy),
    createType: jest.fn() as jest.Mock<unknown, [unknown]>,
  } as unknown as MockContext;

  contextInstance.clone = jest.fn().mockReturnValue(contextInstance);

  Object.assign(mockInstanceContainer.contextInstance, contextInstance);

  MockContextClass.create = contextCreateStub.mockResolvedValue(contextInstance);
}

/**
 * @hidden
 */
function initContext(opts?: ContextOptions): void {
  contextCreateStub = jest.fn();

  contextOptions = { ...defaultContextOptions, ...opts };

  configureContext(contextOptions);
}

/**
 * @hidden
 */
function updateQuery(mod?: Queries): void {
  const updateTo = mod || queryModule;

  queryModule = updateTo;

  mockInstanceContainer.apiInstance.query = queryModule;
}

/**
 * @hidden
 *
 * Mock the query module
 */
function initQuery(): void {
  const mod = {} as Queries;

  updateQuery(mod);
}

/**
 * @hidden
 */
function updateTx(mod?: Extrinsics): void {
  const updateTo = mod || txModule;

  txModule = updateTo;

  mockInstanceContainer.apiInstance.tx = txModule;
}

/**
 * @hidden
 */
function updateRpc(mod?: any): void {
  const updateTo = mod || rpcModule;

  rpcModule = updateTo;

  mockInstanceContainer.apiInstance.rpc = rpcModule;
}

/**
 * @hidden
 */
function updateConsts(mod?: Consts): void {
  const updateTo = mod || constsModule;

  constsModule = updateTo;

  mockInstanceContainer.apiInstance.consts = constsModule;
}

/**
 * @hidden
 */
function updateQueryMulti(stub?: jest.Mock): void {
  const updateTo = stub || queryMultiStub;

  queryMultiStub = updateTo;

  mockInstanceContainer.apiInstance.queryMulti = queryMultiStub;
}

/**
 * @hidden
 *
 * Mock the tx module
 */
function initTx(): void {
  const mod = {} as Extrinsics;

  updateTx(mod);
}

/**
 * @hidden
 *
 * Mock the rpc module
 */
function initRpc(): void {
  const mod = {} as any;

  updateRpc(mod);
}

/**
 * @hidden
 *
 * Mock the consts module
 */
function initConsts(): void {
  const mod = {} as Consts;

  updateConsts(mod);
}

/**
 * @hidden
 *
 * Mock queryMulti
 */
function initQueryMulti(): void {
  const stub = jest.fn();

  updateQueryMulti(stub);
}

/**
 * @hidden
 */
function initApi(): void {
  mockInstanceContainer.apiInstance.registry = 'registry' as unknown as Registry;
  mockInstanceContainer.apiInstance.createType = jest.fn();
  mockInstanceContainer.apiInstance.runtimeVersion = {} as RuntimeVersion;

  initTx();
  initQuery();
  initRpc();
  initConsts();
  initQueryMulti();

  apiPromiseCreateStub = jest.fn();
  MockApiPromiseClass.create = apiPromiseCreateStub.mockResolvedValue(
    mockInstanceContainer.apiInstance
  );
}

/**
 * Create a mock instance of a Signing Manager
 */
function configureSigningManager(opts: SigningManagerOptions): void {
  const signingManagerInstance = {
    getAccounts: jest.fn().mockResolvedValue(opts.getAccounts),
    getExternalSigner: jest.fn().mockReturnValue(opts.getExternalSigner),
    setSs58Format: jest.fn(),
  };

  Object.assign(
    mockInstanceContainer.signingManagerInstance,
    signingManagerInstance as unknown as SigningManager
  );
}

/**
 * @hidden
 */
function initSigningManager(opts?: SigningManagerOptions): void {
  signingManagerOptions = { ...defaultSigningManagerOptions, ...opts };

  configureSigningManager(signingManagerOptions);
}

/**
 * @hidden
 *
 * Temporarily change instance mock configuration (calling .reset will go back to the configuration passed in `initMocks`)
 */
export function configureMocks(opts?: {
  contextOptions?: ContextOptions;
  signingManagerOptions?: SigningManagerOptions;
}): void {
  const tempContextOptions = { ...defaultContextOptions, ...opts?.contextOptions };

  configureContext(tempContextOptions);

  const tempSigningManagerOptions = {
    ...defaultSigningManagerOptions,
    ...opts?.signingManagerOptions,
  };

  configureSigningManager(tempSigningManagerOptions);
}

/**
 * @hidden
 * Initialize the factory by adding default all-purpose functionality to the mock manager
 *
 * @param opts.mockContext - if defined, the internal {@link Context} class will also be mocked with custom properties
 */
export function initMocks(opts?: {
  contextOptions?: ContextOptions;
  signingManagerOptions?: SigningManagerOptions;
}): void {
  /*
    NOTE: the idea is to expand this function to mock things as we need them
    and use the methods in the class to fetch/manipulate different parts of the API as required
   */

  // Context
  initContext(opts?.contextOptions);

  // Api
  initApi();

  // Signing Manager
  initSigningManager(opts?.signingManagerOptions);

  // Apollo
  apolloConstructorStub = jest.fn().mockReturnValue(mockInstanceContainer.apolloInstance);

  webSocketConstructorStub = jest.fn().mockReturnValue(mockInstanceContainer.webSocketInstance);

  txMocksData.clear();
  errorStub = jest.fn().mockImplementation(() => {
    throw new Error('Error');
  });
}

/**
 * @hidden
 * Restore instances to their original state
 */
export function cleanup(): void {
  mockInstanceContainer.apiInstance = createApi();
  mockInstanceContainer.contextInstance = {} as MockContext;
  mockInstanceContainer.signingManagerInstance = {} as Mutable<SigningManager>;
  mockInstanceContainer.apolloInstance = createApolloClient();
  mockInstanceContainer.webSocketInstance = createWebSocket();
}

/**
 * @hidden
 * Reinitialize mocks
 */
export function reset(): void {
  cleanup();

  initMocks({ contextOptions, signingManagerOptions });
}

/**
 * @hidden
 * Create and returns a mocked transaction. Each call will create a new version of the stub
 *
 * @param mod - name of the module
 * @param tx - name of the transaction function
 * @param autoResolve - if set to a status, the transaction will resolve immediately with that status.
 *  If set to false, the transaction lifecycle will be controlled by {@link updateTxStatus}
 */
export function createTxStub<
  ModuleName extends keyof Extrinsics,
  TransactionName extends keyof Extrinsics[ModuleName]
>(
  mod: ModuleName,
  tx: TransactionName,
  opts: {
    autoResolve?: MockTxStatus | false;
    gas?: Balance;
    meta?: { args: Array<{ name: string; type: string }> };
  } = {}
): PolymeshTx<ArgsType<Extrinsics[ModuleName][TransactionName]>> & jest.Mock {
  let runtimeModule = txModule[mod];

  if (!runtimeModule) {
    runtimeModule = {} as Extrinsics[ModuleName];
    txModule[mod] = runtimeModule;
  }

  const {
    autoResolve = MockTxStatus.Succeeded,
    // eslint-disable-next-line @typescript-eslint/no-use-before-define
    gas = createMockBalance(new BigNumber(1)),
    meta = { args: [] },
  } = opts;

  const transaction = jest.fn().mockReturnValue({
    method: tx, // should be a `Call` object, but this is enough for testing
    hash: tx,
    signAndSend: jest.fn().mockImplementation((_, __, cb: StatusCallback) => {
      if (autoResolve === MockTxStatus.Rejected) {
        return Promise.reject(new Error('Cancelled'));
      }

      const unsubCallback = jest.fn();

      txMocksData.set(runtimeModule[tx], {
        statusCallback: cb,
        unsubCallback,
        resolved: !!autoResolve,
        status: null as unknown as MockTxStatus,
      });

      if (autoResolve) {
        process.nextTick(() => cb(statusToReceipt(autoResolve)));
      }

      return new Promise(resolve => setImmediate(() => resolve(unsubCallback)));
    }),
    // eslint-disable-next-line @typescript-eslint/no-use-before-define
    paymentInfo: jest.fn().mockResolvedValue({ partialFee: gas }),
  }) as unknown as Extrinsics[ModuleName][TransactionName];

  (transaction as any).section = mod;
  (transaction as any).method = tx;
  (transaction as any).meta = meta;

  runtimeModule[tx] = transaction;

  updateTx();

  const instance = mockInstanceContainer.apiInstance;

  return instance.tx[mod][tx] as unknown as PolymeshTx<
    ArgsType<Extrinsics[ModuleName][TransactionName]>
  > &
    jest.Mock;
}

/**
 * @hidden
 * Create and return an apollo query stub
 *
 * @param query - apollo document node
 * @param returnValue
 */
export function createApolloQueryStub(query: GraphqlQuery<any>, returnData: unknown): jest.Mock {
  const { query: stub } = mockInstanceContainer.apolloInstance;

  when(stub)
    .calledWith(query)
    .mockResolvedValue({
      data: returnData,
    } as any);

  return stub;
}

/**
 * @hidden
 * Create and return an apollo query stub
 *
 * @param query - apollo document node
 * @param returnValue
 */
export function createApolloV2QueryStub(query: GraphqlQuery<any>, returnData: unknown): jest.Mock {
  const { query: stub } = mockInstanceContainer.apolloInstanceV2;

  when(stub)
    .calledWith(query)
    .mockResolvedValue({
      data: returnData,
    } as any);

  return stub;
}

/**
 *
 * @hidden
 */
function mockQueries(
  queries: { query: GraphqlQuery<any>; returnData: unknown }[],
  instance: Mocked<Mutable<ApolloClient<NormalizedCacheObject>>>
): jest.Mock {
  const { query: stub } = instance;

  queries.forEach(({ query, returnData: data }) => {
    when(stub)
      .calledWith(query)
      .mockResolvedValue({
        data,
      } as any);
  });

  return stub;
}

/**
 * @hidden
 * Create and return an apollo stub for multiple queries
 *
 * @param queries - query and returnData for each stubbed query
 */
export function createApolloMultipleQueriesStub(
  queries: { query: GraphqlQuery<any>; returnData: unknown }[]
): jest.Mock {
  const instance = mockInstanceContainer.apolloInstance;

  return mockQueries(queries, instance);
}

/**
 * @hidden
 * Create and return an apollo stub for multiple V2 queries
 *
 * @param queries - query and returnData for each stubbed query
 */
export function createApolloMultipleV2QueriesStub(
  queries: { query: GraphqlQuery<any>; returnData: unknown }[]
): jest.Mock {
  const instance = mockInstanceContainer.apolloInstanceV2;

  return mockQueries(queries, instance);
}

/**
 * @hidden
 * Create and return a query stub
 *
 * @param mod - name of the module
 * @param query - name of the query function
 */
export function createQueryStub<
  ModuleName extends keyof Queries,
  QueryName extends keyof Queries[ModuleName]
>(
  mod: ModuleName,
  query: QueryName,
  opts?: {
    returnValue?: unknown;
    entries?: [unknown[], unknown][]; // [Keys, Codec]
    multi?: unknown;
    size?: BigNumber;
  }
): Queries[ModuleName][QueryName] & jest.Mock & StubQuery {
  let runtimeModule = queryModule[mod];

  if (!runtimeModule) {
    runtimeModule = {} as Queries[ModuleName];
    queryModule[mod] = runtimeModule;
  }

  type QueryStub = Queries[ModuleName][QueryName] & jest.Mock & StubQuery;

  let stub: QueryStub;

  if (!runtimeModule[query]) {
    stub = jest.fn() as unknown as QueryStub;
    stub.entries = jest.fn();
    stub.entriesAt = jest.fn();
    stub.entriesPaged = jest.fn();
    stub.at = jest.fn();
    stub.multi = jest.fn();
    stub.size = jest.fn();
    runtimeModule[query] = stub;

    updateQuery();
  } else {
    const instance = mockInstanceContainer.apiInstance;
    stub = instance.query[mod][query] as QueryStub;
  }

  const entries = opts?.entries ?? [];

  const entryResults = entries.map(([keys, value], index) => [
    { args: keys, toHex: (): string => `key${index}` },
    value,
  ]);
  stub.entries.mockResolvedValue(entryResults);
  stub.entriesPaged.mockResolvedValue(entryResults);
  stub.entriesAt.mockResolvedValue(entryResults);

  if (opts?.multi) {
    stub.multi.mockResolvedValue(opts.multi);
  }
  if (typeof opts?.size !== 'undefined') {
    // eslint-disable-next-line @typescript-eslint/no-use-before-define
    stub.size.mockResolvedValue(createMockU64(new BigNumber(opts.size)));
  }
  if (opts?.returnValue) {
    stub.mockResolvedValue(opts.returnValue);
    stub.at.mockResolvedValue(opts.returnValue);
  }

  return stub;
}

let count = 0;

/**
 * @hidden
 * Create and return a rpc stub
 *
 * @param mod - name of the module
 * @param rpc - name of the rpc function
 */
export function createRpcStub<
  ModuleName extends keyof Rpcs,
  RpcName extends keyof Rpcs[ModuleName]
>(
  mod: ModuleName,
  rpc: RpcName,
  opts?: {
    returnValue?: unknown;
  }
): Rpcs[ModuleName][RpcName] & jest.Mock {
  let runtimeModule: any = rpcModule[mod];

  if (!runtimeModule) {
    runtimeModule = rpcModule[mod] = {};
  }

  type RpcStub = Rpcs[ModuleName][RpcName] & jest.Mock & StubRpc;

  let stub: RpcStub;

  if (!runtimeModule[rpc]) {
    stub = jest.fn() as unknown as RpcStub;
    stub.raw = jest.fn();
    runtimeModule[rpc] = stub;
    updateRpc();
  } else {
    const instance = mockInstanceContainer.apiInstance;
    stub = instance.rpc[mod][rpc] as RpcStub;
  }

  if (opts?.returnValue) {
    stub.mockResolvedValue(opts.returnValue);
  }

  (stub as any).count = count++;

  return stub;
}

/**
 * @hidden
 * Set a consts mock
 *
 * @param mod - name of the module
 * @param constName - name of the constant
 */
export function setConstMock<
  ModuleName extends keyof Consts,
  ConstName extends keyof Consts[ModuleName]
>(
  mod: ModuleName,
  constName: ConstName,
  opts: {
    returnValue: unknown;
  }
): void {
  let runtimeModule = constsModule[mod];

  if (!runtimeModule) {
    runtimeModule = {} as Consts[ModuleName];
    constsModule[mod] = runtimeModule;
  }

  const returnValue = opts.returnValue as Consts[ModuleName][ConstName];
  if (!runtimeModule[constName]) {
    runtimeModule[constName] = returnValue;

    updateConsts();
  } else {
    const instance = mockInstanceContainer.apiInstance;
    instance.consts[mod][constName] = returnValue;
  }
}

/**
 * @hidden
 */
export function getQueryMultiStub(): jest.Mock {
  return queryMultiStub;
}

/**
 * @hidden
 * Update the status of an existing mock transaction. Will throw an error if the transaction has already been resolved
 *
 * @param tx - transaction to update
 * @param status - new status
 */
export function updateTxStatus<
  ModuleName extends keyof Extrinsics,
  TransactionName extends keyof Extrinsics[ModuleName]
>(
  tx: PolymeshTx<ArgsType<Extrinsics[ModuleName][TransactionName]>>,
  status: MockTxStatus,
  failReason?: TxFailReason
): void {
  const txMockData = txMocksData.get(tx);

  if (!txMockData) {
    throw new Error('Invalid tx object');
  }

  if (txMockData.resolved) {
    throw new Error('Cannot update status on an already resolved tx');
  }

  if (status === txMockData.status) {
    throw new Error(`Status is already ${status}`);
  }

  if (
    [
      MockTxStatus.Aborted,
      MockTxStatus.Failed,
      MockTxStatus.Succeeded,
      MockTxStatus.FailedToUnsubscribe,
    ].includes(status)
  ) {
    txMocksData.set(tx, {
      ...txMockData,
      status,
      resolved: true,
    });
  }

  if (status === MockTxStatus.FailedToUnsubscribe) {
    (txMockData.unsubCallback as jest.Mock).mockImplementation(() => {
      throw new Error('Unsub error');
    });
  }

  txMockData.statusCallback(statusToReceipt(status, failReason));
}

/**
 * @hidden
 * Make calls to `Middleware.query` throw an error
 */
export function throwOnMiddlewareQuery(err?: unknown): void {
  const instance = mockInstanceContainer.apolloInstance;

  instance.query.mockImplementation(() => {
    throw err || new Error('Something went wrong');
  });
}

/**
 * @hidden
 * Make calls to `MiddlewareV2.query` throw an error
 */
export function throwOnMiddlewareV2Query(err?: unknown): void {
  const instance = mockInstanceContainer.apolloInstanceV2;

  instance.query.mockImplementation(() => {
    throw err || new Error('Something went wrong');
  });
}

/**
 * @hidden
 * Make calls to `Context.create` throw an error
 */
export function throwOnContextCreation(): void {
  MockContextClass.create = errorStub;
}

/**
 * @hidden
 * Make calls to `ApiPromise.create` throw an error
 */
export function throwOnApiCreation(error?: unknown): void {
  MockApiPromiseClass.create = error
    ? jest.fn().mockImplementation(() => {
        throw error;
      })
    : errorStub;
}

/**
 * @hidden
 * Sets the `accountBalance` function in the mocked Context to return the specified amount
 *
 * @param balance - new account balance
 */
export function setContextAccountBalance(balance: AccountBalance): void {
  mockInstanceContainer.contextInstance.accountBalance.mockResolvedValue(balance as any);
}

/**
 * @hidden
 * Retrieve an instance of the mocked Polkadot API
 */
export function getApiInstance(): ApiPromise & jest.Mocked<ApiPromise> & EventEmitter {
  return mockInstanceContainer.apiInstance as unknown as ApiPromise &
    jest.Mocked<ApiPromise> &
    EventEmitter;
}

/**
 * @hidden
 * Retrieve an instance of the mocked WebSocket
 */
export function getWebSocketInstance(): MockWebSocket {
  return mockInstanceContainer.webSocketInstance;
}

/**
 * @hidden
 * Retrieve an instance of the mocked Apollo Client
 */
export function getMiddlewareApi(): ApolloClient<NormalizedCacheObject> &
  jest.Mocked<ApolloClient<NormalizedCacheObject>> {
  return mockInstanceContainer.apolloInstance as unknown as ApolloClient<NormalizedCacheObject> &
    jest.Mocked<ApolloClient<NormalizedCacheObject>>;
}

/**
 * @hidden
 * Retrieve an instance of the mocked v2 Apollo Client
 */
export function getMiddlewareApiV2(): ApolloClient<NormalizedCacheObject> &
  jest.Mocked<ApolloClient<NormalizedCacheObject>> {
  return mockInstanceContainer.apolloInstanceV2 as unknown as ApolloClient<NormalizedCacheObject> &
    jest.Mocked<ApolloClient<NormalizedCacheObject>>;
}

/**
 * @hidden
 * Retrieve the stub of the createType method
 */
export function getCreateTypeStub(): jest.Mock {
  return mockInstanceContainer.apiInstance.createType as jest.Mock;
}

/**
 * @hidden
 * Retrieve an instance of the mocked Context
 */
export function getContextInstance(opts?: ContextOptions): MockContext {
  if (opts) {
    configureContext({ ...defaultContextOptions, ...opts });
  }
  return mockInstanceContainer.contextInstance;
}

/**
 * @hidden
 * Retrieve the stub of the `Context.create` method
 */
export function getContextCreateStub(): jest.Mock {
  return contextCreateStub;
}

/**
 * @hidden
 * Retrieve an instance of the mocked SigningManager
 */
export function getSigningManagerInstance(opts?: SigningManagerOptions): Mocked<SigningManager> {
  if (opts) {
    configureSigningManager({ ...defaultSigningManagerOptions, ...opts });
  }
  return mockInstanceContainer.signingManagerInstance as Mocked<SigningManager>;
}

/**
 * @hidden
 */
export const setRuntimeVersion = (args: unknown): void => {
  mockInstanceContainer.apiInstance.runtimeVersion = args as RuntimeVersion;
};

/**
 * @hidden
 */
function isCodec<T extends Codec>(codec: any): codec is T {
  return !!codec?._isCodec;
}

/**
 * @hidden
 */
function isOption<T extends Codec>(codec: any): codec is Option<T> {
  return typeof codec?.unwrap === 'function';
}

export type MockCodec<C extends Codec> = C & { eq: jest.Mock };

/**
 * @hidden
 */
const createMockCodec = <T extends Codec>(codec: unknown, isEmpty: boolean): MockCodec<T> => {
  if (isCodec<T>(codec)) {
    return codec as MockCodec<T>;
  }
  const clone = cloneDeep(codec) as MockCodec<Mutable<T>>;

  (clone as any)._isCodec = true;
  clone.isEmpty = isEmpty;
  clone.eq = jest.fn();

  return clone;
};

export const createMockTupleCodec = <T extends [...Codec[]]>(
  tup?: ITuple<T> | Readonly<[...unknown[]]>
): MockCodec<ITuple<T>> => {
  if (isCodec<ITuple<T>>(tup)) {
    return tup as MockCodec<ITuple<T>>;
  }

  return createMockCodec<ITuple<T>>(tup, !tup);
};

/**
 * @hidden
 * NOTE: `isEmpty` will be set to true if no value is passed
 */
const createMockStringCodec = <T extends Codec>(value?: string | T): MockCodec<T> => {
  if (isCodec<T>(value)) {
    return value as MockCodec<T>;
  }

  return createMockCodec(
    {
      toString: () => value,
    },
    value === undefined
  );
};

/**
 * @hidden
 * NOTE: `isEmpty` will be set to true if no value is passed
 */
const createMockU8aCodec = <T extends IU8a>(value?: string | T, hex?: boolean): MockCodec<T> => {
  if (isCodec<T>(value)) {
    return value as MockCodec<T>;
  }

  return createMockCodec(hex ? hexToU8a(value) : stringToU8a(value), value === undefined);
};

/**
 * @hidden
 * NOTE: `isEmpty` will be set to true if no value is passed
 */
const createMockNumberCodec = <T extends UInt>(value?: BigNumber | T): MockCodec<T> => {
  if (isCodec<T>(value)) {
    return value as MockCodec<T>;
  }

  return createMockCodec<T>(
    {
      toNumber: () => value?.toNumber(),
      toString: () => value?.toString(),
      isZero: () => value?.isZero(),
    },
    value === undefined
  );
};

/**
 * @hidden
 * NOTE: `isEmpty` will be set to true if no value is passed
 */
export const createMockIdentityId = (
  did?: string | PolymeshPrimitivesIdentityId
): MockCodec<PolymeshPrimitivesIdentityId> => {
  if (isCodec<PolymeshPrimitivesIdentityId>(did)) {
    return did as MockCodec<PolymeshPrimitivesIdentityId>;
  }

  return createMockStringCodec<PolymeshPrimitivesIdentityId>(did);
};

/**
 * @hidden
 * NOTE: `isEmpty` will be set to true if no value is passed
 */
const createMockEnum = <T extends Enum>(
  enumValue?: string | Record<string, Codec | Codec[]> | T,
  index?: number
): MockCodec<T> => {
  if (isCodec<T>(enumValue)) {
    return enumValue as MockCodec<T>;
  }

  const codec: Record<string, unknown> = {};

  if (typeof enumValue === 'string') {
    codec[`is${upperFirst(enumValue)}`] = true;
    codec.type = enumValue;
  } else if (typeof enumValue === 'object') {
    const key = Object.keys(enumValue)[0];

    codec[`is${upperFirst(key)}`] = true;
    codec[`as${upperFirst(key)}`] = enumValue[key];
    codec.type = key;
  }
  codec.index = index;

  return createMockCodec<T>(codec, !enumValue);
};

/**
 * @hidden
 * NOTE: `isEmpty` will be set to true if no value is passed
 */
export const createMockAgentGroup = (
  agentGroup?:
    | 'Full'
    | 'ExceptMeta'
    | 'PolymeshV1CAA'
    | 'PolymeshV1PIA'
    | { Custom: AGId }
    | AgentGroup
): MockCodec<AgentGroup> => {
  if (isCodec<AgentGroup>(agentGroup)) {
    return agentGroup as MockCodec<AgentGroup>;
  }

  return createMockEnum<AgentGroup>(agentGroup);
};

/**
 * @hidden
 * NOTE: `isEmpty` will be set to true if no value is passed
 */
export const createMockEcdsaSignature = (
  signature?: string | EcdsaSignature
): MockCodec<EcdsaSignature> => {
  if (isCodec<EcdsaSignature>(signature)) {
    return signature as MockCodec<EcdsaSignature>;
  }

  return createMockStringCodec<EcdsaSignature>(signature);
};

/**
 * @hidden
 */
export const createMockBTreeSet = <T extends Codec>(
  items: BTreeSet<T> | unknown[] = []
): MockCodec<BTreeSet<T>> => {
  if (isCodec<BTreeSet<T>>(items)) {
    return items as MockCodec<BTreeSet<T>>;
  }

  const codecItems = items.map(item => {
    if (isCodec(item)) {
      return item;
    }

    if (typeof item === 'string') {
      return createMockStringCodec(item);
    }

    if (typeof item === 'number' || item instanceof BigNumber) {
      return createMockNumberCodec(new BigNumber(item));
    }

    return createMockCodec(item, !item);
  });

  const res = createMockCodec(new Set(codecItems), !items) as unknown as Mutable<BTreeSet>;

  return res as MockCodec<BTreeSet<T>>;
};

/**
 * @hidden
 * NOTE: `isEmpty` will be set to true if no value is passed
 */
export const createMockEthereumAddress = (
  address?: string | EthereumAddress
): MockCodec<EthereumAddress> => {
  if (isCodec<EthereumAddress>(address)) {
    return address as MockCodec<EthereumAddress>;
  }

  return createMockU8aCodec<EthereumAddress>(address);
};

/**
 * @hidden
 * NOTE: `isEmpty` will be set to true if no value is passed
 */
export const createMockTicker = (
  ticker?: string | PolymeshPrimitivesTicker
): MockCodec<PolymeshPrimitivesTicker> => {
  if (isCodec<PolymeshPrimitivesTicker>(ticker)) {
    return ticker as MockCodec<PolymeshPrimitivesTicker>;
  }

  return createMockU8aCodec<PolymeshPrimitivesTicker>(ticker);
};

/**
 * @hidden
 * NOTE: `isEmpty` will be set to true if no value is passed
 */
export const createMockAccountId = (accountId?: string | AccountId): MockCodec<AccountId> => {
  if (isCodec<AccountId>(accountId)) {
    return accountId as MockCodec<AccountId>;
  }

  return createMockStringCodec<AccountId>(accountId);
};

/**
 * @hidden
 * NOTE: `isEmpty` will be set to true if no value is passed
 */
export const createMockBalance = (balance?: BigNumber | Balance): MockCodec<Balance> => {
  if (isCodec<Balance>(balance)) {
    return balance as MockCodec<Balance>;
  }

  return createMockNumberCodec<Balance>(balance);
};

/**
 * @hidden
 * NOTE: `isEmpty` will be set to true if no value is passed
 */
export const createMockDocumentHash = (
  hash?:
    | 'None'
    | { H128: U8aFixed }
    | { H160: U8aFixed }
    | { H192: U8aFixed }
    | { H224: U8aFixed }
    | { H256: U8aFixed }
    | { H320: U8aFixed }
    | { H384: U8aFixed }
    | { H512: U8aFixed }
    | DocumentHash
): MockCodec<DocumentHash> => {
  if (isCodec<DocumentHash>(hash)) {
    return hash as MockCodec<DocumentHash>;
  }

  return createMockEnum<DocumentHash>(hash);
};

type MaybeTuple<T extends Codec | Codec[]> = T extends Codec[] ? ITuple<T> : T;

/**
 * @hidden
 * NOTE: `isEmpty` will be set to true if no value is passed
 */
export const createMockOption = <T extends Codec | Codec[]>(
  wrapped: T | null | Option<MaybeTuple<T>> = null
): Option<MaybeTuple<T>> => {
  if (isOption<MaybeTuple<T>>(wrapped)) {
    return wrapped;
  }

  return createMockCodec<Option<MaybeTuple<T>>>(
    {
      unwrap: () => wrapped as T,
      unwrapOr: (val: unknown) => wrapped ?? val,
      isNone: !wrapped,
      isSome: !!wrapped,
    },
    !wrapped
  );
};

/**
 * @hidden
 * NOTE: `isEmpty` will be set to true if no value is passed
 */
export const createMockCompact = <T extends INumber>(
  wrapped: T | null = null
): MockCodec<Compact<T>> =>
  createMockCodec(
    {
      unwrap: () => wrapped as T,
      isNone: !wrapped,
      isSome: !!wrapped,
    },
    !wrapped
  );

/**
 * @hidden
 * NOTE: `isEmpty` will be set to true if no value is passed
 */
export const createMockMoment = (millis?: BigNumber | Moment): MockCodec<Moment> => {
  if (isCodec<Moment>(millis)) {
    return millis as MockCodec<Moment>;
  }

  return createMockNumberCodec<Moment>(millis);
};

/**
 * @hidden
 * NOTE: `isEmpty` will be set to true if no value is passed
 */
export const createMockTickerRegistration = (
  registration?:
    | TickerRegistration
    | {
        owner: PolymeshPrimitivesIdentityId | Parameters<typeof createMockIdentityId>[0];
        expiry: Option<Moment>;
      }
): MockCodec<TickerRegistration> => {
  if (isCodec<TickerRegistration>(registration)) {
    return registration as MockCodec<TickerRegistration>;
  }

  const { owner, expiry } = registration || {
    owner: createMockIdentityId(),
    expiry: createMockOption(),
  };
  return createMockCodec(
    {
      owner: createMockIdentityId(owner),
      expiry: createMockOption(expiry),
    },
    !registration
  );
};

/**
 * @hidden
 * NOTE: `isEmpty` will be set to true if no value is passed
 */
export const createMockU8 = (value?: BigNumber | u8): u8 => createMockNumberCodec<u8>(value);

/**
 * @hidden
 * NOTE: `isEmpty` will be set to true if no value is passed
 */
export const createMockU16 = (value?: BigNumber | u16): MockCodec<u16> =>
  createMockNumberCodec(value);

/**
 * @hidden
 * NOTE: `isEmpty` will be set to true if no value is passed
 */
export const createMockU32 = (value?: BigNumber | u32): MockCodec<u32> =>
  createMockNumberCodec<u32>(value);

/**
 * @hidden
 * NOTE: `isEmpty` will be set to true if no value is passed
 */
export const createMockU64 = (value?: BigNumber | u64): MockCodec<u64> =>
  createMockNumberCodec(value);

/**
 * @hidden
 * NOTE: `isEmpty` will be set to true if no value is passed
 */
export const createMockU128 = (value?: BigNumber | u128): MockCodec<u128> =>
  createMockNumberCodec(value);

/**
 * @hidden
 * NOTE: `isEmpty` will be set to true if no value is passed
 */
export const createMockPermill = (value?: BigNumber | Permill): MockCodec<Permill> =>
  createMockNumberCodec(value);

/**
 * @hidden
 * NOTE: `isEmpty` will be set to true if no value is passed
 */
export const createMockBytes = (value?: string | Bytes): MockCodec<Bytes> =>
  createMockU8aCodec(value);

/**
 * @hidden
 * NOTE: `isEmpty` will be set to true if no value is passed
 */
export const createMockHash = (value?: string | Hash): MockCodec<Hash> =>
  createMockStringCodec(value);

/**
 * @hidden
 */
export const createMockPosRatio = (
  numerator: BigNumber,
  denominator: BigNumber
): MockCodec<PosRatio> =>
  [createMockU32(numerator), createMockU32(denominator)] as unknown as MockCodec<PosRatio>;

/**
 * @hidden
 * NOTE: `isEmpty` will be set to true if no value is passed
 */
export const createMockBool = (value?: boolean | bool): MockCodec<bool> => {
  if (isCodec<bool>(value)) {
    return value as MockCodec<bool>;
  }

  return createMockCodec(
    {
      isTrue: value,
      isFalse: !value,
      valueOf: () => value,
    },
    !value
  );
};

/**
 * @hidden
 * NOTE: `isEmpty` will be set to true if no value is passed
 */
export const createMockPortfolioKind = (
  portfolioKind?: 'Default' | { User: u64 } | PortfolioKind
): MockCodec<PortfolioKind> => {
  if (isCodec<PortfolioKind>(portfolioKind)) {
    return portfolioKind as MockCodec<PortfolioKind>;
  }

  return createMockEnum<PortfolioKind>(portfolioKind);
};

/**
 * @hidden
 * NOTE: `isEmpty` will be set to true if no value is passed
 */
export const createMockPortfolioId = (
  portfolioId?:
    | PolymeshPrimitivesIdentityIdPortfolioId
    | {
        did: PolymeshPrimitivesIdentityId | Parameters<typeof createMockIdentityId>[0];
        kind: PortfolioKind | Parameters<typeof createMockPortfolioKind>[0];
      }
): MockCodec<PolymeshPrimitivesIdentityIdPortfolioId> => {
  const { did, kind } = portfolioId || {
    did: createMockIdentityId(),
    kind: createMockPortfolioKind(),
  };
  return createMockCodec<PolymeshPrimitivesIdentityIdPortfolioId>(
    {
      did: createMockIdentityId(did),
      kind: createMockPortfolioKind(kind),
    },
    !portfolioId
  );
};

/**
 * @hidden
 * NOTE: `isEmpty` will be set to true if no value is passed
 */
export const createMockMovePortfolioItem = (movePortfolioItem?: {
  ticker: PolymeshPrimitivesTicker | Parameters<typeof createMockTicker>[0];
  amount: Balance | Parameters<typeof createMockBalance>[0];
}): MockCodec<MovePortfolioItem> => {
  if (isCodec<MovePortfolioItem>(movePortfolioItem)) {
    return movePortfolioItem as MockCodec<MovePortfolioItem>;
  }

  const { ticker, amount } = movePortfolioItem || {
    ticker: createMockTicker(),
    amount: createMockBalance(),
  };

  return createMockCodec(
    {
      ticker: createMockTicker(ticker),
      amount: createMockBalance(amount),
    },
    !movePortfolioItem
  );
};

/**
 * @hidden
 * NOTE: `isEmpty` will be set to true if no value is passed
 */
export const createMockAssetType = (
  assetType?:
    | 'EquityCommon'
    | 'EquityPreferred'
    | 'Commodity'
    | 'FixedIncome'
    | 'Reit'
    | 'Fund'
    | 'RevenueShareAgreement'
    | 'StructuredProduct'
    | 'Derivative'
    | 'StableCoin'
    | { Custom: CustomAssetTypeId }
    | AssetType
): MockCodec<AssetType> => {
  return createMockEnum<AssetType>(assetType);
};

/**
 * @hidden
 * NOTE: `isEmpty` will be set to true if no value is passed
 */
export const createMockTickerRegistrationConfig = (regConfig?: {
  max_ticker_length: u8;
  registration_length: Option<Moment>;
}): MockCodec<TickerRegistrationConfig> => {
  const config = regConfig || {
    max_ticker_length: createMockU8(),
    registration_length: createMockOption(),
  };
  return createMockCodec({ ...config }, !regConfig);
};

/**
 * @hidden
 * NOTE: `isEmpty` will be set to true if no value is passed
 */
export const createMockSecurityToken = (token?: {
  totalSupply: Balance;
  ownerDid: PolymeshPrimitivesIdentityId;
  divisible: bool;
  assetType: AssetType;
}): MockCodec<SecurityToken> => {
  const st = token || {
    totalSupply: createMockBalance(),
    ownerDid: createMockIdentityId(),
    divisible: createMockBool(),
    assetType: createMockAssetType(),
  };
  return createMockCodec({ ...st }, !token);
};

/**
 * @hidden
 * NOTE: `isEmpty` will be set to true if no value is passed
 */
export const createMockDocument = (document?: {
  uri: Bytes;
  contentHash: DocumentHash;
  name: Bytes;
  docType: Option<Bytes>;
  filingDate: Option<Moment>;
}): MockCodec<PolymeshPrimitivesDocument> => {
  const doc = document || {
    uri: createMockBytes(),
    content_hash: createMockDocumentHash(),
    name: createMockBytes(),
    docType: createMockOption(),
    filingDate: createMockOption(),
  };
  return createMockCodec(
    {
      ...doc,
    },
    !document
  );
};

/**
 * @hidden
 * NOTE: `isEmpty` will be set to true if no value is passed
 */
export const createMockDispatchableNames = (
  dispatchableNames?: 'Whole' | { These: Bytes[] } | { Except: Bytes[] } | DispatchableNames
): MockCodec<DispatchableNames> => {
  if (isCodec<DispatchableNames>(dispatchableNames)) {
    return dispatchableNames as MockCodec<DispatchableNames>;
  }

  return createMockEnum<DispatchableNames>(dispatchableNames);
};

/**
 * @hidden
 * NOTE: `isEmpty` will be set to true if no value is passed
 */
export const createMockPalletName = (name?: string | PalletName): MockCodec<PalletName> => {
  if (isCodec<PalletName>(name)) {
    return name as MockCodec<PalletName>;
  }

  return createMockStringCodec<PalletName>(name);
};

/**
 * @hidden
 * NOTE: `isEmpty` will be set to true if no value is passed
 */
export const createMockPalletPermissions = (permissions?: {
  palletName: string | Parameters<typeof createMockBytes>[0];
  dispatchableNames: DispatchableNames | Parameters<typeof createMockDispatchableNames>[0];
}): MockCodec<PolymeshPrimitivesSecondaryKeyPalletPermissions> => {
  const { palletName, dispatchableNames } = permissions || {
    palletName: undefined,
    dispatchableNames: createMockDispatchableNames(),
  };

  return createMockCodec(
    {
      palletName: createMockBytes(palletName),
      dispatchableNames: createMockDispatchableNames(dispatchableNames),
    },
    !permissions
  );
};

/**
 * @hidden
 * NOTE: `isEmpty` will be set to true if no value is passed
 */
export const createMockAccountData = (accountData?: {
  free: Balance | Parameters<typeof createMockBalance>[0];
  reserved: Balance | Parameters<typeof createMockBalance>[0];
  miscFrozen: Balance | Parameters<typeof createMockBalance>[0];
  feeFrozen: Balance | Parameters<typeof createMockBalance>[0];
}): MockCodec<AccountData> => {
  const { free, reserved, miscFrozen, feeFrozen } = accountData || {
    free: createMockBalance(),
    reserved: createMockBalance(),
    miscFrozen: createMockBalance(),
    feeFrozen: createMockBalance(),
  };

  return createMockCodec(
    {
      free: createMockBalance(free),
      reserved: createMockBalance(reserved),
      miscFrozen: createMockBalance(miscFrozen),
      feeFrozen: createMockBalance(feeFrozen),
    },
    !accountData
  );
};

/**
 * @hidden
 * NOTE: `isEmpty` will be set to true if no value is passed
 */
export const createMockIndex = (value?: BigNumber): Index => createMockNumberCodec<Index>(value);

/**
 * @hidden
 * NOTE: `isEmpty` will be set to true if no value is passed
 */
export const createMockRefCount = (value?: BigNumber): RefCount =>
  createMockNumberCodec<RefCount>(value);

/**
 * @hidden
 * NOTE: `isEmpty` will be set to true if no value is passed
 */
export const createMockAccountInfo = (accountInfo?: {
  nonce: Index;
  refcount: RefCount;
  data: AccountData;
}): MockCodec<AccountInfo> => {
  const info = accountInfo || {
    nonce: createMockIndex(),
    refcount: createMockRefCount(),
    data: createMockAccountData(),
  };

  return createMockCodec(
    {
      ...info,
    },
    !accountInfo
  );
};

/**
 * @hidden
 * NOTE: `isEmpty` will be set to true if no value is passed
 */
export const createMockSubsidy = (subsidy?: {
  payingKey: AccountId;
  remaining: Balance;
}): MockCodec<PalletRelayerSubsidy> => {
  const sub = subsidy || {
    payingKey: createMockAccountId(),
    remaining: createMockBalance(),
  };

  return createMockCodec(
    {
      ...sub,
    },
    !subsidy
  );
};

/**
 * @hidden
 * NOTE: `isEmpty` will be set to true if no value is passed
 */
export const createMockSignatory = (
  signatory?: { Identity: PolymeshPrimitivesIdentityId } | { Account: AccountId }
): MockCodec<Signatory> => {
  return createMockEnum<Signatory>(signatory);
};

/**
 * @hidden
 * NOTE: `isEmpty` will be set to true if no value is passed
 */
export const createMockAuthorizationType = (
  authorizationType?:
    | 'AttestPrimaryKeyRotation'
    | 'RotatePrimaryKey'
    | 'TransferTicker'
    | 'AddMultiSigSigner'
    | 'TransferAssetOwnership'
    | 'JoinIdentity'
    | 'Custom'
    | 'NoData'
    | 'RotatePrimaryKeyToSecondary'
): MockCodec<MeshAuthorizationType> => {
  return createMockEnum<MeshAuthorizationType>(authorizationType);
};

/**
 * @hidden
 * NOTE: `isEmpty` will be set to true if no value is passed
 */
export const createMockU8aFixed = (value?: string, hex?: boolean): MockCodec<U8aFixed> =>
  createMockU8aCodec<U8aFixed>(value, hex);

/**
 * @hidden
 * NOTE: `isEmpty` will be set to true if no value is passed
 */
export const createMockAssetIdentifier = (
  identifier?:
    | { Isin: U8aFixed }
    | { Cusip: U8aFixed }
    | { Cins: U8aFixed }
    | { Lei: U8aFixed }
    | { Figi: U8aFixed }
): MockCodec<PolymeshPrimitivesAssetIdentifier> =>
  createMockEnum<PolymeshPrimitivesAssetIdentifier>(identifier);

/**
 * @hidden
 * NOTE: `isEmpty` will be set to true if no value is passed
 */
export const createMockFundraiserName = (name?: string): Bytes => createMockBytes(name);

/**
 * @hidden
 * NOTE: `isEmpty` will be set to true if no value is passed
 */
export const createMockAssetPermissions = (
  assetPermissions?:
    | 'Whole'
    | { These: PolymeshPrimitivesTicker[] }
    | { Except: PolymeshPrimitivesTicker[] }
): MockCodec<AssetPermissions> => {
  return createMockEnum<AssetPermissions>(assetPermissions);
};

/**
 * @hidden
 * NOTE: `isEmpty` will be set to true if no value is passed
 */
export const createMockExtrinsicPermissions = (
  assetPermissions?:
    | 'Whole'
    | { These: PolymeshPrimitivesSecondaryKeyPalletPermissions[] }
    | { Except: PolymeshPrimitivesSecondaryKeyPalletPermissions[] }
): MockCodec<PolymeshPrimitivesSubsetSubsetRestrictionPalletPermissions> => {
  return createMockEnum<PolymeshPrimitivesSubsetSubsetRestrictionPalletPermissions>(
    assetPermissions
  );
};

/**
 * @hidden
 * NOTE: `isEmpty` will be set to true if no value is passed
 */
export const createMockPortfolioPermissions = (
  assetPermissions?: 'Whole' | { These: PortfolioId[] } | { Except: PortfolioId[] }
): MockCodec<PortfolioPermissions> => {
  return createMockEnum<PortfolioPermissions>(assetPermissions);
};

/**
 * @hidden
 * NOTE: `isEmpty` will be set to true if no value is passed
 */
export const createMockPermissions = (permissions?: {
  asset: AssetPermissions;
  extrinsic: PolymeshPrimitivesSubsetSubsetRestrictionPalletPermissions;
  portfolio: PortfolioPermissions;
}): MockCodec<PolymeshPrimitivesSecondaryKeyPermissions> => {
  const perms = permissions || {
    asset: createMockAssetPermissions(),
    extrinsic: createMockExtrinsicPermissions(),
    portfolio: createMockPortfolioPermissions(),
  };

  return createMockCodec(
    {
      ...perms,
    },
    !permissions
  );
};

/**
 * @hidden
 * NOTE: `isEmpty` will be set to true if no value is passed
 */
export const createMockAuthorizationData = (
  authorizationData?:
    | { AttestPrimaryKeyRotation: PolymeshPrimitivesIdentityId }
    | 'RotatePrimaryKey'
    | { RotatePrimaryKeyToSecondary: PolymeshPrimitivesSecondaryKeyPermissions }
    | { TransferTicker: PolymeshPrimitivesTicker }
    | { AddMultiSigSigner: AccountId }
    | { TransferAssetOwnership: PolymeshPrimitivesTicker }
    | { JoinIdentity: PolymeshPrimitivesSecondaryKeyPermissions }
    | { PortfolioCustody: PortfolioId }
    | { AddRelayerPayingKey: [AccountId, AccountId, Balance] }
    | { BecomeAgent: [PolymeshPrimitivesTicker, AgentGroup] }
    | PolymeshPrimitivesAuthorizationAuthorizationData
): MockCodec<PolymeshPrimitivesAuthorizationAuthorizationData> => {
  if (isCodec<PolymeshPrimitivesAuthorizationAuthorizationData>(authorizationData)) {
    return authorizationData as MockCodec<PolymeshPrimitivesAuthorizationAuthorizationData>;
  }

  return createMockEnum<PolymeshPrimitivesAuthorizationAuthorizationData>(authorizationData);
};

/**
 * @hidden
 * NOTE: `isEmpty` will be set to true if no value is passed
 */
export const createMockAuthorization = (authorization?: {
  authorizationData:
    | PolymeshPrimitivesAuthorizationAuthorizationData
    | Parameters<typeof createMockAuthorizationData>[0];
  authorizedBy: PolymeshPrimitivesIdentityId | Parameters<typeof createMockIdentityId>[0];
  expiry: Option<Moment>;
  authId: u64 | Parameters<typeof createMockU64>[0];
}): MockCodec<PolymeshPrimitivesAuthorization> => {
  const { authorizationData, authorizedBy, expiry, authId } = authorization || {
    authorizationData: createMockAuthorizationData(),
    authorizedBy: createMockIdentityId(),
    expiry: createMockOption(),
    authId: createMockU64(),
  };

  return createMockCodec(
    {
      authorizationData: createMockAuthorizationData(authorizationData),
      authorizedBy: createMockIdentityId(authorizedBy),
      expiry: createMockOption(expiry),
      authId: createMockU64(authId),
    },
    !authorization
  );
};

/**
 * @hidden
 * NOTE: `isEmpty` will be set to true if no value is passed
 */
export const createMockEventRecord = (data: unknown[]): EventRecord =>
  ({
    event: {
      data,
    },
  } as unknown as EventRecord);

/**
 * @hidden
 * NOTE: `isEmpty` will be set to true if no value is passed
 */
export const createMockIEvent = <T extends Codec[]>(data: unknown[]): IEvent<T> =>
  ({
    data,
  } as unknown as IEvent<T>);

/**
 * @hidden
 * NOTE: `isEmpty` will be set to true if no value is passed
 */
export const createMockCddStatus = (
  cddStatus?: { Ok: PolymeshPrimitivesIdentityId } | { Err: Bytes }
): MockCodec<CddStatus> => createMockEnum<CddStatus>(cddStatus);

/**
 * @hidden
 * NOTE: `isEmpty` will be set to true if no value is passed
 */
export const createMockCountryCode = (name?: CountryCodeEnum): MockCodec<CountryCode> =>
  createMockEnum<CountryCode>(name);

/**
 * @hidden
 * NOTE: `isEmpty` will be set to true if no value is passed
 */
export const createMockScope = (
  scope?:
    | { Identity: PolymeshPrimitivesIdentityId }
    | { Ticker: PolymeshPrimitivesTicker }
    | { Custom: Bytes }
): MockCodec<Scope> => createMockEnum<Scope>(scope);

/**
 * @hidden
 * NOTE: `isEmpty` will be set to true if no value is passed
 */
export const createMockCddId = (cddId?: string): MockCodec<CddId> =>
  createMockStringCodec<CddId>(cddId);

/**
 * @hidden
 * NOTE: `isEmpty` will be set to true if no value is passed
 */
export const createMockScopeId = (scopeId?: string): ScopeId =>
  createMockStringCodec<ScopeId>(scopeId);

/**
 * @hidden
 * NOTE: `isEmpty` will be set to true if no value is passed
 */
export const createMockInvestorZKProofData = (proof?: string): InvestorZKProofData =>
  createMockStringCodec<InvestorZKProofData>(proof);

/**
 * @hidden
 * NOTE: `isEmpty` will be set to true if no value is passed
 */
export const createMockClaim = (
  claim?:
    | { Accredited: Scope }
    | { Affiliate: Scope }
    | { BuyLockup: Scope }
    | { SellLockup: Scope }
    | { CustomerDueDiligence: CddId }
    | { KnowYourCustomer: Scope }
    | { Jurisdiction: [CountryCode, Scope] }
    | { Exempted: Scope }
    | { Blocked: Scope }
    | { InvestorUniqueness: [Scope, ScopeId, CddId] }
    | { InvestorUniquenessV2: CddId }
    | 'NoData'
): Claim => createMockEnum<Claim>(claim);

/**
 * @hidden
 * NOTE: `isEmpty` will be set to true if no value is passed
 */
export const createMockIdentityClaim = (identityClaim?: {
  claim_issuer: PolymeshPrimitivesIdentityId;
  issuance_date: Moment;
  last_update_date: Moment;
  expiry: Option<Moment>;
  claim: Claim;
}): MockCodec<IdentityClaim> => {
  const identityClaimMock = identityClaim || {
    claim_issuer: createMockIdentityId(),
    issuance_date: createMockMoment(),
    last_update_date: createMockMoment(),
    expiry: createMockOption(),
    claim: createMockClaim(),
  };
  return createMockCodec(
    {
      ...identityClaimMock,
    },
    !identityClaimMock
  );
};

/**
 * @hidden
 * NOTE: `isEmpty` will be set to true if no value is passed
 */
export const createMockTargetIdentity = (
  targetIdentity?: { Specific: PolymeshPrimitivesIdentityId } | 'ExternalAgent'
): MockCodec<TargetIdentity> => createMockEnum<TargetIdentity>(targetIdentity);

/**
 * @hidden
 * NOTE: `isEmpty` will be set to true if no value is passed
 */
export const createMockConditionType = (
  conditionType?:
    | { IsPresent: Claim }
    | { IsAbsent: Claim }
    | { IsAnyOf: Claim[] }
    | { IsNoneOf: Claim[] }
    | { IsIdentity: TargetIdentity }
    | ConditionType
): MockCodec<PolymeshPrimitivesConditionConditionType> => {
  if (isCodec<PolymeshPrimitivesConditionConditionType>(conditionType)) {
    return conditionType as MockCodec<PolymeshPrimitivesConditionConditionType>;
  }

  return createMockEnum<PolymeshPrimitivesConditionConditionType>(conditionType);
};

/**
 * @hidden
 * NOTE: `isEmpty` will be set to true if no value is passed
 */
export const createMockRpcConditionType = (
  conditionType?:
    | { IsPresent: Claim }
    | { IsAbsent: Claim }
    | { IsAnyOf: Claim[] }
    | { IsNoneOf: Claim[] }
    | { IsIdentity: TargetIdentity }
    | ConditionType
): MockCodec<ConditionType> => {
  if (isCodec<ConditionType>(conditionType)) {
    return conditionType as MockCodec<ConditionType>;
  }
  return createMockEnum<ConditionType>(conditionType);
};

/**
 * @hidden
 * NOTE: `isEmpty` will be set to true if no value is passed
 */
export const createMockClaimType = (
  claimType?: ClaimType
): MockCodec<PolymeshPrimitivesIdentityClaimClaimType> => {
  const claimIndexes = {
    Accredited: 1,
    Affiliate: 2,
    BuyLockup: 3,
    SellLockup: 4,
    CustomerDueDiligence: 5,
    KnowYourCustomer: 6,
    Jurisdiction: 7,
    Exempted: 8,
    Blocked: 9,
    InvestorUniqueness: 10,
    NoType: 11,
    NoData: 11,
    InvestorUniquenessV2: 12,
  };
  return createMockEnum<PolymeshPrimitivesIdentityClaimClaimType>(
    claimType,
    claimType ? claimIndexes[claimType] : 0
  );
};

/**
 * @hidden
 * NOTE: `isEmpty` will be set to true if no value is passed
 */
export const createMockClaim1stKey = (claim1stKey?: {
  target: PolymeshPrimitivesIdentityId;
  claimType: PolymeshPrimitivesIdentityClaimClaimType;
}): MockCodec<Claim1stKey> => {
  const claimTypeMock = claim1stKey || {
    target: createMockIdentityId(),
    claimType: createMockClaimType(),
  };
  return createMockCodec(
    {
      ...claimTypeMock,
    },
    !claimTypeMock
  );
};

/**
 * @hidden
 * NOTE: `isEmpty` will be set to true if no value is passed
 */
export const createMockTrustedFor = (
  trustedFor?: 'Any' | { Specific: PolymeshPrimitivesIdentityClaimClaimType[] }
): MockCodec<PolymeshPrimitivesConditionTrustedFor> =>
  createMockEnum<PolymeshPrimitivesConditionTrustedFor>(trustedFor);

/**
 * @hidden
 * NOTE: `isEmpty` will be set to true if no value is passed
 */
export const createMockTrustedIssuer = (issuer?: {
  issuer: PolymeshPrimitivesIdentityId;
  trustedFor: PolymeshPrimitivesConditionTrustedFor;
}): MockCodec<PolymeshPrimitivesConditionTrustedIssuer> => {
  const trustedIssuer = issuer || {
    issuer: createMockIdentityId(),
    trustedFor: createMockTrustedFor(),
  };

  return createMockCodec(
    {
      ...trustedIssuer,
    },
    !issuer
  );
};

/**
 * @hidden
 * NOTE: `isEmpty` will be set to true if no value is passed
 */
export const createMockCondition = (condition?: {
  conditionType:
    | PolymeshPrimitivesConditionConditionType
    | Parameters<typeof createMockConditionType>[0];
  issuers: (
    | PolymeshPrimitivesConditionTrustedIssuer
    | Parameters<typeof createMockTrustedIssuer>[0]
  )[];
}): MockCodec<PolymeshPrimitivesCondition> => {
  const { conditionType, issuers } = condition || {
    conditionType: createMockConditionType(),
    issuers: [],
  };
  return createMockCodec(
    {
      conditionType: createMockConditionType(conditionType),
      issuers: issuers.map(issuer => createMockTrustedIssuer(issuer)),
    },
    !condition
  );
};

/**
 * @hidden
 * NOTE: `isEmpty` will be set to true if no value is passed
 */
export const createMockConditionResult = (conditionResult?: {
  condition: PolymeshPrimitivesCondition | Parameters<typeof createMockCondition>[0];
  result: bool | Parameters<typeof createMockBool>[0];
}): MockCodec<ConditionResult> => {
  const { condition, result } = conditionResult || {
    condition: createMockCondition(),
    result: createMockBool(),
  };
  return createMockCodec(
    {
      condition: createMockCondition(condition),
      result: createMockBool(result),
    },
    !conditionResult
  );
};

/**
 * @hidden
 * NOTE: `isEmpty` will be set to true if no value is passed
 */
export const createMockComplianceRequirement = (complianceRequirement?: {
  senderConditions: PolymeshPrimitivesCondition[];
  receiverConditions: PolymeshPrimitivesCondition[];
  id: u32;
}): MockCodec<PolymeshPrimitivesComplianceManagerComplianceRequirement> => {
  const requirement = complianceRequirement || {
    senderConditions: [],
    receiverConditions: [],
    id: createMockU32(),
  };

  return createMockCodec(
    {
      ...requirement,
    },
    !complianceRequirement
  );
};

/**
 * @hidden
 * NOTE: `isEmpty` will be set to true if no value is passed
 */
export const createMockComplianceRequirementResult = (complianceRequirementResult?: {
  senderConditions: (ConditionResult | Parameters<typeof createMockConditionResult>[0])[];
  receiverConditions: (ConditionResult | Parameters<typeof createMockConditionResult>[0])[];
  id: u32 | Parameters<typeof createMockU32>[0];
  result: bool | Parameters<typeof createMockBool>[0];
}): ComplianceRequirementResult => {
  const { senderConditions, receiverConditions, id, result } = complianceRequirementResult || {
    senderConditions: [],
    receiverConditions: [],
    id: createMockU32(),
    result: createMockBool(),
  };
  return createMockCodec(
    {
      senderConditions: senderConditions.map(condition => createMockConditionResult(condition)),
      receiverConditions: receiverConditions.map(condition => createMockConditionResult(condition)),
      id: createMockU32(id),
      result: createMockBool(result),
    },
    !complianceRequirementResult
  );
};

/**
 * @hidden
 * NOTE: `isEmpty` will be set to true if no value is passed
 */
export const createMockAssetComplianceResult = (assetComplianceResult?: {
  paused: bool | Parameters<typeof createMockBool>[0];
  requirements: {
    senderConditions: ConditionResult[];
    receiverConditions: ConditionResult[];
    result: bool;
    id: u32 | Parameters<typeof createMockU32>[0];
  }[];
  result: bool | Parameters<typeof createMockBool>[0];
}): MockCodec<AssetComplianceResult> => {
  const { paused, requirements, result } = assetComplianceResult || {
    paused: createMockBool(),
    requirements: [],
    result: createMockBool(),
  };

  return createMockCodec(
    {
      paused: createMockBool(paused),
      requirements: requirements.map(requirement =>
        createMockComplianceRequirementResult(requirement)
      ),
      result: createMockBool(result),
    },
    !assetComplianceResult
  );
};

/**
 * @hidden
 * NOTE: `isEmpty` will be set to true if no value is passed
 */
export const createMockIdentityDidRecord = (identity?: {
  primaryKey: Option<AccountId>;
}): MockCodec<PolymeshPrimitivesIdentityDidRecord> => {
  const record = identity || {
    primaryKey: createMockOption(createMockAccountId()),
  };

  return createMockCodec(
    {
      ...record,
    },
    !identity
  );
};

/**
 * @hidden
 * NOTE: `isEmpty` will be set to true if no value is passed
 */
export const createMockKeyRecord = (
  value?:
    | { PrimaryKey: PolymeshPrimitivesIdentityId }
    | {
        SecondaryKey: [PolymeshPrimitivesIdentityId, PolymeshPrimitivesSecondaryKeyPermissions];
      }
    | { MultiSigSignerKey: AccountId }
): MockCodec<PolymeshPrimitivesSecondaryKeyKeyRecord> => {
  const record = value || {
    PrimaryKey: createMockIdentityId(),
  };

  return createMockEnum<PolymeshPrimitivesSecondaryKeyKeyRecord>({
    ...record,
  });
};

/**
 * @hidden
 * NOTE: `isEmpty` will be set to true if no value is passed
 */
export const createMockCanTransferResult = (
  canTransferResult?: { Ok: u8 } | { Err: Bytes }
): MockCodec<CanTransferResult> => createMockEnum<CanTransferResult>(canTransferResult);

/**
 * @hidden
 * NOTE: `isEmpty` will be set to true if no value is passed
 */
export const createMockText = (value?: string | Text): MockCodec<Text> => {
  if (isCodec<Text>(value)) {
    return value as MockCodec<Text>;
  }

  return createMockStringCodec<Text>(value);
};

/**
 * @hidden
 * NOTE: `isEmpty` will be set to true if no value is passed
 */
export const createMockAssetOwnershipRelation = (
  assetOwnershipRelation?: 'NotOwned' | 'TickerOwned' | 'AssetOwned'
): MockCodec<AssetOwnershipRelation> =>
  createMockEnum<AssetOwnershipRelation>(assetOwnershipRelation);

/**
 * @hidden
 * NOTE: `isEmpty` will be set to true if no value is passed
 */
export const createMockProposalState = (
  proposalState?: 'Pending' | 'Cancelled' | 'Killed' | 'Rejected' | 'Referendum' | { Custom: Bytes }
): MockCodec<ProposalState> => {
  return createMockEnum<ProposalState>(proposalState);
};

/**
 * @hidden
 * NOTE: `isEmpty` will be set to true if no value is passed
 */
export const createMockProposalStatus = (
  proposalStatus?:
    | 'Invalid'
    | 'ActiveOrExpired'
    | 'ExecutionSuccessful'
    | 'ExecutionFailed'
    | 'Rejected'
): MockCodec<ProposalStatus> => {
  return createMockEnum(proposalStatus) as MockCodec<ProposalStatus>;
};

/**
 * @hidden
 * NOTE: `isEmpty` will be set to true if no value is passed
 */
export const createMockPip = (pip?: {
  id: u32;
  proposal: Call;
  state: ProposalState;
}): MockCodec<Pip> => {
  const proposal = pip || {
    id: createMockU32(),
    proposal: 'proposal' as unknown as Call,
    state: createMockProposalState(),
  };

  return createMockCodec(
    {
      ...proposal,
    },
    !pip
  );
};

/**
 * @hidden
 * NOTE: `isEmpty` will be set to true if no value is passed
 */
export const createMockPipsMetadata = (metadata?: {
  proposer: AccountId;
  cool_off_until: u32;
  end: u32;
}): MockCodec<PipsMetadata> => {
  const data = metadata || {
    proposer: createMockAccountId(),
    cool_off_until: createMockU32(),
    end: createMockU32(),
  };

  return createMockCodec(
    {
      ...data,
    },
    !metadata
  );
};

/**
 * @hidden
 * NOTE: `isEmpty` will be set to true if no value is passed
 */
export const createMockSecondaryKey = (secondaryKey?: {
  signer: Signatory;
  permissions: PolymeshPrimitivesSecondaryKeyPermissions;
}): MockCodec<MeshSecondaryKey> => {
  const key = secondaryKey || {
    signer: createMockSignatory(),
    permissions: createMockPermissions(),
  };
  return createMockCodec(
    {
      ...key,
    },
    !secondaryKey
  );
};

/**
 * @hidden
 * NOTE: `isEmpty` will be set to true if no value is passed
 */
export const createMockPipId = (id: BigNumber): MockCodec<PipId> =>
  createMockU32(new BigNumber(id));

/**
 * @hidden
 * NOTE: `isEmpty` will be set to true if no value is passed
 */
export const createMockVenueType = (
  venueType?: 'Other' | 'Distribution' | 'Sto' | 'Exchange'
): MockCodec<VenueType> => {
  return createMockEnum<VenueType>(venueType);
};

/**
 * @hidden
 * NOTE: `isEmpty` will be set to true if no value is passed
 */
export const createMockVenue = (venue?: {
  creator: PolymeshPrimitivesIdentityId;
  venueType: VenueType;
}): MockCodec<PalletSettlementVenue> => {
  const vn = venue || {
    creator: createMockIdentityId(),
    venueType: createMockVenueType(),
  };

  return createMockCodec(
    {
      ...vn,
    },
    !venue
  );
};

/**
 * @hidden
 * NOTE: `isEmpty` will be set to true if no value is passed
 */
export const createMockInstructionStatus = (
  instructionStatus?: 'Pending' | 'Unknown' | 'Failed'
): MockCodec<InstructionStatus> => {
  return createMockEnum<InstructionStatus>(instructionStatus);
};

/**
 * @hidden
 * NOTE: `isEmpty` will be set to true if no value is passed
 */
export const createMockSettlementType = (
  settlementType?: 'SettleOnAffirmation' | { SettleOnBlock: u32 }
): MockCodec<SettlementType> => {
  return createMockEnum<SettlementType>(settlementType);
};

/**
 * @hidden
 * NOTE: `isEmpty` will be set to true if no value is passed
 */
export const createMockAffirmationStatus = (
  authorizationStatus?: 'Unknown' | 'Pending' | 'Affirmed'
): MockCodec<AffirmationStatus> => {
  return createMockEnum<AffirmationStatus>(authorizationStatus);
};

/**
 * @hidden
 * NOTE: `isEmpty` will be set to true if no value is passed
 */
export const createMockInstruction = (instruction?: {
  instructionId: u64;
  venueId: u64;
  status: InstructionStatus;
  settlementType: SettlementType;
  createdAt: Option<Moment>;
  tradeDate: Option<Moment>;
  valueDate: Option<Moment>;
}): MockCodec<PalletSettlementInstruction> => {
  const data = instruction || {
    instructionId: createMockU64(),
    venueId: createMockU64(),
    status: createMockInstructionStatus(),
    settlementType: createMockSettlementType(),
    createdAt: createMockOption(),
    tradeDate: createMockOption(),
  };

  return createMockCodec(
    {
      ...data,
    },
    !instruction
  );
};

/**
 * @hidden
 * NOTE: `isEmpty` will be set to true if no value is passed
 */
export const createMockTransferCondition = (
  transferCondition?:
    | { MaxInvestorCount: u64 }
    | { MaxInvestorOwnership: Permill }
    | {
        ClaimCount: [
          PolymeshPrimitivesStatisticsStatClaim,
          PolymeshPrimitivesIdentityId,
          u64,
          Option<u64>
        ];
      }
    | {
        ClaimOwnership: [
          PolymeshPrimitivesStatisticsStatClaim,
          PolymeshPrimitivesIdentityId,
          Permill,
          Permill
        ];
      }
    | TransferCondition
): MockCodec<PolymeshPrimitivesTransferComplianceTransferCondition> => {
  if (isCodec<PolymeshPrimitivesTransferComplianceTransferCondition>(transferCondition)) {
    return transferCondition as MockCodec<PolymeshPrimitivesTransferComplianceTransferCondition>;
  }
  return createMockEnum<PolymeshPrimitivesTransferComplianceTransferCondition>(transferCondition);
};

/**
 * @hidden
 * NOTE: `isEmpty` will be set to true if no value is passed
 */
export const createMockFundraiserTier = (fundraiserTier?: {
  total: Balance;
  price: Balance;
  remaining: Balance;
}): MockCodec<FundraiserTier> => {
  const data = fundraiserTier || {
    total: createMockBalance(),
    price: createMockBalance(),
    remaining: createMockBalance(),
  };

  return createMockCodec(
    {
      ...data,
    },
    !fundraiserTier
  );
};

/**
 * @hidden
 * NOTE: `isEmpty` will be set to true if no value is passed
 */
export const createMockFundraiserStatus = (
  fundraiserStatus?: 'Live' | 'Frozen' | 'Closed' | 'ClosedEarly'
): MockCodec<FundraiserStatus> => {
  return createMockEnum<FundraiserStatus>(fundraiserStatus);
};

/**
 * @hidden
 * NOTE: `isEmpty` will be set to true if no value is passed
 */
export const createMockFundraiser = (fundraiser?: {
  creator: PolymeshPrimitivesIdentityId;
  offeringPortfolio: PortfolioId;
  offeringAsset: PolymeshPrimitivesTicker;
  raisingPortfolio: PortfolioId;
  raisingAsset: PolymeshPrimitivesTicker;
  tiers: FundraiserTier[];
  venueId: u64;
  start: Moment;
  end: Option<Moment>;
  status: FundraiserStatus;
  minimumInvestment: Balance;
}): MockCodec<PalletStoFundraiser> => {
  const data = fundraiser || {
    creator: createMockIdentityId(),
    offeringPortfolio: createMockPortfolioId(),
    offeringAsset: createMockTicker(),
    raisingPortfolio: createMockPortfolioId(),
    raisingAsset: createMockTicker(),
    tiers: [],
    venueId: createMockU64(),
    start: createMockMoment(),
    end: createMockOption(),
    status: createMockFundraiserStatus(),
    minimumInvestment: createMockBalance(),
  };

  return createMockCodec(
    {
      ...data,
    },
    !fundraiser
  );
};

/**
 * @hidden
 * NOTE: `isEmpty` will be set to true if no value is passed
 */
export const createMockPriceTier = (priceTier?: {
  total: Balance;
  price: Balance;
}): MockCodec<PriceTier> => {
  const data = priceTier || {
    total: createMockBalance(),
    price: createMockBalance(),
  };

  return createMockCodec(
    {
      ...data,
    },
    !priceTier
  );
};

/**
 * @hidden
 * NOTE: `isEmpty` will be set to true if no value is passed
 */
export const createMockCalendarUnit = (
  calendarUnit?: 'Second' | 'Minute' | 'Hour' | 'Day' | 'Week' | 'Month' | 'Year' | CalendarUnit
): MockCodec<CalendarUnit> => {
  if (isCodec<CalendarUnit>(calendarUnit)) {
    return calendarUnit as MockCodec<CalendarUnit>;
  }

  return createMockEnum<CalendarUnit>(calendarUnit);
};

/**
 * @hidden
 * NOTE: `isEmpty` will be set to true if no value is passed
 */
export const createMockCalendarPeriod = (
  calendarPeriod?:
    | CalendarPeriod
    | {
        unit: CalendarUnit | Parameters<typeof createMockCalendarUnit>[0];
        amount: u64 | Parameters<typeof createMockU64>[0];
      }
): MockCodec<CalendarPeriod> => {
  const { unit, amount } = calendarPeriod || {
    unit: createMockCalendarUnit(),
    amount: createMockU64(),
  };

  return createMockCodec(
    {
      unit: createMockCalendarUnit(unit),
      amount: createMockU64(amount),
    },
    !calendarPeriod
  );
};

/**
 * @hidden
 * NOTE: `isEmpty` will be set to true if no value is passed
 */
export const createMockCheckpointSchedule = (
  checkpointSchedule?:
    | CheckpointSchedule
    | {
        start: Moment | Parameters<typeof createMockMoment>[0];
        period: CalendarPeriod | Parameters<typeof createMockCalendarPeriod>[0];
      }
): MockCodec<CheckpointSchedule> => {
  const { start, period } = checkpointSchedule || {
    start: createMockMoment(),
    period: createMockCalendarPeriod(),
  };

  return createMockCodec(
    {
      start: createMockMoment(start),
      period: createMockCalendarPeriod(period),
    },
    !checkpointSchedule
  );
};

/**
 * @hidden
 * NOTE: `isEmpty` will be set to true if no value is passed
 */
export const createMockStoredSchedule = (
  storedSchedule?:
    | StoredSchedule
    | {
        schedule: CheckpointSchedule | Parameters<typeof createMockCheckpointSchedule>[0];
        id: u64 | Parameters<typeof createMockU64>[0];
        at: Moment | Parameters<typeof createMockMoment>[0];
        remaining: u32 | Parameters<typeof createMockU32>[0];
      }
): MockCodec<StoredSchedule> => {
  const { schedule, id, at, remaining } = storedSchedule || {
    schedule: createMockCheckpointSchedule(),
    id: createMockU64(),
    at: createMockMoment(),
    remaining: createMockU32(),
  };

  return createMockCodec(
    {
      schedule: createMockCheckpointSchedule(schedule),
      id: createMockU64(id),
      at: createMockMoment(at),
      remaining: createMockU32(remaining),
    },
    !storedSchedule
  );
};

/**
 * @hidden
 * NOTE: `isEmpty` will be set to true if no value is passed
 */
export const createMockScheduleSpec = (
  scheduleSpec?:
    | ScheduleSpec
    | {
        start: Option<Moment>;
        period: CalendarPeriod | Parameters<typeof createMockCalendarPeriod>[0];
        remaining: u32 | Parameters<typeof createMockU32>[0];
      }
): MockCodec<ScheduleSpec> => {
  const { start, period, remaining } = scheduleSpec || {
    start: createMockOption(),
    period: createMockCalendarPeriod(),
    remaining: createMockU32(),
  };

  return createMockCodec(
    {
      start: createMockOption(start),
      period: createMockCalendarPeriod(period),
      remaining: createMockU32(remaining),
    },
    !scheduleSpec
  );
};

/**
 * @hidden
 * NOTE: `isEmpty` will be set to true if no value is passed
 */
export const createMockScalar = (scalar?: string | Scalar): MockCodec<Scalar> => {
  if (!scalar || typeof scalar === 'string') {
    return createMockStringCodec<Scalar>(scalar);
  } else {
    return scalar as MockCodec<Scalar>;
  }
};

/**
 * @hidden
 * NOTE: `isEmpty` will be set to true if no value is passed
 */
export const createMockRecordDateSpec = (
  recordDateSpec?:
    | { Scheduled: Moment }
    | { ExistingSchedule: ScheduleId }
    | { Existing: CheckpointId }
    | RecordDateSpec
): MockCodec<RecordDateSpec> => {
  if (isCodec<RecordDateSpec>(recordDateSpec)) {
    return recordDateSpec as MockCodec<RecordDateSpec>;
  }

  return createMockEnum<RecordDateSpec>(recordDateSpec);
};

/**
 * @hidden
 * NOTE: `isEmpty` will be set to true if no value is passed
 */
export const createMockRistrettoPoint = (
  ristrettoPoint?: string | RistrettoPoint
): MockCodec<RistrettoPoint> => {
  if (!ristrettoPoint || typeof ristrettoPoint === 'string') {
    return createMockStringCodec<RistrettoPoint>(ristrettoPoint);
  } else {
    return ristrettoPoint as MockCodec<RistrettoPoint>;
  }
};

/**
 * @hidden
 * NOTE: `isEmpty` will be set to true if no value is passed
 */
export const createMockCACheckpoint = (
  caCheckpoint?: { Scheduled: [ScheduleId, u64] } | { Existing: CheckpointId } | CACheckpoint
): MockCodec<CACheckpoint> => {
  if (isCodec<CACheckpoint>(caCheckpoint)) {
    return caCheckpoint as MockCodec<CACheckpoint>;
  }

  return createMockEnum<CACheckpoint>(caCheckpoint);
};

/**
 * @hidden
 * NOTE: `isEmpty` will be set to true if no value is passed
 */
export const createMockRecordDate = (
  recordDate?:
    | RecordDate
    | {
        date: Moment | Parameters<typeof createMockMoment>[0];
        checkpoint: CACheckpoint | Parameters<typeof createMockCACheckpoint>[0];
      }
): MockCodec<RecordDate> => {
  const { date, checkpoint } = recordDate || {
    date: createMockMoment(),
    checkpoint: createMockCACheckpoint(),
  };

  return createMockCodec(
    {
      date: createMockMoment(date),
      checkpoint: createMockCACheckpoint(checkpoint),
    },
    !recordDate
  );
};

/**
 * @hidden
 * NOTE: `isEmpty` will be set to true if no value is passed
 */
export const createMockSignature = (signature?: string | Signature): MockCodec<Signature> => {
  if (!signature || typeof signature === 'string') {
    return createMockStringCodec<Signature>(signature);
  } else {
    return signature as MockCodec<Signature>;
  }
};

/**
 * @hidden
 * NOTE: `isEmpty` will be set to true if no value is passed
 */
export const createMockZkProofData = (
  zkProofData?:
    | ConfidentialIdentityClaimProofsZkProofData
    | {
        challengeResponses: [Scalar, Scalar] | [string, string];
        subtractExpressionsRes: RistrettoPoint | string;
        blindedScopeDidHash: RistrettoPoint | string;
      }
): MockCodec<ConfidentialIdentityClaimProofsZkProofData> => {
  const { challengeResponses, subtractExpressionsRes, blindedScopeDidHash } = zkProofData || {
    challengeResponses: [createMockScalar(), createMockScalar()],
    subtractExpressionsRes: createMockRistrettoPoint(),
    blindedScopeDidHash: createMockRistrettoPoint(),
  };

  return createMockCodec(
    {
      challengeResponses: [
        createMockScalar(challengeResponses[0] as string),
        createMockScalar(challengeResponses[1] as string),
      ],
      subtractExpressionsRes: createMockRistrettoPoint(subtractExpressionsRes as string),
      blindedScopeDidHash: createMockRistrettoPoint(blindedScopeDidHash as string),
    },
    !zkProofData
  );
};

/**
 * @hidden
 * NOTE: `isEmpty` will be set to true if no value is passed
 */
export const createMockTargetTreatment = (
  targetTreatment?: 'Include' | 'Exclude' | TargetTreatment
): MockCodec<TargetTreatment> => {
  if (isCodec<TargetTreatment>(targetTreatment)) {
    return targetTreatment as MockCodec<TargetTreatment>;
  }

  return createMockEnum<TargetTreatment>(targetTreatment);
};

/**
 * @hidden
 * NOTE: `isEmpty` will be set to true if no value is passed
 */
export const createMockTargetIdentities = (
  targetIdentities?:
    | TargetIdentities
    | {
        identities: (PolymeshPrimitivesIdentityId | Parameters<typeof createMockIdentityId>[0])[];
        treatment: TargetTreatment | Parameters<typeof createMockTargetTreatment>[0];
      }
): MockCodec<TargetIdentities> => {
  const { identities, treatment } = targetIdentities || {
    identities: [],
    treatment: createMockTargetTreatment(),
  };

  return createMockCodec(
    {
      identities: map(identities, identityId => createMockIdentityId(identityId)),
      treatment: createMockTargetTreatment(treatment),
    },
    !targetIdentities
  );
};

/**
 * @hidden
 * NOTE: `isEmpty` will be set to true if no value is passed
 */
export const createMockScopeClaimProof = (
  scopeClaimProof?:
    | ConfidentialIdentityClaimProofsScopeClaimProof
    | {
        proofScopeIdWellformed: Signature | string;
        proofScopeIdCddIdMatch:
          | ZkProofData
          | {
              challengeResponses: [string, string];
              subtractExpressionsRes: string;
              blindedScopeDidHash: string;
            };
        scopeId: RistrettoPoint | string;
      }
): MockCodec<ConfidentialIdentityClaimProofsScopeClaimProof> => {
  const { proofScopeIdWellformed, proofScopeIdCddIdMatch, scopeId } = scopeClaimProof || {
    proofScopeIdWellformed: createMockSignature(),
    proofScopeIdCddIdMatch: createMockZkProofData(),
    scopeId: createMockRistrettoPoint(),
  };

  return createMockCodec(
    {
      proofScopeIdWellformed: createMockSignature(proofScopeIdWellformed as Signature),
      proofScopeIdCddIdMatch: createMockZkProofData(
        proofScopeIdCddIdMatch as ConfidentialIdentityClaimProofsZkProofData
      ),
      scopeId: createMockRistrettoPoint(scopeId as RistrettoPoint),
    },
    !scopeClaimProof
  );
};

/**
 * @hidden
 * NOTE: `isEmpty` will be set to true if no value is passed
 */
export const createMockCAKind = (
  caKind?:
    | 'PredictableBenefit'
    | 'UnpredictableBenefit'
    | 'IssuerNotice'
    | 'Reorganization'
    | 'Other'
    | CAKind
): MockCodec<CAKind> => {
  if (isCodec<CAKind>(caKind)) {
    return caKind as MockCodec<CAKind>;
  }

  return createMockEnum<CAKind>(caKind);
};

/**
 * @hidden
 * NOTE: `isEmpty` will be set to true if no value is passed
 */
export const createMockCorporateAction = (corporateAction?: {
  kind: CAKind | Parameters<typeof createMockCAKind>[0];
  decl_date: Moment | Parameters<typeof createMockMoment>[0];
  record_date: Option<RecordDate> | Parameters<typeof createMockOption>[0];
  targets: TargetIdentities | Parameters<typeof createMockTargetIdentities>[0];
  default_withholding_tax: Tax | Parameters<typeof createMockPermill>[0];
  withholding_tax: [
    PolymeshPrimitivesIdentityId | Parameters<typeof createMockIdentityId>[0],
    Tax | Parameters<typeof createMockPermill>[0]
  ][];
}): MockCodec<PalletCorporateActionsCorporateAction> => {
  const { kind, decl_date, record_date, targets, default_withholding_tax, withholding_tax } =
    corporateAction || {
      kind: createMockCAKind(),
      declDate: createMockMoment(),
      recordDate: createMockOption(),
      targets: createMockTargetIdentities(),
      defaultWithholdingTax: createMockPermill(),
      withholding_tax: [],
    };

  return createMockCodec(
    {
      kind: createMockCAKind(kind),
      declDate: createMockMoment(decl_date),
      recordDate: createMockOption(record_date),
      targets: createMockTargetIdentities(targets),
      defaultWithholdingTax: createMockPermill(default_withholding_tax),
      withholdingTax: withholding_tax.map(([identityId, tax]) =>
        tuple(createMockIdentityId(identityId), createMockPermill(tax))
      ),
    },
    !corporateAction
  );
};

/**
 * @hidden
 * NOTE: `isEmpty` will be set to true if no value is passed
 */
export const createMockCAId = (
  caId?:
    | PalletCorporateActionsCaId
    | {
        ticker: PolymeshPrimitivesTicker | Parameters<typeof createMockTicker>[0];
        localId: u32 | Parameters<typeof createMockU32>[0];
      }
): MockCodec<PalletCorporateActionsCaId> => {
  const { ticker, localId } = caId || {
    ticker: createMockTicker(),
    localId: createMockU32(),
  };

  return createMockCodec(
    {
      ticker: createMockTicker(ticker),
      localId: createMockU32(localId),
    },
    !caId
  );
};

/**
 * @hidden
 * NOTE: `isEmpty` will be set to true if no value is passed
 */
export const createMockDistribution = (distribution?: {
  from: PortfolioId | Parameters<typeof createMockPortfolioId>[0];
  currency: PolymeshPrimitivesTicker | Parameters<typeof createMockTicker>[0];
  perShare: Balance | Parameters<typeof createMockBalance>[0];
  amount: Balance | Parameters<typeof createMockBalance>[0];
  remaining: Balance | Parameters<typeof createMockBalance>[0];
  reclaimed: bool | Parameters<typeof createMockBool>[0];
  paymentAt: Moment | Parameters<typeof createMockMoment>[0];
  expiresAt: Option<Moment>;
}): MockCodec<PalletCorporateActionsDistribution> => {
  const { from, currency, perShare, amount, remaining, reclaimed, paymentAt, expiresAt } =
    distribution || {
      from: createMockPortfolioId(),
      currency: createMockTicker(),
      perShare: createMockBalance(),
      amount: createMockBalance(),
      remaining: createMockBalance(),
      reclaimed: createMockBool(),
      paymentAt: createMockMoment(),
      expiresAt: createMockOption(),
    };

  return createMockCodec(
    {
      from: createMockPortfolioId(from),
      currency: createMockTicker(currency),
      perShare: createMockBalance(perShare),
      amount: createMockBalance(amount),
      remaining: createMockBalance(remaining),
      reclaimed: createMockBool(reclaimed),
      paymentAt: createMockMoment(paymentAt),
      expiresAt: createMockOption(expiresAt),
    },
    !distribution
  );
};

/**
 * @hidden
 * NOTE: `isEmpty` will be set to true if no value is passed
 */
export const createMockTransferConditionResult = (transferManagerResult?: {
  condition: TransferCondition | Parameters<typeof createMockTransferCondition>[0];
  result: bool | Parameters<typeof createMockBool>[0];
}): MockCodec<TransferConditionResult> => {
  const { condition, result } = transferManagerResult || {
    condition: createMockTransferCondition(),
    result: createMockBool(),
  };
  return createMockCodec(
    {
      condition: createMockTransferCondition(condition),
      result: createMockBool(result),
    },
    !transferManagerResult
  );
};

/**
 * @hidden
 * NOTE: `isEmpty` will be set to true if no value is passed
 */
export const createMockPortfolioValidityResult = (portfolioValidityResult?: {
  receiver_is_same_portfolio: bool | Parameters<typeof createMockBool>[0];
  sender_portfolio_does_not_exist: bool | Parameters<typeof createMockBool>[0];
  receiver_portfolio_does_not_exist: bool | Parameters<typeof createMockBool>[0];
  sender_insufficient_balance: bool | Parameters<typeof createMockBool>[0];
  result: bool | Parameters<typeof createMockBool>[0];
}): MockCodec<PortfolioValidityResult> => {
  const {
    receiver_is_same_portfolio,
    sender_portfolio_does_not_exist,
    receiver_portfolio_does_not_exist,
    sender_insufficient_balance,
    result,
  } = portfolioValidityResult || {
    receiver_is_same_portfolio: createMockBool(),
    sender_portfolio_does_not_exist: createMockBool(),
    receiver_portfolio_does_not_exist: createMockBool(),
    sender_insufficient_balance: createMockBool(),
    result: createMockBool(),
  };
  return createMockCodec(
    {
      receiver_is_same_portfolio: createMockBool(receiver_is_same_portfolio),
      sender_portfolio_does_not_exist: createMockBool(sender_portfolio_does_not_exist),
      receiver_portfolio_does_not_exist: createMockBool(receiver_portfolio_does_not_exist),
      sender_insufficient_balance: createMockBool(sender_insufficient_balance),
      result: createMockBool(result),
    },
    !portfolioValidityResult
  );
};

/**
 * @hidden
 * NOTE: `isEmpty` will be set to true if no value is passed
 */
export const createMockGranularCanTransferResult = (granularCanTransferResult?: {
  invalid_granularity: bool | Parameters<typeof createMockBool>[0];
  self_transfer: bool | Parameters<typeof createMockBool>[0];
  invalid_receiver_cdd: bool | Parameters<typeof createMockBool>[0];
  invalid_sender_cdd: bool | Parameters<typeof createMockBool>[0];
  missing_scope_claim: bool | Parameters<typeof createMockBool>[0];
  receiver_custodian_error: bool | Parameters<typeof createMockBool>[0];
  sender_custodian_error: bool | Parameters<typeof createMockBool>[0];
  sender_insufficient_balance: bool | Parameters<typeof createMockBool>[0];
  portfolio_validity_result:
    | PortfolioValidityResult
    | Parameters<typeof createMockPortfolioValidityResult>[0];
  asset_frozen: bool | Parameters<typeof createMockBool>[0];
  transfer_condition_result: (
    | TransferConditionResult
    | Parameters<typeof createMockTransferConditionResult>[0]
  )[];
  compliance_result: AssetComplianceResult | Parameters<typeof createMockAssetComplianceResult>[0];
  result: bool | Parameters<typeof createMockBool>[0];
}): MockCodec<GranularCanTransferResult> => {
  const {
    invalid_granularity,
    self_transfer,
    invalid_receiver_cdd,
    invalid_sender_cdd,
    missing_scope_claim,
    receiver_custodian_error,
    sender_custodian_error,
    sender_insufficient_balance,
    portfolio_validity_result,
    asset_frozen,
    transfer_condition_result,
    compliance_result,
    result,
  } = granularCanTransferResult || {
    invalid_granularity: createMockBool(),
    self_transfer: createMockBool(),
    invalid_receiver_cdd: createMockBool(),
    invalid_sender_cdd: createMockBool(),
    missing_scope_claim: createMockBool(),
    receiver_custodian_error: createMockBool(),
    sender_custodian_error: createMockBool(),
    sender_insufficient_balance: createMockBool(),
    portfolio_validity_result: createMockPortfolioValidityResult(),
    asset_frozen: createMockBool(),
    transfer_condition_result: [],
    compliance_result: createMockAssetComplianceResult(),
    result: createMockBool(),
  };
  return createMockCodec(
    {
      invalid_granularity: createMockBool(invalid_granularity),
      self_transfer: createMockBool(self_transfer),
      invalid_receiver_cdd: createMockBool(invalid_receiver_cdd),
      invalid_sender_cdd: createMockBool(invalid_sender_cdd),
      missing_scope_claim: createMockBool(missing_scope_claim),
      receiver_custodian_error: createMockBool(receiver_custodian_error),
      sender_custodian_error: createMockBool(sender_custodian_error),
      sender_insufficient_balance: createMockBool(sender_insufficient_balance),
      portfolio_validity_result: createMockPortfolioValidityResult(portfolio_validity_result),
      asset_frozen: createMockBool(asset_frozen),
      transfer_condition_result: transfer_condition_result.map(res =>
        createMockTransferConditionResult(res)
      ),
      compliance_result: createMockAssetComplianceResult(compliance_result as any),
      result: createMockBool(result),
    },
    !granularCanTransferResult
  );
};

/**
 * @hidden
 * NOTE: `isEmpty` will be set to true if no value is passed
 */
export const createMockClassicTickerRegistration = (
  registration?:
    | PalletAssetClassicTickerRegistration
    | {
        ethOwner: EthereumAddress | Parameters<typeof createMockEthereumAddress>[0];
        isCreated: bool | Parameters<typeof createMockBool>[0];
      }
): MockCodec<PalletAssetClassicTickerRegistration> => {
  const { ethOwner, isCreated } = registration || {
    ethOwner: createMockEthereumAddress(),
    isCreated: createMockBool(),
  };

  return createMockCodec(
    {
      ethOwner: createMockEthereumAddress(ethOwner),
      isCreated: createMockBool(isCreated),
    },
    !registration
  );
};

/**
 * @hidden
 * NOTE: `isEmpty` will be set to true if no value is passed
 */
export const createMockHeader = (
  header?:
    | Header
    | {
        parentHash: Hash | Parameters<typeof createMockHash>[0];
        number: Compact<u32>;
        stateRoot: Hash | Parameters<typeof createMockHash>[0];
        extrinsicsRoot: Hash | Parameters<typeof createMockHash>[0];
      }
): MockCodec<Header> => {
  const { parentHash, number, stateRoot, extrinsicsRoot } = header || {
    parentHash: createMockHash(),
    number: createMockCompact(),
    stateRoot: createMockHash(),
    extrinsicsRoot: createMockHash(),
  };

  return createMockCodec(
    {
      parentHash: createMockHash(parentHash),
      number: createMockCompact(number.unwrap()),
      stateRoot: createMockHash(stateRoot),
      extrinsicsRoot: createMockHash(extrinsicsRoot),
    },
    !header
  );
};

/**
 * @hidden
 * NOTE: `isEmpty` will be set to true if no value is passed
 */
export const createMockExtrinsics = (
  extrinsics?:
    | Vec<GenericExtrinsic>
    | {
        toHex: () => string;
      }[]
): MockCodec<Vec<GenericExtrinsic>> => {
  const [{ toHex }] = extrinsics || [
    {
      toHex: () => createMockStringCodec(),
    },
  ];
  return createMockCodec(
    [
      {
        toHex,
      },
    ],
    !extrinsics
  );
};

/**
 * @hidden
 * NOTE: `isEmpty` will be set to true if no value is passed
 */
export const createMockBlock = (
  block?:
    | Block
    | {
        header: Header | Parameters<typeof createMockHeader>[0];
        extrinsics: Vec<GenericExtrinsic> | Parameters<typeof createMockExtrinsics>[0];
      }
): MockCodec<Block> => {
  const { header, extrinsics } = block || {
    header: createMockHeader(),
    extrinsics: createMockExtrinsics(),
  };

  return createMockCodec(
    {
      header: createMockHeader(header),
      extrinsics: createMockExtrinsics(extrinsics),
    },
    !block
  );
};

/**
 * @hidden
 * NOTE: `isEmpty` will be set to true if no value is passed
 */
export const createMockSignedBlock = (
  signedBlock?:
    | SignedBlock
    | {
        block: Block | Parameters<typeof createMockBlock>[0];
      }
): MockCodec<SignedBlock> => {
  const { block } = signedBlock || {
    block: createMockBlock(),
  };

  return createMockCodec(
    {
      block: createMockBlock(block),
    },
    !signedBlock
  );
};

/**
 * @hidden
 */
export const createMockBlockHash = (value?: string | BlockHash): MockCodec<BlockHash> => {
  if (isCodec<BlockHash>(value)) {
    return value as MockCodec<BlockHash>;
  }

  return createMockStringCodec(value) as MockCodec<BlockHash>;
};

/**
 * NOTE: `isEmpty` will be set to true if no value is passed
 */
export const createMockRuntimeDispatchInfo = (
  runtimeDispatchInfo?:
    | RuntimeDispatchInfo
    | {
        partialFee: Balance | Parameters<typeof createMockBalance>[0];
      }
): MockCodec<RuntimeDispatchInfo> => {
  const { partialFee } = runtimeDispatchInfo || {
    partialFee: createMockBalance(),
  };

  return createMockCodec(
    {
      partialFee: createMockBalance(partialFee),
    },
    !runtimeDispatchInfo
  );
};

/**
 * @hidden
 * NOTE: `isEmpty` will be set to true if no value is passed
 */
export const createMockProtocolOp = (
  protocolOp?:
    | 'AssetRegisterTicker'
    | 'AssetIssue'
    | 'AssetAddDocuments'
    | 'AssetCreateAsset'
    | 'CheckpointCreateSchedule'
    | 'ComplianceManagerAddComplianceRequirement'
    | 'IdentityCddRegisterDid'
    | 'IdentityAddClaim'
    | 'IdentityAddSecondaryKeysWithAuthorization'
    | 'PipsPropose'
    | 'ContractsPutCode'
    | 'CorporateBallotAttachBallot'
    | 'CapitalDistributionDistribute'
): MockCodec<MockCodec<ProtocolOp>> => {
  return createMockEnum<ProtocolOp>(protocolOp);
};

/**
 * @hidden
 * NOTE: `isEmpty` will be set to true if no value is passed
 */
export const createMockStatisticsOpType = (
  op?: PolymeshPrimitivesStatisticsStatOpType | StatType
): MockCodec<PolymeshPrimitivesStatisticsStatOpType> => {
  if (isCodec<PolymeshPrimitivesStatisticsStatOpType>(op)) {
    return op as MockCodec<PolymeshPrimitivesStatisticsStatOpType>;
  }

  return createMockCodec(
    {
      type: op,
      isCount: op === StatType.Count,
      isBalance: op === StatType.Balance,
    },
    !op
  );
};

/**
 * @hidden
 * NOTE: `isEmpty` will be set to true if no value is passed
 */
export const createMockStatisticsOpTypeToStatType = (
  op?: PolymeshPrimitivesStatisticsStatType | StatType
): MockCodec<PolymeshPrimitivesStatisticsStatType> => {
  if (isCodec<PolymeshPrimitivesStatisticsStatType>(op)) {
    return op as MockCodec<PolymeshPrimitivesStatisticsStatType>;
  }

  return createMockCodec(
    {
      op: {
        type: op,
        isCount: op === StatType.Count,
        isBalance: op === StatType.Balance,
      },
    },
    !op
  );
};

/**
 * @hidden
 * NOTE: `isEmpty` will be set to true if no value is passed
 */
export const createMockStatisticsStatType = (
  stat?:
    | PolymeshPrimitivesStatisticsStatType
    | {
        op: PolymeshPrimitivesStatisticsStatOpType;
        claimIssuer: Option<
          ITuple<[PolymeshPrimitivesIdentityClaimClaimType, PolymeshPrimitivesIdentityId]>
        >;
      }
): MockCodec<PolymeshPrimitivesStatisticsStatType> => {
  if (isCodec<PolymeshPrimitivesStatisticsStatType>(stat)) {
    return stat as MockCodec<PolymeshPrimitivesStatisticsStatType>;
  }

  const { op, claimIssuer } = stat || {
    op: createMockStatisticsOpType(),
    claimIssuer: createMockOption(),
  };

  return createMockCodec(
    {
      op,
      claimIssuer: createMockOption(claimIssuer),
    },
    !op
  );
};

/**
 * @hidden
 *
 */
export const createMock2ndKey = (
  key2?:
    | 'NoClaimStat'
    | { Claim: PolymeshPrimitivesStatisticsStatClaim }
    | PolymeshPrimitivesStatisticsStat2ndKey
): MockCodec<PolymeshPrimitivesStatisticsStat2ndKey> => {
  if (isCodec<PolymeshPrimitivesStatisticsStat2ndKey>(key2)) {
    return key2 as MockCodec<PolymeshPrimitivesStatisticsStat2ndKey>;
  }

  return createMockEnum<PolymeshPrimitivesStatisticsStat2ndKey>(key2);
};

/**
 * @hidden
 * NOTE: `isEmpty` will be set to true if no value is passed
 */
export const createMockStatUpdate = (
  update?:
    | {
        key2: PolymeshPrimitivesStatisticsStat2ndKey | Parameters<typeof createMock2ndKey>[0];
        value: Option<u128>;
      }
    | PolymeshPrimitivesStatisticsStatUpdate
): MockCodec<PolymeshPrimitivesStatisticsStatUpdate> => {
  const { key2, value } = update || {
    key2: createMock2ndKey(),
    value: createMockOption(),
  };

  return createMockCodec(
    {
      key2: createMock2ndKey(key2),
      value: createMockOption(value),
    },
    !update
  );
};

/**
 * @hidden
 * NOTE: `isEmpty` will be set to true if no value is passed
 */
export const createMockInitiateCorporateActionArgs = (
  caArgs?:
    | PalletCorporateActionsInitiateCorporateActionArgs
    | {
        ticker: PolymeshPrimitivesTicker | Parameters<typeof createMockTicker>[0];
        kind: PalletCorporateActionsCaKind | Parameters<typeof createMockCAKind>[0];
        declDate: u64 | Parameters<typeof createMockU64>[0];
        recordDate: Option<PalletCorporateActionsRecordDateSpec>;
        details: Bytes | Parameters<typeof createMockBytes>[0];
        targets: Option<PalletCorporateActionsTargetIdentities>;
        defaultWithholdingTax: Option<Permill>;
        withholdingTax:
          | [
              PolymeshPrimitivesIdentityId | Parameters<typeof createMockIdentityId>[0],
              Tax | Parameters<typeof createMockPermill>[0]
            ][]
          | null;
      }
): MockCodec<PalletCorporateActionsInitiateCorporateActionArgs> => {
  const {
    ticker,
    kind,
    declDate,
    recordDate,
    details,
    targets,
    defaultWithholdingTax,
    withholdingTax,
  } = caArgs || {
    ticker: createMockTicker(),
    kind: createMockCAKind(),
    declDate: createMockU64(),
    recordDate: createMockOption(),
    details: createMockBytes(),
    targets: createMockOption(),
    defaultWithholdingTax: createMockOption(),
    withholdingTax: createMockOption(),
  };

  return createMockCodec(
    {
      ticker: createMockTicker(ticker),
      kind: createMockCAKind(kind),
      declDate: createMockU64(declDate),
      recordDate: createMockOption(recordDate),
      details: createMockBytes(details),
      targets: createMockOption(targets),
      defaultWithholdingTax: createMockOption(defaultWithholdingTax),
      withholdingTax,
    },
    !caArgs
  );
};

export const createMockStatisticsStatClaim = (
  statClaim:
    | PolymeshPrimitivesStatisticsStatClaim
    | { Accredited: bool }
    | { Affiliate: bool }
    | { Jurisdiction: Option<CountryCode> }
): MockCodec<PolymeshPrimitivesStatisticsStatClaim> => {
  if (statClaim)
    if (isCodec<PolymeshPrimitivesStatisticsStatClaim>(statClaim)) {
      return statClaim as MockCodec<PolymeshPrimitivesStatisticsStatClaim>;
    }
  return createMockEnum<PolymeshPrimitivesStatisticsStatClaim>(statClaim);
};

/**
 * @hidden
 */
export const createMockAssetTransferCompliance = (
  transferCompliance?:
    | {
        paused: bool | Parameters<typeof createMockBool>[0];
        requirements:
          | BTreeSet<PolymeshPrimitivesTransferComplianceTransferCondition>
          | Parameters<typeof createMockBTreeSet>[0];
      }
    | PolymeshPrimitivesTransferComplianceAssetTransferCompliance
): MockCodec<PolymeshPrimitivesTransferComplianceAssetTransferCompliance> => {
  if (isCodec<PolymeshPrimitivesTransferComplianceAssetTransferCompliance>(transferCompliance)) {
    return transferCompliance as MockCodec<PolymeshPrimitivesTransferComplianceAssetTransferCompliance>;
  }
  const { paused, requirements } = transferCompliance || {
    paused: dsMockUtils.createMockBool(false),
    requirements: dsMockUtils.createMockBTreeSet([]),
  };

  const args = { paused: createMockBool(paused), requirements: createMockBTreeSet(requirements) };

  return createMockCodec(args, !transferCompliance);
};

/**
 * @hidden
 * NOTE: `isEmpty` will be set to true if no value is passed
 */
export const createMockCall = (callArgs?: {
  args: unknown[];
  method: string;
  section: string;
}): MockCodec<Call> => {
  const { args, method, section } = callArgs || {
    args: [],
    method: '',
    section: '',
  };

  return createMockCodec(
    {
      args: createMockCodec(args, false),
      method,
      section,
    },
    !callArgs
  ) as MockCodec<Call>;
};

/**
 * @hidden
 * NOTE: `isEmpty` will be set to true if no value is passed
 */
export const createMockProposalDetails = (proposalDetails?: {
  approvals: u64 | Parameters<typeof createMockU64>[0];
  rejections: u64 | Parameters<typeof createMockU64>[0];
  status: ProposalStatus | Parameters<typeof createMockProposalStatus>[0];
  autoClose: bool | Parameters<typeof createMockBool>[0];
  expiry: Option<Moment> | null;
}): ProposalDetails => {
  const { approvals, rejections, status, autoClose, expiry } = proposalDetails || {
    approvals: createMockU64(),
    rejections: createMockU64(),
    status: createMockProposalStatus(),
    autoClose: createMockBool(),
    expiry: createMockOption(),
  };
  return createMockCodec(
    {
      approvals,
      rejections,
      status,
      expiry,
      autoClose,
    },
    !proposalDetails
  ) as MockCodec<ProposalDetails>;
};<|MERGE_RESOLUTION|>--- conflicted
+++ resolved
@@ -200,19 +200,7 @@
   TxTags,
   UnsubCallback,
 } from '~/types';
-<<<<<<< HEAD
-import {
-  Consts,
-  Extrinsics,
-  GraphqlQuery,
-  PolymeshTx,
-  Queries,
-  Rpcs,
-  StatType,
-} from '~/types/internal';
-=======
-import { Consts, Extrinsics, GraphqlQuery, PolymeshTx, Queries } from '~/types/internal';
->>>>>>> 226c45d2
+import { Consts, Extrinsics, GraphqlQuery, PolymeshTx, Queries, Rpcs } from '~/types/internal';
 import { ArgsType, Mutable, tuple } from '~/types/utils';
 import { STATE_RUNTIME_VERSION_CALL, SYSTEM_VERSION_RPC_CALL } from '~/utils/constants';
 

--- conflicted
+++ resolved
@@ -49,18 +49,12 @@
   SignedBlock,
 } from '@polkadot/types/interfaces';
 import {
-<<<<<<< HEAD
-  ConfidentialIdentityV2ClaimProofsScopeClaimProof,
-  ConfidentialIdentityV2ClaimProofsZkProofData,
-  PalletAssetClassicTickerRegistration,
-=======
   PalletAssetAssetOwnershipRelation,
   PalletAssetSecurityToken,
   PalletAssetTickerRegistration,
   PalletAssetTickerRegistrationConfig,
   PalletContractsStorageContractInfo,
   PalletCorporateActionsCaCheckpoint,
->>>>>>> 2c78f6c3
   PalletCorporateActionsCaId,
   PalletCorporateActionsCaKind,
   PalletCorporateActionsCorporateAction,
@@ -2687,30 +2681,7 @@
     return conditionType as MockCodec<PolymeshPrimitivesConditionConditionType>;
   }
 
-<<<<<<< HEAD
-  return createMockEnum(conditionType) as MockCodec<PolymeshPrimitivesConditionConditionType>;
-};
-
-/**
- * @hidden
- * NOTE: `isEmpty` will be set to true if no value is passed
- */
-export const createMockRpcConditionType = (
-  conditionType?:
-    | { IsPresent: Claim }
-    | { IsAbsent: Claim }
-    | { IsAnyOf: Claim[] }
-    | { IsNoneOf: Claim[] }
-    | { IsIdentity: TargetIdentity }
-    | ConditionType
-): MockCodec<ConditionType> => {
-  if (isCodec<ConditionType>(conditionType)) {
-    return conditionType as MockCodec<ConditionType>;
-  }
-  return createMockEnum(conditionType) as MockCodec<ConditionType>;
-=======
   return createMockEnum<PolymeshPrimitivesConditionConditionType>(conditionType);
->>>>>>> 2c78f6c3
 };
 
 /**
@@ -3395,55 +3366,7 @@
       checkpoint: createMockCACheckpoint(checkpoint),
     },
     !recordDate
-<<<<<<< HEAD
-  ) as MockCodec<RecordDate>;
-};
-
-/**
- * @hidden
- * NOTE: `isEmpty` will be set to true if no value is passed
- */
-export const createMockSignature = (signature?: string | Signature): MockCodec<Signature> => {
-  if (!signature || typeof signature === 'string') {
-    return createMockStringCodec(signature) as MockCodec<Signature>;
-  } else {
-    return signature as MockCodec<Signature>;
-  }
-};
-
-/**
- * @hidden
- * NOTE: `isEmpty` will be set to true if no value is passed
- */
-export const createMockZkProofData = (
-  zkProofData?:
-    | ConfidentialIdentityV2ClaimProofsZkProofData
-    | {
-        challengeResponses: [Scalar, Scalar] | [string, string];
-        subtractExpressionsRes: RistrettoPoint | string;
-        blindedScopeDidHash: RistrettoPoint | string;
-      }
-): MockCodec<ConfidentialIdentityV2ClaimProofsZkProofData> => {
-  const { challengeResponses, subtractExpressionsRes, blindedScopeDidHash } = zkProofData || {
-    challengeResponses: [createMockScalar(), createMockScalar()],
-    subtractExpressionsRes: createMockRistrettoPoint(),
-    blindedScopeDidHash: createMockRistrettoPoint(),
-  };
-
-  return createMockCodec(
-    {
-      challengeResponses: [
-        createMockScalar(challengeResponses[0] as string),
-        createMockScalar(challengeResponses[1] as string),
-      ],
-      subtractExpressionsRes: createMockRistrettoPoint(subtractExpressionsRes as string),
-      blindedScopeDidHash: createMockRistrettoPoint(blindedScopeDidHash as string),
-    },
-    !zkProofData
-  ) as MockCodec<ConfidentialIdentityV2ClaimProofsZkProofData>;
-=======
-  );
->>>>>>> 2c78f6c3
+  );
 };
 
 /**
@@ -3485,48 +3408,7 @@
       treatment: createMockTargetTreatment(treatment),
     },
     !targetIdentities
-<<<<<<< HEAD
-  ) as MockCodec<TargetIdentities>;
-};
-
-/**
- * @hidden
- * NOTE: `isEmpty` will be set to true if no value is passed
- */
-export const createMockScopeClaimProof = (
-  scopeClaimProof?:
-    | ConfidentialIdentityV2ClaimProofsScopeClaimProof
-    | {
-        proofScopeIdWellformed: Signature | string;
-        proofScopeIdCddIdMatch:
-          | ZkProofData
-          | {
-              challengeResponses: [string, string];
-              subtractExpressionsRes: string;
-              blindedScopeDidHash: string;
-            };
-        scopeId: RistrettoPoint | string;
-      }
-): MockCodec<ConfidentialIdentityV2ClaimProofsScopeClaimProof> => {
-  const { proofScopeIdWellformed, proofScopeIdCddIdMatch, scopeId } = scopeClaimProof || {
-    proofScopeIdWellformed: createMockSignature(),
-    proofScopeIdCddIdMatch: createMockZkProofData(),
-    scopeId: createMockRistrettoPoint(),
-  };
-
-  return createMockCodec(
-    {
-      proofScopeIdWellformed: createMockSignature(proofScopeIdWellformed as Signature),
-      proofScopeIdCddIdMatch: createMockZkProofData(
-        proofScopeIdCddIdMatch as ConfidentialIdentityV2ClaimProofsZkProofData
-      ),
-      scopeId: createMockRistrettoPoint(scopeId as RistrettoPoint),
-    },
-    !scopeClaimProof
-  ) as MockCodec<ConfidentialIdentityV2ClaimProofsScopeClaimProof>;
-=======
-  );
->>>>>>> 2c78f6c3
+  );
 };
 
 /**

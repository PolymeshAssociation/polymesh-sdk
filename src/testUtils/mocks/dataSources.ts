/* istanbul ignore file */
/* eslint-disable @typescript-eslint/naming-convention */
/* eslint-disable @typescript-eslint/no-explicit-any */

import { ApiPromise, Keyring } from '@polkadot/api';
import { Signer } from '@polkadot/api/types';
import { bool, Bytes, Compact, Enum, Option, Text, u8, U8aFixed, u32, u64 } from '@polkadot/types';
import { CompactEncodable } from '@polkadot/types/codec/types';
import {
  AccountData,
  AccountId,
  AccountInfo,
  Balance,
  Block,
  Call,
  DispatchError,
  DispatchErrorModule,
  EventRecord,
  ExtrinsicStatus,
  Hash,
  Header,
  Index,
  Moment,
  Permill,
  RefCount,
  RuntimeVersion,
  Signature,
  SignedBlock,
} from '@polkadot/types/interfaces';
import { Codec, IEvent, ISubmittableResult, Registry } from '@polkadot/types/types';
import { hexToU8a, stringToU8a } from '@polkadot/util';
import { NormalizedCacheObject } from 'apollo-cache-inmemory';
import ApolloClient from 'apollo-client';
import { BigNumber } from 'bignumber.js';
import { EventEmitter } from 'events';
import { cloneDeep, map, merge, upperFirst } from 'lodash';
import {
  AffirmationStatus,
  AgentGroup,
  AGId,
  AssetComplianceResult,
  AssetIdentifier,
  AssetName,
  AssetOwnershipRelation,
  AssetPermissions,
  AssetType,
  Authorization,
  AuthorizationData,
  AuthorizationType as MeshAuthorizationType,
  CACheckpoint,
  CAId,
  CAKind,
  CalendarPeriod,
  CalendarUnit,
  CanTransferResult,
  CddId,
  CddStatus,
  CheckpointId,
  CheckpointSchedule,
  Claim,
  Claim1stKey,
  ClaimType as MeshClaimType,
  ClassicTickerRegistration,
  ComplianceRequirement,
  ComplianceRequirementResult,
  Condition,
  ConditionResult,
  ConditionType,
  CorporateAction,
  CountryCode,
  CustomAssetTypeId,
  DidRecord,
  DispatchableName,
  DispatchableNames,
  Distribution,
  Document,
  DocumentHash,
  DocumentName,
  DocumentType,
  DocumentUri,
  EcdsaSignature,
  EthereumAddress,
  ExtrinsicPermissions,
  FundingRoundName,
  Fundraiser,
  FundraiserName,
  FundraiserStatus,
  FundraiserTier,
  GranularCanTransferResult,
  IdentityClaim,
  IdentityId,
  IdentityRole,
  Instruction,
  InstructionStatus,
  InvestorZKProofData,
  MovePortfolioItem,
  PalletName,
  PalletPermissions,
  Permissions,
  Pip,
  PipId,
  PipsMetadata,
  PortfolioId,
  PortfolioKind,
  PortfolioPermissions,
  PortfolioValidityResult,
  PosRatio,
  PriceTier,
  ProposalState,
  RecordDate,
  RecordDateSpec,
  RistrettoPoint,
  Scalar,
  ScheduleId,
  ScheduleSpec,
  Scope,
  ScopeClaimProof as MeshScopeClaimProof,
  ScopeClaimProof,
  ScopeId,
  SecondaryKey as MeshSecondaryKey,
  SecurityToken,
  SettlementType,
  Signatory,
  StoredSchedule,
  Subsidy as MeshSubsidy,
  TargetIdentities,
  TargetIdentity,
  TargetTreatment,
  Tax,
  Ticker,
  TickerRegistration,
  TickerRegistrationConfig,
  TransferManager,
  TransferManagerResult,
  TrustedFor,
  TrustedIssuer,
  Venue,
  VenueDetails,
  VenueType,
  ZkProofData,
} from 'polymesh-types/types';
import sinon, { SinonStub, SinonStubbedInstance } from 'sinon';
import WebSocketAsPromised from 'websocket-as-promised';

import { Account, AuthorizationRequest, Context, Identity } from '~/internal';
import { Mocked } from '~/testUtils/types';
import {
  AccountBalance,
  CheckPermissionsResult,
  CheckRolesResult,
  ClaimData,
  ClaimType,
  CountryCode as CountryCodeEnum,
  DistributionWithDetails,
  ExtrinsicData,
  KeyringPair,
  ResultSet,
  SecondaryAccount,
  SignerType,
  Subsidy,
} from '~/types';
import { Consts, Extrinsics, GraphqlQuery, PolymeshTx, Queries } from '~/types/internal';
import { ArgsType, Mutable, tuple } from '~/types/utils';

let apiEmitter: EventEmitter;

/**
 * Create a mock instance of the Polkadot API
 */
function createApi(): Mutable<ApiPromise> & EventEmitter {
  apiEmitter = new EventEmitter();
  apiEmitter.on('error', () => undefined);
  return {
    emit: (event: string) => apiEmitter.emit(event),
    on: (event: string, listener: (...args: unknown[]) => unknown) =>
      apiEmitter.on(event, listener),
    off: (event: string, listener: (...args: unknown[]) => unknown) =>
      apiEmitter.off(event, listener),
    setSigner: sinon.stub() as (signer: Signer) => void,
    disconnect: sinon.stub() as () => Promise<void>,
  } as Mutable<ApiPromise> & EventEmitter;
}

/**
 * Create a mock instance of the Apollo client
 */
function createApolloClient(): Mutable<ApolloClient<NormalizedCacheObject>> {
  return ({
    stop: sinon.stub(),
  } as unknown) as Mutable<ApolloClient<NormalizedCacheObject>>;
}

let apolloConstructorStub: SinonStub;

/**
 * Create a mock instance of the WebSocketAsPromised lib
 */
function createWebSocketAsPromised(): WebSocketAsPromised {
  return ({
    open: sinon.stub(),
    send: sinon.stub(),
    sendRequest: sinon.stub().resolves({ result: '4.1.0' }),
    close: sinon.stub(),
  } as unknown) as WebSocketAsPromised;
}

let webSocketAsPromisedConstructorStub: SinonStub;

export type MockContext = Mocked<Context>;

export enum MockTxStatus {
  Ready = 'Ready',
  Succeeded = 'Succeeded',
  Failed = 'Failed',
  Aborted = 'Aborted',
  Rejected = 'Rejected',
  Intermediate = 'Intermediate',
  InBlock = 'InBlock',
  BatchFailed = 'BatchFailed',
  FinalizedFailed = 'FinalizedFailed',
}

const MockApolloClientClass = class {
  /**
   * @hidden
   */
  public constructor() {
    return apolloConstructorStub();
  }
};

const mockInstanceContainer = {
  contextInstance: {} as MockContext,
  apiInstance: createApi(),
  keyringInstance: {} as Mutable<Keyring>,
  apolloInstance: createApolloClient(),
  webSocketAsPromisedInstance: createWebSocketAsPromised(),
};

const MockWebSocketAsPromisedClass = class {
  /**
   * @hidden
   */
  public constructor() {
    return webSocketAsPromisedConstructorStub();
  }
};

let apiPromiseCreateStub: SinonStub;

const MockApiPromiseClass = class {
  /**
   * @hidden
   */
  public static create = apiPromiseCreateStub;
};

const MockWsProviderClass = class {};

let keyringConstructorStub: SinonStub;

const MockKeyringClass = class {
  /**
   * @hidden
   */
  public constructor() {
    return keyringConstructorStub();
  }
};

let contextCreateStub: SinonStub;

const MockContextClass = class {
  /**
   * @hidden
   */
  public static create = contextCreateStub;
};

let errorStub: SinonStub;

type StatusCallback = (receipt: ISubmittableResult) => void;
type UnsubCallback = () => void;

interface TxMockData {
  statusCallback: StatusCallback;
  unsubCallback: UnsubCallback;
  status: MockTxStatus;
  resolved: boolean;
}

interface Pair {
  address: string;
  meta: Record<string, unknown>;
  publicKey: string;
  isLocked?: boolean;
}

interface ContextOptions {
  did?: string;
  withSeed?: boolean;
  balance?: AccountBalance;
  subsidy?: Omit<Subsidy, 'beneficiary'>;
  hasRoles?: boolean;
  checkRoles?: CheckRolesResult;
  hasPermissions?: boolean;
  checkPermissions?: CheckPermissionsResult<SignerType.Account>;
  hasAssetPermissions?: boolean;
  checkAssetPermissions?: CheckPermissionsResult<SignerType.Identity>;
  validCdd?: boolean;
  assetBalance?: BigNumber;
  invalidDids?: string[];
  transactionFee?: BigNumber;
  currentPairAddress?: string;
  currentPairIsLocked?: boolean;
  issuedClaims?: ResultSet<ClaimData>;
  getIdentity?: Identity;
  getIdentityClaimsFromChain?: ClaimData[];
  getIdentityClaimsFromMiddleware?: ResultSet<ClaimData>;
  primaryAccount?: string;
  secondaryAccounts?: SecondaryAccount[];
  transactionHistory?: ResultSet<ExtrinsicData>;
  latestBlock?: BigNumber;
  middlewareEnabled?: boolean;
  middlewareAvailable?: boolean;
  sentAuthorizations?: ResultSet<AuthorizationRequest>;
  isArchiveNode?: boolean;
  ss58Format?: number;
<<<<<<< HEAD
  areScondaryKeysFrozen?: boolean;
  getDividendDistributionsForAssets?: DistributionWithDetails[];
=======
  areSecondaryAccountsFrozen?: boolean;
  getDividendDistributionsForTokens?: DistributionWithDetails[];
>>>>>>> 73ce625e
  isFrozen?: boolean;
  addPair?: Pair;
  getAccounts?: Account[];
  currentIdentityIsEqual?: boolean;
  networkVersion?: string;
}

interface KeyringOptions {
  getPair?: Pair;
  getPairs?: Pair[];
  addFromUri?: Pair;
  addFromSeed?: Pair;
  addFromMnemonic?: Pair;
  addPair?: Pair;
  encodeAddress?: string;
  /**
   * @hidden
   * Whether keyring functions should throw
   */
  error?: boolean;
}

export interface StubQuery {
  entries: SinonStub;
  entriesPaged: SinonStub;
  at: SinonStub;
  multi: SinonStub;
  size: SinonStub;
}

export enum TxFailReason {
  BadOrigin = 'BadOrigin',
  CannotLookup = 'CannotLookup',
  Module = 'Module',
  Other = 'Other',
}

const defaultReceipt: ISubmittableResult = {
  status: { isReady: true } as ExtrinsicStatus,
  findRecord: () => undefined,
  filterRecords: () => [],
  isCompleted: false,
  isError: false,
  isFinalized: false,
  isInBlock: false,
  isWarning: false,
  events: [],
  toHuman: () => ({}),
};

const intermediateReceipt: ISubmittableResult = merge({}, defaultReceipt, {
  status: { isReady: false, isInBlock: false },
  isCompleted: true,
  isInBlock: false,
});

const inBlockReceipt: ISubmittableResult = merge({}, defaultReceipt, {
  status: { isReady: false, isInBlock: true, asInBlock: 'blockHash' },
  isCompleted: true,
  isInBlock: true,
});

const successReceipt: ISubmittableResult = merge({}, defaultReceipt, {
  status: { isReady: false, isFinalized: true, asFinalized: 'blockHash' },
  isCompleted: true,
  isFinalized: true,
});

const batchFailedReceipt: ISubmittableResult = merge({}, successReceipt, {
  findRecord: (mod: string, event: string) =>
    mod === 'utility' && event === 'BatchInterrupted'
      ? { event: { data: [{ toString: (): string => '1' }, 'Some Error'] } }
      : undefined,
});

/**
 * @hidden
 */
const createFailReceipt = (
  err: Partial<DispatchError>,
  baseReceipt: ISubmittableResult = inBlockReceipt
): ISubmittableResult =>
  merge({}, baseReceipt, {
    findRecord: () => ({ event: { data: [err] } }),
  });

const badOriginFailReceipt = createFailReceipt({ isBadOrigin: true });

const cannotLookupFailReceipt = createFailReceipt({ isCannotLookup: true });

const otherFailReceipt = createFailReceipt({ isOther: true });

const moduleFailReceipt = createFailReceipt({
  isModule: true,
  asModule: ({
    error: { toNumber: (): number => 1 },
    index: { toNumber: (): number => 1 },
    registry: {
      findMetaError: (): { section: string; name: string; docs: string[] } => ({
        section: 'someModule',
        name: 'SomeError',
        docs: ['This is very bad'],
      }),
    },
  } as unknown) as DispatchErrorModule,
});

const abortReceipt: ISubmittableResult = merge({}, defaultReceipt, {
  status: { isInvalid: true, isReady: false },
  isError: true,
  isCompleted: true,
});

const finalizedErrorReceipt = createFailReceipt({}, successReceipt);

/**
 * @hidden
 */
const failReasonToReceipt = (failReason?: TxFailReason): ISubmittableResult => {
  if (!failReason || failReason === TxFailReason.Module) {
    return moduleFailReceipt;
  }

  if (failReason === TxFailReason.BadOrigin) {
    return badOriginFailReceipt;
  }

  if (failReason === TxFailReason.CannotLookup) {
    return cannotLookupFailReceipt;
  }

  return otherFailReceipt;
};

/**
 * @hidden
 */
const statusToReceipt = (status: MockTxStatus, failReason?: TxFailReason): ISubmittableResult => {
  if (status === MockTxStatus.Aborted) {
    return abortReceipt;
  }
  if (status === MockTxStatus.Failed) {
    return failReasonToReceipt(failReason);
  }
  if (status === MockTxStatus.Succeeded) {
    return successReceipt;
  }
  if (status === MockTxStatus.Ready) {
    return defaultReceipt;
  }
  if (status === MockTxStatus.Intermediate) {
    return intermediateReceipt;
  }
  if (status === MockTxStatus.InBlock) {
    return inBlockReceipt;
  }
  if (status === MockTxStatus.BatchFailed) {
    return batchFailedReceipt;
  }
  if (status === MockTxStatus.FinalizedFailed) {
    return finalizedErrorReceipt;
  }

  throw new Error(`There is no receipt associated with status ${status}`);
};

export const mockPolkadotModule = (path: string) => (): Record<string, unknown> => ({
  ...jest.requireActual(path),
  ApiPromise: MockApiPromiseClass,
  WsProvider: MockWsProviderClass,
  Keyring: MockKeyringClass,
});

export const mockContextModule = (path: string) => (): Record<string, unknown> => ({
  ...jest.requireActual(path),
  Context: MockContextClass,
});

export const mockApolloModule = (path: string) => (): Record<string, unknown> => ({
  ...jest.requireActual(path),
  ApolloClient: MockApolloClientClass,
});

export const mockWebSocketAsPromisedModule = () => (): unknown => MockWebSocketAsPromisedClass;

const txMocksData = new Map<unknown, TxMockData>();
let txModule = {} as Extrinsics;
let queryModule = {} as Queries;
let constsModule = {} as Consts;

// TODO cast rpcModule to a better type
let rpcModule = {} as any;

let queryMultiStub = sinon.stub();

const defaultContextOptions: ContextOptions = {
  did: 'someDid',
  withSeed: true,
  balance: {
    free: new BigNumber(100),
    locked: new BigNumber(10),
    total: new BigNumber(110),
  },
  hasRoles: true,
  checkRoles: {
    result: true,
  },
  hasPermissions: true,
  checkPermissions: {
    result: true,
  },
  hasAssetPermissions: true,
  checkAssetPermissions: {
    result: true,
  },
  validCdd: true,
  assetBalance: new BigNumber(1000),
  invalidDids: [],
  transactionFee: new BigNumber(200),
  currentPairAddress: '0xdummy',
  currentPairIsLocked: false,
  issuedClaims: {
    data: [
      {
        target: ('targetIdentity' as unknown) as Identity,
        issuer: ('issuerIdentity' as unknown) as Identity,
        issuedAt: new Date(),
        expiry: null,
        claim: { type: ClaimType.NoData },
      },
    ],
    next: 1,
    count: 1,
  },
  getIdentityClaimsFromChain: [
    {
      target: ('targetIdentity' as unknown) as Identity,
      issuer: ('issuerIdentity' as unknown) as Identity,
      issuedAt: new Date(),
      expiry: null,
      claim: { type: ClaimType.NoData },
    },
  ],
  getIdentityClaimsFromMiddleware: {
    data: [
      {
        target: ('targetIdentity' as unknown) as Identity,
        issuer: ('issuerIdentity' as unknown) as Identity,
        issuedAt: new Date(),
        expiry: null,
        claim: { type: ClaimType.NoData },
      },
    ],
    next: 1,
    count: 1,
  },
  primaryAccount: 'primaryAccount',
  secondaryAccounts: [],
  transactionHistory: {
    data: [],
    next: null,
    count: 1,
  },
  latestBlock: new BigNumber(100),
  middlewareEnabled: true,
  middlewareAvailable: true,
  sentAuthorizations: {
    data: [{} as AuthorizationRequest],
    next: 1,
    count: 1,
  },
  isArchiveNode: true,
  ss58Format: 42,
<<<<<<< HEAD
  areScondaryKeysFrozen: false,
  getDividendDistributionsForAssets: [],
=======
  areSecondaryAccountsFrozen: false,
  getDividendDistributionsForTokens: [],
>>>>>>> 73ce625e
  isFrozen: false,
  addPair: {
    address: '5GrwvaEF5zXb26Fz9rcQpDWS57CtERHpNehXCPcNoHGKutQY',
    meta: {},
    isLocked: false,
    publicKey: 'someKey',
  },
  getAccounts: [],
  currentIdentityIsEqual: true,
  networkVersion: '1.0.0',
};
let contextOptions: ContextOptions = defaultContextOptions;
const defaultKeyringOptions: KeyringOptions = {
  getPair: {
    address: '5GrwvaEF5zXb26Fz9rcQpDWS57CtERHpNehXCPcNoHGKutQY',
    meta: {},
    publicKey: 'publicKey1',
  },
  getPairs: [
    {
      address: '5GrwvaEF5zXb26Fz9rcQpDWS57CtERHpNehXCPcNoHGKutQY',
      meta: {},
      publicKey: 'publicKey2',
    },
  ],
  addFromSeed: {
    address: '5GrwvaEF5zXb26Fz9rcQpDWS57CtERHpNehXCPcNoHGKutQY',
    meta: {},
    publicKey: 'publicKey3',
  },
  addFromUri: {
    address: '5GrwvaEF5zXb26Fz9rcQpDWS57CtERHpNehXCPcNoHGKutQY',
    meta: {},
    publicKey: 'publicKey4',
  },
  addFromMnemonic: {
    address: '5GrwvaEF5zXb26Fz9rcQpDWS57CtERHpNehXCPcNoHGKutQY',
    meta: {},
    publicKey: 'publicKey5',
  },
  encodeAddress: '5GrwvaEF5zXb26Fz9rcQpDWS57CtERHpNehXCPcNoHGKutQY',
};
let keyringOptions: KeyringOptions = defaultKeyringOptions;

/**
 * @hidden
 */
function configureContext(opts: ContextOptions): void {
  const getCurrentIdentity = sinon.stub();
  const identity = {
    did: opts.did,
    hasRoles: sinon.stub().resolves(opts.hasRoles),
    checkRoles: sinon.stub().resolves(opts.checkRoles),
    hasValidCdd: sinon.stub().resolves(opts.validCdd),
<<<<<<< HEAD
    getAssetBalance: sinon.stub().resolves(opts.assetBalance),
    getPrimaryKey: sinon.stub().resolves({ address: opts.primaryKey }),
    getSecondaryKeys: sinon.stub().resolves(opts.secondaryKeys),
=======
    getTokenBalance: sinon.stub().resolves(opts.tokenBalance),
    getPrimaryAccount: sinon.stub().resolves({ address: opts.primaryAccount }),
    getSecondaryAccounts: sinon.stub().resolves(opts.secondaryAccounts),
>>>>>>> 73ce625e
    authorizations: {
      getSent: sinon.stub().resolves(opts.sentAuthorizations),
    },
    assetPermissions: {
      hasPermissions: sinon.stub().resolves(opts.hasAssetPermissions),
      checkPermissions: sinon.stub().resolves(opts.checkAssetPermissions),
    },
    areSecondaryAccountsFrozen: sinon.stub().resolves(opts.areSecondaryAccountsFrozen),
    isEqual: sinon.stub().returns(opts.currentIdentityIsEqual),
  };
  opts.withSeed
    ? getCurrentIdentity.resolves(identity)
    : getCurrentIdentity.throws(
        new Error('The current Account does not have an associated identity')
      );
  const getCurrentAccount = sinon.stub();
  opts.withSeed
    ? getCurrentAccount.returns({
        address: opts.currentPairAddress,
        getBalance: sinon.stub().resolves(opts.balance),
        getSubsidy: sinon.stub().resolves(opts.subsidy),
        getIdentity: sinon.stub().resolves(identity),
        getTransactionHistory: sinon.stub().resolves(opts.transactionHistory),
        hasPermissions: sinon.stub().resolves(opts.hasPermissions),
        checkPermissions: sinon.stub().resolves(opts.checkPermissions),
        isFrozen: sinon.stub().resolves(opts.isFrozen),
      })
    : getCurrentAccount.throws(new Error('There is no Account associated with the SDK'));
  const currentPair = opts.withSeed
    ? ({
        address: opts.currentPairAddress,
        isLocked: opts.currentPairIsLocked,
      } as KeyringPair)
    : undefined;
  const getCurrentPair = sinon.stub();
  opts.withSeed
    ? getCurrentPair.returns(currentPair)
    : getCurrentPair.throws(
        new Error('There is no Account associated with the current SDK instance')
      );

  const contextInstance = ({
    currentPair,
    getCurrentIdentity,
    getCurrentAccount,
    getCurrentPair,
    accountBalance: sinon.stub().resolves(opts.balance),
    accountSubsidy: sinon.stub().resolves(opts.subsidy),
    getAccounts: sinon.stub().returns(opts.getAccounts),
    setPair: sinon.stub().callsFake(address => {
      contextInstance.currentPair = { address } as KeyringPair;
    }),
    getSigner: sinon.stub().returns(currentPair),
    polymeshApi: mockInstanceContainer.apiInstance,
    middlewareApi: mockInstanceContainer.apolloInstance,
    queryMiddleware: sinon
      .stub()
      .callsFake(query => mockInstanceContainer.apolloInstance.query(query)),
    getInvalidDids: sinon.stub().resolves(opts.invalidDids),
    getProtocolFees: sinon.stub().resolves(opts.transactionFee),
    getTransactionArguments: sinon.stub().returns([]),
    getSecondaryAccounts: sinon.stub().returns(opts.secondaryAccounts),
    issuedClaims: sinon.stub().resolves(opts.issuedClaims),
    getIdentity: sinon.stub().resolves(opts.getIdentity),
    getIdentityClaimsFromChain: sinon.stub().resolves(opts.getIdentityClaimsFromChain),
    getIdentityClaimsFromMiddleware: sinon.stub().resolves(opts.getIdentityClaimsFromMiddleware),
    getLatestBlock: sinon.stub().resolves(opts.latestBlock),
    isMiddlewareEnabled: sinon.stub().returns(opts.middlewareEnabled),
    isMiddlewareAvailable: sinon.stub().resolves(opts.middlewareAvailable),
    isArchiveNode: opts.isArchiveNode,
    ss58Format: opts.ss58Format,
    disconnect: sinon.stub(),
    getDividendDistributionsForAssets: sinon
      .stub()
      .resolves(opts.getDividendDistributionsForAssets),
    addPair: sinon.stub().returns(opts.addPair),
    getNetworkVersion: sinon.stub().resolves(opts.networkVersion),
  } as unknown) as MockContext;

  contextInstance.clone = sinon.stub<[], Context>().returns(contextInstance);

  Object.assign(mockInstanceContainer.contextInstance, contextInstance);

  MockContextClass.create = contextCreateStub.resolves(contextInstance);
}

/**
 * @hidden
 */
function initContext(opts?: ContextOptions): void {
  contextCreateStub = sinon.stub();

  contextOptions = { ...defaultContextOptions, ...opts };

  configureContext(contextOptions);
}

/**
 * @hidden
 */
function updateQuery(mod?: Queries): void {
  const updateTo = mod || queryModule;

  queryModule = updateTo;

  mockInstanceContainer.apiInstance.query = queryModule;
}

/**
 * @hidden
 *
 * Mock the query module
 */
function initQuery(): void {
  const mod = {} as Queries;

  updateQuery(mod);
}

/**
 * @hidden
 */
function updateTx(mod?: Extrinsics): void {
  const updateTo = mod || txModule;

  txModule = updateTo;

  mockInstanceContainer.apiInstance.tx = txModule;
}

/**
 * @hidden
 */
function updateRpc(mod?: any): void {
  const updateTo = mod || rpcModule;

  rpcModule = updateTo;

  mockInstanceContainer.apiInstance.rpc = rpcModule;
}

/**
 * @hidden
 */
function updateConsts(mod?: Consts): void {
  const updateTo = mod || constsModule;

  constsModule = updateTo;

  mockInstanceContainer.apiInstance.consts = constsModule;
}

/**
 * @hidden
 */
function updateQueryMulti(stub?: SinonStub): void {
  const updateTo = stub || queryMultiStub;

  queryMultiStub = updateTo;

  mockInstanceContainer.apiInstance.queryMulti = queryMultiStub;
}

/**
 * @hidden
 *
 * Mock the tx module
 */
function initTx(): void {
  const mod = {} as Extrinsics;

  updateTx(mod);
}

/**
 * @hidden
 *
 * Mock the rpc module
 */
function initRpc(): void {
  const mod = {} as any;

  updateRpc(mod);
}

/**
 * @hidden
 *
 * Mock the consts module
 */
function initConsts(): void {
  const mod = {} as Consts;

  updateConsts(mod);
}

/**
 * @hidden
 *
 * Mock queryMulti
 */
function initQueryMulti(): void {
  const stub = sinon.stub();

  updateQueryMulti(stub);
}

/**
 * @hidden
 */
function initApi(): void {
  mockInstanceContainer.apiInstance.registry = ('registry' as unknown) as Registry;
  mockInstanceContainer.apiInstance.createType = sinon.stub();
  mockInstanceContainer.apiInstance.runtimeVersion = {} as RuntimeVersion;

  initTx();
  initQuery();
  initRpc();
  initConsts();
  initQueryMulti();

  apiPromiseCreateStub = sinon.stub();
  MockApiPromiseClass.create = apiPromiseCreateStub.resolves(mockInstanceContainer.apiInstance);
}

/**
 * @hidden
 */
function configureKeyring(opts: KeyringOptions): void {
  const {
    error,
    getPair,
    getPairs,
    addFromUri,
    addFromSeed,
    addFromMnemonic,
    addPair,
    encodeAddress,
  } = opts;

  const err = new Error('Error');

  const keyringInstance = {
    getPair: sinon.stub().returns(getPair),
    getPairs: sinon.stub().returns(getPairs),
    addFromSeed: sinon.stub().returns(addFromSeed),
    addFromUri: sinon.stub().returns(addFromUri),
    addFromMnemonic: sinon.stub().returns(addFromMnemonic),
    addPair: sinon.stub().returns(addPair),
    encodeAddress: sinon.stub().returns(encodeAddress),
  };

  if (error) {
    keyringInstance.getPair.throws(err);
    keyringInstance.getPairs.throws(err);
    keyringInstance.addFromSeed.throws(err);
    keyringInstance.addFromUri.throws(err);
    keyringInstance.addFromMnemonic.throws(err);
    keyringInstance.encodeAddress.throws(err);
  }

  Object.assign(mockInstanceContainer.keyringInstance, (keyringInstance as unknown) as Keyring);

  keyringConstructorStub.returns(keyringInstance);
}

/**
 * @hidden
 */
function initKeyring(opts?: KeyringOptions): void {
  keyringConstructorStub = sinon.stub();

  keyringOptions = { ...defaultKeyringOptions, ...opts };

  configureKeyring(keyringOptions);
}

/**
 * @hidden
 *
 * Temporarily change instance mock configuration (calling .reset will go back to the configuration passed in `initMocks`)
 */
export function configureMocks(opts?: {
  contextOptions?: ContextOptions;
  keyringOptions?: KeyringOptions;
}): void {
  const tempKeyringOptions = { ...defaultKeyringOptions, ...opts?.keyringOptions };

  configureKeyring(tempKeyringOptions);

  const tempContextOptions = { ...defaultContextOptions, ...opts?.contextOptions };

  configureContext(tempContextOptions);
}

/**
 * @hidden
 * Initialize the factory by adding default all-purpose functionality to the mock manager
 *
 * @param opts.mockContext - if defined, the internal [[Context]] class will also be mocked with custom properties
 */
export function initMocks(opts?: {
  contextOptions?: ContextOptions;
  keyringOptions?: KeyringOptions;
}): void {
  /*
    NOTE: the idea is to expand this function to mock things as we need them
    and use the methods in the class to fetch/manipulate different parts of the API as required
   */

  // Context
  initContext(opts?.contextOptions);

  // Api
  initApi();

  // Keyring
  initKeyring(opts?.keyringOptions);

  // Apollo
  apolloConstructorStub = sinon.stub().returns(mockInstanceContainer.apolloInstance);

  // WebSocketAsPromised
  webSocketAsPromisedConstructorStub = sinon
    .stub()
    .returns(mockInstanceContainer.webSocketAsPromisedInstance);

  txMocksData.clear();
  errorStub = sinon.stub().throws(new Error('Error'));
}

/**
 * @hidden
 * Restore instances to their original state
 */
export function cleanup(): void {
  mockInstanceContainer.apiInstance = createApi();
  mockInstanceContainer.contextInstance = {} as MockContext;
  mockInstanceContainer.keyringInstance = {} as Mutable<Keyring>;
  mockInstanceContainer.apolloInstance = createApolloClient();
  mockInstanceContainer.webSocketAsPromisedInstance = createWebSocketAsPromised();
}

/**
 * @hidden
 * Reinitialize mocks
 */
export function reset(): void {
  cleanup();

  initMocks({ contextOptions, keyringOptions });
}

/**
 * @hidden
 * Create and returns a mocked transaction. Each call will create a new version of the stub
 *
 * @param mod - name of the module
 * @param tx - name of the transaction function
 * @param autoresolve - if set to a status, the transaction will resolve immediately with that status.
 *  If set to false, the transaction lifecycle will be controlled by [[updateTxStatus]]
 */
export function createTxStub<
  ModuleName extends keyof Extrinsics,
  TransactionName extends keyof Extrinsics[ModuleName]
>(
  mod: ModuleName,
  tx: TransactionName,
  opts: {
    autoresolve?: MockTxStatus | false;
    gas?: Balance;
    meta?: { args: Array<{ name: string; type: string }> };
  } = {}
): PolymeshTx<ArgsType<Extrinsics[ModuleName][TransactionName]>> & SinonStub {
  let runtimeModule = txModule[mod];

  if (!runtimeModule) {
    runtimeModule = {} as Extrinsics[ModuleName];
    txModule[mod] = runtimeModule;
  }

  const {
    autoresolve = MockTxStatus.Succeeded,
    // eslint-disable-next-line @typescript-eslint/no-use-before-define
    gas = createMockBalance(1),
    meta = { args: [] },
  } = opts;

  const transaction = (sinon.stub().returns({
    method: tx, // should be a `Call` object, but this is enough for testing
    hash: tx,
    signAndSend: sinon.stub().callsFake((_, cback: StatusCallback) => {
      if (autoresolve === MockTxStatus.Rejected) {
        return Promise.reject(new Error('Cancelled'));
      }

      const unsubCallback = sinon.stub();

      txMocksData.set(runtimeModule[tx], {
        statusCallback: cback,
        unsubCallback,
        resolved: !!autoresolve,
        status: (null as unknown) as MockTxStatus,
      });

      if (autoresolve) {
        process.nextTick(() => cback(statusToReceipt(autoresolve)));
      }

      return Promise.resolve(unsubCallback);
    }),
    // eslint-disable-next-line @typescript-eslint/no-use-before-define
    paymentInfo: sinon.stub().resolves({ partialFee: gas }),
  }) as unknown) as Extrinsics[ModuleName][TransactionName];

  (transaction as any).section = mod;
  (transaction as any).method = tx;
  (transaction as any).meta = meta;

  runtimeModule[tx] = transaction;

  updateTx();

  const instance = mockInstanceContainer.apiInstance;

  return (instance.tx[mod][tx] as unknown) as PolymeshTx<
    ArgsType<Extrinsics[ModuleName][TransactionName]>
  > &
    SinonStub;
}

/**
 * @hidden
 * Create and return an apollo query stub
 *
 * @param query - apollo document node
 * @param returnValue
 */
export function createApolloQueryStub(query: GraphqlQuery<any>, returnData: unknown): SinonStub {
  const instance = mockInstanceContainer.apolloInstance;
  const stub = sinon.stub();

  stub.withArgs(query).resolves({
    data: returnData,
  });

  instance.query = stub;

  return stub;
}

/**
 * @hidden
 * Create and return an apollo stub for multiple queries
 *
 * @param queries - query and returnData for each stubbed query
 */
export function createApolloMultipleQueriesStub(
  queries: { query: GraphqlQuery<any>; returnData: unknown }[]
): SinonStub {
  const instance = mockInstanceContainer.apolloInstance;
  const stub = sinon.stub();

  queries.forEach(q => {
    stub.withArgs(q.query).resolves({
      data: q.returnData,
    });
  });

  instance.query = stub;

  return stub;
}

/**
 * @hidden
 * Create and return a query stub
 *
 * @param mod - name of the module
 * @param query - name of the query function
 */
export function createQueryStub<
  ModuleName extends keyof Queries,
  QueryName extends keyof Queries[ModuleName]
>(
  mod: ModuleName,
  query: QueryName,
  opts?: {
    returnValue?: unknown;
    entries?: [unknown[], unknown][]; // [Keys, Codec]
    multi?: unknown;
    size?: number;
  }
): Queries[ModuleName][QueryName] & SinonStub & StubQuery {
  let runtimeModule = queryModule[mod];

  if (!runtimeModule) {
    runtimeModule = {} as Queries[ModuleName];
    queryModule[mod] = runtimeModule;
  }

  type QueryStub = Queries[ModuleName][QueryName] & SinonStub & StubQuery;

  let stub: QueryStub;

  if (!runtimeModule[query]) {
    stub = (sinon.stub() as unknown) as QueryStub;
    stub.entries = sinon.stub();
    stub.entriesPaged = sinon.stub();
    stub.at = sinon.stub();
    stub.multi = sinon.stub();
    stub.size = sinon.stub();
    runtimeModule[query] = stub;

    updateQuery();
  } else {
    const instance = mockInstanceContainer.apiInstance;
    stub = instance.query[mod][query] as QueryStub;
  }

  const entries = opts?.entries ?? [];

  const entryResults = entries.map(([keys, value], index) => [
    { args: keys, toHex: (): string => `key${index}` },
    value,
  ]);
  stub.entries.resolves(entryResults);
  stub.entriesPaged.resolves(entryResults);

  if (opts?.multi) {
    stub.multi.resolves(opts.multi);
  }
  if (typeof opts?.size !== 'undefined') {
    // eslint-disable-next-line @typescript-eslint/no-use-before-define
    stub.size.resolves(createMockU64(opts.size));
  }
  if (opts?.returnValue) {
    stub.resolves(opts.returnValue);
    stub.at.resolves(opts.returnValue);
  }

  return stub;
}

let count = 0;

/**
 * @hidden
 * Create and return a rpc stub
 *
 * @param mod - name of the module
 * @param rpc - name of the rpc function
 */
export function createRpcStub(
  mod: string,
  rpc: string,
  opts?: {
    returnValue?: unknown;
  }
): SinonStub {
  const runtimeModule = {} as any;
  rpcModule[mod] = runtimeModule;

  const stub: SinonStub = sinon.stub();
  runtimeModule[rpc] = stub;

  updateRpc();

  if (opts?.returnValue) {
    stub.resolves(opts.returnValue);
  }

  (stub as any).count = count++;

  return stub;
}

/**
 * @hidden
 * Set a consts mock
 *
 * @param mod - name of the module
 * @param constName - name of the constant
 */
export function setConstMock<
  ModuleName extends keyof Consts,
  ConstName extends keyof Consts[ModuleName]
>(
  mod: ModuleName,
  constName: ConstName,
  opts: {
    returnValue: unknown;
  }
): void {
  let runtimeModule = constsModule[mod];

  if (!runtimeModule) {
    runtimeModule = {} as Consts[ModuleName];
    constsModule[mod] = runtimeModule;
  }

  const returnValue = opts.returnValue as Consts[ModuleName][ConstName];
  if (!runtimeModule[constName]) {
    runtimeModule[constName] = returnValue;

    updateConsts();
  } else {
    const instance = mockInstanceContainer.apiInstance;
    instance.consts[mod][constName] = returnValue;
  }
}

/**
 * @hidden
 */
export function getQueryMultiStub(): SinonStub {
  return queryMultiStub;
}

/**
 * @hidden
 * Update the status of an existing mock transaction. Will throw an error if the transaction has already been resolved
 *
 * @param tx - transaction to update
 * @param status - new status
 */
export function updateTxStatus<
  ModuleName extends keyof Extrinsics,
  TransactionName extends keyof Extrinsics[ModuleName]
>(
  tx: PolymeshTx<ArgsType<Extrinsics[ModuleName][TransactionName]>>,
  status: MockTxStatus,
  failReason?: TxFailReason
): void {
  const txMockData = txMocksData.get(tx);

  if (!txMockData) {
    throw new Error('Invalid tx object');
  }

  if (txMockData.resolved) {
    throw new Error('Cannot update status on an already resolved tx');
  }

  if (status === txMockData.status) {
    throw new Error(`Status is already ${status}`);
  }

  if ([MockTxStatus.Aborted, MockTxStatus.Failed, MockTxStatus.Succeeded].includes(status)) {
    txMocksData.set(tx, {
      ...txMockData,
      status,
      resolved: true,
    });
  }

  txMockData.statusCallback(statusToReceipt(status, failReason));
}

/**
 * @hidden
 * Make calls to `Middleware.query` throw an error
 */
export function throwOnMiddlewareQuery(err?: unknown): void {
  const instance = mockInstanceContainer.apolloInstance;

  if (err) {
    errorStub.throws(err);
  }

  instance.query = errorStub;
}

/**
 * @hidden
 * Make calls to `Context.create` throw an error
 */
export function throwOnContextCreation(): void {
  MockContextClass.create = errorStub;
}

/**
 * @hidden
 * Make calls to `ApiPromise.create` throw an error
 */
export function throwOnApiCreation(error?: unknown): void {
  MockApiPromiseClass.create = error ? sinon.stub().throws(error) : errorStub;
}

/**
 * @hidden
 * Sets the `accountBalance` function in the mocked Context to return the specified amount
 *
 * @param balance - new account balance
 */
export function setContextAccountBalance(balance: AccountBalance): void {
  mockInstanceContainer.contextInstance.accountBalance.returns(balance);
}

/**
 * @hidden
 * Retrieve an instance of the mocked Polkadot API
 */
export function getApiInstance(): ApiPromise & SinonStubbedInstance<ApiPromise> & EventEmitter {
  return (mockInstanceContainer.apiInstance as unknown) as ApiPromise &
    SinonStubbedInstance<ApiPromise> &
    EventEmitter;
}

/**
 * @hidden
 * Retrieve an instance of the mocked Apollo Client
 */
export function getMiddlewareApi(): ApolloClient<NormalizedCacheObject> &
  SinonStubbedInstance<ApolloClient<NormalizedCacheObject>> {
  return mockInstanceContainer.apolloInstance as ApolloClient<NormalizedCacheObject> &
    SinonStubbedInstance<ApolloClient<NormalizedCacheObject>>;
}

/**
 * @hidden
 * Retrieve the stub of the createType method
 */
export function getCreateTypeStub(): SinonStub {
  return mockInstanceContainer.apiInstance.createType as SinonStub;
}

/**
 * @hidden
 * Retrieve an instance of the mocked Context
 */
export function getContextInstance(opts?: ContextOptions): MockContext {
  if (opts) {
    configureContext({ ...defaultContextOptions, ...opts });
  }
  return mockInstanceContainer.contextInstance;
}

/**
 * @hidden
 * Retrieve the stub of the `Context.create` method
 */
export function getContextCreateStub(): SinonStub {
  return contextCreateStub;
}

/**
 * @hidden
 * Retrieve an instance of the mocked Keyring
 */
export function getKeyringInstance(opts?: KeyringOptions): Mocked<Keyring> {
  if (opts) {
    configureKeyring({ ...defaultKeyringOptions, ...opts });
  }
  return mockInstanceContainer.keyringInstance as Mocked<Keyring>;
}

/**
 * @hidden
 */
export const setRuntimeVersion = (args: unknown): void => {
  mockInstanceContainer.apiInstance.runtimeVersion = args as RuntimeVersion;
};

/**
 * @hidden
 */
function isCodec<T extends Codec>(codec: any): codec is T {
  return !!codec?._isCodec;
}

/**
 * @hidden
 */
function isOption<T extends Codec>(codec: any): codec is Option<T> {
  return typeof codec?.unwrap === 'function';
}

/**
 * @hidden
 */
const createMockCodec = (codec: unknown, isEmpty: boolean): Codec => {
  const clone = cloneDeep(codec) as Mutable<Codec>;
  (clone as any)._isCodec = true;
  clone.isEmpty = isEmpty;
  return clone;
};

/**
 * @hidden
 */
const createMockStringCodec = (value?: string): Codec =>
  createMockCodec(
    {
      toString: () => value,
      eq: (compareValue: Codec) => value === compareValue.toString(),
    },
    value === undefined
  );

/**
 * @hidden
 */
const createMockU8aCodec = (value?: string, hex?: boolean): Codec =>
  createMockCodec(hex ? hexToU8a(value) : stringToU8a(value), value === undefined);

/**
 * @hidden
 */
const createMockNumberCodec = (value?: number): Codec =>
  createMockCodec(
    {
      toNumber: () => value,
      toString: () => `${value}`,
      isZero: () => value === 0,
    },
    value === undefined
  );

/**
 * @hidden
 * NOTE: `isEmpty` will be set to true if no value is passed
 */
export const createMockIdentityId = (did?: string | IdentityId): IdentityId => {
  if (isCodec<IdentityId>(did)) {
    return did;
  }

  return createMockStringCodec(did) as IdentityId;
};

/**
 * @hidden
 * NOTE: `isEmpty` will be set to true if no value is passed
 */
export const createMockAgentGroup = (
  agentGroup?: 'Full' | 'ExceptMeta' | 'PolymeshV1Caa' | 'PolymeshV1Pia' | { Custom: AGId }
): AgentGroup => {
  return createMockEnum(agentGroup) as AgentGroup;
};

/**
 * @hidden
 * NOTE: `isEmpty` will be set to true if no value is passed
 */
export const createMockEcdsaSignature = (signature?: string | EcdsaSignature): EcdsaSignature => {
  if (isCodec<EcdsaSignature>(signature)) {
    return signature;
  }

  return createMockStringCodec(signature) as EcdsaSignature;
};

/**
 * @hidden
 * NOTE: `isEmpty` will be set to true if no value is passed
 */
export const createMockEthereumAddress = (address?: string | EthereumAddress): EthereumAddress => {
  if (isCodec<EthereumAddress>(address)) {
    return address;
  }

  return createMockU8aCodec(address) as EthereumAddress;
};

/**
 * @hidden
 * NOTE: `isEmpty` will be set to true if no value is passed
 */
export const createMockTicker = (ticker?: string | Ticker): Ticker => {
  if (isCodec<Ticker>(ticker)) {
    return ticker;
  }

  return createMockU8aCodec(ticker) as Ticker;
};

/**
 * @hidden
 * NOTE: `isEmpty` will be set to true if no value is passed
 */
export const createMockAccountId = (accountId?: string): AccountId =>
  createMockStringCodec(accountId) as AccountId;

/**
 * @hidden
 * NOTE: `isEmpty` will be set to true if no value is passed
 */
export const createMockBalance = (balance?: number | Balance): Balance => {
  if (isCodec<Balance>(balance)) {
    return balance;
  }

  return createMockNumberCodec(balance) as Balance;
};

/**
 * @hidden
 * NOTE: `isEmpty` will be set to true if no value is passed
 */
export const createMockDocumentName = (name?: string): DocumentName =>
  createMockStringCodec(name) as DocumentName;

/**
 * @hidden
 * NOTE: `isEmpty` will be set to true if no value is passed
 */
export const createMockDocumentUri = (uri?: string): DocumentUri =>
  createMockStringCodec(uri) as DocumentUri;

/**
 * @hidden
 * NOTE: `isEmpty` will be set to true if no value is passed
 */
export const createMockDocumentHash = (
  hash?:
    | 'None'
    | { H128: U8aFixed }
    | { H160: U8aFixed }
    | { H192: U8aFixed }
    | { H224: U8aFixed }
    | { H256: U8aFixed }
    | { H320: U8aFixed }
    | { H384: U8aFixed }
    | { H512: U8aFixed }
    | DocumentHash
): DocumentHash => {
  if (isCodec<DocumentHash>(hash)) {
    return hash;
  }
  return createMockEnum(hash) as DocumentHash;
};

/**
 * @hidden
 * NOTE: `isEmpty` will be set to true if no value is passed
 */
export const createMockDocumentType = (name?: string): DocumentType =>
  createMockStringCodec(name) as DocumentType;

/**
 * @hidden
 * NOTE: `isEmpty` will be set to true if no value is passed
 */
export const createMockOption = <T extends Codec>(
  wrapped: T | null | Option<T> = null
): Option<T> => {
  if (isOption<T>(wrapped)) {
    return wrapped;
  }

  return createMockCodec(
    {
      unwrap: () => wrapped as T,
      unwrapOr: (val: unknown) => wrapped ?? val,
      isNone: !wrapped,
      isSome: !!wrapped,
    },
    !wrapped
  ) as Option<T>;
};

/**
 * @hidden
 * NOTE: `isEmpty` will be set to true if no value is passed
 */
export const createMockCompact = <T extends CompactEncodable>(
  wrapped: T | null = null
): Compact<T> =>
  createMockCodec(
    {
      unwrap: () => wrapped as T,
      isNone: !wrapped,
      isSome: !!wrapped,
    },
    !wrapped
  ) as Compact<T>;

/**
 * @hidden
 * NOTE: `isEmpty` will be set to true if no value is passed
 */
export const createMockMoment = (millis?: number | Moment): Moment => {
  if (isCodec<Moment>(millis)) {
    return millis;
  }

  return createMockNumberCodec(millis) as Moment;
};

/**
 * @hidden
 * NOTE: `isEmpty` will be set to true if no value is passed
 */
export const createMockTickerRegistration = (
  registration?:
    | TickerRegistration
    | {
        owner: IdentityId | Parameters<typeof createMockIdentityId>[0];
        expiry: Option<Moment> | Parameters<typeof createMockOption>[0];
      }
): TickerRegistration => {
  const { owner, expiry } = registration || {
    owner: createMockIdentityId(),
    expiry: createMockOption(),
  };
  return createMockCodec(
    {
      owner: createMockIdentityId(owner),
      expiry: createMockOption(expiry),
    },
    !registration
  ) as TickerRegistration;
};

/**
 * @hidden
 * NOTE: `isEmpty` will be set to true if no value is passed
 */
export const createMockU8 = (value?: number): u8 => createMockNumberCodec(value) as u8;

/**
 * @hidden
 * NOTE: `isEmpty` will be set to true if no value is passed
 */
export const createMockU32 = (value?: number | u32): u32 => {
  if (isCodec<u32>(value)) {
    return value;
  }
  return createMockNumberCodec(value) as u32;
};

/**
 * @hidden
 * NOTE: `isEmpty` will be set to true if no value is passed
 */
export const createMockU64 = (value?: number | u64): u64 => {
  if (isCodec<u64>(value)) {
    return value;
  }
  return createMockNumberCodec(value) as u64;
};

/**
 * @hidden
 * NOTE: `isEmpty` will be set to true if no value is passed
 */
export const createMockPermill = (value?: number | Permill): Permill => {
  if (isCodec<Permill>(value)) {
    return value;
  }
  return createMockNumberCodec(value) as Permill;
};

/**
 * @hidden
 * NOTE: `isEmpty` will be set to true if no value is passed
 */
export const createMockBytes = (value?: string): Bytes => createMockU8aCodec(value) as Bytes;

/**
 * @hidden
 */
export const createMockHash = (value?: string | Hash): Hash => {
  if (isCodec<Hash>(value)) {
    return value;
  }

  return createMockStringCodec(value) as Hash;
};

/**
 * @hidden
 * NOTE: `isEmpty` will be set to true if no value is passed
 */
export const createMockAssetName = (name?: string): AssetName =>
  createMockStringCodec(name) as AssetName;

/**
 * @hidden
 */
export const createMockPosRatio = (numerator: number, denominator: number): PosRatio =>
  [createMockU32(numerator), createMockU32(denominator)] as PosRatio;

/**
 * @hidden
 * NOTE: `isEmpty` will be set to true if no value is passed
 */
export const createMockBool = (value?: boolean | bool): bool => {
  if (isCodec<bool>(value)) {
    return value;
  }

  return createMockCodec(
    {
      isTrue: value,
      isFalse: !value,
      valueOf: () => value,
    },
    !value
  ) as bool;
};

/**
 * @hidden
 * NOTE: `isEmpty` will be set to true if no value is passed
 */
const createMockEnum = (enumValue?: string | Record<string, Codec | Codec[]>): Enum => {
  const codec: Record<string, unknown> = {};

  if (typeof enumValue === 'string') {
    codec[`is${upperFirst(enumValue)}`] = true;
  } else if (typeof enumValue === 'object') {
    const key = Object.keys(enumValue)[0];

    codec[`is${upperFirst(key)}`] = true;
    codec[`as${upperFirst(key)}`] = enumValue[key];
  }

  return createMockCodec(codec, false) as Enum;
};

/**
 * @hidden
 * NOTE: `isEmpty` will be set to true if no value is passed
 */
export const createMockPortfolioKind = (
  portfolioKind?: 'Default' | { User: u64 } | PortfolioKind
): PortfolioKind => {
  if (isCodec<PortfolioKind>(portfolioKind)) {
    return portfolioKind;
  }
  return createMockEnum(portfolioKind) as PortfolioKind;
};

/**
 * @hidden
 * NOTE: `isEmpty` will be set to true if no value is passed
 */
export const createMockPortfolioId = (
  portfiolioId?:
    | PortfolioId
    | {
        did: IdentityId | Parameters<typeof createMockIdentityId>[0];
        kind: PortfolioKind | Parameters<typeof createMockPortfolioKind>[0];
      }
): PortfolioId => {
  const { did, kind } = portfiolioId || {
    did: createMockIdentityId(),
    kind: createMockPortfolioKind(),
  };
  return createMockCodec(
    {
      did: createMockIdentityId(did),
      kind: createMockPortfolioKind(kind),
    },
    !portfiolioId
  ) as PortfolioId;
};

/**
 * @hidden
 * NOTE: `isEmpty` will be set to true if no value is passed
 */
export const createMockMovePortfolioItem = (movePortfolioItem?: {
  ticker: Ticker;
  amount: Balance;
}): MovePortfolioItem => {
  const item = movePortfolioItem || {
    ticker: createMockTicker(),
    amount: createMockBalance(),
  };
  return createMockCodec(
    {
      ...item,
    },
    !movePortfolioItem
  ) as MovePortfolioItem;
};

/**
 * @hidden
 * NOTE: `isEmpty` will be set to true if no value is passed
 */
export const createMockAssetType = (
  assetType?:
    | 'EquityCommon'
    | 'EquityPreferred'
    | 'Commodity'
    | 'FixedIncome'
    | 'Reit'
    | 'Fund'
    | 'RevenueShareAgreement'
    | 'StructuredProduct'
    | 'Derivative'
    | 'StableCoin'
    | { Custom: CustomAssetTypeId }
): AssetType => {
  return createMockEnum(assetType) as AssetType;
};

/**
 * @hidden
 * NOTE: `isEmpty` will be set to true if no value is passed
 */
export const createMockTickerRegistrationConfig = (regConfig?: {
  max_ticker_length: u8;
  registration_length: Option<Moment>;
}): TickerRegistrationConfig => {
  const config = regConfig || {
    max_ticker_length: createMockU8(),
    registration_length: createMockOption(),
  };
  return createMockCodec({ ...config }, !regConfig) as TickerRegistrationConfig;
};

/**
 * @hidden
 * NOTE: `isEmpty` will be set to true if no value is passed
 */
export const createMockAsset = (asset?: {
  total_supply: Balance;
  owner_did: IdentityId;
  divisible: bool;
  asset_type: AssetType;
}): SecurityToken => {
  const st = asset || {
    total_supply: createMockBalance(),
    owner_did: createMockIdentityId(),
    divisible: createMockBool(),
    asset_type: createMockAssetType(),
  };
  return createMockCodec({ ...st }, !asset) as SecurityToken;
};

/**
 * @hidden
 * NOTE: `isEmpty` will be set to true if no value is passed
 */
export const createMockDocument = (document?: {
  uri: DocumentUri;
  content_hash: DocumentHash;
  name: DocumentName;
  doc_type: Option<DocumentType>;
  filing_date: Option<Moment>;
}): Document => {
  const doc = document || {
    uri: createMockDocumentUri(),
    content_hash: createMockDocumentHash(),
    name: createMockDocumentName(),
    doc_type: createMockOption(),
    filing_date: createMockOption(),
  };
  return createMockCodec(
    {
      ...doc,
    },
    !document
  ) as Document;
};

/**
 * @hidden
 * NOTE: `isEmpty` will be set to true if no value is passed
 */
export const createMockPalletPermissions = (permissions?: {
  pallet_name: PalletName | Parameters<typeof createMockPalletName>[0];
  dispatchable_names: DispatchableNames | Parameters<typeof createMockDispatchableNames>[0];
}): PalletPermissions => {
  const { pallet_name, dispatchable_names } = permissions || {
    pallet_name: createMockPalletName(),
    dispatchable_names: createMockDispatchableNames(),
  };

  return createMockCodec(
    {
      pallet_name: createMockPalletName(pallet_name),
      dispatchable_names: createMockDispatchableNames(dispatchable_names),
    },
    !permissions
  ) as PalletPermissions;
};

/**
 * @hidden
 * NOTE: `isEmpty` will be set to true if no value is passed
 */
export const createMockAccountData = (accountData?: {
  free: Balance | Parameters<typeof createMockBalance>[0];
  reserved: Balance | Parameters<typeof createMockBalance>[0];
  miscFrozen: Balance | Parameters<typeof createMockBalance>[0];
  feeFrozen: Balance | Parameters<typeof createMockBalance>[0];
}): AccountData => {
  const { free, reserved, miscFrozen, feeFrozen } = accountData || {
    free: createMockBalance(),
    reserved: createMockBalance(),
    miscFrozen: createMockBalance(),
    feeFrozen: createMockBalance(),
  };

  return createMockCodec(
    {
      free: createMockBalance(free),
      reserved: createMockBalance(reserved),
      miscFrozen: createMockBalance(miscFrozen),
      feeFrozen: createMockBalance(feeFrozen),
    },
    !accountData
  ) as AccountData;
};

/**
 * @hidden
 * NOTE: `isEmpty` will be set to true if no value is passed
 */
export const createMockIndex = (value?: number): Index => createMockNumberCodec(value) as Index;

/**
 * @hidden
 * NOTE: `isEmpty` will be set to true if no value is passed
 */
export const createMockRefCount = (value?: number): RefCount =>
  createMockNumberCodec(value) as RefCount;

/**
 * @hidden
 * NOTE: `isEmpty` will be set to true if no value is passed
 */
export const createMockAccountInfo = (accountInfo?: {
  nonce: Index;
  refcount: RefCount;
  data: AccountData;
}): AccountInfo => {
  const info = accountInfo || {
    nonce: createMockIndex(),
    refcount: createMockRefCount(),
    data: createMockAccountData(),
  };

  return createMockCodec(
    {
      ...info,
    },
    !accountInfo
  ) as AccountInfo;
};

/**
 * @hidden
 * NOTE: `isEmpty` will be set to true if no value is passed
 */
export const createMockSubsidy = (subsidy?: {
  paying_key: AccountId;
  remaining: Balance;
}): MeshSubsidy => {
  const sub = subsidy || {
    paying_key: createMockAccountId(),
    remaining: createMockBalance(),
  };

  return createMockCodec(
    {
      ...sub,
    },
    !subsidy
  ) as MeshSubsidy;
};

/**
 * @hidden
 * NOTE: `isEmpty` will be set to true if no value is passed
 */
export const createMockSignatory = (
  signatory?: { Identity: IdentityId } | { Account: AccountId }
): Signatory => {
  return createMockEnum(signatory) as Signatory;
};

/**
 * @hidden
 * NOTE: `isEmpty` will be set to true if no value is passed
 */
export const createMockAuthorizationType = (
  authorizationType?:
    | 'AttestPrimaryKeyRotation'
    | 'RotatePrimaryKey'
    | 'TransferTicker'
    | 'AddMultiSigSigner'
    | 'TransferAssetOwnership'
    | 'JoinIdentity'
    | 'Custom'
    | 'NoData'
): MeshAuthorizationType => {
  return createMockEnum(authorizationType) as MeshAuthorizationType;
};

/**
 * @hidden
 * NOTE: `isEmpty` will be set to true if no value is passed
 */
export const createMockU8aFixed = (value?: string, hex?: boolean): U8aFixed =>
  createMockU8aCodec(value, hex) as U8aFixed;

/**
 * @hidden
 * NOTE: `isEmpty` will be set to true if no value is passed
 */
export const createMockAssetIdentifier = (
  identifier?: { Isin: U8aFixed } | { Cusip: U8aFixed } | { Cins: U8aFixed } | { Lei: U8aFixed }
): AssetIdentifier => createMockEnum(identifier) as AssetIdentifier;

/**
 * @hidden
 * NOTE: `isEmpty` will be set to true if no value is passed
 */
export const createMockFundingRoundName = (roundName?: string): FundingRoundName =>
  createMockStringCodec(roundName) as FundingRoundName;

/**
 * @hidden
 * NOTE: `isEmpty` will be set to true if no value is passed
 */
export const createMockPalletName = (name?: string | PalletName): PalletName => {
  if (isCodec<PalletName>(name)) {
    return name;
  }

  return createMockStringCodec(name) as PalletName;
};

/**
 * @hidden
 * NOTE: `isEmpty` will be set to true if no value is passed
 */
export const createMockDispatchableName = (name?: string | DispatchableName): DispatchableName => {
  if (isCodec<DispatchableName>(name)) {
    return name;
  }

  return createMockStringCodec(name) as DispatchableName;
};

/**
 * @hidden
 * NOTE: `isEmpty` will be set to true if no value is passed
 */
export const createMockFundraiserName = (name?: string): FundraiserName =>
  createMockStringCodec(name) as FundraiserName;

/**
 * @hidden
 * NOTE: `isEmpty` will be set to true if no value is passed
 */
export const createMockPermissions = (permissions?: {
  asset: AssetPermissions;
  extrinsic: ExtrinsicPermissions;
  portfolio: PortfolioPermissions;
}): Permissions => {
  const perms = permissions || {
    asset: createMockAssetPermissions(),
    extrinsic: createMockExtrinsicPermissions(),
    portfolio: createMockPortfolioPermissions(),
  };

  return createMockCodec(
    {
      ...perms,
    },
    !permissions
  ) as Permissions;
};

/**
 * @hidden
 */
export const createMockAssetPermissions = (
  assetPermissions?: 'Whole' | { These: Ticker[] } | { Except: Ticker[] }
): AssetPermissions => {
  return createMockEnum(assetPermissions) as AssetPermissions;
};

/**
 * @hidden
 */
export const createMockExtrinsicPermissions = (
  assetPermissions?: 'Whole' | { These: PalletPermissions[] } | { Except: PalletPermissions[] }
): ExtrinsicPermissions => {
  return createMockEnum(assetPermissions) as ExtrinsicPermissions;
};

/**
 * @hidden
 */
export const createMockPortfolioPermissions = (
  assetPermissions?: 'Whole' | { These: PortfolioId[] } | { Except: PortfolioId[] }
): PortfolioPermissions => {
  return createMockEnum(assetPermissions) as PortfolioPermissions;
};

/**
 * @hidden
 */
export const createMockDispatchableNames = (
  dispatchableNames?:
    | 'Whole'
    | { These: DispatchableName[] }
    | { Except: DispatchableName[] }
    | DispatchableNames
): DispatchableNames => {
  if (isCodec<DispatchableNames>(dispatchableNames)) {
    return dispatchableNames;
  }

  return createMockEnum(dispatchableNames) as DispatchableNames;
};

/**
 * @hidden
 * NOTE: `isEmpty` will be set to true if no value is passed
 */
export const createMockAuthorizationData = (
  authorizationData?:
    | { AttestPrimaryKeyRotation: IdentityId }
    | 'RotatePrimaryKey'
    | { TransferTicker: Ticker }
    | { AddMultiSigSigner: AccountId }
    | { TransferAssetOwnership: Ticker }
    | { JoinIdentity: Permissions }
    | { PortfolioCustody: PortfolioId }
    | { AddRelayerPayingKey: [AccountId, AccountId, Balance] }
    | { BecomeAgent: [Ticker, AgentGroup] }
    | AuthorizationData
): AuthorizationData => {
  if (isCodec<AuthorizationData>(authorizationData)) {
    return authorizationData;
  }

  return createMockEnum(authorizationData) as AuthorizationData;
};

/**
 * @hidden
 * NOTE: `isEmpty` will be set to true if no value is passed
 */
export const createMockAuthorization = (authorization?: {
  authorization_data: AuthorizationData | Parameters<typeof createMockAuthorizationData>[0];
  authorized_by: IdentityId | Parameters<typeof createMockIdentityId>[0];
  expiry: Option<Moment>;
  auth_id: u64 | Parameters<typeof createMockU64>[0];
}): Authorization => {
  const { authorization_data, authorized_by, expiry, auth_id } = authorization || {
    authorization_data: createMockAuthorizationData(),
    authorized_by: createMockIdentityId(),
    expiry: createMockOption(),
    auth_id: createMockU64(),
  };

  return createMockCodec(
    {
      authorization_data: createMockAuthorizationData(authorization_data),
      authorized_by: createMockIdentityId(authorized_by),
      expiry: createMockOption(expiry),
      auth_id: createMockU64(auth_id),
    },
    !authorization
  ) as Authorization;
};

/**
 * @hidden
 * NOTE: `isEmpty` will be set to true if no value is passed
 */
export const createMockEventRecord = (data: unknown[]): EventRecord =>
  (({
    event: {
      data,
    },
  } as unknown) as EventRecord);

/**
 * @hidden
 * NOTE: `isEmpty` will be set to true if no value is passed
 */
export const createMockIEvent = <T extends Codec[]>(data: unknown[]): IEvent<T> =>
  (({
    data,
  } as unknown) as IEvent<T>);

/**
 * @hidden
 */
export const createMockCddStatus = (cddStatus?: { Ok: IdentityId } | { Err: Bytes }): CddStatus =>
  createMockEnum(cddStatus) as CddStatus;

/**
 * @hidden
 * NOTE: `isEmpty` will be set to true if no value is passed
 */
export const createMockCountryCode = (name?: CountryCodeEnum): CountryCode =>
  createMockEnum(name) as CountryCode;

/**
 * @hidden
 * NOTE: `isEmpty` will be set to true if no value is passed
 */
export const createMockScope = (
  scope?: { Identity: IdentityId } | { Ticker: Ticker } | { Custom: Bytes }
): Scope => createMockEnum(scope) as Scope;

/**
 * @hidden
 * NOTE: `isEmpty` will be set to true if no value is passed
 */
export const createMockCddId = (cddId?: string): CddId => createMockStringCodec(cddId) as CddId;

/**
 * @hidden
 * NOTE: `isEmpty` will be set to true if no value is passed
 */
export const createMockScopeId = (scopeId?: string): ScopeId =>
  createMockStringCodec(scopeId) as ScopeId;

/**
 * @hidden
 * NOTE: `isEmpty` will be set to true if no value is passed
 */
export const createMockInvestorZKProofData = (proof?: string): InvestorZKProofData =>
  createMockStringCodec(proof) as InvestorZKProofData;

/**
 * @hidden
 * NOTE: `isEmpty` will be set to true if no value is passed
 */
export const createMockClaim = (
  claim?:
    | { Accredited: Scope }
    | { Affiliate: Scope }
    | { BuyLockup: Scope }
    | { SellLockup: Scope }
    | { CustomerDueDiligence: CddId }
    | { KnowYourCustomer: Scope }
    | { Jurisdiction: [CountryCode, Scope] }
    | { Exempted: Scope }
    | { Blocked: Scope }
    | { InvestorUniqueness: [Scope, ScopeId, CddId] }
    | { InvestorUniquenessV2: CddId }
    | 'NoData'
): Claim => createMockEnum(claim) as Claim;

/**
 * @hidden
 * NOTE: `isEmpty` will be set to true if no value is passed
 */
export const createMockIdentityClaim = (identityClaim?: {
  claim_issuer: IdentityId;
  issuance_date: Moment;
  last_update_date: Moment;
  expiry: Option<Moment>;
  claim: Claim;
}): IdentityClaim => {
  const identityClaimMock = identityClaim || {
    claim_issuer: createMockIdentityId(),
    issuance_date: createMockMoment(),
    last_update_date: createMockMoment(),
    expiry: createMockOption(),
    claim: createMockClaim(),
  };
  return createMockCodec(
    {
      ...identityClaimMock,
    },
    !identityClaimMock
  ) as IdentityClaim;
};

/**
 * @hidden
 * NOTE: `isEmpty` will be set to true if no value is passed
 */
export const createMockTargetIdentity = (
  targetIdentity?: { Specific: IdentityId } | 'ExternalAgent'
): TargetIdentity => createMockEnum(targetIdentity) as TargetIdentity;

/**
 * @hidden
 * NOTE: `isEmpty` will be set to true if no value is passed
 */
export const createMockConditionType = (
  conditionType?:
    | { IsPresent: Claim }
    | { IsAbsent: Claim }
    | { IsAnyOf: Claim[] }
    | { IsNoneOf: Claim[] }
    | { IsIdentity: TargetIdentity }
    | ConditionType
): ConditionType => {
  if (isCodec<ConditionType>(conditionType)) {
    return conditionType;
  }

  return createMockEnum(conditionType) as ConditionType;
};

/**
 * @hidden
 * NOTE: `isEmpty` will be set to true if no value is passed
 */
export const createMockClaimType = (claimType?: ClaimType): MeshClaimType =>
  createMockEnum(claimType) as MeshClaimType;

/**
 * @hidden
 * NOTE: `isEmpty` will be set to true if no value is passed
 */
export const createMockClaim1stKey = (claim1stKey?: {
  target: IdentityId;
  claim_type: MeshClaimType;
}): Claim1stKey => {
  const claimTypeMock = claim1stKey || {
    target: createMockIdentityId(),
    claim_type: createMockClaimType(),
  };
  return createMockCodec(
    {
      ...claimTypeMock,
    },
    !claimTypeMock
  ) as Claim1stKey;
};

/**
 * @hidden
 * NOTE: `isEmpty` will be set to true if no value is passed
 */
export const createMockTrustedFor = (
  trustedFor?: 'Any' | { Specific: MeshClaimType[] }
): TrustedFor => createMockEnum(trustedFor) as TrustedFor;

/**
 * @hidden
 * NOTE: `isEmpty` will be set to true if no value is passed
 */
export const createMockTrustedIssuer = (issuer?: {
  issuer: IdentityId;
  trusted_for: TrustedFor;
}): TrustedIssuer => {
  const trustedIssuer = issuer || {
    issuer: createMockIdentityId(),
    trusted_for: createMockTrustedFor(),
  };

  return createMockCodec(
    {
      ...trustedIssuer,
    },
    !issuer
  ) as TrustedIssuer;
};

/**
 * @hidden
 * NOTE: `isEmpty` will be set to true if no value is passed
 */
export const createMockCondition = (condition?: {
  condition_type: ConditionType | Parameters<typeof createMockConditionType>[0];
  issuers: (TrustedIssuer | Parameters<typeof createMockTrustedIssuer>[0])[];
}): Condition => {
  const { condition_type, issuers } = condition || {
    condition_type: createMockConditionType(),
    issuers: [],
  };
  return createMockCodec(
    {
      condition_type: createMockConditionType(condition_type),
      issuers: issuers.map(issuer => createMockTrustedIssuer(issuer)),
    },
    !condition
  ) as Condition;
};

/**
 * @hidden
 * NOTE: `isEmpty` will be set to true if no value is passed
 */
export const createMockConditionResult = (conditionResult?: {
  condition: Condition | Parameters<typeof createMockCondition>[0];
  result: bool | Parameters<typeof createMockBool>[0];
}): ConditionResult => {
  const { condition, result } = conditionResult || {
    condition: createMockCondition(),
    result: createMockBool(),
  };
  return createMockCodec(
    {
      condition: createMockCondition(condition),
      result: createMockBool(result),
    },
    !conditionResult
  ) as ConditionResult;
};

/**
 * @hidden
 * NOTE: `isEmpty` will be set to true if no value is passed
 */
export const createMockComplianceRequirement = (complianceRequirement?: {
  sender_conditions: Condition[];
  receiver_conditions: Condition[];
  id: u32;
}): ComplianceRequirement => {
  const requirement = complianceRequirement || {
    sender_conditions: [],
    receiver_conditions: [],
    id: createMockU32(),
  };

  return createMockCodec(
    {
      ...requirement,
    },
    !complianceRequirement
  ) as ComplianceRequirement;
};

/**
 * @hidden
 * NOTE: `isEmpty` will be set to true if no value is passed
 */
export const createMockComplianceRequirementResult = (complianceRequirementResult?: {
  sender_conditions: (ConditionResult | Parameters<typeof createMockConditionResult>[0])[];
  receiver_conditions: (ConditionResult | Parameters<typeof createMockConditionResult>[0])[];
  id: u32 | Parameters<typeof createMockU32>[0];
  result: bool | Parameters<typeof createMockBool>[0];
}): ComplianceRequirementResult => {
  const { sender_conditions, receiver_conditions, id, result } = complianceRequirementResult || {
    sender_conditions: [],
    receiver_conditions: [],
    id: createMockU32(),
    result: createMockBool(),
  };

  return createMockCodec(
    {
      sender_conditions: sender_conditions.map(condition => createMockConditionResult(condition)),
      receiver_conditions: receiver_conditions.map(condition =>
        createMockConditionResult(condition)
      ),
      id: createMockU32(id),
      result: createMockBool(result),
    },
    !complianceRequirementResult
  ) as ComplianceRequirementResult;
};

/**
 * @hidden
 * NOTE: `isEmpty` will be set to true if no value is passed
 */
export const createMockAssetComplianceResult = (assetComplianceResult?: {
  paused: bool | Parameters<typeof createMockBool>[0];
  requirements: (
    | ComplianceRequirementResult
    | Parameters<typeof createMockComplianceRequirementResult>[0]
  )[];
  result: bool | Parameters<typeof createMockBool>[0];
}): AssetComplianceResult => {
  const { paused, requirements, result } = assetComplianceResult || {
    paused: createMockBool(),
    requirements: [],
    result: createMockBool(),
  };

  return createMockCodec(
    {
      paused: createMockBool(paused),
      requirements: requirements.map(requirement =>
        createMockComplianceRequirementResult(requirement)
      ),
      result: createMockBool(result),
    },
    !assetComplianceResult
  ) as AssetComplianceResult;
};

/**
 * @hidden
 * NOTE: `isEmpty` will be set to true if no value is passed
 */
export const createMockDidRecord = (didRecord?: {
  roles: IdentityRole[];
  primary_key: AccountId;
  secondary_keys: MeshSecondaryKey[];
}): DidRecord => {
  const record = didRecord || {
    roles: [],
    primary_key: createMockAccountId(),
    secondary_items: [],
  };

  return createMockCodec(
    {
      ...record,
    },
    !didRecord
  ) as DidRecord;
};

/**
 * @hidden
 * NOTE: `isEmpty` will be set to true if no value is passed
 */
export const createMockCanTransferResult = (
  canTransferResult?: { Ok: u8 } | { Err: Bytes }
): CanTransferResult => createMockEnum(canTransferResult) as CanTransferResult;

/**
 * @hidden
 * NOTE: `isEmpty` will be set to true if no value is passed
 */
export const createMockText = (value?: string | Text): Text => {
  if (isCodec<Text>(value)) {
    return value;
  }

  return createMockStringCodec(value) as Text;
};

/**
 * @hidden
 * NOTE: `isEmpty` will be set to true if no value is passed
 */
export const createMockAssetOwnershipRelation = (
  assetOwnershipRelation?: 'NotOwned' | 'TickerOwned' | 'AssetOwned'
): AssetOwnershipRelation => createMockEnum(assetOwnershipRelation) as AssetOwnershipRelation;

/**
 * @hidden
 */
export const createMockProposalState = (
  proposalState?: 'Pending' | 'Cancelled' | 'Killed' | 'Rejected' | 'Referendum' | { Custom: Bytes }
): ProposalState => {
  return createMockEnum(proposalState) as ProposalState;
};

/**
 * @hidden
 * NOTE: `isEmpty` will be set to true if no value is passed
 */
export const createMockPip = (pip?: { id: u32; proposal: Call; state: ProposalState }): Pip => {
  const proposal = pip || {
    id: createMockU32(),
    proposal: ('proposal' as unknown) as Call,
    state: createMockProposalState(),
  };

  return createMockCodec(
    {
      ...proposal,
    },
    !pip
  ) as Pip;
};

/**
 * @hidden
 * NOTE: `isEmpty` will be set to true if no value is passed
 */
export const createMockPipsMetadata = (metadata?: {
  proposer: AccountId;
  cool_off_until: u32;
  end: u32;
}): PipsMetadata => {
  const data = metadata || {
    proposer: createMockAccountId(),
    cool_off_until: createMockU32(),
    end: createMockU32(),
  };

  return createMockCodec(
    {
      ...data,
    },
    !metadata
  ) as PipsMetadata;
};

/**
 * @hidden
 * NOTE: `isEmpty` will be set to true if no value is passed
 */
export const createMockSecondaryKey = (secondaryKey?: {
  signer: Signatory;
  permissions: Permissions;
}): MeshSecondaryKey => {
  const key = secondaryKey || {
    signer: createMockSignatory(),
    permissions: createMockPermissions(),
  };
  return createMockCodec(
    {
      ...key,
    },
    !secondaryKey
  ) as MeshSecondaryKey;
};

/**
 * @hidden
 * NOTE: `isEmpty` will be set to true if no value is passed
 */
export const createMockPipId = (id: number | BigNumber): PipId =>
  createMockU32(new BigNumber(id).toNumber()) as PipId;

/**
 * @hidden
 * NOTE: `isEmpty` will be set to true if no value is passed
 */
export const createMockVenueDetails = (details?: string): VenueDetails =>
  createMockStringCodec(details) as VenueDetails;

/**
 * @hidden
 * NOTE: `isEmpty` will be set to true if no value is passed
 */
export const createMockVenueType = (
  venueType?: 'Other' | 'Distribution' | 'Sto' | 'Exchange'
): VenueType => {
  return createMockEnum(venueType) as VenueType;
};

/**
 * @hidden
 * NOTE: `isEmpty` will be set to true if no value is passed
 */
export const createMockVenue = (venue?: { creator: IdentityId; venue_type: VenueType }): Venue => {
  const vn = venue || {
    creator: createMockIdentityId(),
    // eslint-disable-next-line @typescript-eslint/naming-convention
    venue_type: createMockVenueType(),
  };

  return createMockCodec(
    {
      ...vn,
    },
    !venue
  ) as Venue;
};

/**
 * @hidden
 * NOTE: `isEmpty` will be set to true if no value is passed
 */
export const createMockInstructionStatus = (
  instructionStatus?: 'Pending' | 'Unknown' | 'Failed'
): InstructionStatus => {
  return createMockEnum(instructionStatus) as InstructionStatus;
};

/**
 * @hidden
 * NOTE: `isEmpty` will be set to true if no value is passed
 */
export const createMockSettlementType = (
  settlementType?: 'SettleOnAffirmation' | { SettleOnBlock: u32 }
): SettlementType => {
  return createMockEnum(settlementType) as SettlementType;
};

/**
 * @hidden
 * NOTE: `isEmpty` will be set to true if no value is passed
 */
export const createMockAffirmationStatus = (
  authorizationStatus?: 'Unknown' | 'Pending' | 'Affirmed'
): AffirmationStatus => {
  return createMockEnum(authorizationStatus) as AffirmationStatus;
};

/**
 * @hidden
 * NOTE: `isEmpty` will be set to true if no value is passed
 */
export const createMockInstruction = (instruction?: {
  instruction_id: u64;
  venue_id: u64;
  status: InstructionStatus;
  settlement_type: SettlementType;
  created_at: Option<Moment>;
  trade_date: Option<Moment>;
  value_date: Option<Moment>;
}): Instruction => {
  const data = instruction || {
    instruction_id: createMockU64(),
    venue_id: createMockU64(),
    status: createMockInstructionStatus(),
    settlement_type: createMockSettlementType(),
    created_at: createMockOption(),
    trade_date: createMockOption(),
  };

  return createMockCodec(
    {
      ...data,
    },
    !instruction
  ) as Instruction;
};

/**
 * @hidden
 * NOTE: `isEmpty` will be set to true if no value is passed
 */
export const createMockTransferManager = (
  transferManager?:
    | { CountTransferManager: u64 }
    | { PercentageTransferManager: Permill }
    | TransferManager
): TransferManager => {
  if (isCodec<TransferManager>(transferManager)) {
    return transferManager;
  }
  return createMockEnum(transferManager) as TransferManager;
};

/**
 * @hidden
 */
export const createMockFundraiserTier = (fundraiserTier?: {
  total: Balance;
  price: Balance;
  remaining: Balance;
}): FundraiserTier => {
  const data = fundraiserTier || {
    total: createMockBalance(),
    price: createMockBalance(),
    remaining: createMockBalance(),
  };

  return createMockCodec(
    {
      ...data,
    },
    !fundraiserTier
  ) as FundraiserTier;
};

/**
 * @hidden
 * NOTE: `isEmpty` will be set to true if no value is passed
 */
export const createMockFundraiserStatus = (
  fundraiserStatus?: 'Live' | 'Frozen' | 'Closed' | 'ClosedEarly'
): FundraiserStatus => {
  return createMockEnum(fundraiserStatus) as FundraiserStatus;
};

/**
 * @hidden
 */
export const createMockFundraiser = (fundraiser?: {
  creator: IdentityId;
  offering_portfolio: PortfolioId;
  offering_asset: Ticker;
  raising_portfolio: PortfolioId;
  raising_asset: Ticker;
  tiers: FundraiserTier[];
  venue_id: u64;
  start: Moment;
  end: Option<Moment>;
  status: FundraiserStatus;
  minimum_investment: Balance;
}): Fundraiser => {
  const data = fundraiser || {
    creator: createMockIdentityId(),
    offering_portfolio: createMockPortfolioId(),
    offering_asset: createMockTicker(),
    raising_portfolio: createMockPortfolioId(),
    raising_asset: createMockTicker(),
    tiers: [],
    venue_id: createMockU64(),
    start: createMockMoment(),
    end: createMockOption(),
    status: createMockFundraiserStatus(),
    minimum_investment: createMockBalance(),
  };

  return createMockCodec(
    {
      ...data,
    },
    !fundraiser
  ) as Fundraiser;
};

/**
 * NOTE: `isEmpty` will be set to true if no value is passed
 */
export const createMockPriceTier = (priceTier?: { total: Balance; price: Balance }): PriceTier => {
  const data = priceTier || {
    total: createMockBalance(),
    price: createMockBalance(),
  };

  return createMockCodec(
    {
      ...data,
    },
    !priceTier
  ) as PriceTier;
};

/**
 * @hidden
 * NOTE: `isEmpty` will be set to true if no value is passed
 */
export const createMockCalendarUnit = (
  calendarUnit?: 'Second' | 'Minute' | 'Hour' | 'Day' | 'Week' | 'Month' | 'Year' | CalendarUnit
): CalendarUnit => {
  if (isCodec<CalendarUnit>(calendarUnit)) {
    return calendarUnit;
  }

  return createMockEnum(calendarUnit) as CalendarUnit;
};

/**
 * NOTE: `isEmpty` will be set to true if no value is passed
 */
export const createMockCalendarPeriod = (
  calendarPeriod?:
    | CalendarPeriod
    | {
        unit: CalendarUnit | Parameters<typeof createMockCalendarUnit>[0];
        amount: u64 | Parameters<typeof createMockU64>[0];
      }
): CalendarPeriod => {
  const { unit, amount } = calendarPeriod || {
    unit: createMockCalendarUnit(),
    amount: createMockU64(),
  };

  return createMockCodec(
    {
      unit: createMockCalendarUnit(unit),
      amount: createMockU64(amount),
    },
    !calendarPeriod
  ) as CalendarPeriod;
};

/**
 * NOTE: `isEmpty` will be set to true if no value is passed
 */
export const createMockCheckpointSchedule = (
  checkpointSchedule?:
    | CheckpointSchedule
    | {
        start: Moment | Parameters<typeof createMockMoment>[0];
        period: CalendarPeriod | Parameters<typeof createMockCalendarPeriod>[0];
      }
): CheckpointSchedule => {
  const { start, period } = checkpointSchedule || {
    start: createMockMoment(),
    period: createMockCalendarPeriod(),
  };

  return createMockCodec(
    {
      start: createMockMoment(start),
      period: createMockCalendarPeriod(period),
    },
    !checkpointSchedule
  ) as CheckpointSchedule;
};

/**
 * NOTE: `isEmpty` will be set to true if no value is passed
 */
export const createMockStoredSchedule = (
  storedSchedule?:
    | StoredSchedule
    | {
        schedule: CheckpointSchedule | Parameters<typeof createMockCheckpointSchedule>[0];
        id: u64 | Parameters<typeof createMockU64>[0];
        at: Moment | Parameters<typeof createMockMoment>[0];
        remaining: u32 | Parameters<typeof createMockU32>[0];
      }
): StoredSchedule => {
  const { schedule, id, at, remaining } = storedSchedule || {
    schedule: createMockCheckpointSchedule(),
    id: createMockU64(),
    at: createMockMoment(),
    remaining: createMockU32(),
  };

  return createMockCodec(
    {
      schedule: createMockCheckpointSchedule(schedule),
      id: createMockU64(id),
      at: createMockMoment(at),
      remaining: createMockU32(remaining),
    },
    !storedSchedule
  ) as StoredSchedule;
};

/**
 * NOTE: `isEmpty` will be set to true if no value is passed
 */
export const createMockScheduleSpec = (
  scheduleSpec?:
    | ScheduleSpec
    | {
        start: Option<Moment> | Parameters<typeof createMockOption>[0];
        period: CalendarPeriod | Parameters<typeof createMockCalendarPeriod>[0];
        remaining: u32 | Parameters<typeof createMockU32>[0];
      }
): ScheduleSpec => {
  const { start, period, remaining } = scheduleSpec || {
    start: createMockOption(),
    period: createMockCalendarPeriod(),
    remaining: createMockU32(),
  };

  return createMockCodec(
    {
      start: createMockOption(start),
      period: createMockCalendarPeriod(period),
      remaining: createMockU32(remaining),
    },
    !scheduleSpec
  ) as ScheduleSpec;
};

/**
 * @hidden
 * NOTE: `isEmpty` will be set to true if no value is passed
 */
export const createMockScalar = (scalar?: string | Scalar): Scalar => {
  if (!scalar || typeof scalar === 'string') {
    return createMockStringCodec(scalar) as Scalar;
  } else {
    return scalar;
  }
};

/**
 * @hidden
 * NOTE: `isEmpty` will be set to true if no value is passed
 */
export const createMockRecordDateSpec = (
  recordDateSpec?:
    | { Scheduled: Moment }
    | { ExistingSchedule: ScheduleId }
    | { Existing: CheckpointId }
    | RecordDateSpec
): RecordDateSpec => {
  if (isCodec<RecordDateSpec>(recordDateSpec)) {
    return recordDateSpec;
  }

  return createMockEnum(recordDateSpec) as RecordDateSpec;
};

/**
 * @hidden
 * NOTE: `isEmpty` will be set to true if no value is passed
 */
export const createMockRistrettoPoint = (
  ristrettoPoint?: string | RistrettoPoint
): RistrettoPoint => {
  if (!ristrettoPoint || typeof ristrettoPoint === 'string') {
    return createMockStringCodec(ristrettoPoint) as RistrettoPoint;
  } else {
    return ristrettoPoint;
  }
};

/**
 * @hidden
 * NOTE: `isEmpty` will be set to true if no value is passed
 */
export const createMockCACheckpoint = (
  caCheckpoint?: { Scheduled: [ScheduleId, u64] } | { Existing: CheckpointId } | CACheckpoint
): CACheckpoint => {
  if (isCodec<CACheckpoint>(caCheckpoint)) {
    return caCheckpoint;
  }

  return createMockEnum(caCheckpoint) as CACheckpoint;
};

/**
 * NOTE: `isEmpty` will be set to true if no value is passed
 */
export const createMockRecordDate = (
  recordDate?:
    | RecordDate
    | {
        date: Moment | Parameters<typeof createMockMoment>[0];
        checkpoint: CACheckpoint | Parameters<typeof createMockCACheckpoint>[0];
      }
): RecordDate => {
  const { date, checkpoint } = recordDate || {
    date: createMockMoment(),
    checkpoint: createMockCACheckpoint(),
  };

  return createMockCodec(
    {
      date: createMockMoment(date),
      checkpoint: createMockCACheckpoint(checkpoint),
    },
    !recordDate
  ) as RecordDate;
};

/**
 * @hidden
 * NOTE: `isEmpty` will be set to true if no value is passed
 */
export const createMockSignature = (signature?: string | Signature): Signature => {
  if (!signature || typeof signature === 'string') {
    return createMockStringCodec(signature) as Signature;
  } else {
    return signature;
  }
};

/**
 * @hidden
 * NOTE: `isEmpty` will be set to true if no value is passed
 */
export const createMockZkProofData = (
  zkProofData?:
    | ZkProofData
    | {
        challenge_responses: [Scalar, Scalar] | [string, string];
        subtract_expressions_res: RistrettoPoint | string;
        blinded_scope_did_hash: RistrettoPoint | string;
      }
): ZkProofData => {
  const { challenge_responses, subtract_expressions_res, blinded_scope_did_hash } = zkProofData || {
    challenge_responses: [createMockScalar(), createMockScalar()],
    subtract_expressions_res: createMockRistrettoPoint(),
    blinded_scope_did_hash: createMockRistrettoPoint(),
  };

  return createMockCodec(
    {
      challenge_responses: [
        createMockScalar(challenge_responses[0]),
        createMockScalar(challenge_responses[1]),
      ],
      subtract_expressions_res: createMockRistrettoPoint(subtract_expressions_res),
      blinded_scope_did_hash: createMockRistrettoPoint(blinded_scope_did_hash),
    },
    !zkProofData
  ) as ZkProofData;
};

/**
 * @hidden
 * NOTE: `isEmpty` will be set to true if no value is passed
 */
export const createMockTargetTreatment = (
  targetTreatment?: 'Include' | 'Exclude' | TargetTreatment
): TargetTreatment => {
  if (isCodec<TargetTreatment>(targetTreatment)) {
    return targetTreatment;
  }

  return createMockEnum(targetTreatment) as TargetTreatment;
};

/**
 * NOTE: `isEmpty` will be set to true if no value is passed
 */
export const createMockTargetIdentities = (
  targetIdentities?:
    | TargetIdentities
    | {
        identities: (IdentityId | Parameters<typeof createMockIdentityId>[0])[];
        treatment: TargetTreatment | Parameters<typeof createMockTargetTreatment>[0];
      }
): TargetIdentities => {
  const { identities, treatment } = targetIdentities || {
    identities: [],
    treatment: createMockTargetTreatment(),
  };

  return createMockCodec(
    {
      identities: map(identities, identityId => createMockIdentityId(identityId)),
      treatment: createMockTargetTreatment(treatment),
    },
    !targetIdentities
  ) as TargetIdentities;
};

/**
 * @hidden
 * NOTE: `isEmpty` will be set to true if no value is passed
 */
export const createMockScopeClaimProof = (
  scopeClaimProof?:
    | ScopeClaimProof
    | {
        proof_scope_id_wellformed: Signature | string;
        proof_scope_id_cdd_id_match:
          | ZkProofData
          | {
              challenge_responses: [string, string];
              subtract_expressions_res: string;
              blinded_scope_did_hash: string;
            };
        scope_id: RistrettoPoint | string;
      }
): MeshScopeClaimProof => {
  const { proof_scope_id_wellformed, proof_scope_id_cdd_id_match, scope_id } = scopeClaimProof || {
    proof_scope_id_wellformed: createMockSignature(),
    proof_scope_id_cdd_id_match: createMockZkProofData(),
    scope_id: createMockRistrettoPoint(),
  };

  return createMockCodec(
    {
      proof_scope_id_wellformed: createMockSignature(proof_scope_id_wellformed),
      proof_scope_id_cdd_id_match: createMockZkProofData(proof_scope_id_cdd_id_match),
      scope_id: createMockRistrettoPoint(scope_id),
    },
    !scopeClaimProof
  ) as MeshScopeClaimProof;
};

/**
 * @hidden
 * NOTE: `isEmpty` will be set to true if no value is passed
 */
export const createMockCAKind = (
  caKind?:
    | 'PredictableBenefit'
    | 'UnpredictableBenefit'
    | 'IssuerNotice'
    | 'Reorganization'
    | 'Other'
    | CAKind
): CAKind => {
  if (isCodec<CAKind>(caKind)) {
    return caKind;
  }

  return createMockEnum(caKind) as CAKind;
};

/**
 * NOTE: `isEmpty` will be set to true if no value is passed
 */
export const createMockCorporateAction = (corporateAction?: {
  kind: CAKind | Parameters<typeof createMockCAKind>[0];
  decl_date: Moment | Parameters<typeof createMockMoment>[0];
  record_date: Option<RecordDate> | Parameters<typeof createMockOption>[0];
  targets: TargetIdentities | Parameters<typeof createMockTargetIdentities>[0];
  default_withholding_tax: Tax | Parameters<typeof createMockPermill>[0];
  withholding_tax: [
    IdentityId | Parameters<typeof createMockIdentityId>[0],
    Tax | Parameters<typeof createMockPermill>[0]
  ][];
}): CorporateAction => {
  const {
    kind,
    decl_date,
    record_date,
    targets,
    default_withholding_tax,
    withholding_tax,
  } = corporateAction || {
    kind: createMockCAKind(),
    decl_date: createMockMoment(),
    record_date: createMockOption(),
    targets: createMockTargetIdentities(),
    default_withholding_tax: createMockPermill(),
    withholding_tax: [],
  };

  return createMockCodec(
    {
      kind: createMockCAKind(kind),
      decl_date: createMockMoment(decl_date),
      record_date: createMockOption(record_date),
      targets: createMockTargetIdentities(targets),
      default_withholding_tax: createMockPermill(default_withholding_tax),
      withholding_tax: withholding_tax.map(([identityId, tax]) =>
        tuple(createMockIdentityId(identityId), createMockPermill(tax))
      ),
    },
    !corporateAction
  ) as CorporateAction;
};

/**
 * NOTE: `isEmpty` will be set to true if no value is passed
 */
export const createMockCAId = (
  caId?:
    | CAId
    | {
        ticker: Ticker | Parameters<typeof createMockTicker>[0];
        local_id: u64 | Parameters<typeof createMockU64>[0];
      }
): CAId => {
  const { ticker, local_id } = caId || {
    ticker: createMockTicker(),
    local_id: createMockU64(),
  };

  return createMockCodec(
    {
      ticker: createMockTicker(ticker),
      local_id: createMockU64(local_id),
    },
    !caId
  ) as CAId;
};

/**
 * NOTE: `isEmpty` will be set to true if no value is passed
 */
export const createMockDistribution = (distribution?: {
  from: PortfolioId | Parameters<typeof createMockPortfolioId>[0];
  currency: Ticker | Parameters<typeof createMockTicker>[0];
  per_share: Balance | Parameters<typeof createMockBalance>[0];
  amount: Balance | Parameters<typeof createMockBalance>[0];
  remaining: Balance | Parameters<typeof createMockBalance>[0];
  reclaimed: bool | Parameters<typeof createMockBool>[0];
  payment_at: Moment | Parameters<typeof createMockMoment>[0];
  expires_at: Option<Moment> | Parameters<typeof createMockOption>[0];
}): Distribution => {
  const {
    from,
    currency,
    per_share,
    amount,
    remaining,
    reclaimed,
    payment_at,
    expires_at,
  } = distribution || {
    from: createMockPortfolioId(),
    currency: createMockTicker(),
    per_share: createMockBalance(),
    amount: createMockBalance(),
    remaining: createMockBalance(),
    reclaimed: createMockBool(),
    payment_at: createMockMoment(),
    expires_at: createMockOption(),
  };

  return createMockCodec(
    {
      from: createMockPortfolioId(from),
      currency: createMockTicker(currency),
      per_share: createMockBalance(per_share),
      amount: createMockBalance(amount),
      remaining: createMockBalance(remaining),
      reclaimed: createMockBool(reclaimed),
      payment_at: createMockMoment(payment_at),
      expires_at: createMockOption(expires_at),
    },
    !distribution
  ) as Distribution;
};

/**
 * @hidden
 * NOTE: `isEmpty` will be set to true if no value is passed
 */
export const createMockTransferManagerResult = (transferManagerResult?: {
  tm: TransferManager | Parameters<typeof createMockTransferManager>[0];
  result: bool | Parameters<typeof createMockBool>[0];
}): TransferManagerResult => {
  const { tm, result } = transferManagerResult || {
    tm: createMockTransferManager(),
    result: createMockBool(),
  };
  return createMockCodec(
    {
      tm: createMockTransferManager(tm),
      result: createMockBool(result),
    },
    !transferManagerResult
  ) as TransferManagerResult;
};

/**
 * @hidden
 * NOTE: `isEmpty` will be set to true if no value is passed
 */
export const createMockPortfolioValidityResult = (portfolioValidityResult?: {
  receiver_is_same_portfolio: bool | Parameters<typeof createMockBool>[0];
  sender_portfolio_does_not_exist: bool | Parameters<typeof createMockBool>[0];
  receiver_portfolio_does_not_exist: bool | Parameters<typeof createMockBool>[0];
  sender_insufficient_balance: bool | Parameters<typeof createMockBool>[0];
  result: bool | Parameters<typeof createMockBool>[0];
}): PortfolioValidityResult => {
  const {
    receiver_is_same_portfolio,
    sender_portfolio_does_not_exist,
    receiver_portfolio_does_not_exist,
    sender_insufficient_balance,
    result,
  } = portfolioValidityResult || {
    receiver_is_same_portfolio: createMockBool(),
    sender_portfolio_does_not_exist: createMockBool(),
    receiver_portfolio_does_not_exist: createMockBool(),
    sender_insufficient_balance: createMockBool(),
    result: createMockBool(),
  };
  return createMockCodec(
    {
      receiver_is_same_portfolio: createMockBool(receiver_is_same_portfolio),
      sender_portfolio_does_not_exist: createMockBool(sender_portfolio_does_not_exist),
      receiver_portfolio_does_not_exist: createMockBool(receiver_portfolio_does_not_exist),
      sender_insufficient_balance: createMockBool(sender_insufficient_balance),
      result: createMockBool(result),
    },
    !portfolioValidityResult
  ) as PortfolioValidityResult;
};

/**
 * @hidden
 * NOTE: `isEmpty` will be set to true if no value is passed
 */
export const createMockGranularCanTransferResult = (granularCanTransferResult?: {
  invalid_granularity: bool | Parameters<typeof createMockBool>[0];
  self_transfer: bool | Parameters<typeof createMockBool>[0];
  invalid_receiver_cdd: bool | Parameters<typeof createMockBool>[0];
  invalid_sender_cdd: bool | Parameters<typeof createMockBool>[0];
  missing_scope_claim: bool | Parameters<typeof createMockBool>[0];
  receiver_custodian_error: bool | Parameters<typeof createMockBool>[0];
  sender_custodian_error: bool | Parameters<typeof createMockBool>[0];
  sender_insufficient_balance: bool | Parameters<typeof createMockBool>[0];
  portfolio_validity_result:
    | PortfolioValidityResult
    | Parameters<typeof createMockPortfolioValidityResult>[0];
  asset_frozen: bool | Parameters<typeof createMockBool>[0];
  statistics_result: (
    | TransferManagerResult
    | Parameters<typeof createMockTransferManagerResult>[0]
  )[];
  compliance_result: AssetComplianceResult | Parameters<typeof createMockAssetComplianceResult>[0];
  result: bool | Parameters<typeof createMockBool>[0];
}): GranularCanTransferResult => {
  const {
    invalid_granularity,
    self_transfer,
    invalid_receiver_cdd,
    invalid_sender_cdd,
    missing_scope_claim,
    receiver_custodian_error,
    sender_custodian_error,
    sender_insufficient_balance,
    portfolio_validity_result,
    asset_frozen,
    statistics_result,
    compliance_result,
    result,
  } = granularCanTransferResult || {
    invalid_granularity: createMockBool(),
    self_transfer: createMockBool(),
    invalid_receiver_cdd: createMockBool(),
    invalid_sender_cdd: createMockBool(),
    missing_scope_claim: createMockBool(),
    receiver_custodian_error: createMockBool(),
    sender_custodian_error: createMockBool(),
    sender_insufficient_balance: createMockBool(),
    portfolio_validity_result: createMockPortfolioValidityResult(),
    asset_frozen: createMockBool(),
    statistics_result: [],
    compliance_result: createMockAssetComplianceResult(),
    result: createMockBool(),
  };
  return createMockCodec(
    {
      invalid_granularity: createMockBool(invalid_granularity),
      self_transfer: createMockBool(self_transfer),
      invalid_receiver_cdd: createMockBool(invalid_receiver_cdd),
      invalid_sender_cdd: createMockBool(invalid_sender_cdd),
      missing_scope_claim: createMockBool(missing_scope_claim),
      receiver_custodian_error: createMockBool(receiver_custodian_error),
      sender_custodian_error: createMockBool(sender_custodian_error),
      sender_insufficient_balance: createMockBool(sender_insufficient_balance),
      portfolio_validity_result: createMockPortfolioValidityResult(portfolio_validity_result),
      asset_frozen: createMockBool(asset_frozen),
      statistics_result: statistics_result.map(res => createMockTransferManagerResult(res)),
      compliance_result: createMockAssetComplianceResult(compliance_result),
      result: createMockBool(result),
    },
    !granularCanTransferResult
  ) as GranularCanTransferResult;
};

/**
 * NOTE: `isEmpty` will be set to true if no value is passed
 */
export const createMockClassicTickerRegistration = (
  registration?:
    | ClassicTickerRegistration
    | {
        eth_owner: EthereumAddress | Parameters<typeof createMockEthereumAddress>[0];
        is_created: bool | Parameters<typeof createMockBool>[0];
      }
): ClassicTickerRegistration => {
  const { eth_owner, is_created } = registration || {
    eth_owner: createMockEthereumAddress(),
    is_created: createMockBool(),
  };

  return createMockCodec(
    {
      eth_owner: createMockEthereumAddress(eth_owner),
      is_created: createMockBool(is_created),
    },
    !registration
  ) as ClassicTickerRegistration;
};

/**
 * NOTE: `isEmpty` will be set to true if no value is passed
 */
export const createMockSignedBlock = (
  signedBlock?:
    | SignedBlock
    | {
        block: Block | Parameters<typeof createMockBlock>[0];
      }
): SignedBlock => {
  const { block } = signedBlock || {
    block: createMockBlock(),
  };

  return createMockCodec(
    {
      block: createMockBlock(block),
    },
    !signedBlock
  ) as SignedBlock;
};

/**
 * NOTE: `isEmpty` will be set to true if no value is passed
 */
export const createMockBlock = (
  block?:
    | Block
    | {
        header: Header | Parameters<typeof createMockHeader>[0];
      }
): Block => {
  const { header } = block || {
    header: createMockHeader(),
  };

  return createMockCodec(
    {
      header: createMockHeader(header),
    },
    !block
  ) as Block;
};

/**
 * NOTE: `isEmpty` will be set to true if no value is passed
 */
export const createMockHeader = (
  header?:
    | Header
    | {
        parentHash: Hash | Parameters<typeof createMockHash>[0];
        number: Compact<u32>;
        stateRoot: Hash | Parameters<typeof createMockHash>[0];
        extrinsicsRoot: Hash | Parameters<typeof createMockHash>[0];
      }
): Header => {
  const { parentHash, number, stateRoot, extrinsicsRoot } = header || {
    parentHash: createMockHash(),
    number: createMockCompact(),
    stateRoot: createMockHash(),
    extrinsicsRoot: createMockHash(),
  };

  return createMockCodec(
    {
      parentHash: createMockHash(parentHash),
      number: createMockCompact(number.unwrap()),
      stateRoot: createMockHash(stateRoot),
      extrinsicsRoot: createMockHash(extrinsicsRoot),
    },
    !header
  ) as Header;
};<|MERGE_RESOLUTION|>--- conflicted
+++ resolved
@@ -326,13 +326,8 @@
   sentAuthorizations?: ResultSet<AuthorizationRequest>;
   isArchiveNode?: boolean;
   ss58Format?: number;
-<<<<<<< HEAD
-  areScondaryKeysFrozen?: boolean;
+  areSecondaryAccountsFrozen?: boolean;
   getDividendDistributionsForAssets?: DistributionWithDetails[];
-=======
-  areSecondaryAccountsFrozen?: boolean;
-  getDividendDistributionsForTokens?: DistributionWithDetails[];
->>>>>>> 73ce625e
   isFrozen?: boolean;
   addPair?: Pair;
   getAccounts?: Account[];
@@ -606,13 +601,8 @@
   },
   isArchiveNode: true,
   ss58Format: 42,
-<<<<<<< HEAD
-  areScondaryKeysFrozen: false,
   getDividendDistributionsForAssets: [],
-=======
   areSecondaryAccountsFrozen: false,
-  getDividendDistributionsForTokens: [],
->>>>>>> 73ce625e
   isFrozen: false,
   addPair: {
     address: '5GrwvaEF5zXb26Fz9rcQpDWS57CtERHpNehXCPcNoHGKutQY',
@@ -667,15 +657,9 @@
     hasRoles: sinon.stub().resolves(opts.hasRoles),
     checkRoles: sinon.stub().resolves(opts.checkRoles),
     hasValidCdd: sinon.stub().resolves(opts.validCdd),
-<<<<<<< HEAD
     getAssetBalance: sinon.stub().resolves(opts.assetBalance),
-    getPrimaryKey: sinon.stub().resolves({ address: opts.primaryKey }),
-    getSecondaryKeys: sinon.stub().resolves(opts.secondaryKeys),
-=======
-    getTokenBalance: sinon.stub().resolves(opts.tokenBalance),
     getPrimaryAccount: sinon.stub().resolves({ address: opts.primaryAccount }),
     getSecondaryAccounts: sinon.stub().resolves(opts.secondaryAccounts),
->>>>>>> 73ce625e
     authorizations: {
       getSent: sinon.stub().resolves(opts.sentAuthorizations),
     },

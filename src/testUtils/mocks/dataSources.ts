--- conflicted
+++ resolved
@@ -421,6 +421,7 @@
   const getCurrentAccount = sinon.stub();
   opts.withSeed
     ? getCurrentAccount.returns({
+        address: opts.currentPairAddress,
         getBalance: sinon.stub().resolves(opts.balance),
         getIdentity: sinon.stub().resolves(identity),
         getTransactionHistory: sinon.stub().resolves(opts.transactionHistory),
@@ -1819,16 +1820,11 @@
       ...key,
     },
     !signingKey
-<<<<<<< HEAD
   ) as MeshSigningKey;
 };
-=======
-  ) as SigningKey;
-};
 
 /**
  * @hidden
  */
 export const createMockPipId = (id: number | BigNumber): PipId =>
-  createMockU32(new BigNumber(id).toNumber()) as PipId;
->>>>>>> be3f1fc5
+  createMockU32(new BigNumber(id).toNumber()) as PipId;
/* istanbul ignore file */
/* eslint-disable @typescript-eslint/naming-convention */
/* eslint-disable @typescript-eslint/no-explicit-any */

<<<<<<< HEAD
import { ApiPromise, Keyring } from '@polkadot/api';
import { DecoratedRpc } from '@polkadot/api/types';
=======
import { ApiPromise } from '@polkadot/api';
>>>>>>> 42dba579
import { bool, Bytes, Compact, Enum, Option, Text, u8, U8aFixed, u32, u64 } from '@polkadot/types';
import { CompactEncodable } from '@polkadot/types/codec/types';
import {
  AccountData,
  AccountId,
  AccountInfo,
  Balance,
  Block,
  Call,
  DispatchError,
  DispatchErrorModule,
  EventRecord,
  ExtrinsicStatus,
  Hash,
  Header,
  Index,
  Moment,
  Permill,
  RefCount,
  RuntimeVersion,
  Signature,
  SignedBlock,
} from '@polkadot/types/interfaces';
import {
  Codec,
  IEvent,
  ISubmittableResult,
  Registry,
  Signer as PolkadotSigner,
} from '@polkadot/types/types';
import { hexToU8a, stringToU8a } from '@polkadot/util';
import { SigningManager } from '@polymathnetwork/signing-manager-types';
import { NormalizedCacheObject } from 'apollo-cache-inmemory';
import ApolloClient from 'apollo-client';
import BigNumber from 'bignumber.js';
import { EventEmitter } from 'events';
import { cloneDeep, map, merge, upperFirst } from 'lodash';
import {
  AffirmationStatus,
  AgentGroup,
  AGId,
  AssetComplianceResult,
  AssetIdentifier,
  AssetName,
  AssetOwnershipRelation,
  AssetPermissions,
  AssetType,
  Authorization,
  AuthorizationData,
  AuthorizationType as MeshAuthorizationType,
  CACheckpoint,
  CAId,
  CAKind,
  CalendarPeriod,
  CalendarUnit,
  CanTransferResult,
  CddId,
  CddStatus,
  CheckpointId,
  CheckpointSchedule,
  Claim,
  Claim1stKey,
  ClaimType as MeshClaimType,
  ClassicTickerRegistration,
  ComplianceRequirement,
  ComplianceRequirementResult,
  Condition,
  ConditionResult,
  ConditionType,
  CorporateAction,
  CountryCode,
  CustomAssetTypeId,
  DidRecord,
  DispatchableName,
  DispatchableNames,
  Distribution,
  Document,
  DocumentHash,
  DocumentName,
  DocumentType,
  DocumentUri,
  EcdsaSignature,
  EthereumAddress,
  ExtrinsicPermissions,
  FundingRoundName,
  Fundraiser,
  FundraiserName,
  FundraiserStatus,
  FundraiserTier,
  GranularCanTransferResult,
  IdentityClaim,
  IdentityId,
  IdentityRole,
  Instruction,
  InstructionStatus,
  InvestorZKProofData,
  MovePortfolioItem,
  PalletName,
  PalletPermissions,
  Permissions,
  Pip,
  PipId,
  PipsMetadata,
  PortfolioId,
  PortfolioKind,
  PortfolioPermissions,
  PortfolioValidityResult,
  PosRatio,
  PriceTier,
  ProposalState,
  RecordDate,
  RecordDateSpec,
  RistrettoPoint,
  Scalar,
  ScheduleId,
  ScheduleSpec,
  Scope,
  ScopeClaimProof as MeshScopeClaimProof,
  ScopeClaimProof,
  ScopeId,
  SecondaryKey as MeshSecondaryKey,
  SecurityToken,
  SettlementType,
  Signatory,
  StoredSchedule,
  Subsidy as MeshSubsidy,
  TargetIdentities,
  TargetIdentity,
  TargetTreatment,
  Tax,
  Ticker,
  TickerRegistration,
  TickerRegistrationConfig,
  TransferManager,
  TransferManagerResult,
  TrustedFor,
  TrustedIssuer,
  Venue,
  VenueDetails,
  VenueType,
  ZkProofData,
} from 'polymesh-types/types';
import sinon, { SinonStub, SinonStubbedInstance } from 'sinon';
import WebSocketAsPromised from 'websocket-as-promised';

import { Account, AuthorizationRequest, Context, Identity } from '~/internal';
import { Mocked } from '~/testUtils/types';
import {
  AccountBalance,
  CheckPermissionsResult,
  CheckRolesResult,
  ClaimData,
  ClaimType,
  CountryCode as CountryCodeEnum,
  DistributionWithDetails,
  ExtrinsicData,
  PermissionedAccount,
  ResultSet,
  SignerType,
  SubsidyWithAllowance,
} from '~/types';
import { Consts, Extrinsics, GraphqlQuery, PolymeshTx, Queries } from '~/types/internal';
import { ArgsType, Mutable, tuple } from '~/types/utils';

let apiEmitter: EventEmitter;

/**
 * Create a mock instance of the Polkadot API
 */
function createApi(): Mutable<ApiPromise> & EventEmitter {
  apiEmitter = new EventEmitter();
  apiEmitter.on('error', () => undefined);
  return {
    emit: (event: string) => apiEmitter.emit(event),
    on: (event: string, listener: (...args: unknown[]) => unknown) =>
      apiEmitter.on(event, listener),
    off: (event: string, listener: (...args: unknown[]) => unknown) =>
      apiEmitter.off(event, listener),
    disconnect: sinon.stub() as () => Promise<void>,
  } as Mutable<ApiPromise> & EventEmitter;
}

/**
 * Create a mock instance of the Apollo client
 */
function createApolloClient(): Mutable<ApolloClient<NormalizedCacheObject>> {
  return {
    stop: sinon.stub(),
  } as unknown as Mutable<ApolloClient<NormalizedCacheObject>>;
}

let apolloConstructorStub: SinonStub;

/**
 * Create a mock instance of the WebSocketAsPromised lib
 */
function createWebSocketAsPromised(): WebSocketAsPromised {
  return {
    open: sinon.stub(),
    send: sinon.stub(),
    sendRequest: sinon.stub().resolves({ result: '4.1.0' }),
    close: sinon.stub(),
  } as unknown as WebSocketAsPromised;
}

let webSocketAsPromisedConstructorStub: SinonStub;

export type MockContext = Mocked<Context>;

export enum MockTxStatus {
  Ready = 'Ready',
  Succeeded = 'Succeeded',
  Failed = 'Failed',
  Aborted = 'Aborted',
  Rejected = 'Rejected',
  Intermediate = 'Intermediate',
  InBlock = 'InBlock',
  BatchFailed = 'BatchFailed',
  FinalizedFailed = 'FinalizedFailed',
}

const MockApolloClientClass = class {
  /**
   * @hidden
   */
  public constructor() {
    return apolloConstructorStub();
  }
};

const mockInstanceContainer = {
  contextInstance: {} as MockContext,
  apiInstance: createApi(),
  signingManagerInstance: {} as Mutable<SigningManager>,
  apolloInstance: createApolloClient(),
  webSocketAsPromisedInstance: createWebSocketAsPromised(),
};

const MockWebSocketAsPromisedClass = class {
  /**
   * @hidden
   */
  public constructor() {
    return webSocketAsPromisedConstructorStub();
  }
};

let apiPromiseCreateStub: SinonStub;

const MockApiPromiseClass = class {
  /**
   * @hidden
   */
  public static create = apiPromiseCreateStub;
};

const MockWsProviderClass = class {};

let contextCreateStub: SinonStub;

const MockContextClass = class {
  /**
   * @hidden
   */
  public static create = contextCreateStub;
};

let errorStub: SinonStub;

type StatusCallback = (receipt: ISubmittableResult) => void;
type UnsubCallback = () => void;

interface TxMockData {
  statusCallback: StatusCallback;
  unsubCallback: UnsubCallback;
  status: MockTxStatus;
  resolved: boolean;
}
interface ContextOptions {
  did?: string;
  withSigningManager?: boolean;
  balance?: AccountBalance;
  subsidy?: SubsidyWithAllowance;
  hasRoles?: boolean;
  checkRoles?: CheckRolesResult;
  hasPermissions?: boolean;
  checkPermissions?: CheckPermissionsResult<SignerType.Account>;
  hasAssetPermissions?: boolean;
  checkAssetPermissions?: CheckPermissionsResult<SignerType.Identity>;
  validCdd?: boolean;
  assetBalance?: BigNumber;
  invalidDids?: string[];
  transactionFee?: BigNumber;
  signingAddress?: string;
  issuedClaims?: ResultSet<ClaimData>;
  getIdentity?: Identity;
  getIdentityClaimsFromChain?: ClaimData[];
  getIdentityClaimsFromMiddleware?: ResultSet<ClaimData>;
  getExternalSigner?: PolkadotSigner;
  primaryAccount?: string;
  secondaryAccounts?: PermissionedAccount[];
  transactionHistory?: ResultSet<ExtrinsicData>;
  latestBlock?: BigNumber;
  middlewareEnabled?: boolean;
  middlewareAvailable?: boolean;
  sentAuthorizations?: ResultSet<AuthorizationRequest>;
  isArchiveNode?: boolean;
  ss58Format?: BigNumber;
  areSecondaryAccountsFrozen?: boolean;
  getDividendDistributionsForAssets?: DistributionWithDetails[];
  isFrozen?: boolean;
  getSigningAccounts?: Account[];
  signingIdentityIsEqual?: boolean;
  networkVersion?: string;
  supportsSubsidy?: boolean;
}

interface SigningManagerOptions {
  getAccounts?: string[];
  getExternalSigner?: PolkadotSigner | null;
}

export interface StubQuery {
  entries: SinonStub;
  entriesPaged: SinonStub;
  at: SinonStub;
  multi: SinonStub;
  size: SinonStub;
}

export enum TxFailReason {
  BadOrigin = 'BadOrigin',
  CannotLookup = 'CannotLookup',
  Module = 'Module',
  Other = 'Other',
}

const defaultReceipt: ISubmittableResult = {
  status: { isReady: true } as ExtrinsicStatus,
  findRecord: () => undefined,
  filterRecords: () => [],
  isCompleted: false,
  isError: false,
  isFinalized: false,
  isInBlock: false,
  isWarning: false,
  events: [],
  toHuman: () => ({}),
};

const intermediateReceipt: ISubmittableResult = merge({}, defaultReceipt, {
  status: { isReady: false, isInBlock: false },
  isCompleted: true,
  isInBlock: false,
});

const inBlockReceipt: ISubmittableResult = merge({}, defaultReceipt, {
  status: { isReady: false, isInBlock: true, asInBlock: 'blockHash' },
  isCompleted: true,
  isInBlock: true,
});

const successReceipt: ISubmittableResult = merge({}, defaultReceipt, {
  status: { isReady: false, isFinalized: true, asFinalized: 'blockHash' },
  isCompleted: true,
  isFinalized: true,
});

const batchFailedReceipt: ISubmittableResult = merge({}, successReceipt, {
  findRecord: (mod: string, event: string) =>
    mod === 'utility' && event === 'BatchInterrupted'
      ? { event: { data: [{ toString: (): string => '1' }, 'Some Error'] } }
      : undefined,
});

/**
 * @hidden
 */
const createFailReceipt = (
  err: Partial<DispatchError>,
  baseReceipt: ISubmittableResult = inBlockReceipt
): ISubmittableResult =>
  merge({}, baseReceipt, {
    findRecord: () => ({ event: { data: [err] } }),
  });

const badOriginFailReceipt = createFailReceipt({ isBadOrigin: true });

const cannotLookupFailReceipt = createFailReceipt({ isCannotLookup: true });

const otherFailReceipt = createFailReceipt({ isOther: true });

const moduleFailReceipt = createFailReceipt({
  isModule: true,
  asModule: {
    error: { toNumber: (): number => 1 },
    index: { toNumber: (): number => 1 },
    registry: {
      findMetaError: (): { section: string; name: string; docs: string[] } => ({
        section: 'someModule',
        name: 'SomeError',
        docs: ['This is very bad'],
      }),
    },
  } as unknown as DispatchErrorModule,
});

const abortReceipt: ISubmittableResult = merge({}, defaultReceipt, {
  status: { isInvalid: true, isReady: false },
  isError: true,
  isCompleted: true,
});

const finalizedErrorReceipt = createFailReceipt({}, successReceipt);

/**
 * @hidden
 */
const failReasonToReceipt = (failReason?: TxFailReason): ISubmittableResult => {
  if (!failReason || failReason === TxFailReason.Module) {
    return moduleFailReceipt;
  }

  if (failReason === TxFailReason.BadOrigin) {
    return badOriginFailReceipt;
  }

  if (failReason === TxFailReason.CannotLookup) {
    return cannotLookupFailReceipt;
  }

  return otherFailReceipt;
};

/**
 * @hidden
 */
const statusToReceipt = (status: MockTxStatus, failReason?: TxFailReason): ISubmittableResult => {
  if (status === MockTxStatus.Aborted) {
    return abortReceipt;
  }
  if (status === MockTxStatus.Failed) {
    return failReasonToReceipt(failReason);
  }
  if (status === MockTxStatus.Succeeded) {
    return successReceipt;
  }
  if (status === MockTxStatus.Ready) {
    return defaultReceipt;
  }
  if (status === MockTxStatus.Intermediate) {
    return intermediateReceipt;
  }
  if (status === MockTxStatus.InBlock) {
    return inBlockReceipt;
  }
  if (status === MockTxStatus.BatchFailed) {
    return batchFailedReceipt;
  }
  if (status === MockTxStatus.FinalizedFailed) {
    return finalizedErrorReceipt;
  }

  throw new Error(`There is no receipt associated with status ${status}`);
};

export const mockPolkadotModule = (path: string) => (): Record<string, unknown> => ({
  ...jest.requireActual(path),
  ApiPromise: MockApiPromiseClass,
  WsProvider: MockWsProviderClass,
});

export const mockContextModule = (path: string) => (): Record<string, unknown> => ({
  ...jest.requireActual(path),
  Context: MockContextClass,
});

export const mockApolloModule = (path: string) => (): Record<string, unknown> => ({
  ...jest.requireActual(path),
  ApolloClient: MockApolloClientClass,
});

export const mockWebSocketAsPromisedModule = () => (): unknown => MockWebSocketAsPromisedClass;

const txMocksData = new Map<unknown, TxMockData>();
let txModule = {} as Extrinsics;
let queryModule = {} as Queries;
let constsModule = {} as Consts;

let rpcModule = {} as DecoratedRpc<any, any>;

let queryMultiStub = sinon.stub();

const defaultContextOptions: ContextOptions = {
  did: 'someDid',
  withSigningManager: true,
  balance: {
    free: new BigNumber(100),
    locked: new BigNumber(10),
    total: new BigNumber(110),
  },
  hasRoles: true,
  checkRoles: {
    result: true,
  },
  hasPermissions: true,
  checkPermissions: {
    result: true,
  },
  hasAssetPermissions: true,
  checkAssetPermissions: {
    result: true,
  },
  getExternalSigner: 'signer' as PolkadotSigner,
  validCdd: true,
  assetBalance: new BigNumber(1000),
  invalidDids: [],
  transactionFee: new BigNumber(200),
  signingAddress: '0xdummy',
  issuedClaims: {
    data: [
      {
        target: 'targetIdentity' as unknown as Identity,
        issuer: 'issuerIdentity' as unknown as Identity,
        issuedAt: new Date(),
        expiry: null,
        claim: { type: ClaimType.NoData },
      },
    ],
    next: new BigNumber(1),
    count: new BigNumber(1),
  },
  getIdentityClaimsFromChain: [
    {
      target: 'targetIdentity' as unknown as Identity,
      issuer: 'issuerIdentity' as unknown as Identity,
      issuedAt: new Date(),
      expiry: null,
      claim: { type: ClaimType.NoData },
    },
  ],
  getIdentityClaimsFromMiddleware: {
    data: [
      {
        target: 'targetIdentity' as unknown as Identity,
        issuer: 'issuerIdentity' as unknown as Identity,
        issuedAt: new Date(),
        expiry: null,
        claim: { type: ClaimType.NoData },
      },
    ],
    next: new BigNumber(1),
    count: new BigNumber(1),
  },
  primaryAccount: 'primaryAccount',
  secondaryAccounts: [],
  transactionHistory: {
    data: [],
    next: null,
    count: new BigNumber(1),
  },
  latestBlock: new BigNumber(100),
  middlewareEnabled: true,
  middlewareAvailable: true,
  sentAuthorizations: {
    data: [{} as AuthorizationRequest],
    next: new BigNumber(1),
    count: new BigNumber(1),
  },
  isArchiveNode: true,
  ss58Format: new BigNumber(42),
  getDividendDistributionsForAssets: [],
  areSecondaryAccountsFrozen: false,
  isFrozen: false,
  getSigningAccounts: [],
  signingIdentityIsEqual: true,
  networkVersion: '1.0.0',
  supportsSubsidy: true,
};
let contextOptions: ContextOptions = defaultContextOptions;
const defaultSigningManagerOptions: SigningManagerOptions = {
  getAccounts: ['someAccount', 'otherAccount'],
  getExternalSigner: 'signer' as PolkadotSigner,
};
let signingManagerOptions = defaultSigningManagerOptions;

/**
 * @hidden
 */
function configureContext(opts: ContextOptions): void {
  const getSigningIdentity = sinon.stub();
  const identity = {
    did: opts.did,
    hasRoles: sinon.stub().resolves(opts.hasRoles),
    checkRoles: sinon.stub().resolves(opts.checkRoles),
    hasValidCdd: sinon.stub().resolves(opts.validCdd),
    getAssetBalance: sinon.stub().resolves(opts.assetBalance),
    getPrimaryAccount: sinon.stub().resolves({
      account: {
        address: opts.primaryAccount,
      },
      permissions: {
        tokens: null,
        transactions: null,
        transactionGroups: [],
        portfolios: null,
      },
    }),
    getSecondaryAccounts: sinon.stub().resolves(opts.secondaryAccounts),
    authorizations: {
      getSent: sinon.stub().resolves(opts.sentAuthorizations),
    },
    assetPermissions: {
      hasPermissions: sinon.stub().resolves(opts.hasAssetPermissions),
      checkPermissions: sinon.stub().resolves(opts.checkAssetPermissions),
    },
    areSecondaryAccountsFrozen: sinon.stub().resolves(opts.areSecondaryAccountsFrozen),
    isEqual: sinon.stub().returns(opts.signingIdentityIsEqual),
  };
  opts.withSigningManager
    ? getSigningIdentity.resolves(identity)
    : getSigningIdentity.throws(
        new Error('The signing Account does not have an associated Identity')
      );
  const getSigningAccount = sinon.stub();
  opts.withSigningManager
    ? getSigningAccount.returns({
        address: opts.signingAddress,
        getBalance: sinon.stub().resolves(opts.balance),
        getSubsidy: sinon.stub().resolves(opts.subsidy),
        getIdentity: sinon.stub().resolves(identity),
        getTransactionHistory: sinon.stub().resolves(opts.transactionHistory),
        hasPermissions: sinon.stub().resolves(opts.hasPermissions),
        checkPermissions: sinon.stub().resolves(opts.checkPermissions),
        isFrozen: sinon.stub().resolves(opts.isFrozen),
      })
    : getSigningAccount.throws(new Error('There is no Account associated with the SDK'));
  const signingAddress = opts.withSigningManager ? opts.signingAddress : undefined;
  const getSigningAddress = sinon.stub();
  opts.withSigningManager
    ? getSigningAddress.returns(signingAddress)
    : getSigningAddress.throws(
        new Error('There is no Account associated with the current SDK instance')
      );

  const contextInstance = {
    signingAddress,
    getSigningIdentity,
    getSigningAccount,
    getSigningAddress,
    accountBalance: sinon.stub().resolves(opts.balance),
    accountSubsidy: sinon.stub().resolves(opts.subsidy),
    getSigningAccounts: sinon.stub().resolves(opts.getSigningAccounts),
    setSigningAddress: sinon.stub().callsFake(address => {
      (contextInstance as any).signingAddress = address;
    }),
    setSigningManager: sinon.stub(),
    getExternalSigner: sinon.stub().returns(opts.getExternalSigner),
    polymeshApi: mockInstanceContainer.apiInstance,
    middlewareApi: mockInstanceContainer.apolloInstance,
    queryMiddleware: sinon
      .stub()
      .callsFake(query => mockInstanceContainer.apolloInstance.query(query)),
    getInvalidDids: sinon.stub().resolves(opts.invalidDids),
    getProtocolFees: sinon.stub().resolves(opts.transactionFee),
    getTransactionArguments: sinon.stub().returns([]),
    getSecondaryAccounts: sinon.stub().returns(opts.secondaryAccounts),
    issuedClaims: sinon.stub().resolves(opts.issuedClaims),
    getIdentity: sinon.stub().resolves(opts.getIdentity),
    getIdentityClaimsFromChain: sinon.stub().resolves(opts.getIdentityClaimsFromChain),
    getIdentityClaimsFromMiddleware: sinon.stub().resolves(opts.getIdentityClaimsFromMiddleware),
    getLatestBlock: sinon.stub().resolves(opts.latestBlock),
    isMiddlewareEnabled: sinon.stub().returns(opts.middlewareEnabled),
    isMiddlewareAvailable: sinon.stub().resolves(opts.middlewareAvailable),
    isArchiveNode: opts.isArchiveNode,
    ss58Format: opts.ss58Format,
    disconnect: sinon.stub(),
    getDividendDistributionsForAssets: sinon
      .stub()
      .resolves(opts.getDividendDistributionsForAssets),
    getNetworkVersion: sinon.stub().resolves(opts.networkVersion),
    supportsSubsidy: sinon.stub().returns(opts.supportsSubsidy),
    createType: sinon.stub(),
  } as unknown as MockContext;

  contextInstance.clone = sinon.stub<[], Context>().returns(contextInstance);

  Object.assign(mockInstanceContainer.contextInstance, contextInstance);

  MockContextClass.create = contextCreateStub.resolves(contextInstance);
}

/**
 * @hidden
 */
function initContext(opts?: ContextOptions): void {
  contextCreateStub = sinon.stub();

  contextOptions = { ...defaultContextOptions, ...opts };

  configureContext(contextOptions);
}

/**
 * @hidden
 */
function updateQuery(mod?: Queries): void {
  const updateTo = mod || queryModule;

  queryModule = updateTo;

  mockInstanceContainer.apiInstance.query = queryModule;
}

/**
 * @hidden
 *
 * Mock the query module
 */
function initQuery(): void {
  const mod = {} as Queries;

  updateQuery(mod);
}

/**
 * @hidden
 */
function updateTx(mod?: Extrinsics): void {
  const updateTo = mod || txModule;

  txModule = updateTo;

  mockInstanceContainer.apiInstance.tx = txModule;
}

/**
 * @hidden
 */
function updateRpc(mod?: any): void {
  const updateTo = mod || rpcModule;

  rpcModule = updateTo;

  mockInstanceContainer.apiInstance.rpc = rpcModule;
}

/**
 * @hidden
 */
function updateConsts(mod?: Consts): void {
  const updateTo = mod || constsModule;

  constsModule = updateTo;

  mockInstanceContainer.apiInstance.consts = constsModule;
}

/**
 * @hidden
 */
function updateQueryMulti(stub?: SinonStub): void {
  const updateTo = stub || queryMultiStub;

  queryMultiStub = updateTo;

  mockInstanceContainer.apiInstance.queryMulti = queryMultiStub;
}

/**
 * @hidden
 *
 * Mock the tx module
 */
function initTx(): void {
  const mod = {} as Extrinsics;

  updateTx(mod);
}

/**
 * @hidden
 *
 * Mock the rpc module
 */
function initRpc(): void {
  const mod = {} as any;

  updateRpc(mod);
}

/**
 * @hidden
 *
 * Mock the consts module
 */
function initConsts(): void {
  const mod = {} as Consts;

  updateConsts(mod);
}

/**
 * @hidden
 *
 * Mock queryMulti
 */
function initQueryMulti(): void {
  const stub = sinon.stub();

  updateQueryMulti(stub);
}

/**
 * @hidden
 */
function initApi(): void {
  mockInstanceContainer.apiInstance.registry = 'registry' as unknown as Registry;
  mockInstanceContainer.apiInstance.createType = sinon.stub();
  mockInstanceContainer.apiInstance.runtimeVersion = {} as RuntimeVersion;

  initTx();
  initQuery();
  initRpc();
  initConsts();
  initQueryMulti();

  apiPromiseCreateStub = sinon.stub();
  MockApiPromiseClass.create = apiPromiseCreateStub.resolves(mockInstanceContainer.apiInstance);
}

/**
 * Create a mock instance of a Signing Manager
 */
function configureSigningManager(opts: SigningManagerOptions): void {
  const signingManagerInstance = {
    getAccounts: sinon.stub().resolves(opts.getAccounts),
    getExternalSigner: sinon.stub().returns(opts.getExternalSigner),
    setSs58Format: sinon.stub(),
  };

  Object.assign(
    mockInstanceContainer.signingManagerInstance,
    signingManagerInstance as unknown as SigningManager
  );
}

/**
 * @hidden
 */
function initSigningManager(opts?: SigningManagerOptions): void {
  signingManagerOptions = { ...defaultSigningManagerOptions, ...opts };

  configureSigningManager(signingManagerOptions);
}

/**
 * @hidden
 *
 * Temporarily change instance mock configuration (calling .reset will go back to the configuration passed in `initMocks`)
 */
export function configureMocks(opts?: {
  contextOptions?: ContextOptions;
  signingManagerOptions?: SigningManagerOptions;
}): void {
  const tempContextOptions = { ...defaultContextOptions, ...opts?.contextOptions };

  configureContext(tempContextOptions);

  const tempSigningManagerOptions = {
    ...defaultSigningManagerOptions,
    ...opts?.signingManagerOptions,
  };

  configureSigningManager(tempSigningManagerOptions);
}

/**
 * @hidden
 * Initialize the factory by adding default all-purpose functionality to the mock manager
 *
 * @param opts.mockContext - if defined, the internal {@link Context} class will also be mocked with custom properties
 */
export function initMocks(opts?: {
  contextOptions?: ContextOptions;
  signingManagerOptions?: SigningManagerOptions;
}): void {
  /*
    NOTE: the idea is to expand this function to mock things as we need them
    and use the methods in the class to fetch/manipulate different parts of the API as required
   */

  // Context
  initContext(opts?.contextOptions);

  // Api
  initApi();

  // Signing Manager
  initSigningManager(opts?.signingManagerOptions);

  // Apollo
  apolloConstructorStub = sinon.stub().returns(mockInstanceContainer.apolloInstance);

  // WebSocketAsPromised
  webSocketAsPromisedConstructorStub = sinon
    .stub()
    .returns(mockInstanceContainer.webSocketAsPromisedInstance);

  txMocksData.clear();
  errorStub = sinon.stub().throws(new Error('Error'));
}

/**
 * @hidden
 * Restore instances to their original state
 */
export function cleanup(): void {
  mockInstanceContainer.apiInstance = createApi();
  mockInstanceContainer.contextInstance = {} as MockContext;
  mockInstanceContainer.signingManagerInstance = {} as Mutable<SigningManager>;
  mockInstanceContainer.apolloInstance = createApolloClient();
  mockInstanceContainer.webSocketAsPromisedInstance = createWebSocketAsPromised();
}

/**
 * @hidden
 * Reinitialize mocks
 */
export function reset(): void {
  cleanup();

  initMocks({ contextOptions });
}

/**
 * @hidden
 * Create and returns a mocked transaction. Each call will create a new version of the stub
 *
 * @param mod - name of the module
 * @param tx - name of the transaction function
 * @param autoResolve - if set to a status, the transaction will resolve immediately with that status.
 *  If set to false, the transaction lifecycle will be controlled by {@link updateTxStatus}
 */
export function createTxStub<
  ModuleName extends keyof Extrinsics,
  TransactionName extends keyof Extrinsics[ModuleName]
>(
  mod: ModuleName,
  tx: TransactionName,
  opts: {
    autoResolve?: MockTxStatus | false;
    gas?: Balance;
    meta?: { args: Array<{ name: string; type: string }> };
  } = {}
): PolymeshTx<ArgsType<Extrinsics[ModuleName][TransactionName]>> & SinonStub {
  let runtimeModule = txModule[mod];

  if (!runtimeModule) {
    runtimeModule = {} as Extrinsics[ModuleName];
    txModule[mod] = runtimeModule;
  }

  const {
    autoResolve = MockTxStatus.Succeeded,
    // eslint-disable-next-line @typescript-eslint/no-use-before-define
    gas = createMockBalance(new BigNumber(1)),
    meta = { args: [] },
  } = opts;

  const transaction = sinon.stub().returns({
    method: tx, // should be a `Call` object, but this is enough for testing
    hash: tx,
    signAndSend: sinon.stub().callsFake((_, __, cb: StatusCallback) => {
      if (autoResolve === MockTxStatus.Rejected) {
        return Promise.reject(new Error('Cancelled'));
      }

      const unsubCallback = sinon.stub();

      txMocksData.set(runtimeModule[tx], {
        statusCallback: cb,
        unsubCallback,
        resolved: !!autoResolve,
        status: null as unknown as MockTxStatus,
      });

      if (autoResolve) {
        process.nextTick(() => cb(statusToReceipt(autoResolve)));
      }

      return Promise.resolve(unsubCallback);
    }),
    // eslint-disable-next-line @typescript-eslint/no-use-before-define
    paymentInfo: sinon.stub().resolves({ partialFee: gas }),
  }) as unknown as Extrinsics[ModuleName][TransactionName];

  (transaction as any).section = mod;
  (transaction as any).method = tx;
  (transaction as any).meta = meta;

  runtimeModule[tx] = transaction;

  updateTx();

  const instance = mockInstanceContainer.apiInstance;

  return instance.tx[mod][tx] as unknown as PolymeshTx<
    ArgsType<Extrinsics[ModuleName][TransactionName]>
  > &
    SinonStub;
}

/**
 * @hidden
 * Create and return an apollo query stub
 *
 * @param query - apollo document node
 * @param returnValue
 */
export function createApolloQueryStub(query: GraphqlQuery<any>, returnData: unknown): SinonStub {
  const instance = mockInstanceContainer.apolloInstance;
  const stub = sinon.stub();

  stub.withArgs(query).resolves({
    data: returnData,
  });

  instance.query = stub;

  return stub;
}

/**
 * @hidden
 * Create and return an apollo stub for multiple queries
 *
 * @param queries - query and returnData for each stubbed query
 */
export function createApolloMultipleQueriesStub(
  queries: { query: GraphqlQuery<any>; returnData: unknown }[]
): SinonStub {
  const instance = mockInstanceContainer.apolloInstance;
  const stub = sinon.stub();

  queries.forEach(q => {
    stub.withArgs(q.query).resolves({
      data: q.returnData,
    });
  });

  instance.query = stub;

  return stub;
}

/**
 * @hidden
 * Create and return a query stub
 *
 * @param mod - name of the module
 * @param query - name of the query function
 */
export function createQueryStub<
  ModuleName extends keyof Queries,
  QueryName extends keyof Queries[ModuleName]
>(
  mod: ModuleName,
  query: QueryName,
  opts?: {
    returnValue?: unknown;
    entries?: [unknown[], unknown][]; // [Keys, Codec]
    multi?: unknown;
    size?: BigNumber;
  }
): Queries[ModuleName][QueryName] & SinonStub & StubQuery {
  let runtimeModule = queryModule[mod];

  if (!runtimeModule) {
    runtimeModule = {} as Queries[ModuleName];
    queryModule[mod] = runtimeModule;
  }

  type QueryStub = Queries[ModuleName][QueryName] & SinonStub & StubQuery;

  let stub: QueryStub;

  if (!runtimeModule[query]) {
    stub = sinon.stub() as unknown as QueryStub;
    stub.entries = sinon.stub();
    stub.entriesPaged = sinon.stub();
    stub.at = sinon.stub();
    stub.multi = sinon.stub();
    stub.size = sinon.stub();
    runtimeModule[query] = stub;

    updateQuery();
  } else {
    const instance = mockInstanceContainer.apiInstance;
    stub = instance.query[mod][query] as QueryStub;
  }

  const entries = opts?.entries ?? [];

  const entryResults = entries.map(([keys, value], index) => [
    { args: keys, toHex: (): string => `key${index}` },
    value,
  ]);
  stub.entries.resolves(entryResults);
  stub.entriesPaged.resolves(entryResults);

  if (opts?.multi) {
    stub.multi.resolves(opts.multi);
  }
  if (typeof opts?.size !== 'undefined') {
    // eslint-disable-next-line @typescript-eslint/no-use-before-define
    stub.size.resolves(createMockU64(new BigNumber(opts.size)));
  }
  if (opts?.returnValue) {
    stub.resolves(opts.returnValue);
    stub.at.resolves(opts.returnValue);
  }

  return stub;
}

let count = 0;

/**
 * @hidden
 * Create and return a rpc stub
 *
 * @param mod - name of the module
 * @param rpc - name of the rpc function
 */
export function createRpcStub(
  mod: string,
  rpc: string,
  opts?: {
    returnValue?: unknown;
  }
): SinonStub {
  const runtimeModule = {} as any;
  rpcModule[mod] = runtimeModule;

  const stub: SinonStub = sinon.stub();
  runtimeModule[rpc] = stub;

  updateRpc();

  if (opts?.returnValue) {
    stub.resolves(opts.returnValue);
  }

  (stub as any).count = count++;

  return stub;
}

/**
 * @hidden
 * Set a consts mock
 *
 * @param mod - name of the module
 * @param constName - name of the constant
 */
export function setConstMock<
  ModuleName extends keyof Consts,
  ConstName extends keyof Consts[ModuleName]
>(
  mod: ModuleName,
  constName: ConstName,
  opts: {
    returnValue: unknown;
  }
): void {
  let runtimeModule = constsModule[mod];

  if (!runtimeModule) {
    runtimeModule = {} as Consts[ModuleName];
    constsModule[mod] = runtimeModule;
  }

  const returnValue = opts.returnValue as Consts[ModuleName][ConstName];
  if (!runtimeModule[constName]) {
    runtimeModule[constName] = returnValue;

    updateConsts();
  } else {
    const instance = mockInstanceContainer.apiInstance;
    instance.consts[mod][constName] = returnValue;
  }
}

/**
 * @hidden
 */
export function getQueryMultiStub(): SinonStub {
  return queryMultiStub;
}

/**
 * @hidden
 * Update the status of an existing mock transaction. Will throw an error if the transaction has already been resolved
 *
 * @param tx - transaction to update
 * @param status - new status
 */
export function updateTxStatus<
  ModuleName extends keyof Extrinsics,
  TransactionName extends keyof Extrinsics[ModuleName]
>(
  tx: PolymeshTx<ArgsType<Extrinsics[ModuleName][TransactionName]>>,
  status: MockTxStatus,
  failReason?: TxFailReason
): void {
  const txMockData = txMocksData.get(tx);

  if (!txMockData) {
    throw new Error('Invalid tx object');
  }

  if (txMockData.resolved) {
    throw new Error('Cannot update status on an already resolved tx');
  }

  if (status === txMockData.status) {
    throw new Error(`Status is already ${status}`);
  }

  if ([MockTxStatus.Aborted, MockTxStatus.Failed, MockTxStatus.Succeeded].includes(status)) {
    txMocksData.set(tx, {
      ...txMockData,
      status,
      resolved: true,
    });
  }

  txMockData.statusCallback(statusToReceipt(status, failReason));
}

/**
 * @hidden
 * Make calls to `Middleware.query` throw an error
 */
export function throwOnMiddlewareQuery(err?: unknown): void {
  const instance = mockInstanceContainer.apolloInstance;

  if (err) {
    errorStub.throws(err);
  }

  instance.query = errorStub;
}

/**
 * @hidden
 * Make calls to `Context.create` throw an error
 */
export function throwOnContextCreation(): void {
  MockContextClass.create = errorStub;
}

/**
 * @hidden
 * Make calls to `ApiPromise.create` throw an error
 */
export function throwOnApiCreation(error?: unknown): void {
  MockApiPromiseClass.create = error ? sinon.stub().throws(error) : errorStub;
}

/**
 * @hidden
 * Sets the `accountBalance` function in the mocked Context to return the specified amount
 *
 * @param balance - new account balance
 */
export function setContextAccountBalance(balance: AccountBalance): void {
  mockInstanceContainer.contextInstance.accountBalance.returns(balance);
}

/**
 * @hidden
 * Retrieve an instance of the mocked Polkadot API
 */
export function getApiInstance(): ApiPromise & SinonStubbedInstance<ApiPromise> & EventEmitter {
  return mockInstanceContainer.apiInstance as unknown as ApiPromise &
    SinonStubbedInstance<ApiPromise> &
    EventEmitter;
}

/**
 * @hidden
 * Retrieve an instance of the mocked Apollo Client
 */
export function getMiddlewareApi(): ApolloClient<NormalizedCacheObject> &
  SinonStubbedInstance<ApolloClient<NormalizedCacheObject>> {
  return mockInstanceContainer.apolloInstance as ApolloClient<NormalizedCacheObject> &
    SinonStubbedInstance<ApolloClient<NormalizedCacheObject>>;
}

/**
 * @hidden
 * Retrieve the stub of the createType method
 */
export function getCreateTypeStub(): SinonStub {
  return mockInstanceContainer.apiInstance.createType as SinonStub;
}

/**
 * @hidden
 * Retrieve an instance of the mocked Context
 */
export function getContextInstance(opts?: ContextOptions): MockContext {
  if (opts) {
    configureContext({ ...defaultContextOptions, ...opts });
  }
  return mockInstanceContainer.contextInstance;
}

/**
 * @hidden
 * Retrieve the stub of the `Context.create` method
 */
export function getContextCreateStub(): SinonStub {
  return contextCreateStub;
}

/**
 * @hidden
 * Retrieve an instance of the mocked SigningManager
 */
export function getSigningManagerInstance(opts?: SigningManagerOptions): Mocked<SigningManager> {
  if (opts) {
    configureSigningManager({ ...defaultSigningManagerOptions, ...opts });
  }
  return mockInstanceContainer.signingManagerInstance as Mocked<SigningManager>;
}

/**
 * @hidden
 */
export const setRuntimeVersion = (args: unknown): void => {
  mockInstanceContainer.apiInstance.runtimeVersion = args as RuntimeVersion;
};

/**
 * @hidden
 */
function isCodec<T extends Codec>(codec: any): codec is T {
  return !!codec?._isCodec;
}

/**
 * @hidden
 */
function isOption<T extends Codec>(codec: any): codec is Option<T> {
  return typeof codec?.unwrap === 'function';
}

/**
 * @hidden
 */
const createMockCodec = (codec: unknown, isEmpty: boolean): Codec => {
  const clone = cloneDeep(codec) as Mutable<Codec>;
  (clone as any)._isCodec = true;
  clone.isEmpty = isEmpty;
  return clone;
};

/**
 * @hidden
 */
const createMockStringCodec = (value?: string): Codec =>
  createMockCodec(
    {
      toString: () => value,
      eq: (compareValue: Codec) => value === compareValue.toString(),
    },
    value === undefined
  );

/**
 * @hidden
 */
const createMockU8aCodec = (value?: string, hex?: boolean): Codec =>
  createMockCodec(hex ? hexToU8a(value) : stringToU8a(value), value === undefined);

/**
 * @hidden
 */
const createMockNumberCodec = (value?: BigNumber): Codec =>
  createMockCodec(
    {
      toNumber: () => value?.toNumber(),
      toString: () => value?.toString(),
      isZero: () => value?.isZero(),
    },
    value === undefined
  );

/**
 * @hidden
 * NOTE: `isEmpty` will be set to true if no value is passed
 */
export const createMockIdentityId = (did?: string | IdentityId): IdentityId => {
  if (isCodec<IdentityId>(did)) {
    return did;
  }

  return createMockStringCodec(did) as IdentityId;
};

/**
 * @hidden
 * NOTE: `isEmpty` will be set to true if no value is passed
 */
const createMockEnum = (enumValue?: string | Record<string, Codec | Codec[]>): Enum => {
  const codec: Record<string, unknown> = {};

  if (typeof enumValue === 'string') {
    codec[`is${upperFirst(enumValue)}`] = true;
  } else if (typeof enumValue === 'object') {
    const key = Object.keys(enumValue)[0];

    codec[`is${upperFirst(key)}`] = true;
    codec[`as${upperFirst(key)}`] = enumValue[key];
  }

  return createMockCodec(codec, false) as Enum;
};

/**
 * @hidden
 * NOTE: `isEmpty` will be set to true if no value is passed
 */
export const createMockAgentGroup = (
  agentGroup?: 'Full' | 'ExceptMeta' | 'PolymeshV1Caa' | 'PolymeshV1Pia' | { Custom: AGId }
): AgentGroup => {
  return createMockEnum(agentGroup) as AgentGroup;
};

/**
 * @hidden
 * NOTE: `isEmpty` will be set to true if no value is passed
 */
export const createMockEcdsaSignature = (signature?: string | EcdsaSignature): EcdsaSignature => {
  if (isCodec<EcdsaSignature>(signature)) {
    return signature;
  }

  return createMockStringCodec(signature) as EcdsaSignature;
};

/**
 * @hidden
 * NOTE: `isEmpty` will be set to true if no value is passed
 */
export const createMockEthereumAddress = (address?: string | EthereumAddress): EthereumAddress => {
  if (isCodec<EthereumAddress>(address)) {
    return address;
  }

  return createMockU8aCodec(address) as EthereumAddress;
};

/**
 * @hidden
 * NOTE: `isEmpty` will be set to true if no value is passed
 */
export const createMockTicker = (ticker?: string | Ticker): Ticker => {
  if (isCodec<Ticker>(ticker)) {
    return ticker;
  }

  return createMockU8aCodec(ticker) as Ticker;
};

/**
 * @hidden
 * NOTE: `isEmpty` will be set to true if no value is passed
 */
export const createMockAccountId = (accountId?: string): AccountId =>
  createMockStringCodec(accountId) as AccountId;

/**
 * @hidden
 * NOTE: `isEmpty` will be set to true if no value is passed
 */
export const createMockBalance = (balance?: BigNumber | Balance): Balance => {
  if (isCodec<Balance>(balance)) {
    return balance;
  }

  return createMockNumberCodec(balance) as Balance;
};

/**
 * @hidden
 * NOTE: `isEmpty` will be set to true if no value is passed
 */
export const createMockDocumentName = (name?: string): DocumentName =>
  createMockStringCodec(name) as DocumentName;

/**
 * @hidden
 * NOTE: `isEmpty` will be set to true if no value is passed
 */
export const createMockDocumentUri = (uri?: string): DocumentUri =>
  createMockStringCodec(uri) as DocumentUri;

/**
 * @hidden
 * NOTE: `isEmpty` will be set to true if no value is passed
 */
export const createMockDocumentHash = (
  hash?:
    | 'None'
    | { H128: U8aFixed }
    | { H160: U8aFixed }
    | { H192: U8aFixed }
    | { H224: U8aFixed }
    | { H256: U8aFixed }
    | { H320: U8aFixed }
    | { H384: U8aFixed }
    | { H512: U8aFixed }
    | DocumentHash
): DocumentHash => {
  if (isCodec<DocumentHash>(hash)) {
    return hash;
  }
  return createMockEnum(hash) as DocumentHash;
};

/**
 * @hidden
 * NOTE: `isEmpty` will be set to true if no value is passed
 */
export const createMockDocumentType = (name?: string): DocumentType =>
  createMockStringCodec(name) as DocumentType;

/**
 * @hidden
 * NOTE: `isEmpty` will be set to true if no value is passed
 */
export const createMockOption = <T extends Codec>(
  wrapped: T | null | Option<T> = null
): Option<T> => {
  if (isOption<T>(wrapped)) {
    return wrapped;
  }

  return createMockCodec(
    {
      unwrap: () => wrapped as T,
      unwrapOr: (val: unknown) => wrapped ?? val,
      isNone: !wrapped,
      isSome: !!wrapped,
    },
    !wrapped
  ) as Option<T>;
};

/**
 * @hidden
 * NOTE: `isEmpty` will be set to true if no value is passed
 */
export const createMockCompact = <T extends CompactEncodable>(
  wrapped: T | null = null
): Compact<T> =>
  createMockCodec(
    {
      unwrap: () => wrapped as T,
      isNone: !wrapped,
      isSome: !!wrapped,
    },
    !wrapped
  ) as Compact<T>;

/**
 * @hidden
 * NOTE: `isEmpty` will be set to true if no value is passed
 */
export const createMockMoment = (millis?: BigNumber | Moment): Moment => {
  if (isCodec<Moment>(millis)) {
    return millis;
  }

  return createMockNumberCodec(millis) as Moment;
};

/**
 * @hidden
 * NOTE: `isEmpty` will be set to true if no value is passed
 */
export const createMockTickerRegistration = (
  registration?:
    | TickerRegistration
    | {
        owner: IdentityId | Parameters<typeof createMockIdentityId>[0];
        expiry: Option<Moment> | Parameters<typeof createMockOption>[0];
      }
): TickerRegistration => {
  const { owner, expiry } = registration || {
    owner: createMockIdentityId(),
    expiry: createMockOption(),
  };
  return createMockCodec(
    {
      owner: createMockIdentityId(owner),
      expiry: createMockOption(expiry),
    },
    !registration
  ) as TickerRegistration;
};

/**
 * @hidden
 * NOTE: `isEmpty` will be set to true if no value is passed
 */
export const createMockU8 = (value?: BigNumber): u8 => createMockNumberCodec(value) as u8;

/**
 * @hidden
 * NOTE: `isEmpty` will be set to true if no value is passed
 */
export const createMockU32 = (value?: BigNumber | u32): u32 => {
  if (isCodec<u32>(value)) {
    return value;
  }
  return createMockNumberCodec(value) as u32;
};

/**
 * @hidden
 * NOTE: `isEmpty` will be set to true if no value is passed
 */
export const createMockU64 = (value?: BigNumber | u64): u64 => {
  if (isCodec<u64>(value)) {
    return value;
  }
  return createMockNumberCodec(value) as u64;
};

/**
 * @hidden
 * NOTE: `isEmpty` will be set to true if no value is passed
 */
export const createMockPermill = (value?: BigNumber | Permill): Permill => {
  if (isCodec<Permill>(value)) {
    return value;
  }
  return createMockNumberCodec(value) as Permill;
};

/**
 * @hidden
 * NOTE: `isEmpty` will be set to true if no value is passed
 */
export const createMockBytes = (value?: string): Bytes => createMockU8aCodec(value) as Bytes;

/**
 * @hidden
 */
export const createMockHash = (value?: string | Hash): Hash => {
  if (isCodec<Hash>(value)) {
    return value;
  }

  return createMockStringCodec(value) as Hash;
};

/**
 * @hidden
 * NOTE: `isEmpty` will be set to true if no value is passed
 */
export const createMockAssetName = (name?: string): AssetName =>
  createMockStringCodec(name) as AssetName;

/**
 * @hidden
 */
export const createMockPosRatio = (numerator: BigNumber, denominator: BigNumber): PosRatio =>
  [createMockU32(numerator), createMockU32(denominator)] as PosRatio;

/**
 * @hidden
 * NOTE: `isEmpty` will be set to true if no value is passed
 */
export const createMockBool = (value?: boolean | bool): bool => {
  if (isCodec<bool>(value)) {
    return value;
  }

  return createMockCodec(
    {
      isTrue: value,
      isFalse: !value,
      valueOf: () => value,
    },
    !value
  ) as bool;
};

/**
 * @hidden
 * NOTE: `isEmpty` will be set to true if no value is passed
 */
export const createMockPortfolioKind = (
  portfolioKind?: 'Default' | { User: u64 } | PortfolioKind
): PortfolioKind => {
  if (isCodec<PortfolioKind>(portfolioKind)) {
    return portfolioKind;
  }
  return createMockEnum(portfolioKind) as PortfolioKind;
};

/**
 * @hidden
 * NOTE: `isEmpty` will be set to true if no value is passed
 */
export const createMockPortfolioId = (
  portfolioId?:
    | PortfolioId
    | {
        did: IdentityId | Parameters<typeof createMockIdentityId>[0];
        kind: PortfolioKind | Parameters<typeof createMockPortfolioKind>[0];
      }
): PortfolioId => {
  const { did, kind } = portfolioId || {
    did: createMockIdentityId(),
    kind: createMockPortfolioKind(),
  };
  return createMockCodec(
    {
      did: createMockIdentityId(did),
      kind: createMockPortfolioKind(kind),
    },
    !portfolioId
  ) as PortfolioId;
};

/**
 * @hidden
 * NOTE: `isEmpty` will be set to true if no value is passed
 */
export const createMockMovePortfolioItem = (movePortfolioItem?: {
  ticker: Ticker;
  amount: Balance;
}): MovePortfolioItem => {
  const item = movePortfolioItem || {
    ticker: createMockTicker(),
    amount: createMockBalance(),
  };
  return createMockCodec(
    {
      ...item,
    },
    !movePortfolioItem
  ) as MovePortfolioItem;
};

/**
 * @hidden
 * NOTE: `isEmpty` will be set to true if no value is passed
 */
export const createMockAssetType = (
  assetType?:
    | 'EquityCommon'
    | 'EquityPreferred'
    | 'Commodity'
    | 'FixedIncome'
    | 'Reit'
    | 'Fund'
    | 'RevenueShareAgreement'
    | 'StructuredProduct'
    | 'Derivative'
    | 'StableCoin'
    | { Custom: CustomAssetTypeId }
): AssetType => {
  return createMockEnum(assetType) as AssetType;
};

/**
 * @hidden
 * NOTE: `isEmpty` will be set to true if no value is passed
 */
export const createMockTickerRegistrationConfig = (regConfig?: {
  max_ticker_length: u8;
  registration_length: Option<Moment>;
}): TickerRegistrationConfig => {
  const config = regConfig || {
    max_ticker_length: createMockU8(),
    registration_length: createMockOption(),
  };
  return createMockCodec({ ...config }, !regConfig) as TickerRegistrationConfig;
};

/**
 * @hidden
 * NOTE: `isEmpty` will be set to true if no value is passed
 */
export const createMockSecurityToken = (token?: {
  total_supply: Balance;
  owner_did: IdentityId;
  divisible: bool;
  asset_type: AssetType;
}): SecurityToken => {
  const st = token || {
    total_supply: createMockBalance(),
    owner_did: createMockIdentityId(),
    divisible: createMockBool(),
    asset_type: createMockAssetType(),
  };
  return createMockCodec({ ...st }, !token) as SecurityToken;
};

/**
 * @hidden
 * NOTE: `isEmpty` will be set to true if no value is passed
 */
export const createMockDocument = (document?: {
  uri: DocumentUri;
  content_hash: DocumentHash;
  name: DocumentName;
  doc_type: Option<DocumentType>;
  filing_date: Option<Moment>;
}): Document => {
  const doc = document || {
    uri: createMockDocumentUri(),
    content_hash: createMockDocumentHash(),
    name: createMockDocumentName(),
    doc_type: createMockOption(),
    filing_date: createMockOption(),
  };
  return createMockCodec(
    {
      ...doc,
    },
    !document
  ) as Document;
};

/**
 * @hidden
 * NOTE: `isEmpty` will be set to true if no value is passed
 */
export const createMockPalletName = (name?: string | PalletName): PalletName => {
  if (isCodec<PalletName>(name)) {
    return name;
  }

  return createMockStringCodec(name) as PalletName;
};

/**
 * @hidden
 */
export const createMockDispatchableNames = (
  dispatchableNames?:
    | 'Whole'
    | { These: DispatchableName[] }
    | { Except: DispatchableName[] }
    | DispatchableNames
): DispatchableNames => {
  if (isCodec<DispatchableNames>(dispatchableNames)) {
    return dispatchableNames;
  }

  return createMockEnum(dispatchableNames) as DispatchableNames;
};

/**
 * @hidden
 * NOTE: `isEmpty` will be set to true if no value is passed
 */
export const createMockPalletPermissions = (permissions?: {
  pallet_name: PalletName | Parameters<typeof createMockPalletName>[0];
  dispatchable_names: DispatchableNames | Parameters<typeof createMockDispatchableNames>[0];
}): PalletPermissions => {
  const { pallet_name, dispatchable_names } = permissions || {
    pallet_name: createMockPalletName(),
    dispatchable_names: createMockDispatchableNames(),
  };

  return createMockCodec(
    {
      pallet_name: createMockPalletName(pallet_name),
      dispatchable_names: createMockDispatchableNames(dispatchable_names),
    },
    !permissions
  ) as PalletPermissions;
};

/**
 * @hidden
 * NOTE: `isEmpty` will be set to true if no value is passed
 */
export const createMockAccountData = (accountData?: {
  free: Balance | Parameters<typeof createMockBalance>[0];
  reserved: Balance | Parameters<typeof createMockBalance>[0];
  miscFrozen: Balance | Parameters<typeof createMockBalance>[0];
  feeFrozen: Balance | Parameters<typeof createMockBalance>[0];
}): AccountData => {
  const { free, reserved, miscFrozen, feeFrozen } = accountData || {
    free: createMockBalance(),
    reserved: createMockBalance(),
    miscFrozen: createMockBalance(),
    feeFrozen: createMockBalance(),
  };

  return createMockCodec(
    {
      free: createMockBalance(free),
      reserved: createMockBalance(reserved),
      miscFrozen: createMockBalance(miscFrozen),
      feeFrozen: createMockBalance(feeFrozen),
    },
    !accountData
  ) as AccountData;
};

/**
 * @hidden
 * NOTE: `isEmpty` will be set to true if no value is passed
 */
export const createMockIndex = (value?: BigNumber): Index => createMockNumberCodec(value) as Index;

/**
 * @hidden
 * NOTE: `isEmpty` will be set to true if no value is passed
 */
export const createMockRefCount = (value?: BigNumber): RefCount =>
  createMockNumberCodec(value) as RefCount;

/**
 * @hidden
 * NOTE: `isEmpty` will be set to true if no value is passed
 */
export const createMockAccountInfo = (accountInfo?: {
  nonce: Index;
  refcount: RefCount;
  data: AccountData;
}): AccountInfo => {
  const info = accountInfo || {
    nonce: createMockIndex(),
    refcount: createMockRefCount(),
    data: createMockAccountData(),
  };

  return createMockCodec(
    {
      ...info,
    },
    !accountInfo
  ) as AccountInfo;
};

/**
 * @hidden
 * NOTE: `isEmpty` will be set to true if no value is passed
 */
export const createMockSubsidy = (subsidy?: {
  paying_key: AccountId;
  remaining: Balance;
}): MeshSubsidy => {
  const sub = subsidy || {
    paying_key: createMockAccountId(),
    remaining: createMockBalance(),
  };

  return createMockCodec(
    {
      ...sub,
    },
    !subsidy
  ) as MeshSubsidy;
};

/**
 * @hidden
 * NOTE: `isEmpty` will be set to true if no value is passed
 */
export const createMockSignatory = (
  signatory?: { Identity: IdentityId } | { Account: AccountId }
): Signatory => {
  return createMockEnum(signatory) as Signatory;
};

/**
 * @hidden
 * NOTE: `isEmpty` will be set to true if no value is passed
 */
export const createMockAuthorizationType = (
  authorizationType?:
    | 'AttestPrimaryKeyRotation'
    | 'RotatePrimaryKey'
    | 'TransferTicker'
    | 'AddMultiSigSigner'
    | 'TransferAssetOwnership'
    | 'JoinIdentity'
    | 'Custom'
    | 'NoData'
    | 'RotatePrimaryKeyToSecondary'
): MeshAuthorizationType => {
  return createMockEnum(authorizationType) as MeshAuthorizationType;
};

/**
 * @hidden
 * NOTE: `isEmpty` will be set to true if no value is passed
 */
export const createMockU8aFixed = (value?: string, hex?: boolean): U8aFixed =>
  createMockU8aCodec(value, hex) as U8aFixed;

/**
 * @hidden
 * NOTE: `isEmpty` will be set to true if no value is passed
 */
export const createMockAssetIdentifier = (
  identifier?: { Isin: U8aFixed } | { Cusip: U8aFixed } | { Cins: U8aFixed } | { Lei: U8aFixed }
): AssetIdentifier => createMockEnum(identifier) as AssetIdentifier;

/**
 * @hidden
 * NOTE: `isEmpty` will be set to true if no value is passed
 */
export const createMockFundingRoundName = (roundName?: string): FundingRoundName =>
  createMockStringCodec(roundName) as FundingRoundName;

/**
 * @hidden
 * NOTE: `isEmpty` will be set to true if no value is passed
 */
export const createMockDispatchableName = (name?: string | DispatchableName): DispatchableName => {
  if (isCodec<DispatchableName>(name)) {
    return name;
  }

  return createMockStringCodec(name) as DispatchableName;
};

/**
 * @hidden
 * NOTE: `isEmpty` will be set to true if no value is passed
 */
export const createMockFundraiserName = (name?: string): FundraiserName =>
  createMockStringCodec(name) as FundraiserName;

/**
 * @hidden
 */
export const createMockAssetPermissions = (
  assetPermissions?: 'Whole' | { These: Ticker[] } | { Except: Ticker[] }
): AssetPermissions => {
  return createMockEnum(assetPermissions) as AssetPermissions;
};

/**
 * @hidden
 */
export const createMockExtrinsicPermissions = (
  assetPermissions?: 'Whole' | { These: PalletPermissions[] } | { Except: PalletPermissions[] }
): ExtrinsicPermissions => {
  return createMockEnum(assetPermissions) as ExtrinsicPermissions;
};

/**
 * @hidden
 */
export const createMockPortfolioPermissions = (
  assetPermissions?: 'Whole' | { These: PortfolioId[] } | { Except: PortfolioId[] }
): PortfolioPermissions => {
  return createMockEnum(assetPermissions) as PortfolioPermissions;
};

/**
 * @hidden
 * NOTE: `isEmpty` will be set to true if no value is passed
 */
export const createMockPermissions = (permissions?: {
  asset: AssetPermissions;
  extrinsic: ExtrinsicPermissions;
  portfolio: PortfolioPermissions;
}): Permissions => {
  const perms = permissions || {
    asset: createMockAssetPermissions(),
    extrinsic: createMockExtrinsicPermissions(),
    portfolio: createMockPortfolioPermissions(),
  };

  return createMockCodec(
    {
      ...perms,
    },
    !permissions
  ) as Permissions;
};

/**
 * @hidden
 * NOTE: `isEmpty` will be set to true if no value is passed
 */
export const createMockAuthorizationData = (
  authorizationData?:
    | { AttestPrimaryKeyRotation: IdentityId }
    | 'RotatePrimaryKey'
    | { RotatePrimaryKeyToSecondary: Permissions }
    | { TransferTicker: Ticker }
    | { AddMultiSigSigner: AccountId }
    | { TransferAssetOwnership: Ticker }
    | { JoinIdentity: Permissions }
    | { PortfolioCustody: PortfolioId }
    | { AddRelayerPayingKey: [AccountId, AccountId, Balance] }
    | { BecomeAgent: [Ticker, AgentGroup] }
    | AuthorizationData
): AuthorizationData => {
  if (isCodec<AuthorizationData>(authorizationData)) {
    return authorizationData;
  }

  return createMockEnum(authorizationData) as AuthorizationData;
};

/**
 * @hidden
 * NOTE: `isEmpty` will be set to true if no value is passed
 */
export const createMockAuthorization = (authorization?: {
  authorization_data: AuthorizationData | Parameters<typeof createMockAuthorizationData>[0];
  authorized_by: IdentityId | Parameters<typeof createMockIdentityId>[0];
  expiry: Option<Moment>;
  auth_id: u64 | Parameters<typeof createMockU64>[0];
}): Authorization => {
  const { authorization_data, authorized_by, expiry, auth_id } = authorization || {
    authorization_data: createMockAuthorizationData(),
    authorized_by: createMockIdentityId(),
    expiry: createMockOption(),
    auth_id: createMockU64(),
  };

  return createMockCodec(
    {
      authorization_data: createMockAuthorizationData(authorization_data),
      authorized_by: createMockIdentityId(authorized_by),
      expiry: createMockOption(expiry),
      auth_id: createMockU64(auth_id),
    },
    !authorization
  ) as Authorization;
};

/**
 * @hidden
 * NOTE: `isEmpty` will be set to true if no value is passed
 */
export const createMockEventRecord = (data: unknown[]): EventRecord =>
  ({
    event: {
      data,
    },
  } as unknown as EventRecord);

/**
 * @hidden
 * NOTE: `isEmpty` will be set to true if no value is passed
 */
export const createMockIEvent = <T extends Codec[]>(data: unknown[]): IEvent<T> =>
  ({
    data,
  } as unknown as IEvent<T>);

/**
 * @hidden
 */
export const createMockCddStatus = (cddStatus?: { Ok: IdentityId } | { Err: Bytes }): CddStatus =>
  createMockEnum(cddStatus) as CddStatus;

/**
 * @hidden
 * NOTE: `isEmpty` will be set to true if no value is passed
 */
export const createMockCountryCode = (name?: CountryCodeEnum): CountryCode =>
  createMockEnum(name) as CountryCode;

/**
 * @hidden
 * NOTE: `isEmpty` will be set to true if no value is passed
 */
export const createMockScope = (
  scope?: { Identity: IdentityId } | { Ticker: Ticker } | { Custom: Bytes }
): Scope => createMockEnum(scope) as Scope;

/**
 * @hidden
 * NOTE: `isEmpty` will be set to true if no value is passed
 */
export const createMockCddId = (cddId?: string): CddId => createMockStringCodec(cddId) as CddId;

/**
 * @hidden
 * NOTE: `isEmpty` will be set to true if no value is passed
 */
export const createMockScopeId = (scopeId?: string): ScopeId =>
  createMockStringCodec(scopeId) as ScopeId;

/**
 * @hidden
 * NOTE: `isEmpty` will be set to true if no value is passed
 */
export const createMockInvestorZKProofData = (proof?: string): InvestorZKProofData =>
  createMockStringCodec(proof) as InvestorZKProofData;

/**
 * @hidden
 * NOTE: `isEmpty` will be set to true if no value is passed
 */
export const createMockClaim = (
  claim?:
    | { Accredited: Scope }
    | { Affiliate: Scope }
    | { BuyLockup: Scope }
    | { SellLockup: Scope }
    | { CustomerDueDiligence: CddId }
    | { KnowYourCustomer: Scope }
    | { Jurisdiction: [CountryCode, Scope] }
    | { Exempted: Scope }
    | { Blocked: Scope }
    | { InvestorUniqueness: [Scope, ScopeId, CddId] }
    | { InvestorUniquenessV2: CddId }
    | 'NoData'
): Claim => createMockEnum(claim) as Claim;

/**
 * @hidden
 * NOTE: `isEmpty` will be set to true if no value is passed
 */
export const createMockIdentityClaim = (identityClaim?: {
  claim_issuer: IdentityId;
  issuance_date: Moment;
  last_update_date: Moment;
  expiry: Option<Moment>;
  claim: Claim;
}): IdentityClaim => {
  const identityClaimMock = identityClaim || {
    claim_issuer: createMockIdentityId(),
    issuance_date: createMockMoment(),
    last_update_date: createMockMoment(),
    expiry: createMockOption(),
    claim: createMockClaim(),
  };
  return createMockCodec(
    {
      ...identityClaimMock,
    },
    !identityClaimMock
  ) as IdentityClaim;
};

/**
 * @hidden
 * NOTE: `isEmpty` will be set to true if no value is passed
 */
export const createMockTargetIdentity = (
  targetIdentity?: { Specific: IdentityId } | 'ExternalAgent'
): TargetIdentity => createMockEnum(targetIdentity) as TargetIdentity;

/**
 * @hidden
 * NOTE: `isEmpty` will be set to true if no value is passed
 */
export const createMockConditionType = (
  conditionType?:
    | { IsPresent: Claim }
    | { IsAbsent: Claim }
    | { IsAnyOf: Claim[] }
    | { IsNoneOf: Claim[] }
    | { IsIdentity: TargetIdentity }
    | ConditionType
): ConditionType => {
  if (isCodec<ConditionType>(conditionType)) {
    return conditionType;
  }

  return createMockEnum(conditionType) as ConditionType;
};

/**
 * @hidden
 * NOTE: `isEmpty` will be set to true if no value is passed
 */
export const createMockClaimType = (claimType?: ClaimType): MeshClaimType =>
  createMockEnum(claimType) as MeshClaimType;

/**
 * @hidden
 * NOTE: `isEmpty` will be set to true if no value is passed
 */
export const createMockClaim1stKey = (claim1stKey?: {
  target: IdentityId;
  claim_type: MeshClaimType;
}): Claim1stKey => {
  const claimTypeMock = claim1stKey || {
    target: createMockIdentityId(),
    claim_type: createMockClaimType(),
  };
  return createMockCodec(
    {
      ...claimTypeMock,
    },
    !claimTypeMock
  ) as Claim1stKey;
};

/**
 * @hidden
 * NOTE: `isEmpty` will be set to true if no value is passed
 */
export const createMockTrustedFor = (
  trustedFor?: 'Any' | { Specific: MeshClaimType[] }
): TrustedFor => createMockEnum(trustedFor) as TrustedFor;

/**
 * @hidden
 * NOTE: `isEmpty` will be set to true if no value is passed
 */
export const createMockTrustedIssuer = (issuer?: {
  issuer: IdentityId;
  trusted_for: TrustedFor;
}): TrustedIssuer => {
  const trustedIssuer = issuer || {
    issuer: createMockIdentityId(),
    trusted_for: createMockTrustedFor(),
  };

  return createMockCodec(
    {
      ...trustedIssuer,
    },
    !issuer
  ) as TrustedIssuer;
};

/**
 * @hidden
 * NOTE: `isEmpty` will be set to true if no value is passed
 */
export const createMockCondition = (condition?: {
  condition_type: ConditionType | Parameters<typeof createMockConditionType>[0];
  issuers: (TrustedIssuer | Parameters<typeof createMockTrustedIssuer>[0])[];
}): Condition => {
  const { condition_type, issuers } = condition || {
    condition_type: createMockConditionType(),
    issuers: [],
  };
  return createMockCodec(
    {
      condition_type: createMockConditionType(condition_type),
      issuers: issuers.map(issuer => createMockTrustedIssuer(issuer)),
    },
    !condition
  ) as Condition;
};

/**
 * @hidden
 * NOTE: `isEmpty` will be set to true if no value is passed
 */
export const createMockConditionResult = (conditionResult?: {
  condition: Condition | Parameters<typeof createMockCondition>[0];
  result: bool | Parameters<typeof createMockBool>[0];
}): ConditionResult => {
  const { condition, result } = conditionResult || {
    condition: createMockCondition(),
    result: createMockBool(),
  };
  return createMockCodec(
    {
      condition: createMockCondition(condition),
      result: createMockBool(result),
    },
    !conditionResult
  ) as ConditionResult;
};

/**
 * @hidden
 * NOTE: `isEmpty` will be set to true if no value is passed
 */
export const createMockComplianceRequirement = (complianceRequirement?: {
  sender_conditions: Condition[];
  receiver_conditions: Condition[];
  id: u32;
}): ComplianceRequirement => {
  const requirement = complianceRequirement || {
    sender_conditions: [],
    receiver_conditions: [],
    id: createMockU32(),
  };

  return createMockCodec(
    {
      ...requirement,
    },
    !complianceRequirement
  ) as ComplianceRequirement;
};

/**
 * @hidden
 * NOTE: `isEmpty` will be set to true if no value is passed
 */
export const createMockComplianceRequirementResult = (complianceRequirementResult?: {
  sender_conditions: (ConditionResult | Parameters<typeof createMockConditionResult>[0])[];
  receiver_conditions: (ConditionResult | Parameters<typeof createMockConditionResult>[0])[];
  id: u32 | Parameters<typeof createMockU32>[0];
  result: bool | Parameters<typeof createMockBool>[0];
}): ComplianceRequirementResult => {
  const { sender_conditions, receiver_conditions, id, result } = complianceRequirementResult || {
    sender_conditions: [],
    receiver_conditions: [],
    id: createMockU32(),
    result: createMockBool(),
  };

  return createMockCodec(
    {
      sender_conditions: sender_conditions.map(condition => createMockConditionResult(condition)),
      receiver_conditions: receiver_conditions.map(condition =>
        createMockConditionResult(condition)
      ),
      id: createMockU32(id),
      result: createMockBool(result),
    },
    !complianceRequirementResult
  ) as ComplianceRequirementResult;
};

/**
 * @hidden
 * NOTE: `isEmpty` will be set to true if no value is passed
 */
export const createMockAssetComplianceResult = (assetComplianceResult?: {
  paused: bool | Parameters<typeof createMockBool>[0];
  requirements: (
    | ComplianceRequirementResult
    | Parameters<typeof createMockComplianceRequirementResult>[0]
  )[];
  result: bool | Parameters<typeof createMockBool>[0];
}): AssetComplianceResult => {
  const { paused, requirements, result } = assetComplianceResult || {
    paused: createMockBool(),
    requirements: [],
    result: createMockBool(),
  };

  return createMockCodec(
    {
      paused: createMockBool(paused),
      requirements: requirements.map(requirement =>
        createMockComplianceRequirementResult(requirement)
      ),
      result: createMockBool(result),
    },
    !assetComplianceResult
  ) as AssetComplianceResult;
};

/**
 * @hidden
 * NOTE: `isEmpty` will be set to true if no value is passed
 */
export const createMockDidRecord = (didRecord?: {
  roles: IdentityRole[];
  primary_key: AccountId;
  secondary_keys: MeshSecondaryKey[];
}): DidRecord => {
  const record = didRecord || {
    roles: [],
    primary_key: createMockAccountId(),
    secondary_items: [],
  };

  return createMockCodec(
    {
      ...record,
    },
    !didRecord
  ) as DidRecord;
};

/**
 * @hidden
 * NOTE: `isEmpty` will be set to true if no value is passed
 */
export const createMockCanTransferResult = (
  canTransferResult?: { Ok: u8 } | { Err: Bytes }
): CanTransferResult => createMockEnum(canTransferResult) as CanTransferResult;

/**
 * @hidden
 * NOTE: `isEmpty` will be set to true if no value is passed
 */
export const createMockText = (value?: string | Text): Text => {
  if (isCodec<Text>(value)) {
    return value;
  }

  return createMockStringCodec(value) as Text;
};

/**
 * @hidden
 * NOTE: `isEmpty` will be set to true if no value is passed
 */
export const createMockAssetOwnershipRelation = (
  assetOwnershipRelation?: 'NotOwned' | 'TickerOwned' | 'AssetOwned'
): AssetOwnershipRelation => createMockEnum(assetOwnershipRelation) as AssetOwnershipRelation;

/**
 * @hidden
 */
export const createMockProposalState = (
  proposalState?: 'Pending' | 'Cancelled' | 'Killed' | 'Rejected' | 'Referendum' | { Custom: Bytes }
): ProposalState => {
  return createMockEnum(proposalState) as ProposalState;
};

/**
 * @hidden
 * NOTE: `isEmpty` will be set to true if no value is passed
 */
export const createMockPip = (pip?: { id: u32; proposal: Call; state: ProposalState }): Pip => {
  const proposal = pip || {
    id: createMockU32(),
    proposal: 'proposal' as unknown as Call,
    state: createMockProposalState(),
  };

  return createMockCodec(
    {
      ...proposal,
    },
    !pip
  ) as Pip;
};

/**
 * @hidden
 * NOTE: `isEmpty` will be set to true if no value is passed
 */
export const createMockPipsMetadata = (metadata?: {
  proposer: AccountId;
  cool_off_until: u32;
  end: u32;
}): PipsMetadata => {
  const data = metadata || {
    proposer: createMockAccountId(),
    cool_off_until: createMockU32(),
    end: createMockU32(),
  };

  return createMockCodec(
    {
      ...data,
    },
    !metadata
  ) as PipsMetadata;
};

/**
 * @hidden
 * NOTE: `isEmpty` will be set to true if no value is passed
 */
export const createMockSecondaryKey = (secondaryKey?: {
  signer: Signatory;
  permissions: Permissions;
}): MeshSecondaryKey => {
  const key = secondaryKey || {
    signer: createMockSignatory(),
    permissions: createMockPermissions(),
  };
  return createMockCodec(
    {
      ...key,
    },
    !secondaryKey
  ) as MeshSecondaryKey;
};

/**
 * @hidden
 * NOTE: `isEmpty` will be set to true if no value is passed
 */
export const createMockPipId = (id: BigNumber): PipId => createMockU32(new BigNumber(id)) as PipId;

/**
 * @hidden
 * NOTE: `isEmpty` will be set to true if no value is passed
 */
export const createMockVenueDetails = (details?: string): VenueDetails =>
  createMockStringCodec(details) as VenueDetails;

/**
 * @hidden
 * NOTE: `isEmpty` will be set to true if no value is passed
 */
export const createMockVenueType = (
  venueType?: 'Other' | 'Distribution' | 'Sto' | 'Exchange'
): VenueType => {
  return createMockEnum(venueType) as VenueType;
};

/**
 * @hidden
 * NOTE: `isEmpty` will be set to true if no value is passed
 */
export const createMockVenue = (venue?: { creator: IdentityId; venue_type: VenueType }): Venue => {
  const vn = venue || {
    creator: createMockIdentityId(),
    venue_type: createMockVenueType(),
  };

  return createMockCodec(
    {
      ...vn,
    },
    !venue
  ) as Venue;
};

/**
 * @hidden
 * NOTE: `isEmpty` will be set to true if no value is passed
 */
export const createMockInstructionStatus = (
  instructionStatus?: 'Pending' | 'Unknown' | 'Failed'
): InstructionStatus => {
  return createMockEnum(instructionStatus) as InstructionStatus;
};

/**
 * @hidden
 * NOTE: `isEmpty` will be set to true if no value is passed
 */
export const createMockSettlementType = (
  settlementType?: 'SettleOnAffirmation' | { SettleOnBlock: u32 }
): SettlementType => {
  return createMockEnum(settlementType) as SettlementType;
};

/**
 * @hidden
 * NOTE: `isEmpty` will be set to true if no value is passed
 */
export const createMockAffirmationStatus = (
  authorizationStatus?: 'Unknown' | 'Pending' | 'Affirmed'
): AffirmationStatus => {
  return createMockEnum(authorizationStatus) as AffirmationStatus;
};

/**
 * @hidden
 * NOTE: `isEmpty` will be set to true if no value is passed
 */
export const createMockInstruction = (instruction?: {
  instruction_id: u64;
  venue_id: u64;
  status: InstructionStatus;
  settlement_type: SettlementType;
  created_at: Option<Moment>;
  trade_date: Option<Moment>;
  value_date: Option<Moment>;
}): Instruction => {
  const data = instruction || {
    instruction_id: createMockU64(),
    venue_id: createMockU64(),
    status: createMockInstructionStatus(),
    settlement_type: createMockSettlementType(),
    created_at: createMockOption(),
    trade_date: createMockOption(),
  };

  return createMockCodec(
    {
      ...data,
    },
    !instruction
  ) as Instruction;
};

/**
 * @hidden
 * NOTE: `isEmpty` will be set to true if no value is passed
 */
export const createMockTransferManager = (
  transferManager?:
    | { CountTransferManager: u64 }
    | { PercentageTransferManager: Permill }
    | TransferManager
): TransferManager => {
  if (isCodec<TransferManager>(transferManager)) {
    return transferManager;
  }
  return createMockEnum(transferManager) as TransferManager;
};

/**
 * @hidden
 */
export const createMockFundraiserTier = (fundraiserTier?: {
  total: Balance;
  price: Balance;
  remaining: Balance;
}): FundraiserTier => {
  const data = fundraiserTier || {
    total: createMockBalance(),
    price: createMockBalance(),
    remaining: createMockBalance(),
  };

  return createMockCodec(
    {
      ...data,
    },
    !fundraiserTier
  ) as FundraiserTier;
};

/**
 * @hidden
 * NOTE: `isEmpty` will be set to true if no value is passed
 */
export const createMockFundraiserStatus = (
  fundraiserStatus?: 'Live' | 'Frozen' | 'Closed' | 'ClosedEarly'
): FundraiserStatus => {
  return createMockEnum(fundraiserStatus) as FundraiserStatus;
};

/**
 * @hidden
 */
export const createMockFundraiser = (fundraiser?: {
  creator: IdentityId;
  offering_portfolio: PortfolioId;
  offering_asset: Ticker;
  raising_portfolio: PortfolioId;
  raising_asset: Ticker;
  tiers: FundraiserTier[];
  venue_id: u64;
  start: Moment;
  end: Option<Moment>;
  status: FundraiserStatus;
  minimum_investment: Balance;
}): Fundraiser => {
  const data = fundraiser || {
    creator: createMockIdentityId(),
    offering_portfolio: createMockPortfolioId(),
    offering_asset: createMockTicker(),
    raising_portfolio: createMockPortfolioId(),
    raising_asset: createMockTicker(),
    tiers: [],
    venue_id: createMockU64(),
    start: createMockMoment(),
    end: createMockOption(),
    status: createMockFundraiserStatus(),
    minimum_investment: createMockBalance(),
  };

  return createMockCodec(
    {
      ...data,
    },
    !fundraiser
  ) as Fundraiser;
};

/**
 * NOTE: `isEmpty` will be set to true if no value is passed
 */
export const createMockPriceTier = (priceTier?: { total: Balance; price: Balance }): PriceTier => {
  const data = priceTier || {
    total: createMockBalance(),
    price: createMockBalance(),
  };

  return createMockCodec(
    {
      ...data,
    },
    !priceTier
  ) as PriceTier;
};

/**
 * @hidden
 * NOTE: `isEmpty` will be set to true if no value is passed
 */
export const createMockCalendarUnit = (
  calendarUnit?: 'Second' | 'Minute' | 'Hour' | 'Day' | 'Week' | 'Month' | 'Year' | CalendarUnit
): CalendarUnit => {
  if (isCodec<CalendarUnit>(calendarUnit)) {
    return calendarUnit;
  }

  return createMockEnum(calendarUnit) as CalendarUnit;
};

/**
 * NOTE: `isEmpty` will be set to true if no value is passed
 */
export const createMockCalendarPeriod = (
  calendarPeriod?:
    | CalendarPeriod
    | {
        unit: CalendarUnit | Parameters<typeof createMockCalendarUnit>[0];
        amount: u64 | Parameters<typeof createMockU64>[0];
      }
): CalendarPeriod => {
  const { unit, amount } = calendarPeriod || {
    unit: createMockCalendarUnit(),
    amount: createMockU64(),
  };

  return createMockCodec(
    {
      unit: createMockCalendarUnit(unit),
      amount: createMockU64(amount),
    },
    !calendarPeriod
  ) as CalendarPeriod;
};

/**
 * NOTE: `isEmpty` will be set to true if no value is passed
 */
export const createMockCheckpointSchedule = (
  checkpointSchedule?:
    | CheckpointSchedule
    | {
        start: Moment | Parameters<typeof createMockMoment>[0];
        period: CalendarPeriod | Parameters<typeof createMockCalendarPeriod>[0];
      }
): CheckpointSchedule => {
  const { start, period } = checkpointSchedule || {
    start: createMockMoment(),
    period: createMockCalendarPeriod(),
  };

  return createMockCodec(
    {
      start: createMockMoment(start),
      period: createMockCalendarPeriod(period),
    },
    !checkpointSchedule
  ) as CheckpointSchedule;
};

/**
 * NOTE: `isEmpty` will be set to true if no value is passed
 */
export const createMockStoredSchedule = (
  storedSchedule?:
    | StoredSchedule
    | {
        schedule: CheckpointSchedule | Parameters<typeof createMockCheckpointSchedule>[0];
        id: u64 | Parameters<typeof createMockU64>[0];
        at: Moment | Parameters<typeof createMockMoment>[0];
        remaining: u32 | Parameters<typeof createMockU32>[0];
      }
): StoredSchedule => {
  const { schedule, id, at, remaining } = storedSchedule || {
    schedule: createMockCheckpointSchedule(),
    id: createMockU64(),
    at: createMockMoment(),
    remaining: createMockU32(),
  };

  return createMockCodec(
    {
      schedule: createMockCheckpointSchedule(schedule),
      id: createMockU64(id),
      at: createMockMoment(at),
      remaining: createMockU32(remaining),
    },
    !storedSchedule
  ) as StoredSchedule;
};

/**
 * NOTE: `isEmpty` will be set to true if no value is passed
 */
export const createMockScheduleSpec = (
  scheduleSpec?:
    | ScheduleSpec
    | {
        start: Option<Moment> | Parameters<typeof createMockOption>[0];
        period: CalendarPeriod | Parameters<typeof createMockCalendarPeriod>[0];
        remaining: u32 | Parameters<typeof createMockU32>[0];
      }
): ScheduleSpec => {
  const { start, period, remaining } = scheduleSpec || {
    start: createMockOption(),
    period: createMockCalendarPeriod(),
    remaining: createMockU32(),
  };

  return createMockCodec(
    {
      start: createMockOption(start),
      period: createMockCalendarPeriod(period),
      remaining: createMockU32(remaining),
    },
    !scheduleSpec
  ) as ScheduleSpec;
};

/**
 * @hidden
 * NOTE: `isEmpty` will be set to true if no value is passed
 */
export const createMockScalar = (scalar?: string | Scalar): Scalar => {
  if (!scalar || typeof scalar === 'string') {
    return createMockStringCodec(scalar) as Scalar;
  } else {
    return scalar;
  }
};

/**
 * @hidden
 * NOTE: `isEmpty` will be set to true if no value is passed
 */
export const createMockRecordDateSpec = (
  recordDateSpec?:
    | { Scheduled: Moment }
    | { ExistingSchedule: ScheduleId }
    | { Existing: CheckpointId }
    | RecordDateSpec
): RecordDateSpec => {
  if (isCodec<RecordDateSpec>(recordDateSpec)) {
    return recordDateSpec;
  }

  return createMockEnum(recordDateSpec) as RecordDateSpec;
};

/**
 * @hidden
 * NOTE: `isEmpty` will be set to true if no value is passed
 */
export const createMockRistrettoPoint = (
  ristrettoPoint?: string | RistrettoPoint
): RistrettoPoint => {
  if (!ristrettoPoint || typeof ristrettoPoint === 'string') {
    return createMockStringCodec(ristrettoPoint) as RistrettoPoint;
  } else {
    return ristrettoPoint;
  }
};

/**
 * @hidden
 * NOTE: `isEmpty` will be set to true if no value is passed
 */
export const createMockCACheckpoint = (
  caCheckpoint?: { Scheduled: [ScheduleId, u64] } | { Existing: CheckpointId } | CACheckpoint
): CACheckpoint => {
  if (isCodec<CACheckpoint>(caCheckpoint)) {
    return caCheckpoint;
  }

  return createMockEnum(caCheckpoint) as CACheckpoint;
};

/**
 * NOTE: `isEmpty` will be set to true if no value is passed
 */
export const createMockRecordDate = (
  recordDate?:
    | RecordDate
    | {
        date: Moment | Parameters<typeof createMockMoment>[0];
        checkpoint: CACheckpoint | Parameters<typeof createMockCACheckpoint>[0];
      }
): RecordDate => {
  const { date, checkpoint } = recordDate || {
    date: createMockMoment(),
    checkpoint: createMockCACheckpoint(),
  };

  return createMockCodec(
    {
      date: createMockMoment(date),
      checkpoint: createMockCACheckpoint(checkpoint),
    },
    !recordDate
  ) as RecordDate;
};

/**
 * @hidden
 * NOTE: `isEmpty` will be set to true if no value is passed
 */
export const createMockSignature = (signature?: string | Signature): Signature => {
  if (!signature || typeof signature === 'string') {
    return createMockStringCodec(signature) as Signature;
  } else {
    return signature;
  }
};

/**
 * @hidden
 * NOTE: `isEmpty` will be set to true if no value is passed
 */
export const createMockZkProofData = (
  zkProofData?:
    | ZkProofData
    | {
        challenge_responses: [Scalar, Scalar] | [string, string];
        subtract_expressions_res: RistrettoPoint | string;
        blinded_scope_did_hash: RistrettoPoint | string;
      }
): ZkProofData => {
  const { challenge_responses, subtract_expressions_res, blinded_scope_did_hash } = zkProofData || {
    challenge_responses: [createMockScalar(), createMockScalar()],
    subtract_expressions_res: createMockRistrettoPoint(),
    blinded_scope_did_hash: createMockRistrettoPoint(),
  };

  return createMockCodec(
    {
      challenge_responses: [
        createMockScalar(challenge_responses[0]),
        createMockScalar(challenge_responses[1]),
      ],
      subtract_expressions_res: createMockRistrettoPoint(subtract_expressions_res),
      blinded_scope_did_hash: createMockRistrettoPoint(blinded_scope_did_hash),
    },
    !zkProofData
  ) as ZkProofData;
};

/**
 * @hidden
 * NOTE: `isEmpty` will be set to true if no value is passed
 */
export const createMockTargetTreatment = (
  targetTreatment?: 'Include' | 'Exclude' | TargetTreatment
): TargetTreatment => {
  if (isCodec<TargetTreatment>(targetTreatment)) {
    return targetTreatment;
  }

  return createMockEnum(targetTreatment) as TargetTreatment;
};

/**
 * NOTE: `isEmpty` will be set to true if no value is passed
 */
export const createMockTargetIdentities = (
  targetIdentities?:
    | TargetIdentities
    | {
        identities: (IdentityId | Parameters<typeof createMockIdentityId>[0])[];
        treatment: TargetTreatment | Parameters<typeof createMockTargetTreatment>[0];
      }
): TargetIdentities => {
  const { identities, treatment } = targetIdentities || {
    identities: [],
    treatment: createMockTargetTreatment(),
  };

  return createMockCodec(
    {
      identities: map(identities, identityId => createMockIdentityId(identityId)),
      treatment: createMockTargetTreatment(treatment),
    },
    !targetIdentities
  ) as TargetIdentities;
};

/**
 * @hidden
 * NOTE: `isEmpty` will be set to true if no value is passed
 */
export const createMockScopeClaimProof = (
  scopeClaimProof?:
    | ScopeClaimProof
    | {
        proof_scope_id_wellformed: Signature | string;
        proof_scope_id_cdd_id_match:
          | ZkProofData
          | {
              challenge_responses: [string, string];
              subtract_expressions_res: string;
              blinded_scope_did_hash: string;
            };
        scope_id: RistrettoPoint | string;
      }
): MeshScopeClaimProof => {
  const { proof_scope_id_wellformed, proof_scope_id_cdd_id_match, scope_id } = scopeClaimProof || {
    proof_scope_id_wellformed: createMockSignature(),
    proof_scope_id_cdd_id_match: createMockZkProofData(),
    scope_id: createMockRistrettoPoint(),
  };

  return createMockCodec(
    {
      proof_scope_id_wellformed: createMockSignature(proof_scope_id_wellformed),
      proof_scope_id_cdd_id_match: createMockZkProofData(proof_scope_id_cdd_id_match),
      scope_id: createMockRistrettoPoint(scope_id),
    },
    !scopeClaimProof
  ) as MeshScopeClaimProof;
};

/**
 * @hidden
 * NOTE: `isEmpty` will be set to true if no value is passed
 */
export const createMockCAKind = (
  caKind?:
    | 'PredictableBenefit'
    | 'UnpredictableBenefit'
    | 'IssuerNotice'
    | 'Reorganization'
    | 'Other'
    | CAKind
): CAKind => {
  if (isCodec<CAKind>(caKind)) {
    return caKind;
  }

  return createMockEnum(caKind) as CAKind;
};

/**
 * NOTE: `isEmpty` will be set to true if no value is passed
 */
export const createMockCorporateAction = (corporateAction?: {
  kind: CAKind | Parameters<typeof createMockCAKind>[0];
  decl_date: Moment | Parameters<typeof createMockMoment>[0];
  record_date: Option<RecordDate> | Parameters<typeof createMockOption>[0];
  targets: TargetIdentities | Parameters<typeof createMockTargetIdentities>[0];
  default_withholding_tax: Tax | Parameters<typeof createMockPermill>[0];
  withholding_tax: [
    IdentityId | Parameters<typeof createMockIdentityId>[0],
    Tax | Parameters<typeof createMockPermill>[0]
  ][];
}): CorporateAction => {
  const { kind, decl_date, record_date, targets, default_withholding_tax, withholding_tax } =
    corporateAction || {
      kind: createMockCAKind(),
      decl_date: createMockMoment(),
      record_date: createMockOption(),
      targets: createMockTargetIdentities(),
      default_withholding_tax: createMockPermill(),
      withholding_tax: [],
    };

  return createMockCodec(
    {
      kind: createMockCAKind(kind),
      decl_date: createMockMoment(decl_date),
      record_date: createMockOption(record_date),
      targets: createMockTargetIdentities(targets),
      default_withholding_tax: createMockPermill(default_withholding_tax),
      withholding_tax: withholding_tax.map(([identityId, tax]) =>
        tuple(createMockIdentityId(identityId), createMockPermill(tax))
      ),
    },
    !corporateAction
  ) as CorporateAction;
};

/**
 * NOTE: `isEmpty` will be set to true if no value is passed
 */
export const createMockCAId = (
  caId?:
    | CAId
    | {
        ticker: Ticker | Parameters<typeof createMockTicker>[0];
        local_id: u64 | Parameters<typeof createMockU64>[0];
      }
): CAId => {
  const { ticker, local_id } = caId || {
    ticker: createMockTicker(),
    local_id: createMockU64(),
  };

  return createMockCodec(
    {
      ticker: createMockTicker(ticker),
      local_id: createMockU64(local_id),
    },
    !caId
  ) as CAId;
};

/**
 * NOTE: `isEmpty` will be set to true if no value is passed
 */
export const createMockDistribution = (distribution?: {
  from: PortfolioId | Parameters<typeof createMockPortfolioId>[0];
  currency: Ticker | Parameters<typeof createMockTicker>[0];
  per_share: Balance | Parameters<typeof createMockBalance>[0];
  amount: Balance | Parameters<typeof createMockBalance>[0];
  remaining: Balance | Parameters<typeof createMockBalance>[0];
  reclaimed: bool | Parameters<typeof createMockBool>[0];
  payment_at: Moment | Parameters<typeof createMockMoment>[0];
  expires_at: Option<Moment> | Parameters<typeof createMockOption>[0];
}): Distribution => {
  const { from, currency, per_share, amount, remaining, reclaimed, payment_at, expires_at } =
    distribution || {
      from: createMockPortfolioId(),
      currency: createMockTicker(),
      per_share: createMockBalance(),
      amount: createMockBalance(),
      remaining: createMockBalance(),
      reclaimed: createMockBool(),
      payment_at: createMockMoment(),
      expires_at: createMockOption(),
    };

  return createMockCodec(
    {
      from: createMockPortfolioId(from),
      currency: createMockTicker(currency),
      per_share: createMockBalance(per_share),
      amount: createMockBalance(amount),
      remaining: createMockBalance(remaining),
      reclaimed: createMockBool(reclaimed),
      payment_at: createMockMoment(payment_at),
      expires_at: createMockOption(expires_at),
    },
    !distribution
  ) as Distribution;
};

/**
 * @hidden
 * NOTE: `isEmpty` will be set to true if no value is passed
 */
export const createMockTransferManagerResult = (transferManagerResult?: {
  tm: TransferManager | Parameters<typeof createMockTransferManager>[0];
  result: bool | Parameters<typeof createMockBool>[0];
}): TransferManagerResult => {
  const { tm, result } = transferManagerResult || {
    tm: createMockTransferManager(),
    result: createMockBool(),
  };
  return createMockCodec(
    {
      tm: createMockTransferManager(tm),
      result: createMockBool(result),
    },
    !transferManagerResult
  ) as TransferManagerResult;
};

/**
 * @hidden
 * NOTE: `isEmpty` will be set to true if no value is passed
 */
export const createMockPortfolioValidityResult = (portfolioValidityResult?: {
  receiver_is_same_portfolio: bool | Parameters<typeof createMockBool>[0];
  sender_portfolio_does_not_exist: bool | Parameters<typeof createMockBool>[0];
  receiver_portfolio_does_not_exist: bool | Parameters<typeof createMockBool>[0];
  sender_insufficient_balance: bool | Parameters<typeof createMockBool>[0];
  result: bool | Parameters<typeof createMockBool>[0];
}): PortfolioValidityResult => {
  const {
    receiver_is_same_portfolio,
    sender_portfolio_does_not_exist,
    receiver_portfolio_does_not_exist,
    sender_insufficient_balance,
    result,
  } = portfolioValidityResult || {
    receiver_is_same_portfolio: createMockBool(),
    sender_portfolio_does_not_exist: createMockBool(),
    receiver_portfolio_does_not_exist: createMockBool(),
    sender_insufficient_balance: createMockBool(),
    result: createMockBool(),
  };
  return createMockCodec(
    {
      receiver_is_same_portfolio: createMockBool(receiver_is_same_portfolio),
      sender_portfolio_does_not_exist: createMockBool(sender_portfolio_does_not_exist),
      receiver_portfolio_does_not_exist: createMockBool(receiver_portfolio_does_not_exist),
      sender_insufficient_balance: createMockBool(sender_insufficient_balance),
      result: createMockBool(result),
    },
    !portfolioValidityResult
  ) as PortfolioValidityResult;
};

/**
 * @hidden
 * NOTE: `isEmpty` will be set to true if no value is passed
 */
export const createMockGranularCanTransferResult = (granularCanTransferResult?: {
  invalid_granularity: bool | Parameters<typeof createMockBool>[0];
  self_transfer: bool | Parameters<typeof createMockBool>[0];
  invalid_receiver_cdd: bool | Parameters<typeof createMockBool>[0];
  invalid_sender_cdd: bool | Parameters<typeof createMockBool>[0];
  missing_scope_claim: bool | Parameters<typeof createMockBool>[0];
  receiver_custodian_error: bool | Parameters<typeof createMockBool>[0];
  sender_custodian_error: bool | Parameters<typeof createMockBool>[0];
  sender_insufficient_balance: bool | Parameters<typeof createMockBool>[0];
  portfolio_validity_result:
    | PortfolioValidityResult
    | Parameters<typeof createMockPortfolioValidityResult>[0];
  asset_frozen: bool | Parameters<typeof createMockBool>[0];
  statistics_result: (
    | TransferManagerResult
    | Parameters<typeof createMockTransferManagerResult>[0]
  )[];
  compliance_result: AssetComplianceResult | Parameters<typeof createMockAssetComplianceResult>[0];
  result: bool | Parameters<typeof createMockBool>[0];
}): GranularCanTransferResult => {
  const {
    invalid_granularity,
    self_transfer,
    invalid_receiver_cdd,
    invalid_sender_cdd,
    missing_scope_claim,
    receiver_custodian_error,
    sender_custodian_error,
    sender_insufficient_balance,
    portfolio_validity_result,
    asset_frozen,
    statistics_result,
    compliance_result,
    result,
  } = granularCanTransferResult || {
    invalid_granularity: createMockBool(),
    self_transfer: createMockBool(),
    invalid_receiver_cdd: createMockBool(),
    invalid_sender_cdd: createMockBool(),
    missing_scope_claim: createMockBool(),
    receiver_custodian_error: createMockBool(),
    sender_custodian_error: createMockBool(),
    sender_insufficient_balance: createMockBool(),
    portfolio_validity_result: createMockPortfolioValidityResult(),
    asset_frozen: createMockBool(),
    statistics_result: [],
    compliance_result: createMockAssetComplianceResult(),
    result: createMockBool(),
  };
  return createMockCodec(
    {
      invalid_granularity: createMockBool(invalid_granularity),
      self_transfer: createMockBool(self_transfer),
      invalid_receiver_cdd: createMockBool(invalid_receiver_cdd),
      invalid_sender_cdd: createMockBool(invalid_sender_cdd),
      missing_scope_claim: createMockBool(missing_scope_claim),
      receiver_custodian_error: createMockBool(receiver_custodian_error),
      sender_custodian_error: createMockBool(sender_custodian_error),
      sender_insufficient_balance: createMockBool(sender_insufficient_balance),
      portfolio_validity_result: createMockPortfolioValidityResult(portfolio_validity_result),
      asset_frozen: createMockBool(asset_frozen),
      statistics_result: statistics_result.map(res => createMockTransferManagerResult(res)),
      compliance_result: createMockAssetComplianceResult(compliance_result),
      result: createMockBool(result),
    },
    !granularCanTransferResult
  ) as GranularCanTransferResult;
};

/**
 * NOTE: `isEmpty` will be set to true if no value is passed
 */
export const createMockClassicTickerRegistration = (
  registration?:
    | ClassicTickerRegistration
    | {
        eth_owner: EthereumAddress | Parameters<typeof createMockEthereumAddress>[0];
        is_created: bool | Parameters<typeof createMockBool>[0];
      }
): ClassicTickerRegistration => {
  const { eth_owner, is_created } = registration || {
    eth_owner: createMockEthereumAddress(),
    is_created: createMockBool(),
  };

  return createMockCodec(
    {
      eth_owner: createMockEthereumAddress(eth_owner),
      is_created: createMockBool(is_created),
    },
    !registration
  ) as ClassicTickerRegistration;
};

/**
 * NOTE: `isEmpty` will be set to true if no value is passed
 */
export const createMockHeader = (
  header?:
    | Header
    | {
        parentHash: Hash | Parameters<typeof createMockHash>[0];
        number: Compact<u32>;
        stateRoot: Hash | Parameters<typeof createMockHash>[0];
        extrinsicsRoot: Hash | Parameters<typeof createMockHash>[0];
      }
): Header => {
  const { parentHash, number, stateRoot, extrinsicsRoot } = header || {
    parentHash: createMockHash(),
    number: createMockCompact(),
    stateRoot: createMockHash(),
    extrinsicsRoot: createMockHash(),
  };

  return createMockCodec(
    {
      parentHash: createMockHash(parentHash),
      number: createMockCompact(number.unwrap()),
      stateRoot: createMockHash(stateRoot),
      extrinsicsRoot: createMockHash(extrinsicsRoot),
    },
    !header
  ) as Header;
};

/**
 * NOTE: `isEmpty` will be set to true if no value is passed
 */
export const createMockBlock = (
  block?:
    | Block
    | {
        header: Header | Parameters<typeof createMockHeader>[0];
      }
): Block => {
  const { header } = block || {
    header: createMockHeader(),
  };

  return createMockCodec(
    {
      header: createMockHeader(header),
    },
    !block
  ) as Block;
};

/**
 * NOTE: `isEmpty` will be set to true if no value is passed
 */
export const createMockSignedBlock = (
  signedBlock?:
    | SignedBlock
    | {
        block: Block | Parameters<typeof createMockBlock>[0];
      }
): SignedBlock => {
  const { block } = signedBlock || {
    block: createMockBlock(),
  };

  return createMockCodec(
    {
      block: createMockBlock(block),
    },
    !signedBlock
  ) as SignedBlock;
};<|MERGE_RESOLUTION|>--- conflicted
+++ resolved
@@ -2,12 +2,8 @@
 /* eslint-disable @typescript-eslint/naming-convention */
 /* eslint-disable @typescript-eslint/no-explicit-any */
 
-<<<<<<< HEAD
-import { ApiPromise, Keyring } from '@polkadot/api';
+import { ApiPromise } from '@polkadot/api';
 import { DecoratedRpc } from '@polkadot/api/types';
-=======
-import { ApiPromise } from '@polkadot/api';
->>>>>>> 42dba579
 import { bool, Bytes, Compact, Enum, Option, Text, u8, U8aFixed, u32, u64 } from '@polkadot/types';
 import { CompactEncodable } from '@polkadot/types/codec/types';
 import {

--- conflicted
+++ resolved
@@ -185,11 +185,8 @@
   latestBlock?: BigNumber;
   middlewareEnabled?: boolean;
   middlewareAvailable?: boolean;
-<<<<<<< HEAD
   sentAuthorizations?: ResultSet<AuthorizationRequest>;
-=======
   isArchiveNode?: boolean;
->>>>>>> add888cf
 }
 
 interface Pair {
@@ -395,15 +392,12 @@
   latestBlock: new BigNumber(100),
   middlewareEnabled: true,
   middlewareAvailable: true,
-<<<<<<< HEAD
   sentAuthorizations: {
     data: [{} as AuthorizationRequest],
     next: 1,
     count: 1,
   },
-=======
   isArchiveNode: true,
->>>>>>> add888cf
 };
 let contextOptions: ContextOptions = defaultContextOptions;
 const defaultKeyringOptions: KeyringOptions = {

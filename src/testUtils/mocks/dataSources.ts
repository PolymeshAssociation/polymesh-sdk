--- conflicted
+++ resolved
@@ -168,11 +168,8 @@
   invalidDids?: string[];
   transactionFee?: BigNumber;
   currentPairAddress?: string;
-<<<<<<< HEAD
   issuedClaims?: ResultSet<ClaimData>;
-=======
   masterKey?: string;
->>>>>>> 33c7a11a
 }
 
 interface Pair {
@@ -355,7 +352,6 @@
   invalidDids: [],
   transactionFee: new BigNumber(200),
   currentPairAddress: '0xdummy',
-<<<<<<< HEAD
   issuedClaims: {
     data: [
       {
@@ -369,9 +365,7 @@
     next: 1,
     count: 0,
   },
-=======
   masterKey: 'someAccountKey',
->>>>>>> 33c7a11a
 };
 let contextOptions: ContextOptions = defaultContextOptions;
 const defaultKeyringOptions: KeyringOptions = {

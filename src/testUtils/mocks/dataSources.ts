--- conflicted
+++ resolved
@@ -1007,16 +1007,13 @@
   initConsts();
   initQueryMulti();
 
-<<<<<<< HEAD
+  mockInstanceContainer.apiInstance.at = jest
+    .fn()
+    .mockResolvedValue(mockInstanceContainer.apiInstance);
   apiPromiseCreateStub = jest.fn();
   MockApiPromiseClass.create = apiPromiseCreateStub.mockResolvedValue(
     mockInstanceContainer.apiInstance
   );
-=======
-  mockInstanceContainer.apiInstance.at = sinon.stub().resolves(mockInstanceContainer.apiInstance);
-  apiPromiseCreateStub = sinon.stub();
-  MockApiPromiseClass.create = apiPromiseCreateStub.resolves(mockInstanceContainer.apiInstance);
->>>>>>> b1b168c9
 }
 
 /**
@@ -1319,22 +1316,12 @@
   let stub: QueryStub;
 
   if (!runtimeModule[query]) {
-<<<<<<< HEAD
     stub = jest.fn() as unknown as QueryStub;
     stub.entries = jest.fn();
-    stub.entriesAt = jest.fn();
     stub.entriesPaged = jest.fn();
     stub.at = jest.fn();
     stub.multi = jest.fn();
     stub.size = jest.fn();
-=======
-    stub = sinon.stub() as unknown as QueryStub;
-    stub.entries = sinon.stub();
-    stub.entriesPaged = sinon.stub();
-    stub.at = sinon.stub();
-    stub.multi = sinon.stub();
-    stub.size = sinon.stub();
->>>>>>> b1b168c9
     runtimeModule[query] = stub;
 
     updateQuery();
@@ -1349,14 +1336,8 @@
     { args: keys, toHex: (): string => `key${index}` },
     value,
   ]);
-<<<<<<< HEAD
   stub.entries.mockResolvedValue(entryResults);
   stub.entriesPaged.mockResolvedValue(entryResults);
-  stub.entriesAt.mockResolvedValue(entryResults);
-=======
-  stub.entries.resolves(entryResults);
-  stub.entriesPaged.resolves(entryResults);
->>>>>>> b1b168c9
 
   if (opts?.multi) {
     stub.multi.mockResolvedValue(opts.multi);
@@ -1620,8 +1601,8 @@
  * @hidden
  * Retrieve the stub of the at method
  */
-export function getAtStub(): SinonStub {
-  return mockInstanceContainer.apiInstance.at as SinonStub;
+export function getAtStub(): jest.Mock {
+  return mockInstanceContainer.apiInstance.at as jest.Mock;
 }
 
 /**

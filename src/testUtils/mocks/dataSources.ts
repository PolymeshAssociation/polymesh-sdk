/* istanbul ignore file */
/* eslint-disable @typescript-eslint/naming-convention */
/* eslint-disable @typescript-eslint/no-explicit-any */

import { ApolloClient, NormalizedCacheObject, QueryOptions } from '@apollo/client/core';
import { ApiPromise } from '@polkadot/api';
import { DecoratedRpc } from '@polkadot/api/types';
import { RpcInterface } from '@polkadot/rpc-core/types';
import {
  bool,
  BTreeSet,
  Bytes,
  Compact,
  Enum,
  Option,
  Text,
  u8,
  U8aFixed,
  u16,
  u32,
  u64,
  u128,
  UInt,
  Vec,
} from '@polkadot/types';
import { GenericExtrinsic } from '@polkadot/types/extrinsic';
import {
  AccountData,
  AccountId,
  AccountInfo,
  Balance,
  Block,
  BlockHash,
  Call,
  DispatchError,
  DispatchErrorModule,
  EventRecord,
  ExtrinsicStatus,
  Hash,
  Header,
  Index,
  Permill,
  RefCount,
  RuntimeDispatchInfo,
  RuntimeVersion,
  SignedBlock,
} from '@polkadot/types/interfaces';
import {
  PalletAssetAssetOwnershipRelation,
  PalletAssetSecurityToken,
  PalletAssetTickerRegistration,
  PalletAssetTickerRegistrationConfig,
  PalletContractsStorageContractInfo,
  PalletCorporateActionsCaCheckpoint,
  PalletCorporateActionsCaId,
  PalletCorporateActionsCaKind,
  PalletCorporateActionsCorporateAction,
  PalletCorporateActionsDistribution,
  PalletCorporateActionsInitiateCorporateActionArgs,
  PalletCorporateActionsRecordDate,
  PalletCorporateActionsRecordDateSpec,
  PalletCorporateActionsTargetIdentities,
  PalletCorporateActionsTargetTreatment,
  PalletIdentityClaim1stKey,
  PalletRelayerSubsidy,
  PalletStoFundraiser,
  PalletStoFundraiserStatus,
  PalletStoFundraiserTier,
  PalletStoPriceTier,
  PolymeshCommonUtilitiesCheckpointScheduleCheckpoints,
  PolymeshCommonUtilitiesProtocolFeeProtocolOp,
  PolymeshPrimitivesAgentAgentGroup,
  PolymeshPrimitivesAssetAssetType,
  PolymeshPrimitivesAssetIdentifier,
  PolymeshPrimitivesAssetMetadataAssetMetadataKey,
  PolymeshPrimitivesAssetMetadataAssetMetadataLockStatus,
  PolymeshPrimitivesAssetMetadataAssetMetadataSpec,
  PolymeshPrimitivesAssetMetadataAssetMetadataValueDetail,
  PolymeshPrimitivesAuthorization,
  PolymeshPrimitivesAuthorizationAuthorizationData,
  PolymeshPrimitivesCddId,
  PolymeshPrimitivesComplianceManagerComplianceRequirement,
  PolymeshPrimitivesCondition,
  PolymeshPrimitivesConditionConditionType,
  PolymeshPrimitivesConditionTargetIdentity,
  PolymeshPrimitivesConditionTrustedFor,
  PolymeshPrimitivesConditionTrustedIssuer,
  PolymeshPrimitivesDocument,
  PolymeshPrimitivesDocumentHash,
  PolymeshPrimitivesIdentityClaim,
  PolymeshPrimitivesIdentityClaimClaim,
  PolymeshPrimitivesIdentityClaimClaimType,
  PolymeshPrimitivesIdentityClaimScope,
  PolymeshPrimitivesIdentityDidRecord,
  PolymeshPrimitivesIdentityId,
  PolymeshPrimitivesIdentityIdPortfolioId,
  PolymeshPrimitivesIdentityIdPortfolioKind,
  PolymeshPrimitivesJurisdictionCountryCode,
  PolymeshPrimitivesMemo,
  PolymeshPrimitivesMultisigProposalDetails,
  PolymeshPrimitivesMultisigProposalStatus,
  PolymeshPrimitivesNftNfTs,
  PolymeshPrimitivesPortfolioFund,
  PolymeshPrimitivesPosRatio,
  PolymeshPrimitivesSecondaryKey,
  PolymeshPrimitivesSecondaryKeyKeyRecord,
  PolymeshPrimitivesSecondaryKeyPalletPermissions,
  PolymeshPrimitivesSecondaryKeyPermissions,
  PolymeshPrimitivesSecondaryKeySignatory,
  PolymeshPrimitivesSettlementAffirmationStatus,
  PolymeshPrimitivesSettlementInstruction,
  PolymeshPrimitivesSettlementInstructionStatus,
  PolymeshPrimitivesSettlementLeg,
  PolymeshPrimitivesSettlementSettlementType,
  PolymeshPrimitivesSettlementVenueType,
  PolymeshPrimitivesStatisticsStat2ndKey,
  PolymeshPrimitivesStatisticsStatClaim,
  PolymeshPrimitivesStatisticsStatOpType,
  PolymeshPrimitivesStatisticsStatType,
  PolymeshPrimitivesStatisticsStatUpdate,
  PolymeshPrimitivesSubsetSubsetRestrictionDispatchableName,
  PolymeshPrimitivesSubsetSubsetRestrictionPalletPermissions,
  PolymeshPrimitivesSubsetSubsetRestrictionPortfolioId,
  PolymeshPrimitivesSubsetSubsetRestrictionTicker,
  PolymeshPrimitivesTicker,
  PolymeshPrimitivesTransferComplianceAssetTransferCompliance,
  PolymeshPrimitivesTransferComplianceTransferCondition,
} from '@polkadot/types/lookup';
import {
  Codec,
  IEvent,
  INumber,
  ISubmittableResult,
  ITuple,
  IU8a,
  Registry,
  Signer as PolkadotSigner,
} from '@polkadot/types/types';
import { hexToU8a, stringToU8a } from '@polkadot/util';
import { SigningManager } from '@polymeshassociation/signing-manager-types';
import BigNumber from 'bignumber.js';
import { EventEmitter } from 'events';
import { when } from 'jest-when';
import { cloneDeep, map, merge, upperFirst } from 'lodash';

import { HistoricPolyxTransaction } from '~/api/entities/Account/types';
import { Account, AuthorizationRequest, Context, Identity } from '~/internal';
import { BalanceTypeEnum, EventIdEnum, ModuleIdEnum } from '~/middleware/enumsV2';
import {
  AssetComplianceResult,
  AuthorizationType as MeshAuthorizationType,
  CanTransferGranularReturn,
  CanTransferResult,
  CddStatus,
  ComplianceRequirementResult,
  ConditionResult,
  GranularCanTransferResult,
  Moment,
  PortfolioValidityResult,
  TransferConditionResult,
} from '~/polkadot/polymesh';
import { dsMockUtils } from '~/testUtils/mocks';
import { Mocked } from '~/testUtils/types';
import {
  AccountBalance,
  CallIdEnum,
  CheckPermissionsResult,
  CheckRolesResult,
  ClaimData,
  ClaimType,
  CountryCode as CountryCodeEnum,
  DistributionWithDetails,
  ExtrinsicData,
  MiddlewareMetadata,
  PermissionedAccount,
  ProtocolFees,
  ResultSet,
  ScopeType,
  SignerType,
  StatType,
  SubsidyWithAllowance,
  TxTags,
  UnsubCallback,
} from '~/types';
import { Consts, Extrinsics, PolymeshTx, Queries, Rpcs } from '~/types/internal';
import { ArgsType, Mutable, tuple } from '~/types/utils';
import { STATE_RUNTIME_VERSION_CALL, SYSTEM_VERSION_RPC_CALL } from '~/utils/constants';

let apiEmitter: EventEmitter;

/**
 * Create a mock instance of the Polkadot API
 */
function createApi(): Mutable<ApiPromise> & EventEmitter {
  apiEmitter = new EventEmitter();
  apiEmitter.on('error', () => undefined);
  return {
    emit: (event: string) => apiEmitter.emit(event),
    on: (event: string, listener: (...args: unknown[]) => unknown) =>
      apiEmitter.on(event, listener),
    off: (event: string, listener: (...args: unknown[]) => unknown) =>
      apiEmitter.off(event, listener),
    disconnect: jest.fn() as () => Promise<void>,
    setSigner: jest.fn() as (signer: PolkadotSigner) => void,
  } as Mutable<ApiPromise> & EventEmitter;
}

/**
 * Create a mock instance of the Apollo client
 */
function createApolloClient(): Mocked<Mutable<ApolloClient<NormalizedCacheObject>>> {
  return {
    stop: jest.fn(),
    query: jest.fn(),
  } as unknown as Mocked<Mutable<ApolloClient<NormalizedCacheObject>>>;
}

let apolloConstructorMock: jest.Mock;

/**
 * Creates mock websocket class. Contains additional methods for tests to control it
 */
export class MockWebSocket {
  /**
   * @hidden
   */
  onopen(): void {
    // mock for onopen
  }

  /**
   * @hidden
   */
  onclose(): void {
    // mock for onclose
  }

  /* eslint-disable @typescript-eslint/no-unused-vars */
  /**
   * @hidden
   */
  onerror(_err: Error): void {
    // mock for onerror
  }

  /**
   * @hidden
   */
  onmessage(_msg: Record<string, unknown>): void {
    // mock for onmessage
  }

  /**
   * @hidden
   */
  close(): void {
    // mock for close
  }

  /**
   * @hidden
   */
  send(msg: string): void {
    let response;
    const nodeVersionId = SYSTEM_VERSION_RPC_CALL.id;

    if (msg.indexOf(nodeVersionId) >= 0) {
      response = { data: `{ "result": "6.0.0", "id": "${nodeVersionId}" }` };
    } else {
      response = {
        data: `{ "result": { "specVersion": "6000000"}, "id": "${STATE_RUNTIME_VERSION_CALL.id}" }`,
      };
    }

    this.onmessage(response);
  }
  /* eslint-enable @typescript-eslint/no-unused-vars */

  /**
   * @hidden
   * Calls the onerror handler with the given error
   */
  triggerError(err: Error): void {
    this.onerror(err);
  }

  /**
   * @hidden
   * Calls onmessage with the given version
   */
  sendRpcVersion(version: string): void {
    const response = { data: `{ "result": "${version}", "id": "${SYSTEM_VERSION_RPC_CALL.id}" }` };
    this.onmessage(response);
  }

  /**
   * @hidden
   * Calls onmessage with the given version
   */
  sendSpecVersion(version: string): void {
    const response = {
      data: `{ "result": { "specVersion": "${version}" }, "id": "${STATE_RUNTIME_VERSION_CALL.id}" }`,
    };
    this.onmessage(response);
  }
}

/**
 * Create a mock instance of the WebSocket lib
 */
function createWebSocket(): MockWebSocket {
  return new MockWebSocket();
}

let webSocketConstructorMock: jest.Mock;

export type MockContext = Mocked<Context>;

export enum MockTxStatus {
  Ready = 'Ready',
  Succeeded = 'Succeeded',
  Failed = 'Failed',
  Aborted = 'Aborted',
  Rejected = 'Rejected',
  Intermediate = 'Intermediate',
  InBlock = 'InBlock',
  BatchFailed = 'BatchFailed',
  FinalizedFailed = 'FinalizedFailed',
  FailedToUnsubscribe = 'FailedToUnsubscribe',
}

const MockApolloClientClass = class {
  /**
   * @hidden
   */
  public constructor() {
    return apolloConstructorMock();
  }
};

const mockInstanceContainer = {
  contextInstance: {} as MockContext,
  apiInstance: createApi(),
  signingManagerInstance: {} as Mutable<SigningManager>,
  apolloInstance: createApolloClient(),
  webSocketInstance: createWebSocket(),
};

const MockWebSocketClass = class {
  /**
   * @hidden
   */
  public constructor() {
    return webSocketConstructorMock();
  }
};

let apiPromiseCreateMock: jest.Mock;

const MockApiPromiseClass = class {
  /**
   * @hidden
   */
  public static create = apiPromiseCreateMock;
};

const MockWsProviderClass = class {};

let contextCreateMock: jest.Mock;

const MockContextClass = class {
  /**
   * @hidden
   */
  public static create = contextCreateMock;
};

let errorMock: jest.Mock;

type StatusCallback = (receipt: ISubmittableResult) => void;

interface TxMockData {
  statusCallback: StatusCallback;
  unsubCallback: UnsubCallback;
  status: MockTxStatus;
  resolved: boolean;
}
interface ContextOptions {
  did?: string;
  withSigningManager?: boolean;
  balance?: AccountBalance;
  subsidy?: SubsidyWithAllowance;
  hasRoles?: boolean;
  checkRoles?: CheckRolesResult;
  hasPermissions?: boolean;
  checkPermissions?: CheckPermissionsResult<SignerType.Account>;
  hasAssetPermissions?: boolean;
  checkAssetPermissions?: CheckPermissionsResult<SignerType.Identity>;
  validCdd?: boolean;
  assetBalance?: BigNumber;
  invalidDids?: string[];
  transactionFees?: ProtocolFees[];
  signingAddress?: string;
  nonce?: BigNumber;
  issuedClaims?: ResultSet<ClaimData>;
  getIdentity?: Identity;
  getIdentityClaimsFromChain?: ClaimData[];
  getIdentityClaimsFromMiddleware?: ResultSet<ClaimData>;
  getExternalSigner?: PolkadotSigner;
  getPolyxTransactions?: ResultSet<HistoricPolyxTransaction>;
  primaryAccount?: string;
  secondaryAccounts?: ResultSet<PermissionedAccount>;
  transactionHistory?: ResultSet<ExtrinsicData>;
  latestBlock?: BigNumber;
  middlewareEnabled?: boolean;
  middlewareAvailable?: boolean;
  getMiddlewareMetadata?: MiddlewareMetadata;
  sentAuthorizations?: ResultSet<AuthorizationRequest>;
  isArchiveNode?: boolean;
  ss58Format?: BigNumber;
  areSecondaryAccountsFrozen?: boolean;
  getDividendDistributionsForAssets?: DistributionWithDetails[];
  isFrozen?: boolean;
  getSigningAccounts?: Account[];
  getSigningIdentity?: Identity;
  signingIdentityIsEqual?: boolean;
  signingAccountIsEqual?: boolean;
  signingAccountAuthorizationsGetOne?: AuthorizationRequest;
  networkVersion?: string;
  supportsSubsidy?: boolean;
}

interface SigningManagerOptions {
  getAccounts?: string[];
  getExternalSigner?: PolkadotSigner | null;
}

export interface MockQuery {
  entries: jest.Mock;
  entriesAt: jest.Mock;
  entriesPaged: jest.Mock;
  at: jest.Mock;
  multi: jest.Mock;
  size: jest.Mock;
}

export interface MockRpc {
  raw: jest.Mock;
}

export enum TxFailReason {
  BadOrigin = 'BadOrigin',
  CannotLookup = 'CannotLookup',
  Module = 'Module',
  Other = 'Other',
}

const defaultReceipt: ISubmittableResult = {
  status: { isReady: true } as ExtrinsicStatus,
  findRecord: () => undefined,
  filterRecords: () => [],
  isCompleted: false,
  isError: false,
  isFinalized: false,
  isInBlock: false,
  isWarning: false,
  events: [],
  txHash: '0x123' as unknown as Hash,
  txIndex: 1,
  toHuman: () => ({}),
};

const intermediateReceipt: ISubmittableResult = merge({}, defaultReceipt, {
  status: { isReady: false, isInBlock: false },
  isCompleted: true,
  isInBlock: false,
});

const inBlockReceipt: ISubmittableResult = merge({}, defaultReceipt, {
  status: { isReady: false, isInBlock: true, asInBlock: 'blockHash' },
  isCompleted: true,
  isInBlock: true,
});

const successReceipt: ISubmittableResult = merge({}, defaultReceipt, {
  status: { isReady: false, isFinalized: true, asFinalized: 'blockHash' },
  isCompleted: true,
  isFinalized: true,
});

const batchFailedReceipt: ISubmittableResult = merge({}, successReceipt, {
  findRecord: (mod: string, event: string) =>
    mod === 'utility' && event === 'BatchInterruptedOld'
      ? { event: { data: [[], [{ toString: (): string => '1' }, 'Some Error']] } }
      : undefined,
  filterRecords: (mod: string, event: string) =>
    mod === 'utility' && event === 'BatchInterruptedOld'
      ? [{ event: { data: [[], [{ toString: (): string => '1' }, 'Some Error']] } }]
      : [],
});

/**
 * @hidden
 */
const createFailReceipt = (
  err: Partial<DispatchError>,
  baseReceipt: ISubmittableResult = inBlockReceipt
): ISubmittableResult =>
  merge({}, baseReceipt, {
    findRecord: () => ({ event: { data: [err] } }),
    filterRecords: () => [{ event: { data: [err] } }],
  });

const badOriginFailReceipt = createFailReceipt({ isBadOrigin: true });

const cannotLookupFailReceipt = createFailReceipt({ isCannotLookup: true });

const otherFailReceipt = createFailReceipt({ isOther: true });

const moduleFailReceipt = createFailReceipt({
  isModule: true,
  asModule: {
    error: { toNumber: (): number => 1 },
    index: { toNumber: (): number => 1 },
    registry: {
      findMetaError: (): { section: string; name: string; docs: string[] } => ({
        section: 'someModule',
        name: 'SomeError',
        docs: ['This is very bad'],
      }),
    },
  } as unknown as DispatchErrorModule,
});

const abortReceipt: ISubmittableResult = merge({}, defaultReceipt, {
  status: { isInvalid: true, isReady: false },
  isError: true,
  isCompleted: true,
});

const finalizedErrorReceipt = createFailReceipt({}, successReceipt);

/**
 * @hidden
 */
const failReasonToReceipt = (failReason?: TxFailReason): ISubmittableResult => {
  if (!failReason || failReason === TxFailReason.Module) {
    return moduleFailReceipt;
  }

  if (failReason === TxFailReason.BadOrigin) {
    return badOriginFailReceipt;
  }

  if (failReason === TxFailReason.CannotLookup) {
    return cannotLookupFailReceipt;
  }

  return otherFailReceipt;
};

/**
 * @hidden
 */
const statusToReceipt = (status: MockTxStatus, failReason?: TxFailReason): ISubmittableResult => {
  if (status === MockTxStatus.Aborted) {
    return abortReceipt;
  }
  if (status === MockTxStatus.Failed) {
    return failReasonToReceipt(failReason);
  }
  if ([MockTxStatus.Succeeded, MockTxStatus.FailedToUnsubscribe].includes(status)) {
    return successReceipt;
  }
  if (status === MockTxStatus.Ready) {
    return defaultReceipt;
  }
  if (status === MockTxStatus.Intermediate) {
    return intermediateReceipt;
  }
  if (status === MockTxStatus.InBlock) {
    return inBlockReceipt;
  }
  if (status === MockTxStatus.BatchFailed) {
    return batchFailedReceipt;
  }
  if (status === MockTxStatus.FinalizedFailed) {
    return finalizedErrorReceipt;
  }

  throw new Error(`There is no receipt associated with status ${status}`);
};

export const mockPolkadotModule = (path: string) => (): Record<string, unknown> => ({
  ...jest.requireActual(path),
  ApiPromise: MockApiPromiseClass,
  WsProvider: MockWsProviderClass,
});

export const mockContextModule = (path: string) => (): Record<string, unknown> => ({
  ...jest.requireActual(path),
  Context: MockContextClass,
});

export const mockApolloModule = (path: string) => (): Record<string, unknown> => ({
  ...jest.requireActual(path),
  ApolloClient: MockApolloClientClass,
});

export const mockWebSocketModule = () => (): unknown => ({ w3cwebsocket: MockWebSocketClass });

const txMocksData = new Map<unknown, TxMockData>();
let txModule = {} as Extrinsics;
let queryModule = {} as Queries;
let constsModule = {} as Consts;

let rpcModule = {} as DecoratedRpc<'promise', RpcInterface>;

let queryMultiMock = jest.fn();

const defaultContextOptions: ContextOptions = {
  did: 'someDid',
  withSigningManager: true,
  balance: {
    free: new BigNumber(100),
    locked: new BigNumber(10),
    total: new BigNumber(110),
  },
  hasRoles: true,
  checkRoles: {
    result: true,
  },
  hasPermissions: true,
  checkPermissions: {
    result: true,
  },
  hasAssetPermissions: true,
  checkAssetPermissions: {
    result: true,
  },
  getExternalSigner: 'signer' as PolkadotSigner,
  validCdd: true,
  assetBalance: new BigNumber(1000),
  invalidDids: [],
  transactionFees: [
    {
      tag: TxTags.asset.CreateAsset,
      fees: new BigNumber(200),
    },
  ],
  signingAddress: '0xdummy',
  issuedClaims: {
    data: [
      {
        target: 'targetIdentity' as unknown as Identity,
        issuer: 'issuerIdentity' as unknown as Identity,
        issuedAt: new Date(),
        lastUpdatedAt: new Date(),
        expiry: null,
        claim: { type: ClaimType.Accredited, scope: { type: ScopeType.Ticker, value: 'TICKER' } },
      },
    ],
    next: new BigNumber(1),
    count: new BigNumber(1),
  },
  getIdentityClaimsFromChain: [
    {
      target: 'targetIdentity' as unknown as Identity,
      issuer: 'issuerIdentity' as unknown as Identity,
      issuedAt: new Date(),
      lastUpdatedAt: new Date(),
      expiry: null,
      claim: { type: ClaimType.Accredited, scope: { type: ScopeType.Ticker, value: 'TICKER' } },
    },
  ],
  getIdentityClaimsFromMiddleware: {
    data: [
      {
        target: 'targetIdentity' as unknown as Identity,
        issuer: 'issuerIdentity' as unknown as Identity,
        issuedAt: new Date(),
        lastUpdatedAt: new Date(),
        expiry: null,
        claim: { type: ClaimType.Accredited, scope: { type: ScopeType.Ticker, value: 'TICKER' } },
      },
    ],
    next: new BigNumber(1),
    count: new BigNumber(1),
  },
<<<<<<< HEAD
=======
  getIdentityClaimsFromMiddlewareV2: {
    data: [
      {
        target: 'targetIdentity' as unknown as Identity,
        issuer: 'issuerIdentity' as unknown as Identity,
        issuedAt: new Date(),
        lastUpdatedAt: new Date(),
        expiry: null,
        claim: { type: ClaimType.Accredited, scope: { type: ScopeType.Ticker, value: 'TICKER' } },
      },
    ],
    next: new BigNumber(1),
    count: new BigNumber(1),
  },
  getPolyxTransactions: {
    data: [
      {
        callId: CallIdEnum.CreateAsset,
        moduleId: ModuleIdEnum.Protocolfee,
        eventId: EventIdEnum.FeeCharged,
        extrinsicIdx: new BigNumber(3),
        eventIndex: new BigNumber(0),
        blockNumber: new BigNumber(123),
        blockHash: 'someHash',
        blockDate: new Date('2023/01/01'),
        type: BalanceTypeEnum.Free,
        amount: new BigNumber(3000).shiftedBy(-6),
        fromIdentity: 'fromDid' as unknown as Identity,
        fromAccount: 'fromAddress' as unknown as Account,
        toIdentity: undefined,
        toAccount: undefined,
        memo: undefined,
      },
    ],
    next: new BigNumber(1),
    count: new BigNumber(1),
  },
>>>>>>> 22937664
  primaryAccount: 'primaryAccount',
  secondaryAccounts: { data: [], next: null },
  transactionHistory: {
    data: [],
    next: null,
    count: new BigNumber(1),
  },
  latestBlock: new BigNumber(100),
  middlewareEnabled: true,
  middlewareAvailable: true,
  getMiddlewareMetadata: {
    chain: 'Polymesh Develop',
    specName: 'polymesh_dev',
    genesisHash: 'someGenesisHash',
    lastProcessedHeight: new BigNumber(10000),
    lastProcessedTimestamp: new Date('01/06/2023'),
    targetHeight: new BigNumber(10000),
    indexerHealthy: true,
  },
  sentAuthorizations: {
    data: [{} as AuthorizationRequest],
    next: new BigNumber(1),
    count: new BigNumber(1),
  },
  isArchiveNode: true,
  ss58Format: new BigNumber(42),
  getDividendDistributionsForAssets: [],
  areSecondaryAccountsFrozen: false,
  isFrozen: false,
  getSigningAccounts: [],
  getSigningIdentity: 'signingIdentity' as unknown as Identity,
  signingIdentityIsEqual: true,
  signingAccountIsEqual: true,
  signingAccountAuthorizationsGetOne: {} as AuthorizationRequest,
  networkVersion: '1.0.0',
  supportsSubsidy: true,
};
let contextOptions: ContextOptions = defaultContextOptions;
const defaultSigningManagerOptions: SigningManagerOptions = {
  getAccounts: ['someAccount', 'otherAccount'],
  getExternalSigner: 'signer' as PolkadotSigner,
};
let signingManagerOptions = defaultSigningManagerOptions;

/**
 * @hidden
 */
function configureContext(opts: ContextOptions): void {
  const getSigningIdentity = jest.fn();
  const identity = {
    did: opts.did,
    hasRoles: jest.fn().mockResolvedValue(opts.hasRoles),
    checkRoles: jest.fn().mockResolvedValue(opts.checkRoles),
    hasValidCdd: jest.fn().mockResolvedValue(opts.validCdd),
    getAssetBalance: jest.fn().mockResolvedValue(opts.assetBalance),
    getPrimaryAccount: jest.fn().mockResolvedValue({
      account: {
        address: opts.primaryAccount,
      },
      permissions: {
        tokens: null,
        transactions: null,
        transactionGroups: [],
        portfolios: null,
      },
    }),
    getSecondaryAccounts: jest.fn().mockResolvedValue(opts.secondaryAccounts),
    authorizations: {
      getSent: jest.fn().mockResolvedValue(opts.sentAuthorizations),
    },
    assetPermissions: {
      hasPermissions: jest.fn().mockResolvedValue(opts.hasAssetPermissions),
      checkPermissions: jest.fn().mockResolvedValue(opts.checkAssetPermissions),
    },
    areSecondaryAccountsFrozen: jest.fn().mockResolvedValue(opts.areSecondaryAccountsFrozen),
    isEqual: jest.fn().mockReturnValue(opts.signingIdentityIsEqual),
  };
  opts.withSigningManager
    ? getSigningIdentity.mockResolvedValue(identity)
    : getSigningIdentity.mockImplementation(() => {
        throw new Error('The signing Account does not have an associated Identity');
      });
  const getSigningAccount = jest.fn();
  opts.withSigningManager
    ? getSigningAccount.mockReturnValue({
        address: opts.signingAddress,
        authorizations: {
          getOne: jest.fn().mockResolvedValueOnce(opts.signingAccountAuthorizationsGetOne),
        },
        getBalance: jest.fn().mockResolvedValue(opts.balance),
        getSubsidy: jest.fn().mockResolvedValue(opts.subsidy),
        getIdentity: jest.fn().mockResolvedValue(identity),
        getTransactionHistory: jest.fn().mockResolvedValue(opts.transactionHistory),
        hasPermissions: jest.fn().mockResolvedValue(opts.hasPermissions),
        checkPermissions: jest.fn().mockResolvedValue(opts.checkPermissions),
        isFrozen: jest.fn().mockResolvedValue(opts.isFrozen),
        isEqual: jest.fn().mockReturnValue(opts.signingAccountIsEqual),
      })
    : getSigningAccount.mockImplementation(() => {
        throw new Error('There is no Account associated with the SDK');
      });
  const signingAddress = opts.withSigningManager ? opts.signingAddress : undefined;
  const getSigningAddress = jest.fn();
  opts.withSigningManager
    ? getSigningAddress.mockReturnValue(signingAddress)
    : getSigningAddress.mockImplementation(() => {
        throw new Error('There is no Account associated with the current SDK instance');
      });
  const nonce = new BigNumber(opts.nonce ?? -1);
  const getNonce = jest.fn();
  getNonce.mockReturnValue(nonce);

  const queryMock = mockInstanceContainer.apolloInstance.query;
  const contextInstance = {
    signingAddress,
    nonce,
    getSigningIdentity,
    getSigningAccount,
    getSigningAddress,
    accountBalance: jest.fn().mockResolvedValue(opts.balance),
    accountSubsidy: jest.fn().mockResolvedValue(opts.subsidy),
    getSigningAccounts: jest.fn().mockResolvedValue(opts.getSigningAccounts),
    setSigningAddress: jest.fn().mockImplementation(address => {
      (contextInstance as any).signingAddress = address;
    }),
    setNonce: jest.fn().mockImplementation(txNonce => {
      (contextInstance as any).nonce = new BigNumber(txNonce ?? -1);
    }),
    getNonce,
    setSigningManager: jest.fn(),
    getExternalSigner: jest.fn().mockReturnValue(opts.getExternalSigner),
    polymeshApi: mockInstanceContainer.apiInstance,
    queryMiddleware: jest.fn().mockImplementation(query => queryMock(query)),
    middlewareApi: mockInstanceContainer.apolloInstance,
    getInvalidDids: jest.fn().mockResolvedValue(opts.invalidDids),
    getProtocolFees: jest.fn().mockResolvedValue(opts.transactionFees),
    getTransactionArguments: jest.fn().mockReturnValue([]),
    getSecondaryAccounts: jest.fn().mockReturnValue({ data: opts.secondaryAccounts, next: null }),
    issuedClaims: jest.fn().mockResolvedValue(opts.issuedClaims),
    getIdentity: jest.fn().mockResolvedValue(opts.getIdentity),
    getIdentityClaimsFromChain: jest.fn().mockResolvedValue(opts.getIdentityClaimsFromChain),
    getIdentityClaimsFromMiddleware: jest
      .fn()
      .mockResolvedValue(opts.getIdentityClaimsFromMiddleware),
    getLatestBlock: jest.fn().mockResolvedValue(opts.latestBlock),
    isMiddlewareEnabled: jest.fn().mockReturnValue(opts.middlewareEnabled),
    isMiddlewareAvailable: jest.fn().mockResolvedValue(opts.middlewareAvailable),
    getMiddlewareMetadata: jest.fn().mockResolvedValue(opts.getMiddlewareMetadata),
    isArchiveNode: opts.isArchiveNode,
    ss58Format: opts.ss58Format,
    disconnect: jest.fn(),
    getDividendDistributionsForAssets: jest
      .fn()
      .mockResolvedValue(opts.getDividendDistributionsForAssets),
    getNetworkVersion: jest.fn().mockResolvedValue(opts.networkVersion),
    supportsSubsidy: jest.fn().mockReturnValue(opts.supportsSubsidy),
    createType: jest.fn() as jest.Mock<unknown, [unknown]>,
    getPolyxTransactions: jest.fn().mockResolvedValue(opts.getPolyxTransactions),
  } as unknown as MockContext;

  contextInstance.clone = jest.fn().mockReturnValue(contextInstance);

  Object.assign(mockInstanceContainer.contextInstance, contextInstance);

  MockContextClass.create = contextCreateMock.mockResolvedValue(contextInstance);
}

/**
 * @hidden
 */
function initContext(opts?: ContextOptions): void {
  contextCreateMock = jest.fn();

  contextOptions = { ...defaultContextOptions, ...opts };

  configureContext(contextOptions);
}

/**
 * @hidden
 */
function updateQuery(mod?: Queries): void {
  const updateTo = mod ?? queryModule;

  queryModule = updateTo;

  mockInstanceContainer.apiInstance.query = queryModule;
}

/**
 * @hidden
 *
 * Mock the query module
 */
function initQuery(): void {
  const mod = {} as Queries;

  updateQuery(mod);
}

/**
 * @hidden
 */
function updateTx(mod?: Extrinsics): void {
  const updateTo = mod ?? txModule;

  txModule = updateTo;

  mockInstanceContainer.apiInstance.tx = txModule;
}

/**
 * @hidden
 */
function updateRpc(mod?: any): void {
  const updateTo = mod ?? rpcModule;

  rpcModule = updateTo;

  mockInstanceContainer.apiInstance.rpc = rpcModule;
}

/**
 * @hidden
 */
function updateConsts(mod?: Consts): void {
  const updateTo = mod ?? constsModule;

  constsModule = updateTo;

  mockInstanceContainer.apiInstance.consts = constsModule;
}

/**
 * @hidden
 */
function updateQueryMulti(mock?: jest.Mock): void {
  const updateTo = mock ?? queryMultiMock;

  queryMultiMock = updateTo;

  mockInstanceContainer.apiInstance.queryMulti = queryMultiMock;
}

/**
 * @hidden
 *
 * Mock the tx module
 */
function initTx(): void {
  const mod = {} as Extrinsics;

  updateTx(mod);
}

/**
 * @hidden
 *
 * Mock the rpc module
 */
function initRpc(): void {
  const mod = {} as any;

  updateRpc(mod);
}

/**
 * @hidden
 *
 * Mock the consts module
 */
function initConsts(): void {
  const mod = {} as Consts;

  updateConsts(mod);
}

/**
 * @hidden
 *
 * Mock queryMulti
 */
function initQueryMulti(): void {
  const mock = jest.fn();

  updateQueryMulti(mock);
}

/**
 * @hidden
 */
function initApi(): void {
  mockInstanceContainer.apiInstance.registry = 'registry' as unknown as Registry;
  mockInstanceContainer.apiInstance.createType = jest.fn();
  mockInstanceContainer.apiInstance.runtimeVersion = {} as RuntimeVersion;

  initTx();
  initQuery();
  initRpc();
  initConsts();
  initQueryMulti();

  mockInstanceContainer.apiInstance.at = jest
    .fn()
    .mockResolvedValue(mockInstanceContainer.apiInstance);
  apiPromiseCreateMock = jest.fn();
  MockApiPromiseClass.create = apiPromiseCreateMock.mockResolvedValue(
    mockInstanceContainer.apiInstance
  );
}

/**
 * Create a mock instance of a Signing Manager
 */
function configureSigningManager(opts: SigningManagerOptions): void {
  const signingManagerInstance = {
    getAccounts: jest.fn().mockResolvedValue(opts.getAccounts),
    getExternalSigner: jest.fn().mockReturnValue(opts.getExternalSigner),
    setSs58Format: jest.fn(),
  };

  Object.assign(
    mockInstanceContainer.signingManagerInstance,
    signingManagerInstance as unknown as SigningManager
  );
}

/**
 * @hidden
 */
function initSigningManager(opts?: SigningManagerOptions): void {
  signingManagerOptions = { ...defaultSigningManagerOptions, ...opts };

  configureSigningManager(signingManagerOptions);
}

/**
 * @hidden
 *
 * Temporarily change instance mock configuration (calling .reset will go back to the configuration passed in `initMocks`)
 */
export function configureMocks(opts?: {
  contextOptions?: ContextOptions;
  signingManagerOptions?: SigningManagerOptions;
}): void {
  const tempContextOptions = { ...defaultContextOptions, ...opts?.contextOptions };

  configureContext(tempContextOptions);

  const tempSigningManagerOptions = {
    ...defaultSigningManagerOptions,
    ...opts?.signingManagerOptions,
  };

  configureSigningManager(tempSigningManagerOptions);
}

/**
 * @hidden
 * Initialize the factory by adding default all-purpose functionality to the mock manager
 *
 * @param opts.mockContext - if defined, the internal {@link Context} class will also be mocked with custom properties
 */
export function initMocks(opts?: {
  contextOptions?: ContextOptions;
  signingManagerOptions?: SigningManagerOptions;
}): void {
  /*
    NOTE: the idea is to expand this function to mock things as we need them
    and use the methods in the class to fetch/manipulate different parts of the API as required
   */

  // Context
  initContext(opts?.contextOptions);

  // Api
  initApi();

  // Signing Manager
  initSigningManager(opts?.signingManagerOptions);

  // Apollo
  apolloConstructorMock = jest.fn().mockReturnValue(mockInstanceContainer.apolloInstance);

  webSocketConstructorMock = jest.fn().mockReturnValue(mockInstanceContainer.webSocketInstance);

  txMocksData.clear();
  errorMock = jest.fn().mockImplementation(() => {
    throw new Error('Error');
  });
}

/**
 * @hidden
 * Restore instances to their original state
 */
export function cleanup(): void {
  mockInstanceContainer.apiInstance = createApi();
  mockInstanceContainer.contextInstance = {} as MockContext;
  mockInstanceContainer.signingManagerInstance = {} as Mutable<SigningManager>;
  mockInstanceContainer.apolloInstance = createApolloClient();
  mockInstanceContainer.webSocketInstance = createWebSocket();
}

/**
 * @hidden
 * Reinitialize mocks
 */
export function reset(): void {
  cleanup();

  initMocks({ contextOptions, signingManagerOptions });
}

/**
 * @hidden
 * Create and returns a mocked transaction. Each call will create a new version of the mock
 *
 * @param mod - name of the module
 * @param tx - name of the transaction function
 * @param autoResolve - if set to a status, the transaction will resolve immediately with that status.
 *  If set to false, the transaction lifecycle will be controlled by {@link updateTxStatus}
 */
export function createTxMock<
  ModuleName extends keyof Extrinsics,
  TransactionName extends keyof Extrinsics[ModuleName]
>(
  mod: ModuleName,
  tx: TransactionName,
  opts: {
    autoResolve?: MockTxStatus | false;
    gas?: Balance;
    meta?: { args: Array<{ name: string; type: string }> };
  } = {}
): PolymeshTx<ArgsType<Extrinsics[ModuleName][TransactionName]>> & jest.Mock {
  let runtimeModule = txModule[mod];

  if (!runtimeModule) {
    runtimeModule = {} as Extrinsics[ModuleName];
    txModule[mod] = runtimeModule;
  }

  const {
    autoResolve = MockTxStatus.Succeeded,
    // eslint-disable-next-line @typescript-eslint/no-use-before-define
    gas = createMockBalance(new BigNumber(1)),
    meta = { args: [] },
  } = opts;

  const transaction = jest.fn().mockReturnValue({
    method: tx, // should be a `Call` object, but this is enough for testing
    hash: tx,
    signAndSend: jest.fn().mockImplementation((_, __, cb: StatusCallback) => {
      if (autoResolve === MockTxStatus.Rejected) {
        return Promise.reject(new Error('Cancelled'));
      }

      const unsubCallback = jest.fn();

      txMocksData.set(runtimeModule[tx], {
        statusCallback: cb,
        unsubCallback,
        resolved: !!autoResolve,
        status: null as unknown as MockTxStatus,
      });

      if (autoResolve) {
        process.nextTick(() => cb(statusToReceipt(autoResolve)));
      }

      return new Promise(resolve => setImmediate(() => resolve(unsubCallback)));
    }),
    // eslint-disable-next-line @typescript-eslint/no-use-before-define
    paymentInfo: jest.fn().mockResolvedValue({ partialFee: gas }),
  }) as unknown as Extrinsics[ModuleName][TransactionName];

  (transaction as any).section = mod;
  (transaction as any).method = tx;
  (transaction as any).meta = meta;

  runtimeModule[tx] = transaction;

  updateTx();

  const instance = mockInstanceContainer.apiInstance;

  return instance.tx[mod][tx] as unknown as PolymeshTx<
    ArgsType<Extrinsics[ModuleName][TransactionName]>
  > &
    jest.Mock;
}

/**
 * @hidden
 * Create and return an apollo query mock
 *
 * @param query - apollo document node
 * @param returnValue
 */
export function createApolloQueryMock(query: QueryOptions<any>, returnData: unknown): jest.Mock {
  const { query: mock } = mockInstanceContainer.apolloInstance;

  when(mock)
    .calledWith(query)
    .mockResolvedValue({
      data: returnData,
    } as any);

  return mock;
}

/**
 *
 * @hidden
 */
function mockQueries(
  queries: { query: QueryOptions<any>; returnData: unknown }[],
  instance: Mocked<Mutable<ApolloClient<NormalizedCacheObject>>>
): jest.Mock {
  const { query: mock } = instance;

  queries.forEach(({ query, returnData: data }) => {
    when(mock)
      .calledWith(query)
      .mockResolvedValue({
        data,
      } as any);
  });

  return mock;
}

/**
 * @hidden
 * Create and return an apollo mock for multiple V2 queries
 *
 * @param queries - query and returnData for each mocked query
 */
export function createApolloMultipleQueriesMock(
  queries: { query: QueryOptions<any>; returnData: unknown }[]
): jest.Mock {
  const instance = mockInstanceContainer.apolloInstance;

  return mockQueries(queries, instance);
}

/**
 * @hidden
 * Create and return a query mock
 *
 * @param mod - name of the module
 * @param query - name of the query function
 */
export function createQueryMock<
  ModuleName extends keyof Queries,
  QueryName extends keyof Queries[ModuleName]
>(
  mod: ModuleName,
  query: QueryName,
  opts?: {
    returnValue?: unknown;
    entries?: [unknown[], unknown][]; // [Keys, Codec]
    multi?: unknown;
    size?: BigNumber;
  }
): Queries[ModuleName][QueryName] & jest.Mock & MockQuery {
  let runtimeModule = queryModule[mod];

  if (!runtimeModule) {
    runtimeModule = {} as Queries[ModuleName];
    queryModule[mod] = runtimeModule;
  }

  type QueryMock = Queries[ModuleName][QueryName] & jest.Mock & MockQuery;

  let mock: QueryMock;

  if (!runtimeModule[query]) {
    mock = jest.fn() as unknown as QueryMock;
    mock.entries = jest.fn();
    mock.entriesPaged = jest.fn();
    mock.at = jest.fn();
    mock.multi = jest.fn();
    mock.size = jest.fn();
    runtimeModule[query] = mock;

    updateQuery();
  } else {
    const instance = mockInstanceContainer.apiInstance;
    mock = instance.query[mod][query] as QueryMock;
  }

  const entries = opts?.entries ?? [];

  const entryResults = entries.map(([keys, value], index) => [
    { args: keys, toHex: (): string => `key${index}` },
    value,
  ]);
  mock.entries.mockResolvedValue(entryResults);
  mock.entriesPaged.mockResolvedValue(entryResults);

  if (opts?.multi) {
    mock.multi.mockResolvedValue(opts.multi);
  }
  if (typeof opts?.size !== 'undefined') {
    // eslint-disable-next-line @typescript-eslint/no-use-before-define
    mock.size.mockResolvedValue(createMockU64(new BigNumber(opts.size)));
  }
  if (opts?.returnValue) {
    mock.mockResolvedValue(opts.returnValue);
    mock.at.mockResolvedValue(opts.returnValue);
  }

  return mock;
}

let count = 0;

/**
 * @hidden
 * Create and return a rpc mock
 *
 * @param mod - name of the module
 * @param rpc - name of the rpc function
 */
export function createRpcMock<
  ModuleName extends keyof Rpcs,
  RpcName extends keyof Rpcs[ModuleName]
>(
  mod: ModuleName,
  rpc: RpcName,
  opts?: {
    returnValue?: unknown;
  }
): Rpcs[ModuleName][RpcName] & jest.Mock {
  let runtimeModule: any = rpcModule[mod];

  if (!runtimeModule) {
    runtimeModule = rpcModule[mod] = {} as any;
  }

  type RpcMock = Rpcs[ModuleName][RpcName] & jest.Mock & MockRpc;

  let mock: RpcMock;

  if (!runtimeModule[rpc]) {
    mock = jest.fn() as unknown as RpcMock;
    mock.raw = jest.fn();
    runtimeModule[rpc] = mock;
    updateRpc();
  } else {
    const instance = mockInstanceContainer.apiInstance;
    mock = instance.rpc[mod][rpc] as RpcMock;
  }

  if (opts?.returnValue) {
    mock.mockResolvedValue(opts.returnValue);
  }

  (mock as any).count = count++;

  return mock;
}

/**
 * @hidden
 * Set a consts mock
 *
 * @param mod - name of the module
 * @param constName - name of the constant
 */
export function setConstMock<
  ModuleName extends keyof Consts,
  ConstName extends keyof Consts[ModuleName]
>(
  mod: ModuleName,
  constName: ConstName,
  opts: {
    returnValue: unknown;
  }
): void {
  let runtimeModule = constsModule[mod];

  if (!runtimeModule) {
    runtimeModule = {} as Consts[ModuleName];
    constsModule[mod] = runtimeModule;
  }

  const returnValue = opts.returnValue as Consts[ModuleName][ConstName];
  if (!runtimeModule[constName]) {
    runtimeModule[constName] = returnValue;

    updateConsts();
  } else {
    const instance = mockInstanceContainer.apiInstance;
    instance.consts[mod][constName] = returnValue;
  }
}

/**
 * @hidden
 */
export function getQueryMultiMock(): jest.Mock {
  return queryMultiMock;
}

/**
 * @hidden
 * Update the status of an existing mock transaction. Will throw an error if the transaction has already been resolved
 *
 * @param tx - transaction to update
 * @param status - new status
 */
export function updateTxStatus<
  ModuleName extends keyof Extrinsics,
  TransactionName extends keyof Extrinsics[ModuleName]
>(
  tx: PolymeshTx<ArgsType<Extrinsics[ModuleName][TransactionName]>>,
  status: MockTxStatus,
  failReason?: TxFailReason
): void {
  const txMockData = txMocksData.get(tx);

  if (!txMockData) {
    throw new Error('Invalid tx object');
  }

  if (txMockData.resolved) {
    throw new Error('Cannot update status on an already resolved tx');
  }

  if (status === txMockData.status) {
    throw new Error(`Status is already ${status}`);
  }

  if (
    [
      MockTxStatus.Aborted,
      MockTxStatus.Failed,
      MockTxStatus.Succeeded,
      MockTxStatus.FailedToUnsubscribe,
    ].includes(status)
  ) {
    txMocksData.set(tx, {
      ...txMockData,
      status,
      resolved: true,
    });
  }

  if (status === MockTxStatus.FailedToUnsubscribe) {
    (txMockData.unsubCallback as jest.Mock).mockImplementation(() => {
      throw new Error('Unsub error');
    });
  }

  txMockData.statusCallback(statusToReceipt(status, failReason));
}

/**
 * @hidden
 * Make calls to `MiddlewareV2.query` throw an error
 */
export function throwOnMiddlewareQuery(err?: unknown): void {
  const instance = mockInstanceContainer.apolloInstance;

  instance.query.mockImplementation(() => {
    throw err ?? new Error('Something went wrong');
  });
}

/**
 * @hidden
 * Make calls to `Context.create` throw an error
 */
export function throwOnContextCreation(): void {
  MockContextClass.create = errorMock;
}

/**
 * @hidden
 * Make calls to `ApiPromise.create` throw an error
 */
export function throwOnApiCreation(error?: unknown): void {
  MockApiPromiseClass.create = error
    ? jest.fn().mockImplementation(() => {
        throw error;
      })
    : errorMock;
}

/**
 * @hidden
 * Sets the `accountBalance` function in the mocked Context to return the specified amount
 *
 * @param balance - new account balance
 */
export function setContextAccountBalance(balance: AccountBalance): void {
  mockInstanceContainer.contextInstance.accountBalance.mockResolvedValue(balance as any);
}

/**
 * @hidden
 * Retrieve an instance of the mocked Polkadot API
 */
export function getApiInstance(): ApiPromise & jest.Mocked<ApiPromise> & EventEmitter {
  return mockInstanceContainer.apiInstance as unknown as ApiPromise &
    jest.Mocked<ApiPromise> &
    EventEmitter;
}

/**
 * @hidden
 * Retrieve an instance of the mocked WebSocket
 */
export function getWebSocketInstance(): MockWebSocket {
  return mockInstanceContainer.webSocketInstance;
}

/**
 * @hidden
 * Retrieve an instance of the mocked v2 Apollo Client
 */
export function getMiddlewareApi(): ApolloClient<NormalizedCacheObject> &
  jest.Mocked<ApolloClient<NormalizedCacheObject>> {
  return mockInstanceContainer.apolloInstance as unknown as ApolloClient<NormalizedCacheObject> &
    jest.Mocked<ApolloClient<NormalizedCacheObject>>;
}

/**
 * @hidden
 * Retrieve the mock of the createType method
 */
export function getCreateTypeMock(): jest.Mock {
  return mockInstanceContainer.apiInstance.createType as jest.Mock;
}

/**
 * @hidden
 * Retrieve the mock of the at method
 */
export function getAtMock(): jest.Mock {
  return mockInstanceContainer.apiInstance.at as jest.Mock;
}

/**
 * @hidden
 * Retrieve an instance of the mocked Context
 */
export function getContextInstance(opts?: ContextOptions): MockContext {
  if (opts) {
    configureContext({ ...defaultContextOptions, ...opts });
  }
  return mockInstanceContainer.contextInstance;
}

/**
 * @hidden
 * Retrieve the mock of the `Context.create` method
 */
export function getContextCreateMock(): jest.Mock {
  return contextCreateMock;
}

/**
 * @hidden
 * Retrieve an instance of the mocked SigningManager
 */
export function getSigningManagerInstance(opts?: SigningManagerOptions): Mocked<SigningManager> {
  if (opts) {
    configureSigningManager({ ...defaultSigningManagerOptions, ...opts });
  }
  return mockInstanceContainer.signingManagerInstance as Mocked<SigningManager>;
}

/**
 * @hidden
 */
export const setRuntimeVersion = (args: unknown): void => {
  mockInstanceContainer.apiInstance.runtimeVersion = args as RuntimeVersion;
};

/**
 * @hidden
 */
function isCodec<T extends Codec>(codec: any): codec is T {
  return !!codec?._isCodec;
}

/**
 * @hidden
 */
function isOption<T extends Codec>(codec: any): codec is Option<T> {
  return typeof codec?.unwrap === 'function';
}

export type MockCodec<C extends Codec> = C & { eq: jest.Mock };

/**
 * @hidden
 */
const createMockCodec = <T extends Codec>(codec: unknown, isEmpty: boolean): MockCodec<T> => {
  if (isCodec<T>(codec)) {
    return codec as MockCodec<T>;
  }
  const clone = cloneDeep(codec) as MockCodec<Mutable<T>>;

  (clone as any)._isCodec = true;
  clone.isEmpty = isEmpty;
  clone.eq = jest.fn();

  return clone;
};

export const createMockTupleCodec = <T extends [...Codec[]]>(
  tup?: ITuple<T> | Readonly<[...unknown[]]>
): MockCodec<ITuple<T>> => {
  if (isCodec<ITuple<T>>(tup)) {
    return tup as MockCodec<ITuple<T>>;
  }

  return createMockCodec<ITuple<T>>(tup, !tup);
};

/**
 * @hidden
 * NOTE: `isEmpty` will be set to true if no value is passed
 */
const createMockStringCodec = <T extends Codec>(value?: string | T): MockCodec<T> => {
  if (isCodec<T>(value)) {
    return value as MockCodec<T>;
  }

  return createMockCodec(
    {
      toString: () => value,
    },
    value === undefined
  );
};

/**
 * @hidden
 * NOTE: `isEmpty` will be set to true if no value is passed
 */
const createMockU8aCodec = <T extends IU8a>(value?: string | T, hex?: boolean): MockCodec<T> => {
  if (isCodec<T>(value)) {
    return value as MockCodec<T>;
  }

  return createMockCodec(hex ? hexToU8a(value) : stringToU8a(value), value === undefined);
};

/**
 * @hidden
 * NOTE: `isEmpty` will be set to true if no value is passed
 */
const createMockNumberCodec = <T extends UInt>(value?: BigNumber | T): MockCodec<T> => {
  if (isCodec<T>(value)) {
    return value as MockCodec<T>;
  }

  return createMockCodec<T>(
    {
      toNumber: () => value?.toNumber(),
      toString: () => value?.toString(),
      isZero: () => value?.isZero(),
    },
    value === undefined
  );
};

/**
 * @hidden
 * NOTE: `isEmpty` will be set to true if no value is passed
 */
export const createMockIdentityId = (
  did?: string | PolymeshPrimitivesIdentityId
): MockCodec<PolymeshPrimitivesIdentityId> => {
  if (isCodec<PolymeshPrimitivesIdentityId>(did)) {
    return did as MockCodec<PolymeshPrimitivesIdentityId>;
  }

  return createMockStringCodec<PolymeshPrimitivesIdentityId>(did);
};

/**
 * @hidden
 * NOTE: `isEmpty` will be set to true if no value is passed
 */
const createMockEnum = <T extends Enum>(
  enumValue?: string | Record<string, Codec | Codec[]> | T,
  index?: number
): MockCodec<T> => {
  if (isCodec<T>(enumValue)) {
    return enumValue as MockCodec<T>;
  }

  const codec: Record<string, unknown> = {};

  if (typeof enumValue === 'string') {
    codec[`is${upperFirst(enumValue)}`] = true;
    codec.type = enumValue;
  } else if (typeof enumValue === 'object') {
    const key = Object.keys(enumValue)[0];

    codec[`is${upperFirst(key)}`] = true;
    codec[`as${upperFirst(key)}`] = enumValue[key];
    codec.type = key;
  }
  codec.index = index;

  return createMockCodec<T>(codec, !enumValue);
};

/**
 * @hidden
 * NOTE: `isEmpty` will be set to true if no value is passed
 */
export const createMockAgentGroup = (
  agentGroup?:
    | 'Full'
    | 'ExceptMeta'
    | 'PolymeshV1CAA'
    | 'PolymeshV1PIA'
    | { Custom: u32 }
    | PolymeshPrimitivesAgentAgentGroup
): MockCodec<PolymeshPrimitivesAgentAgentGroup> => {
  if (isCodec<PolymeshPrimitivesAgentAgentGroup>(agentGroup)) {
    return agentGroup as MockCodec<PolymeshPrimitivesAgentAgentGroup>;
  }

  return createMockEnum<PolymeshPrimitivesAgentAgentGroup>(agentGroup);
};

/**
 * @hidden
 */
export const createMockBTreeSet = <T extends Codec>(
  items: BTreeSet<T> | unknown[] = []
): MockCodec<BTreeSet<T>> => {
  if (isCodec<BTreeSet<T>>(items)) {
    return items as MockCodec<BTreeSet<T>>;
  }

  const codecItems = items.map(item => {
    if (isCodec(item)) {
      return item;
    }

    if (typeof item === 'string') {
      return createMockStringCodec(item);
    }

    if (typeof item === 'number' || item instanceof BigNumber) {
      return createMockNumberCodec(new BigNumber(item));
    }

    return createMockCodec(item, !item);
  });

  const res = createMockCodec(new Set(codecItems), !items) as unknown as Mutable<BTreeSet>;

  return res as MockCodec<BTreeSet<T>>;
};

/**
 * @hidden
 * NOTE: `isEmpty` will be set to true if no value is passed
 */
export const createMockTicker = (
  ticker?: string | PolymeshPrimitivesTicker
): MockCodec<PolymeshPrimitivesTicker> => {
  if (isCodec<PolymeshPrimitivesTicker>(ticker)) {
    return ticker as MockCodec<PolymeshPrimitivesTicker>;
  }

  return createMockU8aCodec<PolymeshPrimitivesTicker>(ticker);
};

/**
 * @hidden
 * NOTE: `isEmpty` will be set to true if no value is passed
 */
export const createMockAccountId = (accountId?: string | AccountId): MockCodec<AccountId> => {
  if (isCodec<AccountId>(accountId)) {
    return accountId as MockCodec<AccountId>;
  }

  return createMockStringCodec<AccountId>(accountId);
};

/**
 * @hidden
 * NOTE: `isEmpty` will be set to true if no value is passed
 */
export const createMockBalance = (balance?: BigNumber | Balance): MockCodec<Balance> => {
  if (isCodec<Balance>(balance)) {
    return balance as MockCodec<Balance>;
  }

  return createMockNumberCodec<Balance>(balance);
};

/**
 * @hidden
 * NOTE: `isEmpty` will be set to true if no value is passed
 */
export const createMockDocumentHash = (
  hash?:
    | 'None'
    | { H128: U8aFixed }
    | { H160: U8aFixed }
    | { H192: U8aFixed }
    | { H224: U8aFixed }
    | { H256: U8aFixed }
    | { H320: U8aFixed }
    | { H384: U8aFixed }
    | { H512: U8aFixed }
    | PolymeshPrimitivesDocumentHash
): MockCodec<PolymeshPrimitivesDocumentHash> => {
  if (isCodec<PolymeshPrimitivesDocumentHash>(hash)) {
    return hash as MockCodec<PolymeshPrimitivesDocumentHash>;
  }

  return createMockEnum<PolymeshPrimitivesDocumentHash>(hash);
};

type MaybeTuple<T extends Codec | Codec[]> = T extends Codec[] ? ITuple<T> : T;

/**
 * @hidden
 * NOTE: `isEmpty` will be set to true if no value is passed
 */
export const createMockOption = <T extends Codec | Codec[]>(
  wrapped: T | null | Option<MaybeTuple<T>> = null
): Option<MaybeTuple<T>> => {
  if (isOption<MaybeTuple<T>>(wrapped)) {
    return wrapped;
  }

  return createMockCodec<Option<MaybeTuple<T>>>(
    {
      unwrap: () => wrapped as T,
      unwrapOr: (val: unknown) => wrapped ?? val,
      unwrapOrDefault: () => wrapped ?? null,
      isNone: !wrapped,
      isSome: !!wrapped,
    },
    !wrapped
  );
};

/**
 * @hidden
 * NOTE: `isEmpty` will be set to true if no value is passed
 */
export const createMockCompact = <T extends INumber>(
  wrapped: T | null = null
): MockCodec<Compact<T>> =>
  createMockCodec(
    {
      unwrap: () => wrapped as T,
      isNone: !wrapped,
      isSome: !!wrapped,
    },
    !wrapped
  );

/**
 * @hidden
 * NOTE: `isEmpty` will be set to true if no value is passed
 */
export const createMockMoment = (millis?: BigNumber | Moment): MockCodec<Moment> => {
  if (isCodec<Moment>(millis)) {
    return millis as MockCodec<Moment>;
  }

  return createMockNumberCodec<Moment>(millis);
};

/**
 * @hidden
 * NOTE: `isEmpty` will be set to true if no value is passed
 */
export const createMockTickerRegistration = (
  registration?:
    | PalletAssetTickerRegistration
    | {
        owner: PolymeshPrimitivesIdentityId | Parameters<typeof createMockIdentityId>[0];
        expiry: Option<Moment>;
      }
): MockCodec<PalletAssetTickerRegistration> => {
  if (isCodec<PalletAssetTickerRegistration>(registration)) {
    return registration as MockCodec<PalletAssetTickerRegistration>;
  }

  const { owner, expiry } = registration ?? {
    owner: createMockIdentityId(),
    expiry: createMockOption(),
  };
  return createMockCodec(
    {
      owner: createMockIdentityId(owner),
      expiry: createMockOption(expiry),
    },
    !registration
  );
};

/**
 * @hidden
 * NOTE: `isEmpty` will be set to true if no value is passed
 */
export const createMockU8 = (value?: BigNumber | u8): u8 => createMockNumberCodec<u8>(value);

/**
 * @hidden
 * NOTE: `isEmpty` will be set to true if no value is passed
 */
export const createMockU16 = (value?: BigNumber | u16): MockCodec<u16> =>
  createMockNumberCodec(value);

/**
 * @hidden
 * NOTE: `isEmpty` will be set to true if no value is passed
 */
export const createMockU32 = (value?: BigNumber | u32): MockCodec<u32> =>
  createMockNumberCodec<u32>(value);

/**
 * @hidden
 * NOTE: `isEmpty` will be set to true if no value is passed
 */
export const createMockU64 = (value?: BigNumber | u64): MockCodec<u64> =>
  createMockNumberCodec(value);

/**
 * @hidden
 * NOTE: `isEmpty` will be set to true if no value is passed
 */
export const createMockU128 = (value?: BigNumber | u128): MockCodec<u128> =>
  createMockNumberCodec(value);

/**
 * @hidden
 * NOTE: `isEmpty` will be set to true if no value is passed
 */
export const createMockPermill = (value?: BigNumber | Permill): MockCodec<Permill> =>
  createMockNumberCodec(value);

/**
 * @hidden
 * NOTE: `isEmpty` will be set to true if no value is passed
 */
export const createMockBytes = (value?: string | Bytes): MockCodec<Bytes> =>
  createMockU8aCodec(value);

/**
 * @hidden
 * NOTE: `isEmpty` will be set to true if no value is passed
 */
export const createMockHash = (value?: string | Hash): MockCodec<Hash> =>
  createMockStringCodec(value);

/**
 * @hidden
 */
export const createMockPosRatio = (
  numerator: BigNumber,
  denominator: BigNumber
): MockCodec<PolymeshPrimitivesPosRatio> =>
  [
    createMockU32(numerator),
    createMockU32(denominator),
  ] as unknown as MockCodec<PolymeshPrimitivesPosRatio>;

/**
 * @hidden
 * NOTE: `isEmpty` will be set to true if no value is passed
 */
export const createMockBool = (value?: boolean | bool): MockCodec<bool> => {
  if (isCodec<bool>(value)) {
    return value as MockCodec<bool>;
  }

  return createMockCodec(
    {
      isTrue: value,
      isFalse: !value,
      valueOf: () => value,
    },
    !value
  );
};

/**
 * @hidden
 * NOTE: `isEmpty` will be set to true if no value is passed
 */
export const createMockPortfolioKind = (
  portfolioKind?: 'Default' | { User: u64 } | PolymeshPrimitivesIdentityIdPortfolioKind
): MockCodec<PolymeshPrimitivesIdentityIdPortfolioKind> => {
  if (isCodec<PolymeshPrimitivesIdentityIdPortfolioKind>(portfolioKind)) {
    return portfolioKind as MockCodec<PolymeshPrimitivesIdentityIdPortfolioKind>;
  }

  return createMockEnum<PolymeshPrimitivesIdentityIdPortfolioKind>(portfolioKind);
};

/**
 * @hidden
 * NOTE: `isEmpty` will be set to true if no value is passed
 */
export const createMockPortfolioId = (
  portfolioId?:
    | PolymeshPrimitivesIdentityIdPortfolioId
    | {
        did: PolymeshPrimitivesIdentityId | Parameters<typeof createMockIdentityId>[0];
        kind:
          | PolymeshPrimitivesIdentityIdPortfolioKind
          | Parameters<typeof createMockPortfolioKind>[0];
      }
): MockCodec<PolymeshPrimitivesIdentityIdPortfolioId> => {
  const { did, kind } = portfolioId ?? {
    did: createMockIdentityId(),
    kind: createMockPortfolioKind(),
  };
  return createMockCodec<PolymeshPrimitivesIdentityIdPortfolioId>(
    {
      did: createMockIdentityId(did),
      kind: createMockPortfolioKind(kind),
    },
    !portfolioId
  );
};

/**
 * @hidden
 * NOTE: `isEmpty` will be set to true if no value is passed
 */
export const createMockMovePortfolioItem = (movePortfolioItem?: {
  ticker: PolymeshPrimitivesTicker | Parameters<typeof createMockTicker>[0];
  amount: Balance | Parameters<typeof createMockBalance>[0];
}): MockCodec<PolymeshPrimitivesPortfolioFund> => {
  if (isCodec<PolymeshPrimitivesPortfolioFund>(movePortfolioItem)) {
    return movePortfolioItem as unknown as MockCodec<PolymeshPrimitivesPortfolioFund>;
  }

  const { ticker, amount } = movePortfolioItem ?? {
    ticker: createMockTicker(),
    amount: createMockBalance(),
  };

  return createMockCodec(
    {
      ticker: createMockTicker(ticker),
      amount: createMockBalance(amount),
    },
    !movePortfolioItem
  );
};

/**
 * @hidden
 * NOTE: `isEmpty` will be set to true if no value is passed
 */
export const createMockAssetType = (
  assetType?:
    | 'EquityCommon'
    | 'EquityPreferred'
    | 'Commodity'
    | 'FixedIncome'
    | 'Reit'
    | 'Fund'
    | 'RevenueShareAgreement'
    | 'StructuredProduct'
    | 'Derivative'
    | 'StableCoin'
    | { Custom: u32 }
    | PolymeshPrimitivesAssetAssetType
): MockCodec<PolymeshPrimitivesAssetAssetType> => {
  return createMockEnum<PolymeshPrimitivesAssetAssetType>(assetType);
};

/**
 * @hidden
 * NOTE: `isEmpty` will be set to true if no value is passed
 */
export const createMockTickerRegistrationConfig = (regConfig?: {
  max_ticker_length: u8;
  registration_length: Option<Moment>;
}): MockCodec<PalletAssetTickerRegistrationConfig> => {
  const config = regConfig ?? {
    max_ticker_length: createMockU8(),
    registration_length: createMockOption(),
  };
  return createMockCodec({ ...config }, !regConfig);
};

/**
 * @hidden
 * NOTE: `isEmpty` will be set to true if no value is passed
 */
export const createMockSecurityToken = (token?: {
  totalSupply: Balance;
  ownerDid: PolymeshPrimitivesIdentityId;
  divisible: bool;
  assetType: PolymeshPrimitivesAssetAssetType;
}): MockCodec<PalletAssetSecurityToken> => {
  const st = token ?? {
    totalSupply: createMockBalance(),
    ownerDid: createMockIdentityId(),
    divisible: createMockBool(),
    assetType: createMockAssetType(),
  };
  return createMockCodec({ ...st }, !token);
};

/**
 * @hidden
 * NOTE: `isEmpty` will be set to true if no value is passed
 */
export const createMockDocument = (document?: {
  uri: Bytes;
  contentHash: PolymeshPrimitivesDocumentHash;
  name: Bytes;
  docType: Option<Bytes>;
  filingDate: Option<Moment>;
}): MockCodec<PolymeshPrimitivesDocument> => {
  const doc = document ?? {
    uri: createMockBytes(),
    content_hash: createMockDocumentHash(),
    name: createMockBytes(),
    docType: createMockOption(),
    filingDate: createMockOption(),
  };
  return createMockCodec(
    {
      ...doc,
    },
    !document
  );
};

/**
 * @hidden
 * NOTE: `isEmpty` will be set to true if no value is passed
 */
export const createMockDispatchableNames = (
  dispatchableNames?:
    | 'Whole'
    | { These: Bytes[] }
    | { Except: Bytes[] }
    | PolymeshPrimitivesSubsetSubsetRestrictionDispatchableName
): MockCodec<PolymeshPrimitivesSubsetSubsetRestrictionDispatchableName> => {
  if (isCodec<PolymeshPrimitivesSubsetSubsetRestrictionDispatchableName>(dispatchableNames)) {
    return dispatchableNames as MockCodec<PolymeshPrimitivesSubsetSubsetRestrictionDispatchableName>;
  }

  return createMockEnum<PolymeshPrimitivesSubsetSubsetRestrictionDispatchableName>(
    dispatchableNames
  );
};

/**
 * @hidden
 * NOTE: `isEmpty` will be set to true if no value is passed
 */
export const createMockPalletPermissions = (permissions?: {
  palletName: string | Parameters<typeof createMockBytes>[0];
  dispatchableNames:
    | PolymeshPrimitivesSubsetSubsetRestrictionDispatchableName
    | Parameters<typeof createMockDispatchableNames>[0];
}): MockCodec<PolymeshPrimitivesSecondaryKeyPalletPermissions> => {
  const { palletName, dispatchableNames } = permissions ?? {
    palletName: undefined,
    dispatchableNames: createMockDispatchableNames(),
  };

  return createMockCodec(
    {
      palletName: createMockBytes(palletName),
      dispatchableNames: createMockDispatchableNames(dispatchableNames),
    },
    !permissions
  );
};

/**
 * @hidden
 * NOTE: `isEmpty` will be set to true if no value is passed
 */
export const createMockAccountData = (accountData?: {
  free: Balance | Parameters<typeof createMockBalance>[0];
  reserved: Balance | Parameters<typeof createMockBalance>[0];
  miscFrozen: Balance | Parameters<typeof createMockBalance>[0];
  feeFrozen: Balance | Parameters<typeof createMockBalance>[0];
}): MockCodec<AccountData> => {
  const { free, reserved, miscFrozen, feeFrozen } = accountData ?? {
    free: createMockBalance(),
    reserved: createMockBalance(),
    miscFrozen: createMockBalance(),
    feeFrozen: createMockBalance(),
  };

  return createMockCodec(
    {
      free: createMockBalance(free),
      reserved: createMockBalance(reserved),
      miscFrozen: createMockBalance(miscFrozen),
      feeFrozen: createMockBalance(feeFrozen),
    },
    !accountData
  );
};

/**
 * @hidden
 * NOTE: `isEmpty` will be set to true if no value is passed
 */
export const createMockIndex = (value?: BigNumber): Index => createMockNumberCodec<Index>(value);

/**
 * @hidden
 * NOTE: `isEmpty` will be set to true if no value is passed
 */
export const createMockRefCount = (value?: BigNumber): RefCount =>
  createMockNumberCodec<RefCount>(value);

/**
 * @hidden
 * NOTE: `isEmpty` will be set to true if no value is passed
 */
export const createMockAccountInfo = (accountInfo?: {
  nonce: Index;
  refcount: RefCount;
  data: AccountData;
}): MockCodec<AccountInfo> => {
  const info = accountInfo ?? {
    nonce: createMockIndex(),
    refcount: createMockRefCount(),
    data: createMockAccountData(),
  };

  return createMockCodec(
    {
      ...info,
    },
    !accountInfo
  );
};

/**
 * @hidden
 * NOTE: `isEmpty` will be set to true if no value is passed
 */
export const createMockSubsidy = (subsidy?: {
  payingKey: AccountId;
  remaining: Balance;
}): MockCodec<PalletRelayerSubsidy> => {
  const sub = subsidy ?? {
    payingKey: createMockAccountId(),
    remaining: createMockBalance(),
  };

  return createMockCodec(
    {
      ...sub,
    },
    !subsidy
  );
};

/**
 * @hidden
 * NOTE: `isEmpty` will be set to true if no value is passed
 */
export const createMockSignatory = (
  signatory?: { Identity: PolymeshPrimitivesIdentityId } | { Account: AccountId }
): MockCodec<PolymeshPrimitivesSecondaryKeySignatory> => {
  return createMockEnum<PolymeshPrimitivesSecondaryKeySignatory>(signatory);
};

/**
 * @hidden
 * NOTE: `isEmpty` will be set to true if no value is passed
 */
export const createMockAuthorizationType = (
  authorizationType?:
    | 'AttestPrimaryKeyRotation'
    | 'RotatePrimaryKey'
    | 'TransferTicker'
    | 'AddMultiSigSigner'
    | 'TransferAssetOwnership'
    | 'JoinIdentity'
    | 'Custom'
    | 'NoData'
    | 'RotatePrimaryKeyToSecondary'
): MockCodec<MeshAuthorizationType> => {
  return createMockEnum<MeshAuthorizationType>(authorizationType);
};

/**
 * @hidden
 * NOTE: `isEmpty` will be set to true if no value is passed
 */
export const createMockU8aFixed = (value?: string, hex?: boolean): MockCodec<U8aFixed> =>
  createMockU8aCodec<U8aFixed>(value, hex);

/**
 * @hidden
 * NOTE: `isEmpty` will be set to true if no value is passed
 */
export const createMockAssetIdentifier = (
  identifier?:
    | { Isin: U8aFixed }
    | { Cusip: U8aFixed }
    | { Cins: U8aFixed }
    | { Lei: U8aFixed }
    | { Figi: U8aFixed }
): MockCodec<PolymeshPrimitivesAssetIdentifier> =>
  createMockEnum<PolymeshPrimitivesAssetIdentifier>(identifier);

/**
 * @hidden
 * NOTE: `isEmpty` will be set to true if no value is passed
 */
export const createMockFundraiserName = (name?: string): Bytes => createMockBytes(name);

/**
 * @hidden
 * NOTE: `isEmpty` will be set to true if no value is passed
 */
export const createMockAssetPermissions = (
  assetPermissions?:
    | 'Whole'
    | { These: PolymeshPrimitivesTicker[] }
    | { Except: PolymeshPrimitivesTicker[] }
): MockCodec<PolymeshPrimitivesSubsetSubsetRestrictionTicker> => {
  return createMockEnum<PolymeshPrimitivesSubsetSubsetRestrictionTicker>(assetPermissions);
};

/**
 * @hidden
 * NOTE: `isEmpty` will be set to true if no value is passed
 */
export const createMockExtrinsicPermissions = (
  assetPermissions?:
    | 'Whole'
    | { These: PolymeshPrimitivesSecondaryKeyPalletPermissions[] }
    | { Except: PolymeshPrimitivesSecondaryKeyPalletPermissions[] }
): MockCodec<PolymeshPrimitivesSubsetSubsetRestrictionPalletPermissions> => {
  return createMockEnum<PolymeshPrimitivesSubsetSubsetRestrictionPalletPermissions>(
    assetPermissions
  );
};

/**
 * @hidden
 * NOTE: `isEmpty` will be set to true if no value is passed
 */
export const createMockPortfolioPermissions = (
  assetPermissions?:
    | 'Whole'
    | { These: PolymeshPrimitivesIdentityIdPortfolioId[] }
    | { Except: PolymeshPrimitivesIdentityIdPortfolioId[] }
): MockCodec<PolymeshPrimitivesSubsetSubsetRestrictionPortfolioId> => {
  return createMockEnum<PolymeshPrimitivesSubsetSubsetRestrictionPortfolioId>(assetPermissions);
};

/**
 * @hidden
 * NOTE: `isEmpty` will be set to true if no value is passed
 */
export const createMockPermissions = (permissions?: {
  asset: PolymeshPrimitivesSubsetSubsetRestrictionTicker;
  extrinsic: PolymeshPrimitivesSubsetSubsetRestrictionPalletPermissions;
  portfolio: PolymeshPrimitivesSubsetSubsetRestrictionPortfolioId;
}): MockCodec<PolymeshPrimitivesSecondaryKeyPermissions> => {
  const perms = permissions ?? {
    asset: createMockAssetPermissions(),
    extrinsic: createMockExtrinsicPermissions(),
    portfolio: createMockPortfolioPermissions(),
  };

  return createMockCodec(
    {
      ...perms,
    },
    !permissions
  );
};

/**
 * @hidden
 * NOTE: `isEmpty` will be set to true if no value is passed
 */
export const createMockAuthorizationData = (
  authorizationData?:
    | { AttestPrimaryKeyRotation: PolymeshPrimitivesIdentityId }
    | 'RotatePrimaryKey'
    | { RotatePrimaryKeyToSecondary: PolymeshPrimitivesSecondaryKeyPermissions }
    | { TransferTicker: PolymeshPrimitivesTicker }
    | { AddMultiSigSigner: AccountId }
    | { TransferAssetOwnership: PolymeshPrimitivesTicker }
    | { JoinIdentity: PolymeshPrimitivesSecondaryKeyPermissions }
    | { PortfolioCustody: PolymeshPrimitivesIdentityIdPortfolioId }
    | { AddRelayerPayingKey: [AccountId, AccountId, Balance] }
    | { BecomeAgent: [PolymeshPrimitivesTicker, PolymeshPrimitivesAgentAgentGroup] }
    | PolymeshPrimitivesAuthorizationAuthorizationData
): MockCodec<PolymeshPrimitivesAuthorizationAuthorizationData> => {
  if (isCodec<PolymeshPrimitivesAuthorizationAuthorizationData>(authorizationData)) {
    return authorizationData as MockCodec<PolymeshPrimitivesAuthorizationAuthorizationData>;
  }

  return createMockEnum<PolymeshPrimitivesAuthorizationAuthorizationData>(authorizationData);
};

/**
 * @hidden
 * NOTE: `isEmpty` will be set to true if no value is passed
 */
export const createMockAuthorization = (authorization?: {
  authorizationData:
    | PolymeshPrimitivesAuthorizationAuthorizationData
    | Parameters<typeof createMockAuthorizationData>[0];
  authorizedBy: PolymeshPrimitivesIdentityId | Parameters<typeof createMockIdentityId>[0];
  expiry: Option<Moment>;
  authId: u64 | Parameters<typeof createMockU64>[0];
}): MockCodec<PolymeshPrimitivesAuthorization> => {
  const { authorizationData, authorizedBy, expiry, authId } = authorization ?? {
    authorizationData: createMockAuthorizationData(),
    authorizedBy: createMockIdentityId(),
    expiry: createMockOption(),
    authId: createMockU64(),
  };

  return createMockCodec(
    {
      authorizationData: createMockAuthorizationData(authorizationData),
      authorizedBy: createMockIdentityId(authorizedBy),
      expiry: createMockOption(expiry),
      authId: createMockU64(authId),
    },
    !authorization
  );
};

/**
 * @hidden
 * NOTE: `isEmpty` will be set to true if no value is passed
 */
export const createMockEventRecord = (data: unknown[]): EventRecord =>
  ({
    event: {
      data,
    },
  } as unknown as EventRecord);

/**
 * @hidden
 * NOTE: `isEmpty` will be set to true if no value is passed
 */
export const createMockIEvent = <T extends Codec[]>(data: unknown[]): IEvent<T> =>
  ({
    data,
  } as unknown as IEvent<T>);

/**
 * @hidden
 * NOTE: `isEmpty` will be set to true if no value is passed
 */
export const createMockCddStatus = (
  cddStatus?: { Ok: PolymeshPrimitivesIdentityId } | { Err: Bytes }
): MockCodec<CddStatus> => createMockEnum<CddStatus>(cddStatus);

/**
 * @hidden
 * NOTE: `isEmpty` will be set to true if no value is passed
 */
export const createMockCountryCode = (
  name?: CountryCodeEnum
): MockCodec<PolymeshPrimitivesJurisdictionCountryCode> =>
  createMockEnum<PolymeshPrimitivesJurisdictionCountryCode>(name);

/**
 * @hidden
 * NOTE: `isEmpty` will be set to true if no value is passed
 */
export const createMockScope = (
  scope?:
    | { Identity: PolymeshPrimitivesIdentityId }
    | { Ticker: PolymeshPrimitivesTicker }
    | { Custom: Bytes }
): MockCodec<PolymeshPrimitivesIdentityClaimScope> =>
  createMockEnum<PolymeshPrimitivesIdentityClaimScope>(scope);

/**
 * @hidden
 * NOTE: `isEmpty` will be set to true if no value is passed
 */
export const createMockCddId = (cddId?: string): MockCodec<PolymeshPrimitivesCddId> =>
  createMockStringCodec<PolymeshPrimitivesCddId>(cddId);

/**
 * @hidden
 * NOTE: `isEmpty` will be set to true if no value is passed
 */
export const createMockClaim = (
  claim?:
    | { Accredited: PolymeshPrimitivesIdentityClaimScope }
    | { Affiliate: PolymeshPrimitivesIdentityClaimScope }
    | { BuyLockup: PolymeshPrimitivesIdentityClaimScope }
    | { SellLockup: PolymeshPrimitivesIdentityClaimScope }
    | { CustomerDueDiligence: PolymeshPrimitivesCddId }
    | { KnowYourCustomer: PolymeshPrimitivesIdentityClaimScope }
    | {
        Jurisdiction: [
          PolymeshPrimitivesJurisdictionCountryCode,
          PolymeshPrimitivesIdentityClaimScope
        ];
      }
    | { Exempted: PolymeshPrimitivesIdentityClaimScope }
    | { Blocked: PolymeshPrimitivesIdentityClaimScope }
  // | {
  //     InvestorUniqueness: [
  //       PolymeshPrimitivesIdentityClaimScope,
  //       PolymeshPrimitivesIdentityId,
  //       PolymeshPrimitivesCddId
  //     ];
  //   }
  // | { InvestorUniquenessV2: PolymeshPrimitivesCddId }
  // | 'NoData'
): PolymeshPrimitivesIdentityClaimClaim =>
  createMockEnum<PolymeshPrimitivesIdentityClaimClaim>(claim);

/**
 * @hidden
 * NOTE: `isEmpty` will be set to true if no value is passed
 */
export const createMockIdentityClaim = (identityClaim?: {
  claimIssuer: PolymeshPrimitivesIdentityId;
  issuanceDate: Moment;
  lastUpdateDate: Moment;
  expiry: Option<Moment>;
  claim: PolymeshPrimitivesIdentityClaimClaim;
}): MockCodec<PolymeshPrimitivesIdentityClaim> => {
  const identityClaimMock = identityClaim ?? {
    claimIssuer: createMockIdentityId(),
    issuanceDate: createMockMoment(),
    lastUpdateDate: createMockMoment(),
    expiry: createMockOption(),
    claim: createMockClaim(),
  };
  return createMockCodec(
    {
      ...identityClaimMock,
    },
    !identityClaimMock
  );
};

/**
 * @hidden
 * NOTE: `isEmpty` will be set to true if no value is passed
 */
export const createMockTargetIdentity = (
  targetIdentity?: { Specific: PolymeshPrimitivesIdentityId } | 'ExternalAgent'
): MockCodec<PolymeshPrimitivesConditionTargetIdentity> =>
  createMockEnum<PolymeshPrimitivesConditionTargetIdentity>(targetIdentity);

/**
 * @hidden
 * NOTE: `isEmpty` will be set to true if no value is passed
 */
export const createMockConditionType = (
  conditionType?:
    | { IsPresent: PolymeshPrimitivesIdentityClaimClaim }
    | { IsAbsent: PolymeshPrimitivesIdentityClaimClaim }
    | { IsAnyOf: PolymeshPrimitivesIdentityClaimClaim[] }
    | { IsNoneOf: PolymeshPrimitivesIdentityClaimClaim[] }
    | { IsIdentity: PolymeshPrimitivesConditionTargetIdentity }
    | PolymeshPrimitivesConditionConditionType
): MockCodec<PolymeshPrimitivesConditionConditionType> => {
  if (isCodec<PolymeshPrimitivesConditionConditionType>(conditionType)) {
    return conditionType as MockCodec<PolymeshPrimitivesConditionConditionType>;
  }

  return createMockEnum<PolymeshPrimitivesConditionConditionType>(conditionType);
};

/**
 * @hidden
 * NOTE: `isEmpty` will be set to true if no value is passed
 */
export const createMockClaimType = (
  claimType?: ClaimType
): MockCodec<PolymeshPrimitivesIdentityClaimClaimType> => {
  const claimIndexes = {
    Accredited: 1,
    Affiliate: 2,
    BuyLockup: 3,
    SellLockup: 4,
    CustomerDueDiligence: 5,
    KnowYourCustomer: 6,
    Jurisdiction: 7,
    Exempted: 8,
    Blocked: 9,
    InvestorUniqueness: 10,
    InvestorUniquenessV2: 11,
  };
  return createMockEnum<PolymeshPrimitivesIdentityClaimClaimType>(
    claimType,
    claimType ? claimIndexes[claimType] : 0
  );
};

/**
 * @hidden
 * NOTE: `isEmpty` will be set to true if no value is passed
 */
export const createMockClaim1stKey = (claim1stKey?: {
  target: PolymeshPrimitivesIdentityId;
  claimType: PolymeshPrimitivesIdentityClaimClaimType;
}): MockCodec<PalletIdentityClaim1stKey> => {
  const claimTypeMock = claim1stKey ?? {
    target: createMockIdentityId(),
    claimType: createMockClaimType(),
  };
  return createMockCodec(
    {
      ...claimTypeMock,
    },
    !claimTypeMock
  );
};

/**
 * @hidden
 * NOTE: `isEmpty` will be set to true if no value is passed
 */
export const createMockTrustedFor = (
  trustedFor?: 'Any' | { Specific: PolymeshPrimitivesIdentityClaimClaimType[] }
): MockCodec<PolymeshPrimitivesConditionTrustedFor> =>
  createMockEnum<PolymeshPrimitivesConditionTrustedFor>(trustedFor);

/**
 * @hidden
 * NOTE: `isEmpty` will be set to true if no value is passed
 */
export const createMockTrustedIssuer = (issuer?: {
  issuer: PolymeshPrimitivesIdentityId;
  trustedFor: PolymeshPrimitivesConditionTrustedFor;
}): MockCodec<PolymeshPrimitivesConditionTrustedIssuer> => {
  const trustedIssuer = issuer ?? {
    issuer: createMockIdentityId(),
    trustedFor: createMockTrustedFor(),
  };

  return createMockCodec(
    {
      ...trustedIssuer,
    },
    !issuer
  );
};

/**
 * @hidden
 * NOTE: `isEmpty` will be set to true if no value is passed
 */
export const createMockCondition = (condition?: {
  conditionType:
    | PolymeshPrimitivesConditionConditionType
    | Parameters<typeof createMockConditionType>[0];
  issuers: (
    | PolymeshPrimitivesConditionTrustedIssuer
    | Parameters<typeof createMockTrustedIssuer>[0]
  )[];
}): MockCodec<PolymeshPrimitivesCondition> => {
  const { conditionType, issuers } = condition ?? {
    conditionType: createMockConditionType(),
    issuers: [],
  };
  return createMockCodec(
    {
      conditionType: createMockConditionType(conditionType),
      issuers: issuers.map(issuer => createMockTrustedIssuer(issuer)),
    },
    !condition
  );
};

/**
 * @hidden
 * NOTE: `isEmpty` will be set to true if no value is passed
 */
export const createMockConditionResult = (conditionResult?: {
  condition: PolymeshPrimitivesCondition | Parameters<typeof createMockCondition>[0];
  result: bool | Parameters<typeof createMockBool>[0];
}): MockCodec<ConditionResult> => {
  const { condition, result } = conditionResult ?? {
    condition: createMockCondition(),
    result: createMockBool(),
  };
  return createMockCodec(
    {
      condition: createMockCondition(condition),
      result: createMockBool(result),
    },
    !conditionResult
  );
};

/**
 * @hidden
 * NOTE: `isEmpty` will be set to true if no value is passed
 */
export const createMockComplianceRequirement = (complianceRequirement?: {
  senderConditions: PolymeshPrimitivesCondition[];
  receiverConditions: PolymeshPrimitivesCondition[];
  id: u32;
}): MockCodec<PolymeshPrimitivesComplianceManagerComplianceRequirement> => {
  const requirement = complianceRequirement ?? {
    senderConditions: [],
    receiverConditions: [],
    id: createMockU32(),
  };

  return createMockCodec(
    {
      ...requirement,
    },
    !complianceRequirement
  );
};

/**
 * @hidden
 * NOTE: `isEmpty` will be set to true if no value is passed
 */
export const createMockComplianceRequirementResult = (complianceRequirementResult?: {
  senderConditions: (ConditionResult | Parameters<typeof createMockConditionResult>[0])[];
  receiverConditions: (ConditionResult | Parameters<typeof createMockConditionResult>[0])[];
  id: u32 | Parameters<typeof createMockU32>[0];
  result: bool | Parameters<typeof createMockBool>[0];
}): ComplianceRequirementResult => {
  const { senderConditions, receiverConditions, id, result } = complianceRequirementResult ?? {
    senderConditions: [],
    receiverConditions: [],
    id: createMockU32(),
    result: createMockBool(),
  };
  return createMockCodec(
    {
      senderConditions: senderConditions.map(condition => createMockConditionResult(condition)),
      receiverConditions: receiverConditions.map(condition => createMockConditionResult(condition)),
      id: createMockU32(id),
      result: createMockBool(result),
    },
    !complianceRequirementResult
  );
};

/**
 * @hidden
 * NOTE: `isEmpty` will be set to true if no value is passed
 */
export const createMockAssetComplianceResult = (assetComplianceResult?: {
  paused: bool | Parameters<typeof createMockBool>[0];
  requirements: {
    senderConditions: ConditionResult[];
    receiverConditions: ConditionResult[];
    result: bool;
    id: u32 | Parameters<typeof createMockU32>[0];
  }[];
  result: bool | Parameters<typeof createMockBool>[0];
}): MockCodec<AssetComplianceResult> => {
  const { paused, requirements, result } = assetComplianceResult ?? {
    paused: createMockBool(),
    requirements: [],
    result: createMockBool(),
  };

  return createMockCodec(
    {
      paused: createMockBool(paused),
      requirements: requirements.map(requirement =>
        createMockComplianceRequirementResult(requirement)
      ),
      result: createMockBool(result),
    },
    !assetComplianceResult
  );
};

/**
 * @hidden
 * NOTE: `isEmpty` will be set to true if no value is passed
 */
export const createMockIdentityDidRecord = (identity?: {
  primaryKey: Option<AccountId>;
}): MockCodec<PolymeshPrimitivesIdentityDidRecord> => {
  const record = identity ?? {
    primaryKey: createMockOption(createMockAccountId()),
  };

  return createMockCodec(
    {
      ...record,
    },
    !identity
  );
};

/**
 * @hidden
 * NOTE: `isEmpty` will be set to true if no value is passed
 */
export const createMockKeyRecord = (
  value?:
    | { PrimaryKey: PolymeshPrimitivesIdentityId }
    | {
        SecondaryKey: [PolymeshPrimitivesIdentityId, PolymeshPrimitivesSecondaryKeyPermissions];
      }
    | { MultiSigSignerKey: AccountId }
): MockCodec<PolymeshPrimitivesSecondaryKeyKeyRecord> => {
  const record = value ?? {
    PrimaryKey: createMockIdentityId(),
  };

  return createMockEnum<PolymeshPrimitivesSecondaryKeyKeyRecord>({
    ...record,
  });
};

/**
 * @hidden
 * NOTE: `isEmpty` will be set to true if no value is passed
 */
export const createMockCanTransferResult = (
  canTransferResult?: { Ok: u8 } | { Err: Bytes }
): MockCodec<CanTransferResult> => createMockEnum<CanTransferResult>(canTransferResult);

/**
 * @hidden
 * NOTE: `isEmpty` will be set to true if no value is passed
 */
export const createMockText = (value?: string | Text): MockCodec<Text> => {
  if (isCodec<Text>(value)) {
    return value as MockCodec<Text>;
  }

  return createMockStringCodec<Text>(value);
};

/**
 * @hidden
 * NOTE: `isEmpty` will be set to true if no value is passed
 */
export const createMockAssetOwnershipRelation = (
  assetOwnershipRelation?: 'NotOwned' | 'TickerOwned' | 'AssetOwned'
): MockCodec<PalletAssetAssetOwnershipRelation> =>
  createMockEnum<PalletAssetAssetOwnershipRelation>(assetOwnershipRelation);

/**
 * @hidden
 * NOTE: `isEmpty` will be set to true if no value is passed
 */
export const createMockProposalStatus = (
  proposalStatus?:
    | 'Invalid'
    | 'ActiveOrExpired'
    | 'ExecutionSuccessful'
    | 'ExecutionFailed'
    | 'Rejected'
): MockCodec<PolymeshPrimitivesMultisigProposalStatus> => {
  return createMockEnum(proposalStatus) as MockCodec<PolymeshPrimitivesMultisigProposalStatus>;
};

/**
 * @hidden
 * NOTE: `isEmpty` will be set to true if no value is passed
 */
export const createMockSecondaryKey = (secondaryKey?: {
  signer: PolymeshPrimitivesSecondaryKeySignatory;
  permissions: PolymeshPrimitivesSecondaryKeyPermissions;
}): MockCodec<PolymeshPrimitivesSecondaryKey> => {
  const key = secondaryKey ?? {
    signer: createMockSignatory(),
    permissions: createMockPermissions(),
  };
  return createMockCodec(
    {
      ...key,
    },
    !secondaryKey
  );
};

/**
 * @hidden
 * NOTE: `isEmpty` will be set to true if no value is passed
 */
export const createMockVenueType = (
  venueType?: 'Other' | 'Distribution' | 'Sto' | 'Exchange'
): MockCodec<PolymeshPrimitivesSettlementVenueType> => {
  return createMockEnum<PolymeshPrimitivesSettlementVenueType>(venueType);
};

/**
 * @hidden
 * NOTE: `isEmpty` will be set to true if no value is passed
 */
export const createMockVenue = (venue?: {
  creator: PolymeshPrimitivesIdentityId;
  venueType: PolymeshPrimitivesSettlementVenueType;
}): MockCodec<PolymeshPrimitivesSettlementVenueType> => {
  const vn = venue ?? {
    creator: createMockIdentityId(),
    venueType: createMockVenueType(),
  };

  return createMockCodec(
    {
      ...vn,
    },
    !venue
  );
};

/**
 * @hidden
 * NOTE: `isEmpty` will be set to true if no value is passed
 */
export const createMockInstructionStatus = (
  instructionStatus?: 'Pending' | 'Unknown' | 'Failed' | 'Executed'
): MockCodec<PolymeshPrimitivesSettlementInstructionStatus> => {
  return createMockEnum<PolymeshPrimitivesSettlementInstructionStatus>(instructionStatus);
};

/**
 * @hidden
 * NOTE: `isEmpty` will be set to true if no value is passed
 */
export const createMockSettlementType = (
  settlementType?: 'SettleOnAffirmation' | { SettleOnBlock: u32 } | { SettleManual: u32 }
): MockCodec<PolymeshPrimitivesSettlementSettlementType> => {
  return createMockEnum<PolymeshPrimitivesSettlementSettlementType>(settlementType);
};

/**
 * @hidden
 * NOTE: `isEmpty` will be set to true if no value is passed
 */
export const createMockAffirmationStatus = (
  authorizationStatus?: 'Unknown' | 'Pending' | 'Affirmed'
): MockCodec<PolymeshPrimitivesSettlementAffirmationStatus> => {
  return createMockEnum<PolymeshPrimitivesSettlementAffirmationStatus>(authorizationStatus);
};

/**
 * @hidden
 * NOTE: `isEmpty` will be set to true if no value is passed
 */
export const createMockInstruction = (instruction?: {
  instructionId: u64;
  venueId: u64;
  settlementType: PolymeshPrimitivesSettlementSettlementType;
  createdAt: Option<Moment>;
  tradeDate: Option<Moment>;
  valueDate: Option<Moment>;
}): MockCodec<PolymeshPrimitivesSettlementInstruction> => {
  const data = instruction ?? {
    instructionId: createMockU64(),
    venueId: createMockU64(),
    settlementType: createMockSettlementType(),
    createdAt: createMockOption(),
    tradeDate: createMockOption(),
  };

  return createMockCodec(
    {
      ...data,
    },
    !instruction
  );
};

/**
 * @hidden
 * NOTE: `isEmpty` will be set to true if no value is passed
 */
export const createMockInstructionLeg = (
  leg?:
    | {
        Fungible: {
          sender: PolymeshPrimitivesIdentityIdPortfolioId;
          receiver: PolymeshPrimitivesIdentityIdPortfolioId;
          ticker: PolymeshPrimitivesTicker;
          amount: Balance;
        };
      }
    | {
        NonFungible: {
          sender: PolymeshPrimitivesIdentityIdPortfolioId;
          receiver: PolymeshPrimitivesIdentityIdPortfolioId;
          nfts: PolymeshPrimitivesNftNfTs;
        };
      }
    | {
        OffChain: {
          senderIdentity: PolymeshPrimitivesIdentityId;
          receiverIdentity: PolymeshPrimitivesIdentityId;
          ticker: PolymeshPrimitivesTicker;
          amount: Balance;
        };
      }
    | PolymeshPrimitivesSettlementLeg
): MockCodec<PolymeshPrimitivesSettlementLeg> => {
  if (isCodec<PolymeshPrimitivesSettlementLeg>(leg)) {
    return leg as MockCodec<PolymeshPrimitivesSettlementLeg>;
  }

  return createMockEnum<PolymeshPrimitivesSettlementLeg>(leg as any);
};

/**
 * @hidden
 * NOTE: `isEmpty` will be set to true if no value is passed
 */
export const createMockTransferCondition = (
  transferCondition?:
    | { MaxInvestorCount: u64 }
    | { MaxInvestorOwnership: Permill }
    | {
        ClaimCount: [
          PolymeshPrimitivesStatisticsStatClaim,
          PolymeshPrimitivesIdentityId,
          u64,
          Option<u64>
        ];
      }
    | {
        ClaimOwnership: [
          PolymeshPrimitivesStatisticsStatClaim,
          PolymeshPrimitivesIdentityId,
          Permill,
          Permill
        ];
      }
    | PolymeshPrimitivesTransferComplianceTransferCondition
): MockCodec<PolymeshPrimitivesTransferComplianceTransferCondition> => {
  if (isCodec<PolymeshPrimitivesTransferComplianceTransferCondition>(transferCondition)) {
    return transferCondition as MockCodec<PolymeshPrimitivesTransferComplianceTransferCondition>;
  }
  return createMockEnum<PolymeshPrimitivesTransferComplianceTransferCondition>(transferCondition);
};

/**
 * @hidden
 * NOTE: `isEmpty` will be set to true if no value is passed
 */
export const createMockFundraiserTier = (fundraiserTier?: {
  total: Balance;
  price: Balance;
  remaining: Balance;
}): MockCodec<PalletStoFundraiserTier> => {
  const data = fundraiserTier ?? {
    total: createMockBalance(),
    price: createMockBalance(),
    remaining: createMockBalance(),
  };

  return createMockCodec(
    {
      ...data,
    },
    !fundraiserTier
  );
};

/**
 * @hidden
 * NOTE: `isEmpty` will be set to true if no value is passed
 */
export const createMockFundraiserStatus = (
  fundraiserStatus?: 'Live' | 'Frozen' | 'Closed' | 'ClosedEarly'
): MockCodec<PalletStoFundraiserStatus> => {
  return createMockEnum<PalletStoFundraiserStatus>(fundraiserStatus);
};

/**
 * @hidden
 * NOTE: `isEmpty` will be set to true if no value is passed
 */
export const createMockFundraiser = (fundraiser?: {
  creator: PolymeshPrimitivesIdentityId;
  offeringPortfolio: PolymeshPrimitivesIdentityIdPortfolioId;
  offeringAsset: PolymeshPrimitivesTicker;
  raisingPortfolio: PolymeshPrimitivesIdentityIdPortfolioId;
  raisingAsset: PolymeshPrimitivesTicker;
  tiers: PalletStoFundraiserTier[];
  venueId: u64;
  start: Moment;
  end: Option<Moment>;
  status: PalletStoFundraiserStatus;
  minimumInvestment: Balance;
}): MockCodec<PalletStoFundraiser> => {
  const data = fundraiser ?? {
    creator: createMockIdentityId(),
    offeringPortfolio: createMockPortfolioId(),
    offeringAsset: createMockTicker(),
    raisingPortfolio: createMockPortfolioId(),
    raisingAsset: createMockTicker(),
    tiers: [],
    venueId: createMockU64(),
    start: createMockMoment(),
    end: createMockOption(),
    status: createMockFundraiserStatus(),
    minimumInvestment: createMockBalance(),
  };

  return createMockCodec(
    {
      ...data,
    },
    !fundraiser
  );
};

/**
 * @hidden
 * NOTE: `isEmpty` will be set to true if no value is passed
 */
export const createMockPriceTier = (priceTier?: {
  total: Balance;
  price: Balance;
}): MockCodec<PalletStoPriceTier> => {
  const data = priceTier ?? {
    total: createMockBalance(),
    price: createMockBalance(),
  };

  return createMockCodec(
    {
      ...data,
    },
    !priceTier
  );
};

/**
 * @hidden
 * NOTE: `isEmpty` will be set to true if no value is passed
 */
export const createMockCalendarUnit = (
  calendarUnit?: 'Second' | 'Minute' | 'Hour' | 'Day' | 'Week' | 'Month' | 'Year'
  // | PolymeshPrimitivesCalendarCalendarUnit
): MockCodec<any> => {
  if (isCodec<any>(calendarUnit)) {
    return calendarUnit as MockCodec<any>;
  }

  return createMockEnum<any>(calendarUnit);
};

/**
 * @hidden
 * NOTE: `isEmpty` will be set to true if no value is passed
 */
export const createMockCalendarPeriod = (
  calendarPeriod?:
    | any
    | {
        unit: any | Parameters<typeof createMockCalendarUnit>[0];
        amount: u64 | Parameters<typeof createMockU64>[0];
      }
): MockCodec<any> => {
  const { unit, amount } = calendarPeriod ?? {
    unit: createMockCalendarUnit(),
    amount: createMockU64(),
  };

  return createMockCodec(
    {
      unit: createMockCalendarUnit(unit),
      amount: createMockU64(amount),
    },
    !calendarPeriod
  );
};

/**
 * @hidden
 * NOTE: `isEmpty` will be set to true if no value is passed
 */
export const createMockCheckpointSchedule = (
  checkpointSchedule?:
    | PolymeshCommonUtilitiesCheckpointScheduleCheckpoints
    | {
        pending: BTreeSet<u64> | Parameters<typeof createMockBTreeSet>[0];
      }
): MockCodec<PolymeshCommonUtilitiesCheckpointScheduleCheckpoints> => {
  const { pending } = checkpointSchedule ?? {
    pending: createMockBTreeSet(),
  };

  return createMockCodec(
    {
      pending,
    },
    !checkpointSchedule
  );
};
/**
 * @hidden
 * NOTE: `isEmpty` will be set to true if no value is passed
 */
export const createMockRecordDateSpec = (
  recordDateSpec?:
    | { Scheduled: Moment }
    | { ExistingSchedule: u64 }
    | { Existing: u64 }
    | PalletCorporateActionsRecordDateSpec
): MockCodec<PalletCorporateActionsRecordDateSpec> => {
  if (isCodec<PalletCorporateActionsRecordDateSpec>(recordDateSpec)) {
    return recordDateSpec as MockCodec<PalletCorporateActionsRecordDateSpec>;
  }

  return createMockEnum<PalletCorporateActionsRecordDateSpec>(recordDateSpec);
};

/**
 * @hidden
 * NOTE: `isEmpty` will be set to true if no value is passed
 */
export const createMockCACheckpoint = (
  caCheckpoint?: { Scheduled: [u64, u64] } | { Existing: u64 } | PalletCorporateActionsCaCheckpoint
): MockCodec<PalletCorporateActionsCaCheckpoint> => {
  if (isCodec<PalletCorporateActionsCaCheckpoint>(caCheckpoint)) {
    return caCheckpoint as MockCodec<PalletCorporateActionsCaCheckpoint>;
  }

  return createMockEnum<PalletCorporateActionsCaCheckpoint>(caCheckpoint);
};

/**
 * @hidden
 * NOTE: `isEmpty` will be set to true if no value is passed
 */
export const createMockRecordDate = (
  recordDate?:
    | PalletCorporateActionsRecordDate
    | {
        date: Moment | Parameters<typeof createMockMoment>[0];
        checkpoint:
          | PalletCorporateActionsCaCheckpoint
          | Parameters<typeof createMockCACheckpoint>[0];
      }
): MockCodec<PalletCorporateActionsRecordDate> => {
  const { date, checkpoint } = recordDate ?? {
    date: createMockMoment(),
    checkpoint: createMockCACheckpoint(),
  };

  return createMockCodec(
    {
      date: createMockMoment(date),
      checkpoint: createMockCACheckpoint(checkpoint),
    },
    !recordDate
  );
};

/**
 * @hidden
 * NOTE: `isEmpty` will be set to true if no value is passed
 */
export const createMockTargetTreatment = (
  targetTreatment?: 'Include' | 'Exclude' | PalletCorporateActionsTargetTreatment
): MockCodec<PalletCorporateActionsTargetTreatment> => {
  if (isCodec<PalletCorporateActionsTargetTreatment>(targetTreatment)) {
    return targetTreatment as MockCodec<PalletCorporateActionsTargetTreatment>;
  }

  return createMockEnum<PalletCorporateActionsTargetTreatment>(targetTreatment);
};

/**
 * @hidden
 * NOTE: `isEmpty` will be set to true if no value is passed
 */
export const createMockTargetIdentities = (
  targetIdentities?:
    | PalletCorporateActionsTargetIdentities
    | {
        identities: (PolymeshPrimitivesIdentityId | Parameters<typeof createMockIdentityId>[0])[];
        treatment:
          | PalletCorporateActionsTargetTreatment
          | Parameters<typeof createMockTargetTreatment>[0];
      }
): MockCodec<PalletCorporateActionsTargetIdentities> => {
  const { identities, treatment } = targetIdentities ?? {
    identities: [],
    treatment: createMockTargetTreatment(),
  };

  return createMockCodec(
    {
      identities: map(identities, identityId => createMockIdentityId(identityId)),
      treatment: createMockTargetTreatment(treatment),
    },
    !targetIdentities
  );
};

/**
 * @hidden
 * NOTE: `isEmpty` will be set to true if no value is passed
 */
export const createMockCAKind = (
  caKind?:
    | 'PredictableBenefit'
    | 'UnpredictableBenefit'
    | 'IssuerNotice'
    | 'Reorganization'
    | 'Other'
    | PalletCorporateActionsCaKind
): MockCodec<PalletCorporateActionsCaKind> => {
  if (isCodec<PalletCorporateActionsCaKind>(caKind)) {
    return caKind as MockCodec<PalletCorporateActionsCaKind>;
  }

  return createMockEnum<PalletCorporateActionsCaKind>(caKind);
};

/**
 * @hidden
 * NOTE: `isEmpty` will be set to true if no value is passed
 */
export const createMockCorporateAction = (corporateAction?: {
  kind: PalletCorporateActionsCaKind | Parameters<typeof createMockCAKind>[0];
  decl_date: Moment | Parameters<typeof createMockMoment>[0];
  record_date: Option<PalletCorporateActionsRecordDate> | Parameters<typeof createMockOption>[0];
  targets:
    | PalletCorporateActionsTargetIdentities
    | Parameters<typeof createMockTargetIdentities>[0];
  default_withholding_tax: Permill | Parameters<typeof createMockPermill>[0];
  withholding_tax: [
    PolymeshPrimitivesIdentityId | Parameters<typeof createMockIdentityId>[0],
    Permill | Parameters<typeof createMockPermill>[0]
  ][];
}): MockCodec<PalletCorporateActionsCorporateAction> => {
  const { kind, decl_date, record_date, targets, default_withholding_tax, withholding_tax } =
    corporateAction ?? {
      kind: createMockCAKind(),
      declDate: createMockMoment(),
      recordDate: createMockOption(),
      targets: createMockTargetIdentities(),
      defaultWithholdingTax: createMockPermill(),
      withholding_tax: [],
    };

  return createMockCodec(
    {
      kind: createMockCAKind(kind),
      declDate: createMockMoment(decl_date),
      recordDate: createMockOption(record_date),
      targets: createMockTargetIdentities(targets),
      defaultWithholdingTax: createMockPermill(default_withholding_tax),
      withholdingTax: withholding_tax.map(([identityId, tax]) =>
        tuple(createMockIdentityId(identityId), createMockPermill(tax))
      ),
    },
    !corporateAction
  );
};

/**
 * @hidden
 * NOTE: `isEmpty` will be set to true if no value is passed
 */
export const createMockCAId = (
  caId?:
    | PalletCorporateActionsCaId
    | {
        ticker: PolymeshPrimitivesTicker | Parameters<typeof createMockTicker>[0];
        localId: u32 | Parameters<typeof createMockU32>[0];
      }
): MockCodec<PalletCorporateActionsCaId> => {
  const { ticker, localId } = caId ?? {
    ticker: createMockTicker(),
    localId: createMockU32(),
  };

  return createMockCodec(
    {
      ticker: createMockTicker(ticker),
      localId: createMockU32(localId),
    },
    !caId
  );
};

/**
 * @hidden
 * NOTE: `isEmpty` will be set to true if no value is passed
 */
export const createMockDistribution = (distribution?: {
  from: PolymeshPrimitivesIdentityIdPortfolioId | Parameters<typeof createMockPortfolioId>[0];
  currency: PolymeshPrimitivesTicker | Parameters<typeof createMockTicker>[0];
  perShare: Balance | Parameters<typeof createMockBalance>[0];
  amount: Balance | Parameters<typeof createMockBalance>[0];
  remaining: Balance | Parameters<typeof createMockBalance>[0];
  reclaimed: bool | Parameters<typeof createMockBool>[0];
  paymentAt: Moment | Parameters<typeof createMockMoment>[0];
  expiresAt: Option<Moment>;
}): MockCodec<PalletCorporateActionsDistribution> => {
  const { from, currency, perShare, amount, remaining, reclaimed, paymentAt, expiresAt } =
    distribution ?? {
      from: createMockPortfolioId(),
      currency: createMockTicker(),
      perShare: createMockBalance(),
      amount: createMockBalance(),
      remaining: createMockBalance(),
      reclaimed: createMockBool(),
      paymentAt: createMockMoment(),
      expiresAt: createMockOption(),
    };

  return createMockCodec(
    {
      from: createMockPortfolioId(from),
      currency: createMockTicker(currency),
      perShare: createMockBalance(perShare),
      amount: createMockBalance(amount),
      remaining: createMockBalance(remaining),
      reclaimed: createMockBool(reclaimed),
      paymentAt: createMockMoment(paymentAt),
      expiresAt: createMockOption(expiresAt),
    },
    !distribution
  );
};

/**
 * @hidden
 * NOTE: `isEmpty` will be set to true if no value is passed
 */
export const createMockTransferConditionResult = (transferManagerResult?: {
  condition:
    | PolymeshPrimitivesTransferComplianceTransferCondition
    | Parameters<typeof createMockTransferCondition>[0];
  result: bool | Parameters<typeof createMockBool>[0];
}): MockCodec<TransferConditionResult> => {
  const { condition, result } = transferManagerResult ?? {
    condition: createMockTransferCondition(),
    result: createMockBool(),
  };
  return createMockCodec(
    {
      condition: createMockTransferCondition(condition),
      result: createMockBool(result),
    },
    !transferManagerResult
  );
};

/**
 * @hidden
 * NOTE: `isEmpty` will be set to true if no value is passed
 */
export const createMockPortfolioValidityResult = (portfolioValidityResult?: {
  receiver_is_same_portfolio: bool | Parameters<typeof createMockBool>[0];
  sender_portfolio_does_not_exist: bool | Parameters<typeof createMockBool>[0];
  receiver_portfolio_does_not_exist: bool | Parameters<typeof createMockBool>[0];
  sender_insufficient_balance: bool | Parameters<typeof createMockBool>[0];
  result: bool | Parameters<typeof createMockBool>[0];
}): MockCodec<PortfolioValidityResult> => {
  const {
    receiver_is_same_portfolio,
    sender_portfolio_does_not_exist,
    receiver_portfolio_does_not_exist,
    sender_insufficient_balance,
    result,
  } = portfolioValidityResult ?? {
    receiver_is_same_portfolio: createMockBool(),
    sender_portfolio_does_not_exist: createMockBool(),
    receiver_portfolio_does_not_exist: createMockBool(),
    sender_insufficient_balance: createMockBool(),
    result: createMockBool(),
  };
  return createMockCodec(
    {
      receiver_is_same_portfolio: createMockBool(receiver_is_same_portfolio),
      sender_portfolio_does_not_exist: createMockBool(sender_portfolio_does_not_exist),
      receiver_portfolio_does_not_exist: createMockBool(receiver_portfolio_does_not_exist),
      sender_insufficient_balance: createMockBool(sender_insufficient_balance),
      result: createMockBool(result),
    },
    !portfolioValidityResult
  );
};

/**
 * @hidden
 * NOTE: `isEmpty` will be set to true if no value is passed
 */
export const createMockGranularCanTransferResult = (granularCanTransferResult?: {
  invalid_granularity: bool | Parameters<typeof createMockBool>[0];
  self_transfer: bool | Parameters<typeof createMockBool>[0];
  invalid_receiver_cdd: bool | Parameters<typeof createMockBool>[0];
  invalid_sender_cdd: bool | Parameters<typeof createMockBool>[0];
  missing_scope_claim: bool | Parameters<typeof createMockBool>[0];
  receiver_custodian_error: bool | Parameters<typeof createMockBool>[0];
  sender_custodian_error: bool | Parameters<typeof createMockBool>[0];
  sender_insufficient_balance: bool | Parameters<typeof createMockBool>[0];
  portfolio_validity_result:
    | PortfolioValidityResult
    | Parameters<typeof createMockPortfolioValidityResult>[0];
  asset_frozen: bool | Parameters<typeof createMockBool>[0];
  transfer_condition_result: (
    | TransferConditionResult
    | Parameters<typeof createMockTransferConditionResult>[0]
  )[];
  compliance_result: AssetComplianceResult | Parameters<typeof createMockAssetComplianceResult>[0];
  result: bool | Parameters<typeof createMockBool>[0];
}): MockCodec<GranularCanTransferResult> => {
  const {
    invalid_granularity,
    self_transfer,
    invalid_receiver_cdd,
    invalid_sender_cdd,
    missing_scope_claim,
    receiver_custodian_error,
    sender_custodian_error,
    sender_insufficient_balance,
    portfolio_validity_result,
    asset_frozen,
    transfer_condition_result,
    compliance_result,
    result,
  } = granularCanTransferResult ?? {
    invalid_granularity: createMockBool(),
    self_transfer: createMockBool(),
    invalid_receiver_cdd: createMockBool(),
    invalid_sender_cdd: createMockBool(),
    missing_scope_claim: createMockBool(),
    receiver_custodian_error: createMockBool(),
    sender_custodian_error: createMockBool(),
    sender_insufficient_balance: createMockBool(),
    portfolio_validity_result: createMockPortfolioValidityResult(),
    asset_frozen: createMockBool(),
    transfer_condition_result: [],
    compliance_result: createMockAssetComplianceResult(),
    result: createMockBool(),
  };
  return createMockCodec(
    {
      invalid_granularity: createMockBool(invalid_granularity),
      self_transfer: createMockBool(self_transfer),
      invalid_receiver_cdd: createMockBool(invalid_receiver_cdd),
      invalid_sender_cdd: createMockBool(invalid_sender_cdd),
      missing_scope_claim: createMockBool(missing_scope_claim),
      receiver_custodian_error: createMockBool(receiver_custodian_error),
      sender_custodian_error: createMockBool(sender_custodian_error),
      sender_insufficient_balance: createMockBool(sender_insufficient_balance),
      portfolio_validity_result: createMockPortfolioValidityResult(portfolio_validity_result),
      asset_frozen: createMockBool(asset_frozen),
      transfer_condition_result: transfer_condition_result.map(res =>
        createMockTransferConditionResult(res)
      ),
      compliance_result: createMockAssetComplianceResult(compliance_result as any),
      result: createMockBool(result),
    },
    !granularCanTransferResult
  );
};

/**
 * @hidden
 * NOTE: `isEmpty` will be set to true if no value is passed
 */
export const createMockHeader = (
  header?:
    | Header
    | {
        parentHash: Hash | Parameters<typeof createMockHash>[0];
        number: Compact<u32>;
        stateRoot: Hash | Parameters<typeof createMockHash>[0];
        extrinsicsRoot: Hash | Parameters<typeof createMockHash>[0];
      }
): MockCodec<Header> => {
  const { parentHash, number, stateRoot, extrinsicsRoot } = header ?? {
    parentHash: createMockHash(),
    number: createMockCompact(),
    stateRoot: createMockHash(),
    extrinsicsRoot: createMockHash(),
  };

  return createMockCodec(
    {
      parentHash: createMockHash(parentHash),
      number: createMockCompact(number.unwrap()),
      stateRoot: createMockHash(stateRoot),
      extrinsicsRoot: createMockHash(extrinsicsRoot),
    },
    !header
  );
};

/**
 * @hidden
 * NOTE: `isEmpty` will be set to true if no value is passed
 */
export const createMockExtrinsics = (
  extrinsics?:
    | Vec<GenericExtrinsic>
    | {
        toHex: () => string;
      }[]
): MockCodec<Vec<GenericExtrinsic>> => {
  const [{ toHex }] = extrinsics ?? [
    {
      toHex: () => createMockStringCodec(),
    },
  ];
  return createMockCodec(
    [
      {
        toHex,
      },
    ],
    !extrinsics
  );
};

/**
 * @hidden
 * NOTE: `isEmpty` will be set to true if no value is passed
 */
export const createMockBlock = (
  block?:
    | Block
    | {
        header: Header | Parameters<typeof createMockHeader>[0];
        extrinsics: Vec<GenericExtrinsic> | Parameters<typeof createMockExtrinsics>[0];
      }
): MockCodec<Block> => {
  const { header, extrinsics } = block ?? {
    header: createMockHeader(),
    extrinsics: createMockExtrinsics(),
  };

  return createMockCodec(
    {
      header: createMockHeader(header),
      extrinsics: createMockExtrinsics(extrinsics),
    },
    !block
  );
};

/**
 * @hidden
 * NOTE: `isEmpty` will be set to true if no value is passed
 */
export const createMockSignedBlock = (
  signedBlock?:
    | SignedBlock
    | {
        block: Block | Parameters<typeof createMockBlock>[0];
      }
): MockCodec<SignedBlock> => {
  const { block } = signedBlock ?? {
    block: createMockBlock(),
  };

  return createMockCodec(
    {
      block: createMockBlock(block),
    },
    !signedBlock
  );
};

/**
 * @hidden
 */
export const createMockBlockHash = (value?: string | BlockHash): MockCodec<BlockHash> => {
  if (isCodec<BlockHash>(value)) {
    return value as MockCodec<BlockHash>;
  }

  return createMockStringCodec(value) as MockCodec<BlockHash>;
};

/**
 * NOTE: `isEmpty` will be set to true if no value is passed
 */
export const createMockRuntimeDispatchInfo = (
  runtimeDispatchInfo?:
    | RuntimeDispatchInfo
    | {
        partialFee: Balance | Parameters<typeof createMockBalance>[0];
      }
): MockCodec<RuntimeDispatchInfo> => {
  const { partialFee } = runtimeDispatchInfo ?? {
    partialFee: createMockBalance(),
  };

  return createMockCodec(
    {
      partialFee: createMockBalance(partialFee),
    },
    !runtimeDispatchInfo
  );
};

/**
 * @hidden
 * NOTE: `isEmpty` will be set to true if no value is passed
 */
export const createMockProtocolOp = (
  protocolOp?:
    | 'AssetRegisterTicker'
    | 'AssetIssue'
    | 'AssetAddDocuments'
    | 'AssetCreateAsset'
    | 'CheckpointCreateSchedule'
    | 'ComplianceManagerAddComplianceRequirement'
    | 'IdentityCddRegisterDid'
    | 'IdentityAddClaim'
    | 'IdentityAddSecondaryKeysWithAuthorization'
    | 'PipsPropose'
    | 'ContractsPutCode'
    | 'CorporateBallotAttachBallot'
    | 'CapitalDistributionDistribute'
): MockCodec<MockCodec<PolymeshCommonUtilitiesProtocolFeeProtocolOp>> => {
  return createMockEnum<PolymeshCommonUtilitiesProtocolFeeProtocolOp>(protocolOp);
};

/**
 * @hidden
 * NOTE: `isEmpty` will be set to true if no value is passed
 */
export const createMockStatisticsOpType = (
  op?: PolymeshPrimitivesStatisticsStatOpType | StatType
): MockCodec<PolymeshPrimitivesStatisticsStatOpType> => {
  if (isCodec<PolymeshPrimitivesStatisticsStatOpType>(op)) {
    return op as MockCodec<PolymeshPrimitivesStatisticsStatOpType>;
  }

  return createMockCodec(
    {
      type: op,
      isCount: op === StatType.Count,
      isBalance: op === StatType.Balance,
    },
    !op
  );
};

/**
 * @hidden
 * NOTE: `isEmpty` will be set to true if no value is passed
 */
export const createMockStatisticsOpTypeToStatType = (
  op?: PolymeshPrimitivesStatisticsStatType | StatType
): MockCodec<PolymeshPrimitivesStatisticsStatType> => {
  if (isCodec<PolymeshPrimitivesStatisticsStatType>(op)) {
    return op as MockCodec<PolymeshPrimitivesStatisticsStatType>;
  }

  return createMockCodec(
    {
      op: {
        type: op,
        isCount: op === StatType.Count,
        isBalance: op === StatType.Balance,
      },
    },
    !op
  );
};

/**
 * @hidden
 * NOTE: `isEmpty` will be set to true if no value is passed
 */
export const createMockStatisticsStatType = (
  stat?:
    | PolymeshPrimitivesStatisticsStatType
    | {
        op: PolymeshPrimitivesStatisticsStatOpType;
        claimIssuer: Option<
          ITuple<[PolymeshPrimitivesIdentityClaimClaimType, PolymeshPrimitivesIdentityId]>
        >;
      }
): MockCodec<PolymeshPrimitivesStatisticsStatType> => {
  if (isCodec<PolymeshPrimitivesStatisticsStatType>(stat)) {
    return stat as MockCodec<PolymeshPrimitivesStatisticsStatType>;
  }

  const { op, claimIssuer } = stat ?? {
    op: createMockStatisticsOpType(),
    claimIssuer: createMockOption(),
  };

  return createMockCodec(
    {
      op,
      claimIssuer: createMockOption(claimIssuer),
    },
    !op
  );
};

/**
 * @hidden
 *
 */
export const createMock2ndKey = (
  key2?:
    | 'NoClaimStat'
    | { Claim: PolymeshPrimitivesStatisticsStatClaim }
    | PolymeshPrimitivesStatisticsStat2ndKey
): MockCodec<PolymeshPrimitivesStatisticsStat2ndKey> => {
  if (isCodec<PolymeshPrimitivesStatisticsStat2ndKey>(key2)) {
    return key2 as MockCodec<PolymeshPrimitivesStatisticsStat2ndKey>;
  }

  return createMockEnum<PolymeshPrimitivesStatisticsStat2ndKey>(key2);
};

/**
 * @hidden
 * NOTE: `isEmpty` will be set to true if no value is passed
 */
export const createMockStatUpdate = (
  update?:
    | {
        key2: PolymeshPrimitivesStatisticsStat2ndKey | Parameters<typeof createMock2ndKey>[0];
        value: Option<u128>;
      }
    | PolymeshPrimitivesStatisticsStatUpdate
): MockCodec<PolymeshPrimitivesStatisticsStatUpdate> => {
  const { key2, value } = update ?? {
    key2: createMock2ndKey(),
    value: createMockOption(),
  };

  return createMockCodec(
    {
      key2: createMock2ndKey(key2),
      value: createMockOption(value),
    },
    !update
  );
};

/**
 * @hidden
 * NOTE: `isEmpty` will be set to true if no value is passed
 */
export const createMockInitiateCorporateActionArgs = (
  caArgs?:
    | PalletCorporateActionsInitiateCorporateActionArgs
    | {
        ticker: PolymeshPrimitivesTicker | Parameters<typeof createMockTicker>[0];
        kind: PalletCorporateActionsCaKind | Parameters<typeof createMockCAKind>[0];
        declDate: u64 | Parameters<typeof createMockU64>[0];
        recordDate: Option<PalletCorporateActionsRecordDateSpec>;
        details: Bytes | Parameters<typeof createMockBytes>[0];
        targets: Option<PalletCorporateActionsTargetIdentities>;
        defaultWithholdingTax: Option<Permill>;
        withholdingTax:
          | [
              PolymeshPrimitivesIdentityId | Parameters<typeof createMockIdentityId>[0],
              Permill | Parameters<typeof createMockPermill>[0]
            ][]
          | null;
      }
): MockCodec<PalletCorporateActionsInitiateCorporateActionArgs> => {
  const {
    ticker,
    kind,
    declDate,
    recordDate,
    details,
    targets,
    defaultWithholdingTax,
    withholdingTax,
  } = caArgs ?? {
    ticker: createMockTicker(),
    kind: createMockCAKind(),
    declDate: createMockU64(),
    recordDate: createMockOption(),
    details: createMockBytes(),
    targets: createMockOption(),
    defaultWithholdingTax: createMockOption(),
    withholdingTax: createMockOption(),
  };

  return createMockCodec(
    {
      ticker: createMockTicker(ticker),
      kind: createMockCAKind(kind),
      declDate: createMockU64(declDate),
      recordDate: createMockOption(recordDate),
      details: createMockBytes(details),
      targets: createMockOption(targets),
      defaultWithholdingTax: createMockOption(defaultWithholdingTax),
      withholdingTax,
    },
    !caArgs
  );
};

export const createMockStatisticsStatClaim = (
  statClaim:
    | PolymeshPrimitivesStatisticsStatClaim
    | { Accredited: bool }
    | { Affiliate: bool }
    | { Jurisdiction: Option<PolymeshPrimitivesJurisdictionCountryCode> }
): MockCodec<PolymeshPrimitivesStatisticsStatClaim> => {
  if (statClaim)
    if (isCodec<PolymeshPrimitivesStatisticsStatClaim>(statClaim)) {
      return statClaim as MockCodec<PolymeshPrimitivesStatisticsStatClaim>;
    }
  return createMockEnum<PolymeshPrimitivesStatisticsStatClaim>(statClaim);
};

/**
 * @hidden
 */
export const createMockAssetTransferCompliance = (
  transferCompliance?:
    | {
        paused: bool | Parameters<typeof createMockBool>[0];
        requirements:
          | BTreeSet<PolymeshPrimitivesTransferComplianceTransferCondition>
          | Parameters<typeof createMockBTreeSet>[0];
      }
    | PolymeshPrimitivesTransferComplianceAssetTransferCompliance
): MockCodec<PolymeshPrimitivesTransferComplianceAssetTransferCompliance> => {
  if (isCodec<PolymeshPrimitivesTransferComplianceAssetTransferCompliance>(transferCompliance)) {
    return transferCompliance as MockCodec<PolymeshPrimitivesTransferComplianceAssetTransferCompliance>;
  }
  const { paused, requirements } = transferCompliance ?? {
    paused: dsMockUtils.createMockBool(false),
    requirements: dsMockUtils.createMockBTreeSet([]),
  };

  const args = { paused: createMockBool(paused), requirements: createMockBTreeSet(requirements) };

  return createMockCodec(args, !transferCompliance);
};

/**
 * @hidden
 * NOTE: `isEmpty` will be set to true if no value is passed
 */
export const createMockCall = (callArgs?: {
  args: unknown[];
  method: string;
  section: string;
}): MockCodec<Call> => {
  const { args, method, section } = callArgs ?? {
    args: [],
    method: '',
    section: '',
  };

  return createMockCodec(
    {
      args: createMockCodec(args, false),
      method,
      section,
    },
    !callArgs
  ) as MockCodec<Call>;
};

/**
 * @hidden
 * NOTE: `isEmpty` will be set to true if no value is passed
 */
export const createMockProposalDetails = (proposalDetails?: {
  approvals: u64 | Parameters<typeof createMockU64>[0];
  rejections: u64 | Parameters<typeof createMockU64>[0];
  status: PolymeshPrimitivesMultisigProposalStatus | Parameters<typeof createMockProposalStatus>[0];
  autoClose: bool | Parameters<typeof createMockBool>[0];
  expiry: Option<Moment> | null;
}): PolymeshPrimitivesMultisigProposalDetails => {
  const { approvals, rejections, status, autoClose, expiry } = proposalDetails ?? {
    approvals: createMockU64(),
    rejections: createMockU64(),
    status: createMockProposalStatus(),
    autoClose: createMockBool(),
    expiry: createMockOption(),
  };
  return createMockCodec(
    {
      approvals,
      rejections,
      status,
      expiry,
      autoClose,
    },
    !proposalDetails
  ) as MockCodec<PolymeshPrimitivesMultisigProposalDetails>;
};

/**
 * @hidden
 * NOTE: `isEmpty` will be set to true if no value is passed
 */
export const createMockAssetMetadataKey = (
  key: PolymeshPrimitivesAssetMetadataAssetMetadataKey | { Local: u64 } | { Global: u64 }
): MockCodec<PolymeshPrimitivesAssetMetadataAssetMetadataKey> => {
  if (isCodec<PolymeshPrimitivesAssetMetadataAssetMetadataKey>(key)) {
    return key as MockCodec<PolymeshPrimitivesAssetMetadataAssetMetadataKey>;
  }

  return createMockEnum<PolymeshPrimitivesAssetMetadataAssetMetadataKey>(key);
};

/**
 * @hidden
 * NOTE: `isEmpty` will be set to true if no value is passed
 */
export const createMockAssetMetadataSpec = (
  specs?:
    | PolymeshPrimitivesAssetMetadataAssetMetadataSpec
    | {
        url: Option<Bytes>;
        description: Option<Bytes>;
        typeDef: Option<Bytes>;
      }
): MockCodec<PolymeshPrimitivesAssetMetadataAssetMetadataSpec> => {
  if (isCodec<PolymeshPrimitivesAssetMetadataAssetMetadataSpec>(specs)) {
    return specs as MockCodec<PolymeshPrimitivesAssetMetadataAssetMetadataSpec>;
  }

  const { url, description, typeDef } = specs ?? {
    url: createMockOption(),
    description: createMockOption(),
    typeDef: createMockOption(),
  };

  return createMockCodec(
    {
      url,
      description,
      typeDef,
    },
    !specs
  );
};

/**
 * @hidden
 * NOTE: `isEmpty` will be set to true if no value is passed
 */
export const createMockAssetMetadataLockStatus = (
  args:
    | {
        lockStatus?: 'Locked' | 'Unlocked';
      }
    | {
        lockStatus: 'LockedUntil';
        lockedUntil: Date;
      }
): MockCodec<PolymeshPrimitivesAssetMetadataAssetMetadataLockStatus> => {
  const { lockStatus } = args;

  let meshLockStatus;
  if (lockStatus === 'LockedUntil') {
    const { lockedUntil } = args;
    meshLockStatus = { LockedUntil: createMockU64(new BigNumber(lockedUntil.getTime())) };
  } else {
    meshLockStatus = lockStatus;
  }

  return createMockEnum<PolymeshPrimitivesAssetMetadataAssetMetadataLockStatus>(meshLockStatus);
};

/**
 * @hidden
 * NOTE: `isEmpty` will be set to true if no value is passed
 */
export const createMockAssetMetadataValueDetail = (
  valueDetail?:
    | PolymeshPrimitivesAssetMetadataAssetMetadataValueDetail
    | {
        lockStatus: PolymeshPrimitivesAssetMetadataAssetMetadataLockStatus;
        expire: Option<u64>;
      }
): MockCodec<PolymeshPrimitivesAssetMetadataAssetMetadataValueDetail> => {
  if (isCodec<PolymeshPrimitivesAssetMetadataAssetMetadataValueDetail>(valueDetail)) {
    return valueDetail as MockCodec<PolymeshPrimitivesAssetMetadataAssetMetadataValueDetail>;
  }

  const { lockStatus, expire } = valueDetail ?? {
    lockStatus: createMockAssetMetadataLockStatus({ lockStatus: 'Unlocked' }),
    expire: createMockOption(),
  };

  return createMockCodec(
    {
      lockStatus,
      expire,
    },
    false
  );
};

/**
 * @hidden
 * NOTE: `isEmpty` will be set to true if no value is passed
 */
export const createMockMemo = (
  memo?: string | PolymeshPrimitivesMemo
): MockCodec<PolymeshPrimitivesMemo> => {
  if (isCodec<PolymeshPrimitivesMemo>(memo)) {
    return memo as MockCodec<PolymeshPrimitivesMemo>;
  }

  return createMockStringCodec<PolymeshPrimitivesMemo>(memo);
};

/**
 * @hidden
 * NOTE: `isEmpty` will be set to true if no value is passed
 */
export const createMockContractInfo = (contractInfo?: {
  trieId: Bytes;
  codeHash: U8aFixed;
  storageDeposit: u128;
}): MockCodec<PalletContractsStorageContractInfo> => {
  const { trieId, codeHash, storageDeposit } = contractInfo ?? {
    trieId: createMockBytes(),
    codeHash: createMockHash(),
    storageDeposit: createMockU128(),
  };

  return createMockCodec(
    {
      trieId,
      codeHash,
      storageDeposit,
    },
    !contractInfo
  );
};

/**
 * @hidden
 * NOTE: `isEmpty` will be set to true if no value is passed
 */
export const createMockNfts = (nfts?: {
  ticker: PolymeshPrimitivesTicker;
  ids: Vec<u64>;
}): MockCodec<PolymeshPrimitivesNftNfTs> => {
  const { ticker, ids } = nfts ?? {
    ticker: createMockTicker(),
    ids: [],
  };

  return createMockCodec({ ticker, ids }, !nfts);
};

/**
 * @hidden
 * NOTE: `isEmpty` will be set to true if no value is passed
 */
export const createMockCanTransferGranularReturn = (
  result?:
    | {
        Ok: GranularCanTransferResult;
      }
    | {
        Err: DispatchError;
      }
): MockCodec<CanTransferGranularReturn> => {
  return createMockEnum<CanTransferGranularReturn>(result);
};

/**
 * @hidden
 * NOTE: `isEmpty` will be set to true if no value is passed
 */
export const createMockStoredSchedule = (storedSchedule?: {
  schedule: Parameters<typeof createMockCheckpointSchedule>[0];
  id: u64 | Parameters<typeof createMockU64>[0];
  at: Moment | Parameters<typeof createMockMoment>[0];
  remaining: u32 | Parameters<typeof createMockU32>[0];
}): MockCodec<any> => {
  const { schedule, id, at, remaining } = storedSchedule ?? {
    schedule: createMockCheckpointSchedule(),
    id: createMockU64(),
    at: createMockMoment(),
    remaining: createMockU32(),
  };

  return createMockCodec(
    {
      schedule: createMockCheckpointSchedule(schedule),
      id: createMockU64(id),
      at: createMockMoment(at),
      remaining: createMockU32(remaining),
    },
    !storedSchedule
  );
};

/**
 * @hidden
 * NOTE: `isEmpty` will be set to true if no value is passed
 */
export const createMockScheduleSpec = (scheduleSpec?: {
  start: Option<Moment>;
  period: Parameters<typeof createMockCalendarPeriod>[0];
  remaining: u32 | Parameters<typeof createMockU32>[0];
}): MockCodec<any> => {
  const { start, period, remaining } = scheduleSpec ?? {
    start: createMockOption(),
    period: createMockCalendarPeriod(),
    remaining: createMockU32(),
  };

  return createMockCodec(
    {
      start: createMockOption(start),
      period: createMockCalendarPeriod(period),
      remaining: createMockU32(remaining),
    },
    !scheduleSpec
  );
};<|MERGE_RESOLUTION|>--- conflicted
+++ resolved
@@ -145,7 +145,7 @@
 
 import { HistoricPolyxTransaction } from '~/api/entities/Account/types';
 import { Account, AuthorizationRequest, Context, Identity } from '~/internal';
-import { BalanceTypeEnum, EventIdEnum, ModuleIdEnum } from '~/middleware/enumsV2';
+import { BalanceTypeEnum, EventIdEnum, ModuleIdEnum } from '~/middleware/enums';
 import {
   AssetComplianceResult,
   AuthorizationType as MeshAuthorizationType,
@@ -687,22 +687,6 @@
     next: new BigNumber(1),
     count: new BigNumber(1),
   },
-<<<<<<< HEAD
-=======
-  getIdentityClaimsFromMiddlewareV2: {
-    data: [
-      {
-        target: 'targetIdentity' as unknown as Identity,
-        issuer: 'issuerIdentity' as unknown as Identity,
-        issuedAt: new Date(),
-        lastUpdatedAt: new Date(),
-        expiry: null,
-        claim: { type: ClaimType.Accredited, scope: { type: ScopeType.Ticker, value: 'TICKER' } },
-      },
-    ],
-    next: new BigNumber(1),
-    count: new BigNumber(1),
-  },
   getPolyxTransactions: {
     data: [
       {
@@ -726,7 +710,6 @@
     next: new BigNumber(1),
     count: new BigNumber(1),
   },
->>>>>>> 22937664
   primaryAccount: 'primaryAccount',
   secondaryAccounts: { data: [], next: null },
   transactionHistory: {

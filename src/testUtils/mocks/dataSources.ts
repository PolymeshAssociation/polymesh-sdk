/* istanbul ignore file */
/* eslint-disable @typescript-eslint/camelcase */
/* eslint-disable @typescript-eslint/no-explicit-any */

import { ApiPromise, Keyring } from '@polkadot/api';
import { Signer } from '@polkadot/api/types';
import { bool, Bytes, Compact, Enum, Option, Text, u8, U8aFixed, u32, u64 } from '@polkadot/types';
import { CompactEncodable } from '@polkadot/types/codec/Compact';
import {
  AccountData,
  AccountId,
  AccountInfo,
  Balance,
  DispatchError,
  DispatchErrorModule,
  EventRecord,
  ExtrinsicStatus,
  Hash,
  Index,
  Moment,
  RefCount,
  RuntimeVersion,
} from '@polkadot/types/interfaces';
import { Call } from '@polkadot/types/interfaces/runtime';
import { Codec, ISubmittableResult, Registry } from '@polkadot/types/types';
import { stringToU8a } from '@polkadot/util';
import { NormalizedCacheObject } from 'apollo-cache-inmemory';
import ApolloClient from 'apollo-client';
import { BigNumber } from 'bignumber.js';
import { EventEmitter } from 'events';
import { cloneDeep, merge, upperFirst } from 'lodash';
import {
  AssetComplianceResult,
  AssetIdentifier,
  AssetName,
  AssetOwnershipRelation,
  AssetType,
  AuthIdentifier,
  Authorization,
  AuthorizationData,
<<<<<<< HEAD
  AuthorizationStatus as MeshAuthorizationStatus,
=======
  AuthorizationStatus,
>>>>>>> 3cda3761
  AuthorizationType as MeshAuthorizationType,
  CanTransferResult,
  CddId,
  CddStatus,
  Claim,
  ComplianceRequirement,
  ComplianceRequirementResult,
  Condition,
  ConditionType,
  CountryCode,
  DidRecord,
  Document,
  DocumentHash,
  DocumentName,
  DocumentUri,
  FundingRoundName,
  IdentityId,
  IdentityRole,
  InstructionStatus,
  IssueAssetItem,
  LinkedKeyInfo,
  Permission,
  Pip,
  PipId,
  PipsMetadata,
  PortfolioId,
  PortfolioKind,
  PosRatio,
  ProposalState,
  Scope,
  SecondaryKey as MeshSecondaryKey,
  SecurityToken,
  SettlementType,
  Signatory,
  Ticker,
  TickerRegistration,
  TickerRegistrationConfig,
  VenueDetails,
  VenueType,
} from 'polymesh-types/types';
import sinon, { SinonStub, SinonStubbedInstance } from 'sinon';

import { AuthorizationRequest, Identity } from '~/api/entities';
import { Context } from '~/base';
import { Mocked } from '~/testUtils/types';
import {
  AccountBalance,
  ClaimData,
  ClaimType,
  CountryCode as CountryCodeEnum,
  ExtrinsicData,
  KeyringPair,
  ResultSet,
  SecondaryKey,
} from '~/types';
import { Extrinsics, GraphqlQuery, PolymeshTx, Queries } from '~/types/internal';
import { Mutable } from '~/types/utils';

let apiEmitter: EventEmitter;

/**
 * Create a mock instance of the Polkadot API
 */
function createApi(): Mutable<ApiPromise> & EventEmitter {
  apiEmitter = new EventEmitter();
  apiEmitter.on('error', () => undefined);
  return {
    emit: (event: string) => apiEmitter.emit(event),
    on: (event: string, listener: (...args: unknown[]) => unknown) =>
      apiEmitter.on(event, listener),
    off: (event: string, listener: (...args: unknown[]) => unknown) =>
      apiEmitter.off(event, listener),
    setSigner: sinon.stub() as (signer: Signer) => void,
  } as Mutable<ApiPromise> & EventEmitter;
}

let apolloConstructorStub: SinonStub;

const MockApolloClientClass = class {
  /**
   * @hidden
   */
  public constructor() {
    return apolloConstructorStub();
  }
};

const mockInstanceContainer = {
  contextInstance: {} as MockContext,
  apiInstance: createApi(),
  keyringInstance: {} as Mutable<Keyring>,
  apolloInstance: {} as ApolloClient<NormalizedCacheObject>,
};

let apiPromiseCreateStub: SinonStub;

const MockApiPromiseClass = class {
  /**
   * @hidden
   */
  public static create = apiPromiseCreateStub;
};

const MockWsProviderClass = class {};

let keyringConstructorStub: SinonStub;

const MockKeyringClass = class {
  /**
   * @hidden
   */
  public constructor() {
    return keyringConstructorStub();
  }
};

let contextCreateStub: SinonStub;

const MockContextClass = class {
  /**
   * @hidden
   */
  public static create = contextCreateStub;
};

let errorStub: SinonStub;

type StatusCallback = (receipt: ISubmittableResult) => void;
type UnsubCallback = () => void;

interface TxMockData {
  statusCallback: StatusCallback;
  unsubCallback: UnsubCallback;
  status: MockTxStatus;
  resolved: boolean;
}

interface ContextOptions {
  did?: string;
  withSeed?: boolean;
  balance?: AccountBalance;
  hasRoles?: boolean;
  validCdd?: boolean;
  tokenBalance?: BigNumber;
  invalidDids?: string[];
  transactionFee?: BigNumber;
  currentPairAddress?: string;
  issuedClaims?: ResultSet<ClaimData>;
  primaryKey?: string;
  secondaryKeys?: SecondaryKey[];
  transactionHistory?: ResultSet<ExtrinsicData>;
  latestBlock?: BigNumber;
  middlewareEnabled?: boolean;
  middlewareAvailable?: boolean;
  sentAuthorizations?: ResultSet<AuthorizationRequest>;
  isArchiveNode?: boolean;
}

interface Pair {
  address: string;
  meta: object;
  publicKey: string;
}

interface KeyringOptions {
  getPair?: Pair;
  getPairs?: Pair[];
  addFromUri?: Pair;
  addFromSeed?: Pair;
  /**
   * @hidden
   * Whether keyring functions should throw
   */
  error?: boolean;
}

export interface StubQuery {
  entries: SinonStub;
  entriesPaged: SinonStub;
  at: SinonStub;
  multi: SinonStub;
  size: SinonStub;
}

export type MockContext = Mocked<Context>;

export enum MockTxStatus {
  Ready = 'Ready',
  Succeeded = 'Succeeded',
  Failed = 'Failed',
  Aborted = 'Aborted',
  Rejected = 'Rejected',
  Intermediate = 'Intermediate',
}

export enum TxFailReason {
  BadOrigin = 'BadOrigin',
  CannotLookup = 'CannotLookup',
  Module = 'Module',
  Other = 'Other',
}

const defaultReceipt: ISubmittableResult = {
  status: { isReady: true } as ExtrinsicStatus,
  findRecord: () => undefined,
  filterRecords: () => [],
  isCompleted: false,
  isError: false,
  isFinalized: false,
  isInBlock: false,
  isWarning: false,
  events: [],
  toHuman: () => ({}),
};

const intermediateReceipt: ISubmittableResult = merge({}, defaultReceipt, {
  status: { isReady: false, isInBlock: false },
  isCompleted: true,
  isInBlock: false,
});

const successReceipt: ISubmittableResult = merge({}, defaultReceipt, {
  status: { isReady: false, isInBlock: true, asInBlock: 'blockHash' },
  isCompleted: true,
  isInBlock: true,
});

/**
 * @hidden
 */
const createFailReceipt = (err: Partial<DispatchError>): ISubmittableResult =>
  merge({}, successReceipt, {
    findRecord: () => ({ event: { data: [err] } }),
  });

const badOriginFailReceipt = createFailReceipt({ isBadOrigin: true });

const cannotLookupFailReceipt = createFailReceipt({ isCannotLookup: true });

const otherFailReceipt = createFailReceipt({ isOther: true });

const moduleFailReceipt = createFailReceipt({
  isModule: true,
  asModule: ({
    error: { toNumber: (): number => 1 },
    index: { toNumber: (): number => 1 },
    registry: {
      findMetaError: (): { section: string; name: string; documentation: string[] } => ({
        section: 'someModule',
        name: 'SomeError',
        documentation: ['This is very bad'],
      }),
    },
  } as unknown) as DispatchErrorModule,
});

const abortReceipt: ISubmittableResult = merge({}, defaultReceipt, {
  status: { isInvalid: true, isReady: false },
  isError: true,
  isCompleted: true,
});

/**
 * @hidden
 */
const statusToReceipt = (status: MockTxStatus, failReason?: TxFailReason): ISubmittableResult => {
  if (status === MockTxStatus.Aborted) {
    return abortReceipt;
  }
  if (status === MockTxStatus.Failed) {
    if (!failReason || failReason === TxFailReason.Module) {
      return moduleFailReceipt;
    }

    if (failReason === TxFailReason.BadOrigin) {
      return badOriginFailReceipt;
    }

    if (failReason === TxFailReason.CannotLookup) {
      return cannotLookupFailReceipt;
    }

    if (failReason === TxFailReason.Other) {
      return otherFailReceipt;
    }
  }
  if (status === MockTxStatus.Succeeded) {
    return successReceipt;
  }
  if (status === MockTxStatus.Ready) {
    return defaultReceipt;
  }
  if (status === MockTxStatus.Intermediate) {
    return intermediateReceipt;
  }

  throw new Error(`There is no receipt associated with status ${status}`);
};

export const mockPolkadotModule = (path: string) => (): object => ({
  ...jest.requireActual(path),
  ApiPromise: MockApiPromiseClass,
  WsProvider: MockWsProviderClass,
  Keyring: MockKeyringClass,
});

export const mockContextModule = (path: string) => (): object => ({
  ...jest.requireActual(path),
  Context: MockContextClass,
});

export const mockApolloModule = (path: string) => (): object => ({
  ...jest.requireActual(path),
  ApolloClient: MockApolloClientClass,
});

const txMocksData = new Map<unknown, TxMockData>();
let txModule = {} as Extrinsics;
let queryModule = {} as Queries;

// TODO cast rpcModule to a better type
let rpcModule = {} as any;

let queryMultiStub = sinon.stub();

const defaultContextOptions: ContextOptions = {
  did: 'someDid',
  withSeed: true,
  balance: {
    free: new BigNumber(100),
    locked: new BigNumber(10),
  },
  hasRoles: true,
  validCdd: true,
  tokenBalance: new BigNumber(1000),
  invalidDids: [],
  transactionFee: new BigNumber(200),
  currentPairAddress: '0xdummy',
  issuedClaims: {
    data: [
      {
        target: ('targetIdentity' as unknown) as Identity,
        issuer: ('issuerIdentity' as unknown) as Identity,
        issuedAt: new Date(),
        expiry: null,
        claim: { type: ClaimType.NoData },
      },
    ],
    next: 1,
    count: 1,
  },
  primaryKey: 'primaryKey',
  secondaryKeys: [],
  transactionHistory: {
    data: [],
    next: null,
    count: 1,
  },
  latestBlock: new BigNumber(100),
  middlewareEnabled: true,
  middlewareAvailable: true,
  sentAuthorizations: {
    data: [{} as AuthorizationRequest],
    next: 1,
    count: 1,
  },
  isArchiveNode: true,
};
let contextOptions: ContextOptions = defaultContextOptions;
const defaultKeyringOptions: KeyringOptions = {
  getPair: { address: 'address', meta: {}, publicKey: 'publicKey1' },
  getPairs: [{ address: 'address', meta: {}, publicKey: 'publicKey2' }],
  addFromSeed: { address: 'address', meta: {}, publicKey: 'publicKey3' },
  addFromUri: { address: 'address', meta: {}, publicKey: 'publicKey4' },
};
let keyringOptions: KeyringOptions = defaultKeyringOptions;

/**
 * @hidden
 */
function configureContext(opts: ContextOptions): void {
  const getCurrentIdentity = sinon.stub();
  const identity = {
    did: opts.did,
    hasRoles: sinon.stub().resolves(opts.hasRoles),
    hasValidCdd: sinon.stub().resolves(opts.validCdd),
    getTokenBalance: sinon.stub().resolves(opts.tokenBalance),
    getPrimaryKey: sinon.stub().resolves(opts.primaryKey),
    getSecondaryKeys: sinon.stub().resolves(opts.secondaryKeys),
    authorizations: {
      getSent: sinon.stub().resolves(opts.sentAuthorizations),
    },
  };
  opts.withSeed
    ? getCurrentIdentity.resolves(identity)
    : getCurrentIdentity.throws(
        new Error('The current account does not have an associated identity')
      );
  const getCurrentAccount = sinon.stub();
  opts.withSeed
    ? getCurrentAccount.returns({
        address: opts.currentPairAddress,
        getBalance: sinon.stub().resolves(opts.balance),
        getIdentity: sinon.stub().resolves(identity),
        getTransactionHistory: sinon.stub().resolves(opts.transactionHistory),
      })
    : getCurrentAccount.throws(new Error('There is no account associated with the SDK'));
  const currentPair = opts.withSeed
    ? ({
        address: opts.currentPairAddress,
        isLocked: false,
      } as KeyringPair)
    : undefined;
  const getCurrentPair = sinon.stub();
  opts.withSeed
    ? getCurrentPair.returns(currentPair)
    : getCurrentPair.throws(
        new Error('There is no account associated with the current SDK instance')
      );

  const contextInstance = ({
    currentPair,
    getCurrentIdentity,
    getCurrentAccount,
    getCurrentPair,
    accountBalance: sinon.stub().resolves(opts.balance),
    getAccounts: sinon.stub().returns([]),
    setPair: sinon.stub().callsFake(address => {
      contextInstance.currentPair = { address } as KeyringPair;
    }),
    polymeshApi: mockInstanceContainer.apiInstance,
    middlewareApi: mockInstanceContainer.apolloInstance,
    queryMiddleware: sinon
      .stub()
      .callsFake(query => mockInstanceContainer.apolloInstance.query(query)),
    getInvalidDids: sinon.stub().resolves(opts.invalidDids),
    getTransactionFees: sinon.stub().resolves(opts.transactionFee),
    getTransactionArguments: sinon.stub().returns([]),
    getSecondaryKeys: sinon.stub().returns(opts.secondaryKeys),
    issuedClaims: sinon.stub().resolves(opts.issuedClaims),
    getLatestBlock: sinon.stub().resolves(opts.latestBlock),
    isMiddlewareEnabled: sinon.stub().returns(opts.middlewareEnabled),
    isMiddlewareAvailable: sinon.stub().resolves(opts.middlewareAvailable),
    isArchiveNode: opts.isArchiveNode,
  } as unknown) as MockContext;

  Object.assign(mockInstanceContainer.contextInstance, contextInstance);

  MockContextClass.create = contextCreateStub.resolves(contextInstance);
}

/**
 * @hidden
 */
function initContext(opts?: ContextOptions): void {
  contextCreateStub = sinon.stub();

  contextOptions = { ...defaultContextOptions, ...opts };

  configureContext(contextOptions);
}

/**
 * @hidden
 */
function updateQuery(mod?: Queries): void {
  const updateTo = mod || queryModule;

  queryModule = updateTo;

  mockInstanceContainer.apiInstance.query = queryModule;
}

/**
 * @hidden
 *
 * Mock the query module
 */
function initQuery(): void {
  const mod = {} as Queries;

  updateQuery(mod);
}

/**
 * @hidden
 */
function updateTx(mod?: Extrinsics): void {
  const updateTo = mod || txModule;

  txModule = updateTo;

  mockInstanceContainer.apiInstance.tx = txModule;
}

/**
 * @hidden
 */
function updateRpc(mod?: any): void {
  const updateTo = mod || rpcModule;

  rpcModule = updateTo;

  mockInstanceContainer.apiInstance.rpc = rpcModule;
}

/**
 * @hidden
 */
function updateQueryMulti(stub?: SinonStub): void {
  const updateTo = stub || queryMultiStub;

  queryMultiStub = updateTo;

  mockInstanceContainer.apiInstance.queryMulti = queryMultiStub;
}

/**
 * @hidden
 *
 * Mock the tx module
 */
function initTx(): void {
  const mod = {} as Extrinsics;

  updateTx(mod);
}

/**
 * @hidden
 *
 * Mock the rpc module
 */
function initRpc(): void {
  const mod = {} as any;

  updateRpc(mod);
}

/**
 * @hidden
 *
 * Mock queryMulti
 */
function initQueryMulti(): void {
  const stub = sinon.stub();

  updateQueryMulti(stub);
}

/**
 * @hidden
 */
function initApi(): void {
  mockInstanceContainer.apiInstance.registry = ('registry' as unknown) as Registry;
  mockInstanceContainer.apiInstance.createType = sinon.stub();
  mockInstanceContainer.apiInstance.runtimeVersion = {} as RuntimeVersion;

  initTx();
  initQuery();
  initRpc();
  initQueryMulti();

  apiPromiseCreateStub = sinon.stub();
  MockApiPromiseClass.create = apiPromiseCreateStub.resolves(mockInstanceContainer.apiInstance);
}

/**
 * @hidden
 */
function configureKeyring(opts: KeyringOptions): void {
  const { error, getPair, getPairs, addFromUri, addFromSeed } = opts;

  const err = new Error('Error');

  const keyringInstance = {
    getPair: sinon.stub().returns(getPair),
    getPairs: sinon.stub().returns(getPairs),
    addFromSeed: sinon.stub().returns(addFromSeed),
    addFromUri: sinon.stub().returns(addFromUri),
  };

  if (error) {
    keyringInstance.getPair.throws(err);
    keyringInstance.getPairs.throws(err);
    keyringInstance.addFromSeed.throws(err);
    keyringInstance.addFromUri.throws(err);
  }

  Object.assign(mockInstanceContainer.keyringInstance, (keyringInstance as unknown) as Keyring);

  keyringConstructorStub.returns(keyringInstance);
}

/**
 * @hidden
 */
function initKeyring(opts?: KeyringOptions): void {
  keyringConstructorStub = sinon.stub();

  keyringOptions = { ...defaultKeyringOptions, ...opts };

  configureKeyring(keyringOptions);
}

/**
 * @hidden
 *
 * Temporarily change instance mock configuration (calling .reset will go back to the configuration passed in `initMocks`)
 */
export function configureMocks(opts?: {
  contextOptions?: ContextOptions;
  keyringOptions?: KeyringOptions;
}): void {
  const tempKeyringOptions = { ...defaultKeyringOptions, ...opts?.keyringOptions };

  configureKeyring(tempKeyringOptions);

  const tempContextOptions = { ...defaultContextOptions, ...opts?.contextOptions };

  configureContext(tempContextOptions);
}

/**
 * @hidden
 * Initialize the factory by adding default all-purpose functionality to the mock manager
 *
 * @param opts.mockContext - if defined, the internal [[Context]] class will also be mocked with custom properties
 */
export function initMocks(opts?: {
  contextOptions?: ContextOptions;
  keyringOptions?: KeyringOptions;
}): void {
  /*
    NOTE: the idea is to expand this function to mock things as we need them
    and use the methods in the class to fetch/manipulate different parts of the API as required
   */

  // Context
  initContext(opts?.contextOptions);

  // Api
  initApi();

  // Keyring
  initKeyring(opts?.keyringOptions);

  // Apollo
  apolloConstructorStub = sinon.stub().returns(mockInstanceContainer.apolloInstance);

  txMocksData.clear();
  errorStub = sinon.stub().throws(new Error('Error'));
}

/**
 * @hidden
 * Restore instances to their original state
 */
export function cleanup(): void {
  mockInstanceContainer.apiInstance = createApi();
  mockInstanceContainer.contextInstance = {} as MockContext;
  mockInstanceContainer.keyringInstance = {} as Mutable<Keyring>;
  mockInstanceContainer.apolloInstance = {} as ApolloClient<NormalizedCacheObject>;
}

/**
 * @hidden
 * Reinitialize mocks
 */
export function reset(): void {
  cleanup();

  initMocks({ contextOptions, keyringOptions });
}

/**
 * @hidden
 * Create and returns a mocked transaction. Each call will create a new version of the stub
 *
 * @param mod - name of the module
 * @param tx - name of the transaction function
 * @param autoresolve - if set to a status, the transaction will resolve immediately with that status.
 *  If set to false, the transaction lifecycle will be controlled by [[updateTxStatus]]
 */
export function createTxStub<
  ModuleName extends keyof Extrinsics,
  TransactionName extends keyof Extrinsics[ModuleName]
>(
  mod: ModuleName,
  tx: TransactionName,
  opts: {
    autoresolve?: MockTxStatus | false;
    gas?: Balance;
    meta?: { args: Array<{ name: string; type: string }> };
  } = {}
): PolymeshTx<ArgsType<Extrinsics[ModuleName][TransactionName]>> & SinonStub {
  let runtimeModule = txModule[mod];

  if (!runtimeModule) {
    runtimeModule = {} as Extrinsics[ModuleName];
    txModule[mod] = runtimeModule;
  }

  const {
    autoresolve = MockTxStatus.Succeeded,
    // eslint-disable-next-line @typescript-eslint/no-use-before-define
    gas = createMockBalance(1),
    meta = { args: [] },
  } = opts;

  const transaction = (sinon.stub().returns({
    method: tx, // should be a `Call` object, but this is enough for testing
    hash: tx,
    signAndSend: sinon.stub().callsFake((_, cback: StatusCallback) => {
      if (autoresolve === MockTxStatus.Rejected) {
        return Promise.reject(new Error('Cancelled'));
      }

      const unsubCallback = sinon.stub();

      txMocksData.set(runtimeModule[tx], {
        statusCallback: cback,
        unsubCallback,
        resolved: !!autoresolve,
        status: (null as unknown) as MockTxStatus,
      });

      if (autoresolve) {
        process.nextTick(() => cback(statusToReceipt(autoresolve)));
      }

      return Promise.resolve(unsubCallback);
    }),
    // eslint-disable-next-line @typescript-eslint/no-use-before-define
    paymentInfo: sinon.stub().resolves({ partialFee: gas }),
  }) as unknown) as Extrinsics[ModuleName][TransactionName];

  (transaction as any).section = mod;
  (transaction as any).method = tx;
  (transaction as any).meta = meta;

  runtimeModule[tx] = transaction;

  updateTx();

  const instance = mockInstanceContainer.apiInstance;

  const transactionMock = (instance.tx[mod][tx] as unknown) as PolymeshTx<
    ArgsType<Extrinsics[ModuleName][TransactionName]>
  > &
    SinonStub;

  return transactionMock;
}

/**
 * @hidden
 * Create and return an apollo query stub
 *
 * @param query - apollo document node
 * @param returnValue
 */
export function createApolloQueryStub(query: GraphqlQuery<any>, returnData: any): SinonStub {
  const instance = mockInstanceContainer.apolloInstance;
  const stub = sinon.stub();

  stub.withArgs(query).resolves({
    data: returnData,
  });

  instance.query = stub;

  return stub;
}

/**
 * @hidden
 * Create and return a query stub
 *
 * @param mod - name of the module
 * @param query - name of the query function
 */
export function createQueryStub<
  ModuleName extends keyof Queries,
  QueryName extends keyof Queries[ModuleName]
>(
  mod: ModuleName,
  query: QueryName,
  opts?: {
    returnValue?: unknown;
    entries?: [unknown[], unknown][]; // [Keys, Codec]
    multi?: unknown;
    size?: number;
  }
): Queries[ModuleName][QueryName] & SinonStub & StubQuery {
  let runtimeModule = queryModule[mod];

  if (!runtimeModule) {
    runtimeModule = {} as Queries[ModuleName];
    queryModule[mod] = runtimeModule;
  }

  let stub: Queries[ModuleName][QueryName] & SinonStub & StubQuery;

  if (!runtimeModule[query]) {
    stub = (sinon.stub() as unknown) as Queries[ModuleName][QueryName] & SinonStub & StubQuery;
    stub.entries = sinon.stub();
    stub.entriesPaged = sinon.stub();
    stub.at = sinon.stub();
    stub.multi = sinon.stub();
    stub.size = sinon.stub();
    runtimeModule[query] = stub;

    updateQuery();
  } else {
    const instance = mockInstanceContainer.apiInstance;
    stub = instance.query[mod][query] as Queries[ModuleName][QueryName] & SinonStub & StubQuery;
  }

  if (opts?.entries) {
    const entryResults = opts.entries.map(([keys, value], index) => [
      { args: keys, toHex: (): string => `key${index}` },
      value,
    ]);
    stub.entries.resolves(entryResults);
    stub.entriesPaged.resolves(entryResults);
  }
  if (opts?.multi) {
    stub.multi.resolves(opts.multi);
  }
  if (opts?.size) {
    // eslint-disable-next-line @typescript-eslint/no-use-before-define
    stub.size.resolves(createMockU64(opts.size));
  }
  if (opts?.returnValue) {
    stub.resolves(opts.returnValue);
    stub.at.resolves(opts.returnValue);
  }

  return stub;
}

let count = 0;

/**
 * @hidden
 * Create and return a rpc stub
 *
 * @param mod - name of the module
 * @param rpc - name of the rpc function
 */
export function createRpcStub(
  mod: string,
  rpc: string,
  opts?: {
    returnValue?: unknown;
  }
): SinonStub {
  const runtimeModule = {} as any;
  rpcModule[mod] = runtimeModule;

  const stub: SinonStub = sinon.stub();
  runtimeModule[rpc] = stub;

  updateRpc();

  if (opts?.returnValue) {
    stub.resolves(opts.returnValue);
  }

  (stub as any).count = count++;

  return stub;
}

/**
 * @hidden
 */
export function getQueryMultiStub(): SinonStub {
  return queryMultiStub;
}

/**
 * @hidden
 * Update the status of an existing mock transaction. Will throw an error if the transaction has already been resolved
 *
 * @param tx - transaction to update
 * @param status - new status
 */
export function updateTxStatus<
  ModuleName extends keyof Extrinsics,
  TransactionName extends keyof Extrinsics[ModuleName]
>(
  tx: PolymeshTx<ArgsType<Extrinsics[ModuleName][TransactionName]>>,
  status: MockTxStatus,
  failReason?: TxFailReason
): void {
  const txMockData = txMocksData.get(tx);

  if (!txMockData) {
    throw new Error('Invalid tx object');
  }

  if (txMockData.resolved) {
    throw new Error('Cannot update status on an already resolved tx');
  }

  if (status === txMockData.status) {
    throw new Error(`Status is already ${status}`);
  }

  if ([MockTxStatus.Aborted, MockTxStatus.Failed, MockTxStatus.Succeeded].includes(status)) {
    txMocksData.set(tx, {
      ...txMockData,
      status,
      resolved: true,
    });
  }

  txMockData.statusCallback(statusToReceipt(status, failReason));
}

/**
 * @hidden
 * Make calls to `Middleware.query` throw an error
 */
export function throwOnMiddlewareQuery(err?: object): void {
  const instance = mockInstanceContainer.apolloInstance;

  if (err) {
    errorStub.throws(err);
  }

  instance.query = errorStub;
}

/**
 * @hidden
 * Make calls to `Context.create` throw an error
 */
export function throwOnContextCreation(): void {
  MockContextClass.create = errorStub;
}

/**
 * @hidden
 * Make calls to `ApiPromise.create` throw an error
 */
export function throwOnApiCreation(error?: unknown): void {
  MockApiPromiseClass.create = error ? sinon.stub().throws(error) : errorStub;
}

/**
 * @hidden
 * Sets the `accountBalance` function in the mocked Context to return the specified amount
 *
 * @param balance - new account balance
 */
export function setContextAccountBalance(balance: AccountBalance): void {
  mockInstanceContainer.contextInstance.accountBalance.returns(balance);
}

/**
 * @hidden
 * Retrieve an instance of the mocked Polkadot API
 */
export function getApiInstance(): ApiPromise & SinonStubbedInstance<ApiPromise> & EventEmitter {
  return (mockInstanceContainer.apiInstance as unknown) as ApiPromise &
    SinonStubbedInstance<ApiPromise> &
    EventEmitter;
}

/**
 * @hidden
 * Retrieve an instance of the mocked Apollo Client
 */
export function getMiddlewareApi(): ApolloClient<NormalizedCacheObject> {
  return mockInstanceContainer.apolloInstance;
}

/**
 * @hidden
 * Retrieve the stub of the createType method
 */
export function getCreateTypeStub(): SinonStub {
  return mockInstanceContainer.apiInstance.createType as SinonStub;
}

/**
 * @hidden
 * Retrieve an instance of the mocked Context
 */
export function getContextInstance(opts?: ContextOptions): MockContext {
  if (opts) {
    initContext(opts);
  }
  return mockInstanceContainer.contextInstance;
}

/**
 * @hidden
 * Retrieve the stub of the `Context.create` method
 */
export function getContextCreateStub(): SinonStub {
  return contextCreateStub;
}

/**
 * @hidden
 * Retrieve an instance of the mocked Keyring
 */
export function getKeyringInstance(opts?: KeyringOptions): Keyring {
  if (opts) {
    initKeyring(opts);
  }
  return mockInstanceContainer.keyringInstance as Keyring;
}

// TODO @monitz87: make struct making functions behave like `createMockDidRecord`

/**
 * @hidden
 */
const createMockCodec = (codec: object, isEmpty: boolean): Codec => {
  const clone = cloneDeep(codec) as Mutable<Codec>;
  clone.isEmpty = isEmpty;
  return clone;
};

/**
 * @hidden
 */
const createMockStringCodec = (value?: string): Codec =>
  createMockCodec(
    {
      toString: () => value,
    },
    value === undefined
  );

/**
 * @hidden
 */
const createMockU8ACodec = (value?: string): Codec =>
  createMockCodec(stringToU8a(value), value === undefined);

/**
 * @hidden
 */
const createMockNumberCodec = (value?: number): Codec =>
  createMockCodec(
    {
      toNumber: () => value,
      toString: () => `${value}`,
      isZero: () => value === 0,
    },
    value === undefined
  );

/**
 * @hidden
 * NOTE: `isEmpty` will be set to true if no value is passed
 */
export const createMockIdentityId = (did?: string): IdentityId =>
  createMockStringCodec(did) as IdentityId;

/**
 * @hidden
 * NOTE: `isEmpty` will be set to true if no value is passed
 */
export const createMockTicker = (ticker?: string): Ticker => createMockU8ACodec(ticker) as Ticker;

/**
 * @hidden
 * NOTE: `isEmpty` will be set to true if no value is passed
 */
export const createMockAccountId = (accountId?: string): AccountId =>
  createMockStringCodec(accountId) as AccountId;

/**
 * @hidden
 * NOTE: `isEmpty` will be set to true if no value is passed
 */
export const createMockBalance = (balance?: number): Balance =>
  createMockNumberCodec(balance) as Balance;

/**
 * @hidden
 * NOTE: `isEmpty` will be set to true if no value is passed
 */
export const createMockDocumentName = (name?: string): DocumentName =>
  createMockStringCodec(name) as DocumentName;

/**
 * @hidden
 * NOTE: `isEmpty` will be set to true if no value is passed
 */
export const createMockDocumentUri = (uri?: string): DocumentUri =>
  createMockStringCodec(uri) as DocumentUri;

/**
 * @hidden
 * NOTE: `isEmpty` will be set to true if no value is passed
 */
export const createMockDocumentHash = (hash?: string): DocumentHash =>
  createMockStringCodec(hash) as DocumentHash;

/**
 * @hidden
 * NOTE: `isEmpty` will be set to true if no value is passed
 */
export const createMockOption = <T extends Codec>(wrapped: T | null = null): Option<T> =>
  createMockCodec(
    {
      unwrap: () => wrapped as T,
      isNone: !wrapped,
      isSome: !!wrapped,
    },
    !wrapped
  ) as Option<T>;

/**
 * @hidden
 * NOTE: `isEmpty` will be set to true if no value is passed
 */
export const createMockCompact = <T extends CompactEncodable>(
  wrapped: T | null = null
): Compact<T> =>
  createMockCodec(
    {
      unwrap: () => wrapped as T,
      isNone: !wrapped,
      isSome: !!wrapped,
    },
    !wrapped
  ) as Compact<T>;

/**
 * @hidden
 * NOTE: `isEmpty` will be set to true if no value is passed
 */
export const createMockMoment = (millis?: number): Moment =>
  createMockNumberCodec(millis) as Moment;

/**
 * @hidden
 * NOTE: `isEmpty` will be set to true if no value is passed
 */
export const createMockTickerRegistration = (registration?: {
  owner: IdentityId;
  expiry: Option<Moment>;
}): TickerRegistration => {
  const reg = registration || {
    owner: createMockIdentityId(),
    expiry: createMockOption(),
  };
  return createMockCodec(
    {
      ...reg,
    },
    !registration
  ) as TickerRegistration;
};

/**
 * @hidden
 * NOTE: `isEmpty` will be set to true if no value is passed
 */
export const createMockU8 = (value?: number): u8 => createMockNumberCodec(value) as u8;

/**
 * @hidden
 * NOTE: `isEmpty` will be set to true if no value is passed
 */
export const createMockU32 = (value?: number): u32 => createMockNumberCodec(value) as u32;

/**
 * @hidden
 * NOTE: `isEmpty` will be set to true if no value is passed
 */
export const createMockU64 = (value?: number): u64 => createMockNumberCodec(value) as u64;

/**
 * @hidden
 * NOTE: `isEmpty` will be set to true if no value is passed
 */
export const createMockBytes = (value?: string): Bytes => createMockU8ACodec(value) as Bytes;

/**
 * @hidden
 */
export const createMockHash = (value?: string): Hash => createMockStringCodec(value) as Hash;

/**
 * @hidden
 * NOTE: `isEmpty` will be set to true if no value is passed
 */
export const createMockAssetName = (name?: string): AssetName =>
  createMockStringCodec(name) as AssetName;

/**
 * @hidden
 */
export const createMockPosRatio = (numerator: number, denominator: number): PosRatio =>
  [createMockU32(numerator), createMockU32(denominator)] as PosRatio;

/**
 * @hidden
 * NOTE: `isEmpty` will be set to true if no value is passed
 */
export const createMockBool = (value?: boolean): bool =>
  createMockCodec(
    {
      isTrue: value,
      isFalse: !value,
      valueOf: () => value,
    },
    !value
  ) as bool;

/**
 * @hidden
 * NOTE: `isEmpty` will be set to true if no value is passed
 */
const createMockEnum = (enumValue?: string | Record<string, Codec | Codec[]>): Enum => {
  const codec: Record<string, unknown> = {};

  if (typeof enumValue === 'string') {
    codec[`is${upperFirst(enumValue)}`] = true;
  } else if (typeof enumValue === 'object') {
    const key = Object.keys(enumValue)[0];

    codec[`is${upperFirst(key)}`] = true;
    codec[`as${upperFirst(key)}`] = enumValue[key];
  }

  return createMockCodec(codec, false) as Enum;
};

/**
 * @hidden
 * NOTE: `isEmpty` will be set to true if no value is passed
 */
export const createMockPortfolioKind = (
  portfolioKind?: 'Default' | { User: u64 }
): PortfolioKind => {
  return createMockEnum(portfolioKind) as PortfolioKind;
};

/**
 * @hidden
 * NOTE: `isEmpty` will be set to true if no value is passed
 */
export const createMockPortfolioId = (portfiolioId?: {
  did: IdentityId;
  kind: PortfolioKind;
}): PortfolioId => {
  const id = portfiolioId || {
    did: createMockIdentityId(),
    kind: createMockPortfolioKind(),
  };
  return createMockCodec(
    {
      ...id,
    },
    !portfiolioId
  ) as PortfolioId;
};

/**
 * @hidden
 * NOTE: `isEmpty` will be set to true if no value is passed
 */
export const createMockAssetType = (
  assetType?:
    | 'EquityCommon'
    | 'EquityPreferred'
    | 'Commodity'
    | 'FixedIncome'
    | 'Reit'
    | 'Fund'
    | 'RevenueShareAgreement'
    | 'StructuredProduct'
    | 'Derivative'
    | { Custom: Bytes }
): AssetType => {
  return createMockEnum(assetType) as AssetType;
};

/**
 * @hidden
 * NOTE: `isEmpty` will be set to true if no value is passed
 */
export const createMockTickerRegistrationConfig = (regConfig?: {
  max_ticker_length: u8;
  registration_length: Option<Moment>;
}): TickerRegistrationConfig => {
  const config = regConfig || {
    max_ticker_length: createMockU8(),
    registration_length: createMockOption(),
  };
  return createMockCodec({ ...config }, !regConfig) as TickerRegistrationConfig;
};

/**
 * @hidden
 * NOTE: `isEmpty` will be set to true if no value is passed
 */
export const createMockSecurityToken = (token?: {
  name: AssetName;
  total_supply: Balance;
  owner_did: IdentityId;
  divisible: bool;
  asset_type: AssetType;
  primary_issuance_agent: Option<IdentityId>;
}): SecurityToken => {
  const st = token || {
    name: createMockAssetName(),
    total_supply: createMockBalance(),
    owner_did: createMockIdentityId(),
    divisible: createMockBool(),
    asset_type: createMockAssetType(),
    primary_issuance_agent: createMockOption(createMockIdentityId()),
  };
  return createMockCodec({ ...st }, !token) as SecurityToken;
};

/**
 * @hidden
 * NOTE: `isEmpty` will be set to true if no value is passed
 */
export const createMockDocument = (document?: {
  uri: DocumentUri;
  content_hash: DocumentHash;
}): Document => {
  const doc = document || {
    uri: createMockDocumentUri(),
    content_hash: createMockDocumentHash(),
  };
  return createMockCodec(
    {
      ...doc,
    },
    !document
  ) as Document;
};

/**
 * @hidden
 * NOTE: `isEmpty` will be set to true if no value is passed
 */
export const createMockAccountData = (accountData?: {
  free: Balance;
  reserved: Balance;
  miscFrozen: Balance;
  feeFrozen: Balance;
}): AccountData => {
  const data = accountData || {
    free: createMockBalance(),
    reserved: createMockBalance(),
    miscFrozen: createMockBalance(),
    feeFrozen: createMockBalance(),
  };

  return createMockCodec(
    {
      ...data,
    },
    !accountData
  ) as AccountData;
};

/**
 * @hidden
 * NOTE: `isEmpty` will be set to true if no value is passed
 */
export const createMockIndex = (value?: number): Index => createMockNumberCodec(value) as Index;

/**
 * @hidden
 * NOTE: `isEmpty` will be set to true if no value is passed
 */
export const createMockRefCount = (value?: number): RefCount =>
  createMockNumberCodec(value) as RefCount;

/**
 * @hidden
 * NOTE: `isEmpty` will be set to true if no value is passed
 */
export const createMockAccountInfo = (accountInfo?: {
  nonce: Index;
  refcount: RefCount;
  data: AccountData;
}): AccountInfo => {
  const info = accountInfo || {
    nonce: createMockIndex(),
    refcount: createMockRefCount(),
    data: createMockAccountData(),
  };

  return createMockCodec(
    {
      ...info,
    },
    !accountInfo
  ) as AccountInfo;
};

/**
 * @hidden
 * NOTE: `isEmpty` will be set to true if no value is passed
 */
export const createMockSignatory = (
  signatory?: { Identity: IdentityId } | { Account: AccountId }
): Signatory => {
  return createMockEnum(signatory) as Signatory;
};

/**
 * @hidden
 * NOTE: `isEmpty` will be set to true if no value is passed
 */
export const createMockAuthIdentifier = (authIdentifier?: {
  signatory: Signatory;
  auth_id: u64;
}): AuthIdentifier => {
  const identifier = authIdentifier || {
    signatory: createMockSignatory(),
    auth_id: createMockU64(),
  };

  return createMockCodec(
    {
      ...identifier,
    },
    !authIdentifier
  ) as AuthIdentifier;
};

/**
 * @hidden
 * NOTE: `isEmpty` will be set to true if no value is passed
 */
export const createMockAuthorizationType = (
  authorizationType?:
    | 'AttestPrimaryKeyRotation'
    | 'RotatePrimaryKey'
    | 'TransferTicker'
    | 'AddMultiSigSigner'
    | 'TransferAssetOwnership'
    | 'JoinIdentity'
    | 'Custom'
    | 'NoData'
): MeshAuthorizationType => {
  return createMockEnum(authorizationType) as MeshAuthorizationType;
};

/**
 * @hidden
 * NOTE: `isEmpty` will be set to true if no value is passed
 */
export const createMockU8aFixed = (value?: string): U8aFixed =>
  createMockU8ACodec(value) as U8aFixed;

/**
 * @hidden
 * NOTE: `isEmpty` will be set to true if no value is passed
 */
export const createMockAssetIdentifier = (
  identifier?: { Isin: U8aFixed } | { Cusip: U8aFixed } | { Cins: U8aFixed } | { Lei: U8aFixed }
): AssetIdentifier => createMockEnum(identifier) as AssetIdentifier;

/**
 * @hidden
 * NOTE: `isEmpty` will be set to true if no value is passed
 */
export const createMockFundingRoundName = (roundName?: string): FundingRoundName =>
  createMockStringCodec(roundName) as FundingRoundName;

/**
 * @hidden
 * NOTE: `isEmpty` will be set to true if no value is passed
 */
export const createMockPermission = (
  permission: 'Admin' | 'Full' | 'Operator' | 'SpendFunds'
): Permission => {
  return createMockEnum(permission) as Permission;
};

/**
 * @hidden
 * NOTE: `isEmpty` will be set to true if no value is passed
 */
export const createMockAuthorizationStatus = (
  authorizationStatus: 'Authorized' | 'Pending' | 'Rejected' | 'Unknown'
): MeshAuthorizationStatus => {
  return createMockEnum(authorizationStatus) as MeshAuthorizationStatus;
};

/**
 * @hidden
 * NOTE: `isEmpty` will be set to true if no value is passed
 */
export const createMockAuthorizationData = (
  authorizationData?:
    | { AttestPrimaryKeyRotation: IdentityId }
    | { RotatePrimaryKey: IdentityId }
    | { TransferTicker: Ticker }
    | 'AddMultiSigSigner'
    | { TransferAssetOwnership: Ticker }
    | { JoinIdentity: Permission[] }
    | { TransferPrimaryIssuanceAgent: Ticker }
    | { custom: Bytes }
    | 'NoData'
): AuthorizationData => {
  return createMockEnum(authorizationData) as AuthorizationData;
};

/**
 * @hidden
 * NOTE: `isEmpty` will be set to true if no value is passed
 */
export const createMockAuthorization = (authorization?: {
  authorization_data: AuthorizationData;
  authorized_by: IdentityId;
  expiry: Option<Moment>;
  auth_id: u64;
}): Authorization => {
  const auth = authorization || {
    authorization_data: createMockAuthorizationData(),
    authorized_by: createMockIdentityId(),
    expiry: createMockOption(),
    auth_id: createMockU64(),
  };

  return createMockCodec(
    {
      ...auth,
    },
    !authorization
  ) as Authorization;
};

/**
 * @hidden
 * NOTE: `isEmpty` will be set to true if no value is passed
 */
export const createMockEventRecord = (data: unknown[]): EventRecord =>
  (({
    event: {
      data,
    },
  } as unknown) as EventRecord);

/**
 * @hidden
 * NOTE: `isEmpty` will be set to true if no value is passed
 */
export const createMockLinkedKeyInfo = (
  linkedKeyInfo?: { Unique: IdentityId } | { Group: IdentityId[] }
): LinkedKeyInfo => createMockEnum(linkedKeyInfo) as LinkedKeyInfo;

/**
 * @hidden
 */
export const createMockCddStatus = (cddStatus?: { Ok: IdentityId } | { Err: Bytes }): CddStatus =>
  createMockEnum(cddStatus) as CddStatus;

/**
 * @hidden
 * NOTE: `isEmpty` will be set to true if no value is passed
 */
export const createMockCountryCode = (name?: CountryCodeEnum): CountryCode =>
  createMockEnum(name) as CountryCode;

/**
 * @hidden
 * NOTE: `isEmpty` will be set to true if no value is passed
 */
export const createMockScope = (
  scope?: { Identity: IdentityId } | { Ticker: Ticker } | { Custom: Bytes }
): Scope => createMockEnum(scope) as Scope;

/**
 * @hidden
 * NOTE: `isEmpty` will be set to true if no value is passed
 */
export const createMockCddId = (cddId?: string): CddId => createMockStringCodec(cddId) as CddId;

/**
 * @hidden
 * NOTE: `isEmpty` will be set to true if no value is passed
 */
export const createMockClaim = (
  claim?:
    | { Accredited: Scope }
    | { Affiliate: Scope }
    | { BuyLockup: Scope }
    | { SellLockup: Scope }
    | { CustomerDueDiligence: CddId }
    | { KnowYourCustomer: Scope }
    | { Jurisdiction: [CountryCode, Scope] }
    | { Exempted: Scope }
    | { Blocked: Scope }
    | 'NoData'
): Claim => createMockEnum(claim) as Claim;

/**
 * @hidden
 * NOTE: `isEmpty` will be set to true if no value is passed
 */
export const createMockConditionType = (
  conditionType?:
    | { IsPresent: Claim }
    | { IsAbsent: Claim }
    | { IsAnyOf: Claim[] }
    | { IsNoneOf: Claim[] }
): ConditionType => createMockEnum(conditionType) as ConditionType;

/**
 * @hidden
 * NOTE: `isEmpty` will be set to true if no value is passed
 */
export const createMockCondition = (condition?: {
  condition_type: ConditionType;
  issuers: IdentityId[];
}): Condition => {
  const auxCondition = condition || {
    condition_type: createMockConditionType(),
    issuers: [],
  };
  return createMockCodec(
    {
      ...auxCondition,
    },
    !condition
  ) as Condition;
};

/**
 * @hidden
 * NOTE: `isEmpty` will be set to true if no value is passed
 */
export const createMockComplianceRequirement = (complianceRequirement?: {
  sender_conditions: Condition[];
  receiver_conditions: Condition[];
  id: u32;
}): ComplianceRequirement => {
  const requirement = complianceRequirement || {
    sender_conditions: [],
    receiver_conditions: [],
    id: createMockU32(),
  };

  return createMockCodec(
    {
      ...requirement,
    },
    !complianceRequirement
  ) as ComplianceRequirement;
};

/**
 * @hidden
 * NOTE: `isEmpty` will be set to true if no value is passed
 */
export const createMockComplianceRequirementResult = (complianceRequirementResult?: {
  sender_conditions: Condition[];
  receiver_conditions: Condition[];
  id: u32;
  result: bool;
}): ComplianceRequirementResult => {
  const result = complianceRequirementResult || {
    sender_conditions: [],
    receiver_conditions: [],
    id: createMockU32(),
    result: createMockBool(),
  };

  return createMockCodec(
    {
      ...result,
    },
    !complianceRequirementResult
  ) as ComplianceRequirementResult;
};

/**
 * @hidden
 * NOTE: `isEmpty` will be set to true if no value is passed
 */
export const createMockAssetComplianceResult = (assetComplianceResult?: {
  paused: bool;
  requirements: ComplianceRequirementResult[];
  result: bool;
}): AssetComplianceResult => {
  const result = assetComplianceResult || {
    paused: createMockBool(),
    requirements: createMockComplianceRequirementResult(),
    result: createMockBool(),
  };

  return createMockCodec(
    {
      ...result,
    },
    !assetComplianceResult
  ) as AssetComplianceResult;
};

/**
 * @hidden
 * NOTE: `isEmpty` will be set to true if no value is passed
 */
export const createMockDidRecord = (didRecord?: {
  roles: IdentityRole[];
  primary_key: AccountId;
  secondary_keys: MeshSecondaryKey[];
}): DidRecord => {
  const record = didRecord || {
    roles: [],
    primary_key: createMockAccountId(),
    secondary_items: [],
  };

  return createMockCodec(
    {
      ...record,
    },
    !didRecord
  ) as DidRecord;
};

/**
 * @hidden
 * NOTE: `isEmpty` will be set to true if no value is passed
 */
export const createMockCanTransferResult = (
  canTransferResult?: { Ok: u8 } | { Err: Bytes }
): CanTransferResult => createMockEnum(canTransferResult) as CanTransferResult;

/**
 * @hidden
 * NOTE: `isEmpty` will be set to true if no value is passed
 */
export const createMockText = (value: string): Text => createMockStringCodec(value) as Text;

/**
 * @hidden
 * NOTE: `isEmpty` will be set to true if no value is passed
 */
export const createMockAssetOwnershipRelation = (
  assetOwnershipRelation?: 'NotOwned' | 'TickerOwned' | 'AssetOwned'
): AssetOwnershipRelation => createMockEnum(assetOwnershipRelation) as AssetOwnershipRelation;

/**
 * @hidden
 * NOTE: `isEmpty` will be set to true if no value is passed
 */
export const createMockIssueAssetItem = (issueAssetItem?: {
  identity_did: IdentityId;
  value: Balance;
}): IssueAssetItem => {
  const item = issueAssetItem || {
    identity_did: createMockIdentityId(),
    value: createMockBalance(),
  };

  return createMockCodec(
    {
      ...item,
    },
    !issueAssetItem
  ) as IssueAssetItem;
};

/**
 * @hidden
 */
export const setRuntimeVersion = (args: unknown): void => {
  mockInstanceContainer.apiInstance.runtimeVersion = args as RuntimeVersion;
};

/**
 * @hidden
 */
export const createMockProposalState = (
  proposalState?: 'Pending' | 'Cancelled' | 'Killed' | 'Rejected' | 'Referendum' | { Custom: Bytes }
): ProposalState => {
  return createMockEnum(proposalState) as ProposalState;
};

/**
 * @hidden
 * NOTE: `isEmpty` will be set to true if no value is passed
 */
export const createMockPip = (pip?: { id: u32; proposal: Call; state: ProposalState }): Pip => {
  const proposal = pip || {
    id: createMockU32(),
    proposal: ('proposal' as unknown) as Call,
    state: createMockProposalState(),
  };

  return createMockCodec(
    {
      ...proposal,
    },
    !pip
  ) as Pip;
};

/**
 * @hidden
 * NOTE: `isEmpty` will be set to true if no value is passed
 */
export const createMockPipsMetadata = (metadata?: {
  proposer: AccountId;
  cool_off_until: u32;
  end: u32;
}): PipsMetadata => {
  const data = metadata || {
    proposer: createMockAccountId(),
    cool_off_until: createMockU32(),
    end: createMockU32(),
  };

  return createMockCodec(
    {
      ...data,
    },
    !metadata
  ) as PipsMetadata;
};

/**
 * @hidden
 * NOTE: `isEmpty` will be set to true if no value is passed
 */
export const createMockSecondaryKey = (secondaryKey?: {
  signer: Signatory;
  permissions: Permission[];
}): MeshSecondaryKey => {
  const key = secondaryKey || {
    signer: createMockSignatory(),
    permissions: [],
  };
  return createMockCodec(
    {
      ...key,
    },
    !secondaryKey
  ) as MeshSecondaryKey;
};

/**
 * @hidden
 * NOTE: `isEmpty` will be set to true if no value is passed
 */
export const createMockPipId = (id: number | BigNumber): PipId =>
  createMockU32(new BigNumber(id).toNumber()) as PipId;

/**
 * @hidden
 * NOTE: `isEmpty` will be set to true if no value is passed
 */
export const createMockVenueDetails = (details?: string): VenueDetails =>
  createMockStringCodec(details) as VenueDetails;

/**
 * @hidden
 * NOTE: `isEmpty` will be set to true if no value is passed
 */
export const createMockVenueType = (
  venueType?: 'Other' | 'Distribution' | 'Sto' | 'Exchange'
): VenueType => {
  return createMockEnum(venueType) as VenueType;
};

/**
 * @hidden
 * NOTE: `isEmpty` will be set to true if no value is passed
 */
export const createMockInstructionStatus = (
  instructionStatus?: 'Pending' | 'Unknown'
): InstructionStatus => {
  return createMockEnum(instructionStatus) as InstructionStatus;
};

/**
 * @hidden
 * NOTE: `isEmpty` will be set to true if no value is passed
 */
export const createMockSettlementType = (
  settlementType?: 'SettleOnAuthorization' | { SettleOnBlock: u32 }
): SettlementType => {
  return createMockEnum(settlementType) as SettlementType;
};

/**
 * @hidden
 * NOTE: `isEmpty` will be set to true if no value is passed
 */
export const createMockAuthorizationStatus = (
  authorizationStatus?: 'Unknown' | 'Pending' | 'Authorized' | 'Rejected'
): AuthorizationStatus => {
  return createMockEnum(authorizationStatus) as AuthorizationStatus;
};<|MERGE_RESOLUTION|>--- conflicted
+++ resolved
@@ -38,11 +38,8 @@
   AuthIdentifier,
   Authorization,
   AuthorizationData,
-<<<<<<< HEAD
-  AuthorizationStatus as MeshAuthorizationStatus,
-=======
+  // AuthorizationStatus as MeshAuthorizationStatus,
   AuthorizationStatus,
->>>>>>> 3cda3761
   AuthorizationType as MeshAuthorizationType,
   CanTransferResult,
   CddId,
@@ -1536,16 +1533,6 @@
  * @hidden
  * NOTE: `isEmpty` will be set to true if no value is passed
  */
-export const createMockAuthorizationStatus = (
-  authorizationStatus: 'Authorized' | 'Pending' | 'Rejected' | 'Unknown'
-): MeshAuthorizationStatus => {
-  return createMockEnum(authorizationStatus) as MeshAuthorizationStatus;
-};
-
-/**
- * @hidden
- * NOTE: `isEmpty` will be set to true if no value is passed
- */
 export const createMockAuthorizationData = (
   authorizationData?:
     | { AttestPrimaryKeyRotation: IdentityId }

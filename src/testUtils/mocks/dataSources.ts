/* istanbul ignore file */
/* eslint-disable @typescript-eslint/camelcase */
/* eslint-disable @typescript-eslint/no-explicit-any */

import { ApiPromise, Keyring } from '@polkadot/api';
import { Signer } from '@polkadot/api/types';
import { bool, Bytes, Enum, Option, Text, u8, u32, u64 } from '@polkadot/types';
import {
  AccountData,
  AccountId,
  AccountInfo,
  Balance,
  DispatchError,
  DispatchErrorModule,
  EventRecord,
  ExtrinsicStatus,
  Index,
  Moment,
  RefCount,
  RuntimeVersion,
} from '@polkadot/types/interfaces';
import { Call } from '@polkadot/types/interfaces/runtime';
import { Codec, ISubmittableResult, Registry } from '@polkadot/types/types';
import { stringToU8a } from '@polkadot/util';
import { NormalizedCacheObject } from 'apollo-cache-inmemory';
import ApolloClient from 'apollo-client';
import { BigNumber } from 'bignumber.js';
import { EventEmitter } from 'events';
import { cloneDeep, merge, upperFirst } from 'lodash';
import {
  AssetIdentifier,
  AssetName,
  AssetOwnershipRelation,
  AssetTransferRule,
  AssetTransferRuleResult,
  AssetTransferRulesResult,
  AssetType,
  AuthIdentifier,
  Authorization,
  AuthorizationData,
  CanTransferResult,
  CddStatus,
  Claim,
  DidRecord,
  Document,
  DocumentHash,
  DocumentName,
  DocumentUri,
  FundingRoundName,
  IdentifierType,
  IdentityId,
  IdentityRole,
  IssueAssetItem,
  JurisdictionName,
  LinkedKeyInfo,
  Permission,
  Pip,
  PipsMetadata,
  PosRatio,
  ProposalState,
  Rule,
  RuleType,
  Scope,
  SecurityToken,
  Signatory,
  SigningKey,
  Ticker,
  TickerRegistration,
  TickerRegistrationConfig,
} from 'polymesh-types/types';
import sinon, { SinonStub, SinonStubbedInstance } from 'sinon';

import { Identity } from '~/api/entities';
import { Context } from '~/context';
import { Mocked } from '~/testUtils/types';
import { AccountBalance, ClaimData, ClaimType, KeyringPair, ResultSet, SignerType } from '~/types';
import { Extrinsics, GraphqlQuery, PolymeshTx, Queries } from '~/types/internal';
import { Mutable } from '~/types/utils';

let apiEmitter: EventEmitter;

/**
 * Create a mock instance of the Polkadot API
 */
function createApi(): Mutable<ApiPromise> & EventEmitter {
  apiEmitter = new EventEmitter();
  apiEmitter.on('error', () => undefined);
  return {
    emit: (event: string) => apiEmitter.emit(event),
    on: (event: string, listener: (...args: unknown[]) => unknown) =>
      apiEmitter.on(event, listener),
    off: (event: string, listener: (...args: unknown[]) => unknown) =>
      apiEmitter.off(event, listener),
    setSigner: sinon.stub() as (signer: Signer) => void,
  } as Mutable<ApiPromise> & EventEmitter;
}

const apolloConstructorStub = sinon.stub();

const MockApolloClientClass = class {
  /**
   * @hidden
   */
  public constructor() {
    return apolloConstructorStub();
  }
};

const mockInstanceContainer = {
  contextInstance: {} as MockContext,
  apiInstance: createApi(),
  keyringInstance: {} as Mutable<Keyring>,
  apolloInstance: new MockApolloClientClass() as ApolloClient<NormalizedCacheObject>,
};

let apiPromiseCreateStub: SinonStub;

const MockApiPromiseClass = class {
  /**
   * @hidden
   */
  public static create = apiPromiseCreateStub;
};

const MockWsProviderClass = class {};

let keyringConstructorStub: SinonStub;

const MockKeyringClass = class {
  /**
   * @hidden
   */
  public constructor() {
    return keyringConstructorStub();
  }
};

let contextCreateStub: SinonStub;

const MockContextClass = class {
  /**
   * @hidden
   */
  public static create = contextCreateStub;
};

let errorStub: SinonStub;

type StatusCallback = (receipt: ISubmittableResult) => void;
type UnsubCallback = () => void;

interface TxMockData {
  statusCallback: StatusCallback;
  unsubCallback: UnsubCallback;
  status: MockTxStatus;
  resolved: boolean;
}

interface ContextOptions {
  did?: string;
  withSeed?: boolean;
  balance?: AccountBalance;
  hasRoles?: boolean;
  validCdd?: boolean;
  tokenBalance?: BigNumber;
  invalidDids?: string[];
  transactionFee?: BigNumber;
  currentPairAddress?: string;
  issuedClaims?: ResultSet<ClaimData>;
  masterKey?: string;
}

interface Pair {
  address: string;
  meta: object;
  publicKey: string;
}

interface KeyringOptions {
  getPair?: Pair;
  getPairs?: Pair[];
  addFromUri?: Pair;
  addFromSeed?: Pair;
  /**
   * @hidden
   * Whether keyring functions should throw
   */
  error?: boolean;
}

export interface StubQuery {
  entries: SinonStub;
  entriesPaged: SinonStub;
  at: SinonStub;
  multi: SinonStub;
  size: SinonStub;
}

export type MockContext = Mocked<Context>;

export enum MockTxStatus {
  Ready = 'Ready',
  Succeeded = 'Succeeded',
  Failed = 'Failed',
  Aborted = 'Aborted',
  Rejected = 'Rejected',
  Intermediate = 'Intermediate',
}

export enum TxFailReason {
  BadOrigin = 'BadOrigin',
  CannotLookup = 'CannotLookup',
  Module = 'Module',
  Other = 'Other',
}

const defaultReceipt: ISubmittableResult = {
  status: { isReady: true } as ExtrinsicStatus,
  findRecord: () => undefined,
  filterRecords: () => [],
  isCompleted: false,
  isError: false,
  isFinalized: false,
  isInBlock: false,
  isWarning: false,
  events: [],
  toHuman: () => ({}),
};

const intermediateReceipt: ISubmittableResult = merge({}, defaultReceipt, {
  status: { isReady: false, isInBlock: false },
  isCompleted: true,
  isInBlock: false,
});

const successReceipt: ISubmittableResult = merge({}, defaultReceipt, {
  status: { isReady: false, isInBlock: true, asInBlock: 'blockHash' },
  isCompleted: true,
  isInBlock: true,
});

/**
 * @hidden
 */
const createFailReceipt = (err: Partial<DispatchError>): ISubmittableResult =>
  merge({}, successReceipt, {
    findRecord: () => ({ event: { data: [err] } }),
  });

const badOriginFailReceipt = createFailReceipt({ isBadOrigin: true });

const cannotLookupFailReceipt = createFailReceipt({ isCannotLookup: true });

const otherFailReceipt = createFailReceipt({ isOther: true });

const moduleFailReceipt = createFailReceipt({
  isModule: true,
  asModule: ({
    error: { toNumber: (): number => 1 },
    index: { toNumber: (): number => 1 },
    registry: {
      findMetaError: (): { section: string; name: string; documentation: string[] } => ({
        section: 'someModule',
        name: 'SomeError',
        documentation: ['This is very bad'],
      }),
    },
  } as unknown) as DispatchErrorModule,
});

const abortReceipt: ISubmittableResult = merge({}, defaultReceipt, {
  status: { isInvalid: true, isReady: false },
  isError: true,
  isCompleted: true,
});

/**
 * @hidden
 */
const statusToReceipt = (status: MockTxStatus, failReason?: TxFailReason): ISubmittableResult => {
  if (status === MockTxStatus.Aborted) {
    return abortReceipt;
  }
  if (status === MockTxStatus.Failed) {
    if (!failReason || failReason === TxFailReason.Module) {
      return moduleFailReceipt;
    }

    if (failReason === TxFailReason.BadOrigin) {
      return badOriginFailReceipt;
    }

    if (failReason === TxFailReason.CannotLookup) {
      return cannotLookupFailReceipt;
    }

    if (failReason === TxFailReason.Other) {
      return otherFailReceipt;
    }
  }
  if (status === MockTxStatus.Succeeded) {
    return successReceipt;
  }
  if (status === MockTxStatus.Ready) {
    return defaultReceipt;
  }
  if (status === MockTxStatus.Intermediate) {
    return intermediateReceipt;
  }

  throw new Error(`There is no receipt associated with status ${status}`);
};

export const mockPolkadotModule = (path: string) => (): object => ({
  ...jest.requireActual(path),
  ApiPromise: MockApiPromiseClass,
  WsProvider: MockWsProviderClass,
  Keyring: MockKeyringClass,
});

export const mockContextModule = (path: string) => (): object => ({
  ...jest.requireActual(path),
  Context: MockContextClass,
});

export const mockApolloModule = (path: string) => (): object => ({
  ...jest.requireActual(path),
  ApolloClient: MockApolloClientClass,
});

const txMocksData = new Map<unknown, TxMockData>();
let txModule = {} as Extrinsics;
let queryModule = {} as Queries;

// TODO cast rpcModule to a better type
let rpcModule = {} as any;

let queryMultiStub = sinon.stub();

const defaultContextOptions: ContextOptions = {
  did: 'someDid',
  withSeed: true,
  balance: {
    free: new BigNumber(100),
    locked: new BigNumber(10),
  },
  hasRoles: true,
  validCdd: true,
  tokenBalance: new BigNumber(1000),
  invalidDids: [],
  transactionFee: new BigNumber(200),
  currentPairAddress: '0xdummy',
  issuedClaims: {
    data: [
      {
        target: ('targetIdentity' as unknown) as Identity,
        issuer: ('issuerIdentity' as unknown) as Identity,
        issuedAt: new Date(),
        expiry: null,
        claim: { type: ClaimType.NoData },
      },
    ],
    next: 1,
    count: 0,
  },
<<<<<<< HEAD
  masterKey: 'someAccountKey',
=======

  masterKey: 'masterKey',
>>>>>>> 3519f8a6
};
let contextOptions: ContextOptions = defaultContextOptions;
const defaultKeyringOptions: KeyringOptions = {
  getPair: { address: 'address', meta: {}, publicKey: 'publicKey1' },
  getPairs: [{ address: 'address', meta: {}, publicKey: 'publicKey2' }],
  addFromSeed: { address: 'address', meta: {}, publicKey: 'publicKey3' },
  addFromUri: { address: 'address', meta: {}, publicKey: 'publicKey4' },
};
let keyringOptions: KeyringOptions = defaultKeyringOptions;

/**
 * @hidden
 */
function configureContext(opts: ContextOptions): void {
  const getCurrentIdentity = sinon.stub();
  opts.withSeed
    ? getCurrentIdentity.returns({
        getPolyXBalance: sinon.stub().resolves(opts.balance?.free),
        did: opts.did,
        hasRoles: sinon.stub().resolves(opts.hasRoles),
        hasValidCdd: sinon.stub().resolves(opts.validCdd),
        getTokenBalance: sinon.stub().resolves(opts.tokenBalance),
        getMasterKey: sinon.stub().resolves(opts.masterKey),
      })
    : getCurrentIdentity.throws(
        new Error('The current account does not have an associated identity')
      );
  const currentPair = opts.withSeed
    ? ({
        address: opts.currentPairAddress,
        isLocked: false,
      } as KeyringPair)
    : undefined;
  const getCurrentPair = sinon.stub();
  opts.withSeed
    ? getCurrentPair.returns(currentPair)
    : getCurrentPair.throws(
        new Error('There is no account associated with the current SDK instance')
      );

  const contextInstance = ({
    currentPair,
    getCurrentIdentity,
    getCurrentPair,
    accountBalance: sinon.stub().resolves(opts.balance),
    getAccounts: sinon.stub().returns([]),
    setPair: sinon.stub().callsFake(address => {
      contextInstance.currentPair = { address } as KeyringPair;
    }),
    polymeshApi: mockInstanceContainer.apiInstance,
    middlewareApi: mockInstanceContainer.apolloInstance,
    queryMiddleware: sinon
      .stub()
      .callsFake(query => mockInstanceContainer.apolloInstance.query(query)),
    getInvalidDids: sinon.stub().resolves(opts.invalidDids),
    getTransactionFees: sinon.stub().resolves(opts.transactionFee),
    getTransactionArguments: sinon.stub().returns([]),
    getSigningKeys: sinon.stub().returns(
      opts.withSeed
        ? [
            {
<<<<<<< HEAD
              type: SignerType.AccountKey,
=======
              type: SignerType.Account,
>>>>>>> 3519f8a6
              value: opts.currentPairAddress,
            },
          ]
        : []
    ),
    issuedClaims: sinon.stub().resolves(opts.issuedClaims),
  } as unknown) as MockContext;

  Object.assign(mockInstanceContainer.contextInstance, contextInstance);

  MockContextClass.create = contextCreateStub.resolves(contextInstance);
}

/**
 * @hidden
 */
function initContext(opts?: ContextOptions): void {
  contextCreateStub = sinon.stub();

  contextOptions = { ...defaultContextOptions, ...opts };

  configureContext(contextOptions);
}

/**
 * @hidden
 */
function updateQuery(mod?: Queries): void {
  const updateTo = mod || queryModule;

  queryModule = updateTo;

  mockInstanceContainer.apiInstance.query = queryModule;
}

/**
 * @hidden
 *
 * Mock the query module
 */
function initQuery(): void {
  const mod = {} as Queries;

  updateQuery(mod);
}

/**
 * @hidden
 */
function updateTx(mod?: Extrinsics): void {
  const updateTo = mod || txModule;

  txModule = updateTo;

  mockInstanceContainer.apiInstance.tx = txModule;
}

/**
 * @hidden
 */
function updateRpc(mod?: any): void {
  const updateTo = mod || rpcModule;

  rpcModule = updateTo;

  mockInstanceContainer.apiInstance.rpc = rpcModule;
}

/**
 * @hidden
 */
function updateQueryMulti(stub?: SinonStub): void {
  const updateTo = stub || queryMultiStub;

  queryMultiStub = updateTo;

  mockInstanceContainer.apiInstance.queryMulti = queryMultiStub;
}

/**
 * @hidden
 *
 * Mock the tx module
 */
function initTx(): void {
  const mod = {} as Extrinsics;

  updateTx(mod);
}

/**
 * @hidden
 *
 * Mock the rpc module
 */
function initRpc(): void {
  const mod = {} as any;

  updateRpc(mod);
}

/**
 * @hidden
 *
 * Mock queryMulti
 */
function initQueryMulti(): void {
  const stub = sinon.stub();

  updateQueryMulti(stub);
}

/**
 * @hidden
 */
function initApi(): void {
  mockInstanceContainer.apiInstance.registry = ('registry' as unknown) as Registry;
  mockInstanceContainer.apiInstance.createType = sinon.stub();
  mockInstanceContainer.apiInstance.runtimeVersion = {} as RuntimeVersion;

  initTx();
  initQuery();
  initRpc();
  initQueryMulti();

  apiPromiseCreateStub = sinon.stub();
  MockApiPromiseClass.create = apiPromiseCreateStub.resolves(mockInstanceContainer.apiInstance);
}

/**
 * @hidden
 */
function configureKeyring(opts: KeyringOptions): void {
  const { error, getPair, getPairs, addFromUri, addFromSeed } = opts;

  const err = new Error('Error');

  const keyringInstance = {
    getPair: sinon.stub().returns(getPair),
    getPairs: sinon.stub().returns(getPairs),
    addFromSeed: sinon.stub().returns(addFromSeed),
    addFromUri: sinon.stub().returns(addFromUri),
  };

  if (error) {
    keyringInstance.getPair.throws(err);
    keyringInstance.getPairs.throws(err);
    keyringInstance.addFromSeed.throws(err);
    keyringInstance.addFromUri.throws(err);
  }

  Object.assign(mockInstanceContainer.keyringInstance, (keyringInstance as unknown) as Keyring);

  keyringConstructorStub.returns(keyringInstance);
}

/**
 * @hidden
 */
function initKeyring(opts?: KeyringOptions): void {
  keyringConstructorStub = sinon.stub();

  keyringOptions = { ...defaultKeyringOptions, ...opts };

  configureKeyring(keyringOptions);
}

/**
 * @hidden
 *
 * Temporarily change instance mock configuration (calling .reset will go back to the configuration passed in `initMocks`)
 */
export function configureMocks(opts?: {
  contextOptions?: ContextOptions;
  keyringOptions?: KeyringOptions;
}): void {
  const tempKeyringOptions = { ...defaultKeyringOptions, ...opts?.keyringOptions };

  configureKeyring(tempKeyringOptions);

  const tempContextOptions = { ...defaultContextOptions, ...opts?.contextOptions };

  configureContext(tempContextOptions);
}

/**
 * @hidden
 * Initialize the factory by adding default all-purpose functionality to the mock manager
 *
 * @param opts.mockContext - if defined, the internal [[Context]] class will also be mocked with custom properties
 */
export function initMocks(opts?: {
  contextOptions?: ContextOptions;
  keyringOptions?: KeyringOptions;
}): void {
  /*
    NOTE: the idea is to expand this function to mock things as we need them
    and use the methods in the class to fetch/manipulate different parts of the API as required
   */

  // Context
  initContext(opts?.contextOptions);

  // Api
  initApi();

  // Keyring
  initKeyring(opts?.keyringOptions);

  txMocksData.clear();
  errorStub = sinon.stub().throws(new Error('Error'));
}

/**
 * @hidden
 * Restore instances to their original state
 */
export function cleanup(): void {
  mockInstanceContainer.apiInstance = createApi();
  mockInstanceContainer.contextInstance = {} as MockContext;
  mockInstanceContainer.keyringInstance = {} as Mutable<Keyring>;
  mockInstanceContainer.apolloInstance = new MockApolloClientClass() as ApolloClient<
    NormalizedCacheObject
  >;
}

/**
 * @hidden
 * Reinitialize mocks
 */
export function reset(): void {
  cleanup();

  initMocks({ contextOptions, keyringOptions });
}

/**
 * @hidden
 * Create and returns a mocked transaction. Each call will create a new version of the stub
 *
 * @param mod - name of the module
 * @param tx - name of the transaction function
 * @param autoresolve - if set to a status, the transaction will resolve immediately with that status.
 *  If set to false, the transaction lifecycle will be controlled by [[updateTxStatus]]
 */
export function createTxStub<
  ModuleName extends keyof Extrinsics,
  TransactionName extends keyof Extrinsics[ModuleName]
>(
  mod: ModuleName,
  tx: TransactionName,
  opts: {
    autoresolve?: MockTxStatus | false;
    gas?: Balance;
    meta?: { args: Array<{ name: string; type: string }> };
  } = {}
): PolymeshTx<ArgsType<Extrinsics[ModuleName][TransactionName]>> & SinonStub {
  let runtimeModule = txModule[mod];

  if (!runtimeModule) {
    runtimeModule = {} as Extrinsics[ModuleName];
    txModule[mod] = runtimeModule;
  }

  const {
    autoresolve = MockTxStatus.Succeeded,
    // eslint-disable-next-line @typescript-eslint/no-use-before-define
    gas = createMockBalance(1),
    meta = { args: [] },
  } = opts;

  const transaction = (sinon.stub().returns({
    method: tx, // should be a `Call` object, but this is enough for testing
    hash: tx,
    signAndSend: sinon.stub().callsFake((_, cback: StatusCallback) => {
      if (autoresolve === MockTxStatus.Rejected) {
        return Promise.reject(new Error('Cancelled'));
      }

      const unsubCallback = sinon.stub();

      txMocksData.set(runtimeModule[tx], {
        statusCallback: cback,
        unsubCallback,
        resolved: !!autoresolve,
        status: (null as unknown) as MockTxStatus,
      });

      if (autoresolve) {
        process.nextTick(() => cback(statusToReceipt(autoresolve)));
      }

      return Promise.resolve(unsubCallback);
    }),
    // eslint-disable-next-line @typescript-eslint/no-use-before-define
    paymentInfo: sinon.stub().resolves({ partialFee: gas }),
  }) as unknown) as Extrinsics[ModuleName][TransactionName];

  (transaction as any).section = mod;
  (transaction as any).method = tx;
  (transaction as any).meta = meta;

  runtimeModule[tx] = transaction;

  updateTx();

  const instance = mockInstanceContainer.apiInstance;

  const transactionMock = (instance.tx[mod][tx] as unknown) as PolymeshTx<
    ArgsType<Extrinsics[ModuleName][TransactionName]>
  > &
    SinonStub;

  return transactionMock;
}

/**
 * @hidden
 * Create and return an apollo query stub
 *
 * @param query - apollo document node
 * @param returnValue
 */
export function createApolloQueryStub(query: GraphqlQuery<any>, returnData: any): SinonStub {
  const instance = mockInstanceContainer.apolloInstance;
  const stub = sinon.stub();

  stub.withArgs(query).resolves({
    data: returnData,
  });

  instance.query = stub;

  return stub;
}

/**
 * @hidden
 * Create and return a query stub
 *
 * @param mod - name of the module
 * @param query - name of the query function
 */
export function createQueryStub<
  ModuleName extends keyof Queries,
  QueryName extends keyof Queries[ModuleName]
>(
  mod: ModuleName,
  query: QueryName,
  opts?: {
    returnValue?: unknown;
    entries?: [unknown[], unknown][]; // [Keys, Codec]
    multi?: unknown;
    size?: number;
  }
): Queries[ModuleName][QueryName] & SinonStub & StubQuery {
  let runtimeModule = queryModule[mod];

  if (!runtimeModule) {
    runtimeModule = {} as Queries[ModuleName];
    queryModule[mod] = runtimeModule;
  }

  let stub: Queries[ModuleName][QueryName] & SinonStub & StubQuery;

  if (!runtimeModule[query]) {
    stub = (sinon.stub() as unknown) as Queries[ModuleName][QueryName] & SinonStub & StubQuery;
    stub.entries = sinon.stub();
    stub.entriesPaged = sinon.stub();
    stub.at = sinon.stub();
    stub.multi = sinon.stub();
    stub.size = sinon.stub();
    runtimeModule[query] = stub;

    updateQuery();
  } else {
    const instance = mockInstanceContainer.apiInstance;
    stub = instance.query[mod][query] as Queries[ModuleName][QueryName] & SinonStub & StubQuery;
  }

  if (opts?.entries) {
    const entryResults = opts.entries.map(([keys, value], index) => [
      { args: keys, toHex: (): string => `key${index}` },
      value,
    ]);
    stub.entries.resolves(entryResults);
    stub.entriesPaged.resolves(entryResults);
  }
  if (opts?.multi) {
    stub.multi.resolves(opts.multi);
  }
  if (opts?.size) {
    // eslint-disable-next-line @typescript-eslint/no-use-before-define
    stub.size.resolves(createMockU64(opts.size));
  }
  if (opts?.returnValue) {
    stub.resolves(opts.returnValue);
    stub.at.resolves(opts.returnValue);
  }

  return stub;
}

let count = 0;

/**
 * @hidden
 * Create and return a rpc stub
 *
 * @param mod - name of the module
 * @param rpc - name of the rpc function
 */
export function createRpcStub(
  mod: string,
  rpc: string,
  opts?: {
    returnValue?: unknown;
  }
): SinonStub {
  const runtimeModule = {} as any;
  rpcModule[mod] = runtimeModule;

  const stub: SinonStub = sinon.stub();
  runtimeModule[rpc] = stub;

  updateRpc();

  if (opts?.returnValue) {
    stub.resolves(opts.returnValue);
  }

  (stub as any).count = count++;

  return stub;
}

/**
 * @hidden
 */
export function getQueryMultiStub(): SinonStub {
  return queryMultiStub;
}

/**
 * @hidden
 * Update the status of an existing mock transaction. Will throw an error if the transaction has already been resolved
 *
 * @param tx - transaction to update
 * @param status - new status
 */
export function updateTxStatus<
  ModuleName extends keyof Extrinsics,
  TransactionName extends keyof Extrinsics[ModuleName]
>(
  tx: PolymeshTx<ArgsType<Extrinsics[ModuleName][TransactionName]>>,
  status: MockTxStatus,
  failReason?: TxFailReason
): void {
  const txMockData = txMocksData.get(tx);

  if (!txMockData) {
    throw new Error('Invalid tx object');
  }

  if (txMockData.resolved) {
    throw new Error('Cannot update status on an already resolved tx');
  }

  if (status === txMockData.status) {
    throw new Error(`Status is already ${status}`);
  }

  if ([MockTxStatus.Aborted, MockTxStatus.Failed, MockTxStatus.Succeeded].includes(status)) {
    txMocksData.set(tx, {
      ...txMockData,
      status,
      resolved: true,
    });
  }

  txMockData.statusCallback(statusToReceipt(status, failReason));
}

/**
 * @hidden
 * Make calls to `Middleware.query` throw an error
 */
export function throwOnMiddlewareQuery(): void {
  const instance = mockInstanceContainer.apolloInstance;
  instance.query = errorStub;
}

/**
 * @hidden
 * Make calls to `Context.create` throw an error
 */
export function throwOnContextCreation(): void {
  MockContextClass.create = errorStub;
}

/**
 * @hidden
 * Make calls to `ApiPromise.create` throw an error
 */
export function throwOnApiCreation(error?: unknown): void {
  MockApiPromiseClass.create = error ? sinon.stub().throws(error) : errorStub;
}

/**
 * @hidden
 * Sets the `accountBalance` function in the mocked Context to return the specified amount
 *
 * @param balance - new account balance
 */
export function setContextAccountBalance(balance: AccountBalance): void {
  mockInstanceContainer.contextInstance.accountBalance.returns(balance);
}

/**
 * @hidden
 * Retrieve an instance of the mocked Polkadot API
 */
export function getApiInstance(): ApiPromise & SinonStubbedInstance<ApiPromise> & EventEmitter {
  return (mockInstanceContainer.apiInstance as unknown) as ApiPromise &
    SinonStubbedInstance<ApiPromise> &
    EventEmitter;
}

/**
 * @hidden
 * Retrieve an instance of the mocked Apollo Client
 */
export function getMiddlewareApi(): ApolloClient<NormalizedCacheObject> {
  return mockInstanceContainer.apolloInstance;
}

/**
 * @hidden
 * Retrieve the stub of the createType method
 */
export function getCreateTypeStub(): SinonStub {
  return mockInstanceContainer.apiInstance.createType as SinonStub;
}

/**
 * @hidden
 * Retrieve an instance of the mocked Context
 */
export function getContextInstance(opts?: ContextOptions): MockContext {
  if (opts) {
    initContext(opts);
  }
  return mockInstanceContainer.contextInstance;
}

/**
 * @hidden
 * Retrieve the stub of the `Context.create` method
 */
export function getContextCreateStub(): SinonStub {
  return contextCreateStub;
}

/**
 * @hidden
 * Retrieve an instance of the mocked Keyring
 */
export function getKeyringInstance(opts?: KeyringOptions): Keyring {
  if (opts) {
    initKeyring(opts);
  }
  return mockInstanceContainer.keyringInstance as Keyring;
}

// TODO @monitz87: make struct making functions behave like `createMockDidRecord`

/**
 * @hidden
 */
const createMockCodec = (codec: object, isEmpty: boolean): Codec => {
  const clone = cloneDeep(codec) as Mutable<Codec>;
  clone.isEmpty = isEmpty;
  return clone;
};

/**
 * @hidden
 */
const createMockStringCodec = (value?: string): Codec =>
  createMockCodec(
    {
      toString: () => value,
    },
    value === undefined
  );

/**
 * @hidden
 */
const createMockU8ACodec = (value?: string): Codec =>
  createMockCodec(stringToU8a(value), value === undefined);

/**
 * @hidden
 */
const createMockNumberCodec = (value?: number): Codec =>
  createMockCodec(
    {
      toNumber: () => value,
      toString: () => `${value}`,
      isZero: () => value === 0,
    },
    value === undefined
  );

/**
 * @hidden
 * NOTE: `isEmpty` will be set to true if no value is passed
 */
export const createMockIdentityId = (did?: string): IdentityId =>
  createMockStringCodec(did) as IdentityId;

/**
 * @hidden
 * NOTE: `isEmpty` will be set to true if no value is passed
 */
export const createMockTicker = (ticker?: string): Ticker => createMockU8ACodec(ticker) as Ticker;

/**
 * @hidden
 * NOTE: `isEmpty` will be set to true if no value is passed
 */
export const createMockAccountId = (accountId?: string): AccountId =>
  createMockStringCodec(accountId) as AccountId;

/**
 * @hidden
 * NOTE: `isEmpty` will be set to true if no value is passed
 */
export const createMockBalance = (balance?: number): Balance =>
  createMockNumberCodec(balance) as Balance;

/**
 * @hidden
 * NOTE: `isEmpty` will be set to true if no value is passed
 */
export const createMockDocumentName = (name?: string): DocumentName =>
  createMockStringCodec(name) as DocumentName;

/**
 * @hidden
 * NOTE: `isEmpty` will be set to true if no value is passed
 */
export const createMockDocumentUri = (uri?: string): DocumentUri =>
  createMockStringCodec(uri) as DocumentUri;

/**
 * @hidden
 * NOTE: `isEmpty` will be set to true if no value is passed
 */
export const createMockDocumentHash = (hash?: string): DocumentHash =>
  createMockStringCodec(hash) as DocumentHash;

/**
 * @hidden
 * NOTE: `isEmpty` will be set to true if no value is passed
 */
export const createMockOption = <T extends Codec>(wrapped: T | null = null): Option<T> =>
  createMockCodec(
    {
      unwrap: () => wrapped as T,
      isNone: !wrapped,
      isSome: !!wrapped,
    },
    !wrapped
  ) as Option<T>;

/**
 * @hidden
 * NOTE: `isEmpty` will be set to true if no value is passed
 */
export const createMockMoment = (millis?: number): Moment =>
  createMockNumberCodec(millis) as Moment;

/**
 * @hidden
 * NOTE: `isEmpty` will be set to true if no value is passed
 */
export const createMockTickerRegistration = (registration?: {
  owner: IdentityId;
  expiry: Option<Moment>;
}): TickerRegistration => {
  const reg = registration || {
    owner: createMockIdentityId(),
    expiry: createMockOption(),
  };
  return createMockCodec(
    {
      ...reg,
    },
    !registration
  ) as TickerRegistration;
};

/**
 * @hidden
 * NOTE: `isEmpty` will be set to true if no value is passed
 */
export const createMockU8 = (value?: number): u8 => createMockNumberCodec(value) as u8;

/**
 * @hidden
 * NOTE: `isEmpty` will be set to true if no value is passed
 */
export const createMockU32 = (value?: number): u8 => createMockNumberCodec(value) as u32;

/**
 * @hidden
 * NOTE: `isEmpty` will be set to true if no value is passed
 */
export const createMockU64 = (value?: number): u64 => createMockNumberCodec(value) as u64;

/**
 * @hidden
 * NOTE: `isEmpty` will be set to true if no value is passed
 */
export const createMockBytes = (value?: string): Bytes => createMockU8ACodec(value) as Bytes;

/**
 * @hidden
 * NOTE: `isEmpty` will be set to true if no value is passed
 */
export const createMockAssetName = (name?: string): AssetName =>
  createMockStringCodec(name) as AssetName;

/**
 * @hidden
 */
export const createMockPosRatio = (numerator: number, denominator: number): PosRatio =>
  [createMockU32(numerator), createMockU32(denominator)] as PosRatio;

/**
 * @hidden
 * NOTE: `isEmpty` will be set to true if no value is passed
 */
export const createMockBool = (value?: boolean): bool =>
  createMockCodec(
    {
      isTrue: value,
      isFalse: !value,
      valueOf: () => value,
    },
    !value
  ) as bool;

/**
 * @hidden
 * NOTE: `isEmpty` will be set to true if no value is passed
 */
const createMockEnum = (enumValue?: string | Record<string, Codec | Codec[]>): Enum => {
  const codec: Record<string, unknown> = {};

  if (typeof enumValue === 'string') {
    codec[`is${upperFirst(enumValue)}`] = true;
  } else if (typeof enumValue === 'object') {
    const key = Object.keys(enumValue)[0];

    codec[`is${upperFirst(key)}`] = true;
    codec[`as${upperFirst(key)}`] = enumValue[key];
  }

  return createMockCodec(codec, false) as Enum;
};

/**
 * @hidden
 * NOTE: `isEmpty` will be set to true if no value is passed
 */
export const createMockAssetType = (
  assetType?:
    | 'EquityCommon'
    | 'EquityPreferred'
    | 'Commodity'
    | 'FixedIncome'
    | 'Reit'
    | 'Fund'
    | 'RevenueShareAgreement'
    | 'StructuredProduct'
    | 'Derivative'
    | { Custom: Bytes }
): AssetType => {
  return createMockEnum(assetType) as AssetType;
};

/**
 * @hidden
 * NOTE: `isEmpty` will be set to true if no value is passed
 */
export const createMockTickerRegistrationConfig = (regConfig?: {
  max_ticker_length: u8;
  registration_length: Option<Moment>;
}): TickerRegistrationConfig => {
  const config = regConfig || {
    max_ticker_length: createMockU8(),
    registration_length: createMockOption(),
  };
  return createMockCodec({ ...config }, !regConfig) as TickerRegistrationConfig;
};

/**
 * @hidden
 * NOTE: `isEmpty` will be set to true if no value is passed
 */
export const createMockSecurityToken = (token?: {
  name: AssetName;
  total_supply: Balance;
  owner_did: IdentityId;
  divisible: bool;
  asset_type: AssetType;
  link_id: u64;
}): SecurityToken => {
  const st = token || {
    name: createMockAssetName(),
    total_supply: createMockBalance(),
    owner_did: createMockIdentityId(),
    divisible: createMockBool(),
    asset_type: createMockAssetType(),
    link_id: createMockU64(),
  };
  return createMockCodec({ ...st }, !token) as SecurityToken;
};

/**
 * @hidden
 * NOTE: `isEmpty` will be set to true if no value is passed
 */
export const createMockDocument = (document?: {
  uri: DocumentUri;
  content_hash: DocumentHash;
}): Document => {
  const doc = document || {
    uri: createMockDocumentUri(),
    content_hash: createMockDocumentHash(),
  };
  return createMockCodec(
    {
      ...doc,
    },
    !document
  ) as Document;
};

/**
 * @hidden
 * NOTE: `isEmpty` will be set to true if no value is passed
 */
export const createMockAccountData = (accountData?: {
  free: Balance;
  reserved: Balance;
  miscFrozen: Balance;
  feeFrozen: Balance;
}): AccountData => {
  const data = accountData || {
    free: createMockBalance(),
    reserved: createMockBalance(),
    miscFrozen: createMockBalance(),
    feeFrozen: createMockBalance(),
  };

  return createMockCodec(
    {
      ...data,
    },
    !accountData
  ) as AccountData;
};

/**
 * @hidden
 * NOTE: `isEmpty` will be set to true if no value is passed
 */
export const createMockIndex = (value?: number): Index => createMockNumberCodec(value) as Index;

/**
 * @hidden
 * NOTE: `isEmpty` will be set to true if no value is passed
 */
export const createMockRefCount = (value?: number): RefCount =>
  createMockNumberCodec(value) as RefCount;

/**
 * @hidden
 * NOTE: `isEmpty` will be set to true if no value is passed
 */
export const createMockAccountInfo = (accountInfo?: {
  nonce: Index;
  refcount: RefCount;
  data: AccountData;
}): AccountInfo => {
  const info = accountInfo || {
    nonce: createMockIndex(),
    refcount: createMockRefCount(),
    data: createMockAccountData(),
  };

  return createMockCodec(
    {
      ...info,
    },
    !accountInfo
  ) as AccountInfo;
};

/**
 * @hidden
 * NOTE: `isEmpty` will be set to true if no value is passed
 */
export const createMockSignatory = (
  signatory?: { Identity: IdentityId } | { Account: AccountId }
): Signatory => {
  return createMockEnum(signatory) as Signatory;
};

/**
 * @hidden
 * NOTE: `isEmpty` will be set to true if no value is passed
 */
export const createMockAuthIdentifier = (authIdentifier?: {
  signatory: Signatory;
  auth_id: u64;
}): AuthIdentifier => {
  const identifier = authIdentifier || {
    signatory: createMockSignatory(),
    auth_id: createMockU64(),
  };

  return createMockCodec(
    {
      ...identifier,
    },
    !authIdentifier
  ) as AuthIdentifier;
};

/**
 * @hidden
 * NOTE: `isEmpty` will be set to true if no value is passed
 */
export const createMockIdentifierType = (
  identifierType?: 'Isin' | 'Cusip' | 'Cins'
): IdentifierType => {
  return createMockEnum(identifierType) as IdentifierType;
};

/**
 * @hidden
 * NOTE: `isEmpty` will be set to true if no value is passed
 */
export const createMockAssetIdentifier = (identifier?: string): AssetIdentifier =>
  createMockStringCodec(identifier) as AssetIdentifier;

/**
 * @hidden
 * NOTE: `isEmpty` will be set to true if no value is passed
 */
export const createMockFundingRoundName = (roundName?: string): FundingRoundName =>
  createMockStringCodec(roundName) as FundingRoundName;

/**
 * @hidden
 * NOTE: `isEmpty` will be set to true if no value is passed
 */
export const createMockPermission = (
  permission: 'Admin' | 'Full' | 'Operator' | 'SpendFunds'
): Permission => {
  return createMockEnum(permission) as Permission;
};

/**
 * @hidden
 * NOTE: `isEmpty` will be set to true if no value is passed
 */
export const createMockAuthorizationData = (
  authorizationData?:
    | { AttestMasterKeyRotation: IdentityId }
    | { RotateMasterKey: IdentityId }
    | { TransferTicker: Ticker }
    | 'AddMultiSigSigner'
    | { TransferAssetOwnership: Ticker }
    | { JoinIdentity: Permission[] }
    | { custom: Bytes }
    | 'NoData'
): AuthorizationData => {
  return createMockEnum(authorizationData) as AuthorizationData;
};

/**
 * @hidden
 * NOTE: `isEmpty` will be set to true if no value is passed
 */
export const createMockAuthorization = (authorization?: {
  authorization_data: AuthorizationData;
  authorized_by: IdentityId;
  expiry: Option<Moment>;
  auth_id: u64;
}): Authorization => {
  const auth = authorization || {
    authorization_data: createMockAuthorizationData(),
    authorized_by: createMockIdentityId(),
    expiry: createMockOption(),
    auth_id: createMockU64(),
  };

  return createMockCodec(
    {
      ...auth,
    },
    !authorization
  ) as Authorization;
};

/**
 * @hidden
 * NOTE: `isEmpty` will be set to true if no value is passed
 */
export const createMockEventRecord = (data: unknown[]): EventRecord =>
  (({
    event: {
      data,
    },
  } as unknown) as EventRecord);

/**
 * @hidden
 * NOTE: `isEmpty` will be set to true if no value is passed
 */
export const createMockLinkedKeyInfo = (
  linkedKeyInfo?: { Unique: IdentityId } | { Group: IdentityId[] }
): LinkedKeyInfo => createMockEnum(linkedKeyInfo) as LinkedKeyInfo;

/**
 * @hidden
 */
export const createMockCddStatus = (cddStatus?: { Ok: IdentityId } | { Err: Bytes }): CddStatus =>
  createMockEnum(cddStatus) as CddStatus;

/**
 * @hidden
 * NOTE: `isEmpty` will be set to true if no value is passed
 */
export const createMockJurisdictionName = (name?: string): JurisdictionName =>
  createMockStringCodec(name) as JurisdictionName;

/**
 * @hidden
 * NOTE: `isEmpty` will be set to true if no value is passed
 */
export const createMockClaim = (
  claim?:
    | { Accredited: Scope }
    | { Affiliate: Scope }
    | { BuyLockup: Scope }
    | { SellLockup: Scope }
    | 'CustomerDueDiligence'
    | { KnowYourCustomer: Scope }
    | { Jurisdiction: [JurisdictionName, Scope] }
    | { Exempted: Scope }
    | { Blocked: Scope }
    | 'NoData'
): Claim => createMockEnum(claim) as Claim;

/**
 * @hidden
 * NOTE: `isEmpty` will be set to true if no value is passed
 */
export const createMockRuleType = (
  ruleType?:
    | { IsPresent: Claim }
    | { IsAbsent: Claim }
    | { IsAnyOf: Claim[] }
    | { IsNoneOf: Claim[] }
): RuleType => createMockEnum(ruleType) as RuleType;

/**
 * @hidden
 * NOTE: `isEmpty` will be set to true if no value is passed
 */
export const createMockRule = (rule?: { rule_type: RuleType; issuers: IdentityId[] }): Rule => {
  const auxRule = rule || {
    rule_type: createMockRuleType(),
    issuers: [],
  };
  return createMockCodec(
    {
      ...auxRule,
    },
    !rule
  ) as Rule;
};

/**
 * @hidden
 * NOTE: `isEmpty` will be set to true if no value is passed
 */
export const createMockAssetTransferRule = (assetTransferRule?: {
  sender_rules: Rule[];
  receiver_rules: Rule[];
  rule_id: u32;
}): AssetTransferRule => {
  const rule = assetTransferRule || {
    sender_rules: [],
    receiver_rules: [],
    rule_id: createMockU32(),
  };

  return createMockCodec(
    {
      ...rule,
    },
    !assetTransferRule
  ) as AssetTransferRule;
};

/**
 * @hidden
 * NOTE: `isEmpty` will be set to true if no value is passed
 */
<<<<<<< HEAD
export const createMockAssetTransferRuleResult = (
  assetTransferRuleResult: {
    sender_rules: Rule[];
    receiver_rules: Rule[];
    rule_id: u32;
    transfer_rule_result: bool;
  } = {
=======
export const createMockAssetTransferRuleResult = (assetTransferRuleResult?: {
  sender_rules: Rule[];
  receiver_rules: Rule[];
  rule_id: u32;
  transfer_rule_result: bool;
}): AssetTransferRuleResult => {
  const result = assetTransferRuleResult || {
>>>>>>> 3519f8a6
    sender_rules: [],
    receiver_rules: [],
    rule_id: createMockU32(),
    transfer_rule_result: createMockBool(),
<<<<<<< HEAD
  }
): AssetTransferRuleResult =>
  createMockCodec(
    {
      sender_rules: assetTransferRuleResult.sender_rules,
      receiver_rules: assetTransferRuleResult.receiver_rules,
      rule_id: assetTransferRuleResult.rule_id,
      transfer_rule_result: assetTransferRuleResult.transfer_rule_result,
    },
    false
  ) as AssetTransferRuleResult;

/**
 * @hidden
 * NOTE: `isEmpty` will be set to true if no value is passed
 */
export const createMockAssetTransferRulesResult = (assetTransferRulesResult: {
  is_paused: bool;
  rules: AssetTransferRuleResult[];
  final_result: bool;
}): AssetTransferRulesResult =>
  createMockCodec(
    {
      is_paused: assetTransferRulesResult.is_paused,
      rules: assetTransferRulesResult.rules,
      final_result: assetTransferRulesResult.final_result,
    },
    false
  ) as AssetTransferRulesResult;

/**
 * @hidden
 * NOTE: `isEmpty` will be set to true if no value is passed
 */
export const createMockSignatoryType = (
  signatoryType?: 'External' | 'Identity' | 'Multisig' | 'Relayer'
): SignatoryType => createMockEnum(signatoryType) as SignatoryType;
=======
  };

  return createMockCodec(
    {
      ...result,
    },
    !assetTransferRuleResult
  ) as AssetTransferRuleResult;
};
>>>>>>> 3519f8a6

/**
 * @hidden
 * NOTE: `isEmpty` will be set to true if no value is passed
 */
export const createMockAssetTransferRulesResult = (assetTransferRulesResult?: {
  is_paused: bool;
  rules: AssetTransferRuleResult[];
  final_result: bool;
}): AssetTransferRulesResult => {
  const result = assetTransferRulesResult || {
    is_paused: createMockBool(),
    rules: createMockAssetTransferRuleResult(),
    final_result: createMockBool(),
  };

  return createMockCodec(
    {
      ...result,
    },
    !assetTransferRulesResult
  ) as AssetTransferRulesResult;
};

/**
 * @hidden
 * NOTE: `isEmpty` will be set to true if no value is passed
 */
export const createMockDidRecord = (didRecord?: {
  roles: IdentityRole[];
  master_key: AccountId;
  signing_keys: SigningKey[];
}): DidRecord => {
  const record = didRecord || {
    roles: [],
    master_key: createMockAccountId(),
    signing_items: [],
  };

  return createMockCodec(
    {
      ...record,
    },
    !didRecord
  ) as DidRecord;
};

/**
 * @hidden
 * NOTE: `isEmpty` will be set to true if no value is passed
 */
export const createMockScope = (did?: string): Scope => createMockStringCodec(did) as Scope;

/**
 * @hidden
 * NOTE: `isEmpty` will be set to true if no value is passed
 */
export const createMockCanTransferResult = (
  canTransferResult?: { Ok: u8 } | { Err: Bytes }
): CanTransferResult => createMockEnum(canTransferResult) as CanTransferResult;

/**
 * @hidden
 * NOTE: `isEmpty` will be set to true if no value is passed
 */
export const createMockText = (value: string): Text => createMockStringCodec(value) as Text;

/**
 * @hidden
 * NOTE: `isEmpty` will be set to true if no value is passed
 */
export const createMockAssetOwnershipRelation = (
  assetOwnershipRelation?: 'NotOwned' | 'TickerOwned' | 'AssetOwned'
): AssetOwnershipRelation => createMockEnum(assetOwnershipRelation) as AssetOwnershipRelation;

/**
 * @hidden
 * NOTE: `isEmpty` will be set to true if no value is passed
 */
export const createMockIssueAssetItem = (issueAssetItem?: {
  identity_did: IdentityId;
  value: Balance;
}): IssueAssetItem => {
  const item = issueAssetItem || {
    identity_did: createMockIdentityId(),
    value: createMockBalance(),
  };

  return createMockCodec(
    {
      ...item,
    },
    !issueAssetItem
  ) as IssueAssetItem;
};

/**
 * @hidden
 */
export const setRuntimeVersion = (args: unknown): void => {
  mockInstanceContainer.apiInstance.runtimeVersion = args as RuntimeVersion;
};

/**
 * @hidden
 */
export const createMockProposalState = (
  proposalState?: 'Pending' | 'Cancelled' | 'Killed' | 'Rejected' | 'Referendum' | { Custom: Bytes }
): ProposalState => {
  return createMockEnum(proposalState) as ProposalState;
};

/**
 * @hidden
 * NOTE: `isEmpty` will be set to true if no value is passed
 */
export const createMockPip = (pip?: { id: u32; proposal: Call; state: ProposalState }): Pip => {
  const proposal = pip || {
    id: createMockU32(),
    proposal: ('proposal' as unknown) as Call,
    state: createMockProposalState(),
  };

  return createMockCodec(
    {
      ...proposal,
    },
    !pip
  ) as Pip;
};

/**
 * @hidden
 * NOTE: `isEmpty` will be set to true if no value is passed
 */
<<<<<<< HEAD
export const createMockProposalMetadata = (
  metadata: { proposer: AccountKey; cool_off_until: u32; end: u32 } = {
    proposer: createMockAccountKey(),
    cool_off_until: createMockU32(),
    end: createMockU32(),
  }
): PipsMetadata =>
  createMockCodec(
    {
      proposer: metadata.proposer,
      cool_off_until: metadata.cool_off_until,
      end: metadata.end,
=======
export const createMockPipsMetadata = (metadata?: {
  proposer: AccountId;
  cool_off_until: u32;
  end: u32;
}): PipsMetadata => {
  const data = metadata || {
    proposer: createMockAccountId(),
    cool_off_until: createMockU32(),
    end: createMockU32(),
  };

  return createMockCodec(
    {
      ...data,
    },
    !metadata
  ) as PipsMetadata;
};

/**
 * @hidden
 * NOTE: `isEmpty` will be set to true if no value is passed
 */
export const createMockSigningKey = (signingKey?: {
  signer: Signatory;
  permissions: Permission[];
}): SigningKey => {
  const key = signingKey || {
    signer: createMockSignatory(),
    permissions: [],
  };
  return createMockCodec(
    {
      ...key,
>>>>>>> 3519f8a6
    },
    !signingKey
  ) as SigningKey;
};<|MERGE_RESOLUTION|>--- conflicted
+++ resolved
@@ -363,12 +363,8 @@
     next: 1,
     count: 0,
   },
-<<<<<<< HEAD
-  masterKey: 'someAccountKey',
-=======
 
   masterKey: 'masterKey',
->>>>>>> 3519f8a6
 };
 let contextOptions: ContextOptions = defaultContextOptions;
 const defaultKeyringOptions: KeyringOptions = {
@@ -430,11 +426,7 @@
       opts.withSeed
         ? [
             {
-<<<<<<< HEAD
-              type: SignerType.AccountKey,
-=======
               type: SignerType.Account,
->>>>>>> 3519f8a6
               value: opts.currentPairAddress,
             },
           ]
@@ -1562,15 +1554,6 @@
  * @hidden
  * NOTE: `isEmpty` will be set to true if no value is passed
  */
-<<<<<<< HEAD
-export const createMockAssetTransferRuleResult = (
-  assetTransferRuleResult: {
-    sender_rules: Rule[];
-    receiver_rules: Rule[];
-    rule_id: u32;
-    transfer_rule_result: bool;
-  } = {
-=======
 export const createMockAssetTransferRuleResult = (assetTransferRuleResult?: {
   sender_rules: Rule[];
   receiver_rules: Rule[];
@@ -1578,50 +1561,10 @@
   transfer_rule_result: bool;
 }): AssetTransferRuleResult => {
   const result = assetTransferRuleResult || {
->>>>>>> 3519f8a6
     sender_rules: [],
     receiver_rules: [],
     rule_id: createMockU32(),
     transfer_rule_result: createMockBool(),
-<<<<<<< HEAD
-  }
-): AssetTransferRuleResult =>
-  createMockCodec(
-    {
-      sender_rules: assetTransferRuleResult.sender_rules,
-      receiver_rules: assetTransferRuleResult.receiver_rules,
-      rule_id: assetTransferRuleResult.rule_id,
-      transfer_rule_result: assetTransferRuleResult.transfer_rule_result,
-    },
-    false
-  ) as AssetTransferRuleResult;
-
-/**
- * @hidden
- * NOTE: `isEmpty` will be set to true if no value is passed
- */
-export const createMockAssetTransferRulesResult = (assetTransferRulesResult: {
-  is_paused: bool;
-  rules: AssetTransferRuleResult[];
-  final_result: bool;
-}): AssetTransferRulesResult =>
-  createMockCodec(
-    {
-      is_paused: assetTransferRulesResult.is_paused,
-      rules: assetTransferRulesResult.rules,
-      final_result: assetTransferRulesResult.final_result,
-    },
-    false
-  ) as AssetTransferRulesResult;
-
-/**
- * @hidden
- * NOTE: `isEmpty` will be set to true if no value is passed
- */
-export const createMockSignatoryType = (
-  signatoryType?: 'External' | 'Identity' | 'Multisig' | 'Relayer'
-): SignatoryType => createMockEnum(signatoryType) as SignatoryType;
-=======
   };
 
   return createMockCodec(
@@ -1631,7 +1574,6 @@
     !assetTransferRuleResult
   ) as AssetTransferRuleResult;
 };
->>>>>>> 3519f8a6
 
 /**
  * @hidden
@@ -1767,20 +1709,6 @@
  * @hidden
  * NOTE: `isEmpty` will be set to true if no value is passed
  */
-<<<<<<< HEAD
-export const createMockProposalMetadata = (
-  metadata: { proposer: AccountKey; cool_off_until: u32; end: u32 } = {
-    proposer: createMockAccountKey(),
-    cool_off_until: createMockU32(),
-    end: createMockU32(),
-  }
-): PipsMetadata =>
-  createMockCodec(
-    {
-      proposer: metadata.proposer,
-      cool_off_until: metadata.cool_off_until,
-      end: metadata.end,
-=======
 export const createMockPipsMetadata = (metadata?: {
   proposer: AccountId;
   cool_off_until: u32;
@@ -1815,7 +1743,6 @@
   return createMockCodec(
     {
       ...key,
->>>>>>> 3519f8a6
     },
     !signingKey
   ) as SigningKey;

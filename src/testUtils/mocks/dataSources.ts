--- conflicted
+++ resolved
@@ -323,7 +323,6 @@
     };
     this.onmessage(response);
   }
-<<<<<<< HEAD
 }
 
 /**
@@ -333,17 +332,6 @@
   return new MockWebSocket();
 }
 
-=======
-}
-
-/**
- * Create a mock instance of the WebSocket lib
- */
-function createWebSocket(): MockWebSocket {
-  return new MockWebSocket();
-}
-
->>>>>>> c862841b
 let webSocketConstructorStub: SinonStub;
 
 export type MockContext = Mocked<Context>;
@@ -3867,34 +3855,6 @@
     },
     !header
   ) as MockCodec<Header>;
-<<<<<<< HEAD
-=======
-};
-
-/**
- * NOTE: `isEmpty` will be set to true if no value is passed
- */
-export const createMockExtrinsics = (
-  extrinsics?:
-    | Vec<GenericExtrinsic>
-    | {
-        toHex: () => string;
-      }[]
-): MockCodec<Vec<GenericExtrinsic>> => {
-  const [{ toHex }] = extrinsics || [
-    {
-      toHex: () => createMockStringCodec(),
-    },
-  ];
-  return createMockCodec(
-    [
-      {
-        toHex,
-      },
-    ],
-    !extrinsics
-  ) as MockCodec<Vec<GenericExtrinsic>>;
->>>>>>> c862841b
 };
 
 /**
@@ -4242,7 +4202,6 @@
     result.requirements as Mutable<BTreeSet<PolymeshPrimitivesTransferComplianceTransferCondition>>
   ).size = requirements.size;
   return result;
-<<<<<<< HEAD
 };
 
 /**
@@ -4267,7 +4226,7 @@
       section,
     },
     !proposalData
-  ) as ProposalData;
+  ) as MockCodec<ProposalData>;
 };
 
 export const createMockProposalDetails = (proposalDetails?: {
@@ -4293,7 +4252,5 @@
       auto_close: autoClose,
     },
     !proposalDetails
-  ) as ProposalDetails;
-=======
->>>>>>> c862841b
+  ) as MockCodec<ProposalDetails>;
 };
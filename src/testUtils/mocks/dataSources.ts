--- conflicted
+++ resolved
@@ -2219,8 +2219,7 @@
 ): MockCodec<PolymeshPrimitivesSubsetSubsetRestrictionPalletPermissions> => {
   return createMockEnum(
     assetPermissions
-<<<<<<< HEAD
-  ) as PolymeshPrimitivesSubsetSubsetRestrictionPalletPermissions;
+  ) as MockCodec<PolymeshPrimitivesSubsetSubsetRestrictionPalletPermissions>;
 };
 
 /**
@@ -2229,11 +2228,10 @@
  */
 export const createMockRpcExtrinsicPermissions = (
   assetPermissions?: 'Whole' | { These: Permissions[] } | { Except: Permissions[] }
-): ExtrinsicPermissions => {
-  return createMockEnum(assetPermissions) as ExtrinsicPermissions;
-=======
+): MockCodec<PolymeshPrimitivesSubsetSubsetRestrictionPalletPermissions> => {
+  return createMockEnum(
+    assetPermissions
   ) as MockCodec<PolymeshPrimitivesSubsetSubsetRestrictionPalletPermissions>;
->>>>>>> ffa40ea3
 };
 
 /**
@@ -3919,8 +3917,7 @@
       value,
     },
     !update
-<<<<<<< HEAD
-  ) as PolymeshPrimitivesStatisticsStatUpdate;
+  ) as MockCodec<PolymeshPrimitivesStatisticsStatUpdate>;
 };
 
 /**
@@ -3945,7 +3942,7 @@
             ][]
           | null;
       }
-): PalletCorporateActionsInitiateCorporateActionArgs => {
+): MockCodec<PalletCorporateActionsInitiateCorporateActionArgs> => {
   const {
     ticker,
     kind,
@@ -3978,8 +3975,5 @@
       withholdingTax,
     },
     !caArgs
-  ) as PalletCorporateActionsInitiateCorporateActionArgs;
-=======
-  ) as MockCodec<PolymeshPrimitivesStatisticsStatUpdate>;
->>>>>>> ffa40ea3
+  ) as MockCodec<PalletCorporateActionsInitiateCorporateActionArgs>;
 };
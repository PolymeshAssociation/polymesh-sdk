/* istanbul ignore file */
/* eslint-disable @typescript-eslint/naming-convention */
/* eslint-disable @typescript-eslint/no-explicit-any */

import { ApiPromise, Keyring } from '@polkadot/api';
import { Signer } from '@polkadot/api/types';
import { bool, Bytes, Compact, Enum, Option, Text, u8, U8aFixed, u32, u64 } from '@polkadot/types';
import { CompactEncodable } from '@polkadot/types/codec/types';
import {
  AccountData,
  AccountId,
  AccountInfo,
  Balance,
  Block,
  Call,
  DispatchError,
  DispatchErrorModule,
  EventRecord,
  ExtrinsicStatus,
  Hash,
  Header,
  Index,
  Moment,
  Permill,
  RefCount,
  RuntimeVersion,
  Signature,
  SignedBlock,
} from '@polkadot/types/interfaces';
import { Codec, IEvent, ISubmittableResult, Registry } from '@polkadot/types/types';
import { hexToU8a, stringToU8a } from '@polkadot/util';
import { NormalizedCacheObject } from 'apollo-cache-inmemory';
import ApolloClient from 'apollo-client';
import BigNumber from 'bignumber.js';
import { EventEmitter } from 'events';
import { cloneDeep, map, merge, upperFirst } from 'lodash';
import {
  AffirmationStatus,
  AgentGroup,
  AGId,
  AssetComplianceResult,
  AssetIdentifier,
  AssetName,
  AssetOwnershipRelation,
  AssetPermissions,
  AssetType,
  Authorization,
  AuthorizationData,
  AuthorizationType as MeshAuthorizationType,
  CACheckpoint,
  CAId,
  CAKind,
  CalendarPeriod,
  CalendarUnit,
  CanTransferResult,
  CddId,
  CddStatus,
  CheckpointId,
  CheckpointSchedule,
  Claim,
  Claim1stKey,
  ClaimType as MeshClaimType,
  ClassicTickerRegistration,
  ComplianceRequirement,
  ComplianceRequirementResult,
  Condition,
  ConditionResult,
  ConditionType,
  CorporateAction,
  CountryCode,
  CustomAssetTypeId,
  DidRecord,
  DispatchableName,
  DispatchableNames,
  Distribution,
  Document,
  DocumentHash,
  DocumentName,
  DocumentType,
  DocumentUri,
  EcdsaSignature,
  EthereumAddress,
  ExtrinsicPermissions,
  FundingRoundName,
  Fundraiser,
  FundraiserName,
  FundraiserStatus,
  FundraiserTier,
  GranularCanTransferResult,
  IdentityClaim,
  IdentityId,
  IdentityRole,
  Instruction,
  InstructionStatus,
  InvestorZKProofData,
  MovePortfolioItem,
  PalletName,
  PalletPermissions,
  Permissions,
  Pip,
  PipId,
  PipsMetadata,
  PortfolioId,
  PortfolioKind,
  PortfolioPermissions,
  PortfolioValidityResult,
  PosRatio,
  PriceTier,
  ProposalState,
  RecordDate,
  RecordDateSpec,
  RistrettoPoint,
  Scalar,
  ScheduleId,
  ScheduleSpec,
  Scope,
  ScopeClaimProof as MeshScopeClaimProof,
  ScopeClaimProof,
  ScopeId,
  SecondaryKey as MeshSecondaryKey,
  SecurityToken,
  SettlementType,
  Signatory,
  StoredSchedule,
  Subsidy as MeshSubsidy,
  TargetIdentities,
  TargetIdentity,
  TargetTreatment,
  Tax,
  Ticker,
  TickerRegistration,
  TickerRegistrationConfig,
  TransferManager,
  TransferManagerResult,
  TrustedFor,
  TrustedIssuer,
  Venue,
  VenueDetails,
  VenueType,
  ZkProofData,
} from 'polymesh-types/types';
import sinon, { SinonStub, SinonStubbedInstance } from 'sinon';
import WebSocketAsPromised from 'websocket-as-promised';

import { Account, AuthorizationRequest, Context, Identity } from '~/internal';
import { Mocked } from '~/testUtils/types';
import {
  AccountBalance,
  CheckPermissionsResult,
  CheckRolesResult,
  ClaimData,
  ClaimType,
  CountryCode as CountryCodeEnum,
  DistributionWithDetails,
  ExtrinsicData,
  KeyringPair,
  PermissionedAccount,
  ResultSet,
  SignerType,
  Subsidy,
} from '~/types';
import { Consts, Extrinsics, GraphqlQuery, PolymeshTx, Queries } from '~/types/internal';
import { ArgsType, Mutable, tuple } from '~/types/utils';

let apiEmitter: EventEmitter;

/**
 * Create a mock instance of the Polkadot API
 */
function createApi(): Mutable<ApiPromise> & EventEmitter {
  apiEmitter = new EventEmitter();
  apiEmitter.on('error', () => undefined);
  return {
    emit: (event: string) => apiEmitter.emit(event),
    on: (event: string, listener: (...args: unknown[]) => unknown) =>
      apiEmitter.on(event, listener),
    off: (event: string, listener: (...args: unknown[]) => unknown) =>
      apiEmitter.off(event, listener),
    setSigner: sinon.stub() as (signer: Signer) => void,
    disconnect: sinon.stub() as () => Promise<void>,
  } as Mutable<ApiPromise> & EventEmitter;
}

/**
 * Create a mock instance of the Apollo client
 */
function createApolloClient(): Mutable<ApolloClient<NormalizedCacheObject>> {
  return {
    stop: sinon.stub(),
  } as unknown as Mutable<ApolloClient<NormalizedCacheObject>>;
}

let apolloConstructorStub: SinonStub;

/**
 * Create a mock instance of the WebSocketAsPromised lib
 */
function createWebSocketAsPromised(): WebSocketAsPromised {
  return {
    open: sinon.stub(),
    send: sinon.stub(),
    sendRequest: sinon.stub().resolves({ result: '4.1.0' }),
    close: sinon.stub(),
  } as unknown as WebSocketAsPromised;
}

let webSocketAsPromisedConstructorStub: SinonStub;

export type MockContext = Mocked<Context>;

export enum MockTxStatus {
  Ready = 'Ready',
  Succeeded = 'Succeeded',
  Failed = 'Failed',
  Aborted = 'Aborted',
  Rejected = 'Rejected',
  Intermediate = 'Intermediate',
  InBlock = 'InBlock',
  BatchFailed = 'BatchFailed',
  FinalizedFailed = 'FinalizedFailed',
}

const MockApolloClientClass = class {
  /**
   * @hidden
   */
  public constructor() {
    return apolloConstructorStub();
  }
};

const mockInstanceContainer = {
  contextInstance: {} as MockContext,
  apiInstance: createApi(),
  keyringInstance: {} as Mutable<Keyring>,
  apolloInstance: createApolloClient(),
  webSocketAsPromisedInstance: createWebSocketAsPromised(),
};

const MockWebSocketAsPromisedClass = class {
  /**
   * @hidden
   */
  public constructor() {
    return webSocketAsPromisedConstructorStub();
  }
};

let apiPromiseCreateStub: SinonStub;

const MockApiPromiseClass = class {
  /**
   * @hidden
   */
  public static create = apiPromiseCreateStub;
};

const MockWsProviderClass = class {};

let keyringConstructorStub: SinonStub;

const MockKeyringClass = class {
  /**
   * @hidden
   */
  public constructor() {
    return keyringConstructorStub();
  }
};

let contextCreateStub: SinonStub;

const MockContextClass = class {
  /**
   * @hidden
   */
  public static create = contextCreateStub;
};

let errorStub: SinonStub;

type StatusCallback = (receipt: ISubmittableResult) => void;
type UnsubCallback = () => void;

interface TxMockData {
  statusCallback: StatusCallback;
  unsubCallback: UnsubCallback;
  status: MockTxStatus;
  resolved: boolean;
}

interface Pair {
  address: string;
  meta: Record<string, unknown>;
  publicKey: string;
  isLocked?: boolean;
}

interface ContextOptions {
  did?: string;
  withSeed?: boolean;
  balance?: AccountBalance;
  subsidy?: Omit<Subsidy, 'beneficiary'>;
  hasRoles?: boolean;
  checkRoles?: CheckRolesResult;
  hasPermissions?: boolean;
  checkPermissions?: CheckPermissionsResult<SignerType.Account>;
  hasAssetPermissions?: boolean;
  checkAssetPermissions?: CheckPermissionsResult<SignerType.Identity>;
  validCdd?: boolean;
  assetBalance?: BigNumber;
  invalidDids?: string[];
  transactionFee?: BigNumber;
  currentPairAddress?: string;
  currentPairIsLocked?: boolean;
  issuedClaims?: ResultSet<ClaimData>;
  getIdentity?: Identity;
  getIdentityClaimsFromChain?: ClaimData[];
  getIdentityClaimsFromMiddleware?: ResultSet<ClaimData>;
  primaryAccount?: string;
  secondaryAccounts?: PermissionedAccount[];
  transactionHistory?: ResultSet<ExtrinsicData>;
  latestBlock?: BigNumber;
  middlewareEnabled?: boolean;
  middlewareAvailable?: boolean;
  sentAuthorizations?: ResultSet<AuthorizationRequest>;
  isArchiveNode?: boolean;
  ss58Format?: BigNumber;
  areSecondaryAccountsFrozen?: boolean;
  getDividendDistributionsForAssets?: DistributionWithDetails[];
  isFrozen?: boolean;
  addPair?: Pair;
  getAccounts?: Account[];
  currentIdentityIsEqual?: boolean;
  networkVersion?: string;
  supportsSubsidy?: boolean;
}

interface KeyringOptions {
  getPair?: Pair;
  getPairs?: Pair[];
  addFromUri?: Pair;
  addFromSeed?: Pair;
  addFromMnemonic?: Pair;
  addPair?: Pair;
  encodeAddress?: string;
  /**
   * @hidden
   * Whether keyring functions should throw
   */
  error?: boolean;
}

export interface StubQuery {
  entries: SinonStub;
  entriesPaged: SinonStub;
  at: SinonStub;
  multi: SinonStub;
  size: SinonStub;
}

export enum TxFailReason {
  BadOrigin = 'BadOrigin',
  CannotLookup = 'CannotLookup',
  Module = 'Module',
  Other = 'Other',
}

const defaultReceipt: ISubmittableResult = {
  status: { isReady: true } as ExtrinsicStatus,
  findRecord: () => undefined,
  filterRecords: () => [],
  isCompleted: false,
  isError: false,
  isFinalized: false,
  isInBlock: false,
  isWarning: false,
  events: [],
  toHuman: () => ({}),
};

const intermediateReceipt: ISubmittableResult = merge({}, defaultReceipt, {
  status: { isReady: false, isInBlock: false },
  isCompleted: true,
  isInBlock: false,
});

const inBlockReceipt: ISubmittableResult = merge({}, defaultReceipt, {
  status: { isReady: false, isInBlock: true, asInBlock: 'blockHash' },
  isCompleted: true,
  isInBlock: true,
});

const successReceipt: ISubmittableResult = merge({}, defaultReceipt, {
  status: { isReady: false, isFinalized: true, asFinalized: 'blockHash' },
  isCompleted: true,
  isFinalized: true,
});

const batchFailedReceipt: ISubmittableResult = merge({}, successReceipt, {
  findRecord: (mod: string, event: string) =>
    mod === 'utility' && event === 'BatchInterrupted'
      ? { event: { data: [{ toString: (): string => '1' }, 'Some Error'] } }
      : undefined,
});

/**
 * @hidden
 */
const createFailReceipt = (
  err: Partial<DispatchError>,
  baseReceipt: ISubmittableResult = inBlockReceipt
): ISubmittableResult =>
  merge({}, baseReceipt, {
    findRecord: () => ({ event: { data: [err] } }),
  });

const badOriginFailReceipt = createFailReceipt({ isBadOrigin: true });

const cannotLookupFailReceipt = createFailReceipt({ isCannotLookup: true });

const otherFailReceipt = createFailReceipt({ isOther: true });

const moduleFailReceipt = createFailReceipt({
  isModule: true,
  asModule: {
    error: { toNumber: (): number => 1 },
    index: { toNumber: (): number => 1 },
    registry: {
      findMetaError: (): { section: string; name: string; docs: string[] } => ({
        section: 'someModule',
        name: 'SomeError',
        docs: ['This is very bad'],
      }),
    },
  } as unknown as DispatchErrorModule,
});

const abortReceipt: ISubmittableResult = merge({}, defaultReceipt, {
  status: { isInvalid: true, isReady: false },
  isError: true,
  isCompleted: true,
});

const finalizedErrorReceipt = createFailReceipt({}, successReceipt);

/**
 * @hidden
 */
const failReasonToReceipt = (failReason?: TxFailReason): ISubmittableResult => {
  if (!failReason || failReason === TxFailReason.Module) {
    return moduleFailReceipt;
  }

  if (failReason === TxFailReason.BadOrigin) {
    return badOriginFailReceipt;
  }

  if (failReason === TxFailReason.CannotLookup) {
    return cannotLookupFailReceipt;
  }

  return otherFailReceipt;
};

/**
 * @hidden
 */
const statusToReceipt = (status: MockTxStatus, failReason?: TxFailReason): ISubmittableResult => {
  if (status === MockTxStatus.Aborted) {
    return abortReceipt;
  }
  if (status === MockTxStatus.Failed) {
    return failReasonToReceipt(failReason);
  }
  if (status === MockTxStatus.Succeeded) {
    return successReceipt;
  }
  if (status === MockTxStatus.Ready) {
    return defaultReceipt;
  }
  if (status === MockTxStatus.Intermediate) {
    return intermediateReceipt;
  }
  if (status === MockTxStatus.InBlock) {
    return inBlockReceipt;
  }
  if (status === MockTxStatus.BatchFailed) {
    return batchFailedReceipt;
  }
  if (status === MockTxStatus.FinalizedFailed) {
    return finalizedErrorReceipt;
  }

  throw new Error(`There is no receipt associated with status ${status}`);
};

export const mockPolkadotModule = (path: string) => (): Record<string, unknown> => ({
  ...jest.requireActual(path),
  ApiPromise: MockApiPromiseClass,
  WsProvider: MockWsProviderClass,
  Keyring: MockKeyringClass,
});

export const mockContextModule = (path: string) => (): Record<string, unknown> => ({
  ...jest.requireActual(path),
  Context: MockContextClass,
});

export const mockApolloModule = (path: string) => (): Record<string, unknown> => ({
  ...jest.requireActual(path),
  ApolloClient: MockApolloClientClass,
});

export const mockWebSocketAsPromisedModule = () => (): unknown => MockWebSocketAsPromisedClass;

const txMocksData = new Map<unknown, TxMockData>();
let txModule = {} as Extrinsics;
let queryModule = {} as Queries;
let constsModule = {} as Consts;

// TODO cast rpcModule to a better type
let rpcModule = {} as any;

let queryMultiStub = sinon.stub();

const defaultContextOptions: ContextOptions = {
  did: 'someDid',
  withSeed: true,
  balance: {
    free: new BigNumber(100),
    locked: new BigNumber(10),
    total: new BigNumber(110),
  },
  hasRoles: true,
  checkRoles: {
    result: true,
  },
  hasPermissions: true,
  checkPermissions: {
    result: true,
  },
  hasAssetPermissions: true,
  checkAssetPermissions: {
    result: true,
  },
  validCdd: true,
  assetBalance: new BigNumber(1000),
  invalidDids: [],
  transactionFee: new BigNumber(200),
  currentPairAddress: '0xdummy',
  currentPairIsLocked: false,
  issuedClaims: {
    data: [
      {
        target: 'targetIdentity' as unknown as Identity,
        issuer: 'issuerIdentity' as unknown as Identity,
        issuedAt: new Date(),
        expiry: null,
        claim: { type: ClaimType.NoData },
      },
    ],
    next: new BigNumber(1),
    count: new BigNumber(1),
  },
  getIdentityClaimsFromChain: [
    {
      target: 'targetIdentity' as unknown as Identity,
      issuer: 'issuerIdentity' as unknown as Identity,
      issuedAt: new Date(),
      expiry: null,
      claim: { type: ClaimType.NoData },
    },
  ],
  getIdentityClaimsFromMiddleware: {
    data: [
      {
        target: 'targetIdentity' as unknown as Identity,
        issuer: 'issuerIdentity' as unknown as Identity,
        issuedAt: new Date(),
        expiry: null,
        claim: { type: ClaimType.NoData },
      },
    ],
    next: new BigNumber(1),
    count: new BigNumber(1),
  },
  primaryAccount: 'primaryAccount',
  secondaryAccounts: [],
  transactionHistory: {
    data: [],
    next: null,
    count: new BigNumber(1),
  },
  latestBlock: new BigNumber(100),
  middlewareEnabled: true,
  middlewareAvailable: true,
  sentAuthorizations: {
    data: [{} as AuthorizationRequest],
    next: new BigNumber(1),
    count: new BigNumber(1),
  },
  isArchiveNode: true,
<<<<<<< HEAD
  ss58Format: new BigNumber(42),
=======
  ss58Format: 42,
  getDividendDistributionsForAssets: [],
>>>>>>> e3922d2c
  areSecondaryAccountsFrozen: false,
  isFrozen: false,
  addPair: {
    address: '5GrwvaEF5zXb26Fz9rcQpDWS57CtERHpNehXCPcNoHGKutQY',
    meta: {},
    isLocked: false,
    publicKey: 'someKey',
  },
  getAccounts: [],
  currentIdentityIsEqual: true,
  networkVersion: '1.0.0',
  supportsSubsidy: true,
};
let contextOptions: ContextOptions = defaultContextOptions;
const defaultKeyringOptions: KeyringOptions = {
  getPair: {
    address: '5GrwvaEF5zXb26Fz9rcQpDWS57CtERHpNehXCPcNoHGKutQY',
    meta: {},
    publicKey: 'publicKey1',
  },
  getPairs: [
    {
      address: '5GrwvaEF5zXb26Fz9rcQpDWS57CtERHpNehXCPcNoHGKutQY',
      meta: {},
      publicKey: 'publicKey2',
    },
  ],
  addFromSeed: {
    address: '5GrwvaEF5zXb26Fz9rcQpDWS57CtERHpNehXCPcNoHGKutQY',
    meta: {},
    publicKey: 'publicKey3',
  },
  addFromUri: {
    address: '5GrwvaEF5zXb26Fz9rcQpDWS57CtERHpNehXCPcNoHGKutQY',
    meta: {},
    publicKey: 'publicKey4',
  },
  addFromMnemonic: {
    address: '5GrwvaEF5zXb26Fz9rcQpDWS57CtERHpNehXCPcNoHGKutQY',
    meta: {},
    publicKey: 'publicKey5',
  },
  encodeAddress: '5GrwvaEF5zXb26Fz9rcQpDWS57CtERHpNehXCPcNoHGKutQY',
};
let keyringOptions: KeyringOptions = defaultKeyringOptions;

/**
 * @hidden
 */
function configureContext(opts: ContextOptions): void {
  const getCurrentIdentity = sinon.stub();
  const identity = {
    did: opts.did,
    hasRoles: sinon.stub().resolves(opts.hasRoles),
    checkRoles: sinon.stub().resolves(opts.checkRoles),
    hasValidCdd: sinon.stub().resolves(opts.validCdd),
    getAssetBalance: sinon.stub().resolves(opts.assetBalance),
    getPrimaryAccount: sinon.stub().resolves({
      account: {
        address: opts.primaryAccount,
      },
      permissions: {
        tokens: null,
        transactions: null,
        transactionGroups: [],
        portfolios: null,
      },
    }),
    getSecondaryAccounts: sinon.stub().resolves(opts.secondaryAccounts),
    authorizations: {
      getSent: sinon.stub().resolves(opts.sentAuthorizations),
    },
    assetPermissions: {
      hasPermissions: sinon.stub().resolves(opts.hasAssetPermissions),
      checkPermissions: sinon.stub().resolves(opts.checkAssetPermissions),
    },
    areSecondaryAccountsFrozen: sinon.stub().resolves(opts.areSecondaryAccountsFrozen),
    isEqual: sinon.stub().returns(opts.currentIdentityIsEqual),
  };
  opts.withSeed
    ? getCurrentIdentity.resolves(identity)
    : getCurrentIdentity.throws(
        new Error('The current Account does not have an associated identity')
      );
  const getCurrentAccount = sinon.stub();
  opts.withSeed
    ? getCurrentAccount.returns({
        address: opts.currentPairAddress,
        getBalance: sinon.stub().resolves(opts.balance),
        getSubsidy: sinon.stub().resolves(opts.subsidy),
        getIdentity: sinon.stub().resolves(identity),
        getTransactionHistory: sinon.stub().resolves(opts.transactionHistory),
        hasPermissions: sinon.stub().resolves(opts.hasPermissions),
        checkPermissions: sinon.stub().resolves(opts.checkPermissions),
        isFrozen: sinon.stub().resolves(opts.isFrozen),
      })
    : getCurrentAccount.throws(new Error('There is no Account associated with the SDK'));
  const currentPair = opts.withSeed
    ? ({
        address: opts.currentPairAddress,
        isLocked: opts.currentPairIsLocked,
      } as KeyringPair)
    : undefined;
  const getCurrentPair = sinon.stub();
  opts.withSeed
    ? getCurrentPair.returns(currentPair)
    : getCurrentPair.throws(
        new Error('There is no Account associated with the current SDK instance')
      );

  const contextInstance = {
    currentPair,
    getCurrentIdentity,
    getCurrentAccount,
    getCurrentPair,
    accountBalance: sinon.stub().resolves(opts.balance),
    accountSubsidy: sinon.stub().resolves(opts.subsidy),
    getAccounts: sinon.stub().returns(opts.getAccounts),
    setPair: sinon.stub().callsFake(address => {
      contextInstance.currentPair = { address } as KeyringPair;
    }),
    getSigner: sinon.stub().returns(currentPair),
    polymeshApi: mockInstanceContainer.apiInstance,
    middlewareApi: mockInstanceContainer.apolloInstance,
    queryMiddleware: sinon
      .stub()
      .callsFake(query => mockInstanceContainer.apolloInstance.query(query)),
    getInvalidDids: sinon.stub().resolves(opts.invalidDids),
    getProtocolFees: sinon.stub().resolves(opts.transactionFee),
    getTransactionArguments: sinon.stub().returns([]),
    getSecondaryAccounts: sinon.stub().returns(opts.secondaryAccounts),
    issuedClaims: sinon.stub().resolves(opts.issuedClaims),
    getIdentity: sinon.stub().resolves(opts.getIdentity),
    getIdentityClaimsFromChain: sinon.stub().resolves(opts.getIdentityClaimsFromChain),
    getIdentityClaimsFromMiddleware: sinon.stub().resolves(opts.getIdentityClaimsFromMiddleware),
    getLatestBlock: sinon.stub().resolves(opts.latestBlock),
    isMiddlewareEnabled: sinon.stub().returns(opts.middlewareEnabled),
    isMiddlewareAvailable: sinon.stub().resolves(opts.middlewareAvailable),
    isArchiveNode: opts.isArchiveNode,
    ss58Format: opts.ss58Format,
    disconnect: sinon.stub(),
    getDividendDistributionsForAssets: sinon
      .stub()
      .resolves(opts.getDividendDistributionsForAssets),
    addPair: sinon.stub().returns(opts.addPair),
    getNetworkVersion: sinon.stub().resolves(opts.networkVersion),
    supportsSubsidy: sinon.stub().returns(opts.supportsSubsidy),
  } as unknown as MockContext;

  contextInstance.clone = sinon.stub<[], Context>().returns(contextInstance);

  Object.assign(mockInstanceContainer.contextInstance, contextInstance);

  MockContextClass.create = contextCreateStub.resolves(contextInstance);
}

/**
 * @hidden
 */
function initContext(opts?: ContextOptions): void {
  contextCreateStub = sinon.stub();

  contextOptions = { ...defaultContextOptions, ...opts };

  configureContext(contextOptions);
}

/**
 * @hidden
 */
function updateQuery(mod?: Queries): void {
  const updateTo = mod || queryModule;

  queryModule = updateTo;

  mockInstanceContainer.apiInstance.query = queryModule;
}

/**
 * @hidden
 *
 * Mock the query module
 */
function initQuery(): void {
  const mod = {} as Queries;

  updateQuery(mod);
}

/**
 * @hidden
 */
function updateTx(mod?: Extrinsics): void {
  const updateTo = mod || txModule;

  txModule = updateTo;

  mockInstanceContainer.apiInstance.tx = txModule;
}

/**
 * @hidden
 */
function updateRpc(mod?: any): void {
  const updateTo = mod || rpcModule;

  rpcModule = updateTo;

  mockInstanceContainer.apiInstance.rpc = rpcModule;
}

/**
 * @hidden
 */
function updateConsts(mod?: Consts): void {
  const updateTo = mod || constsModule;

  constsModule = updateTo;

  mockInstanceContainer.apiInstance.consts = constsModule;
}

/**
 * @hidden
 */
function updateQueryMulti(stub?: SinonStub): void {
  const updateTo = stub || queryMultiStub;

  queryMultiStub = updateTo;

  mockInstanceContainer.apiInstance.queryMulti = queryMultiStub;
}

/**
 * @hidden
 *
 * Mock the tx module
 */
function initTx(): void {
  const mod = {} as Extrinsics;

  updateTx(mod);
}

/**
 * @hidden
 *
 * Mock the rpc module
 */
function initRpc(): void {
  const mod = {} as any;

  updateRpc(mod);
}

/**
 * @hidden
 *
 * Mock the consts module
 */
function initConsts(): void {
  const mod = {} as Consts;

  updateConsts(mod);
}

/**
 * @hidden
 *
 * Mock queryMulti
 */
function initQueryMulti(): void {
  const stub = sinon.stub();

  updateQueryMulti(stub);
}

/**
 * @hidden
 */
function initApi(): void {
  mockInstanceContainer.apiInstance.registry = 'registry' as unknown as Registry;
  mockInstanceContainer.apiInstance.createType = sinon.stub();
  mockInstanceContainer.apiInstance.runtimeVersion = {} as RuntimeVersion;

  initTx();
  initQuery();
  initRpc();
  initConsts();
  initQueryMulti();

  apiPromiseCreateStub = sinon.stub();
  MockApiPromiseClass.create = apiPromiseCreateStub.resolves(mockInstanceContainer.apiInstance);
}

/**
 * @hidden
 */
function configureKeyring(opts: KeyringOptions): void {
  const {
    error,
    getPair,
    getPairs,
    addFromUri,
    addFromSeed,
    addFromMnemonic,
    addPair,
    encodeAddress,
  } = opts;

  const err = new Error('Error');

  const keyringInstance = {
    getPair: sinon.stub().returns(getPair),
    getPairs: sinon.stub().returns(getPairs),
    addFromSeed: sinon.stub().returns(addFromSeed),
    addFromUri: sinon.stub().returns(addFromUri),
    addFromMnemonic: sinon.stub().returns(addFromMnemonic),
    addPair: sinon.stub().returns(addPair),
    encodeAddress: sinon.stub().returns(encodeAddress),
  };

  if (error) {
    keyringInstance.getPair.throws(err);
    keyringInstance.getPairs.throws(err);
    keyringInstance.addFromSeed.throws(err);
    keyringInstance.addFromUri.throws(err);
    keyringInstance.addFromMnemonic.throws(err);
    keyringInstance.encodeAddress.throws(err);
  }

  Object.assign(mockInstanceContainer.keyringInstance, keyringInstance as unknown as Keyring);

  keyringConstructorStub.returns(keyringInstance);
}

/**
 * @hidden
 */
function initKeyring(opts?: KeyringOptions): void {
  keyringConstructorStub = sinon.stub();

  keyringOptions = { ...defaultKeyringOptions, ...opts };

  configureKeyring(keyringOptions);
}

/**
 * @hidden
 *
 * Temporarily change instance mock configuration (calling .reset will go back to the configuration passed in `initMocks`)
 */
export function configureMocks(opts?: {
  contextOptions?: ContextOptions;
  keyringOptions?: KeyringOptions;
}): void {
  const tempKeyringOptions = { ...defaultKeyringOptions, ...opts?.keyringOptions };

  configureKeyring(tempKeyringOptions);

  const tempContextOptions = { ...defaultContextOptions, ...opts?.contextOptions };

  configureContext(tempContextOptions);
}

/**
 * @hidden
 * Initialize the factory by adding default all-purpose functionality to the mock manager
 *
 * @param opts.mockContext - if defined, the internal [[Context]] class will also be mocked with custom properties
 */
export function initMocks(opts?: {
  contextOptions?: ContextOptions;
  keyringOptions?: KeyringOptions;
}): void {
  /*
    NOTE: the idea is to expand this function to mock things as we need them
    and use the methods in the class to fetch/manipulate different parts of the API as required
   */

  // Context
  initContext(opts?.contextOptions);

  // Api
  initApi();

  // Keyring
  initKeyring(opts?.keyringOptions);

  // Apollo
  apolloConstructorStub = sinon.stub().returns(mockInstanceContainer.apolloInstance);

  // WebSocketAsPromised
  webSocketAsPromisedConstructorStub = sinon
    .stub()
    .returns(mockInstanceContainer.webSocketAsPromisedInstance);

  txMocksData.clear();
  errorStub = sinon.stub().throws(new Error('Error'));
}

/**
 * @hidden
 * Restore instances to their original state
 */
export function cleanup(): void {
  mockInstanceContainer.apiInstance = createApi();
  mockInstanceContainer.contextInstance = {} as MockContext;
  mockInstanceContainer.keyringInstance = {} as Mutable<Keyring>;
  mockInstanceContainer.apolloInstance = createApolloClient();
  mockInstanceContainer.webSocketAsPromisedInstance = createWebSocketAsPromised();
}

/**
 * @hidden
 * Reinitialize mocks
 */
export function reset(): void {
  cleanup();

  initMocks({ contextOptions, keyringOptions });
}

/**
 * @hidden
 * Create and returns a mocked transaction. Each call will create a new version of the stub
 *
 * @param mod - name of the module
 * @param tx - name of the transaction function
 * @param autoResolve - if set to a status, the transaction will resolve immediately with that status.
 *  If set to false, the transaction lifecycle will be controlled by [[updateTxStatus]]
 */
export function createTxStub<
  ModuleName extends keyof Extrinsics,
  TransactionName extends keyof Extrinsics[ModuleName]
>(
  mod: ModuleName,
  tx: TransactionName,
  opts: {
    autoResolve?: MockTxStatus | false;
    gas?: Balance;
    meta?: { args: Array<{ name: string; type: string }> };
  } = {}
): PolymeshTx<ArgsType<Extrinsics[ModuleName][TransactionName]>> & SinonStub {
  let runtimeModule = txModule[mod];

  if (!runtimeModule) {
    runtimeModule = {} as Extrinsics[ModuleName];
    txModule[mod] = runtimeModule;
  }

  const {
    autoResolve = MockTxStatus.Succeeded,
    // eslint-disable-next-line @typescript-eslint/no-use-before-define
    gas = createMockBalance(new BigNumber(1)),
    meta = { args: [] },
  } = opts;

  const transaction = sinon.stub().returns({
    method: tx, // should be a `Call` object, but this is enough for testing
    hash: tx,
    signAndSend: sinon.stub().callsFake((_, __, cb: StatusCallback) => {
      if (autoResolve === MockTxStatus.Rejected) {
        return Promise.reject(new Error('Cancelled'));
      }

      const unsubCallback = sinon.stub();

      txMocksData.set(runtimeModule[tx], {
        statusCallback: cb,
        unsubCallback,
        resolved: !!autoResolve,
        status: null as unknown as MockTxStatus,
      });

      if (autoResolve) {
        process.nextTick(() => cb(statusToReceipt(autoResolve)));
      }

      return Promise.resolve(unsubCallback);
    }),
    // eslint-disable-next-line @typescript-eslint/no-use-before-define
    paymentInfo: sinon.stub().resolves({ partialFee: gas }),
  }) as unknown as Extrinsics[ModuleName][TransactionName];

  (transaction as any).section = mod;
  (transaction as any).method = tx;
  (transaction as any).meta = meta;

  runtimeModule[tx] = transaction;

  updateTx();

  const instance = mockInstanceContainer.apiInstance;

  return instance.tx[mod][tx] as unknown as PolymeshTx<
    ArgsType<Extrinsics[ModuleName][TransactionName]>
  > &
    SinonStub;
}

/**
 * @hidden
 * Create and return an apollo query stub
 *
 * @param query - apollo document node
 * @param returnValue
 */
export function createApolloQueryStub(query: GraphqlQuery<any>, returnData: unknown): SinonStub {
  const instance = mockInstanceContainer.apolloInstance;
  const stub = sinon.stub();

  stub.withArgs(query).resolves({
    data: returnData,
  });

  instance.query = stub;

  return stub;
}

/**
 * @hidden
 * Create and return an apollo stub for multiple queries
 *
 * @param queries - query and returnData for each stubbed query
 */
export function createApolloMultipleQueriesStub(
  queries: { query: GraphqlQuery<any>; returnData: unknown }[]
): SinonStub {
  const instance = mockInstanceContainer.apolloInstance;
  const stub = sinon.stub();

  queries.forEach(q => {
    stub.withArgs(q.query).resolves({
      data: q.returnData,
    });
  });

  instance.query = stub;

  return stub;
}

/**
 * @hidden
 * Create and return a query stub
 *
 * @param mod - name of the module
 * @param query - name of the query function
 */
export function createQueryStub<
  ModuleName extends keyof Queries,
  QueryName extends keyof Queries[ModuleName]
>(
  mod: ModuleName,
  query: QueryName,
  opts?: {
    returnValue?: unknown;
    entries?: [unknown[], unknown][]; // [Keys, Codec]
    multi?: unknown;
    size?: BigNumber;
  }
): Queries[ModuleName][QueryName] & SinonStub & StubQuery {
  let runtimeModule = queryModule[mod];

  if (!runtimeModule) {
    runtimeModule = {} as Queries[ModuleName];
    queryModule[mod] = runtimeModule;
  }

  type QueryStub = Queries[ModuleName][QueryName] & SinonStub & StubQuery;

  let stub: QueryStub;

  if (!runtimeModule[query]) {
    stub = sinon.stub() as unknown as QueryStub;
    stub.entries = sinon.stub();
    stub.entriesPaged = sinon.stub();
    stub.at = sinon.stub();
    stub.multi = sinon.stub();
    stub.size = sinon.stub();
    runtimeModule[query] = stub;

    updateQuery();
  } else {
    const instance = mockInstanceContainer.apiInstance;
    stub = instance.query[mod][query] as QueryStub;
  }

  const entries = opts?.entries ?? [];

  const entryResults = entries.map(([keys, value], index) => [
    { args: keys, toHex: (): string => `key${index}` },
    value,
  ]);
  stub.entries.resolves(entryResults);
  stub.entriesPaged.resolves(entryResults);

  if (opts?.multi) {
    stub.multi.resolves(opts.multi);
  }
  if (typeof opts?.size !== 'undefined') {
    // eslint-disable-next-line @typescript-eslint/no-use-before-define
    stub.size.resolves(createMockU64(new BigNumber(opts.size)));
  }
  if (opts?.returnValue) {
    stub.resolves(opts.returnValue);
    stub.at.resolves(opts.returnValue);
  }

  return stub;
}

let count = 0;

/**
 * @hidden
 * Create and return a rpc stub
 *
 * @param mod - name of the module
 * @param rpc - name of the rpc function
 */
export function createRpcStub(
  mod: string,
  rpc: string,
  opts?: {
    returnValue?: unknown;
  }
): SinonStub {
  const runtimeModule = {} as any;
  rpcModule[mod] = runtimeModule;

  const stub: SinonStub = sinon.stub();
  runtimeModule[rpc] = stub;

  updateRpc();

  if (opts?.returnValue) {
    stub.resolves(opts.returnValue);
  }

  (stub as any).count = count++;

  return stub;
}

/**
 * @hidden
 * Set a consts mock
 *
 * @param mod - name of the module
 * @param constName - name of the constant
 */
export function setConstMock<
  ModuleName extends keyof Consts,
  ConstName extends keyof Consts[ModuleName]
>(
  mod: ModuleName,
  constName: ConstName,
  opts: {
    returnValue: unknown;
  }
): void {
  let runtimeModule = constsModule[mod];

  if (!runtimeModule) {
    runtimeModule = {} as Consts[ModuleName];
    constsModule[mod] = runtimeModule;
  }

  const returnValue = opts.returnValue as Consts[ModuleName][ConstName];
  if (!runtimeModule[constName]) {
    runtimeModule[constName] = returnValue;

    updateConsts();
  } else {
    const instance = mockInstanceContainer.apiInstance;
    instance.consts[mod][constName] = returnValue;
  }
}

/**
 * @hidden
 */
export function getQueryMultiStub(): SinonStub {
  return queryMultiStub;
}

/**
 * @hidden
 * Update the status of an existing mock transaction. Will throw an error if the transaction has already been resolved
 *
 * @param tx - transaction to update
 * @param status - new status
 */
export function updateTxStatus<
  ModuleName extends keyof Extrinsics,
  TransactionName extends keyof Extrinsics[ModuleName]
>(
  tx: PolymeshTx<ArgsType<Extrinsics[ModuleName][TransactionName]>>,
  status: MockTxStatus,
  failReason?: TxFailReason
): void {
  const txMockData = txMocksData.get(tx);

  if (!txMockData) {
    throw new Error('Invalid tx object');
  }

  if (txMockData.resolved) {
    throw new Error('Cannot update status on an already resolved tx');
  }

  if (status === txMockData.status) {
    throw new Error(`Status is already ${status}`);
  }

  if ([MockTxStatus.Aborted, MockTxStatus.Failed, MockTxStatus.Succeeded].includes(status)) {
    txMocksData.set(tx, {
      ...txMockData,
      status,
      resolved: true,
    });
  }

  txMockData.statusCallback(statusToReceipt(status, failReason));
}

/**
 * @hidden
 * Make calls to `Middleware.query` throw an error
 */
export function throwOnMiddlewareQuery(err?: unknown): void {
  const instance = mockInstanceContainer.apolloInstance;

  if (err) {
    errorStub.throws(err);
  }

  instance.query = errorStub;
}

/**
 * @hidden
 * Make calls to `Context.create` throw an error
 */
export function throwOnContextCreation(): void {
  MockContextClass.create = errorStub;
}

/**
 * @hidden
 * Make calls to `ApiPromise.create` throw an error
 */
export function throwOnApiCreation(error?: unknown): void {
  MockApiPromiseClass.create = error ? sinon.stub().throws(error) : errorStub;
}

/**
 * @hidden
 * Sets the `accountBalance` function in the mocked Context to return the specified amount
 *
 * @param balance - new account balance
 */
export function setContextAccountBalance(balance: AccountBalance): void {
  mockInstanceContainer.contextInstance.accountBalance.returns(balance);
}

/**
 * @hidden
 * Retrieve an instance of the mocked Polkadot API
 */
export function getApiInstance(): ApiPromise & SinonStubbedInstance<ApiPromise> & EventEmitter {
  return mockInstanceContainer.apiInstance as unknown as ApiPromise &
    SinonStubbedInstance<ApiPromise> &
    EventEmitter;
}

/**
 * @hidden
 * Retrieve an instance of the mocked Apollo Client
 */
export function getMiddlewareApi(): ApolloClient<NormalizedCacheObject> &
  SinonStubbedInstance<ApolloClient<NormalizedCacheObject>> {
  return mockInstanceContainer.apolloInstance as ApolloClient<NormalizedCacheObject> &
    SinonStubbedInstance<ApolloClient<NormalizedCacheObject>>;
}

/**
 * @hidden
 * Retrieve the stub of the createType method
 */
export function getCreateTypeStub(): SinonStub {
  return mockInstanceContainer.apiInstance.createType as SinonStub;
}

/**
 * @hidden
 * Retrieve an instance of the mocked Context
 */
export function getContextInstance(opts?: ContextOptions): MockContext {
  if (opts) {
    configureContext({ ...defaultContextOptions, ...opts });
  }
  return mockInstanceContainer.contextInstance;
}

/**
 * @hidden
 * Retrieve the stub of the `Context.create` method
 */
export function getContextCreateStub(): SinonStub {
  return contextCreateStub;
}

/**
 * @hidden
 * Retrieve an instance of the mocked Keyring
 */
export function getKeyringInstance(opts?: KeyringOptions): Mocked<Keyring> {
  if (opts) {
    configureKeyring({ ...defaultKeyringOptions, ...opts });
  }
  return mockInstanceContainer.keyringInstance as Mocked<Keyring>;
}

/**
 * @hidden
 */
export const setRuntimeVersion = (args: unknown): void => {
  mockInstanceContainer.apiInstance.runtimeVersion = args as RuntimeVersion;
};

/**
 * @hidden
 */
function isCodec<T extends Codec>(codec: any): codec is T {
  return !!codec?._isCodec;
}

/**
 * @hidden
 */
function isOption<T extends Codec>(codec: any): codec is Option<T> {
  return typeof codec?.unwrap === 'function';
}

/**
 * @hidden
 */
const createMockCodec = (codec: unknown, isEmpty: boolean): Codec => {
  const clone = cloneDeep(codec) as Mutable<Codec>;
  (clone as any)._isCodec = true;
  clone.isEmpty = isEmpty;
  return clone;
};

/**
 * @hidden
 */
const createMockStringCodec = (value?: string): Codec =>
  createMockCodec(
    {
      toString: () => value,
      eq: (compareValue: Codec) => value === compareValue.toString(),
    },
    value === undefined
  );

/**
 * @hidden
 */
const createMockU8aCodec = (value?: string, hex?: boolean): Codec =>
  createMockCodec(hex ? hexToU8a(value) : stringToU8a(value), value === undefined);

/**
 * @hidden
 */
const createNumberCodec = (value?: BigNumber): Codec =>
  createMockCodec(
    {
      toNumber: () => value?.toNumber(),
      toString: () => value?.toString(),
      isZero: () => value?.isZero(),
    },
    value === undefined
  );

/**
 * @hidden
 * NOTE: `isEmpty` will be set to true if no value is passed
 */
export const createMockIdentityId = (did?: string | IdentityId): IdentityId => {
  if (isCodec<IdentityId>(did)) {
    return did;
  }

  return createMockStringCodec(did) as IdentityId;
};

/**
 * @hidden
 * NOTE: `isEmpty` will be set to true if no value is passed
 */
export const createMockAgentGroup = (
  agentGroup?: 'Full' | 'ExceptMeta' | 'PolymeshV1Caa' | 'PolymeshV1Pia' | { Custom: AGId }
): AgentGroup => {
  return createMockEnum(agentGroup) as AgentGroup;
};

/**
 * @hidden
 * NOTE: `isEmpty` will be set to true if no value is passed
 */
export const createMockEcdsaSignature = (signature?: string | EcdsaSignature): EcdsaSignature => {
  if (isCodec<EcdsaSignature>(signature)) {
    return signature;
  }

  return createMockStringCodec(signature) as EcdsaSignature;
};

/**
 * @hidden
 * NOTE: `isEmpty` will be set to true if no value is passed
 */
export const createMockEthereumAddress = (address?: string | EthereumAddress): EthereumAddress => {
  if (isCodec<EthereumAddress>(address)) {
    return address;
  }

  return createMockU8aCodec(address) as EthereumAddress;
};

/**
 * @hidden
 * NOTE: `isEmpty` will be set to true if no value is passed
 */
export const createMockTicker = (ticker?: string | Ticker): Ticker => {
  if (isCodec<Ticker>(ticker)) {
    return ticker;
  }

  return createMockU8aCodec(ticker) as Ticker;
};

/**
 * @hidden
 * NOTE: `isEmpty` will be set to true if no value is passed
 */
export const createMockAccountId = (accountId?: string): AccountId =>
  createMockStringCodec(accountId) as AccountId;

/**
 * @hidden
 * NOTE: `isEmpty` will be set to true if no value is passed
 */
export const createMockBalance = (balance?: BigNumber | Balance): Balance => {
  if (isCodec<Balance>(balance)) {
    return balance;
  }

  return createNumberCodec(balance) as Balance;
};

/**
 * @hidden
 * NOTE: `isEmpty` will be set to true if no value is passed
 */
export const createMockDocumentName = (name?: string): DocumentName =>
  createMockStringCodec(name) as DocumentName;

/**
 * @hidden
 * NOTE: `isEmpty` will be set to true if no value is passed
 */
export const createMockDocumentUri = (uri?: string): DocumentUri =>
  createMockStringCodec(uri) as DocumentUri;

/**
 * @hidden
 * NOTE: `isEmpty` will be set to true if no value is passed
 */
export const createMockDocumentHash = (
  hash?:
    | 'None'
    | { H128: U8aFixed }
    | { H160: U8aFixed }
    | { H192: U8aFixed }
    | { H224: U8aFixed }
    | { H256: U8aFixed }
    | { H320: U8aFixed }
    | { H384: U8aFixed }
    | { H512: U8aFixed }
    | DocumentHash
): DocumentHash => {
  if (isCodec<DocumentHash>(hash)) {
    return hash;
  }
  return createMockEnum(hash) as DocumentHash;
};

/**
 * @hidden
 * NOTE: `isEmpty` will be set to true if no value is passed
 */
export const createMockDocumentType = (name?: string): DocumentType =>
  createMockStringCodec(name) as DocumentType;

/**
 * @hidden
 * NOTE: `isEmpty` will be set to true if no value is passed
 */
export const createMockOption = <T extends Codec>(
  wrapped: T | null | Option<T> = null
): Option<T> => {
  if (isOption<T>(wrapped)) {
    return wrapped;
  }

  return createMockCodec(
    {
      unwrap: () => wrapped as T,
      unwrapOr: (val: unknown) => wrapped ?? val,
      isNone: !wrapped,
      isSome: !!wrapped,
    },
    !wrapped
  ) as Option<T>;
};

/**
 * @hidden
 * NOTE: `isEmpty` will be set to true if no value is passed
 */
export const createMockCompact = <T extends CompactEncodable>(
  wrapped: T | null = null
): Compact<T> =>
  createMockCodec(
    {
      unwrap: () => wrapped as T,
      isNone: !wrapped,
      isSome: !!wrapped,
    },
    !wrapped
  ) as Compact<T>;

/**
 * @hidden
 * NOTE: `isEmpty` will be set to true if no value is passed
 */
export const createMockMoment = (millis?: BigNumber | Moment): Moment => {
  if (isCodec<Moment>(millis)) {
    return millis;
  }

  return createNumberCodec(millis) as Moment;
};

/**
 * @hidden
 * NOTE: `isEmpty` will be set to true if no value is passed
 */
export const createMockTickerRegistration = (
  registration?:
    | TickerRegistration
    | {
        owner: IdentityId | Parameters<typeof createMockIdentityId>[0];
        expiry: Option<Moment> | Parameters<typeof createMockOption>[0];
      }
): TickerRegistration => {
  const { owner, expiry } = registration || {
    owner: createMockIdentityId(),
    expiry: createMockOption(),
  };
  return createMockCodec(
    {
      owner: createMockIdentityId(owner),
      expiry: createMockOption(expiry),
    },
    !registration
  ) as TickerRegistration;
};

/**
 * @hidden
 * NOTE: `isEmpty` will be set to true if no value is passed
 */
export const createMockU8 = (value?: BigNumber): u8 => createNumberCodec(value) as u8;

/**
 * @hidden
 * NOTE: `isEmpty` will be set to true if no value is passed
 */
export const createMockU32 = (value?: BigNumber | u32): u32 => {
  if (isCodec<u32>(value)) {
    return value;
  }
  return createNumberCodec(value) as u32;
};

/**
 * @hidden
 * NOTE: `isEmpty` will be set to true if no value is passed
 */
export const createMockU64 = (value?: BigNumber | u64): u64 => {
  if (isCodec<u64>(value)) {
    return value;
  }
  return createNumberCodec(value) as u64;
};

/**
 * @hidden
 * NOTE: `isEmpty` will be set to true if no value is passed
 */
export const createMockPermill = (value?: BigNumber | Permill): Permill => {
  if (isCodec<Permill>(value)) {
    return value;
  }
  return createNumberCodec(value) as Permill;
};

/**
 * @hidden
 * NOTE: `isEmpty` will be set to true if no value is passed
 */
export const createMockBytes = (value?: string): Bytes => createMockU8aCodec(value) as Bytes;

/**
 * @hidden
 */
export const createMockHash = (value?: string | Hash): Hash => {
  if (isCodec<Hash>(value)) {
    return value;
  }

  return createMockStringCodec(value) as Hash;
};

/**
 * @hidden
 * NOTE: `isEmpty` will be set to true if no value is passed
 */
export const createMockAssetName = (name?: string): AssetName =>
  createMockStringCodec(name) as AssetName;

/**
 * @hidden
 */
export const createMockPosRatio = (numerator: BigNumber, denominator: BigNumber): PosRatio =>
  [createMockU32(numerator), createMockU32(denominator)] as PosRatio;

/**
 * @hidden
 * NOTE: `isEmpty` will be set to true if no value is passed
 */
export const createMockBool = (value?: boolean | bool): bool => {
  if (isCodec<bool>(value)) {
    return value;
  }

  return createMockCodec(
    {
      isTrue: value,
      isFalse: !value,
      valueOf: () => value,
    },
    !value
  ) as bool;
};

/**
 * @hidden
 * NOTE: `isEmpty` will be set to true if no value is passed
 */
const createMockEnum = (enumValue?: string | Record<string, Codec | Codec[]>): Enum => {
  const codec: Record<string, unknown> = {};

  if (typeof enumValue === 'string') {
    codec[`is${upperFirst(enumValue)}`] = true;
  } else if (typeof enumValue === 'object') {
    const key = Object.keys(enumValue)[0];

    codec[`is${upperFirst(key)}`] = true;
    codec[`as${upperFirst(key)}`] = enumValue[key];
  }

  return createMockCodec(codec, false) as Enum;
};

/**
 * @hidden
 * NOTE: `isEmpty` will be set to true if no value is passed
 */
export const createMockPortfolioKind = (
  portfolioKind?: 'Default' | { User: u64 } | PortfolioKind
): PortfolioKind => {
  if (isCodec<PortfolioKind>(portfolioKind)) {
    return portfolioKind;
  }
  return createMockEnum(portfolioKind) as PortfolioKind;
};

/**
 * @hidden
 * NOTE: `isEmpty` will be set to true if no value is passed
 */
export const createMockPortfolioId = (
  portfolioId?:
    | PortfolioId
    | {
        did: IdentityId | Parameters<typeof createMockIdentityId>[0];
        kind: PortfolioKind | Parameters<typeof createMockPortfolioKind>[0];
      }
): PortfolioId => {
  const { did, kind } = portfolioId || {
    did: createMockIdentityId(),
    kind: createMockPortfolioKind(),
  };
  return createMockCodec(
    {
      did: createMockIdentityId(did),
      kind: createMockPortfolioKind(kind),
    },
    !portfolioId
  ) as PortfolioId;
};

/**
 * @hidden
 * NOTE: `isEmpty` will be set to true if no value is passed
 */
export const createMockMovePortfolioItem = (movePortfolioItem?: {
  ticker: Ticker;
  amount: Balance;
}): MovePortfolioItem => {
  const item = movePortfolioItem || {
    ticker: createMockTicker(),
    amount: createMockBalance(),
  };
  return createMockCodec(
    {
      ...item,
    },
    !movePortfolioItem
  ) as MovePortfolioItem;
};

/**
 * @hidden
 * NOTE: `isEmpty` will be set to true if no value is passed
 */
export const createMockAssetType = (
  assetType?:
    | 'EquityCommon'
    | 'EquityPreferred'
    | 'Commodity'
    | 'FixedIncome'
    | 'Reit'
    | 'Fund'
    | 'RevenueShareAgreement'
    | 'StructuredProduct'
    | 'Derivative'
    | 'StableCoin'
    | { Custom: CustomAssetTypeId }
): AssetType => {
  return createMockEnum(assetType) as AssetType;
};

/**
 * @hidden
 * NOTE: `isEmpty` will be set to true if no value is passed
 */
export const createMockTickerRegistrationConfig = (regConfig?: {
  max_ticker_length: u8;
  registration_length: Option<Moment>;
}): TickerRegistrationConfig => {
  const config = regConfig || {
    max_ticker_length: createMockU8(),
    registration_length: createMockOption(),
  };
  return createMockCodec({ ...config }, !regConfig) as TickerRegistrationConfig;
};

/**
 * @hidden
 * NOTE: `isEmpty` will be set to true if no value is passed
 */
export const createMockSecurityToken = (token?: {
  total_supply: Balance;
  owner_did: IdentityId;
  divisible: bool;
  asset_type: AssetType;
}): SecurityToken => {
  const st = token || {
    total_supply: createMockBalance(),
    owner_did: createMockIdentityId(),
    divisible: createMockBool(),
    asset_type: createMockAssetType(),
  };
  return createMockCodec({ ...st }, !token) as SecurityToken;
};

/**
 * @hidden
 * NOTE: `isEmpty` will be set to true if no value is passed
 */
export const createMockDocument = (document?: {
  uri: DocumentUri;
  content_hash: DocumentHash;
  name: DocumentName;
  doc_type: Option<DocumentType>;
  filing_date: Option<Moment>;
}): Document => {
  const doc = document || {
    uri: createMockDocumentUri(),
    content_hash: createMockDocumentHash(),
    name: createMockDocumentName(),
    doc_type: createMockOption(),
    filing_date: createMockOption(),
  };
  return createMockCodec(
    {
      ...doc,
    },
    !document
  ) as Document;
};

/**
 * @hidden
 * NOTE: `isEmpty` will be set to true if no value is passed
 */
export const createMockPalletPermissions = (permissions?: {
  pallet_name: PalletName | Parameters<typeof createMockPalletName>[0];
  dispatchable_names: DispatchableNames | Parameters<typeof createMockDispatchableNames>[0];
}): PalletPermissions => {
  const { pallet_name, dispatchable_names } = permissions || {
    pallet_name: createMockPalletName(),
    dispatchable_names: createMockDispatchableNames(),
  };

  return createMockCodec(
    {
      pallet_name: createMockPalletName(pallet_name),
      dispatchable_names: createMockDispatchableNames(dispatchable_names),
    },
    !permissions
  ) as PalletPermissions;
};

/**
 * @hidden
 * NOTE: `isEmpty` will be set to true if no value is passed
 */
export const createMockAccountData = (accountData?: {
  free: Balance | Parameters<typeof createMockBalance>[0];
  reserved: Balance | Parameters<typeof createMockBalance>[0];
  miscFrozen: Balance | Parameters<typeof createMockBalance>[0];
  feeFrozen: Balance | Parameters<typeof createMockBalance>[0];
}): AccountData => {
  const { free, reserved, miscFrozen, feeFrozen } = accountData || {
    free: createMockBalance(),
    reserved: createMockBalance(),
    miscFrozen: createMockBalance(),
    feeFrozen: createMockBalance(),
  };

  return createMockCodec(
    {
      free: createMockBalance(free),
      reserved: createMockBalance(reserved),
      miscFrozen: createMockBalance(miscFrozen),
      feeFrozen: createMockBalance(feeFrozen),
    },
    !accountData
  ) as AccountData;
};

/**
 * @hidden
 * NOTE: `isEmpty` will be set to true if no value is passed
 */
export const createMockIndex = (value?: BigNumber): Index => createNumberCodec(value) as Index;

/**
 * @hidden
 * NOTE: `isEmpty` will be set to true if no value is passed
 */
export const createMockRefCount = (value?: BigNumber): RefCount =>
  createNumberCodec(value) as RefCount;

/**
 * @hidden
 * NOTE: `isEmpty` will be set to true if no value is passed
 */
export const createMockAccountInfo = (accountInfo?: {
  nonce: Index;
  refcount: RefCount;
  data: AccountData;
}): AccountInfo => {
  const info = accountInfo || {
    nonce: createMockIndex(),
    refcount: createMockRefCount(),
    data: createMockAccountData(),
  };

  return createMockCodec(
    {
      ...info,
    },
    !accountInfo
  ) as AccountInfo;
};

/**
 * @hidden
 * NOTE: `isEmpty` will be set to true if no value is passed
 */
export const createMockSubsidy = (subsidy?: {
  paying_key: AccountId;
  remaining: Balance;
}): MeshSubsidy => {
  const sub = subsidy || {
    paying_key: createMockAccountId(),
    remaining: createMockBalance(),
  };

  return createMockCodec(
    {
      ...sub,
    },
    !subsidy
  ) as MeshSubsidy;
};

/**
 * @hidden
 * NOTE: `isEmpty` will be set to true if no value is passed
 */
export const createMockSignatory = (
  signatory?: { Identity: IdentityId } | { Account: AccountId }
): Signatory => {
  return createMockEnum(signatory) as Signatory;
};

/**
 * @hidden
 * NOTE: `isEmpty` will be set to true if no value is passed
 */
export const createMockAuthorizationType = (
  authorizationType?:
    | 'AttestPrimaryKeyRotation'
    | 'RotatePrimaryKey'
    | 'TransferTicker'
    | 'AddMultiSigSigner'
    | 'TransferAssetOwnership'
    | 'JoinIdentity'
    | 'Custom'
    | 'NoData'
): MeshAuthorizationType => {
  return createMockEnum(authorizationType) as MeshAuthorizationType;
};

/**
 * @hidden
 * NOTE: `isEmpty` will be set to true if no value is passed
 */
export const createMockU8aFixed = (value?: string, hex?: boolean): U8aFixed =>
  createMockU8aCodec(value, hex) as U8aFixed;

/**
 * @hidden
 * NOTE: `isEmpty` will be set to true if no value is passed
 */
export const createMockAssetIdentifier = (
  identifier?: { Isin: U8aFixed } | { Cusip: U8aFixed } | { Cins: U8aFixed } | { Lei: U8aFixed }
): AssetIdentifier => createMockEnum(identifier) as AssetIdentifier;

/**
 * @hidden
 * NOTE: `isEmpty` will be set to true if no value is passed
 */
export const createMockFundingRoundName = (roundName?: string): FundingRoundName =>
  createMockStringCodec(roundName) as FundingRoundName;

/**
 * @hidden
 * NOTE: `isEmpty` will be set to true if no value is passed
 */
export const createMockPalletName = (name?: string | PalletName): PalletName => {
  if (isCodec<PalletName>(name)) {
    return name;
  }

  return createMockStringCodec(name) as PalletName;
};

/**
 * @hidden
 * NOTE: `isEmpty` will be set to true if no value is passed
 */
export const createMockDispatchableName = (name?: string | DispatchableName): DispatchableName => {
  if (isCodec<DispatchableName>(name)) {
    return name;
  }

  return createMockStringCodec(name) as DispatchableName;
};

/**
 * @hidden
 * NOTE: `isEmpty` will be set to true if no value is passed
 */
export const createMockFundraiserName = (name?: string): FundraiserName =>
  createMockStringCodec(name) as FundraiserName;

/**
 * @hidden
 * NOTE: `isEmpty` will be set to true if no value is passed
 */
export const createMockPermissions = (permissions?: {
  asset: AssetPermissions;
  extrinsic: ExtrinsicPermissions;
  portfolio: PortfolioPermissions;
}): Permissions => {
  const perms = permissions || {
    asset: createMockAssetPermissions(),
    extrinsic: createMockExtrinsicPermissions(),
    portfolio: createMockPortfolioPermissions(),
  };

  return createMockCodec(
    {
      ...perms,
    },
    !permissions
  ) as Permissions;
};

/**
 * @hidden
 */
export const createMockAssetPermissions = (
  assetPermissions?: 'Whole' | { These: Ticker[] } | { Except: Ticker[] }
): AssetPermissions => {
  return createMockEnum(assetPermissions) as AssetPermissions;
};

/**
 * @hidden
 */
export const createMockExtrinsicPermissions = (
  assetPermissions?: 'Whole' | { These: PalletPermissions[] } | { Except: PalletPermissions[] }
): ExtrinsicPermissions => {
  return createMockEnum(assetPermissions) as ExtrinsicPermissions;
};

/**
 * @hidden
 */
export const createMockPortfolioPermissions = (
  assetPermissions?: 'Whole' | { These: PortfolioId[] } | { Except: PortfolioId[] }
): PortfolioPermissions => {
  return createMockEnum(assetPermissions) as PortfolioPermissions;
};

/**
 * @hidden
 */
export const createMockDispatchableNames = (
  dispatchableNames?:
    | 'Whole'
    | { These: DispatchableName[] }
    | { Except: DispatchableName[] }
    | DispatchableNames
): DispatchableNames => {
  if (isCodec<DispatchableNames>(dispatchableNames)) {
    return dispatchableNames;
  }

  return createMockEnum(dispatchableNames) as DispatchableNames;
};

/**
 * @hidden
 * NOTE: `isEmpty` will be set to true if no value is passed
 */
export const createMockAuthorizationData = (
  authorizationData?:
    | { AttestPrimaryKeyRotation: IdentityId }
    | 'RotatePrimaryKey'
    | { TransferTicker: Ticker }
    | { AddMultiSigSigner: AccountId }
    | { TransferAssetOwnership: Ticker }
    | { JoinIdentity: Permissions }
    | { PortfolioCustody: PortfolioId }
    | { AddRelayerPayingKey: [AccountId, AccountId, Balance] }
    | { BecomeAgent: [Ticker, AgentGroup] }
    | AuthorizationData
): AuthorizationData => {
  if (isCodec<AuthorizationData>(authorizationData)) {
    return authorizationData;
  }

  return createMockEnum(authorizationData) as AuthorizationData;
};

/**
 * @hidden
 * NOTE: `isEmpty` will be set to true if no value is passed
 */
export const createMockAuthorization = (authorization?: {
  authorization_data: AuthorizationData | Parameters<typeof createMockAuthorizationData>[0];
  authorized_by: IdentityId | Parameters<typeof createMockIdentityId>[0];
  expiry: Option<Moment>;
  auth_id: u64 | Parameters<typeof createMockU64>[0];
}): Authorization => {
  const { authorization_data, authorized_by, expiry, auth_id } = authorization || {
    authorization_data: createMockAuthorizationData(),
    authorized_by: createMockIdentityId(),
    expiry: createMockOption(),
    auth_id: createMockU64(),
  };

  return createMockCodec(
    {
      authorization_data: createMockAuthorizationData(authorization_data),
      authorized_by: createMockIdentityId(authorized_by),
      expiry: createMockOption(expiry),
      auth_id: createMockU64(auth_id),
    },
    !authorization
  ) as Authorization;
};

/**
 * @hidden
 * NOTE: `isEmpty` will be set to true if no value is passed
 */
export const createMockEventRecord = (data: unknown[]): EventRecord =>
  ({
    event: {
      data,
    },
  } as unknown as EventRecord);

/**
 * @hidden
 * NOTE: `isEmpty` will be set to true if no value is passed
 */
export const createMockIEvent = <T extends Codec[]>(data: unknown[]): IEvent<T> =>
  ({
    data,
  } as unknown as IEvent<T>);

/**
 * @hidden
 */
export const createMockCddStatus = (cddStatus?: { Ok: IdentityId } | { Err: Bytes }): CddStatus =>
  createMockEnum(cddStatus) as CddStatus;

/**
 * @hidden
 * NOTE: `isEmpty` will be set to true if no value is passed
 */
export const createMockCountryCode = (name?: CountryCodeEnum): CountryCode =>
  createMockEnum(name) as CountryCode;

/**
 * @hidden
 * NOTE: `isEmpty` will be set to true if no value is passed
 */
export const createMockScope = (
  scope?: { Identity: IdentityId } | { Ticker: Ticker } | { Custom: Bytes }
): Scope => createMockEnum(scope) as Scope;

/**
 * @hidden
 * NOTE: `isEmpty` will be set to true if no value is passed
 */
export const createMockCddId = (cddId?: string): CddId => createMockStringCodec(cddId) as CddId;

/**
 * @hidden
 * NOTE: `isEmpty` will be set to true if no value is passed
 */
export const createMockScopeId = (scopeId?: string): ScopeId =>
  createMockStringCodec(scopeId) as ScopeId;

/**
 * @hidden
 * NOTE: `isEmpty` will be set to true if no value is passed
 */
export const createMockInvestorZKProofData = (proof?: string): InvestorZKProofData =>
  createMockStringCodec(proof) as InvestorZKProofData;

/**
 * @hidden
 * NOTE: `isEmpty` will be set to true if no value is passed
 */
export const createMockClaim = (
  claim?:
    | { Accredited: Scope }
    | { Affiliate: Scope }
    | { BuyLockup: Scope }
    | { SellLockup: Scope }
    | { CustomerDueDiligence: CddId }
    | { KnowYourCustomer: Scope }
    | { Jurisdiction: [CountryCode, Scope] }
    | { Exempted: Scope }
    | { Blocked: Scope }
    | { InvestorUniqueness: [Scope, ScopeId, CddId] }
    | { InvestorUniquenessV2: CddId }
    | 'NoData'
): Claim => createMockEnum(claim) as Claim;

/**
 * @hidden
 * NOTE: `isEmpty` will be set to true if no value is passed
 */
export const createMockIdentityClaim = (identityClaim?: {
  claim_issuer: IdentityId;
  issuance_date: Moment;
  last_update_date: Moment;
  expiry: Option<Moment>;
  claim: Claim;
}): IdentityClaim => {
  const identityClaimMock = identityClaim || {
    claim_issuer: createMockIdentityId(),
    issuance_date: createMockMoment(),
    last_update_date: createMockMoment(),
    expiry: createMockOption(),
    claim: createMockClaim(),
  };
  return createMockCodec(
    {
      ...identityClaimMock,
    },
    !identityClaimMock
  ) as IdentityClaim;
};

/**
 * @hidden
 * NOTE: `isEmpty` will be set to true if no value is passed
 */
export const createMockTargetIdentity = (
  targetIdentity?: { Specific: IdentityId } | 'ExternalAgent'
): TargetIdentity => createMockEnum(targetIdentity) as TargetIdentity;

/**
 * @hidden
 * NOTE: `isEmpty` will be set to true if no value is passed
 */
export const createMockConditionType = (
  conditionType?:
    | { IsPresent: Claim }
    | { IsAbsent: Claim }
    | { IsAnyOf: Claim[] }
    | { IsNoneOf: Claim[] }
    | { IsIdentity: TargetIdentity }
    | ConditionType
): ConditionType => {
  if (isCodec<ConditionType>(conditionType)) {
    return conditionType;
  }

  return createMockEnum(conditionType) as ConditionType;
};

/**
 * @hidden
 * NOTE: `isEmpty` will be set to true if no value is passed
 */
export const createMockClaimType = (claimType?: ClaimType): MeshClaimType =>
  createMockEnum(claimType) as MeshClaimType;

/**
 * @hidden
 * NOTE: `isEmpty` will be set to true if no value is passed
 */
export const createMockClaim1stKey = (claim1stKey?: {
  target: IdentityId;
  claim_type: MeshClaimType;
}): Claim1stKey => {
  const claimTypeMock = claim1stKey || {
    target: createMockIdentityId(),
    claim_type: createMockClaimType(),
  };
  return createMockCodec(
    {
      ...claimTypeMock,
    },
    !claimTypeMock
  ) as Claim1stKey;
};

/**
 * @hidden
 * NOTE: `isEmpty` will be set to true if no value is passed
 */
export const createMockTrustedFor = (
  trustedFor?: 'Any' | { Specific: MeshClaimType[] }
): TrustedFor => createMockEnum(trustedFor) as TrustedFor;

/**
 * @hidden
 * NOTE: `isEmpty` will be set to true if no value is passed
 */
export const createMockTrustedIssuer = (issuer?: {
  issuer: IdentityId;
  trusted_for: TrustedFor;
}): TrustedIssuer => {
  const trustedIssuer = issuer || {
    issuer: createMockIdentityId(),
    trusted_for: createMockTrustedFor(),
  };

  return createMockCodec(
    {
      ...trustedIssuer,
    },
    !issuer
  ) as TrustedIssuer;
};

/**
 * @hidden
 * NOTE: `isEmpty` will be set to true if no value is passed
 */
export const createMockCondition = (condition?: {
  condition_type: ConditionType | Parameters<typeof createMockConditionType>[0];
  issuers: (TrustedIssuer | Parameters<typeof createMockTrustedIssuer>[0])[];
}): Condition => {
  const { condition_type, issuers } = condition || {
    condition_type: createMockConditionType(),
    issuers: [],
  };
  return createMockCodec(
    {
      condition_type: createMockConditionType(condition_type),
      issuers: issuers.map(issuer => createMockTrustedIssuer(issuer)),
    },
    !condition
  ) as Condition;
};

/**
 * @hidden
 * NOTE: `isEmpty` will be set to true if no value is passed
 */
export const createMockConditionResult = (conditionResult?: {
  condition: Condition | Parameters<typeof createMockCondition>[0];
  result: bool | Parameters<typeof createMockBool>[0];
}): ConditionResult => {
  const { condition, result } = conditionResult || {
    condition: createMockCondition(),
    result: createMockBool(),
  };
  return createMockCodec(
    {
      condition: createMockCondition(condition),
      result: createMockBool(result),
    },
    !conditionResult
  ) as ConditionResult;
};

/**
 * @hidden
 * NOTE: `isEmpty` will be set to true if no value is passed
 */
export const createMockComplianceRequirement = (complianceRequirement?: {
  sender_conditions: Condition[];
  receiver_conditions: Condition[];
  id: u32;
}): ComplianceRequirement => {
  const requirement = complianceRequirement || {
    sender_conditions: [],
    receiver_conditions: [],
    id: createMockU32(),
  };

  return createMockCodec(
    {
      ...requirement,
    },
    !complianceRequirement
  ) as ComplianceRequirement;
};

/**
 * @hidden
 * NOTE: `isEmpty` will be set to true if no value is passed
 */
export const createMockComplianceRequirementResult = (complianceRequirementResult?: {
  sender_conditions: (ConditionResult | Parameters<typeof createMockConditionResult>[0])[];
  receiver_conditions: (ConditionResult | Parameters<typeof createMockConditionResult>[0])[];
  id: u32 | Parameters<typeof createMockU32>[0];
  result: bool | Parameters<typeof createMockBool>[0];
}): ComplianceRequirementResult => {
  const { sender_conditions, receiver_conditions, id, result } = complianceRequirementResult || {
    sender_conditions: [],
    receiver_conditions: [],
    id: createMockU32(),
    result: createMockBool(),
  };

  return createMockCodec(
    {
      sender_conditions: sender_conditions.map(condition => createMockConditionResult(condition)),
      receiver_conditions: receiver_conditions.map(condition =>
        createMockConditionResult(condition)
      ),
      id: createMockU32(id),
      result: createMockBool(result),
    },
    !complianceRequirementResult
  ) as ComplianceRequirementResult;
};

/**
 * @hidden
 * NOTE: `isEmpty` will be set to true if no value is passed
 */
export const createMockAssetComplianceResult = (assetComplianceResult?: {
  paused: bool | Parameters<typeof createMockBool>[0];
  requirements: (
    | ComplianceRequirementResult
    | Parameters<typeof createMockComplianceRequirementResult>[0]
  )[];
  result: bool | Parameters<typeof createMockBool>[0];
}): AssetComplianceResult => {
  const { paused, requirements, result } = assetComplianceResult || {
    paused: createMockBool(),
    requirements: [],
    result: createMockBool(),
  };

  return createMockCodec(
    {
      paused: createMockBool(paused),
      requirements: requirements.map(requirement =>
        createMockComplianceRequirementResult(requirement)
      ),
      result: createMockBool(result),
    },
    !assetComplianceResult
  ) as AssetComplianceResult;
};

/**
 * @hidden
 * NOTE: `isEmpty` will be set to true if no value is passed
 */
export const createMockDidRecord = (didRecord?: {
  roles: IdentityRole[];
  primary_key: AccountId;
  secondary_keys: MeshSecondaryKey[];
}): DidRecord => {
  const record = didRecord || {
    roles: [],
    primary_key: createMockAccountId(),
    secondary_items: [],
  };

  return createMockCodec(
    {
      ...record,
    },
    !didRecord
  ) as DidRecord;
};

/**
 * @hidden
 * NOTE: `isEmpty` will be set to true if no value is passed
 */
export const createMockCanTransferResult = (
  canTransferResult?: { Ok: u8 } | { Err: Bytes }
): CanTransferResult => createMockEnum(canTransferResult) as CanTransferResult;

/**
 * @hidden
 * NOTE: `isEmpty` will be set to true if no value is passed
 */
export const createMockText = (value?: string | Text): Text => {
  if (isCodec<Text>(value)) {
    return value;
  }

  return createMockStringCodec(value) as Text;
};

/**
 * @hidden
 * NOTE: `isEmpty` will be set to true if no value is passed
 */
export const createMockAssetOwnershipRelation = (
  assetOwnershipRelation?: 'NotOwned' | 'TickerOwned' | 'AssetOwned'
): AssetOwnershipRelation => createMockEnum(assetOwnershipRelation) as AssetOwnershipRelation;

/**
 * @hidden
 */
export const createMockProposalState = (
  proposalState?: 'Pending' | 'Cancelled' | 'Killed' | 'Rejected' | 'Referendum' | { Custom: Bytes }
): ProposalState => {
  return createMockEnum(proposalState) as ProposalState;
};

/**
 * @hidden
 * NOTE: `isEmpty` will be set to true if no value is passed
 */
export const createMockPip = (pip?: { id: u32; proposal: Call; state: ProposalState }): Pip => {
  const proposal = pip || {
    id: createMockU32(),
    proposal: 'proposal' as unknown as Call,
    state: createMockProposalState(),
  };

  return createMockCodec(
    {
      ...proposal,
    },
    !pip
  ) as Pip;
};

/**
 * @hidden
 * NOTE: `isEmpty` will be set to true if no value is passed
 */
export const createMockPipsMetadata = (metadata?: {
  proposer: AccountId;
  cool_off_until: u32;
  end: u32;
}): PipsMetadata => {
  const data = metadata || {
    proposer: createMockAccountId(),
    cool_off_until: createMockU32(),
    end: createMockU32(),
  };

  return createMockCodec(
    {
      ...data,
    },
    !metadata
  ) as PipsMetadata;
};

/**
 * @hidden
 * NOTE: `isEmpty` will be set to true if no value is passed
 */
export const createMockSecondaryKey = (secondaryKey?: {
  signer: Signatory;
  permissions: Permissions;
}): MeshSecondaryKey => {
  const key = secondaryKey || {
    signer: createMockSignatory(),
    permissions: createMockPermissions(),
  };
  return createMockCodec(
    {
      ...key,
    },
    !secondaryKey
  ) as MeshSecondaryKey;
};

/**
 * @hidden
 * NOTE: `isEmpty` will be set to true if no value is passed
 */
export const createMockPipId = (id: BigNumber): PipId => createMockU32(new BigNumber(id)) as PipId;

/**
 * @hidden
 * NOTE: `isEmpty` will be set to true if no value is passed
 */
export const createMockVenueDetails = (details?: string): VenueDetails =>
  createMockStringCodec(details) as VenueDetails;

/**
 * @hidden
 * NOTE: `isEmpty` will be set to true if no value is passed
 */
export const createMockVenueType = (
  venueType?: 'Other' | 'Distribution' | 'Sto' | 'Exchange'
): VenueType => {
  return createMockEnum(venueType) as VenueType;
};

/**
 * @hidden
 * NOTE: `isEmpty` will be set to true if no value is passed
 */
export const createMockVenue = (venue?: { creator: IdentityId; venue_type: VenueType }): Venue => {
  const vn = venue || {
    creator: createMockIdentityId(),
    // eslint-disable-next-line @typescript-eslint/naming-convention
    venue_type: createMockVenueType(),
  };

  return createMockCodec(
    {
      ...vn,
    },
    !venue
  ) as Venue;
};

/**
 * @hidden
 * NOTE: `isEmpty` will be set to true if no value is passed
 */
export const createMockInstructionStatus = (
  instructionStatus?: 'Pending' | 'Unknown' | 'Failed'
): InstructionStatus => {
  return createMockEnum(instructionStatus) as InstructionStatus;
};

/**
 * @hidden
 * NOTE: `isEmpty` will be set to true if no value is passed
 */
export const createMockSettlementType = (
  settlementType?: 'SettleOnAffirmation' | { SettleOnBlock: u32 }
): SettlementType => {
  return createMockEnum(settlementType) as SettlementType;
};

/**
 * @hidden
 * NOTE: `isEmpty` will be set to true if no value is passed
 */
export const createMockAffirmationStatus = (
  authorizationStatus?: 'Unknown' | 'Pending' | 'Affirmed'
): AffirmationStatus => {
  return createMockEnum(authorizationStatus) as AffirmationStatus;
};

/**
 * @hidden
 * NOTE: `isEmpty` will be set to true if no value is passed
 */
export const createMockInstruction = (instruction?: {
  instruction_id: u64;
  venue_id: u64;
  status: InstructionStatus;
  settlement_type: SettlementType;
  created_at: Option<Moment>;
  trade_date: Option<Moment>;
  value_date: Option<Moment>;
}): Instruction => {
  const data = instruction || {
    instruction_id: createMockU64(),
    venue_id: createMockU64(),
    status: createMockInstructionStatus(),
    settlement_type: createMockSettlementType(),
    created_at: createMockOption(),
    trade_date: createMockOption(),
  };

  return createMockCodec(
    {
      ...data,
    },
    !instruction
  ) as Instruction;
};

/**
 * @hidden
 * NOTE: `isEmpty` will be set to true if no value is passed
 */
export const createMockTransferManager = (
  transferManager?:
    | { CountTransferManager: u64 }
    | { PercentageTransferManager: Permill }
    | TransferManager
): TransferManager => {
  if (isCodec<TransferManager>(transferManager)) {
    return transferManager;
  }
  return createMockEnum(transferManager) as TransferManager;
};

/**
 * @hidden
 */
export const createMockFundraiserTier = (fundraiserTier?: {
  total: Balance;
  price: Balance;
  remaining: Balance;
}): FundraiserTier => {
  const data = fundraiserTier || {
    total: createMockBalance(),
    price: createMockBalance(),
    remaining: createMockBalance(),
  };

  return createMockCodec(
    {
      ...data,
    },
    !fundraiserTier
  ) as FundraiserTier;
};

/**
 * @hidden
 * NOTE: `isEmpty` will be set to true if no value is passed
 */
export const createMockFundraiserStatus = (
  fundraiserStatus?: 'Live' | 'Frozen' | 'Closed' | 'ClosedEarly'
): FundraiserStatus => {
  return createMockEnum(fundraiserStatus) as FundraiserStatus;
};

/**
 * @hidden
 */
export const createMockFundraiser = (fundraiser?: {
  creator: IdentityId;
  offering_portfolio: PortfolioId;
  offering_asset: Ticker;
  raising_portfolio: PortfolioId;
  raising_asset: Ticker;
  tiers: FundraiserTier[];
  venue_id: u64;
  start: Moment;
  end: Option<Moment>;
  status: FundraiserStatus;
  minimum_investment: Balance;
}): Fundraiser => {
  const data = fundraiser || {
    creator: createMockIdentityId(),
    offering_portfolio: createMockPortfolioId(),
    offering_asset: createMockTicker(),
    raising_portfolio: createMockPortfolioId(),
    raising_asset: createMockTicker(),
    tiers: [],
    venue_id: createMockU64(),
    start: createMockMoment(),
    end: createMockOption(),
    status: createMockFundraiserStatus(),
    minimum_investment: createMockBalance(),
  };

  return createMockCodec(
    {
      ...data,
    },
    !fundraiser
  ) as Fundraiser;
};

/**
 * NOTE: `isEmpty` will be set to true if no value is passed
 */
export const createMockPriceTier = (priceTier?: { total: Balance; price: Balance }): PriceTier => {
  const data = priceTier || {
    total: createMockBalance(),
    price: createMockBalance(),
  };

  return createMockCodec(
    {
      ...data,
    },
    !priceTier
  ) as PriceTier;
};

/**
 * @hidden
 * NOTE: `isEmpty` will be set to true if no value is passed
 */
export const createMockCalendarUnit = (
  calendarUnit?: 'Second' | 'Minute' | 'Hour' | 'Day' | 'Week' | 'Month' | 'Year' | CalendarUnit
): CalendarUnit => {
  if (isCodec<CalendarUnit>(calendarUnit)) {
    return calendarUnit;
  }

  return createMockEnum(calendarUnit) as CalendarUnit;
};

/**
 * NOTE: `isEmpty` will be set to true if no value is passed
 */
export const createMockCalendarPeriod = (
  calendarPeriod?:
    | CalendarPeriod
    | {
        unit: CalendarUnit | Parameters<typeof createMockCalendarUnit>[0];
        amount: u64 | Parameters<typeof createMockU64>[0];
      }
): CalendarPeriod => {
  const { unit, amount } = calendarPeriod || {
    unit: createMockCalendarUnit(),
    amount: createMockU64(),
  };

  return createMockCodec(
    {
      unit: createMockCalendarUnit(unit),
      amount: createMockU64(amount),
    },
    !calendarPeriod
  ) as CalendarPeriod;
};

/**
 * NOTE: `isEmpty` will be set to true if no value is passed
 */
export const createMockCheckpointSchedule = (
  checkpointSchedule?:
    | CheckpointSchedule
    | {
        start: Moment | Parameters<typeof createMockMoment>[0];
        period: CalendarPeriod | Parameters<typeof createMockCalendarPeriod>[0];
      }
): CheckpointSchedule => {
  const { start, period } = checkpointSchedule || {
    start: createMockMoment(),
    period: createMockCalendarPeriod(),
  };

  return createMockCodec(
    {
      start: createMockMoment(start),
      period: createMockCalendarPeriod(period),
    },
    !checkpointSchedule
  ) as CheckpointSchedule;
};

/**
 * NOTE: `isEmpty` will be set to true if no value is passed
 */
export const createMockStoredSchedule = (
  storedSchedule?:
    | StoredSchedule
    | {
        schedule: CheckpointSchedule | Parameters<typeof createMockCheckpointSchedule>[0];
        id: u64 | Parameters<typeof createMockU64>[0];
        at: Moment | Parameters<typeof createMockMoment>[0];
        remaining: u32 | Parameters<typeof createMockU32>[0];
      }
): StoredSchedule => {
  const { schedule, id, at, remaining } = storedSchedule || {
    schedule: createMockCheckpointSchedule(),
    id: createMockU64(),
    at: createMockMoment(),
    remaining: createMockU32(),
  };

  return createMockCodec(
    {
      schedule: createMockCheckpointSchedule(schedule),
      id: createMockU64(id),
      at: createMockMoment(at),
      remaining: createMockU32(remaining),
    },
    !storedSchedule
  ) as StoredSchedule;
};

/**
 * NOTE: `isEmpty` will be set to true if no value is passed
 */
export const createMockScheduleSpec = (
  scheduleSpec?:
    | ScheduleSpec
    | {
        start: Option<Moment> | Parameters<typeof createMockOption>[0];
        period: CalendarPeriod | Parameters<typeof createMockCalendarPeriod>[0];
        remaining: u32 | Parameters<typeof createMockU32>[0];
      }
): ScheduleSpec => {
  const { start, period, remaining } = scheduleSpec || {
    start: createMockOption(),
    period: createMockCalendarPeriod(),
    remaining: createMockU32(),
  };

  return createMockCodec(
    {
      start: createMockOption(start),
      period: createMockCalendarPeriod(period),
      remaining: createMockU32(remaining),
    },
    !scheduleSpec
  ) as ScheduleSpec;
};

/**
 * @hidden
 * NOTE: `isEmpty` will be set to true if no value is passed
 */
export const createMockScalar = (scalar?: string | Scalar): Scalar => {
  if (!scalar || typeof scalar === 'string') {
    return createMockStringCodec(scalar) as Scalar;
  } else {
    return scalar;
  }
};

/**
 * @hidden
 * NOTE: `isEmpty` will be set to true if no value is passed
 */
export const createMockRecordDateSpec = (
  recordDateSpec?:
    | { Scheduled: Moment }
    | { ExistingSchedule: ScheduleId }
    | { Existing: CheckpointId }
    | RecordDateSpec
): RecordDateSpec => {
  if (isCodec<RecordDateSpec>(recordDateSpec)) {
    return recordDateSpec;
  }

  return createMockEnum(recordDateSpec) as RecordDateSpec;
};

/**
 * @hidden
 * NOTE: `isEmpty` will be set to true if no value is passed
 */
export const createMockRistrettoPoint = (
  ristrettoPoint?: string | RistrettoPoint
): RistrettoPoint => {
  if (!ristrettoPoint || typeof ristrettoPoint === 'string') {
    return createMockStringCodec(ristrettoPoint) as RistrettoPoint;
  } else {
    return ristrettoPoint;
  }
};

/**
 * @hidden
 * NOTE: `isEmpty` will be set to true if no value is passed
 */
export const createMockCACheckpoint = (
  caCheckpoint?: { Scheduled: [ScheduleId, u64] } | { Existing: CheckpointId } | CACheckpoint
): CACheckpoint => {
  if (isCodec<CACheckpoint>(caCheckpoint)) {
    return caCheckpoint;
  }

  return createMockEnum(caCheckpoint) as CACheckpoint;
};

/**
 * NOTE: `isEmpty` will be set to true if no value is passed
 */
export const createMockRecordDate = (
  recordDate?:
    | RecordDate
    | {
        date: Moment | Parameters<typeof createMockMoment>[0];
        checkpoint: CACheckpoint | Parameters<typeof createMockCACheckpoint>[0];
      }
): RecordDate => {
  const { date, checkpoint } = recordDate || {
    date: createMockMoment(),
    checkpoint: createMockCACheckpoint(),
  };

  return createMockCodec(
    {
      date: createMockMoment(date),
      checkpoint: createMockCACheckpoint(checkpoint),
    },
    !recordDate
  ) as RecordDate;
};

/**
 * @hidden
 * NOTE: `isEmpty` will be set to true if no value is passed
 */
export const createMockSignature = (signature?: string | Signature): Signature => {
  if (!signature || typeof signature === 'string') {
    return createMockStringCodec(signature) as Signature;
  } else {
    return signature;
  }
};

/**
 * @hidden
 * NOTE: `isEmpty` will be set to true if no value is passed
 */
export const createMockZkProofData = (
  zkProofData?:
    | ZkProofData
    | {
        challenge_responses: [Scalar, Scalar] | [string, string];
        subtract_expressions_res: RistrettoPoint | string;
        blinded_scope_did_hash: RistrettoPoint | string;
      }
): ZkProofData => {
  const { challenge_responses, subtract_expressions_res, blinded_scope_did_hash } = zkProofData || {
    challenge_responses: [createMockScalar(), createMockScalar()],
    subtract_expressions_res: createMockRistrettoPoint(),
    blinded_scope_did_hash: createMockRistrettoPoint(),
  };

  return createMockCodec(
    {
      challenge_responses: [
        createMockScalar(challenge_responses[0]),
        createMockScalar(challenge_responses[1]),
      ],
      subtract_expressions_res: createMockRistrettoPoint(subtract_expressions_res),
      blinded_scope_did_hash: createMockRistrettoPoint(blinded_scope_did_hash),
    },
    !zkProofData
  ) as ZkProofData;
};

/**
 * @hidden
 * NOTE: `isEmpty` will be set to true if no value is passed
 */
export const createMockTargetTreatment = (
  targetTreatment?: 'Include' | 'Exclude' | TargetTreatment
): TargetTreatment => {
  if (isCodec<TargetTreatment>(targetTreatment)) {
    return targetTreatment;
  }

  return createMockEnum(targetTreatment) as TargetTreatment;
};

/**
 * NOTE: `isEmpty` will be set to true if no value is passed
 */
export const createMockTargetIdentities = (
  targetIdentities?:
    | TargetIdentities
    | {
        identities: (IdentityId | Parameters<typeof createMockIdentityId>[0])[];
        treatment: TargetTreatment | Parameters<typeof createMockTargetTreatment>[0];
      }
): TargetIdentities => {
  const { identities, treatment } = targetIdentities || {
    identities: [],
    treatment: createMockTargetTreatment(),
  };

  return createMockCodec(
    {
      identities: map(identities, identityId => createMockIdentityId(identityId)),
      treatment: createMockTargetTreatment(treatment),
    },
    !targetIdentities
  ) as TargetIdentities;
};

/**
 * @hidden
 * NOTE: `isEmpty` will be set to true if no value is passed
 */
export const createMockScopeClaimProof = (
  scopeClaimProof?:
    | ScopeClaimProof
    | {
        proof_scope_id_wellformed: Signature | string;
        proof_scope_id_cdd_id_match:
          | ZkProofData
          | {
              challenge_responses: [string, string];
              subtract_expressions_res: string;
              blinded_scope_did_hash: string;
            };
        scope_id: RistrettoPoint | string;
      }
): MeshScopeClaimProof => {
  const { proof_scope_id_wellformed, proof_scope_id_cdd_id_match, scope_id } = scopeClaimProof || {
    proof_scope_id_wellformed: createMockSignature(),
    proof_scope_id_cdd_id_match: createMockZkProofData(),
    scope_id: createMockRistrettoPoint(),
  };

  return createMockCodec(
    {
      proof_scope_id_wellformed: createMockSignature(proof_scope_id_wellformed),
      proof_scope_id_cdd_id_match: createMockZkProofData(proof_scope_id_cdd_id_match),
      scope_id: createMockRistrettoPoint(scope_id),
    },
    !scopeClaimProof
  ) as MeshScopeClaimProof;
};

/**
 * @hidden
 * NOTE: `isEmpty` will be set to true if no value is passed
 */
export const createMockCAKind = (
  caKind?:
    | 'PredictableBenefit'
    | 'UnpredictableBenefit'
    | 'IssuerNotice'
    | 'Reorganization'
    | 'Other'
    | CAKind
): CAKind => {
  if (isCodec<CAKind>(caKind)) {
    return caKind;
  }

  return createMockEnum(caKind) as CAKind;
};

/**
 * NOTE: `isEmpty` will be set to true if no value is passed
 */
export const createMockCorporateAction = (corporateAction?: {
  kind: CAKind | Parameters<typeof createMockCAKind>[0];
  decl_date: Moment | Parameters<typeof createMockMoment>[0];
  record_date: Option<RecordDate> | Parameters<typeof createMockOption>[0];
  targets: TargetIdentities | Parameters<typeof createMockTargetIdentities>[0];
  default_withholding_tax: Tax | Parameters<typeof createMockPermill>[0];
  withholding_tax: [
    IdentityId | Parameters<typeof createMockIdentityId>[0],
    Tax | Parameters<typeof createMockPermill>[0]
  ][];
}): CorporateAction => {
  const { kind, decl_date, record_date, targets, default_withholding_tax, withholding_tax } =
    corporateAction || {
      kind: createMockCAKind(),
      decl_date: createMockMoment(),
      record_date: createMockOption(),
      targets: createMockTargetIdentities(),
      default_withholding_tax: createMockPermill(),
      withholding_tax: [],
    };

  return createMockCodec(
    {
      kind: createMockCAKind(kind),
      decl_date: createMockMoment(decl_date),
      record_date: createMockOption(record_date),
      targets: createMockTargetIdentities(targets),
      default_withholding_tax: createMockPermill(default_withholding_tax),
      withholding_tax: withholding_tax.map(([identityId, tax]) =>
        tuple(createMockIdentityId(identityId), createMockPermill(tax))
      ),
    },
    !corporateAction
  ) as CorporateAction;
};

/**
 * NOTE: `isEmpty` will be set to true if no value is passed
 */
export const createMockCAId = (
  caId?:
    | CAId
    | {
        ticker: Ticker | Parameters<typeof createMockTicker>[0];
        local_id: u64 | Parameters<typeof createMockU64>[0];
      }
): CAId => {
  const { ticker, local_id } = caId || {
    ticker: createMockTicker(),
    local_id: createMockU64(),
  };

  return createMockCodec(
    {
      ticker: createMockTicker(ticker),
      local_id: createMockU64(local_id),
    },
    !caId
  ) as CAId;
};

/**
 * NOTE: `isEmpty` will be set to true if no value is passed
 */
export const createMockDistribution = (distribution?: {
  from: PortfolioId | Parameters<typeof createMockPortfolioId>[0];
  currency: Ticker | Parameters<typeof createMockTicker>[0];
  per_share: Balance | Parameters<typeof createMockBalance>[0];
  amount: Balance | Parameters<typeof createMockBalance>[0];
  remaining: Balance | Parameters<typeof createMockBalance>[0];
  reclaimed: bool | Parameters<typeof createMockBool>[0];
  payment_at: Moment | Parameters<typeof createMockMoment>[0];
  expires_at: Option<Moment> | Parameters<typeof createMockOption>[0];
}): Distribution => {
  const { from, currency, per_share, amount, remaining, reclaimed, payment_at, expires_at } =
    distribution || {
      from: createMockPortfolioId(),
      currency: createMockTicker(),
      per_share: createMockBalance(),
      amount: createMockBalance(),
      remaining: createMockBalance(),
      reclaimed: createMockBool(),
      payment_at: createMockMoment(),
      expires_at: createMockOption(),
    };

  return createMockCodec(
    {
      from: createMockPortfolioId(from),
      currency: createMockTicker(currency),
      per_share: createMockBalance(per_share),
      amount: createMockBalance(amount),
      remaining: createMockBalance(remaining),
      reclaimed: createMockBool(reclaimed),
      payment_at: createMockMoment(payment_at),
      expires_at: createMockOption(expires_at),
    },
    !distribution
  ) as Distribution;
};

/**
 * @hidden
 * NOTE: `isEmpty` will be set to true if no value is passed
 */
export const createMockTransferManagerResult = (transferManagerResult?: {
  tm: TransferManager | Parameters<typeof createMockTransferManager>[0];
  result: bool | Parameters<typeof createMockBool>[0];
}): TransferManagerResult => {
  const { tm, result } = transferManagerResult || {
    tm: createMockTransferManager(),
    result: createMockBool(),
  };
  return createMockCodec(
    {
      tm: createMockTransferManager(tm),
      result: createMockBool(result),
    },
    !transferManagerResult
  ) as TransferManagerResult;
};

/**
 * @hidden
 * NOTE: `isEmpty` will be set to true if no value is passed
 */
export const createMockPortfolioValidityResult = (portfolioValidityResult?: {
  receiver_is_same_portfolio: bool | Parameters<typeof createMockBool>[0];
  sender_portfolio_does_not_exist: bool | Parameters<typeof createMockBool>[0];
  receiver_portfolio_does_not_exist: bool | Parameters<typeof createMockBool>[0];
  sender_insufficient_balance: bool | Parameters<typeof createMockBool>[0];
  result: bool | Parameters<typeof createMockBool>[0];
}): PortfolioValidityResult => {
  const {
    receiver_is_same_portfolio,
    sender_portfolio_does_not_exist,
    receiver_portfolio_does_not_exist,
    sender_insufficient_balance,
    result,
  } = portfolioValidityResult || {
    receiver_is_same_portfolio: createMockBool(),
    sender_portfolio_does_not_exist: createMockBool(),
    receiver_portfolio_does_not_exist: createMockBool(),
    sender_insufficient_balance: createMockBool(),
    result: createMockBool(),
  };
  return createMockCodec(
    {
      receiver_is_same_portfolio: createMockBool(receiver_is_same_portfolio),
      sender_portfolio_does_not_exist: createMockBool(sender_portfolio_does_not_exist),
      receiver_portfolio_does_not_exist: createMockBool(receiver_portfolio_does_not_exist),
      sender_insufficient_balance: createMockBool(sender_insufficient_balance),
      result: createMockBool(result),
    },
    !portfolioValidityResult
  ) as PortfolioValidityResult;
};

/**
 * @hidden
 * NOTE: `isEmpty` will be set to true if no value is passed
 */
export const createMockGranularCanTransferResult = (granularCanTransferResult?: {
  invalid_granularity: bool | Parameters<typeof createMockBool>[0];
  self_transfer: bool | Parameters<typeof createMockBool>[0];
  invalid_receiver_cdd: bool | Parameters<typeof createMockBool>[0];
  invalid_sender_cdd: bool | Parameters<typeof createMockBool>[0];
  missing_scope_claim: bool | Parameters<typeof createMockBool>[0];
  receiver_custodian_error: bool | Parameters<typeof createMockBool>[0];
  sender_custodian_error: bool | Parameters<typeof createMockBool>[0];
  sender_insufficient_balance: bool | Parameters<typeof createMockBool>[0];
  portfolio_validity_result:
    | PortfolioValidityResult
    | Parameters<typeof createMockPortfolioValidityResult>[0];
  asset_frozen: bool | Parameters<typeof createMockBool>[0];
  statistics_result: (
    | TransferManagerResult
    | Parameters<typeof createMockTransferManagerResult>[0]
  )[];
  compliance_result: AssetComplianceResult | Parameters<typeof createMockAssetComplianceResult>[0];
  result: bool | Parameters<typeof createMockBool>[0];
}): GranularCanTransferResult => {
  const {
    invalid_granularity,
    self_transfer,
    invalid_receiver_cdd,
    invalid_sender_cdd,
    missing_scope_claim,
    receiver_custodian_error,
    sender_custodian_error,
    sender_insufficient_balance,
    portfolio_validity_result,
    asset_frozen,
    statistics_result,
    compliance_result,
    result,
  } = granularCanTransferResult || {
    invalid_granularity: createMockBool(),
    self_transfer: createMockBool(),
    invalid_receiver_cdd: createMockBool(),
    invalid_sender_cdd: createMockBool(),
    missing_scope_claim: createMockBool(),
    receiver_custodian_error: createMockBool(),
    sender_custodian_error: createMockBool(),
    sender_insufficient_balance: createMockBool(),
    portfolio_validity_result: createMockPortfolioValidityResult(),
    asset_frozen: createMockBool(),
    statistics_result: [],
    compliance_result: createMockAssetComplianceResult(),
    result: createMockBool(),
  };
  return createMockCodec(
    {
      invalid_granularity: createMockBool(invalid_granularity),
      self_transfer: createMockBool(self_transfer),
      invalid_receiver_cdd: createMockBool(invalid_receiver_cdd),
      invalid_sender_cdd: createMockBool(invalid_sender_cdd),
      missing_scope_claim: createMockBool(missing_scope_claim),
      receiver_custodian_error: createMockBool(receiver_custodian_error),
      sender_custodian_error: createMockBool(sender_custodian_error),
      sender_insufficient_balance: createMockBool(sender_insufficient_balance),
      portfolio_validity_result: createMockPortfolioValidityResult(portfolio_validity_result),
      asset_frozen: createMockBool(asset_frozen),
      statistics_result: statistics_result.map(res => createMockTransferManagerResult(res)),
      compliance_result: createMockAssetComplianceResult(compliance_result),
      result: createMockBool(result),
    },
    !granularCanTransferResult
  ) as GranularCanTransferResult;
};

/**
 * NOTE: `isEmpty` will be set to true if no value is passed
 */
export const createMockClassicTickerRegistration = (
  registration?:
    | ClassicTickerRegistration
    | {
        eth_owner: EthereumAddress | Parameters<typeof createMockEthereumAddress>[0];
        is_created: bool | Parameters<typeof createMockBool>[0];
      }
): ClassicTickerRegistration => {
  const { eth_owner, is_created } = registration || {
    eth_owner: createMockEthereumAddress(),
    is_created: createMockBool(),
  };

  return createMockCodec(
    {
      eth_owner: createMockEthereumAddress(eth_owner),
      is_created: createMockBool(is_created),
    },
    !registration
  ) as ClassicTickerRegistration;
};

/**
 * NOTE: `isEmpty` will be set to true if no value is passed
 */
export const createMockSignedBlock = (
  signedBlock?:
    | SignedBlock
    | {
        block: Block | Parameters<typeof createMockBlock>[0];
      }
): SignedBlock => {
  const { block } = signedBlock || {
    block: createMockBlock(),
  };

  return createMockCodec(
    {
      block: createMockBlock(block),
    },
    !signedBlock
  ) as SignedBlock;
};

/**
 * NOTE: `isEmpty` will be set to true if no value is passed
 */
export const createMockBlock = (
  block?:
    | Block
    | {
        header: Header | Parameters<typeof createMockHeader>[0];
      }
): Block => {
  const { header } = block || {
    header: createMockHeader(),
  };

  return createMockCodec(
    {
      header: createMockHeader(header),
    },
    !block
  ) as Block;
};

/**
 * NOTE: `isEmpty` will be set to true if no value is passed
 */
export const createMockHeader = (
  header?:
    | Header
    | {
        parentHash: Hash | Parameters<typeof createMockHash>[0];
        number: Compact<u32>;
        stateRoot: Hash | Parameters<typeof createMockHash>[0];
        extrinsicsRoot: Hash | Parameters<typeof createMockHash>[0];
      }
): Header => {
  const { parentHash, number, stateRoot, extrinsicsRoot } = header || {
    parentHash: createMockHash(),
    number: createMockCompact(),
    stateRoot: createMockHash(),
    extrinsicsRoot: createMockHash(),
  };

  return createMockCodec(
    {
      parentHash: createMockHash(parentHash),
      number: createMockCompact(number.unwrap()),
      stateRoot: createMockHash(stateRoot),
      extrinsicsRoot: createMockHash(extrinsicsRoot),
    },
    !header
  ) as Header;
};<|MERGE_RESOLUTION|>--- conflicted
+++ resolved
@@ -601,12 +601,8 @@
     count: new BigNumber(1),
   },
   isArchiveNode: true,
-<<<<<<< HEAD
   ss58Format: new BigNumber(42),
-=======
-  ss58Format: 42,
   getDividendDistributionsForAssets: [],
->>>>>>> e3922d2c
   areSecondaryAccountsFrozen: false,
   isFrozen: false,
   addPair: {

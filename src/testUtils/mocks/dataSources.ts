--- conflicted
+++ resolved
@@ -193,11 +193,7 @@
   return ({
     open: sinon.stub(),
     send: sinon.stub(),
-<<<<<<< HEAD
     sendRequest: sinon.stub().resolves({ result: '4.0.0' }),
-=======
-    sendRequest: sinon.stub().resolves({ result: '3.3.0' }),
->>>>>>> c6733dce
     close: sinon.stub(),
   } as unknown) as WebSocketAsPromised;
 }
@@ -2161,12 +2157,7 @@
     | { JoinIdentity: Permissions }
     | { PortfolioCustody: PortfolioId }
     | { AddRelayerPayingKey: [AccountId, AccountId, Balance] }
-<<<<<<< HEAD
     | { BecomeAgent: [Ticker, AgentGroup] }
-=======
-    | 'NoData'
-    | AuthorizationData
->>>>>>> c6733dce
 ): AuthorizationData => {
   if (isCodec<AuthorizationData>(authorizationData)) {
     return authorizationData;

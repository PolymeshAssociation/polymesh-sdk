--- conflicted
+++ resolved
@@ -2322,7 +2322,6 @@
 
 /**
  * @hidden
-<<<<<<< HEAD
  */
 export const createMockFundraiserTier = (fundraiserTier?: {
   total: Balance;
@@ -2381,25 +2380,29 @@
     end: createMockOption(),
     status: createMockFundraiserStatus(),
     minimum_investment: createMockBalance(),
-=======
+  };
+
+  return createMockCodec(
+    {
+      ...data,
+    },
+    !fundraiser
+  ) as Fundraiser;
+};
+
+/**
  * NOTE: `isEmpty` will be set to true if no value is passed
  */
 export const createMockPriceTier = (priceTier?: { total: Balance; price: Balance }): PriceTier => {
   const data = priceTier || {
     total: createMockBalance(),
     price: createMockBalance(),
->>>>>>> f27e2da5
   };
 
   return createMockCodec(
     {
       ...data,
     },
-<<<<<<< HEAD
-    !fundraiser
-  ) as Fundraiser;
-=======
     !priceTier
   ) as PriceTier;
->>>>>>> f27e2da5
 };
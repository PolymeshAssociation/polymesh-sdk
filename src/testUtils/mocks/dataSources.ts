--- conflicted
+++ resolved
@@ -41,21 +41,14 @@
   RefCount,
   RuntimeDispatchInfo,
   RuntimeVersion,
-  Signature,
   SignedBlock,
 } from '@polkadot/types/interfaces';
 import {
-<<<<<<< HEAD
   ConfidentialIdentityV2ClaimProofsScopeClaimProof,
   ConfidentialIdentityV2ClaimProofsZkProofData,
-=======
-  ConfidentialIdentityClaimProofsScopeClaimProof,
-  ConfidentialIdentityClaimProofsZkProofData,
-  Curve25519DalekRistrettoRistrettoPoint,
-  Curve25519DalekScalar,
+  ConfidentialIdentityV2SignSignature,
   PalletAssetAssetOwnershipRelation,
   PalletAssetCheckpointScheduleSpec,
->>>>>>> f182b5e2
   PalletAssetClassicTickerRegistration,
   PalletAssetSecurityToken,
   PalletAssetTickerRegistration,
@@ -69,23 +62,17 @@
   PalletCorporateActionsRecordDate,
   PalletCorporateActionsRecordDateSpec,
   PalletCorporateActionsTargetIdentities,
-<<<<<<< HEAD
-=======
   PalletCorporateActionsTargetTreatment,
   PalletIdentityClaim1stKey,
   PalletMultisigProposalDetails,
   PalletMultisigProposalStatus,
->>>>>>> f182b5e2
   PalletPortfolioMovePortfolioItem,
   PalletRelayerSubsidy,
   PalletSettlementAffirmationStatus,
   PalletSettlementInstruction,
-<<<<<<< HEAD
   PalletSettlementInstructionMemo,
-=======
   PalletSettlementInstructionStatus,
   PalletSettlementSettlementType,
->>>>>>> f182b5e2
   PalletSettlementVenue,
   PalletSettlementVenueType,
   PalletStoFundraiser,
@@ -125,7 +112,6 @@
   PolymeshPrimitivesIdentityId,
   PolymeshPrimitivesIdentityIdPortfolioId,
   PolymeshPrimitivesIdentityIdPortfolioKind,
-  PolymeshPrimitivesInvestorZkproofDataV1InvestorZKProofData,
   PolymeshPrimitivesJurisdictionCountryCode,
   PolymeshPrimitivesPosRatio,
   PolymeshPrimitivesSecondaryKey,
@@ -175,16 +161,6 @@
   ConditionResult,
   GranularCanTransferResult,
   Moment,
-<<<<<<< HEAD
-  PalletName,
-  Pip,
-  PipId,
-  PipsMetadata,
-  PortfolioId,
-  PortfolioKind,
-  PortfolioPermissions,
-=======
->>>>>>> f182b5e2
   PortfolioValidityResult,
   TransferConditionResult,
 } from '~/polkadot/polymesh';
@@ -2606,8 +2582,8 @@
  */
 export const createMockInvestorZKProofData = (
   proof?: string
-): PolymeshPrimitivesInvestorZkproofDataV1InvestorZKProofData =>
-  createMockStringCodec<PolymeshPrimitivesInvestorZkproofDataV1InvestorZKProofData>(proof);
+): ConfidentialIdentityV2ClaimProofsZkProofData =>
+  createMockStringCodec<ConfidentialIdentityV2ClaimProofsZkProofData>(proof);
 
 /**
  * @hidden
@@ -3368,13 +3344,11 @@
  * @hidden
  * NOTE: `isEmpty` will be set to true if no value is passed
  */
-export const createMockScalar = (
-  scalar?: string | Curve25519DalekScalar
-): MockCodec<Curve25519DalekScalar> => {
+export const createMockScalar = (scalar?: string | U8aFixed): MockCodec<U8aFixed> => {
   if (!scalar || typeof scalar === 'string') {
-    return createMockStringCodec<Curve25519DalekScalar>(scalar);
+    return createMockU8aFixed(scalar);
   } else {
-    return scalar as MockCodec<Curve25519DalekScalar>;
+    return scalar as MockCodec<U8aFixed>;
   }
 };
 
@@ -3401,12 +3375,12 @@
  * NOTE: `isEmpty` will be set to true if no value is passed
  */
 export const createMockRistrettoPoint = (
-  ristrettoPoint?: string | Curve25519DalekRistrettoRistrettoPoint
-): MockCodec<Curve25519DalekRistrettoRistrettoPoint> => {
+  ristrettoPoint?: string | U8aFixed
+): MockCodec<U8aFixed> => {
   if (!ristrettoPoint || typeof ristrettoPoint === 'string') {
-    return createMockStringCodec<Curve25519DalekRistrettoRistrettoPoint>(ristrettoPoint);
+    return createMockU8aFixed(ristrettoPoint);
   } else {
-    return ristrettoPoint as MockCodec<Curve25519DalekRistrettoRistrettoPoint>;
+    return ristrettoPoint as MockCodec<U8aFixed>;
   }
 };
 
@@ -3456,11 +3430,13 @@
  * @hidden
  * NOTE: `isEmpty` will be set to true if no value is passed
  */
-export const createMockSignature = (signature?: string | Signature): MockCodec<Signature> => {
+export const createMockSignature = (
+  signature?: string | ConfidentialIdentityV2SignSignature
+): MockCodec<ConfidentialIdentityV2SignSignature> => {
   if (!signature || typeof signature === 'string') {
-    return createMockStringCodec<Signature>(signature);
+    return createMockStringCodec<ConfidentialIdentityV2SignSignature>(signature);
   } else {
-    return signature as MockCodec<Signature>;
+    return signature as MockCodec<ConfidentialIdentityV2SignSignature>;
   }
 };
 
@@ -3472,9 +3448,9 @@
   zkProofData?:
     | ConfidentialIdentityV2ClaimProofsZkProofData
     | {
-        challengeResponses: [Curve25519DalekScalar, Curve25519DalekScalar] | [string, string];
-        subtractExpressionsRes: Curve25519DalekRistrettoRistrettoPoint | string;
-        blindedScopeDidHash: Curve25519DalekRistrettoRistrettoPoint | string;
+        challengeResponses: [U8aFixed, U8aFixed] | [string, string];
+        subtractExpressionsRes: U8aFixed | string;
+        blindedScopeDidHash: U8aFixed | string;
       }
 ): MockCodec<ConfidentialIdentityV2ClaimProofsZkProofData> => {
   const { challengeResponses, subtractExpressionsRes, blindedScopeDidHash } = zkProofData || {
@@ -3546,15 +3522,15 @@
   scopeClaimProof?:
     | ConfidentialIdentityV2ClaimProofsScopeClaimProof
     | {
-        proofScopeIdWellformed: Signature | string;
+        proofScopeIdWellformed: ConfidentialIdentityV2SignSignature | string;
         proofScopeIdCddIdMatch:
-          | ConfidentialIdentityClaimProofsZkProofData
+          | ConfidentialIdentityV2ClaimProofsZkProofData
           | {
               challengeResponses: [string, string];
               subtractExpressionsRes: string;
               blindedScopeDidHash: string;
             };
-        scopeId: Curve25519DalekRistrettoRistrettoPoint | string;
+        scopeId: U8aFixed | string;
       }
 ): MockCodec<ConfidentialIdentityV2ClaimProofsScopeClaimProof> => {
   const { proofScopeIdWellformed, proofScopeIdCddIdMatch, scopeId } = scopeClaimProof || {
@@ -3565,11 +3541,9 @@
 
   return createMockCodec(
     {
-      proofScopeIdWellformed: createMockSignature(proofScopeIdWellformed as Signature),
-      proofScopeIdCddIdMatch: createMockZkProofData(
-        proofScopeIdCddIdMatch as ConfidentialIdentityV2ClaimProofsZkProofData
-      ),
-      scopeId: createMockRistrettoPoint(scopeId as Curve25519DalekRistrettoRistrettoPoint),
+      proofScopeIdWellformed: createMockSignature(proofScopeIdWellformed),
+      proofScopeIdCddIdMatch: createMockZkProofData(proofScopeIdCddIdMatch),
+      scopeId: createMockRistrettoPoint(scopeId),
     },
     !scopeClaimProof
   );

--- conflicted
+++ resolved
@@ -749,10 +749,7 @@
       .resolves(opts.getDividendDistributionsForAssets),
     addPair: sinon.stub().returns(opts.addPair),
     getNetworkVersion: sinon.stub().resolves(opts.networkVersion),
-<<<<<<< HEAD
-=======
     supportsSubsidy: sinon.stub().returns(opts.supportsSubsidy),
->>>>>>> daa784ca
   } as unknown as MockContext;
 
   contextInstance.clone = sinon.stub<[], Context>().returns(contextInstance);
@@ -1077,11 +1074,7 @@
       txMocksData.set(runtimeModule[tx], {
         statusCallback: cb,
         unsubCallback,
-<<<<<<< HEAD
-        resolved: !!autoresolve,
-=======
         resolved: !!autoResolve,
->>>>>>> daa784ca
         status: null as unknown as MockTxStatus,
       });
 

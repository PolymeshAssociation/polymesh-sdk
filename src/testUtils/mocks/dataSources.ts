/* istanbul ignore file */
/* eslint-disable @typescript-eslint/camelcase */
/* eslint-disable @typescript-eslint/no-explicit-any */

import { ApiPromise, Keyring } from '@polkadot/api';
import { Signer } from '@polkadot/api/types';
import {
  bool,
  Bytes,
  Compact,
  Enum,
  Option,
  Text,
  u8,
  U8aFixed,
  u32,
  u64,
  Vec,
} from '@polkadot/types';
import { CompactEncodable } from '@polkadot/types/codec/types';
import {
  AccountData,
  AccountId,
  AccountInfo,
  Balance,
  DispatchError,
  DispatchErrorModule,
  EventRecord,
  ExtrinsicStatus,
  Hash,
  Index,
  Moment,
  Permill,
  RefCount,
  RuntimeVersion,
  Signature,
} from '@polkadot/types/interfaces';
import { Call } from '@polkadot/types/interfaces/runtime';
import { Codec, IEvent, ISubmittableResult, Registry } from '@polkadot/types/types';
import { stringToU8a } from '@polkadot/util';
import { NormalizedCacheObject } from 'apollo-cache-inmemory';
import ApolloClient from 'apollo-client';
import { BigNumber } from 'bignumber.js';
import { EventEmitter } from 'events';
import { cloneDeep, map, merge, upperFirst } from 'lodash';
import {
  AffirmationStatus,
  AssetComplianceResult,
  AssetIdentifier,
  AssetName,
  AssetOwnershipRelation,
  AssetType,
  AuthIdentifier,
  Authorization,
  AuthorizationData,
  AuthorizationType as MeshAuthorizationType,
  CACheckpoint,
  CAId,
  CAKind,
  CalendarPeriod,
  CalendarUnit,
  CanTransferResult,
  CddId,
  CddStatus,
  CheckpointId,
  CheckpointSchedule,
  Claim,
  Claim1stKey,
  ClaimType as MeshClaimType,
  ComplianceRequirement,
  ComplianceRequirementResult,
  Condition,
  ConditionResult,
  ConditionType,
  CorporateAction,
  CountryCode,
  DidRecord,
  DispatchableName,
  Distribution,
  Document,
  DocumentHash,
  DocumentName,
  DocumentType,
  DocumentUri,
  FundingRoundName,
  Fundraiser,
  FundraiserName,
  FundraiserStatus,
  FundraiserTier,
  IdentityClaim,
  IdentityId,
  IdentityRole,
  Instruction,
  InstructionStatus,
  InvestorZKProofData,
  MovePortfolioItem,
  PalletName,
  PalletPermissions,
  Permissions,
  Pip,
  PipId,
  PipsMetadata,
  PortfolioId,
  PortfolioKind,
  PosRatio,
  PriceTier,
  ProposalState,
<<<<<<< HEAD
  RistrettoPoint,
  Scalar,
=======
  RecordDate,
  RecordDateSpec,
  ScheduleId,
>>>>>>> ac74069c
  ScheduleSpec,
  Scope,
  ScopeClaimProof as MeshScopeClaimProof,
  ScopeClaimProof,
  ScopeId,
  SecondaryKey as MeshSecondaryKey,
  SecurityToken,
  SettlementType,
  Signatory,
  StoredSchedule,
  TargetIdentities,
  TargetIdentity,
  TargetTreatment,
  Tax,
  Ticker,
  TickerRegistration,
  TickerRegistrationConfig,
  TransferManager,
  TrustedFor,
  TrustedIssuer,
  Venue,
  VenueDetails,
  VenueType,
  ZkProofData,
} from 'polymesh-types/types';
import sinon, { SinonStub, SinonStubbedInstance } from 'sinon';

import { AuthorizationRequest, Context, Identity } from '~/internal';
import { Mocked } from '~/testUtils/types';
import {
  AccountBalance,
  ClaimData,
  ClaimType,
  CountryCode as CountryCodeEnum,
  ExtrinsicData,
  KeyringPair,
  ResultSet,
  SecondaryKey,
} from '~/types';
import { Extrinsics, GraphqlQuery, PolymeshTx, Queries } from '~/types/internal';
import { Mutable, tuple } from '~/types/utils';

let apiEmitter: EventEmitter;

/**
 * Create a mock instance of the Polkadot API
 */
function createApi(): Mutable<ApiPromise> & EventEmitter {
  apiEmitter = new EventEmitter();
  apiEmitter.on('error', () => undefined);
  return {
    emit: (event: string) => apiEmitter.emit(event),
    on: (event: string, listener: (...args: unknown[]) => unknown) =>
      apiEmitter.on(event, listener),
    off: (event: string, listener: (...args: unknown[]) => unknown) =>
      apiEmitter.off(event, listener),
    setSigner: sinon.stub() as (signer: Signer) => void,
  } as Mutable<ApiPromise> & EventEmitter;
}

let apolloConstructorStub: SinonStub;

const MockApolloClientClass = class {
  /**
   * @hidden
   */
  public constructor() {
    return apolloConstructorStub();
  }
};

const mockInstanceContainer = {
  contextInstance: {} as MockContext,
  apiInstance: createApi(),
  keyringInstance: {} as Mutable<Keyring>,
  apolloInstance: {} as ApolloClient<NormalizedCacheObject>,
};

let apiPromiseCreateStub: SinonStub;

const MockApiPromiseClass = class {
  /**
   * @hidden
   */
  public static create = apiPromiseCreateStub;
};

const MockWsProviderClass = class {};

let keyringConstructorStub: SinonStub;

const MockKeyringClass = class {
  /**
   * @hidden
   */
  public constructor() {
    return keyringConstructorStub();
  }
};

let contextCreateStub: SinonStub;

const MockContextClass = class {
  /**
   * @hidden
   */
  public static create = contextCreateStub;
};

let errorStub: SinonStub;

type StatusCallback = (receipt: ISubmittableResult) => void;
type UnsubCallback = () => void;

interface TxMockData {
  statusCallback: StatusCallback;
  unsubCallback: UnsubCallback;
  status: MockTxStatus;
  resolved: boolean;
}

interface ContextOptions {
  did?: string;
  withSeed?: boolean;
  balance?: AccountBalance;
  hasRoles?: boolean;
  hasPermissions?: boolean;
  validCdd?: boolean;
  tokenBalance?: BigNumber;
  invalidDids?: string[];
  transactionFee?: BigNumber;
  currentPairAddress?: string;
  currentPairIsLocked?: boolean;
  issuedClaims?: ResultSet<ClaimData>;
  getIdentityClaimsFromChain?: ClaimData[];
  getIdentityClaimsFromMiddleware?: ResultSet<ClaimData>;
  primaryKey?: string;
  secondaryKeys?: SecondaryKey[];
  transactionHistory?: ResultSet<ExtrinsicData>;
  latestBlock?: BigNumber;
  middlewareEnabled?: boolean;
  middlewareAvailable?: boolean;
  sentAuthorizations?: ResultSet<AuthorizationRequest>;
  isArchiveNode?: boolean;
  ss58Format?: number;
}

interface Pair {
  address: string;
  meta: object;
  publicKey: string;
  isLocked?: boolean;
}

interface KeyringOptions {
  getPair?: Pair;
  getPairs?: Pair[];
  addFromUri?: Pair;
  addFromSeed?: Pair;
  addFromMnemonic?: Pair;
  /**
   * @hidden
   * Whether keyring functions should throw
   */
  error?: boolean;
}

export interface StubQuery {
  entries: SinonStub;
  entriesPaged: SinonStub;
  at: SinonStub;
  multi: SinonStub;
  size: SinonStub;
}

export type MockContext = Mocked<Context>;

export enum MockTxStatus {
  Ready = 'Ready',
  Succeeded = 'Succeeded',
  Failed = 'Failed',
  Aborted = 'Aborted',
  Rejected = 'Rejected',
  Intermediate = 'Intermediate',
  InBlock = 'InBlock',
  BatchFailed = 'BatchFailed',
  FinalizedFailed = 'FinalizedFailed',
}

export enum TxFailReason {
  BadOrigin = 'BadOrigin',
  CannotLookup = 'CannotLookup',
  Module = 'Module',
  Other = 'Other',
}

const defaultReceipt: ISubmittableResult = {
  status: { isReady: true } as ExtrinsicStatus,
  findRecord: () => undefined,
  filterRecords: () => [],
  isCompleted: false,
  isError: false,
  isFinalized: false,
  isInBlock: false,
  isWarning: false,
  events: [],
  toHuman: () => ({}),
};

const intermediateReceipt: ISubmittableResult = merge({}, defaultReceipt, {
  status: { isReady: false, isInBlock: false },
  isCompleted: true,
  isInBlock: false,
});

const inBlockReceipt: ISubmittableResult = merge({}, defaultReceipt, {
  status: { isReady: false, isInBlock: true, asInBlock: 'blockHash' },
  isCompleted: true,
  isInBlock: true,
});

const successReceipt: ISubmittableResult = merge({}, defaultReceipt, {
  status: { isReady: false, isFinalized: true, asFinalized: 'blockHash' },
  isCompleted: true,
  isFinalized: true,
});

const batchFailedReceipt: ISubmittableResult = merge({}, successReceipt, {
  findRecord: (mod: string, event: string) =>
    mod === 'utility' && event === 'BatchInterrupted'
      ? { event: { data: [{ toString: (): string => '1' }, 'Some Error'] } }
      : undefined,
});

/**
 * @hidden
 */
const createFailReceipt = (
  err: Partial<DispatchError>,
  baseReceipt: ISubmittableResult = inBlockReceipt
): ISubmittableResult =>
  merge({}, baseReceipt, {
    findRecord: () => ({ event: { data: [err] } }),
  });

const badOriginFailReceipt = createFailReceipt({ isBadOrigin: true });

const cannotLookupFailReceipt = createFailReceipt({ isCannotLookup: true });

const otherFailReceipt = createFailReceipt({ isOther: true });

const moduleFailReceipt = createFailReceipt({
  isModule: true,
  asModule: ({
    error: { toNumber: (): number => 1 },
    index: { toNumber: (): number => 1 },
    registry: {
      findMetaError: (): { section: string; name: string; documentation: string[] } => ({
        section: 'someModule',
        name: 'SomeError',
        documentation: ['This is very bad'],
      }),
    },
  } as unknown) as DispatchErrorModule,
});

const abortReceipt: ISubmittableResult = merge({}, defaultReceipt, {
  status: { isInvalid: true, isReady: false },
  isError: true,
  isCompleted: true,
});

const finalizedErrorReceipt = createFailReceipt({}, successReceipt);

/**
 * @hidden
 */
const failReasonToReceipt = (failReason?: TxFailReason): ISubmittableResult => {
  if (!failReason || failReason === TxFailReason.Module) {
    return moduleFailReceipt;
  }

  if (failReason === TxFailReason.BadOrigin) {
    return badOriginFailReceipt;
  }

  if (failReason === TxFailReason.CannotLookup) {
    return cannotLookupFailReceipt;
  }

  return otherFailReceipt;
};

/**
 * @hidden
 */
const statusToReceipt = (status: MockTxStatus, failReason?: TxFailReason): ISubmittableResult => {
  if (status === MockTxStatus.Aborted) {
    return abortReceipt;
  }
  if (status === MockTxStatus.Failed) {
    return failReasonToReceipt(failReason);
  }
  if (status === MockTxStatus.Succeeded) {
    return successReceipt;
  }
  if (status === MockTxStatus.Ready) {
    return defaultReceipt;
  }
  if (status === MockTxStatus.Intermediate) {
    return intermediateReceipt;
  }
  if (status === MockTxStatus.InBlock) {
    return inBlockReceipt;
  }
  if (status === MockTxStatus.BatchFailed) {
    return batchFailedReceipt;
  }
  if (status === MockTxStatus.FinalizedFailed) {
    return finalizedErrorReceipt;
  }

  throw new Error(`There is no receipt associated with status ${status}`);
};

export const mockPolkadotModule = (path: string) => (): object => ({
  ...jest.requireActual(path),
  ApiPromise: MockApiPromiseClass,
  WsProvider: MockWsProviderClass,
  Keyring: MockKeyringClass,
});

export const mockContextModule = (path: string) => (): object => ({
  ...jest.requireActual(path),
  Context: MockContextClass,
});

export const mockApolloModule = (path: string) => (): object => ({
  ...jest.requireActual(path),
  ApolloClient: MockApolloClientClass,
});

const txMocksData = new Map<unknown, TxMockData>();
let txModule = {} as Extrinsics;
let queryModule = {} as Queries;

// TODO cast rpcModule to a better type
let rpcModule = {} as any;

let queryMultiStub = sinon.stub();

const defaultContextOptions: ContextOptions = {
  did: 'someDid',
  withSeed: true,
  balance: {
    free: new BigNumber(100),
    locked: new BigNumber(10),
  },
  hasRoles: true,
  hasPermissions: true,
  validCdd: true,
  tokenBalance: new BigNumber(1000),
  invalidDids: [],
  transactionFee: new BigNumber(200),
  currentPairAddress: '0xdummy',
  currentPairIsLocked: false,
  issuedClaims: {
    data: [
      {
        target: ('targetIdentity' as unknown) as Identity,
        issuer: ('issuerIdentity' as unknown) as Identity,
        issuedAt: new Date(),
        expiry: null,
        claim: { type: ClaimType.NoData },
      },
    ],
    next: 1,
    count: 1,
  },
  getIdentityClaimsFromChain: [
    {
      target: ('targetIdentity' as unknown) as Identity,
      issuer: ('issuerIdentity' as unknown) as Identity,
      issuedAt: new Date(),
      expiry: null,
      claim: { type: ClaimType.NoData },
    },
  ],
  getIdentityClaimsFromMiddleware: {
    data: [
      {
        target: ('targetIdentity' as unknown) as Identity,
        issuer: ('issuerIdentity' as unknown) as Identity,
        issuedAt: new Date(),
        expiry: null,
        claim: { type: ClaimType.NoData },
      },
    ],
    next: 1,
    count: 1,
  },
  primaryKey: 'primaryKey',
  secondaryKeys: [],
  transactionHistory: {
    data: [],
    next: null,
    count: 1,
  },
  latestBlock: new BigNumber(100),
  middlewareEnabled: true,
  middlewareAvailable: true,
  sentAuthorizations: {
    data: [{} as AuthorizationRequest],
    next: 1,
    count: 1,
  },
  isArchiveNode: true,
  ss58Format: 42,
};
let contextOptions: ContextOptions = defaultContextOptions;
const defaultKeyringOptions: KeyringOptions = {
  getPair: { address: 'address', meta: {}, publicKey: 'publicKey1' },
  getPairs: [{ address: 'address', meta: {}, publicKey: 'publicKey2' }],
  addFromSeed: { address: 'address', meta: {}, publicKey: 'publicKey3' },
  addFromUri: { address: 'address', meta: {}, publicKey: 'publicKey4' },
  addFromMnemonic: { address: 'address', meta: {}, publicKey: 'publicKey5' },
};
let keyringOptions: KeyringOptions = defaultKeyringOptions;

/**
 * @hidden
 */
function configureContext(opts: ContextOptions): void {
  const getCurrentIdentity = sinon.stub();
  const identity = {
    did: opts.did,
    hasRoles: sinon.stub().resolves(opts.hasRoles),
    hasValidCdd: sinon.stub().resolves(opts.validCdd),
    getTokenBalance: sinon.stub().resolves(opts.tokenBalance),
    getPrimaryKey: sinon.stub().resolves(opts.primaryKey),
    getSecondaryKeys: sinon.stub().resolves(opts.secondaryKeys),
    authorizations: {
      getSent: sinon.stub().resolves(opts.sentAuthorizations),
    },
  };
  opts.withSeed
    ? getCurrentIdentity.resolves(identity)
    : getCurrentIdentity.throws(
        new Error('The current account does not have an associated identity')
      );
  const getCurrentAccount = sinon.stub();
  opts.withSeed
    ? getCurrentAccount.returns({
        address: opts.currentPairAddress,
        getBalance: sinon.stub().resolves(opts.balance),
        getIdentity: sinon.stub().resolves(identity),
        getTransactionHistory: sinon.stub().resolves(opts.transactionHistory),
        hasPermissions: sinon.stub().resolves(opts.hasPermissions),
      })
    : getCurrentAccount.throws(new Error('There is no account associated with the SDK'));
  const currentPair = opts.withSeed
    ? ({
        address: opts.currentPairAddress,
        isLocked: opts.currentPairIsLocked,
      } as KeyringPair)
    : undefined;
  const getCurrentPair = sinon.stub();
  opts.withSeed
    ? getCurrentPair.returns(currentPair)
    : getCurrentPair.throws(
        new Error('There is no account associated with the current SDK instance')
      );

  const contextInstance = ({
    currentPair,
    getCurrentIdentity,
    getCurrentAccount,
    getCurrentPair,
    accountBalance: sinon.stub().resolves(opts.balance),
    getAccounts: sinon.stub().returns([]),
    setPair: sinon.stub().callsFake(address => {
      contextInstance.currentPair = { address } as KeyringPair;
    }),
    getSigner: sinon.stub().returns(currentPair),
    polymeshApi: mockInstanceContainer.apiInstance,
    middlewareApi: mockInstanceContainer.apolloInstance,
    queryMiddleware: sinon
      .stub()
      .callsFake(query => mockInstanceContainer.apolloInstance.query(query)),
    getInvalidDids: sinon.stub().resolves(opts.invalidDids),
    getTransactionFees: sinon.stub().resolves(opts.transactionFee),
    getTransactionArguments: sinon.stub().returns([]),
    getSecondaryKeys: sinon.stub().returns(opts.secondaryKeys),
    issuedClaims: sinon.stub().resolves(opts.issuedClaims),
    getIdentityClaimsFromChain: sinon.stub().resolves(opts.getIdentityClaimsFromChain),
    getIdentityClaimsFromMiddleware: sinon.stub().resolves(opts.getIdentityClaimsFromMiddleware),
    getLatestBlock: sinon.stub().resolves(opts.latestBlock),
    isMiddlewareEnabled: sinon.stub().returns(opts.middlewareEnabled),
    isMiddlewareAvailable: sinon.stub().resolves(opts.middlewareAvailable),
    isArchiveNode: opts.isArchiveNode,
    ss58Format: opts.ss58Format,
  } as unknown) as MockContext;

  Object.assign(mockInstanceContainer.contextInstance, contextInstance);

  MockContextClass.create = contextCreateStub.resolves(contextInstance);
}

/**
 * @hidden
 */
function initContext(opts?: ContextOptions): void {
  contextCreateStub = sinon.stub();

  contextOptions = { ...defaultContextOptions, ...opts };

  configureContext(contextOptions);
}

/**
 * @hidden
 */
function updateQuery(mod?: Queries): void {
  const updateTo = mod || queryModule;

  queryModule = updateTo;

  mockInstanceContainer.apiInstance.query = queryModule;
}

/**
 * @hidden
 *
 * Mock the query module
 */
function initQuery(): void {
  const mod = {} as Queries;

  updateQuery(mod);
}

/**
 * @hidden
 */
function updateTx(mod?: Extrinsics): void {
  const updateTo = mod || txModule;

  txModule = updateTo;

  mockInstanceContainer.apiInstance.tx = txModule;
}

/**
 * @hidden
 */
function updateRpc(mod?: any): void {
  const updateTo = mod || rpcModule;

  rpcModule = updateTo;

  mockInstanceContainer.apiInstance.rpc = rpcModule;
}

/**
 * @hidden
 */
function updateQueryMulti(stub?: SinonStub): void {
  const updateTo = stub || queryMultiStub;

  queryMultiStub = updateTo;

  mockInstanceContainer.apiInstance.queryMulti = queryMultiStub;
}

/**
 * @hidden
 *
 * Mock the tx module
 */
function initTx(): void {
  const mod = {} as Extrinsics;

  updateTx(mod);
}

/**
 * @hidden
 *
 * Mock the rpc module
 */
function initRpc(): void {
  const mod = {} as any;

  updateRpc(mod);
}

/**
 * @hidden
 *
 * Mock queryMulti
 */
function initQueryMulti(): void {
  const stub = sinon.stub();

  updateQueryMulti(stub);
}

/**
 * @hidden
 */
function initApi(): void {
  mockInstanceContainer.apiInstance.registry = ('registry' as unknown) as Registry;
  mockInstanceContainer.apiInstance.createType = sinon.stub();
  mockInstanceContainer.apiInstance.runtimeVersion = {} as RuntimeVersion;

  initTx();
  initQuery();
  initRpc();
  initQueryMulti();

  apiPromiseCreateStub = sinon.stub();
  MockApiPromiseClass.create = apiPromiseCreateStub.resolves(mockInstanceContainer.apiInstance);
}

/**
 * @hidden
 */
function configureKeyring(opts: KeyringOptions): void {
  const { error, getPair, getPairs, addFromUri, addFromSeed, addFromMnemonic } = opts;

  const err = new Error('Error');

  const keyringInstance = {
    getPair: sinon.stub().returns(getPair),
    getPairs: sinon.stub().returns(getPairs),
    addFromSeed: sinon.stub().returns(addFromSeed),
    addFromUri: sinon.stub().returns(addFromUri),
    addFromMnemonic: sinon.stub().returns(addFromMnemonic),
  };

  if (error) {
    keyringInstance.getPair.throws(err);
    keyringInstance.getPairs.throws(err);
    keyringInstance.addFromSeed.throws(err);
    keyringInstance.addFromUri.throws(err);
    keyringInstance.addFromMnemonic.throws(err);
  }

  Object.assign(mockInstanceContainer.keyringInstance, (keyringInstance as unknown) as Keyring);

  keyringConstructorStub.returns(keyringInstance);
}

/**
 * @hidden
 */
function initKeyring(opts?: KeyringOptions): void {
  keyringConstructorStub = sinon.stub();

  keyringOptions = { ...defaultKeyringOptions, ...opts };

  configureKeyring(keyringOptions);
}

/**
 * @hidden
 *
 * Temporarily change instance mock configuration (calling .reset will go back to the configuration passed in `initMocks`)
 */
export function configureMocks(opts?: {
  contextOptions?: ContextOptions;
  keyringOptions?: KeyringOptions;
}): void {
  const tempKeyringOptions = { ...defaultKeyringOptions, ...opts?.keyringOptions };

  configureKeyring(tempKeyringOptions);

  const tempContextOptions = { ...defaultContextOptions, ...opts?.contextOptions };

  configureContext(tempContextOptions);
}

/**
 * @hidden
 * Initialize the factory by adding default all-purpose functionality to the mock manager
 *
 * @param opts.mockContext - if defined, the internal [[Context]] class will also be mocked with custom properties
 */
export function initMocks(opts?: {
  contextOptions?: ContextOptions;
  keyringOptions?: KeyringOptions;
}): void {
  /*
    NOTE: the idea is to expand this function to mock things as we need them
    and use the methods in the class to fetch/manipulate different parts of the API as required
   */

  // Context
  initContext(opts?.contextOptions);

  // Api
  initApi();

  // Keyring
  initKeyring(opts?.keyringOptions);

  // Apollo
  apolloConstructorStub = sinon.stub().returns(mockInstanceContainer.apolloInstance);

  txMocksData.clear();
  errorStub = sinon.stub().throws(new Error('Error'));
}

/**
 * @hidden
 * Restore instances to their original state
 */
export function cleanup(): void {
  mockInstanceContainer.apiInstance = createApi();
  mockInstanceContainer.contextInstance = {} as MockContext;
  mockInstanceContainer.keyringInstance = {} as Mutable<Keyring>;
  mockInstanceContainer.apolloInstance = {} as ApolloClient<NormalizedCacheObject>;
}

/**
 * @hidden
 * Reinitialize mocks
 */
export function reset(): void {
  cleanup();

  initMocks({ contextOptions, keyringOptions });
}

/**
 * @hidden
 * Create and returns a mocked transaction. Each call will create a new version of the stub
 *
 * @param mod - name of the module
 * @param tx - name of the transaction function
 * @param autoresolve - if set to a status, the transaction will resolve immediately with that status.
 *  If set to false, the transaction lifecycle will be controlled by [[updateTxStatus]]
 */
export function createTxStub<
  ModuleName extends keyof Extrinsics,
  TransactionName extends keyof Extrinsics[ModuleName]
>(
  mod: ModuleName,
  tx: TransactionName,
  opts: {
    autoresolve?: MockTxStatus | false;
    gas?: Balance;
    meta?: { args: Array<{ name: string; type: string }> };
  } = {}
): PolymeshTx<ArgsType<Extrinsics[ModuleName][TransactionName]>> & SinonStub {
  let runtimeModule = txModule[mod];

  if (!runtimeModule) {
    runtimeModule = {} as Extrinsics[ModuleName];
    txModule[mod] = runtimeModule;
  }

  const {
    autoresolve = MockTxStatus.Succeeded,
    // eslint-disable-next-line @typescript-eslint/no-use-before-define
    gas = createMockBalance(1),
    meta = { args: [] },
  } = opts;

  const transaction = (sinon.stub().returns({
    method: tx, // should be a `Call` object, but this is enough for testing
    hash: tx,
    signAndSend: sinon.stub().callsFake((_, cback: StatusCallback) => {
      if (autoresolve === MockTxStatus.Rejected) {
        return Promise.reject(new Error('Cancelled'));
      }

      const unsubCallback = sinon.stub();

      txMocksData.set(runtimeModule[tx], {
        statusCallback: cback,
        unsubCallback,
        resolved: !!autoresolve,
        status: (null as unknown) as MockTxStatus,
      });

      if (autoresolve) {
        process.nextTick(() => cback(statusToReceipt(autoresolve)));
      }

      return Promise.resolve(unsubCallback);
    }),
    // eslint-disable-next-line @typescript-eslint/no-use-before-define
    paymentInfo: sinon.stub().resolves({ partialFee: gas }),
  }) as unknown) as Extrinsics[ModuleName][TransactionName];

  (transaction as any).section = mod;
  (transaction as any).method = tx;
  (transaction as any).meta = meta;

  runtimeModule[tx] = transaction;

  updateTx();

  const instance = mockInstanceContainer.apiInstance;

  return (instance.tx[mod][tx] as unknown) as PolymeshTx<
    ArgsType<Extrinsics[ModuleName][TransactionName]>
  > &
    SinonStub;
}

/**
 * @hidden
 * Create and return an apollo query stub
 *
 * @param query - apollo document node
 * @param returnValue
 */
export function createApolloQueryStub(query: GraphqlQuery<any>, returnData: any): SinonStub {
  const instance = mockInstanceContainer.apolloInstance;
  const stub = sinon.stub();

  stub.withArgs(query).resolves({
    data: returnData,
  });

  instance.query = stub;

  return stub;
}

/**
 * @hidden
 * Create and return a query stub
 *
 * @param mod - name of the module
 * @param query - name of the query function
 */
export function createQueryStub<
  ModuleName extends keyof Queries,
  QueryName extends keyof Queries[ModuleName]
>(
  mod: ModuleName,
  query: QueryName,
  opts?: {
    returnValue?: unknown;
    entries?: [unknown[], unknown][]; // [Keys, Codec]
    multi?: unknown;
    size?: number;
  }
): Queries[ModuleName][QueryName] & SinonStub & StubQuery {
  let runtimeModule = queryModule[mod];

  if (!runtimeModule) {
    runtimeModule = {} as Queries[ModuleName];
    queryModule[mod] = runtimeModule;
  }

  type QueryStub = Queries[ModuleName][QueryName] & SinonStub & StubQuery;

  let stub: QueryStub;

  if (!runtimeModule[query]) {
    stub = (sinon.stub() as unknown) as QueryStub;
    stub.entries = sinon.stub();
    stub.entriesPaged = sinon.stub();
    stub.at = sinon.stub();
    stub.multi = sinon.stub();
    stub.size = sinon.stub();
    runtimeModule[query] = stub;

    updateQuery();
  } else {
    const instance = mockInstanceContainer.apiInstance;
    stub = instance.query[mod][query] as QueryStub;
  }

  const entries = opts?.entries ?? [];

  const entryResults = entries.map(([keys, value], index) => [
    { args: keys, toHex: (): string => `key${index}` },
    value,
  ]);
  stub.entries.resolves(entryResults);
  stub.entriesPaged.resolves(entryResults);

  if (opts?.multi) {
    stub.multi.resolves(opts.multi);
  }
  if (typeof opts?.size !== 'undefined') {
    // eslint-disable-next-line @typescript-eslint/no-use-before-define
    stub.size.resolves(createMockU64(opts.size));
  }
  if (opts?.returnValue) {
    stub.resolves(opts.returnValue);
    stub.at.resolves(opts.returnValue);
  }

  return stub;
}

let count = 0;

/**
 * @hidden
 * Create and return a rpc stub
 *
 * @param mod - name of the module
 * @param rpc - name of the rpc function
 */
export function createRpcStub(
  mod: string,
  rpc: string,
  opts?: {
    returnValue?: unknown;
  }
): SinonStub {
  const runtimeModule = {} as any;
  rpcModule[mod] = runtimeModule;

  const stub: SinonStub = sinon.stub();
  runtimeModule[rpc] = stub;

  updateRpc();

  if (opts?.returnValue) {
    stub.resolves(opts.returnValue);
  }

  (stub as any).count = count++;

  return stub;
}

/**
 * @hidden
 */
export function getQueryMultiStub(): SinonStub {
  return queryMultiStub;
}

/**
 * @hidden
 * Update the status of an existing mock transaction. Will throw an error if the transaction has already been resolved
 *
 * @param tx - transaction to update
 * @param status - new status
 */
export function updateTxStatus<
  ModuleName extends keyof Extrinsics,
  TransactionName extends keyof Extrinsics[ModuleName]
>(
  tx: PolymeshTx<ArgsType<Extrinsics[ModuleName][TransactionName]>>,
  status: MockTxStatus,
  failReason?: TxFailReason
): void {
  const txMockData = txMocksData.get(tx);

  if (!txMockData) {
    throw new Error('Invalid tx object');
  }

  if (txMockData.resolved) {
    throw new Error('Cannot update status on an already resolved tx');
  }

  if (status === txMockData.status) {
    throw new Error(`Status is already ${status}`);
  }

  if ([MockTxStatus.Aborted, MockTxStatus.Failed, MockTxStatus.Succeeded].includes(status)) {
    txMocksData.set(tx, {
      ...txMockData,
      status,
      resolved: true,
    });
  }

  txMockData.statusCallback(statusToReceipt(status, failReason));
}

/**
 * @hidden
 * Make calls to `Middleware.query` throw an error
 */
export function throwOnMiddlewareQuery(err?: object): void {
  const instance = mockInstanceContainer.apolloInstance;

  if (err) {
    errorStub.throws(err);
  }

  instance.query = errorStub;
}

/**
 * @hidden
 * Make calls to `Context.create` throw an error
 */
export function throwOnContextCreation(): void {
  MockContextClass.create = errorStub;
}

/**
 * @hidden
 * Make calls to `ApiPromise.create` throw an error
 */
export function throwOnApiCreation(error?: unknown): void {
  MockApiPromiseClass.create = error ? sinon.stub().throws(error) : errorStub;
}

/**
 * @hidden
 * Sets the `accountBalance` function in the mocked Context to return the specified amount
 *
 * @param balance - new account balance
 */
export function setContextAccountBalance(balance: AccountBalance): void {
  mockInstanceContainer.contextInstance.accountBalance.returns(balance);
}

/**
 * @hidden
 * Retrieve an instance of the mocked Polkadot API
 */
export function getApiInstance(): ApiPromise & SinonStubbedInstance<ApiPromise> & EventEmitter {
  return (mockInstanceContainer.apiInstance as unknown) as ApiPromise &
    SinonStubbedInstance<ApiPromise> &
    EventEmitter;
}

/**
 * @hidden
 * Retrieve an instance of the mocked Apollo Client
 */
export function getMiddlewareApi(): ApolloClient<NormalizedCacheObject> {
  return mockInstanceContainer.apolloInstance;
}

/**
 * @hidden
 * Retrieve the stub of the createType method
 */
export function getCreateTypeStub(): SinonStub {
  return mockInstanceContainer.apiInstance.createType as SinonStub;
}

/**
 * @hidden
 * Retrieve an instance of the mocked Context
 */
export function getContextInstance(opts?: ContextOptions): MockContext {
  if (opts) {
    initContext(opts);
  }
  return mockInstanceContainer.contextInstance;
}

/**
 * @hidden
 * Retrieve the stub of the `Context.create` method
 */
export function getContextCreateStub(): SinonStub {
  return contextCreateStub;
}

/**
 * @hidden
 * Retrieve an instance of the mocked Keyring
 */
export function getKeyringInstance(opts?: KeyringOptions): Keyring {
  if (opts) {
    initKeyring(opts);
  }
  return mockInstanceContainer.keyringInstance as Keyring;
}

/**
 * @hidden
 */
export const setRuntimeVersion = (args: unknown): void => {
  mockInstanceContainer.apiInstance.runtimeVersion = args as RuntimeVersion;
};

/**
 * @hidden
 */
function isCodec<T extends Codec>(codec: any): codec is T {
  return !!codec?._isCodec;
}

/**
 * @hidden
 */
function isOption<T extends Codec>(codec: any): codec is Option<T> {
  return typeof codec?.unwrap === 'function';
}

/**
 * @hidden
 */
const createMockCodec = (codec: object, isEmpty: boolean): Codec => {
  const clone = cloneDeep(codec) as Mutable<Codec>;
  (clone as any)._isCodec = true;
  clone.isEmpty = isEmpty;
  return clone;
};

/**
 * @hidden
 */
const createMockStringCodec = (value?: string): Codec =>
  createMockCodec(
    {
      toString: () => value,
    },
    value === undefined
  );

/**
 * @hidden
 */
const createMockU8aCodec = (value?: string): Codec =>
  createMockCodec(stringToU8a(value), value === undefined);

/**
 * @hidden
 */
const createMockNumberCodec = (value?: number): Codec =>
  createMockCodec(
    {
      toNumber: () => value,
      toString: () => `${value}`,
      isZero: () => value === 0,
    },
    value === undefined
  );

/**
 * @hidden
 * NOTE: `isEmpty` will be set to true if no value is passed
 */
export const createMockIdentityId = (did?: string | IdentityId): IdentityId => {
  if (isCodec<IdentityId>(did)) {
    return did;
  }

  return createMockStringCodec(did) as IdentityId;
};

/**
 * @hidden
 * NOTE: `isEmpty` will be set to true if no value is passed
 */
export const createMockTicker = (ticker?: string | Ticker): Ticker => {
  if (isCodec<Ticker>(ticker)) {
    return ticker;
  }

  return createMockU8aCodec(ticker) as Ticker;
};

/**
 * @hidden
 * NOTE: `isEmpty` will be set to true if no value is passed
 */
export const createMockAccountId = (accountId?: string): AccountId =>
  createMockStringCodec(accountId) as AccountId;

/**
 * @hidden
 * NOTE: `isEmpty` will be set to true if no value is passed
 */
export const createMockBalance = (balance?: number | Balance): Balance => {
  if (isCodec<Balance>(balance)) {
    return balance;
  }

  return createMockNumberCodec(balance) as Balance;
};

/**
 * @hidden
 * NOTE: `isEmpty` will be set to true if no value is passed
 */
export const createMockDocumentName = (name?: string): DocumentName =>
  createMockStringCodec(name) as DocumentName;

/**
 * @hidden
 * NOTE: `isEmpty` will be set to true if no value is passed
 */
export const createMockDocumentUri = (uri?: string): DocumentUri =>
  createMockStringCodec(uri) as DocumentUri;

/**
 * @hidden
 * NOTE: `isEmpty` will be set to true if no value is passed
 */
export const createMockDocumentHash = (hash?: string): DocumentHash =>
  createMockStringCodec(hash) as DocumentHash;

/**
 * @hidden
 * NOTE: `isEmpty` will be set to true if no value is passed
 */
export const createMockDocumentType = (name?: string): DocumentType =>
  createMockStringCodec(name) as DocumentType;

/**
 * @hidden
 * NOTE: `isEmpty` will be set to true if no value is passed
 */
export const createMockOption = <T extends Codec>(
  wrapped: T | null | Option<T> = null
): Option<T> => {
  if (isOption<T>(wrapped)) {
    return wrapped;
  }

  return createMockCodec(
    {
      unwrap: () => wrapped as T,
      unwrapOr: (val: unknown) => wrapped ?? val,
      isNone: !wrapped,
      isSome: !!wrapped,
    },
    !wrapped
  ) as Option<T>;
};

/**
 * @hidden
 * NOTE: `isEmpty` will be set to true if no value is passed
 */
export const createMockCompact = <T extends CompactEncodable>(
  wrapped: T | null = null
): Compact<T> =>
  createMockCodec(
    {
      unwrap: () => wrapped as T,
      isNone: !wrapped,
      isSome: !!wrapped,
    },
    !wrapped
  ) as Compact<T>;

/**
 * @hidden
 * NOTE: `isEmpty` will be set to true if no value is passed
 */
export const createMockMoment = (millis?: number | Moment): Moment => {
  if (isCodec<Moment>(millis)) {
    return millis;
  }

  return createMockNumberCodec(millis) as Moment;
};

/**
 * @hidden
 * NOTE: `isEmpty` will be set to true if no value is passed
 */
export const createMockTickerRegistration = (registration?: {
  owner: IdentityId;
  expiry: Option<Moment>;
}): TickerRegistration => {
  const reg = registration || {
    owner: createMockIdentityId(),
    expiry: createMockOption(),
  };
  return createMockCodec(
    {
      ...reg,
    },
    !registration
  ) as TickerRegistration;
};

/**
 * @hidden
 * NOTE: `isEmpty` will be set to true if no value is passed
 */
export const createMockU8 = (value?: number): u8 => createMockNumberCodec(value) as u8;

/**
 * @hidden
 * NOTE: `isEmpty` will be set to true if no value is passed
 */
export const createMockU32 = (value?: number | u32): u32 => {
  if (isCodec<u32>(value)) {
    return value;
  }
  return createMockNumberCodec(value) as u32;
};

/**
 * @hidden
 * NOTE: `isEmpty` will be set to true if no value is passed
 */
export const createMockU64 = (value?: number | u64): u64 => {
  if (isCodec<u64>(value)) {
    return value;
  }
  return createMockNumberCodec(value) as u64;
};

/**
 * @hidden
 * NOTE: `isEmpty` will be set to true if no value is passed
 */
export const createMockPermill = (value?: number | Permill): Permill => {
  if (isCodec<Permill>(value)) {
    return value;
  }
  return createMockNumberCodec(value) as Permill;
};

/**
 * @hidden
 * NOTE: `isEmpty` will be set to true if no value is passed
 */
export const createMockBytes = (value?: string): Bytes => createMockU8aCodec(value) as Bytes;

/**
 * @hidden
 */
export const createMockHash = (value?: string): Hash => createMockStringCodec(value) as Hash;

/**
 * @hidden
 * NOTE: `isEmpty` will be set to true if no value is passed
 */
export const createMockAssetName = (name?: string): AssetName =>
  createMockStringCodec(name) as AssetName;

/**
 * @hidden
 */
export const createMockPosRatio = (numerator: number, denominator: number): PosRatio =>
  [createMockU32(numerator), createMockU32(denominator)] as PosRatio;

/**
 * @hidden
 * NOTE: `isEmpty` will be set to true if no value is passed
 */
export const createMockBool = (value?: boolean | bool): bool => {
  if (isCodec<bool>(value)) {
    return value;
  }

  return createMockCodec(
    {
      isTrue: value,
      isFalse: !value,
      valueOf: () => value,
    },
    !value
  ) as bool;
};

/**
 * @hidden
 * NOTE: `isEmpty` will be set to true if no value is passed
 */
const createMockEnum = (enumValue?: string | Record<string, Codec | Codec[]>): Enum => {
  const codec: Record<string, unknown> = {};

  if (typeof enumValue === 'string') {
    codec[`is${upperFirst(enumValue)}`] = true;
  } else if (typeof enumValue === 'object') {
    const key = Object.keys(enumValue)[0];

    codec[`is${upperFirst(key)}`] = true;
    codec[`as${upperFirst(key)}`] = enumValue[key];
  }

  return createMockCodec(codec, false) as Enum;
};

/**
 * @hidden
 * NOTE: `isEmpty` will be set to true if no value is passed
 */
export const createMockPortfolioKind = (
  portfolioKind?: 'Default' | { User: u64 } | PortfolioKind
): PortfolioKind => {
  if (isCodec<PortfolioKind>(portfolioKind)) {
    return portfolioKind;
  }
  return createMockEnum(portfolioKind) as PortfolioKind;
};

/**
 * @hidden
 * NOTE: `isEmpty` will be set to true if no value is passed
 */
export const createMockPortfolioId = (
  portfiolioId?:
    | PortfolioId
    | {
        did: IdentityId | Parameters<typeof createMockIdentityId>[0];
        kind: PortfolioKind | Parameters<typeof createMockPortfolioKind>[0];
      }
): PortfolioId => {
  const { did, kind } = portfiolioId || {
    did: createMockIdentityId(),
    kind: createMockPortfolioKind(),
  };
  return createMockCodec(
    {
      did: createMockIdentityId(did),
      kind: createMockPortfolioKind(kind),
    },
    !portfiolioId
  ) as PortfolioId;
};

/**
 * @hidden
 * NOTE: `isEmpty` will be set to true if no value is passed
 */
export const createMockMovePortfolioItem = (movePortfolioItem?: {
  ticker: Ticker;
  amount: Balance;
}): MovePortfolioItem => {
  const item = movePortfolioItem || {
    ticker: createMockTicker(),
    amount: createMockBalance(),
  };
  return createMockCodec(
    {
      ...item,
    },
    !movePortfolioItem
  ) as MovePortfolioItem;
};

/**
 * @hidden
 * NOTE: `isEmpty` will be set to true if no value is passed
 */
export const createMockAssetType = (
  assetType?:
    | 'EquityCommon'
    | 'EquityPreferred'
    | 'Commodity'
    | 'FixedIncome'
    | 'Reit'
    | 'Fund'
    | 'RevenueShareAgreement'
    | 'StructuredProduct'
    | 'Derivative'
    | 'StableCoin'
    | { Custom: Bytes }
): AssetType => {
  return createMockEnum(assetType) as AssetType;
};

/**
 * @hidden
 * NOTE: `isEmpty` will be set to true if no value is passed
 */
export const createMockTickerRegistrationConfig = (regConfig?: {
  max_ticker_length: u8;
  registration_length: Option<Moment>;
}): TickerRegistrationConfig => {
  const config = regConfig || {
    max_ticker_length: createMockU8(),
    registration_length: createMockOption(),
  };
  return createMockCodec({ ...config }, !regConfig) as TickerRegistrationConfig;
};

/**
 * @hidden
 * NOTE: `isEmpty` will be set to true if no value is passed
 */
export const createMockSecurityToken = (token?: {
  name: AssetName;
  total_supply: Balance;
  owner_did: IdentityId;
  divisible: bool;
  asset_type: AssetType;
  primary_issuance_agent: Option<IdentityId>;
}): SecurityToken => {
  const st = token || {
    name: createMockAssetName(),
    total_supply: createMockBalance(),
    owner_did: createMockIdentityId(),
    divisible: createMockBool(),
    asset_type: createMockAssetType(),
    primary_issuance_agent: createMockOption(createMockIdentityId()),
  };
  return createMockCodec({ ...st }, !token) as SecurityToken;
};

/**
 * @hidden
 * NOTE: `isEmpty` will be set to true if no value is passed
 */
export const createMockDocument = (document?: {
  uri: DocumentUri;
  content_hash: DocumentHash;
  name: DocumentName;
  doc_type: Option<DocumentType>;
  filing_date: Option<Moment>;
}): Document => {
  const doc = document || {
    uri: createMockDocumentUri(),
    content_hash: createMockDocumentHash(),
    name: createMockDocumentName(),
    doc_type: createMockOption(),
    filing_date: createMockOption(),
  };
  return createMockCodec(
    {
      ...doc,
    },
    !document
  ) as Document;
};

/**
 * @hidden
 * NOTE: `isEmpty` will be set to true if no value is passed
 */
export const createMockAccountData = (accountData?: {
  free: Balance;
  reserved: Balance;
  miscFrozen: Balance;
  feeFrozen: Balance;
}): AccountData => {
  const data = accountData || {
    free: createMockBalance(),
    reserved: createMockBalance(),
    miscFrozen: createMockBalance(),
    feeFrozen: createMockBalance(),
  };

  return createMockCodec(
    {
      ...data,
    },
    !accountData
  ) as AccountData;
};

/**
 * @hidden
 * NOTE: `isEmpty` will be set to true if no value is passed
 */
export const createMockIndex = (value?: number): Index => createMockNumberCodec(value) as Index;

/**
 * @hidden
 * NOTE: `isEmpty` will be set to true if no value is passed
 */
export const createMockRefCount = (value?: number): RefCount =>
  createMockNumberCodec(value) as RefCount;

/**
 * @hidden
 * NOTE: `isEmpty` will be set to true if no value is passed
 */
export const createMockAccountInfo = (accountInfo?: {
  nonce: Index;
  refcount: RefCount;
  data: AccountData;
}): AccountInfo => {
  const info = accountInfo || {
    nonce: createMockIndex(),
    refcount: createMockRefCount(),
    data: createMockAccountData(),
  };

  return createMockCodec(
    {
      ...info,
    },
    !accountInfo
  ) as AccountInfo;
};

/**
 * @hidden
 * NOTE: `isEmpty` will be set to true if no value is passed
 */
export const createMockSignatory = (
  signatory?: { Identity: IdentityId } | { Account: AccountId }
): Signatory => {
  return createMockEnum(signatory) as Signatory;
};

/**
 * @hidden
 * NOTE: `isEmpty` will be set to true if no value is passed
 */
export const createMockAuthIdentifier = (authIdentifier?: {
  signatory: Signatory;
  auth_id: u64;
}): AuthIdentifier => {
  const identifier = authIdentifier || {
    signatory: createMockSignatory(),
    auth_id: createMockU64(),
  };

  return createMockCodec(
    {
      ...identifier,
    },
    !authIdentifier
  ) as AuthIdentifier;
};

/**
 * @hidden
 * NOTE: `isEmpty` will be set to true if no value is passed
 */
export const createMockAuthorizationType = (
  authorizationType?:
    | 'AttestPrimaryKeyRotation'
    | 'RotatePrimaryKey'
    | 'TransferTicker'
    | 'AddMultiSigSigner'
    | 'TransferAssetOwnership'
    | 'JoinIdentity'
    | 'Custom'
    | 'NoData'
): MeshAuthorizationType => {
  return createMockEnum(authorizationType) as MeshAuthorizationType;
};

/**
 * @hidden
 * NOTE: `isEmpty` will be set to true if no value is passed
 */
export const createMockU8aFixed = (value?: string): U8aFixed =>
  createMockU8aCodec(value) as U8aFixed;

/**
 * @hidden
 * NOTE: `isEmpty` will be set to true if no value is passed
 */
export const createMockAssetIdentifier = (
  identifier?: { Isin: U8aFixed } | { Cusip: U8aFixed } | { Cins: U8aFixed } | { Lei: U8aFixed }
): AssetIdentifier => createMockEnum(identifier) as AssetIdentifier;

/**
 * @hidden
 * NOTE: `isEmpty` will be set to true if no value is passed
 */
export const createMockFundingRoundName = (roundName?: string): FundingRoundName =>
  createMockStringCodec(roundName) as FundingRoundName;

/**
 * @hidden
 * NOTE: `isEmpty` will be set to true if no value is passed
 */
export const createMockPalletName = (name?: string): PalletName =>
  createMockStringCodec(name) as PalletName;

/**
 * @hidden
 * NOTE: `isEmpty` will be set to true if no value is passed
 */
export const createMockDispatchableName = (name?: string): DispatchableName =>
  createMockStringCodec(name) as DispatchableName;

/**
 * @hidden
 * NOTE: `isEmpty` will be set to true if no value is passed
 */
export const createMockFundraiserName = (name?: string): FundraiserName =>
  createMockStringCodec(name) as FundraiserName;

/**
 * @hidden
 * NOTE: `isEmpty` will be set to true if no value is passed
 */
export const createMockPalletPermissions = (permissions?: {
  pallet_name: PalletName;
  dispatchable_names: DispatchableName[] | null;
}): PalletPermissions => {
  const aux = permissions || { pallet_name: createMockPalletName(), dispatchable_names: null };

  const { pallet_name, dispatchable_names } = aux;

  const perms = {
    pallet_name,
    dispatchable_names: dispatchable_names
      ? createMockOption(dispatchable_names as Vec<DispatchableName>)
      : createMockOption(),
  };

  return createMockCodec(
    {
      ...perms,
    },
    !permissions
  ) as PalletPermissions;
};

/**
 * @hidden
 * NOTE: `isEmpty` will be set to true if no value is passed
 */
export const createMockPermissions = (permissions?: {
  asset: Ticker[] | null;
  extrinsic: PalletPermissions[] | null;
  portfolio: PortfolioId[] | null;
}): Permissions => {
  const aux = permissions || { asset: null, extrinsic: null, portfolio: null };

  const { asset, extrinsic, portfolio } = aux;

  const perms = {
    asset: asset ? createMockOption(asset as Vec<Ticker>) : createMockOption(),
    extrinsic: extrinsic
      ? createMockOption(extrinsic as Vec<PalletPermissions>)
      : createMockOption(),
    portfolio: portfolio ? createMockOption(portfolio as Vec<PortfolioId>) : createMockOption(),
  };

  return createMockCodec(
    {
      ...perms,
    },
    !permissions
  ) as Permissions;
};

/**
 * @hidden
 * NOTE: `isEmpty` will be set to true if no value is passed
 */
export const createMockAuthorizationData = (
  authorizationData?:
    | { AttestPrimaryKeyRotation: IdentityId }
    | { RotatePrimaryKey: IdentityId }
    | { TransferTicker: Ticker }
    | { AddMultiSigSigner: AccountId }
    | { TransferAssetOwnership: Ticker }
    | { JoinIdentity: Permissions }
    | { TransferPrimaryIssuanceAgent: Ticker }
    | { PortfolioCustody: PortfolioId }
    | { custom: Bytes }
    | 'NoData'
): AuthorizationData => {
  return createMockEnum(authorizationData) as AuthorizationData;
};

/**
 * @hidden
 * NOTE: `isEmpty` will be set to true if no value is passed
 */
export const createMockAuthorization = (authorization?: {
  authorization_data: AuthorizationData;
  authorized_by: IdentityId;
  expiry: Option<Moment>;
  auth_id: u64;
}): Authorization => {
  const auth = authorization || {
    authorization_data: createMockAuthorizationData(),
    authorized_by: createMockIdentityId(),
    expiry: createMockOption(),
    auth_id: createMockU64(),
  };

  return createMockCodec(
    {
      ...auth,
    },
    !authorization
  ) as Authorization;
};

/**
 * @hidden
 * NOTE: `isEmpty` will be set to true if no value is passed
 */
export const createMockEventRecord = (data: unknown[]): EventRecord =>
  (({
    event: {
      data,
    },
  } as unknown) as EventRecord);

/**
 * @hidden
 * NOTE: `isEmpty` will be set to true if no value is passed
 */
export const createMockIEvent = <T extends Codec[]>(data: unknown[]): IEvent<T> =>
  (({
    data,
  } as unknown) as IEvent<T>);

/**
 * @hidden
 */
export const createMockCddStatus = (cddStatus?: { Ok: IdentityId } | { Err: Bytes }): CddStatus =>
  createMockEnum(cddStatus) as CddStatus;

/**
 * @hidden
 * NOTE: `isEmpty` will be set to true if no value is passed
 */
export const createMockCountryCode = (name?: CountryCodeEnum): CountryCode =>
  createMockEnum(name) as CountryCode;

/**
 * @hidden
 * NOTE: `isEmpty` will be set to true if no value is passed
 */
export const createMockScope = (
  scope?: { Identity: IdentityId } | { Ticker: Ticker } | { Custom: Bytes }
): Scope => createMockEnum(scope) as Scope;

/**
 * @hidden
 * NOTE: `isEmpty` will be set to true if no value is passed
 */
export const createMockCddId = (cddId?: string): CddId => createMockStringCodec(cddId) as CddId;

/**
 * @hidden
 * NOTE: `isEmpty` will be set to true if no value is passed
 */
export const createMockScopeId = (scopeId?: string): ScopeId =>
  createMockStringCodec(scopeId) as ScopeId;

/**
 * @hidden
 * NOTE: `isEmpty` will be set to true if no value is passed
 */
export const createMockInvestorZKProofData = (proof?: string): InvestorZKProofData =>
  createMockStringCodec(proof) as InvestorZKProofData;

/**
 * @hidden
 * NOTE: `isEmpty` will be set to true if no value is passed
 */
export const createMockClaim = (
  claim?:
    | { Accredited: Scope }
    | { Affiliate: Scope }
    | { BuyLockup: Scope }
    | { SellLockup: Scope }
    | { CustomerDueDiligence: CddId }
    | { KnowYourCustomer: Scope }
    | { Jurisdiction: [CountryCode, Scope] }
    | { Exempted: Scope }
    | { Blocked: Scope }
    | { InvestorUniqueness: [Scope, ScopeId, CddId] }
    | 'NoData'
): Claim => createMockEnum(claim) as Claim;

/**
 * @hidden
 * NOTE: `isEmpty` will be set to true if no value is passed
 */
export const createMockIdentityClaim = (identityClaim?: {
  claim_issuer: IdentityId;
  issuance_date: Moment;
  last_update_date: Moment;
  expiry: Option<Moment>;
  claim: Claim;
}): IdentityClaim => {
  const identityClaimMock = identityClaim || {
    claim_issuer: createMockIdentityId(),
    issuance_date: createMockMoment(),
    last_update_date: createMockMoment(),
    expiry: createMockOption(),
    claim: createMockClaim(),
  };
  return createMockCodec(
    {
      ...identityClaimMock,
    },
    !identityClaimMock
  ) as IdentityClaim;
};

/**
 * @hidden
 * NOTE: `isEmpty` will be set to true if no value is passed
 */
export const createMockTargetIdentity = (
  targetIdentity?: { Specific: IdentityId } | 'PrimaryIssuanceAgent'
): TargetIdentity => createMockEnum(targetIdentity) as TargetIdentity;

/**
 * @hidden
 * NOTE: `isEmpty` will be set to true if no value is passed
 */
export const createMockConditionType = (
  conditionType?:
    | { IsPresent: Claim }
    | { IsAbsent: Claim }
    | { IsAnyOf: Claim[] }
    | { IsNoneOf: Claim[] }
    | { IsIdentity: TargetIdentity }
): ConditionType => createMockEnum(conditionType) as ConditionType;

/**
 * @hidden
 * NOTE: `isEmpty` will be set to true if no value is passed
 */
export const createMockClaimType = (claimType?: ClaimType): MeshClaimType =>
  createMockEnum(claimType) as MeshClaimType;

/**
 * @hidden
 * NOTE: `isEmpty` will be set to true if no value is passed
 */
export const createMockClaim1stKey = (claim1stKey?: {
  target: IdentityId;
  claim_type: MeshClaimType;
}): Claim1stKey => {
  const claimTypeMock = claim1stKey || {
    target: createMockIdentityId(),
    claim_type: createMockClaimType(),
  };
  return createMockCodec(
    {
      ...claimTypeMock,
    },
    !claimTypeMock
  ) as Claim1stKey;
};

/**
 * @hidden
 * NOTE: `isEmpty` will be set to true if no value is passed
 */
export const createMockTrustedFor = (
  trustedFor?: 'Any' | { Specific: MeshClaimType[] }
): TrustedFor => createMockEnum(trustedFor) as TrustedFor;

/**
 * @hidden
 * NOTE: `isEmpty` will be set to true if no value is passed
 */
export const createMockTrustedIssuer = (issuer?: {
  issuer: IdentityId;
  trusted_for: TrustedFor;
}): TrustedIssuer => {
  const trustedIssuer = issuer || {
    issuer: createMockIdentityId(),
    trusted_for: createMockTrustedFor(),
  };

  return createMockCodec(
    {
      ...trustedIssuer,
    },
    !issuer
  ) as TrustedIssuer;
};

/**
 * @hidden
 * NOTE: `isEmpty` will be set to true if no value is passed
 */
export const createMockCondition = (condition?: {
  condition_type: ConditionType;
  issuers: TrustedIssuer[];
}): Condition => {
  const auxCondition = condition || {
    condition_type: createMockConditionType(),
    issuers: [],
  };
  return createMockCodec(
    {
      ...auxCondition,
    },
    !condition
  ) as Condition;
};

/**
 * @hidden
 * NOTE: `isEmpty` will be set to true if no value is passed
 */
export const createMockConditionResult = (conditionResult?: {
  condition: Condition;
  result: bool;
}): ConditionResult => {
  const auxConditionResult = conditionResult || {
    condition: createMockCondition(),
    result: createMockBool(),
  };
  return createMockCodec(
    {
      ...auxConditionResult,
    },
    !conditionResult
  ) as ConditionResult;
};

/**
 * @hidden
 * NOTE: `isEmpty` will be set to true if no value is passed
 */
export const createMockComplianceRequirement = (complianceRequirement?: {
  sender_conditions: Condition[];
  receiver_conditions: Condition[];
  id: u32;
}): ComplianceRequirement => {
  const requirement = complianceRequirement || {
    sender_conditions: [],
    receiver_conditions: [],
    id: createMockU32(),
  };

  return createMockCodec(
    {
      ...requirement,
    },
    !complianceRequirement
  ) as ComplianceRequirement;
};

/**
 * @hidden
 * NOTE: `isEmpty` will be set to true if no value is passed
 */
export const createMockComplianceRequirementResult = (complianceRequirementResult?: {
  sender_conditions: ConditionResult[];
  receiver_conditions: ConditionResult[];
  id: u32;
  result: bool;
}): ComplianceRequirementResult => {
  const result = complianceRequirementResult || {
    sender_conditions: [],
    receiver_conditions: [],
    id: createMockU32(),
    result: createMockBool(),
  };

  return createMockCodec(
    {
      ...result,
    },
    !complianceRequirementResult
  ) as ComplianceRequirementResult;
};

/**
 * @hidden
 * NOTE: `isEmpty` will be set to true if no value is passed
 */
export const createMockAssetComplianceResult = (assetComplianceResult?: {
  paused: bool;
  requirements: ComplianceRequirementResult[];
  result: bool;
}): AssetComplianceResult => {
  const result = assetComplianceResult || {
    paused: createMockBool(),
    requirements: createMockComplianceRequirementResult(),
    result: createMockBool(),
  };

  return createMockCodec(
    {
      ...result,
    },
    !assetComplianceResult
  ) as AssetComplianceResult;
};

/**
 * @hidden
 * NOTE: `isEmpty` will be set to true if no value is passed
 */
export const createMockDidRecord = (didRecord?: {
  roles: IdentityRole[];
  primary_key: AccountId;
  secondary_keys: MeshSecondaryKey[];
}): DidRecord => {
  const record = didRecord || {
    roles: [],
    primary_key: createMockAccountId(),
    secondary_items: [],
  };

  return createMockCodec(
    {
      ...record,
    },
    !didRecord
  ) as DidRecord;
};

/**
 * @hidden
 * NOTE: `isEmpty` will be set to true if no value is passed
 */
export const createMockCanTransferResult = (
  canTransferResult?: { Ok: u8 } | { Err: Bytes }
): CanTransferResult => createMockEnum(canTransferResult) as CanTransferResult;

/**
 * @hidden
 * NOTE: `isEmpty` will be set to true if no value is passed
 */
export const createMockText = (value?: string | Text): Text => {
  if (isCodec<Text>(value)) {
    return value;
  }

  return createMockStringCodec(value) as Text;
};

/**
 * @hidden
 * NOTE: `isEmpty` will be set to true if no value is passed
 */
export const createMockAssetOwnershipRelation = (
  assetOwnershipRelation?: 'NotOwned' | 'TickerOwned' | 'AssetOwned'
): AssetOwnershipRelation => createMockEnum(assetOwnershipRelation) as AssetOwnershipRelation;

/**
 * @hidden
 */
export const createMockProposalState = (
  proposalState?: 'Pending' | 'Cancelled' | 'Killed' | 'Rejected' | 'Referendum' | { Custom: Bytes }
): ProposalState => {
  return createMockEnum(proposalState) as ProposalState;
};

/**
 * @hidden
 * NOTE: `isEmpty` will be set to true if no value is passed
 */
export const createMockPip = (pip?: { id: u32; proposal: Call; state: ProposalState }): Pip => {
  const proposal = pip || {
    id: createMockU32(),
    proposal: ('proposal' as unknown) as Call,
    state: createMockProposalState(),
  };

  return createMockCodec(
    {
      ...proposal,
    },
    !pip
  ) as Pip;
};

/**
 * @hidden
 * NOTE: `isEmpty` will be set to true if no value is passed
 */
export const createMockPipsMetadata = (metadata?: {
  proposer: AccountId;
  cool_off_until: u32;
  end: u32;
}): PipsMetadata => {
  const data = metadata || {
    proposer: createMockAccountId(),
    cool_off_until: createMockU32(),
    end: createMockU32(),
  };

  return createMockCodec(
    {
      ...data,
    },
    !metadata
  ) as PipsMetadata;
};

/**
 * @hidden
 * NOTE: `isEmpty` will be set to true if no value is passed
 */
export const createMockSecondaryKey = (secondaryKey?: {
  signer: Signatory;
  permissions: Permissions;
}): MeshSecondaryKey => {
  const key = secondaryKey || {
    signer: createMockSignatory(),
    permissions: createMockPermissions(),
  };
  return createMockCodec(
    {
      ...key,
    },
    !secondaryKey
  ) as MeshSecondaryKey;
};

/**
 * @hidden
 * NOTE: `isEmpty` will be set to true if no value is passed
 */
export const createMockPipId = (id: number | BigNumber): PipId =>
  createMockU32(new BigNumber(id).toNumber()) as PipId;

/**
 * @hidden
 * NOTE: `isEmpty` will be set to true if no value is passed
 */
export const createMockVenueDetails = (details?: string): VenueDetails =>
  createMockStringCodec(details) as VenueDetails;

/**
 * @hidden
 * NOTE: `isEmpty` will be set to true if no value is passed
 */
export const createMockVenueType = (
  venueType?: 'Other' | 'Distribution' | 'Sto' | 'Exchange'
): VenueType => {
  return createMockEnum(venueType) as VenueType;
};

/**
 * @hidden
 * NOTE: `isEmpty` will be set to true if no value is passed
 */
export const createMockVenue = (venue?: {
  creator: IdentityId;
  instructions: u64[];
  details: VenueDetails;
  venue_type: VenueType;
}): Venue => {
  const vn = venue || {
    creator: createMockIdentityId(),
    instructions: [],
    details: createMockVenueDetails(),
    // eslint-disable-next-line @typescript-eslint/camelcase
    venue_type: createMockVenueType(),
  };

  return createMockCodec(
    {
      ...vn,
    },
    !venue
  ) as Venue;
};

/**
 * @hidden
 * NOTE: `isEmpty` will be set to true if no value is passed
 */
export const createMockInstructionStatus = (
  instructionStatus?: 'Pending' | 'Unknown'
): InstructionStatus => {
  return createMockEnum(instructionStatus) as InstructionStatus;
};

/**
 * @hidden
 * NOTE: `isEmpty` will be set to true if no value is passed
 */
export const createMockSettlementType = (
  settlementType?: 'SettleOnAffirmation' | { SettleOnBlock: u32 }
): SettlementType => {
  return createMockEnum(settlementType) as SettlementType;
};

/**
 * @hidden
 * NOTE: `isEmpty` will be set to true if no value is passed
 */
export const createMockAffirmationStatus = (
  authorizationStatus?: 'Unknown' | 'Pending' | 'Affirmed' | 'Rejected'
): AffirmationStatus => {
  return createMockEnum(authorizationStatus) as AffirmationStatus;
};

/**
 * @hidden
 * NOTE: `isEmpty` will be set to true if no value is passed
 */
export const createMockInstruction = (instruction?: {
  instruction_id: u64;
  venue_id: u64;
  status: InstructionStatus;
  settlement_type: SettlementType;
  created_at: Option<Moment>;
  trade_date: Option<Moment>;
  value_date: Option<Moment>;
}): Instruction => {
  const data = instruction || {
    instruction_id: createMockU64(),
    venue_id: createMockU64(),
    status: createMockInstructionStatus(),
    settlement_type: createMockSettlementType(),
    created_at: createMockOption(),
    trade_date: createMockOption(),
  };

  return createMockCodec(
    {
      ...data,
    },
    !instruction
  ) as Instruction;
};

/**
 * @hidden
 * NOTE: `isEmpty` will be set to true if no value is passed
 */
export const createMockTransferManager = (
  transferManager?: { CountTransferManager: u64 } | { PercentageTransferManager: Permill }
): TransferManager => createMockEnum(transferManager) as TransferManager;

/**
 * @hidden
 */
export const createMockFundraiserTier = (fundraiserTier?: {
  total: Balance;
  price: Balance;
  remaining: Balance;
}): FundraiserTier => {
  const data = fundraiserTier || {
    total: createMockBalance(),
    price: createMockBalance(),
    remaining: createMockBalance(),
  };

  return createMockCodec(
    {
      ...data,
    },
    !fundraiserTier
  ) as FundraiserTier;
};

/**
 * @hidden
 * NOTE: `isEmpty` will be set to true if no value is passed
 */
export const createMockFundraiserStatus = (
  fundraiserStatus?: 'Live' | 'Frozen' | 'Closed' | 'ClosedEarly'
): FundraiserStatus => {
  return createMockEnum(fundraiserStatus) as FundraiserStatus;
};

/**
 * @hidden
 */
export const createMockFundraiser = (fundraiser?: {
  creator: IdentityId;
  offering_portfolio: PortfolioId;
  offering_asset: Ticker;
  raising_portfolio: PortfolioId;
  raising_asset: Ticker;
  tiers: FundraiserTier[];
  venue_id: u64;
  start: Moment;
  end: Option<Moment>;
  status: FundraiserStatus;
  minimum_investment: Balance;
}): Fundraiser => {
  const data = fundraiser || {
    creator: createMockIdentityId(),
    offering_portfolio: createMockPortfolioId(),
    offering_asset: createMockTicker(),
    raising_portfolio: createMockPortfolioId(),
    raising_asset: createMockTicker(),
    tiers: [],
    venue_id: createMockU64(),
    start: createMockMoment(),
    end: createMockOption(),
    status: createMockFundraiserStatus(),
    minimum_investment: createMockBalance(),
  };

  return createMockCodec(
    {
      ...data,
    },
    !fundraiser
  ) as Fundraiser;
};

/**
 * NOTE: `isEmpty` will be set to true if no value is passed
 */
export const createMockPriceTier = (priceTier?: { total: Balance; price: Balance }): PriceTier => {
  const data = priceTier || {
    total: createMockBalance(),
    price: createMockBalance(),
  };

  return createMockCodec(
    {
      ...data,
    },
    !priceTier
  ) as PriceTier;
};

/**
 * @hidden
 * NOTE: `isEmpty` will be set to true if no value is passed
 */
export const createMockCalendarUnit = (
  calendarUnit?: 'Second' | 'Minute' | 'Hour' | 'Day' | 'Week' | 'Month' | 'Year' | CalendarUnit
): CalendarUnit => {
  if (isCodec<CalendarUnit>(calendarUnit)) {
    return calendarUnit;
  }

  return createMockEnum(calendarUnit) as CalendarUnit;
};

/**
 * NOTE: `isEmpty` will be set to true if no value is passed
 */
export const createMockCalendarPeriod = (calendarPeriod?: {
  unit: CalendarUnit;
  amount: u64;
}): CalendarPeriod => {
  const data = calendarPeriod || {
    unit: createMockCalendarUnit(),
    amount: createMockU64(),
  };

  return createMockCodec(
    {
      ...data,
    },
    !calendarPeriod
  ) as CalendarPeriod;
};

/**
 * NOTE: `isEmpty` will be set to true if no value is passed
 */
export const createMockCheckpointSchedule = (checkpointSchedule?: {
  start: Moment;
  period: CalendarPeriod;
}): CheckpointSchedule => {
  const data = checkpointSchedule || {
    start: createMockMoment(),
    period: createMockCalendarPeriod(),
  };

  return createMockCodec(
    {
      ...data,
    },
    !checkpointSchedule
  ) as CheckpointSchedule;
};

/**
 * NOTE: `isEmpty` will be set to true if no value is passed
 */
export const createMockStoredSchedule = (storedSchedule?: {
  schedule: CheckpointSchedule;
  id: u64;
  at: Moment;
  remaining: u32;
}): StoredSchedule => {
  const data = storedSchedule || {
    schedule: createMockCheckpointSchedule(),
    id: createMockU64(),
    at: createMockMoment(),
    remaining: createMockU32(),
  };

  return createMockCodec(
    {
      ...data,
    },
    !storedSchedule
  ) as StoredSchedule;
};

/**
 * NOTE: `isEmpty` will be set to true if no value is passed
 */
export const createMockScheduleSpec = (
  scheduleSpec?:
    | ScheduleSpec
    | {
        start: Option<Moment> | Parameters<typeof createMockOption>[0];
        period: CalendarPeriod | Parameters<typeof createMockCalendarPeriod>[0];
        remaining: u32 | Parameters<typeof createMockU32>[0];
      }
): ScheduleSpec => {
  const { start, period, remaining } = scheduleSpec || {
    start: createMockOption(),
    period: createMockCalendarPeriod(),
    remaining: createMockU32(),
  };

  return createMockCodec(
    {
      start: createMockOption(start),
      period: createMockCalendarPeriod(period),
      remaining: createMockU32(remaining),
    },
    !scheduleSpec
  ) as ScheduleSpec;
};

/**
 * @hidden
 * NOTE: `isEmpty` will be set to true if no value is passed
 */
<<<<<<< HEAD
export const createMockScalar = (scalar?: string | Scalar): Scalar => {
  if (!scalar || typeof scalar === 'string') {
    return createMockStringCodec(scalar) as Scalar;
  } else {
    return scalar;
  }
=======
export const createMockRecordDateSpec = (
  recordDateSpec?:
    | { Scheduled: Moment }
    | { ExistingSchedule: ScheduleId }
    | { Existing: CheckpointId }
    | RecordDateSpec
): RecordDateSpec => {
  if (isCodec<RecordDateSpec>(recordDateSpec)) {
    return recordDateSpec;
  }

  return createMockEnum(recordDateSpec) as RecordDateSpec;
>>>>>>> ac74069c
};

/**
 * @hidden
 * NOTE: `isEmpty` will be set to true if no value is passed
 */
<<<<<<< HEAD
export const createMockRistrettoPoint = (
  ristrettoPoint?: string | RistrettoPoint
): RistrettoPoint => {
  if (!ristrettoPoint || typeof ristrettoPoint === 'string') {
    return createMockStringCodec(ristrettoPoint) as RistrettoPoint;
  } else {
    return ristrettoPoint;
  }
=======
export const createMockCACheckpoint = (
  caCheckpoint?: { Scheduled: [ScheduleId, u64] } | { Existing: CheckpointId } | CACheckpoint
): CACheckpoint => {
  if (isCodec<CACheckpoint>(caCheckpoint)) {
    return caCheckpoint;
  }

  return createMockEnum(caCheckpoint) as CACheckpoint;
};

/**
 * NOTE: `isEmpty` will be set to true if no value is passed
 */
export const createMockRecordDate = (
  recordDate?:
    | RecordDate
    | {
        date: Moment | Parameters<typeof createMockMoment>[0];
        checkpoint: CACheckpoint | Parameters<typeof createMockCACheckpoint>[0];
      }
): RecordDate => {
  const { date, checkpoint } = recordDate || {
    date: createMockMoment(),
    checkpoint: createMockCACheckpoint(),
  };

  return createMockCodec(
    {
      date: createMockMoment(date),
      checkpoint: createMockCACheckpoint(checkpoint),
    },
    !recordDate
  ) as RecordDate;
>>>>>>> ac74069c
};

/**
 * @hidden
 * NOTE: `isEmpty` will be set to true if no value is passed
 */
<<<<<<< HEAD
export const createMockSignature = (signature?: string | Signature): Signature => {
  if (!signature || typeof signature === 'string') {
    return createMockStringCodec(signature) as Signature;
  } else {
    return signature;
  }
};

/**
 * @hidden
 * NOTE: `isEmpty` will be set to true if no value is passed
 */
export const createMockZkProofData = (
  zkProofData?:
    | ZkProofData
    | {
        challenge_responses: [Scalar, Scalar] | [string, string];
        subtract_expressions_res: RistrettoPoint | string;
        blinded_scope_did_hash: RistrettoPoint | string;
      }
): ZkProofData => {
  const { challenge_responses, subtract_expressions_res, blinded_scope_did_hash } = zkProofData || {
    challenge_responses: [createMockScalar(), createMockScalar()],
    subtract_expressions_res: createMockRistrettoPoint(),
    blinded_scope_did_hash: createMockRistrettoPoint(),
=======
export const createMockTargetTreatment = (
  targetTreatment?: 'Include' | 'Exclude' | TargetTreatment
): TargetTreatment => {
  if (isCodec<TargetTreatment>(targetTreatment)) {
    return targetTreatment;
  }

  return createMockEnum(targetTreatment) as TargetTreatment;
};

/**
 * NOTE: `isEmpty` will be set to true if no value is passed
 */
export const createMockTargetIdentities = (
  targetIdentities?:
    | TargetIdentities
    | {
        identities: (IdentityId | Parameters<typeof createMockIdentityId>[0])[];
        treatment: TargetTreatment | Parameters<typeof createMockTargetTreatment>[0];
      }
): TargetIdentities => {
  const { identities, treatment } = targetIdentities || {
    identities: [],
    treatment: createMockTargetTreatment(),
>>>>>>> ac74069c
  };

  return createMockCodec(
    {
<<<<<<< HEAD
      challenge_responses: [
        createMockScalar(challenge_responses[0]),
        createMockScalar(challenge_responses[1]),
      ],
      subtract_expressions_res: createMockRistrettoPoint(subtract_expressions_res),
      blinded_scope_did_hash: createMockRistrettoPoint(blinded_scope_did_hash),
    },
    !zkProofData
  ) as ZkProofData;
=======
      identities: map(identities, identityId => createMockIdentityId(identityId)),
      treatment: createMockTargetTreatment(treatment),
    },
    !targetIdentities
  ) as TargetIdentities;
>>>>>>> ac74069c
};

/**
 * @hidden
 * NOTE: `isEmpty` will be set to true if no value is passed
 */
<<<<<<< HEAD
export const createMockScopeClaimProof = (
  scopeClaimProof?:
    | ScopeClaimProof
    | {
        proof_scope_id_wellformed: Signature | string;
        proof_scope_id_cdd_id_match:
          | ZkProofData
          | {
              challenge_responses: [string, string];
              subtract_expressions_res: string;
              blinded_scope_did_hash: string;
            };
        scope_id: RistrettoPoint | string;
      }
): MeshScopeClaimProof => {
  const { proof_scope_id_wellformed, proof_scope_id_cdd_id_match, scope_id } = scopeClaimProof || {
    proof_scope_id_wellformed: createMockSignature(),
    proof_scope_id_cdd_id_match: createMockZkProofData(),
    scope_id: createMockRistrettoPoint(),
=======
export const createMockCAKind = (
  caKind?:
    | 'PredictableBenefit'
    | 'UnpredictableBenefit'
    | 'IssuerNotice'
    | 'Reorganization'
    | 'Other'
    | CAKind
): CAKind => {
  if (isCodec<CAKind>(caKind)) {
    return caKind;
  }

  return createMockEnum(caKind) as CAKind;
};

/**
 * NOTE: `isEmpty` will be set to true if no value is passed
 */
export const createMockCorporateAction = (corporateAction?: {
  kind: CAKind | Parameters<typeof createMockCAKind>[0];
  decl_date: Moment | Parameters<typeof createMockMoment>[0];
  record_date: Option<RecordDate> | Parameters<typeof createMockOption>[0];
  details: Text | Parameters<typeof createMockText>[0];
  targets: TargetIdentities | Parameters<typeof createMockTargetIdentities>[0];
  default_withholding_tax: Tax | Parameters<typeof createMockPermill>[0];
  withholding_tax: [
    IdentityId | Parameters<typeof createMockIdentityId>[0],
    Tax | Parameters<typeof createMockPermill>[0]
  ][];
}): CorporateAction => {
  const {
    kind,
    decl_date,
    record_date,
    details,
    targets,
    default_withholding_tax,
    withholding_tax,
  } = corporateAction || {
    kind: createMockCAKind(),
    decl_date: createMockMoment(),
    record_date: createMockOption(),
    details: createMockText(),
    targets: createMockTargetIdentities(),
    default_withholding_tax: createMockPermill(),
    withholding_tax: [],
  };

  return createMockCodec(
    {
      kind: createMockCAKind(kind),
      decl_date: createMockMoment(decl_date),
      record_date: createMockOption(record_date),
      details: createMockText(details),
      targets: createMockTargetIdentities(targets),
      default_withholding_tax: createMockPermill(default_withholding_tax),
      withholding_tax: withholding_tax.map(([identityId, tax]) =>
        tuple(createMockIdentityId(identityId), createMockPermill(tax))
      ),
    },
    !corporateAction
  ) as CorporateAction;
};

/**
 * NOTE: `isEmpty` will be set to true if no value is passed
 */
export const createMockCAId = (
  caId?:
    | CAId
    | {
        ticker: Ticker | Parameters<typeof createMockTicker>[0];
        local_id: u64 | Parameters<typeof createMockU64>[0];
      }
): CAId => {
  const { ticker, local_id } = caId || {
    ticker: createMockTicker(),
    local_id: createMockU64(),
  };

  return createMockCodec(
    {
      ticker: createMockTicker(ticker),
      local_id: createMockU64(local_id),
    },
    !caId
  ) as CAId;
};

/**
 * NOTE: `isEmpty` will be set to true if no value is passed
 */
export const createMockDistribution = (distribution?: {
  from: PortfolioId | Parameters<typeof createMockPortfolioId>[0];
  currency: Ticker | Parameters<typeof createMockTicker>[0];
  per_share: Balance | Parameters<typeof createMockBalance>[0];
  amount: Balance | Parameters<typeof createMockBalance>[0];
  remaining: Balance | Parameters<typeof createMockBalance>[0];
  reclaimed: bool | Parameters<typeof createMockBool>[0];
  payment_at: Moment | Parameters<typeof createMockMoment>[0];
  expires_at: Option<Moment> | Parameters<typeof createMockOption>[0];
}): Distribution => {
  const {
    from,
    currency,
    per_share,
    amount,
    remaining,
    reclaimed,
    payment_at,
    expires_at,
  } = distribution || {
    from: createMockPortfolioId(),
    currency: createMockTicker(),
    per_share: createMockBalance(),
    amount: createMockBalance(),
    remaining: createMockBalance(),
    reclaimed: createMockBool(),
    payment_at: createMockMoment(),
    expires_at: createMockOption(),
>>>>>>> ac74069c
  };

  return createMockCodec(
    {
<<<<<<< HEAD
      proof_scope_id_wellformed: createMockSignature(proof_scope_id_wellformed),
      proof_scope_id_cdd_id_match: createMockZkProofData(proof_scope_id_cdd_id_match),
      scope_id: createMockRistrettoPoint(scope_id),
    },
    !scopeClaimProof
  ) as MeshScopeClaimProof;
=======
      from: createMockPortfolioId(from),
      currency: createMockTicker(currency),
      per_share: createMockBalance(per_share),
      amount: createMockBalance(amount),
      remaining: createMockBalance(remaining),
      reclaimed: createMockBool(reclaimed),
      payment_at: createMockMoment(payment_at),
      expires_at: createMockOption(expires_at),
    },
    !distribution
  ) as Distribution;
>>>>>>> ac74069c
};<|MERGE_RESOLUTION|>--- conflicted
+++ resolved
@@ -105,14 +105,11 @@
   PosRatio,
   PriceTier,
   ProposalState,
-<<<<<<< HEAD
+  RecordDate,
+  RecordDateSpec,
   RistrettoPoint,
   Scalar,
-=======
-  RecordDate,
-  RecordDateSpec,
   ScheduleId,
->>>>>>> ac74069c
   ScheduleSpec,
   Scope,
   ScopeClaimProof as MeshScopeClaimProof,
@@ -2622,14 +2619,18 @@
  * @hidden
  * NOTE: `isEmpty` will be set to true if no value is passed
  */
-<<<<<<< HEAD
 export const createMockScalar = (scalar?: string | Scalar): Scalar => {
   if (!scalar || typeof scalar === 'string') {
     return createMockStringCodec(scalar) as Scalar;
   } else {
     return scalar;
   }
-=======
+};
+
+/**
+ * @hidden
+ * NOTE: `isEmpty` will be set to true if no value is passed
+ */
 export const createMockRecordDateSpec = (
   recordDateSpec?:
     | { Scheduled: Moment }
@@ -2642,14 +2643,12 @@
   }
 
   return createMockEnum(recordDateSpec) as RecordDateSpec;
->>>>>>> ac74069c
-};
-
-/**
- * @hidden
- * NOTE: `isEmpty` will be set to true if no value is passed
- */
-<<<<<<< HEAD
+};
+
+/**
+ * @hidden
+ * NOTE: `isEmpty` will be set to true if no value is passed
+ */
 export const createMockRistrettoPoint = (
   ristrettoPoint?: string | RistrettoPoint
 ): RistrettoPoint => {
@@ -2658,7 +2657,12 @@
   } else {
     return ristrettoPoint;
   }
-=======
+};
+
+/**
+ * @hidden
+ * NOTE: `isEmpty` will be set to true if no value is passed
+ */
 export const createMockCACheckpoint = (
   caCheckpoint?: { Scheduled: [ScheduleId, u64] } | { Existing: CheckpointId } | CACheckpoint
 ): CACheckpoint => {
@@ -2692,14 +2696,12 @@
     },
     !recordDate
   ) as RecordDate;
->>>>>>> ac74069c
-};
-
-/**
- * @hidden
- * NOTE: `isEmpty` will be set to true if no value is passed
- */
-<<<<<<< HEAD
+};
+
+/**
+ * @hidden
+ * NOTE: `isEmpty` will be set to true if no value is passed
+ */
 export const createMockSignature = (signature?: string | Signature): Signature => {
   if (!signature || typeof signature === 'string') {
     return createMockStringCodec(signature) as Signature;
@@ -2725,7 +2727,25 @@
     challenge_responses: [createMockScalar(), createMockScalar()],
     subtract_expressions_res: createMockRistrettoPoint(),
     blinded_scope_did_hash: createMockRistrettoPoint(),
-=======
+  };
+
+  return createMockCodec(
+    {
+      challenge_responses: [
+        createMockScalar(challenge_responses[0]),
+        createMockScalar(challenge_responses[1]),
+      ],
+      subtract_expressions_res: createMockRistrettoPoint(subtract_expressions_res),
+      blinded_scope_did_hash: createMockRistrettoPoint(blinded_scope_did_hash),
+    },
+    !zkProofData
+  ) as ZkProofData;
+};
+
+/**
+ * @hidden
+ * NOTE: `isEmpty` will be set to true if no value is passed
+ */
 export const createMockTargetTreatment = (
   targetTreatment?: 'Include' | 'Exclude' | TargetTreatment
 ): TargetTreatment => {
@@ -2750,35 +2770,21 @@
   const { identities, treatment } = targetIdentities || {
     identities: [],
     treatment: createMockTargetTreatment(),
->>>>>>> ac74069c
-  };
-
-  return createMockCodec(
-    {
-<<<<<<< HEAD
-      challenge_responses: [
-        createMockScalar(challenge_responses[0]),
-        createMockScalar(challenge_responses[1]),
-      ],
-      subtract_expressions_res: createMockRistrettoPoint(subtract_expressions_res),
-      blinded_scope_did_hash: createMockRistrettoPoint(blinded_scope_did_hash),
-    },
-    !zkProofData
-  ) as ZkProofData;
-=======
+  };
+
+  return createMockCodec(
+    {
       identities: map(identities, identityId => createMockIdentityId(identityId)),
       treatment: createMockTargetTreatment(treatment),
     },
     !targetIdentities
   ) as TargetIdentities;
->>>>>>> ac74069c
-};
-
-/**
- * @hidden
- * NOTE: `isEmpty` will be set to true if no value is passed
- */
-<<<<<<< HEAD
+};
+
+/**
+ * @hidden
+ * NOTE: `isEmpty` will be set to true if no value is passed
+ */
 export const createMockScopeClaimProof = (
   scopeClaimProof?:
     | ScopeClaimProof
@@ -2798,7 +2804,22 @@
     proof_scope_id_wellformed: createMockSignature(),
     proof_scope_id_cdd_id_match: createMockZkProofData(),
     scope_id: createMockRistrettoPoint(),
-=======
+  };
+
+  return createMockCodec(
+    {
+      proof_scope_id_wellformed: createMockSignature(proof_scope_id_wellformed),
+      proof_scope_id_cdd_id_match: createMockZkProofData(proof_scope_id_cdd_id_match),
+      scope_id: createMockRistrettoPoint(scope_id),
+    },
+    !scopeClaimProof
+  ) as MeshScopeClaimProof;
+};
+
+/**
+ * @hidden
+ * NOTE: `isEmpty` will be set to true if no value is passed
+ */
 export const createMockCAKind = (
   caKind?:
     | 'PredictableBenefit'
@@ -2920,19 +2941,10 @@
     reclaimed: createMockBool(),
     payment_at: createMockMoment(),
     expires_at: createMockOption(),
->>>>>>> ac74069c
-  };
-
-  return createMockCodec(
-    {
-<<<<<<< HEAD
-      proof_scope_id_wellformed: createMockSignature(proof_scope_id_wellformed),
-      proof_scope_id_cdd_id_match: createMockZkProofData(proof_scope_id_cdd_id_match),
-      scope_id: createMockRistrettoPoint(scope_id),
-    },
-    !scopeClaimProof
-  ) as MeshScopeClaimProof;
-=======
+  };
+
+  return createMockCodec(
+    {
       from: createMockPortfolioId(from),
       currency: createMockTicker(currency),
       per_share: createMockBalance(per_share),
@@ -2944,5 +2956,4 @@
     },
     !distribution
   ) as Distribution;
->>>>>>> ac74069c
 };
/* istanbul ignore file */
/* eslint-disable @typescript-eslint/camelcase */
/* eslint-disable @typescript-eslint/no-explicit-any */

import { ApiPromise, Keyring } from '@polkadot/api';
import { Signer } from '@polkadot/api/types';
import {
  bool,
  Bytes,
  Compact,
  Enum,
  Option,
  Text,
  u8,
  U8aFixed,
  u32,
  u64,
  Vec,
} from '@polkadot/types';
import { CompactEncodable } from '@polkadot/types/codec/types';
import {
  AccountData,
  AccountId,
  AccountInfo,
  Balance,
  DispatchError,
  DispatchErrorModule,
  EventRecord,
  ExtrinsicStatus,
  Hash,
  Index,
  Moment,
  Permill,
  RefCount,
  RuntimeVersion,
  Signature,
} from '@polkadot/types/interfaces';
import { Call } from '@polkadot/types/interfaces/runtime';
import { Codec, IEvent, ISubmittableResult, Registry } from '@polkadot/types/types';
import { stringToU8a } from '@polkadot/util';
import { NormalizedCacheObject } from 'apollo-cache-inmemory';
import ApolloClient from 'apollo-client';
import { BigNumber } from 'bignumber.js';
import { EventEmitter } from 'events';
import { cloneDeep, map, merge, upperFirst } from 'lodash';
import {
  AffirmationStatus,
  AssetComplianceResult,
  AssetIdentifier,
  AssetName,
  AssetOwnershipRelation,
  AssetType,
  AuthIdentifier,
  Authorization,
  AuthorizationData,
  AuthorizationType as MeshAuthorizationType,
  CACheckpoint,
  CAId,
  CAKind,
  CalendarPeriod,
  CalendarUnit,
  CanTransferResult,
  CddId,
  CddStatus,
  CheckpointId,
  CheckpointSchedule,
  Claim,
  Claim1stKey,
  ClaimType as MeshClaimType,
  ClassicTickerRegistration,
  ComplianceRequirement,
  ComplianceRequirementResult,
  Condition,
  ConditionResult,
  ConditionType,
  CorporateAction,
  CountryCode,
  DidRecord,
  DispatchableName,
  Distribution,
  Document,
  DocumentHash,
  DocumentName,
  DocumentType,
  DocumentUri,
  EcdsaSignature,
  EthereumAddress,
  FundingRoundName,
  Fundraiser,
  FundraiserName,
  FundraiserStatus,
  FundraiserTier,
  GranularCanTransferResult,
  IdentityClaim,
  IdentityId,
  IdentityRole,
  Instruction,
  InstructionStatus,
  InvestorZKProofData,
  MovePortfolioItem,
  PalletName,
  PalletPermissions,
  Permissions,
  Pip,
  PipId,
  PipsMetadata,
  PortfolioId,
  PortfolioKind,
  PortfolioValidityResult,
  PosRatio,
  PriceTier,
  ProposalState,
  RecordDate,
  RecordDateSpec,
  RistrettoPoint,
  Scalar,
  ScheduleId,
  ScheduleSpec,
  Scope,
  ScopeClaimProof as MeshScopeClaimProof,
  ScopeClaimProof,
  ScopeId,
  SecondaryKey as MeshSecondaryKey,
  SecurityToken,
  SettlementType,
  Signatory,
  StoredSchedule,
  TargetIdentities,
  TargetIdentity,
  TargetTreatment,
  Tax,
  Ticker,
  TickerRegistration,
  TickerRegistrationConfig,
  TransferManager,
  TransferManagerResult,
  TrustedFor,
  TrustedIssuer,
  Venue,
  VenueDetails,
  VenueType,
  ZkProofData,
} from 'polymesh-types/types';
import sinon, { SinonStub, SinonStubbedInstance } from 'sinon';

import { AuthorizationRequest, Context, Identity } from '~/internal';
import { Mocked } from '~/testUtils/types';
import {
  AccountBalance,
  ClaimData,
  ClaimType,
  CountryCode as CountryCodeEnum,
  DistributionWithDetails,
  ExtrinsicData,
  KeyringPair,
  ResultSet,
  SecondaryKey,
} from '~/types';
import { Consts, Extrinsics, GraphqlQuery, PolymeshTx, Queries } from '~/types/internal';
import { Mutable, tuple } from '~/types/utils';

let apiEmitter: EventEmitter;

/**
 * Create a mock instance of the Polkadot API
 */
function createApi(): Mutable<ApiPromise> & EventEmitter {
  apiEmitter = new EventEmitter();
  apiEmitter.on('error', () => undefined);
  return {
    emit: (event: string) => apiEmitter.emit(event),
    on: (event: string, listener: (...args: unknown[]) => unknown) =>
      apiEmitter.on(event, listener),
    off: (event: string, listener: (...args: unknown[]) => unknown) =>
      apiEmitter.off(event, listener),
    setSigner: sinon.stub() as (signer: Signer) => void,
    disconnect: sinon.stub() as () => Promise<void>,
  } as Mutable<ApiPromise> & EventEmitter;
}

/**
 * Create a mock instance of the Apollo client
 */
function createApolloClient(): Mutable<ApolloClient<NormalizedCacheObject>> {
  return ({
    stop: sinon.stub(),
  } as unknown) as Mutable<ApolloClient<NormalizedCacheObject>>;
}

let apolloConstructorStub: SinonStub;

const MockApolloClientClass = class {
  /**
   * @hidden
   */
  public constructor() {
    return apolloConstructorStub();
  }
};

const mockInstanceContainer = {
  contextInstance: {} as MockContext,
  apiInstance: createApi(),
  keyringInstance: {} as Mutable<Keyring>,
  apolloInstance: createApolloClient(),
};

let apiPromiseCreateStub: SinonStub;

const MockApiPromiseClass = class {
  /**
   * @hidden
   */
  public static create = apiPromiseCreateStub;
};

const MockWsProviderClass = class {};

let keyringConstructorStub: SinonStub;

const MockKeyringClass = class {
  /**
   * @hidden
   */
  public constructor() {
    return keyringConstructorStub();
  }
};

let contextCreateStub: SinonStub;

const MockContextClass = class {
  /**
   * @hidden
   */
  public static create = contextCreateStub;
};

let errorStub: SinonStub;

type StatusCallback = (receipt: ISubmittableResult) => void;
type UnsubCallback = () => void;

interface TxMockData {
  statusCallback: StatusCallback;
  unsubCallback: UnsubCallback;
  status: MockTxStatus;
  resolved: boolean;
}

interface ContextOptions {
  did?: string;
  withSeed?: boolean;
  balance?: AccountBalance;
  hasRoles?: boolean;
  hasPermissions?: boolean;
  validCdd?: boolean;
  tokenBalance?: BigNumber;
  invalidDids?: string[];
  transactionFee?: BigNumber;
  currentPairAddress?: string;
  currentPairIsLocked?: boolean;
  issuedClaims?: ResultSet<ClaimData>;
  getIdentityClaimsFromChain?: ClaimData[];
  getIdentityClaimsFromMiddleware?: ResultSet<ClaimData>;
  primaryKey?: string;
  secondaryKeys?: SecondaryKey[];
  transactionHistory?: ResultSet<ExtrinsicData>;
  latestBlock?: BigNumber;
  middlewareEnabled?: boolean;
  middlewareAvailable?: boolean;
  sentAuthorizations?: ResultSet<AuthorizationRequest>;
  isArchiveNode?: boolean;
  ss58Format?: number;
  areScondaryKeysFrozen?: boolean;
<<<<<<< HEAD
  getDividendDistributionsForTokens?: DistributionWithDetails[];
=======
  isFrozen?: boolean;
>>>>>>> 7a25ba1c
}

interface Pair {
  address: string;
  meta: object;
  publicKey: string;
  isLocked?: boolean;
}

interface KeyringOptions {
  getPair?: Pair;
  getPairs?: Pair[];
  addFromUri?: Pair;
  addFromSeed?: Pair;
  addFromMnemonic?: Pair;
  /**
   * @hidden
   * Whether keyring functions should throw
   */
  error?: boolean;
}

export interface StubQuery {
  entries: SinonStub;
  entriesPaged: SinonStub;
  at: SinonStub;
  multi: SinonStub;
  size: SinonStub;
}

export type MockContext = Mocked<Context>;

export enum MockTxStatus {
  Ready = 'Ready',
  Succeeded = 'Succeeded',
  Failed = 'Failed',
  Aborted = 'Aborted',
  Rejected = 'Rejected',
  Intermediate = 'Intermediate',
  InBlock = 'InBlock',
  BatchFailed = 'BatchFailed',
  FinalizedFailed = 'FinalizedFailed',
}

export enum TxFailReason {
  BadOrigin = 'BadOrigin',
  CannotLookup = 'CannotLookup',
  Module = 'Module',
  Other = 'Other',
}

const defaultReceipt: ISubmittableResult = {
  status: { isReady: true } as ExtrinsicStatus,
  findRecord: () => undefined,
  filterRecords: () => [],
  isCompleted: false,
  isError: false,
  isFinalized: false,
  isInBlock: false,
  isWarning: false,
  events: [],
  toHuman: () => ({}),
};

const intermediateReceipt: ISubmittableResult = merge({}, defaultReceipt, {
  status: { isReady: false, isInBlock: false },
  isCompleted: true,
  isInBlock: false,
});

const inBlockReceipt: ISubmittableResult = merge({}, defaultReceipt, {
  status: { isReady: false, isInBlock: true, asInBlock: 'blockHash' },
  isCompleted: true,
  isInBlock: true,
});

const successReceipt: ISubmittableResult = merge({}, defaultReceipt, {
  status: { isReady: false, isFinalized: true, asFinalized: 'blockHash' },
  isCompleted: true,
  isFinalized: true,
});

const batchFailedReceipt: ISubmittableResult = merge({}, successReceipt, {
  findRecord: (mod: string, event: string) =>
    mod === 'utility' && event === 'BatchInterrupted'
      ? { event: { data: [{ toString: (): string => '1' }, 'Some Error'] } }
      : undefined,
});

/**
 * @hidden
 */
const createFailReceipt = (
  err: Partial<DispatchError>,
  baseReceipt: ISubmittableResult = inBlockReceipt
): ISubmittableResult =>
  merge({}, baseReceipt, {
    findRecord: () => ({ event: { data: [err] } }),
  });

const badOriginFailReceipt = createFailReceipt({ isBadOrigin: true });

const cannotLookupFailReceipt = createFailReceipt({ isCannotLookup: true });

const otherFailReceipt = createFailReceipt({ isOther: true });

const moduleFailReceipt = createFailReceipt({
  isModule: true,
  asModule: ({
    error: { toNumber: (): number => 1 },
    index: { toNumber: (): number => 1 },
    registry: {
      findMetaError: (): { section: string; name: string; documentation: string[] } => ({
        section: 'someModule',
        name: 'SomeError',
        documentation: ['This is very bad'],
      }),
    },
  } as unknown) as DispatchErrorModule,
});

const abortReceipt: ISubmittableResult = merge({}, defaultReceipt, {
  status: { isInvalid: true, isReady: false },
  isError: true,
  isCompleted: true,
});

const finalizedErrorReceipt = createFailReceipt({}, successReceipt);

/**
 * @hidden
 */
const failReasonToReceipt = (failReason?: TxFailReason): ISubmittableResult => {
  if (!failReason || failReason === TxFailReason.Module) {
    return moduleFailReceipt;
  }

  if (failReason === TxFailReason.BadOrigin) {
    return badOriginFailReceipt;
  }

  if (failReason === TxFailReason.CannotLookup) {
    return cannotLookupFailReceipt;
  }

  return otherFailReceipt;
};

/**
 * @hidden
 */
const statusToReceipt = (status: MockTxStatus, failReason?: TxFailReason): ISubmittableResult => {
  if (status === MockTxStatus.Aborted) {
    return abortReceipt;
  }
  if (status === MockTxStatus.Failed) {
    return failReasonToReceipt(failReason);
  }
  if (status === MockTxStatus.Succeeded) {
    return successReceipt;
  }
  if (status === MockTxStatus.Ready) {
    return defaultReceipt;
  }
  if (status === MockTxStatus.Intermediate) {
    return intermediateReceipt;
  }
  if (status === MockTxStatus.InBlock) {
    return inBlockReceipt;
  }
  if (status === MockTxStatus.BatchFailed) {
    return batchFailedReceipt;
  }
  if (status === MockTxStatus.FinalizedFailed) {
    return finalizedErrorReceipt;
  }

  throw new Error(`There is no receipt associated with status ${status}`);
};

export const mockPolkadotModule = (path: string) => (): object => ({
  ...jest.requireActual(path),
  ApiPromise: MockApiPromiseClass,
  WsProvider: MockWsProviderClass,
  Keyring: MockKeyringClass,
});

export const mockContextModule = (path: string) => (): object => ({
  ...jest.requireActual(path),
  Context: MockContextClass,
});

export const mockApolloModule = (path: string) => (): object => ({
  ...jest.requireActual(path),
  ApolloClient: MockApolloClientClass,
});

const txMocksData = new Map<unknown, TxMockData>();
let txModule = {} as Extrinsics;
let queryModule = {} as Queries;
let constsModule = {} as Consts;

// TODO cast rpcModule to a better type
let rpcModule = {} as any;

let queryMultiStub = sinon.stub();

const defaultContextOptions: ContextOptions = {
  did: 'someDid',
  withSeed: true,
  balance: {
    free: new BigNumber(100),
    locked: new BigNumber(10),
    total: new BigNumber(110),
  },
  hasRoles: true,
  hasPermissions: true,
  validCdd: true,
  tokenBalance: new BigNumber(1000),
  invalidDids: [],
  transactionFee: new BigNumber(200),
  currentPairAddress: '0xdummy',
  currentPairIsLocked: false,
  issuedClaims: {
    data: [
      {
        target: ('targetIdentity' as unknown) as Identity,
        issuer: ('issuerIdentity' as unknown) as Identity,
        issuedAt: new Date(),
        expiry: null,
        claim: { type: ClaimType.NoData },
      },
    ],
    next: 1,
    count: 1,
  },
  getIdentityClaimsFromChain: [
    {
      target: ('targetIdentity' as unknown) as Identity,
      issuer: ('issuerIdentity' as unknown) as Identity,
      issuedAt: new Date(),
      expiry: null,
      claim: { type: ClaimType.NoData },
    },
  ],
  getIdentityClaimsFromMiddleware: {
    data: [
      {
        target: ('targetIdentity' as unknown) as Identity,
        issuer: ('issuerIdentity' as unknown) as Identity,
        issuedAt: new Date(),
        expiry: null,
        claim: { type: ClaimType.NoData },
      },
    ],
    next: 1,
    count: 1,
  },
  primaryKey: 'primaryKey',
  secondaryKeys: [],
  transactionHistory: {
    data: [],
    next: null,
    count: 1,
  },
  latestBlock: new BigNumber(100),
  middlewareEnabled: true,
  middlewareAvailable: true,
  sentAuthorizations: {
    data: [{} as AuthorizationRequest],
    next: 1,
    count: 1,
  },
  isArchiveNode: true,
  ss58Format: 42,
  areScondaryKeysFrozen: false,
<<<<<<< HEAD
  getDividendDistributionsForTokens: [],
=======
  isFrozen: false,
>>>>>>> 7a25ba1c
};
let contextOptions: ContextOptions = defaultContextOptions;
const defaultKeyringOptions: KeyringOptions = {
  getPair: { address: 'address', meta: {}, publicKey: 'publicKey1' },
  getPairs: [{ address: 'address', meta: {}, publicKey: 'publicKey2' }],
  addFromSeed: { address: 'address', meta: {}, publicKey: 'publicKey3' },
  addFromUri: { address: 'address', meta: {}, publicKey: 'publicKey4' },
  addFromMnemonic: { address: 'address', meta: {}, publicKey: 'publicKey5' },
};
let keyringOptions: KeyringOptions = defaultKeyringOptions;

/**
 * @hidden
 */
function configureContext(opts: ContextOptions): void {
  const getCurrentIdentity = sinon.stub();
  const identity = {
    did: opts.did,
    hasRoles: sinon.stub().resolves(opts.hasRoles),
    hasValidCdd: sinon.stub().resolves(opts.validCdd),
    getTokenBalance: sinon.stub().resolves(opts.tokenBalance),
    getPrimaryKey: sinon.stub().resolves(opts.primaryKey),
    getSecondaryKeys: sinon.stub().resolves(opts.secondaryKeys),
    authorizations: {
      getSent: sinon.stub().resolves(opts.sentAuthorizations),
    },
    areSecondaryKeysFrozen: sinon.stub().resolves(opts.areScondaryKeysFrozen),
  };
  opts.withSeed
    ? getCurrentIdentity.resolves(identity)
    : getCurrentIdentity.throws(
        new Error('The current account does not have an associated identity')
      );
  const getCurrentAccount = sinon.stub();
  opts.withSeed
    ? getCurrentAccount.returns({
        address: opts.currentPairAddress,
        getBalance: sinon.stub().resolves(opts.balance),
        getIdentity: sinon.stub().resolves(identity),
        getTransactionHistory: sinon.stub().resolves(opts.transactionHistory),
        hasPermissions: sinon.stub().resolves(opts.hasPermissions),
        isFrozen: sinon.stub().resolves(opts.isFrozen),
      })
    : getCurrentAccount.throws(new Error('There is no account associated with the SDK'));
  const currentPair = opts.withSeed
    ? ({
        address: opts.currentPairAddress,
        isLocked: opts.currentPairIsLocked,
      } as KeyringPair)
    : undefined;
  const getCurrentPair = sinon.stub();
  opts.withSeed
    ? getCurrentPair.returns(currentPair)
    : getCurrentPair.throws(
        new Error('There is no account associated with the current SDK instance')
      );

  const contextInstance = ({
    currentPair,
    getCurrentIdentity,
    getCurrentAccount,
    getCurrentPair,
    accountBalance: sinon.stub().resolves(opts.balance),
    getAccounts: sinon.stub().returns([]),
    setPair: sinon.stub().callsFake(address => {
      contextInstance.currentPair = { address } as KeyringPair;
    }),
    getSigner: sinon.stub().returns(currentPair),
    polymeshApi: mockInstanceContainer.apiInstance,
    middlewareApi: mockInstanceContainer.apolloInstance,
    queryMiddleware: sinon
      .stub()
      .callsFake(query => mockInstanceContainer.apolloInstance.query(query)),
    getInvalidDids: sinon.stub().resolves(opts.invalidDids),
    getTransactionFees: sinon.stub().resolves(opts.transactionFee),
    getTransactionArguments: sinon.stub().returns([]),
    getSecondaryKeys: sinon.stub().returns(opts.secondaryKeys),
    issuedClaims: sinon.stub().resolves(opts.issuedClaims),
    getIdentityClaimsFromChain: sinon.stub().resolves(opts.getIdentityClaimsFromChain),
    getIdentityClaimsFromMiddleware: sinon.stub().resolves(opts.getIdentityClaimsFromMiddleware),
    getLatestBlock: sinon.stub().resolves(opts.latestBlock),
    isMiddlewareEnabled: sinon.stub().returns(opts.middlewareEnabled),
    isMiddlewareAvailable: sinon.stub().resolves(opts.middlewareAvailable),
    isArchiveNode: opts.isArchiveNode,
    ss58Format: opts.ss58Format,
    disconnect: sinon.stub(),
    getDividendDistributionsForTokens: sinon
      .stub()
      .resolves(opts.getDividendDistributionsForTokens),
  } as unknown) as MockContext;

  Object.assign(mockInstanceContainer.contextInstance, contextInstance);

  MockContextClass.create = contextCreateStub.resolves(contextInstance);
}

/**
 * @hidden
 */
function initContext(opts?: ContextOptions): void {
  contextCreateStub = sinon.stub();

  contextOptions = { ...defaultContextOptions, ...opts };

  configureContext(contextOptions);
}

/**
 * @hidden
 */
function updateQuery(mod?: Queries): void {
  const updateTo = mod || queryModule;

  queryModule = updateTo;

  mockInstanceContainer.apiInstance.query = queryModule;
}

/**
 * @hidden
 *
 * Mock the query module
 */
function initQuery(): void {
  const mod = {} as Queries;

  updateQuery(mod);
}

/**
 * @hidden
 */
function updateTx(mod?: Extrinsics): void {
  const updateTo = mod || txModule;

  txModule = updateTo;

  mockInstanceContainer.apiInstance.tx = txModule;
}

/**
 * @hidden
 */
function updateRpc(mod?: any): void {
  const updateTo = mod || rpcModule;

  rpcModule = updateTo;

  mockInstanceContainer.apiInstance.rpc = rpcModule;
}

/**
 * @hidden
 */
function updateConsts(mod?: Consts): void {
  const updateTo = mod || constsModule;

  constsModule = updateTo;

  mockInstanceContainer.apiInstance.consts = constsModule;
}

/**
 * @hidden
 */
function updateQueryMulti(stub?: SinonStub): void {
  const updateTo = stub || queryMultiStub;

  queryMultiStub = updateTo;

  mockInstanceContainer.apiInstance.queryMulti = queryMultiStub;
}

/**
 * @hidden
 *
 * Mock the tx module
 */
function initTx(): void {
  const mod = {} as Extrinsics;

  updateTx(mod);
}

/**
 * @hidden
 *
 * Mock the rpc module
 */
function initRpc(): void {
  const mod = {} as any;

  updateRpc(mod);
}

/**
 * @hidden
 *
 * Mock the consts module
 */
function initConsts(): void {
  const mod = {} as Consts;

  updateConsts(mod);
}

/**
 * @hidden
 *
 * Mock queryMulti
 */
function initQueryMulti(): void {
  const stub = sinon.stub();

  updateQueryMulti(stub);
}

/**
 * @hidden
 */
function initApi(): void {
  mockInstanceContainer.apiInstance.registry = ('registry' as unknown) as Registry;
  mockInstanceContainer.apiInstance.createType = sinon.stub();
  mockInstanceContainer.apiInstance.runtimeVersion = {} as RuntimeVersion;

  initTx();
  initQuery();
  initRpc();
  initConsts();
  initQueryMulti();

  apiPromiseCreateStub = sinon.stub();
  MockApiPromiseClass.create = apiPromiseCreateStub.resolves(mockInstanceContainer.apiInstance);
}

/**
 * @hidden
 */
function configureKeyring(opts: KeyringOptions): void {
  const { error, getPair, getPairs, addFromUri, addFromSeed, addFromMnemonic } = opts;

  const err = new Error('Error');

  const keyringInstance = {
    getPair: sinon.stub().returns(getPair),
    getPairs: sinon.stub().returns(getPairs),
    addFromSeed: sinon.stub().returns(addFromSeed),
    addFromUri: sinon.stub().returns(addFromUri),
    addFromMnemonic: sinon.stub().returns(addFromMnemonic),
  };

  if (error) {
    keyringInstance.getPair.throws(err);
    keyringInstance.getPairs.throws(err);
    keyringInstance.addFromSeed.throws(err);
    keyringInstance.addFromUri.throws(err);
    keyringInstance.addFromMnemonic.throws(err);
  }

  Object.assign(mockInstanceContainer.keyringInstance, (keyringInstance as unknown) as Keyring);

  keyringConstructorStub.returns(keyringInstance);
}

/**
 * @hidden
 */
function initKeyring(opts?: KeyringOptions): void {
  keyringConstructorStub = sinon.stub();

  keyringOptions = { ...defaultKeyringOptions, ...opts };

  configureKeyring(keyringOptions);
}

/**
 * @hidden
 *
 * Temporarily change instance mock configuration (calling .reset will go back to the configuration passed in `initMocks`)
 */
export function configureMocks(opts?: {
  contextOptions?: ContextOptions;
  keyringOptions?: KeyringOptions;
}): void {
  const tempKeyringOptions = { ...defaultKeyringOptions, ...opts?.keyringOptions };

  configureKeyring(tempKeyringOptions);

  const tempContextOptions = { ...defaultContextOptions, ...opts?.contextOptions };

  configureContext(tempContextOptions);
}

/**
 * @hidden
 * Initialize the factory by adding default all-purpose functionality to the mock manager
 *
 * @param opts.mockContext - if defined, the internal [[Context]] class will also be mocked with custom properties
 */
export function initMocks(opts?: {
  contextOptions?: ContextOptions;
  keyringOptions?: KeyringOptions;
}): void {
  /*
    NOTE: the idea is to expand this function to mock things as we need them
    and use the methods in the class to fetch/manipulate different parts of the API as required
   */

  // Context
  initContext(opts?.contextOptions);

  // Api
  initApi();

  // Keyring
  initKeyring(opts?.keyringOptions);

  // Apollo
  apolloConstructorStub = sinon.stub().returns(mockInstanceContainer.apolloInstance);

  txMocksData.clear();
  errorStub = sinon.stub().throws(new Error('Error'));
}

/**
 * @hidden
 * Restore instances to their original state
 */
export function cleanup(): void {
  mockInstanceContainer.apiInstance = createApi();
  mockInstanceContainer.contextInstance = {} as MockContext;
  mockInstanceContainer.keyringInstance = {} as Mutable<Keyring>;
  mockInstanceContainer.apolloInstance = createApolloClient();
}

/**
 * @hidden
 * Reinitialize mocks
 */
export function reset(): void {
  cleanup();

  initMocks({ contextOptions, keyringOptions });
}

/**
 * @hidden
 * Create and returns a mocked transaction. Each call will create a new version of the stub
 *
 * @param mod - name of the module
 * @param tx - name of the transaction function
 * @param autoresolve - if set to a status, the transaction will resolve immediately with that status.
 *  If set to false, the transaction lifecycle will be controlled by [[updateTxStatus]]
 */
export function createTxStub<
  ModuleName extends keyof Extrinsics,
  TransactionName extends keyof Extrinsics[ModuleName]
>(
  mod: ModuleName,
  tx: TransactionName,
  opts: {
    autoresolve?: MockTxStatus | false;
    gas?: Balance;
    meta?: { args: Array<{ name: string; type: string }> };
  } = {}
): PolymeshTx<ArgsType<Extrinsics[ModuleName][TransactionName]>> & SinonStub {
  let runtimeModule = txModule[mod];

  if (!runtimeModule) {
    runtimeModule = {} as Extrinsics[ModuleName];
    txModule[mod] = runtimeModule;
  }

  const {
    autoresolve = MockTxStatus.Succeeded,
    // eslint-disable-next-line @typescript-eslint/no-use-before-define
    gas = createMockBalance(1),
    meta = { args: [] },
  } = opts;

  const transaction = (sinon.stub().returns({
    method: tx, // should be a `Call` object, but this is enough for testing
    hash: tx,
    signAndSend: sinon.stub().callsFake((_, cback: StatusCallback) => {
      if (autoresolve === MockTxStatus.Rejected) {
        return Promise.reject(new Error('Cancelled'));
      }

      const unsubCallback = sinon.stub();

      txMocksData.set(runtimeModule[tx], {
        statusCallback: cback,
        unsubCallback,
        resolved: !!autoresolve,
        status: (null as unknown) as MockTxStatus,
      });

      if (autoresolve) {
        process.nextTick(() => cback(statusToReceipt(autoresolve)));
      }

      return Promise.resolve(unsubCallback);
    }),
    // eslint-disable-next-line @typescript-eslint/no-use-before-define
    paymentInfo: sinon.stub().resolves({ partialFee: gas }),
  }) as unknown) as Extrinsics[ModuleName][TransactionName];

  (transaction as any).section = mod;
  (transaction as any).method = tx;
  (transaction as any).meta = meta;

  runtimeModule[tx] = transaction;

  updateTx();

  const instance = mockInstanceContainer.apiInstance;

  return (instance.tx[mod][tx] as unknown) as PolymeshTx<
    ArgsType<Extrinsics[ModuleName][TransactionName]>
  > &
    SinonStub;
}

/**
 * @hidden
 * Create and return an apollo query stub
 *
 * @param query - apollo document node
 * @param returnValue
 */
export function createApolloQueryStub(query: GraphqlQuery<any>, returnData: any): SinonStub {
  const instance = mockInstanceContainer.apolloInstance;
  const stub = sinon.stub();

  stub.withArgs(query).resolves({
    data: returnData,
  });

  instance.query = stub;

  return stub;
}

/**
 * @hidden
 * Create and return a query stub
 *
 * @param mod - name of the module
 * @param query - name of the query function
 */
export function createQueryStub<
  ModuleName extends keyof Queries,
  QueryName extends keyof Queries[ModuleName]
>(
  mod: ModuleName,
  query: QueryName,
  opts?: {
    returnValue?: unknown;
    entries?: [unknown[], unknown][]; // [Keys, Codec]
    multi?: unknown;
    size?: number;
  }
): Queries[ModuleName][QueryName] & SinonStub & StubQuery {
  let runtimeModule = queryModule[mod];

  if (!runtimeModule) {
    runtimeModule = {} as Queries[ModuleName];
    queryModule[mod] = runtimeModule;
  }

  type QueryStub = Queries[ModuleName][QueryName] & SinonStub & StubQuery;

  let stub: QueryStub;

  if (!runtimeModule[query]) {
    stub = (sinon.stub() as unknown) as QueryStub;
    stub.entries = sinon.stub();
    stub.entriesPaged = sinon.stub();
    stub.at = sinon.stub();
    stub.multi = sinon.stub();
    stub.size = sinon.stub();
    runtimeModule[query] = stub;

    updateQuery();
  } else {
    const instance = mockInstanceContainer.apiInstance;
    stub = instance.query[mod][query] as QueryStub;
  }

  const entries = opts?.entries ?? [];

  const entryResults = entries.map(([keys, value], index) => [
    { args: keys, toHex: (): string => `key${index}` },
    value,
  ]);
  stub.entries.resolves(entryResults);
  stub.entriesPaged.resolves(entryResults);

  if (opts?.multi) {
    stub.multi.resolves(opts.multi);
  }
  if (typeof opts?.size !== 'undefined') {
    // eslint-disable-next-line @typescript-eslint/no-use-before-define
    stub.size.resolves(createMockU64(opts.size));
  }
  if (opts?.returnValue) {
    stub.resolves(opts.returnValue);
    stub.at.resolves(opts.returnValue);
  }

  return stub;
}

let count = 0;

/**
 * @hidden
 * Create and return a rpc stub
 *
 * @param mod - name of the module
 * @param rpc - name of the rpc function
 */
export function createRpcStub(
  mod: string,
  rpc: string,
  opts?: {
    returnValue?: unknown;
  }
): SinonStub {
  const runtimeModule = {} as any;
  rpcModule[mod] = runtimeModule;

  const stub: SinonStub = sinon.stub();
  runtimeModule[rpc] = stub;

  updateRpc();

  if (opts?.returnValue) {
    stub.resolves(opts.returnValue);
  }

  (stub as any).count = count++;

  return stub;
}

/**
 * @hidden
 * Set a consts mock
 *
 * @param mod - name of the module
 * @param constName - name of the constant
 */
export function setConstMock<
  ModuleName extends keyof Consts,
  ConstName extends keyof Consts[ModuleName]
>(
  mod: ModuleName,
  constName: ConstName,
  opts: {
    returnValue: unknown;
  }
): void {
  let runtimeModule = constsModule[mod];

  if (!runtimeModule) {
    runtimeModule = {} as Consts[ModuleName];
    constsModule[mod] = runtimeModule;
  }

  const returnValue = opts.returnValue as Consts[ModuleName][ConstName];
  if (!runtimeModule[constName]) {
    runtimeModule[constName] = returnValue;

    updateConsts();
  } else {
    const instance = mockInstanceContainer.apiInstance;
    instance.consts[mod][constName] = returnValue;
  }
}

/**
 * @hidden
 */
export function getQueryMultiStub(): SinonStub {
  return queryMultiStub;
}

/**
 * @hidden
 * Update the status of an existing mock transaction. Will throw an error if the transaction has already been resolved
 *
 * @param tx - transaction to update
 * @param status - new status
 */
export function updateTxStatus<
  ModuleName extends keyof Extrinsics,
  TransactionName extends keyof Extrinsics[ModuleName]
>(
  tx: PolymeshTx<ArgsType<Extrinsics[ModuleName][TransactionName]>>,
  status: MockTxStatus,
  failReason?: TxFailReason
): void {
  const txMockData = txMocksData.get(tx);

  if (!txMockData) {
    throw new Error('Invalid tx object');
  }

  if (txMockData.resolved) {
    throw new Error('Cannot update status on an already resolved tx');
  }

  if (status === txMockData.status) {
    throw new Error(`Status is already ${status}`);
  }

  if ([MockTxStatus.Aborted, MockTxStatus.Failed, MockTxStatus.Succeeded].includes(status)) {
    txMocksData.set(tx, {
      ...txMockData,
      status,
      resolved: true,
    });
  }

  txMockData.statusCallback(statusToReceipt(status, failReason));
}

/**
 * @hidden
 * Make calls to `Middleware.query` throw an error
 */
export function throwOnMiddlewareQuery(err?: object): void {
  const instance = mockInstanceContainer.apolloInstance;

  if (err) {
    errorStub.throws(err);
  }

  instance.query = errorStub;
}

/**
 * @hidden
 * Make calls to `Context.create` throw an error
 */
export function throwOnContextCreation(): void {
  MockContextClass.create = errorStub;
}

/**
 * @hidden
 * Make calls to `ApiPromise.create` throw an error
 */
export function throwOnApiCreation(error?: unknown): void {
  MockApiPromiseClass.create = error ? sinon.stub().throws(error) : errorStub;
}

/**
 * @hidden
 * Sets the `accountBalance` function in the mocked Context to return the specified amount
 *
 * @param balance - new account balance
 */
export function setContextAccountBalance(balance: AccountBalance): void {
  mockInstanceContainer.contextInstance.accountBalance.returns(balance);
}

/**
 * @hidden
 * Retrieve an instance of the mocked Polkadot API
 */
export function getApiInstance(): ApiPromise & SinonStubbedInstance<ApiPromise> & EventEmitter {
  return (mockInstanceContainer.apiInstance as unknown) as ApiPromise &
    SinonStubbedInstance<ApiPromise> &
    EventEmitter;
}

/**
 * @hidden
 * Retrieve an instance of the mocked Apollo Client
 */
export function getMiddlewareApi(): ApolloClient<NormalizedCacheObject> &
  SinonStubbedInstance<ApolloClient<NormalizedCacheObject>> {
  return mockInstanceContainer.apolloInstance as ApolloClient<NormalizedCacheObject> &
    SinonStubbedInstance<ApolloClient<NormalizedCacheObject>>;
}

/**
 * @hidden
 * Retrieve the stub of the createType method
 */
export function getCreateTypeStub(): SinonStub {
  return mockInstanceContainer.apiInstance.createType as SinonStub;
}

/**
 * @hidden
 * Retrieve an instance of the mocked Context
 */
export function getContextInstance(opts?: ContextOptions): MockContext {
  if (opts) {
    initContext(opts);
  }
  return mockInstanceContainer.contextInstance;
}

/**
 * @hidden
 * Retrieve the stub of the `Context.create` method
 */
export function getContextCreateStub(): SinonStub {
  return contextCreateStub;
}

/**
 * @hidden
 * Retrieve an instance of the mocked Keyring
 */
export function getKeyringInstance(opts?: KeyringOptions): Keyring {
  if (opts) {
    initKeyring(opts);
  }
  return mockInstanceContainer.keyringInstance as Keyring;
}

/**
 * @hidden
 */
export const setRuntimeVersion = (args: unknown): void => {
  mockInstanceContainer.apiInstance.runtimeVersion = args as RuntimeVersion;
};

/**
 * @hidden
 */
function isCodec<T extends Codec>(codec: any): codec is T {
  return !!codec?._isCodec;
}

/**
 * @hidden
 */
function isOption<T extends Codec>(codec: any): codec is Option<T> {
  return typeof codec?.unwrap === 'function';
}

/**
 * @hidden
 */
const createMockCodec = (codec: object, isEmpty: boolean): Codec => {
  const clone = cloneDeep(codec) as Mutable<Codec>;
  (clone as any)._isCodec = true;
  clone.isEmpty = isEmpty;
  return clone;
};

/**
 * @hidden
 */
const createMockStringCodec = (value?: string): Codec =>
  createMockCodec(
    {
      toString: () => value,
    },
    value === undefined
  );

/**
 * @hidden
 */
const createMockU8aCodec = (value?: string): Codec =>
  createMockCodec(stringToU8a(value), value === undefined);

/**
 * @hidden
 */
const createMockNumberCodec = (value?: number): Codec =>
  createMockCodec(
    {
      toNumber: () => value,
      toString: () => `${value}`,
      isZero: () => value === 0,
    },
    value === undefined
  );

/**
 * @hidden
 * NOTE: `isEmpty` will be set to true if no value is passed
 */
export const createMockIdentityId = (did?: string | IdentityId): IdentityId => {
  if (isCodec<IdentityId>(did)) {
    return did;
  }

  return createMockStringCodec(did) as IdentityId;
};

/**
 * @hidden
 * NOTE: `isEmpty` will be set to true if no value is passed
 */
export const createMockEcdsaSignature = (signature?: string | EcdsaSignature): EcdsaSignature => {
  if (isCodec<EcdsaSignature>(signature)) {
    return signature;
  }

  return createMockStringCodec(signature) as EcdsaSignature;
};

/**
 * @hidden
 * NOTE: `isEmpty` will be set to true if no value is passed
 */
export const createMockEthereumAddress = (address?: string | EthereumAddress): EthereumAddress => {
  if (isCodec<EthereumAddress>(address)) {
    return address;
  }

  return createMockU8aCodec(address) as EthereumAddress;
};

/**
 * @hidden
 * NOTE: `isEmpty` will be set to true if no value is passed
 */
export const createMockTicker = (ticker?: string | Ticker): Ticker => {
  if (isCodec<Ticker>(ticker)) {
    return ticker;
  }

  return createMockU8aCodec(ticker) as Ticker;
};

/**
 * @hidden
 * NOTE: `isEmpty` will be set to true if no value is passed
 */
export const createMockAccountId = (accountId?: string): AccountId =>
  createMockStringCodec(accountId) as AccountId;

/**
 * @hidden
 * NOTE: `isEmpty` will be set to true if no value is passed
 */
export const createMockBalance = (balance?: number | Balance): Balance => {
  if (isCodec<Balance>(balance)) {
    return balance;
  }

  return createMockNumberCodec(balance) as Balance;
};

/**
 * @hidden
 * NOTE: `isEmpty` will be set to true if no value is passed
 */
export const createMockDocumentName = (name?: string): DocumentName =>
  createMockStringCodec(name) as DocumentName;

/**
 * @hidden
 * NOTE: `isEmpty` will be set to true if no value is passed
 */
export const createMockDocumentUri = (uri?: string): DocumentUri =>
  createMockStringCodec(uri) as DocumentUri;

/**
 * @hidden
 * NOTE: `isEmpty` will be set to true if no value is passed
 */
export const createMockDocumentHash = (hash?: string): DocumentHash =>
  createMockStringCodec(hash) as DocumentHash;

/**
 * @hidden
 * NOTE: `isEmpty` will be set to true if no value is passed
 */
export const createMockDocumentType = (name?: string): DocumentType =>
  createMockStringCodec(name) as DocumentType;

/**
 * @hidden
 * NOTE: `isEmpty` will be set to true if no value is passed
 */
export const createMockOption = <T extends Codec>(
  wrapped: T | null | Option<T> = null
): Option<T> => {
  if (isOption<T>(wrapped)) {
    return wrapped;
  }

  return createMockCodec(
    {
      unwrap: () => wrapped as T,
      unwrapOr: (val: unknown) => wrapped ?? val,
      isNone: !wrapped,
      isSome: !!wrapped,
    },
    !wrapped
  ) as Option<T>;
};

/**
 * @hidden
 * NOTE: `isEmpty` will be set to true if no value is passed
 */
export const createMockCompact = <T extends CompactEncodable>(
  wrapped: T | null = null
): Compact<T> =>
  createMockCodec(
    {
      unwrap: () => wrapped as T,
      isNone: !wrapped,
      isSome: !!wrapped,
    },
    !wrapped
  ) as Compact<T>;

/**
 * @hidden
 * NOTE: `isEmpty` will be set to true if no value is passed
 */
export const createMockMoment = (millis?: number | Moment): Moment => {
  if (isCodec<Moment>(millis)) {
    return millis;
  }

  return createMockNumberCodec(millis) as Moment;
};

/**
 * @hidden
 * NOTE: `isEmpty` will be set to true if no value is passed
 */
export const createMockTickerRegistration = (
  registration?:
    | TickerRegistration
    | {
        owner: IdentityId | Parameters<typeof createMockIdentityId>[0];
        expiry: Option<Moment> | Parameters<typeof createMockOption>[0];
      }
): TickerRegistration => {
  const { owner, expiry } = registration || {
    owner: createMockIdentityId(),
    expiry: createMockOption(),
  };
  return createMockCodec(
    {
      owner: createMockIdentityId(owner),
      expiry: createMockOption(expiry),
    },
    !registration
  ) as TickerRegistration;
};

/**
 * @hidden
 * NOTE: `isEmpty` will be set to true if no value is passed
 */
export const createMockU8 = (value?: number): u8 => createMockNumberCodec(value) as u8;

/**
 * @hidden
 * NOTE: `isEmpty` will be set to true if no value is passed
 */
export const createMockU32 = (value?: number | u32): u32 => {
  if (isCodec<u32>(value)) {
    return value;
  }
  return createMockNumberCodec(value) as u32;
};

/**
 * @hidden
 * NOTE: `isEmpty` will be set to true if no value is passed
 */
export const createMockU64 = (value?: number | u64): u64 => {
  if (isCodec<u64>(value)) {
    return value;
  }
  return createMockNumberCodec(value) as u64;
};

/**
 * @hidden
 * NOTE: `isEmpty` will be set to true if no value is passed
 */
export const createMockPermill = (value?: number | Permill): Permill => {
  if (isCodec<Permill>(value)) {
    return value;
  }
  return createMockNumberCodec(value) as Permill;
};

/**
 * @hidden
 * NOTE: `isEmpty` will be set to true if no value is passed
 */
export const createMockBytes = (value?: string): Bytes => createMockU8aCodec(value) as Bytes;

/**
 * @hidden
 */
export const createMockHash = (value?: string): Hash => createMockStringCodec(value) as Hash;

/**
 * @hidden
 * NOTE: `isEmpty` will be set to true if no value is passed
 */
export const createMockAssetName = (name?: string): AssetName =>
  createMockStringCodec(name) as AssetName;

/**
 * @hidden
 */
export const createMockPosRatio = (numerator: number, denominator: number): PosRatio =>
  [createMockU32(numerator), createMockU32(denominator)] as PosRatio;

/**
 * @hidden
 * NOTE: `isEmpty` will be set to true if no value is passed
 */
export const createMockBool = (value?: boolean | bool): bool => {
  if (isCodec<bool>(value)) {
    return value;
  }

  return createMockCodec(
    {
      isTrue: value,
      isFalse: !value,
      valueOf: () => value,
    },
    !value
  ) as bool;
};

/**
 * @hidden
 * NOTE: `isEmpty` will be set to true if no value is passed
 */
const createMockEnum = (enumValue?: string | Record<string, Codec | Codec[]>): Enum => {
  const codec: Record<string, unknown> = {};

  if (typeof enumValue === 'string') {
    codec[`is${upperFirst(enumValue)}`] = true;
  } else if (typeof enumValue === 'object') {
    const key = Object.keys(enumValue)[0];

    codec[`is${upperFirst(key)}`] = true;
    codec[`as${upperFirst(key)}`] = enumValue[key];
  }

  return createMockCodec(codec, false) as Enum;
};

/**
 * @hidden
 * NOTE: `isEmpty` will be set to true if no value is passed
 */
export const createMockPortfolioKind = (
  portfolioKind?: 'Default' | { User: u64 } | PortfolioKind
): PortfolioKind => {
  if (isCodec<PortfolioKind>(portfolioKind)) {
    return portfolioKind;
  }
  return createMockEnum(portfolioKind) as PortfolioKind;
};

/**
 * @hidden
 * NOTE: `isEmpty` will be set to true if no value is passed
 */
export const createMockPortfolioId = (
  portfiolioId?:
    | PortfolioId
    | {
        did: IdentityId | Parameters<typeof createMockIdentityId>[0];
        kind: PortfolioKind | Parameters<typeof createMockPortfolioKind>[0];
      }
): PortfolioId => {
  const { did, kind } = portfiolioId || {
    did: createMockIdentityId(),
    kind: createMockPortfolioKind(),
  };
  return createMockCodec(
    {
      did: createMockIdentityId(did),
      kind: createMockPortfolioKind(kind),
    },
    !portfiolioId
  ) as PortfolioId;
};

/**
 * @hidden
 * NOTE: `isEmpty` will be set to true if no value is passed
 */
export const createMockMovePortfolioItem = (movePortfolioItem?: {
  ticker: Ticker;
  amount: Balance;
}): MovePortfolioItem => {
  const item = movePortfolioItem || {
    ticker: createMockTicker(),
    amount: createMockBalance(),
  };
  return createMockCodec(
    {
      ...item,
    },
    !movePortfolioItem
  ) as MovePortfolioItem;
};

/**
 * @hidden
 * NOTE: `isEmpty` will be set to true if no value is passed
 */
export const createMockAssetType = (
  assetType?:
    | 'EquityCommon'
    | 'EquityPreferred'
    | 'Commodity'
    | 'FixedIncome'
    | 'Reit'
    | 'Fund'
    | 'RevenueShareAgreement'
    | 'StructuredProduct'
    | 'Derivative'
    | 'StableCoin'
    | { Custom: Bytes }
): AssetType => {
  return createMockEnum(assetType) as AssetType;
};

/**
 * @hidden
 * NOTE: `isEmpty` will be set to true if no value is passed
 */
export const createMockTickerRegistrationConfig = (regConfig?: {
  max_ticker_length: u8;
  registration_length: Option<Moment>;
}): TickerRegistrationConfig => {
  const config = regConfig || {
    max_ticker_length: createMockU8(),
    registration_length: createMockOption(),
  };
  return createMockCodec({ ...config }, !regConfig) as TickerRegistrationConfig;
};

/**
 * @hidden
 * NOTE: `isEmpty` will be set to true if no value is passed
 */
export const createMockSecurityToken = (token?: {
  name: AssetName;
  total_supply: Balance;
  owner_did: IdentityId;
  divisible: bool;
  asset_type: AssetType;
  primary_issuance_agent: Option<IdentityId>;
}): SecurityToken => {
  const st = token || {
    name: createMockAssetName(),
    total_supply: createMockBalance(),
    owner_did: createMockIdentityId(),
    divisible: createMockBool(),
    asset_type: createMockAssetType(),
    primary_issuance_agent: createMockOption(createMockIdentityId()),
  };
  return createMockCodec({ ...st }, !token) as SecurityToken;
};

/**
 * @hidden
 * NOTE: `isEmpty` will be set to true if no value is passed
 */
export const createMockDocument = (document?: {
  uri: DocumentUri;
  content_hash: DocumentHash;
  name: DocumentName;
  doc_type: Option<DocumentType>;
  filing_date: Option<Moment>;
}): Document => {
  const doc = document || {
    uri: createMockDocumentUri(),
    content_hash: createMockDocumentHash(),
    name: createMockDocumentName(),
    doc_type: createMockOption(),
    filing_date: createMockOption(),
  };
  return createMockCodec(
    {
      ...doc,
    },
    !document
  ) as Document;
};

/**
 * @hidden
 * NOTE: `isEmpty` will be set to true if no value is passed
 */
export const createMockAccountData = (accountData?: {
  free: Balance;
  reserved: Balance;
  miscFrozen: Balance;
  feeFrozen: Balance;
}): AccountData => {
  const data = accountData || {
    free: createMockBalance(),
    reserved: createMockBalance(),
    miscFrozen: createMockBalance(),
    feeFrozen: createMockBalance(),
  };

  return createMockCodec(
    {
      ...data,
    },
    !accountData
  ) as AccountData;
};

/**
 * @hidden
 * NOTE: `isEmpty` will be set to true if no value is passed
 */
export const createMockIndex = (value?: number): Index => createMockNumberCodec(value) as Index;

/**
 * @hidden
 * NOTE: `isEmpty` will be set to true if no value is passed
 */
export const createMockRefCount = (value?: number): RefCount =>
  createMockNumberCodec(value) as RefCount;

/**
 * @hidden
 * NOTE: `isEmpty` will be set to true if no value is passed
 */
export const createMockAccountInfo = (accountInfo?: {
  nonce: Index;
  refcount: RefCount;
  data: AccountData;
}): AccountInfo => {
  const info = accountInfo || {
    nonce: createMockIndex(),
    refcount: createMockRefCount(),
    data: createMockAccountData(),
  };

  return createMockCodec(
    {
      ...info,
    },
    !accountInfo
  ) as AccountInfo;
};

/**
 * @hidden
 * NOTE: `isEmpty` will be set to true if no value is passed
 */
export const createMockSignatory = (
  signatory?: { Identity: IdentityId } | { Account: AccountId }
): Signatory => {
  return createMockEnum(signatory) as Signatory;
};

/**
 * @hidden
 * NOTE: `isEmpty` will be set to true if no value is passed
 */
export const createMockAuthIdentifier = (authIdentifier?: {
  signatory: Signatory;
  auth_id: u64;
}): AuthIdentifier => {
  const identifier = authIdentifier || {
    signatory: createMockSignatory(),
    auth_id: createMockU64(),
  };

  return createMockCodec(
    {
      ...identifier,
    },
    !authIdentifier
  ) as AuthIdentifier;
};

/**
 * @hidden
 * NOTE: `isEmpty` will be set to true if no value is passed
 */
export const createMockAuthorizationType = (
  authorizationType?:
    | 'AttestPrimaryKeyRotation'
    | 'RotatePrimaryKey'
    | 'TransferTicker'
    | 'AddMultiSigSigner'
    | 'TransferAssetOwnership'
    | 'JoinIdentity'
    | 'Custom'
    | 'NoData'
): MeshAuthorizationType => {
  return createMockEnum(authorizationType) as MeshAuthorizationType;
};

/**
 * @hidden
 * NOTE: `isEmpty` will be set to true if no value is passed
 */
export const createMockU8aFixed = (value?: string): U8aFixed =>
  createMockU8aCodec(value) as U8aFixed;

/**
 * @hidden
 * NOTE: `isEmpty` will be set to true if no value is passed
 */
export const createMockAssetIdentifier = (
  identifier?: { Isin: U8aFixed } | { Cusip: U8aFixed } | { Cins: U8aFixed } | { Lei: U8aFixed }
): AssetIdentifier => createMockEnum(identifier) as AssetIdentifier;

/**
 * @hidden
 * NOTE: `isEmpty` will be set to true if no value is passed
 */
export const createMockFundingRoundName = (roundName?: string): FundingRoundName =>
  createMockStringCodec(roundName) as FundingRoundName;

/**
 * @hidden
 * NOTE: `isEmpty` will be set to true if no value is passed
 */
export const createMockPalletName = (name?: string): PalletName =>
  createMockStringCodec(name) as PalletName;

/**
 * @hidden
 * NOTE: `isEmpty` will be set to true if no value is passed
 */
export const createMockDispatchableName = (name?: string): DispatchableName =>
  createMockStringCodec(name) as DispatchableName;

/**
 * @hidden
 * NOTE: `isEmpty` will be set to true if no value is passed
 */
export const createMockFundraiserName = (name?: string): FundraiserName =>
  createMockStringCodec(name) as FundraiserName;

/**
 * @hidden
 * NOTE: `isEmpty` will be set to true if no value is passed
 */
export const createMockPalletPermissions = (permissions?: {
  pallet_name: PalletName;
  dispatchable_names: DispatchableName[] | null;
}): PalletPermissions => {
  const aux = permissions || { pallet_name: createMockPalletName(), dispatchable_names: null };

  const { pallet_name, dispatchable_names } = aux;

  const perms = {
    pallet_name,
    dispatchable_names: dispatchable_names
      ? createMockOption(dispatchable_names as Vec<DispatchableName>)
      : createMockOption(),
  };

  return createMockCodec(
    {
      ...perms,
    },
    !permissions
  ) as PalletPermissions;
};

/**
 * @hidden
 * NOTE: `isEmpty` will be set to true if no value is passed
 */
export const createMockPermissions = (permissions?: {
  asset: Ticker[] | null;
  extrinsic: PalletPermissions[] | null;
  portfolio: PortfolioId[] | null;
}): Permissions => {
  const aux = permissions || { asset: null, extrinsic: null, portfolio: null };

  const { asset, extrinsic, portfolio } = aux;

  const perms = {
    asset: asset ? createMockOption(asset as Vec<Ticker>) : createMockOption(),
    extrinsic: extrinsic
      ? createMockOption(extrinsic as Vec<PalletPermissions>)
      : createMockOption(),
    portfolio: portfolio ? createMockOption(portfolio as Vec<PortfolioId>) : createMockOption(),
  };

  return createMockCodec(
    {
      ...perms,
    },
    !permissions
  ) as Permissions;
};

/**
 * @hidden
 * NOTE: `isEmpty` will be set to true if no value is passed
 */
export const createMockAuthorizationData = (
  authorizationData?:
    | { AttestPrimaryKeyRotation: IdentityId }
    | { RotatePrimaryKey: IdentityId }
    | { TransferTicker: Ticker }
    | { AddMultiSigSigner: AccountId }
    | { TransferAssetOwnership: Ticker }
    | { JoinIdentity: Permissions }
    | { TransferPrimaryIssuanceAgent: Ticker }
    | { PortfolioCustody: PortfolioId }
    | { custom: Bytes }
    | { TransferCorporateActionAgent: Ticker }
    | 'NoData'
): AuthorizationData => {
  return createMockEnum(authorizationData) as AuthorizationData;
};

/**
 * @hidden
 * NOTE: `isEmpty` will be set to true if no value is passed
 */
export const createMockAuthorization = (authorization?: {
  authorization_data: AuthorizationData;
  authorized_by: IdentityId;
  expiry: Option<Moment>;
  auth_id: u64;
}): Authorization => {
  const auth = authorization || {
    authorization_data: createMockAuthorizationData(),
    authorized_by: createMockIdentityId(),
    expiry: createMockOption(),
    auth_id: createMockU64(),
  };

  return createMockCodec(
    {
      ...auth,
    },
    !authorization
  ) as Authorization;
};

/**
 * @hidden
 * NOTE: `isEmpty` will be set to true if no value is passed
 */
export const createMockEventRecord = (data: unknown[]): EventRecord =>
  (({
    event: {
      data,
    },
  } as unknown) as EventRecord);

/**
 * @hidden
 * NOTE: `isEmpty` will be set to true if no value is passed
 */
export const createMockIEvent = <T extends Codec[]>(data: unknown[]): IEvent<T> =>
  (({
    data,
  } as unknown) as IEvent<T>);

/**
 * @hidden
 */
export const createMockCddStatus = (cddStatus?: { Ok: IdentityId } | { Err: Bytes }): CddStatus =>
  createMockEnum(cddStatus) as CddStatus;

/**
 * @hidden
 * NOTE: `isEmpty` will be set to true if no value is passed
 */
export const createMockCountryCode = (name?: CountryCodeEnum): CountryCode =>
  createMockEnum(name) as CountryCode;

/**
 * @hidden
 * NOTE: `isEmpty` will be set to true if no value is passed
 */
export const createMockScope = (
  scope?: { Identity: IdentityId } | { Ticker: Ticker } | { Custom: Bytes }
): Scope => createMockEnum(scope) as Scope;

/**
 * @hidden
 * NOTE: `isEmpty` will be set to true if no value is passed
 */
export const createMockCddId = (cddId?: string): CddId => createMockStringCodec(cddId) as CddId;

/**
 * @hidden
 * NOTE: `isEmpty` will be set to true if no value is passed
 */
export const createMockScopeId = (scopeId?: string): ScopeId =>
  createMockStringCodec(scopeId) as ScopeId;

/**
 * @hidden
 * NOTE: `isEmpty` will be set to true if no value is passed
 */
export const createMockInvestorZKProofData = (proof?: string): InvestorZKProofData =>
  createMockStringCodec(proof) as InvestorZKProofData;

/**
 * @hidden
 * NOTE: `isEmpty` will be set to true if no value is passed
 */
export const createMockClaim = (
  claim?:
    | { Accredited: Scope }
    | { Affiliate: Scope }
    | { BuyLockup: Scope }
    | { SellLockup: Scope }
    | { CustomerDueDiligence: CddId }
    | { KnowYourCustomer: Scope }
    | { Jurisdiction: [CountryCode, Scope] }
    | { Exempted: Scope }
    | { Blocked: Scope }
    | { InvestorUniqueness: [Scope, ScopeId, CddId] }
    | { InvestorUniquenessV2: CddId }
    | 'NoData'
): Claim => createMockEnum(claim) as Claim;

/**
 * @hidden
 * NOTE: `isEmpty` will be set to true if no value is passed
 */
export const createMockIdentityClaim = (identityClaim?: {
  claim_issuer: IdentityId;
  issuance_date: Moment;
  last_update_date: Moment;
  expiry: Option<Moment>;
  claim: Claim;
}): IdentityClaim => {
  const identityClaimMock = identityClaim || {
    claim_issuer: createMockIdentityId(),
    issuance_date: createMockMoment(),
    last_update_date: createMockMoment(),
    expiry: createMockOption(),
    claim: createMockClaim(),
  };
  return createMockCodec(
    {
      ...identityClaimMock,
    },
    !identityClaimMock
  ) as IdentityClaim;
};

/**
 * @hidden
 * NOTE: `isEmpty` will be set to true if no value is passed
 */
export const createMockTargetIdentity = (
  targetIdentity?: { Specific: IdentityId } | 'PrimaryIssuanceAgent'
): TargetIdentity => createMockEnum(targetIdentity) as TargetIdentity;

/**
 * @hidden
 * NOTE: `isEmpty` will be set to true if no value is passed
 */
export const createMockConditionType = (
  conditionType?:
    | { IsPresent: Claim }
    | { IsAbsent: Claim }
    | { IsAnyOf: Claim[] }
    | { IsNoneOf: Claim[] }
    | { IsIdentity: TargetIdentity }
    | ConditionType
): ConditionType => {
  if (isCodec<ConditionType>(conditionType)) {
    return conditionType;
  }

  return createMockEnum(conditionType) as ConditionType;
};

/**
 * @hidden
 * NOTE: `isEmpty` will be set to true if no value is passed
 */
export const createMockClaimType = (claimType?: ClaimType): MeshClaimType =>
  createMockEnum(claimType) as MeshClaimType;

/**
 * @hidden
 * NOTE: `isEmpty` will be set to true if no value is passed
 */
export const createMockClaim1stKey = (claim1stKey?: {
  target: IdentityId;
  claim_type: MeshClaimType;
}): Claim1stKey => {
  const claimTypeMock = claim1stKey || {
    target: createMockIdentityId(),
    claim_type: createMockClaimType(),
  };
  return createMockCodec(
    {
      ...claimTypeMock,
    },
    !claimTypeMock
  ) as Claim1stKey;
};

/**
 * @hidden
 * NOTE: `isEmpty` will be set to true if no value is passed
 */
export const createMockTrustedFor = (
  trustedFor?: 'Any' | { Specific: MeshClaimType[] }
): TrustedFor => createMockEnum(trustedFor) as TrustedFor;

/**
 * @hidden
 * NOTE: `isEmpty` will be set to true if no value is passed
 */
export const createMockTrustedIssuer = (issuer?: {
  issuer: IdentityId;
  trusted_for: TrustedFor;
}): TrustedIssuer => {
  const trustedIssuer = issuer || {
    issuer: createMockIdentityId(),
    trusted_for: createMockTrustedFor(),
  };

  return createMockCodec(
    {
      ...trustedIssuer,
    },
    !issuer
  ) as TrustedIssuer;
};

/**
 * @hidden
 * NOTE: `isEmpty` will be set to true if no value is passed
 */
export const createMockCondition = (condition?: {
  condition_type: ConditionType | Parameters<typeof createMockConditionType>[0];
  issuers: (TrustedIssuer | Parameters<typeof createMockTrustedIssuer>[0])[];
}): Condition => {
  const { condition_type, issuers } = condition || {
    condition_type: createMockConditionType(),
    issuers: [],
  };
  return createMockCodec(
    {
      condition_type: createMockConditionType(condition_type),
      issuers: issuers.map(issuer => createMockTrustedIssuer(issuer)),
    },
    !condition
  ) as Condition;
};

/**
 * @hidden
 * NOTE: `isEmpty` will be set to true if no value is passed
 */
export const createMockConditionResult = (conditionResult?: {
  condition: Condition | Parameters<typeof createMockCondition>[0];
  result: bool | Parameters<typeof createMockBool>[0];
}): ConditionResult => {
  const { condition, result } = conditionResult || {
    condition: createMockCondition(),
    result: createMockBool(),
  };
  return createMockCodec(
    {
      condition: createMockCondition(condition),
      result: createMockBool(result),
    },
    !conditionResult
  ) as ConditionResult;
};

/**
 * @hidden
 * NOTE: `isEmpty` will be set to true if no value is passed
 */
export const createMockComplianceRequirement = (complianceRequirement?: {
  sender_conditions: Condition[];
  receiver_conditions: Condition[];
  id: u32;
}): ComplianceRequirement => {
  const requirement = complianceRequirement || {
    sender_conditions: [],
    receiver_conditions: [],
    id: createMockU32(),
  };

  return createMockCodec(
    {
      ...requirement,
    },
    !complianceRequirement
  ) as ComplianceRequirement;
};

/**
 * @hidden
 * NOTE: `isEmpty` will be set to true if no value is passed
 */
export const createMockComplianceRequirementResult = (complianceRequirementResult?: {
  sender_conditions: (ConditionResult | Parameters<typeof createMockConditionResult>[0])[];
  receiver_conditions: (ConditionResult | Parameters<typeof createMockConditionResult>[0])[];
  id: u32 | Parameters<typeof createMockU32>[0];
  result: bool | Parameters<typeof createMockBool>[0];
}): ComplianceRequirementResult => {
  const { sender_conditions, receiver_conditions, id, result } = complianceRequirementResult || {
    sender_conditions: [],
    receiver_conditions: [],
    id: createMockU32(),
    result: createMockBool(),
  };

  return createMockCodec(
    {
      sender_conditions: sender_conditions.map(condition => createMockConditionResult(condition)),
      receiver_conditions: receiver_conditions.map(condition =>
        createMockConditionResult(condition)
      ),
      id: createMockU32(id),
      result: createMockBool(result),
    },
    !complianceRequirementResult
  ) as ComplianceRequirementResult;
};

/**
 * @hidden
 * NOTE: `isEmpty` will be set to true if no value is passed
 */
export const createMockAssetComplianceResult = (assetComplianceResult?: {
  paused: bool | Parameters<typeof createMockBool>[0];
  requirements: (
    | ComplianceRequirementResult
    | Parameters<typeof createMockComplianceRequirementResult>[0]
  )[];
  result: bool | Parameters<typeof createMockBool>[0];
}): AssetComplianceResult => {
  const { paused, requirements, result } = assetComplianceResult || {
    paused: createMockBool(),
    requirements: [],
    result: createMockBool(),
  };

  return createMockCodec(
    {
      paused: createMockBool(paused),
      requirements: requirements.map(requirement =>
        createMockComplianceRequirementResult(requirement)
      ),
      result: createMockBool(result),
    },
    !assetComplianceResult
  ) as AssetComplianceResult;
};

/**
 * @hidden
 * NOTE: `isEmpty` will be set to true if no value is passed
 */
export const createMockDidRecord = (didRecord?: {
  roles: IdentityRole[];
  primary_key: AccountId;
  secondary_keys: MeshSecondaryKey[];
}): DidRecord => {
  const record = didRecord || {
    roles: [],
    primary_key: createMockAccountId(),
    secondary_items: [],
  };

  return createMockCodec(
    {
      ...record,
    },
    !didRecord
  ) as DidRecord;
};

/**
 * @hidden
 * NOTE: `isEmpty` will be set to true if no value is passed
 */
export const createMockCanTransferResult = (
  canTransferResult?: { Ok: u8 } | { Err: Bytes }
): CanTransferResult => createMockEnum(canTransferResult) as CanTransferResult;

/**
 * @hidden
 * NOTE: `isEmpty` will be set to true if no value is passed
 */
export const createMockText = (value?: string | Text): Text => {
  if (isCodec<Text>(value)) {
    return value;
  }

  return createMockStringCodec(value) as Text;
};

/**
 * @hidden
 * NOTE: `isEmpty` will be set to true if no value is passed
 */
export const createMockAssetOwnershipRelation = (
  assetOwnershipRelation?: 'NotOwned' | 'TickerOwned' | 'AssetOwned'
): AssetOwnershipRelation => createMockEnum(assetOwnershipRelation) as AssetOwnershipRelation;

/**
 * @hidden
 */
export const createMockProposalState = (
  proposalState?: 'Pending' | 'Cancelled' | 'Killed' | 'Rejected' | 'Referendum' | { Custom: Bytes }
): ProposalState => {
  return createMockEnum(proposalState) as ProposalState;
};

/**
 * @hidden
 * NOTE: `isEmpty` will be set to true if no value is passed
 */
export const createMockPip = (pip?: { id: u32; proposal: Call; state: ProposalState }): Pip => {
  const proposal = pip || {
    id: createMockU32(),
    proposal: ('proposal' as unknown) as Call,
    state: createMockProposalState(),
  };

  return createMockCodec(
    {
      ...proposal,
    },
    !pip
  ) as Pip;
};

/**
 * @hidden
 * NOTE: `isEmpty` will be set to true if no value is passed
 */
export const createMockPipsMetadata = (metadata?: {
  proposer: AccountId;
  cool_off_until: u32;
  end: u32;
}): PipsMetadata => {
  const data = metadata || {
    proposer: createMockAccountId(),
    cool_off_until: createMockU32(),
    end: createMockU32(),
  };

  return createMockCodec(
    {
      ...data,
    },
    !metadata
  ) as PipsMetadata;
};

/**
 * @hidden
 * NOTE: `isEmpty` will be set to true if no value is passed
 */
export const createMockSecondaryKey = (secondaryKey?: {
  signer: Signatory;
  permissions: Permissions;
}): MeshSecondaryKey => {
  const key = secondaryKey || {
    signer: createMockSignatory(),
    permissions: createMockPermissions(),
  };
  return createMockCodec(
    {
      ...key,
    },
    !secondaryKey
  ) as MeshSecondaryKey;
};

/**
 * @hidden
 * NOTE: `isEmpty` will be set to true if no value is passed
 */
export const createMockPipId = (id: number | BigNumber): PipId =>
  createMockU32(new BigNumber(id).toNumber()) as PipId;

/**
 * @hidden
 * NOTE: `isEmpty` will be set to true if no value is passed
 */
export const createMockVenueDetails = (details?: string): VenueDetails =>
  createMockStringCodec(details) as VenueDetails;

/**
 * @hidden
 * NOTE: `isEmpty` will be set to true if no value is passed
 */
export const createMockVenueType = (
  venueType?: 'Other' | 'Distribution' | 'Sto' | 'Exchange'
): VenueType => {
  return createMockEnum(venueType) as VenueType;
};

/**
 * @hidden
 * NOTE: `isEmpty` will be set to true if no value is passed
 */
export const createMockVenue = (venue?: {
  creator: IdentityId;
  instructions: u64[];
  details: VenueDetails;
  venue_type: VenueType;
}): Venue => {
  const vn = venue || {
    creator: createMockIdentityId(),
    instructions: [],
    details: createMockVenueDetails(),
    // eslint-disable-next-line @typescript-eslint/camelcase
    venue_type: createMockVenueType(),
  };

  return createMockCodec(
    {
      ...vn,
    },
    !venue
  ) as Venue;
};

/**
 * @hidden
 * NOTE: `isEmpty` will be set to true if no value is passed
 */
export const createMockInstructionStatus = (
  instructionStatus?: 'Pending' | 'Unknown'
): InstructionStatus => {
  return createMockEnum(instructionStatus) as InstructionStatus;
};

/**
 * @hidden
 * NOTE: `isEmpty` will be set to true if no value is passed
 */
export const createMockSettlementType = (
  settlementType?: 'SettleOnAffirmation' | { SettleOnBlock: u32 }
): SettlementType => {
  return createMockEnum(settlementType) as SettlementType;
};

/**
 * @hidden
 * NOTE: `isEmpty` will be set to true if no value is passed
 */
export const createMockAffirmationStatus = (
  authorizationStatus?: 'Unknown' | 'Pending' | 'Affirmed' | 'Rejected'
): AffirmationStatus => {
  return createMockEnum(authorizationStatus) as AffirmationStatus;
};

/**
 * @hidden
 * NOTE: `isEmpty` will be set to true if no value is passed
 */
export const createMockInstruction = (instruction?: {
  instruction_id: u64;
  venue_id: u64;
  status: InstructionStatus;
  settlement_type: SettlementType;
  created_at: Option<Moment>;
  trade_date: Option<Moment>;
  value_date: Option<Moment>;
}): Instruction => {
  const data = instruction || {
    instruction_id: createMockU64(),
    venue_id: createMockU64(),
    status: createMockInstructionStatus(),
    settlement_type: createMockSettlementType(),
    created_at: createMockOption(),
    trade_date: createMockOption(),
  };

  return createMockCodec(
    {
      ...data,
    },
    !instruction
  ) as Instruction;
};

/**
 * @hidden
 * NOTE: `isEmpty` will be set to true if no value is passed
 */
export const createMockTransferManager = (
  transferManager?:
    | { CountTransferManager: u64 }
    | { PercentageTransferManager: Permill }
    | TransferManager
): TransferManager => {
  if (isCodec<TransferManager>(transferManager)) {
    return transferManager;
  }
  return createMockEnum(transferManager) as TransferManager;
};

/**
 * @hidden
 */
export const createMockFundraiserTier = (fundraiserTier?: {
  total: Balance;
  price: Balance;
  remaining: Balance;
}): FundraiserTier => {
  const data = fundraiserTier || {
    total: createMockBalance(),
    price: createMockBalance(),
    remaining: createMockBalance(),
  };

  return createMockCodec(
    {
      ...data,
    },
    !fundraiserTier
  ) as FundraiserTier;
};

/**
 * @hidden
 * NOTE: `isEmpty` will be set to true if no value is passed
 */
export const createMockFundraiserStatus = (
  fundraiserStatus?: 'Live' | 'Frozen' | 'Closed' | 'ClosedEarly'
): FundraiserStatus => {
  return createMockEnum(fundraiserStatus) as FundraiserStatus;
};

/**
 * @hidden
 */
export const createMockFundraiser = (fundraiser?: {
  creator: IdentityId;
  offering_portfolio: PortfolioId;
  offering_asset: Ticker;
  raising_portfolio: PortfolioId;
  raising_asset: Ticker;
  tiers: FundraiserTier[];
  venue_id: u64;
  start: Moment;
  end: Option<Moment>;
  status: FundraiserStatus;
  minimum_investment: Balance;
}): Fundraiser => {
  const data = fundraiser || {
    creator: createMockIdentityId(),
    offering_portfolio: createMockPortfolioId(),
    offering_asset: createMockTicker(),
    raising_portfolio: createMockPortfolioId(),
    raising_asset: createMockTicker(),
    tiers: [],
    venue_id: createMockU64(),
    start: createMockMoment(),
    end: createMockOption(),
    status: createMockFundraiserStatus(),
    minimum_investment: createMockBalance(),
  };

  return createMockCodec(
    {
      ...data,
    },
    !fundraiser
  ) as Fundraiser;
};

/**
 * NOTE: `isEmpty` will be set to true if no value is passed
 */
export const createMockPriceTier = (priceTier?: { total: Balance; price: Balance }): PriceTier => {
  const data = priceTier || {
    total: createMockBalance(),
    price: createMockBalance(),
  };

  return createMockCodec(
    {
      ...data,
    },
    !priceTier
  ) as PriceTier;
};

/**
 * @hidden
 * NOTE: `isEmpty` will be set to true if no value is passed
 */
export const createMockCalendarUnit = (
  calendarUnit?: 'Second' | 'Minute' | 'Hour' | 'Day' | 'Week' | 'Month' | 'Year' | CalendarUnit
): CalendarUnit => {
  if (isCodec<CalendarUnit>(calendarUnit)) {
    return calendarUnit;
  }

  return createMockEnum(calendarUnit) as CalendarUnit;
};

/**
 * NOTE: `isEmpty` will be set to true if no value is passed
 */
export const createMockCalendarPeriod = (
  calendarPeriod?:
    | CalendarPeriod
    | {
        unit: CalendarUnit | Parameters<typeof createMockCalendarUnit>[0];
        amount: u64 | Parameters<typeof createMockU64>[0];
      }
): CalendarPeriod => {
  const { unit, amount } = calendarPeriod || {
    unit: createMockCalendarUnit(),
    amount: createMockU64(),
  };

  return createMockCodec(
    {
      unit: createMockCalendarUnit(unit),
      amount: createMockU64(amount),
    },
    !calendarPeriod
  ) as CalendarPeriod;
};

/**
 * NOTE: `isEmpty` will be set to true if no value is passed
 */
export const createMockCheckpointSchedule = (
  checkpointSchedule?:
    | CheckpointSchedule
    | {
        start: Moment | Parameters<typeof createMockMoment>[0];
        period: CalendarPeriod | Parameters<typeof createMockCalendarPeriod>[0];
      }
): CheckpointSchedule => {
  const { start, period } = checkpointSchedule || {
    start: createMockMoment(),
    period: createMockCalendarPeriod(),
  };

  return createMockCodec(
    {
      start: createMockMoment(start),
      period: createMockCalendarPeriod(period),
    },
    !checkpointSchedule
  ) as CheckpointSchedule;
};

/**
 * NOTE: `isEmpty` will be set to true if no value is passed
 */
export const createMockStoredSchedule = (
  storedSchedule?:
    | StoredSchedule
    | {
        schedule: CheckpointSchedule | Parameters<typeof createMockCheckpointSchedule>[0];
        id: u64 | Parameters<typeof createMockU64>[0];
        at: Moment | Parameters<typeof createMockMoment>[0];
        remaining: u32 | Parameters<typeof createMockU32>[0];
      }
): StoredSchedule => {
  const { schedule, id, at, remaining } = storedSchedule || {
    schedule: createMockCheckpointSchedule(),
    id: createMockU64(),
    at: createMockMoment(),
    remaining: createMockU32(),
  };

  return createMockCodec(
    {
      schedule: createMockCheckpointSchedule(schedule),
      id: createMockU64(id),
      at: createMockMoment(at),
      remaining: createMockU32(remaining),
    },
    !storedSchedule
  ) as StoredSchedule;
};

/**
 * NOTE: `isEmpty` will be set to true if no value is passed
 */
export const createMockScheduleSpec = (
  scheduleSpec?:
    | ScheduleSpec
    | {
        start: Option<Moment> | Parameters<typeof createMockOption>[0];
        period: CalendarPeriod | Parameters<typeof createMockCalendarPeriod>[0];
        remaining: u32 | Parameters<typeof createMockU32>[0];
      }
): ScheduleSpec => {
  const { start, period, remaining } = scheduleSpec || {
    start: createMockOption(),
    period: createMockCalendarPeriod(),
    remaining: createMockU32(),
  };

  return createMockCodec(
    {
      start: createMockOption(start),
      period: createMockCalendarPeriod(period),
      remaining: createMockU32(remaining),
    },
    !scheduleSpec
  ) as ScheduleSpec;
};

/**
 * @hidden
 * NOTE: `isEmpty` will be set to true if no value is passed
 */
export const createMockScalar = (scalar?: string | Scalar): Scalar => {
  if (!scalar || typeof scalar === 'string') {
    return createMockStringCodec(scalar) as Scalar;
  } else {
    return scalar;
  }
};

/**
 * @hidden
 * NOTE: `isEmpty` will be set to true if no value is passed
 */
export const createMockRecordDateSpec = (
  recordDateSpec?:
    | { Scheduled: Moment }
    | { ExistingSchedule: ScheduleId }
    | { Existing: CheckpointId }
    | RecordDateSpec
): RecordDateSpec => {
  if (isCodec<RecordDateSpec>(recordDateSpec)) {
    return recordDateSpec;
  }

  return createMockEnum(recordDateSpec) as RecordDateSpec;
};

/**
 * @hidden
 * NOTE: `isEmpty` will be set to true if no value is passed
 */
export const createMockRistrettoPoint = (
  ristrettoPoint?: string | RistrettoPoint
): RistrettoPoint => {
  if (!ristrettoPoint || typeof ristrettoPoint === 'string') {
    return createMockStringCodec(ristrettoPoint) as RistrettoPoint;
  } else {
    return ristrettoPoint;
  }
};

/**
 * @hidden
 * NOTE: `isEmpty` will be set to true if no value is passed
 */
export const createMockCACheckpoint = (
  caCheckpoint?: { Scheduled: [ScheduleId, u64] } | { Existing: CheckpointId } | CACheckpoint
): CACheckpoint => {
  if (isCodec<CACheckpoint>(caCheckpoint)) {
    return caCheckpoint;
  }

  return createMockEnum(caCheckpoint) as CACheckpoint;
};

/**
 * NOTE: `isEmpty` will be set to true if no value is passed
 */
export const createMockRecordDate = (
  recordDate?:
    | RecordDate
    | {
        date: Moment | Parameters<typeof createMockMoment>[0];
        checkpoint: CACheckpoint | Parameters<typeof createMockCACheckpoint>[0];
      }
): RecordDate => {
  const { date, checkpoint } = recordDate || {
    date: createMockMoment(),
    checkpoint: createMockCACheckpoint(),
  };

  return createMockCodec(
    {
      date: createMockMoment(date),
      checkpoint: createMockCACheckpoint(checkpoint),
    },
    !recordDate
  ) as RecordDate;
};

/**
 * @hidden
 * NOTE: `isEmpty` will be set to true if no value is passed
 */
export const createMockSignature = (signature?: string | Signature): Signature => {
  if (!signature || typeof signature === 'string') {
    return createMockStringCodec(signature) as Signature;
  } else {
    return signature;
  }
};

/**
 * @hidden
 * NOTE: `isEmpty` will be set to true if no value is passed
 */
export const createMockZkProofData = (
  zkProofData?:
    | ZkProofData
    | {
        challenge_responses: [Scalar, Scalar] | [string, string];
        subtract_expressions_res: RistrettoPoint | string;
        blinded_scope_did_hash: RistrettoPoint | string;
      }
): ZkProofData => {
  const { challenge_responses, subtract_expressions_res, blinded_scope_did_hash } = zkProofData || {
    challenge_responses: [createMockScalar(), createMockScalar()],
    subtract_expressions_res: createMockRistrettoPoint(),
    blinded_scope_did_hash: createMockRistrettoPoint(),
  };

  return createMockCodec(
    {
      challenge_responses: [
        createMockScalar(challenge_responses[0]),
        createMockScalar(challenge_responses[1]),
      ],
      subtract_expressions_res: createMockRistrettoPoint(subtract_expressions_res),
      blinded_scope_did_hash: createMockRistrettoPoint(blinded_scope_did_hash),
    },
    !zkProofData
  ) as ZkProofData;
};

/**
 * @hidden
 * NOTE: `isEmpty` will be set to true if no value is passed
 */
export const createMockTargetTreatment = (
  targetTreatment?: 'Include' | 'Exclude' | TargetTreatment
): TargetTreatment => {
  if (isCodec<TargetTreatment>(targetTreatment)) {
    return targetTreatment;
  }

  return createMockEnum(targetTreatment) as TargetTreatment;
};

/**
 * NOTE: `isEmpty` will be set to true if no value is passed
 */
export const createMockTargetIdentities = (
  targetIdentities?:
    | TargetIdentities
    | {
        identities: (IdentityId | Parameters<typeof createMockIdentityId>[0])[];
        treatment: TargetTreatment | Parameters<typeof createMockTargetTreatment>[0];
      }
): TargetIdentities => {
  const { identities, treatment } = targetIdentities || {
    identities: [],
    treatment: createMockTargetTreatment(),
  };

  return createMockCodec(
    {
      identities: map(identities, identityId => createMockIdentityId(identityId)),
      treatment: createMockTargetTreatment(treatment),
    },
    !targetIdentities
  ) as TargetIdentities;
};

/**
 * @hidden
 * NOTE: `isEmpty` will be set to true if no value is passed
 */
export const createMockScopeClaimProof = (
  scopeClaimProof?:
    | ScopeClaimProof
    | {
        proof_scope_id_wellformed: Signature | string;
        proof_scope_id_cdd_id_match:
          | ZkProofData
          | {
              challenge_responses: [string, string];
              subtract_expressions_res: string;
              blinded_scope_did_hash: string;
            };
        scope_id: RistrettoPoint | string;
      }
): MeshScopeClaimProof => {
  const { proof_scope_id_wellformed, proof_scope_id_cdd_id_match, scope_id } = scopeClaimProof || {
    proof_scope_id_wellformed: createMockSignature(),
    proof_scope_id_cdd_id_match: createMockZkProofData(),
    scope_id: createMockRistrettoPoint(),
  };

  return createMockCodec(
    {
      proof_scope_id_wellformed: createMockSignature(proof_scope_id_wellformed),
      proof_scope_id_cdd_id_match: createMockZkProofData(proof_scope_id_cdd_id_match),
      scope_id: createMockRistrettoPoint(scope_id),
    },
    !scopeClaimProof
  ) as MeshScopeClaimProof;
};

/**
 * @hidden
 * NOTE: `isEmpty` will be set to true if no value is passed
 */
export const createMockCAKind = (
  caKind?:
    | 'PredictableBenefit'
    | 'UnpredictableBenefit'
    | 'IssuerNotice'
    | 'Reorganization'
    | 'Other'
    | CAKind
): CAKind => {
  if (isCodec<CAKind>(caKind)) {
    return caKind;
  }

  return createMockEnum(caKind) as CAKind;
};

/**
 * NOTE: `isEmpty` will be set to true if no value is passed
 */
export const createMockCorporateAction = (corporateAction?: {
  kind: CAKind | Parameters<typeof createMockCAKind>[0];
  decl_date: Moment | Parameters<typeof createMockMoment>[0];
  record_date: Option<RecordDate> | Parameters<typeof createMockOption>[0];
  details: Text | Parameters<typeof createMockText>[0];
  targets: TargetIdentities | Parameters<typeof createMockTargetIdentities>[0];
  default_withholding_tax: Tax | Parameters<typeof createMockPermill>[0];
  withholding_tax: [
    IdentityId | Parameters<typeof createMockIdentityId>[0],
    Tax | Parameters<typeof createMockPermill>[0]
  ][];
}): CorporateAction => {
  const {
    kind,
    decl_date,
    record_date,
    details,
    targets,
    default_withholding_tax,
    withholding_tax,
  } = corporateAction || {
    kind: createMockCAKind(),
    decl_date: createMockMoment(),
    record_date: createMockOption(),
    details: createMockText(),
    targets: createMockTargetIdentities(),
    default_withholding_tax: createMockPermill(),
    withholding_tax: [],
  };

  return createMockCodec(
    {
      kind: createMockCAKind(kind),
      decl_date: createMockMoment(decl_date),
      record_date: createMockOption(record_date),
      details: createMockText(details),
      targets: createMockTargetIdentities(targets),
      default_withholding_tax: createMockPermill(default_withholding_tax),
      withholding_tax: withholding_tax.map(([identityId, tax]) =>
        tuple(createMockIdentityId(identityId), createMockPermill(tax))
      ),
    },
    !corporateAction
  ) as CorporateAction;
};

/**
 * NOTE: `isEmpty` will be set to true if no value is passed
 */
export const createMockCAId = (
  caId?:
    | CAId
    | {
        ticker: Ticker | Parameters<typeof createMockTicker>[0];
        local_id: u64 | Parameters<typeof createMockU64>[0];
      }
): CAId => {
  const { ticker, local_id } = caId || {
    ticker: createMockTicker(),
    local_id: createMockU64(),
  };

  return createMockCodec(
    {
      ticker: createMockTicker(ticker),
      local_id: createMockU64(local_id),
    },
    !caId
  ) as CAId;
};

/**
 * NOTE: `isEmpty` will be set to true if no value is passed
 */
export const createMockDistribution = (distribution?: {
  from: PortfolioId | Parameters<typeof createMockPortfolioId>[0];
  currency: Ticker | Parameters<typeof createMockTicker>[0];
  per_share: Balance | Parameters<typeof createMockBalance>[0];
  amount: Balance | Parameters<typeof createMockBalance>[0];
  remaining: Balance | Parameters<typeof createMockBalance>[0];
  reclaimed: bool | Parameters<typeof createMockBool>[0];
  payment_at: Moment | Parameters<typeof createMockMoment>[0];
  expires_at: Option<Moment> | Parameters<typeof createMockOption>[0];
}): Distribution => {
  const {
    from,
    currency,
    per_share,
    amount,
    remaining,
    reclaimed,
    payment_at,
    expires_at,
  } = distribution || {
    from: createMockPortfolioId(),
    currency: createMockTicker(),
    per_share: createMockBalance(),
    amount: createMockBalance(),
    remaining: createMockBalance(),
    reclaimed: createMockBool(),
    payment_at: createMockMoment(),
    expires_at: createMockOption(),
  };

  return createMockCodec(
    {
      from: createMockPortfolioId(from),
      currency: createMockTicker(currency),
      per_share: createMockBalance(per_share),
      amount: createMockBalance(amount),
      remaining: createMockBalance(remaining),
      reclaimed: createMockBool(reclaimed),
      payment_at: createMockMoment(payment_at),
      expires_at: createMockOption(expires_at),
    },
    !distribution
  ) as Distribution;
};

/**
 * @hidden
 * NOTE: `isEmpty` will be set to true if no value is passed
 */
export const createMockTransferManagerResult = (transferManagerResult?: {
  tm: TransferManager | Parameters<typeof createMockTransferManager>[0];
  result: bool | Parameters<typeof createMockBool>[0];
}): TransferManagerResult => {
  const { tm, result } = transferManagerResult || {
    tm: createMockTransferManager(),
    result: createMockBool(),
  };
  return createMockCodec(
    {
      tm: createMockTransferManager(tm),
      result: createMockBool(result),
    },
    !transferManagerResult
  ) as TransferManagerResult;
};

/**
 * @hidden
 * NOTE: `isEmpty` will be set to true if no value is passed
 */
export const createMockPortfolioValidityResult = (portfolioValidityResult?: {
  receiver_is_same_portfolio: bool | Parameters<typeof createMockBool>[0];
  sender_portfolio_does_not_exist: bool | Parameters<typeof createMockBool>[0];
  receiver_portfolio_does_not_exist: bool | Parameters<typeof createMockBool>[0];
  sender_insufficient_balance: bool | Parameters<typeof createMockBool>[0];
  result: bool | Parameters<typeof createMockBool>[0];
}): PortfolioValidityResult => {
  const {
    receiver_is_same_portfolio,
    sender_portfolio_does_not_exist,
    receiver_portfolio_does_not_exist,
    sender_insufficient_balance,
    result,
  } = portfolioValidityResult || {
    receiver_is_same_portfolio: createMockBool(),
    sender_portfolio_does_not_exist: createMockBool(),
    receiver_portfolio_does_not_exist: createMockBool(),
    sender_insufficient_balance: createMockBool(),
    result: createMockBool(),
  };
  return createMockCodec(
    {
      receiver_is_same_portfolio: createMockBool(receiver_is_same_portfolio),
      sender_portfolio_does_not_exist: createMockBool(sender_portfolio_does_not_exist),
      receiver_portfolio_does_not_exist: createMockBool(receiver_portfolio_does_not_exist),
      sender_insufficient_balance: createMockBool(sender_insufficient_balance),
      result: createMockBool(result),
    },
    !portfolioValidityResult
  ) as PortfolioValidityResult;
};

/**
 * @hidden
 * NOTE: `isEmpty` will be set to true if no value is passed
 */
export const createMockGranularCanTransferResult = (granularCanTransferResult?: {
  invalid_granularity: bool | Parameters<typeof createMockBool>[0];
  self_transfer: bool | Parameters<typeof createMockBool>[0];
  invalid_receiver_cdd: bool | Parameters<typeof createMockBool>[0];
  invalid_sender_cdd: bool | Parameters<typeof createMockBool>[0];
  missing_scope_claim: bool | Parameters<typeof createMockBool>[0];
  receiver_custodian_error: bool | Parameters<typeof createMockBool>[0];
  sender_custodian_error: bool | Parameters<typeof createMockBool>[0];
  sender_insufficient_balance: bool | Parameters<typeof createMockBool>[0];
  portfolio_validity_result:
    | PortfolioValidityResult
    | Parameters<typeof createMockPortfolioValidityResult>[0];
  asset_frozen: bool | Parameters<typeof createMockBool>[0];
  statistics_result: (
    | TransferManagerResult
    | Parameters<typeof createMockTransferManagerResult>[0]
  )[];
  compliance_result: AssetComplianceResult | Parameters<typeof createMockAssetComplianceResult>[0];
  result: bool | Parameters<typeof createMockBool>[0];
}): GranularCanTransferResult => {
  const {
    invalid_granularity,
    self_transfer,
    invalid_receiver_cdd,
    invalid_sender_cdd,
    missing_scope_claim,
    receiver_custodian_error,
    sender_custodian_error,
    sender_insufficient_balance,
    portfolio_validity_result,
    asset_frozen,
    statistics_result,
    compliance_result,
    result,
  } = granularCanTransferResult || {
    invalid_granularity: createMockBool(),
    self_transfer: createMockBool(),
    invalid_receiver_cdd: createMockBool(),
    invalid_sender_cdd: createMockBool(),
    missing_scope_claim: createMockBool(),
    receiver_custodian_error: createMockBool(),
    sender_custodian_error: createMockBool(),
    sender_insufficient_balance: createMockBool(),
    portfolio_validity_result: createMockPortfolioValidityResult(),
    asset_frozen: createMockBool(),
    statistics_result: [],
    compliance_result: createMockAssetComplianceResult(),
    result: createMockBool(),
  };
  return createMockCodec(
    {
      invalid_granularity: createMockBool(invalid_granularity),
      self_transfer: createMockBool(self_transfer),
      invalid_receiver_cdd: createMockBool(invalid_receiver_cdd),
      invalid_sender_cdd: createMockBool(invalid_sender_cdd),
      missing_scope_claim: createMockBool(missing_scope_claim),
      receiver_custodian_error: createMockBool(receiver_custodian_error),
      sender_custodian_error: createMockBool(sender_custodian_error),
      sender_insufficient_balance: createMockBool(sender_insufficient_balance),
      portfolio_validity_result: createMockPortfolioValidityResult(portfolio_validity_result),
      asset_frozen: createMockBool(asset_frozen),
      statistics_result: statistics_result.map(res => createMockTransferManagerResult(res)),
      compliance_result: createMockAssetComplianceResult(compliance_result),
      result: createMockBool(result),
    },
    !granularCanTransferResult
  ) as GranularCanTransferResult;
};

/**
 * NOTE: `isEmpty` will be set to true if no value is passed
 */
export const createMockClassicTickerRegistration = (
  registration?:
    | ClassicTickerRegistration
    | {
        eth_owner: EthereumAddress | Parameters<typeof createMockEthereumAddress>[0];
        is_created: bool | Parameters<typeof createMockBool>[0];
      }
): ClassicTickerRegistration => {
  const { eth_owner, is_created } = registration || {
    eth_owner: createMockEthereumAddress(),
    is_created: createMockBool(),
  };

  return createMockCodec(
    {
      eth_owner: createMockEthereumAddress(eth_owner),
      is_created: createMockBool(is_created),
    },
    !registration
  ) as ClassicTickerRegistration;
};<|MERGE_RESOLUTION|>--- conflicted
+++ resolved
@@ -273,11 +273,8 @@
   isArchiveNode?: boolean;
   ss58Format?: number;
   areScondaryKeysFrozen?: boolean;
-<<<<<<< HEAD
   getDividendDistributionsForTokens?: DistributionWithDetails[];
-=======
   isFrozen?: boolean;
->>>>>>> 7a25ba1c
 }
 
 interface Pair {
@@ -554,11 +551,8 @@
   isArchiveNode: true,
   ss58Format: 42,
   areScondaryKeysFrozen: false,
-<<<<<<< HEAD
   getDividendDistributionsForTokens: [],
-=======
   isFrozen: false,
->>>>>>> 7a25ba1c
 };
 let contextOptions: ContextOptions = defaultContextOptions;
 const defaultKeyringOptions: KeyringOptions = {

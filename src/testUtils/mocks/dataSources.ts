--- conflicted
+++ resolved
@@ -326,11 +326,7 @@
   sentAuthorizations?: ResultSet<AuthorizationRequest>;
   isArchiveNode?: boolean;
   ss58Format?: number;
-<<<<<<< HEAD
-  areSecondaryKeysFrozen?: boolean;
-=======
   areSecondaryAccountsFrozen?: boolean;
->>>>>>> 73ce625e
   getDividendDistributionsForTokens?: DistributionWithDetails[];
   isFrozen?: boolean;
   addPair?: Pair;
@@ -605,11 +601,7 @@
   },
   isArchiveNode: true,
   ss58Format: 42,
-<<<<<<< HEAD
-  areSecondaryKeysFrozen: false,
-=======
   areSecondaryAccountsFrozen: false,
->>>>>>> 73ce625e
   getDividendDistributionsForTokens: [],
   isFrozen: false,
   addPair: {
@@ -675,11 +667,7 @@
       hasPermissions: sinon.stub().resolves(opts.hasTokenPermissions),
       checkPermissions: sinon.stub().resolves(opts.checkTokenPermissions),
     },
-<<<<<<< HEAD
-    areSecondaryKeysFrozen: sinon.stub().resolves(opts.areSecondaryKeysFrozen),
-=======
     areSecondaryAccountsFrozen: sinon.stub().resolves(opts.areSecondaryAccountsFrozen),
->>>>>>> 73ce625e
     isEqual: sinon.stub().returns(opts.currentIdentityIsEqual),
   };
   opts.withSeed

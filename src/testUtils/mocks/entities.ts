--- conflicted
+++ resolved
@@ -197,10 +197,7 @@
 let numberedPortfolioIsOwnedByStub: SinonStub;
 let numberedPortfolioGetTokenBalancesStub: SinonStub;
 let numberedPortfolioExistsStub: SinonStub;
-<<<<<<< HEAD
-=======
 let numberedPortfolioGetCustodianStub: SinonStub;
->>>>>>> 76ab5aaa
 let numberedPortfolioIsCustodiedByStub: SinonStub;
 let defaultPortfolioIsOwnedByStub: SinonStub;
 let defaultPortfolioGetTokenBalancesStub: SinonStub;
@@ -460,10 +457,7 @@
   exists: true,
   custodian: {} as MockIdentity,
   uuid: 'someUuid',
-<<<<<<< HEAD
   custodian: ('identity' as unknown) as Identity,
-=======
->>>>>>> 76ab5aaa
   isCustodiedBy: true,
 };
 let numberedPortfolioOptions = defaultNumberedPortfolioOptions;
@@ -479,10 +473,7 @@
   did: 'someDid',
   custodian: {} as MockIdentity,
   uuid: 'someUuid',
-<<<<<<< HEAD
   custodian: ('identity' as unknown) as Identity,
-=======
->>>>>>> 76ab5aaa
   isCustodiedBy: true,
 };
 let defaultPortfolioOptions = defaultDefaultPortfolioOptions;
@@ -611,10 +602,7 @@
   numberedPortfolioGetTokenBalancesStub = sinon.stub();
   numberedPortfolioGetCustodianStub = sinon.stub();
   numberedPortfolioExistsStub = sinon.stub();
-<<<<<<< HEAD
-=======
   numberedPortfolioGetCustodianStub = sinon.stub();
->>>>>>> 76ab5aaa
   numberedPortfolioIsCustodiedByStub = sinon.stub();
 
   numberedPortfolioOptions = { ...defaultNumberedPortfolioOptions, ...opts };

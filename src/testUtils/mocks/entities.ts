/* istanbul ignore file */
/* eslint-disable @typescript-eslint/naming-convention */

import BigNumber from 'bignumber.js';
import { merge } from 'lodash';
import sinon, { SinonStub } from 'sinon';

import { ProposalDetails, ProposalStage /*, ProposalState */ } from '~/api/entities/Proposal/types';
import {
  Account,
  AuthorizationRequest,
  Checkpoint,
  CheckpointSchedule,
  CorporateAction,
  CurrentAccount,
  CurrentIdentity,
  DefaultPortfolio,
  DividendDistribution,
  Identity,
  Instruction,
  NumberedPortfolio,
  // NOTE uncomment in Governance v2 upgrade
  // Proposal,
  SecurityToken,
  Sto,
  TickerReservation,
  Venue,
} from '~/internal';
import { Mocked } from '~/testUtils/types';
import {
  AccountBalance,
  ActiveTransferRestrictions,
  Authorization,
  AuthorizationType,
  CalendarPeriod,
  CalendarUnit,
  CorporateActionDefaults,
  CorporateActionKind,
  CorporateActionTargets,
  CountTransferRestriction,
  DividendDistributionDetails,
  ExtrinsicData,
  IdentityBalance,
  InstructionDetails,
  InstructionStatus,
  InstructionType,
  Leg,
  PercentageTransferRestriction,
  PortfolioBalance,
  ResultSet,
  ScheduleDetails,
  SecondaryKey,
  SecurityTokenDetails,
  StoBalanceStatus,
  StoDetails,
  StoSaleStatus,
  StoTimingStatus,
  TargetTreatment,
  TaxWithholding,
  TickerReservationDetails,
  TickerReservationStatus,
  TokenIdentifier,
  TransferStatus,
  VenueDetails,
  VenueType,
  // NOTE uncomment in Governance v2 upgrade
  // TxTags,
} from '~/types';

type MockIdentity = Mocked<Identity>;
type MockCurrentIdentity = Mocked<CurrentIdentity>;
type MockAccount = Mocked<Account>;
type MockCurrentAccount = Mocked<CurrentAccount>;
type MockTickerReservation = Mocked<TickerReservation>;
type MockSecurityToken = Mocked<SecurityToken>;
type MockAuthorizationRequest = Mocked<AuthorizationRequest>;
// NOTE uncomment in Governance v2 upgrade
// type MockProposal = Mocked<Proposal>;
type MockVenue = Mocked<Venue>;
type MockInstruction = Mocked<Instruction>;
type MockNumberedPortfolio = Mocked<NumberedPortfolio>;
type MockDefaultPortfolio = Mocked<DefaultPortfolio>;
type MockSto = Mocked<Sto>;
type MockCheckpoint = Mocked<Checkpoint>;
type MockCheckpointSchedule = Mocked<CheckpointSchedule>;
type MockCorporateAction = Mocked<CorporateAction>;
type MockDividendDistribution = Mocked<DividendDistribution>;

const mockInstanceContainer = {
  identity: {} as MockIdentity,
  currentIdentity: {} as MockCurrentIdentity,
  tickerReservation: {} as MockTickerReservation,
  securityToken: {} as MockSecurityToken,
  authorizationRequest: {} as MockAuthorizationRequest,
  // NOTE uncomment in Governance v2 upgrade
  // proposal: {} as MockProposal,
  account: {} as MockAccount,
  currentAccount: {} as MockCurrentAccount,
  venue: {} as MockVenue,
  instruction: {} as MockInstruction,
  numberedPortfolio: {} as MockNumberedPortfolio,
  defaultPortfolio: {} as MockDefaultPortfolio,
  sto: {} as MockSto,
  checkpoint: {} as MockCheckpoint,
  checkpointSchedule: {} as MockCheckpointSchedule,
  corporateAction: {} as MockCorporateAction,
  dividendDistribution: {} as MockDividendDistribution,
};

interface IdentityOptions {
  did?: string;
  hasRoles?: boolean;
  hasRole?: boolean;
  hasValidCdd?: boolean;
  getPrimaryKey?: string;
  authorizations?: {
    getReceived: AuthorizationRequest[];
  };
  getVenues?: Venue[];
  getScopeId?: string;
  getTokenBalance?: BigNumber;
  areScondaryKeysFrozen?: boolean;
}

interface CurrentIdentityOptions extends IdentityOptions {
  getSecondaryKeys?: SecondaryKey[];
}

interface TickerReservationOptions {
  ticker?: string;
  details?: Partial<TickerReservationDetails>;
}

interface SecurityTokenOptions {
  ticker?: string;
  details?: Partial<SecurityTokenDetails>;
  currentFundingRound?: string;
  isFrozen?: boolean;
  transfersCanTransfer?: TransferStatus;
  getIdentifiers?: TokenIdentifier[];
  transferRestrictionsCountGet?: ActiveTransferRestrictions<CountTransferRestriction>;
  transferRestrictionsPercentageGet?: ActiveTransferRestrictions<PercentageTransferRestriction>;
  corporateActionsGetAgent?: Identity;
  corporateActionsGetDefaults?: Partial<CorporateActionDefaults>;
}

interface AuthorizationRequestOptions {
  authId?: BigNumber;
  target?: Identity;
  issuer?: Identity;
  expiry?: Date | null;
  data?: Authorization;
}

interface ProposalOptions {
  pipId?: BigNumber;
  getDetails?: ProposalDetails;
  getStage?: ProposalStage;
  identityHasVoted?: boolean;
}

interface AccountOptions {
  address?: string;
  key?: string;
  getBalance?: AccountBalance;
  getIdentity?: Identity | null;
  getTransactionHistory?: ExtrinsicData[];
}

interface CurrentAccountOptions extends AccountOptions {
  getIdentity?: CurrentIdentity | null;
}

interface VenueOptions {
  id?: BigNumber;
  details?: Partial<VenueDetails>;
  exists?: boolean;
}

interface NumberedPortfolioOptions {
  id?: BigNumber;
  isOwnedBy?: boolean;
  tokenBalances?: PortfolioBalance[];
  custodian?: Identity;
  did?: string;
  exists?: boolean;
  uuid?: string;
  isCustodiedBy?: boolean;
}

interface DefaultPortfolioOptions {
  isOwnedBy?: boolean;
  tokenBalances?: PortfolioBalance[];
  did?: string;
  custodian?: Identity;
  uuid?: string;
  isCustodiedBy?: boolean;
}

interface InstructionOptions {
  id?: BigNumber;
  details?: Partial<InstructionDetails>;
  getLegs?: ResultSet<Leg>;
  exists?: boolean;
}

interface StoOptions {
  id?: BigNumber;
  ticker?: string;
  details?: Partial<StoDetails>;
}

interface CheckpointOptions {
  id?: BigNumber;
  ticker?: string;
  createdAt?: Date;
  totalSupply?: BigNumber;
  exists?: boolean;
  allBalances?: ResultSet<IdentityBalance>;
  balance?: BigNumber;
}

interface CheckpointScheduleOptions {
  id?: BigNumber;
  ticker?: string;
  start?: Date;
  period?: CalendarPeriod | null;
  expiryDate?: Date | null;
  complexity?: number;
  details?: Partial<ScheduleDetails>;
  exists?: boolean;
}

interface CorporateActionOptions {
  id?: BigNumber;
  ticker?: string;
  kind?: CorporateActionKind;
  declarationDate?: Date;
  description?: string;
  targets?: CorporateActionTargets;
  defaultTaxWithholding?: BigNumber;
  taxWithholdings?: TaxWithholding[];
  exists?: boolean;
}

interface DividendDistributionOptions {
  id?: BigNumber;
  ticker?: string;
  declarationDate?: Date;
  description?: string;
  checkpoint?: Checkpoint | CheckpointSchedule;
  targets?: CorporateActionTargets;
  defaultTaxWithholding?: BigNumber;
  taxWithholdings?: TaxWithholding[];
  origin?: DefaultPortfolio | NumberedPortfolio;
  currency?: string;
  perShare?: BigNumber;
  maxAmount?: BigNumber;
  expiryDate?: null | Date;
  paymentDate?: Date;
  details?: Partial<DividendDistributionDetails>;
}

let identityConstructorStub: SinonStub;
let currentIdentityConstructorStub: SinonStub;
let accountConstructorStub: SinonStub;
let currentAccountConstructorStub: SinonStub;
let tickerReservationConstructorStub: SinonStub;
let securityTokenConstructorStub: SinonStub;
let authorizationRequestConstructorStub: SinonStub;
let proposalConstructorStub: SinonStub;
let venueConstructorStub: SinonStub;
let instructionConstructorStub: SinonStub;
let numberedPortfolioConstructorStub: SinonStub;
let defaultPortfolioConstructorStub: SinonStub;
let stoConstructorStub: SinonStub;
let checkpointConstructorStub: SinonStub;
let checkpointScheduleConstructorStub: SinonStub;
let corporateActionConstructorStub: SinonStub;
let dividendDistributionConstructorStub: SinonStub;

let securityTokenDetailsStub: SinonStub;
let securityTokenCurrentFundingRoundStub: SinonStub;
let securityTokenIsFrozenStub: SinonStub;
let securityTokenTransfersCanTransferStub: SinonStub;
let securityTokenGetIdentifiersStub: SinonStub;
let securityTokenTransferRestrictionsCountGetStub: SinonStub;
let securityTokenTransferRestrictionsPercentageGetStub: SinonStub;
let securityTokenCorporateActionsGetAgentStub: SinonStub;
let securityTokenCorporateActionsGetDefaultsStub: SinonStub;
let identityHasRolesStub: SinonStub;
let identityHasRoleStub: SinonStub;
let identityHasValidCddStub: SinonStub;
let identityGetPrimaryKeyStub: SinonStub;
let identityAuthorizationsGetReceivedStub: SinonStub;
let identityGetVenuesStub: SinonStub;
let identityGetScopeIdStub: SinonStub;
let identityGetTokenBalanceStub: SinonStub;
let identityAreSecondaryKeysFrozenStub: SinonStub;
let currentIdentityHasRolesStub: SinonStub;
let currentIdentityHasRoleStub: SinonStub;
let currentIdentityHasValidCddStub: SinonStub;
let currentIdentityGetPrimaryKeyStub: SinonStub;
let currentIdentityAuthorizationsGetReceivedStub: SinonStub;
let currentIdentityGetVenuesStub: SinonStub;
let currentIdentityGetScopeIdStub: SinonStub;
let currentIdentityGetSecondaryKeysStub: SinonStub;
let currentIdentityAreSecondaryKeysFrozenStub: SinonStub;
let accountGetBalanceStub: SinonStub;
let accountGetIdentityStub: SinonStub;
let accountGetTransactionHistoryStub: SinonStub;
let currentAccountGetBalanceStub: SinonStub;
let currentAccountGetIdentityStub: SinonStub;
let currentAccountGetTransactionHistoryStub: SinonStub;
let tickerReservationDetailsStub: SinonStub;
let venueDetailsStub: SinonStub;
let venueExistsStub: SinonStub;
let instructionDetailsStub: SinonStub;
let instructionGetLegsStub: SinonStub;
let instructionExistsStub: SinonStub;
let numberedPortfolioIsOwnedByStub: SinonStub;
let numberedPortfolioGetTokenBalancesStub: SinonStub;
let numberedPortfolioExistsStub: SinonStub;
let numberedPortfolioGetCustodianStub: SinonStub;
let numberedPortfolioIsCustodiedByStub: SinonStub;
let defaultPortfolioIsOwnedByStub: SinonStub;
let defaultPortfolioGetTokenBalancesStub: SinonStub;
let defaultPortfolioGetCustodianStub: SinonStub;
let defaultPortfolioIsCustodiedByStub: SinonStub;
let stoDetailsStub: SinonStub;
let checkpointCreatedAtStub: SinonStub;
let checkpointTotalSupplyStub: SinonStub;
let checkpointExistsStub: SinonStub;
let checkpointAllBalancesStub: SinonStub;
let checkpointBalanceStub: SinonStub;
let checkpointScheduleDetailsStub: SinonStub;
let checkpointBalanceStub: SinonStub;
let corporateActionExistsStub: SinonStub;
let checkpointScheduleExistsStub: SinonStub;
let dividendDistributionDetailsStub: SinonStub;
let dividendDistributionCheckpointStub: SinonStub;

const MockIdentityClass = class {
  /**
   * @hidden
   */
  constructor(...args: unknown[]) {
    return identityConstructorStub(...args);
  }
};

const MockCurrentIdentityClass = class {
  /**
   * @hidden
   */
  constructor(...args: unknown[]) {
    return currentIdentityConstructorStub(...args);
  }
};

const MockAccountClass = class {
  /**
   * @hidden
   */
  constructor(...args: unknown[]) {
    return accountConstructorStub(...args);
  }
};

const MockCurrentAccountClass = class {
  /**
   * @hidden
   */
  constructor(...args: unknown[]) {
    return currentAccountConstructorStub(...args);
  }
};

const MockTickerReservationClass = class {
  /**
   * @hidden
   */
  constructor(...args: unknown[]) {
    return tickerReservationConstructorStub(...args);
  }
};

const MockSecurityTokenClass = class {
  /**
   * @hidden
   */
  constructor(...args: unknown[]) {
    return securityTokenConstructorStub(...args);
  }
};

const MockAuthorizationRequestClass = class {
  /**
   * @hidden
   */
  constructor(...args: unknown[]) {
    return authorizationRequestConstructorStub(...args);
  }
};

const MockProposalClass = class {
  /**
   * @hidden
   */
  constructor(...args: unknown[]) {
    return proposalConstructorStub(...args);
  }
};

const MockVenueClass = class {
  /**
   * @hidden
   */
  constructor(...args: unknown[]) {
    return venueConstructorStub(...args);
  }
};

const MockNumberedPortfolioClass = class {
  /**
   * @hidden
   */
  constructor(...args: unknown[]) {
    return numberedPortfolioConstructorStub(...args);
  }
};

const MockDefaultPortfolioClass = class {
  /**
   * @hidden
   */
  constructor(...args: unknown[]) {
    return defaultPortfolioConstructorStub(...args);
  }
};

const MockInstructionClass = class {
  /**
   * @hidden
   */
  constructor(...args: unknown[]) {
    return instructionConstructorStub(...args);
  }
};

const MockStoClass = class {
  /**
   * @hidden
   */
  constructor(...args: unknown[]) {
    return stoConstructorStub(...args);
  }
};

const MockCheckpointClass = class {
  /**
   * @hidden
   */
  constructor(...args: unknown[]) {
    return checkpointConstructorStub(...args);
  }
};

const MockCheckpointScheduleClass = class {
  /**
   * @hidden
   */
  constructor(...args: unknown[]) {
    return checkpointScheduleConstructorStub(...args);
  }
};

const MockCorporateActionClass = class {
  /**
   * @hidden
   */
  constructor(...args: unknown[]) {
    return corporateActionConstructorStub(...args);
  }
};

const MockDividendDistributionClass = class {
  /**
   * @hidden
   */
  constructor(...args: unknown[]) {
    return dividendDistributionConstructorStub(...args);
  }
};

export const mockIdentityModule = (path: string) => (): Record<string, unknown> => ({
  ...jest.requireActual(path),
  Identity: MockIdentityClass,
});

export const mockCurrentIdentityModule = (path: string) => (): Record<string, unknown> => ({
  ...jest.requireActual(path),
  CurrentIdentity: MockCurrentIdentityClass,
});

export const mockAccountModule = (path: string) => (): Record<string, unknown> => ({
  ...jest.requireActual(path),
  Account: MockAccountClass,
});

export const mockCurrentAccountModule = (path: string) => (): Record<string, unknown> => ({
  ...jest.requireActual(path),
  CurrentAccount: MockCurrentAccountClass,
});

export const mockTickerReservationModule = (path: string) => (): Record<string, unknown> => ({
  ...jest.requireActual(path),
  TickerReservation: MockTickerReservationClass,
});

export const mockSecurityTokenModule = (path: string) => (): Record<string, unknown> => ({
  ...jest.requireActual(path),
  SecurityToken: MockSecurityTokenClass,
});

export const mockAuthorizationRequestModule = (path: string) => (): Record<string, unknown> => ({
  ...jest.requireActual(path),
  AuthorizationRequest: MockAuthorizationRequestClass,
});

export const mockProposalModule = (path: string) => (): Record<string, unknown> => ({
  ...jest.requireActual(path),
  Proposal: MockProposalClass,
});

export const mockVenueModule = (path: string) => (): Record<string, unknown> => ({
  ...jest.requireActual(path),
  Venue: MockVenueClass,
});

export const mockInstructionModule = (path: string) => (): Record<string, unknown> => ({
  ...jest.requireActual(path),
  Instruction: MockInstructionClass,
});

export const mockNumberedPortfolioModule = (path: string) => (): Record<string, unknown> => ({
  ...jest.requireActual(path),
  NumberedPortfolio: MockNumberedPortfolioClass,
});

export const mockDefaultPortfolioModule = (path: string) => (): Record<string, unknown> => ({
  ...jest.requireActual(path),
  DefaultPortfolio: MockDefaultPortfolioClass,
});

export const mockStoModule = (path: string) => (): Record<string, unknown> => ({
  ...jest.requireActual(path),
  Sto: MockStoClass,
});

export const mockCheckpointModule = (path: string) => (): Record<string, unknown> => ({
  ...jest.requireActual(path),
  Checkpoint: MockCheckpointClass,
});

export const mockCheckpointScheduleModule = (path: string) => (): Record<string, unknown> => ({
  ...jest.requireActual(path),
  CheckpointSchedule: MockCheckpointScheduleClass,
});

export const mockCorporateActionModule = (path: string) => (): Record<string, unknown> => ({
  ...jest.requireActual(path),
  CorporateAction: MockCorporateActionClass,
});

export const mockDividendDistributionModule = (path: string) => (): Record<string, unknown> => ({
  ...jest.requireActual(path),
  DividendDistribution: MockDividendDistributionClass,
});

const defaultIdentityOptions: IdentityOptions = {
  did: 'someDid',
  hasValidCdd: true,
  getPrimaryKey: 'someAddress',
  authorizations: {
    getReceived: [],
  },
  getVenues: [],
  getScopeId: 'someScopeId',
  getTokenBalance: new BigNumber(100),
  areScondaryKeysFrozen: false,
};
let identityOptions: IdentityOptions = defaultIdentityOptions;
const defaultCurrentIdentityOptions: CurrentIdentityOptions = {
  did: 'someDid',
  hasValidCdd: true,
  getPrimaryKey: 'someAddress',
  getSecondaryKeys: [],
  authorizations: {
    getReceived: [],
  },
  getVenues: [],
  getScopeId: 'someScopeId',
  areScondaryKeysFrozen: false,
};
let currentIdentityOptions: CurrentIdentityOptions = defaultCurrentIdentityOptions;
const defaultAccountOptions: AccountOptions = {
  address: 'someAddress',
  key: 'someKey',
  getBalance: {
    free: new BigNumber(100),
    locked: new BigNumber(10),
    total: new BigNumber(110),
  },
  getTransactionHistory: [],
};
let accountOptions: AccountOptions = defaultAccountOptions;
const defaultCurrentAccountOptions: CurrentAccountOptions = {
  address: 'someAddress',
  key: 'someKey',
  getBalance: {
    free: new BigNumber(100),
    locked: new BigNumber(10),
    total: new BigNumber(110),
  },
  getTransactionHistory: [],
};
let currentAccountOptions: CurrentAccountOptions = defaultCurrentAccountOptions;
const defaultTickerReservationOptions: TickerReservationOptions = {
  ticker: 'SOME_TICKER',
  details: {
    expiryDate: new Date(),
    status: TickerReservationStatus.Reserved,
  },
};
let tickerReservationOptions = defaultTickerReservationOptions;
const defaultSecurityTokenOptions: SecurityTokenOptions = {
  ticker: 'SOME_TICKER',
  details: {
    name: 'TOKEN_NAME',
    totalSupply: new BigNumber(1000000),
    isDivisible: false,
  },
  currentFundingRound: 'Series A',
  isFrozen: false,
  transfersCanTransfer: TransferStatus.Success,
  getIdentifiers: [],
  transferRestrictionsCountGet: {
    restrictions: [],
    availableSlots: 3,
  },
  transferRestrictionsPercentageGet: {
    restrictions: [],
    availableSlots: 3,
  },
  corporateActionsGetAgent: { did: 'someDid' } as Identity,
  corporateActionsGetDefaults: {
    targets: { identities: [], treatment: TargetTreatment.Exclude },
    defaultTaxWithholding: new BigNumber(10),
    taxWithholdings: [],
  },
};
let securityTokenOptions = defaultSecurityTokenOptions;
const defaultAuthorizationRequestOptions: AuthorizationRequestOptions = {
  authId: new BigNumber(1),
  target: { did: 'targetDid' } as Identity,
  issuer: { did: 'issuerDid' } as Identity,
  data: { type: AuthorizationType.TransferAssetOwnership, value: 'UNWANTED_TOKEN' },
  expiry: null,
};
let authorizationRequestOptions = defaultAuthorizationRequestOptions;
const defaultVenueOptions: VenueOptions = {
  id: new BigNumber(1),
  details: {
    type: VenueType.Distribution,
    description: 'someDescription',
  },
  exists: true,
};
let venueOptions = defaultVenueOptions;
const defaultNumberedPortfolioOptions: NumberedPortfolioOptions = {
  id: new BigNumber(1),
  isOwnedBy: true,
  tokenBalances: [
    {
      token: ('someToken' as unknown) as SecurityToken,
      total: new BigNumber(1),
      locked: new BigNumber(0),
      free: new BigNumber(1),
    },
  ],
  did: 'someDid',
  exists: true,
  uuid: 'someUuid',
  custodian: ('identity' as unknown) as Identity,
  isCustodiedBy: true,
};
let numberedPortfolioOptions = defaultNumberedPortfolioOptions;
const defaultDefaultPortfolioOptions: DefaultPortfolioOptions = {
  isOwnedBy: true,
  tokenBalances: [
    {
      token: ('someToken' as unknown) as SecurityToken,
      total: new BigNumber(1),
      locked: new BigNumber(0),
      free: new BigNumber(1),
    },
  ],
  did: 'someDid',
  uuid: 'someUuid',
  custodian: ('identity' as unknown) as Identity,
  isCustodiedBy: true,
};
let defaultPortfolioOptions = defaultDefaultPortfolioOptions;
const defaultInstructionOptions: InstructionOptions = {
  id: new BigNumber(1),
  details: {
    status: InstructionStatus.Pending,
    createdAt: new Date(new Date().getTime() + 365 * 24 * 60 * 60 * 1000),
    tradeDate: null,
    valueDate: null,
    type: InstructionType.SettleOnAffirmation,
  },
  exists: false,
};
let instructionOptions = defaultInstructionOptions;
const defaultStoOptions: StoOptions = {
  details: {
    end: null,
    start: new Date('10/14/1987'),
    status: {
      timing: StoTimingStatus.Started,
      balance: StoBalanceStatus.Available,
      sale: StoSaleStatus.Live,
    },
    tiers: [
      {
        price: new BigNumber(100000000),
        remaining: new BigNumber(700000000),
        amount: new BigNumber(1000000000),
      },
    ],
    totalAmount: new BigNumber(1000000000),
    totalRemaining: new BigNumber(700000000),
    raisingCurrency: 'USD',
    minInvestment: new BigNumber(100000000),
  },
  ticker: 'SOME_TICKER',
  id: new BigNumber(1),
};
let stoOptions = defaultStoOptions;
const defaultCheckpointOptions: CheckpointOptions = {
  totalSupply: new BigNumber(10000),
  createdAt: new Date('10/14/1987'),
  ticker: 'SOME_TICKER',
  id: new BigNumber(1),
  exists: true,
};
let checkpointOptions = defaultCheckpointOptions;
const defaultCheckpointScheduleOptions: CheckpointScheduleOptions = {
  id: new BigNumber(1),
  ticker: 'SOME_TICKER',
  start: new Date(new Date().getTime() + 24 * 60 * 60 * 1000),
  period: {
    unit: CalendarUnit.Month,
    amount: 1,
  },
  expiryDate: new Date(new Date().getTime() + 60 * 24 * 60 * 60 * 1000),
  complexity: 2,
  details: {
    remainingCheckpoints: 1,
    nextCheckpointDate: new Date('10/10/2030'),
  },
  exists: true,
};
let checkpointScheduleOptions = defaultCheckpointScheduleOptions;
const defaultCorporateActionOptions: CorporateActionOptions = {
  id: new BigNumber(1),
  ticker: 'SOME_TICKER',
  kind: CorporateActionKind.UnpredictableBenefit,
  declarationDate: new Date('10/14/1987'),
  description: 'someDescription',
  targets: {
    identities: [],
    treatment: TargetTreatment.Include,
  },
  defaultTaxWithholding: new BigNumber(10),
  taxWithholdings: [],
  exists: true,
};
let corporateActionOptions = defaultCorporateActionOptions;
const defaultDividendDistributionOptions: DividendDistributionOptions = {
  id: new BigNumber(1),
  ticker: 'SOME_TICKER',
  declarationDate: new Date('10/14/1987'),
  description: 'someDescription',
  targets: {
    identities: [],
    treatment: TargetTreatment.Include,
  },
  defaultTaxWithholding: new BigNumber(10),
  taxWithholdings: [],
  currency: 'USD',
  perShare: new BigNumber(100),
  maxAmount: new BigNumber(1000000),
  expiryDate: null,
  paymentDate: new Date(new Date().getTime() + 60 * 24 * 60 * 60 * 1000),
  details: {
    remainingFunds: new BigNumber(100),
    fundsReclaimed: false,
  },
};
let dividendDistributionOptions = defaultDividendDistributionOptions;
// NOTE uncomment in Governance v2 upgrade
// const defaultProposalOptions: ProposalOptions = {
//   pipId: new BigNumber(1),
//   getDetails: {
//     lastState: ProposalState.Referendum,
//     transaction: TxTags.treasury.Disbursement,
//   } as ProposalDetails,
//   getStage: ProposalStage.Open,
//   identityHasVoted: false,
// };

// let proposalOptions = defaultProposalOptions;

/**
 * @hidden
 * Configure the Proposal instance
 */
// NOTE uncomment in Governance v2 upgrade

// function configureProposal(opts: ProposalOptions): void {
//   const proposal = ({
//     pipId: opts.pipId,
//     getDetails: sinon.stub().returns(opts.getDetails),
//     getStage: sinon.stub().returns(opts.getStage),
//     identityHasVoted: sinon.stub().returns(opts.identityHasVoted),
//   } as unknown) as MockProposal;

//   Object.assign(mockInstanceContainer.proposal, proposal);
//   proposalConstructorStub.callsFake(args => {
//     return merge({}, proposal, args);
//   });
// }

/**
 * @hidden
 * Initialize the Proposal instance
 */
// NOTE uncomment in Governance v2 upgrade
// function initProposal(opts?: ProposalOptions): void {
//   proposalConstructorStub = sinon.stub();

//   proposalOptions = { ...defaultProposalOptions, ...opts };

//   configureProposal(proposalOptions);
// }

/**
 * @hidden
 * Configure the Authorization Request instance
 */
function configureVenue(opts: VenueOptions): void {
  const details = { owner: mockInstanceContainer.identity, ...opts.details };
  const venue = ({
    id: opts.id,
    details: venueDetailsStub.resolves(details),
    exists: venueExistsStub.resolves(opts.exists),
  } as unknown) as MockVenue;

  Object.assign(mockInstanceContainer.venue, venue);
  venueConstructorStub.callsFake(args => {
    const value = merge({}, venue, args);
    Object.setPrototypeOf(value, require('~/internal').Venue.prototype);
    return value;
  });
}

/**
 * @hidden
 * Initialize the Venue instance
 */
function initVenue(opts?: VenueOptions): void {
  venueConstructorStub = sinon.stub();
  venueDetailsStub = sinon.stub();
  venueExistsStub = sinon.stub();

  venueOptions = { ...defaultVenueOptions, ...opts };

  configureVenue(venueOptions);
}

/**
 * @hidden
 * Configure the Numbered Portfolio instance
 */
function configureNumberedPortfolio(opts: NumberedPortfolioOptions): void {
  const numberedPortfolio = ({
    uuid: opts.uuid,
    id: opts.id,
    isOwnedBy: numberedPortfolioIsOwnedByStub.resolves(opts.isOwnedBy),
    getTokenBalances: numberedPortfolioGetTokenBalancesStub.resolves(opts.tokenBalances),
    getCustodian: numberedPortfolioGetCustodianStub.resolves(opts.custodian),
    owner: { did: opts.did },
    exists: numberedPortfolioExistsStub.resolves(opts.exists),
    isCustodiedBy: numberedPortfolioIsCustodiedByStub.resolves(opts.isCustodiedBy),
  } as unknown) as MockNumberedPortfolio;

  Object.assign(mockInstanceContainer.numberedPortfolio, numberedPortfolio);
  // eslint-disable-next-line @typescript-eslint/no-unused-vars
  numberedPortfolioConstructorStub.callsFake(({ did, ...args } = {}) => {
    const value = merge({}, numberedPortfolio, args);
    // eslint-disable-next-line @typescript-eslint/no-var-requires
    const entities = require('~/internal');
    Object.setPrototypeOf(entities.NumberedPortfolio.prototype, entities.Portfolio.prototype);
    Object.setPrototypeOf(value, entities.NumberedPortfolio.prototype);
    return value;
  });
}

/**
 * @hidden
 * Initialize the NumberedPortfolio instance
 */
function initNumberedPortfolio(opts?: NumberedPortfolioOptions): void {
  numberedPortfolioConstructorStub = sinon.stub();
  numberedPortfolioIsOwnedByStub = sinon.stub();
  numberedPortfolioGetTokenBalancesStub = sinon.stub();
  numberedPortfolioGetCustodianStub = sinon.stub();
  numberedPortfolioExistsStub = sinon.stub();
  numberedPortfolioGetCustodianStub = sinon.stub();
  numberedPortfolioIsCustodiedByStub = sinon.stub();

  numberedPortfolioOptions = { ...defaultNumberedPortfolioOptions, ...opts };

  configureNumberedPortfolio(numberedPortfolioOptions);
}

/**
 * @hidden
 * Configure the Default Portfolio instance
 */
function configureDefaultPortfolio(opts: DefaultPortfolioOptions): void {
  const defaultPortfolio = ({
    uuid: opts.uuid,
    isOwnedBy: defaultPortfolioIsOwnedByStub.resolves(opts.isOwnedBy),
    getTokenBalances: defaultPortfolioGetTokenBalancesStub.resolves(opts.tokenBalances),
    owner: { did: opts.did },
    getCustodian: defaultPortfolioGetCustodianStub.resolves(opts.custodian),
    isCustodiedBy: defaultPortfolioIsCustodiedByStub.resolves(opts.isCustodiedBy),
  } as unknown) as MockDefaultPortfolio;

  Object.assign(mockInstanceContainer.defaultPortfolio, defaultPortfolio);
  // eslint-disable-next-line @typescript-eslint/no-unused-vars
  defaultPortfolioConstructorStub.callsFake(({ did, ...args } = {}) => {
    const value = merge({}, defaultPortfolio, args);
    // eslint-disable-next-line @typescript-eslint/no-var-requires
    const entities = require('~/internal');
    Object.setPrototypeOf(entities.DefaultPortfolio.prototype, entities.Portfolio.prototype);
    Object.setPrototypeOf(value, entities.DefaultPortfolio.prototype);
    return value;
  });
}

/**
 * @hidden
 * Initialize the DefaultPortfolio instance
 */
function initDefaultPortfolio(opts?: DefaultPortfolioOptions): void {
  defaultPortfolioConstructorStub = sinon.stub();
  defaultPortfolioIsOwnedByStub = sinon.stub();
  defaultPortfolioGetTokenBalancesStub = sinon.stub();
  defaultPortfolioGetCustodianStub = sinon.stub();
  defaultPortfolioIsCustodiedByStub = sinon.stub();

  defaultPortfolioOptions = { ...defaultDefaultPortfolioOptions, ...opts };

  configureDefaultPortfolio(defaultPortfolioOptions);
}

/**
 * @hidden
 * Configure the Authorization Request instance
 */
function configureAuthorizationRequest(opts: AuthorizationRequestOptions): void {
  const authorizationRequest = ({
    authId: opts.authId,
    issuer: opts.issuer,
    target: opts.target,
    expiry: opts.expiry,
    data: opts.data,
  } as unknown) as MockAuthorizationRequest;

  Object.assign(mockInstanceContainer.authorizationRequest, authorizationRequest);
  authorizationRequestConstructorStub.callsFake(args => {
    const value = merge({}, authorizationRequest, args);
    Object.setPrototypeOf(value, require('~/internal').AuthorizationRequest.prototype);
    return value;
  });
}

/**
 * @hidden
 * Initialize the Authorization Request instance
 */
function initAuthorizationRequest(opts?: AuthorizationRequestOptions): void {
  authorizationRequestConstructorStub = sinon.stub();

  authorizationRequestOptions = { ...defaultAuthorizationRequestOptions, ...opts };

  configureAuthorizationRequest(authorizationRequestOptions);
}

/**
 * @hidden
 * Configure the Security Token instance
 */
function configureSecurityToken(opts: SecurityTokenOptions): void {
  const details = { owner: mockInstanceContainer.identity, ...opts.details };
  const securityToken = ({
    ticker: opts.ticker,
    details: securityTokenDetailsStub.resolves(details),
    currentFundingRound: securityTokenCurrentFundingRoundStub.resolves(opts.currentFundingRound),
    isFrozen: securityTokenIsFrozenStub.resolves(opts.isFrozen),
    transfers: {
      canTransfer: securityTokenTransfersCanTransferStub.resolves(opts.transfersCanTransfer),
    },
    getIdentifiers: securityTokenGetIdentifiersStub.resolves(opts.getIdentifiers),
    transferRestrictions: {
      count: {
        get: securityTokenTransferRestrictionsCountGetStub.resolves(
          opts.transferRestrictionsCountGet
        ),
      },
      percentage: {
        get: securityTokenTransferRestrictionsPercentageGetStub.resolves(
          opts.transferRestrictionsPercentageGet
        ),
      },
    },
    corporateActions: {
      getAgent: securityTokenCorporateActionsGetAgentStub.resolves(opts.corporateActionsGetAgent),
      getDefaults: securityTokenCorporateActionsGetDefaultsStub.resolves(
        opts.corporateActionsGetDefaults
      ),
    },
  } as unknown) as MockSecurityToken;

  Object.assign(mockInstanceContainer.securityToken, securityToken);
  securityTokenConstructorStub.callsFake(args => {
    const value = merge({}, securityToken, args);
    Object.setPrototypeOf(value, require('~/internal').SecurityToken.prototype);
    return value;
  });
}

/**
 * @hidden
 * Initialize the Security Token instance
 */
function initSecurityToken(opts?: SecurityTokenOptions): void {
  securityTokenConstructorStub = sinon.stub();
  securityTokenDetailsStub = sinon.stub();
  securityTokenCurrentFundingRoundStub = sinon.stub();
  securityTokenIsFrozenStub = sinon.stub();
  securityTokenTransfersCanTransferStub = sinon.stub();
  securityTokenGetIdentifiersStub = sinon.stub();
  securityTokenTransferRestrictionsCountGetStub = sinon.stub();
  securityTokenTransferRestrictionsPercentageGetStub = sinon.stub();
  securityTokenCorporateActionsGetAgentStub = sinon.stub();
  securityTokenCorporateActionsGetDefaultsStub = sinon.stub();

  securityTokenOptions = merge({}, defaultSecurityTokenOptions, opts);

  configureSecurityToken(securityTokenOptions);
}

/**
 * @hidden
 * Configure the Ticker Reservation instance
 */
function configureTickerReservation(opts: TickerReservationOptions): void {
  const details = { owner: mockInstanceContainer.identity, ...opts.details };
  const tickerReservation = ({
    ticker: opts.ticker,
    details: tickerReservationDetailsStub.resolves(details),
  } as unknown) as MockTickerReservation;

  Object.assign(mockInstanceContainer.tickerReservation, tickerReservation);
  tickerReservationConstructorStub.callsFake(args => {
    const value = merge({}, tickerReservation, args);
    Object.setPrototypeOf(value, require('~/internal').TickerReservation.prototype);
    return value;
  });
}

/**
 * @hidden
 * Initialize the Ticker Reservation instance
 */
function initTickerReservation(opts?: TickerReservationOptions): void {
  tickerReservationConstructorStub = sinon.stub();
  tickerReservationDetailsStub = sinon.stub();

  tickerReservationOptions = {
    ...defaultTickerReservationOptions,
    ...opts,
  };

  configureTickerReservation(tickerReservationOptions);
}

/**
 * @hidden
 * Configure the identity instance
 */
function configureIdentity(opts: IdentityOptions): void {
  const identity = ({
    did: opts.did,
    hasRoles: identityHasRolesStub.resolves(opts.hasRoles),
    hasRole: identityHasRoleStub.resolves(opts.hasRole),
    hasValidCdd: identityHasValidCddStub.resolves(opts.hasValidCdd),
    getPrimaryKey: identityGetPrimaryKeyStub.resolves(opts.getPrimaryKey),
    portfolios: {},
    authorizations: {
      getReceived: identityAuthorizationsGetReceivedStub.resolves(opts.authorizations?.getReceived),
    },
    getVenues: identityGetVenuesStub.resolves(opts.getVenues),
    getScopeId: identityGetScopeIdStub.resolves(opts.getScopeId),
    getTokenBalance: identityGetTokenBalanceStub.resolves(opts.getTokenBalance),
    areSecondaryKeysFrozen: identityAreSecondaryKeysFrozenStub.resolves(opts.areScondaryKeysFrozen),
  } as unknown) as MockIdentity;

  Object.assign(mockInstanceContainer.identity, identity);
  identityConstructorStub.callsFake(args => {
    const value = merge({}, identity, args);
    Object.setPrototypeOf(value, require('~/internal').Identity.prototype);
    return value;
  });
}

/**
 * @hidden
 * Initialize the Identity instance
 */
function initIdentity(opts?: IdentityOptions): void {
  identityConstructorStub = sinon.stub();
  identityHasRolesStub = sinon.stub();
  identityHasRoleStub = sinon.stub();
  identityHasValidCddStub = sinon.stub();
  identityGetPrimaryKeyStub = sinon.stub();
  identityAuthorizationsGetReceivedStub = sinon.stub();
  identityGetVenuesStub = sinon.stub();
  identityGetScopeIdStub = sinon.stub();
  identityGetTokenBalanceStub = sinon.stub();
  identityAreSecondaryKeysFrozenStub = sinon.stub();

  identityOptions = { ...defaultIdentityOptions, ...opts };

  configureIdentity(identityOptions);
}

/**
 * @hidden
 * Configure the Instruction instance
 */
function configureInstruction(opts: InstructionOptions): void {
  const details = { venue: mockInstanceContainer.venue, ...opts.details };
  const legs = opts.getLegs || {
    data: [
      {
        from: mockInstanceContainer.numberedPortfolio,
        to: mockInstanceContainer.numberedPortfolio,
        token: mockInstanceContainer.securityToken,
        amount: new BigNumber(100),
      },
    ],
    next: null,
  };
  const instruction = ({
    id: opts.id,
    details: instructionDetailsStub.resolves(details),
    getLegs: instructionGetLegsStub.resolves(legs),
    exists: instructionExistsStub.resolves(opts.exists),
  } as unknown) as MockInstruction;

  Object.assign(mockInstanceContainer.instruction, instruction);
  instructionConstructorStub.callsFake(args => {
    const value = merge({}, instruction, args);
    Object.setPrototypeOf(value, require('~/internal').Instruction.prototype);
    return value;
  });
}

/**
 * @hidden
 * Initialize the Instruction instance
 */
function initInstruction(opts?: InstructionOptions): void {
  instructionConstructorStub = sinon.stub();
  instructionDetailsStub = sinon.stub();
  instructionGetLegsStub = sinon.stub();
  instructionExistsStub = sinon.stub();

  instructionOptions = { ...defaultInstructionOptions, ...opts };

  configureInstruction(instructionOptions);
}

/**
 * @hidden
 * Configure the CurrentIdentity instance
 */
function configureCurrentIdentity(opts: CurrentIdentityOptions): void {
  const identity = ({
    did: opts.did,
    hasRoles: currentIdentityHasRolesStub.resolves(opts.hasRoles),
    hasRole: currentIdentityHasRoleStub.resolves(opts.hasRole),
    hasValidCdd: currentIdentityHasValidCddStub.resolves(opts.hasValidCdd),
    getPrimaryKey: currentIdentityGetPrimaryKeyStub.resolves(opts.getPrimaryKey),
    getSecondaryKeys: currentIdentityGetSecondaryKeysStub.resolves(opts.getSecondaryKeys),
    portfolios: {},
    authorizations: {
      getReceived: currentIdentityAuthorizationsGetReceivedStub.resolves(
        opts.authorizations?.getReceived
      ),
    },
    getVenues: currentIdentityGetVenuesStub.resolves(opts.getVenues),
    getScopeId: currentIdentityGetScopeIdStub.resolves(opts.getScopeId),
    areSecondaryKeysFrozen: currentIdentityAreSecondaryKeysFrozenStub.resolves(
      opts.areScondaryKeysFrozen
    ),
  } as unknown) as MockIdentity;

  Object.assign(mockInstanceContainer.currentIdentity, identity);
  currentIdentityConstructorStub.callsFake(args => {
    const value = merge({}, identity, args);
    // eslint-disable-next-line @typescript-eslint/no-var-requires
    const entities = require('~/internal');
    Object.setPrototypeOf(entities.CurrentIdentity.prototype, entities.Identity.prototype);
    Object.setPrototypeOf(value, entities.CurrentIdentity.prototype);
    return value;
  });
}

/**
 * @hidden
 * Initialize the CurrentIdentity instance
 */
function initCurrentIdentity(opts?: CurrentIdentityOptions): void {
  currentIdentityConstructorStub = sinon.stub();
  currentIdentityHasRolesStub = sinon.stub();
  currentIdentityHasRoleStub = sinon.stub();
  currentIdentityHasValidCddStub = sinon.stub();
  currentIdentityGetPrimaryKeyStub = sinon.stub();
  currentIdentityAuthorizationsGetReceivedStub = sinon.stub();
  currentIdentityGetVenuesStub = sinon.stub();
  currentIdentityGetScopeIdStub = sinon.stub();
  currentIdentityGetSecondaryKeysStub = sinon.stub();
  currentIdentityAreSecondaryKeysFrozenStub = sinon.stub();

  currentIdentityOptions = { ...defaultCurrentIdentityOptions, ...opts };

  configureCurrentIdentity(currentIdentityOptions);
}

/**
 * @hidden
 * Configure the Account instance
 */
function configureAccount(opts: AccountOptions): void {
  const account = ({
    address: opts.address,
    key: opts.key,
    getBalance: accountGetBalanceStub.resolves(opts.getBalance),
    getIdentity: accountGetIdentityStub.resolves(
      opts.getIdentity === undefined ? mockInstanceContainer.identity : opts.getIdentity
    ),
    getTransactionHistory: accountGetTransactionHistoryStub.resolves(opts.getTransactionHistory),
  } as unknown) as MockAccount;

  Object.assign(mockInstanceContainer.account, account);
  accountConstructorStub.callsFake(args => {
    const value = merge({}, account, args);
    Object.setPrototypeOf(value, require('~/internal').Account.prototype);
    return value;
  });
}

/**
 * @hidden
 * Initialize the Account instance
 */
function initAccount(opts?: AccountOptions): void {
  accountConstructorStub = sinon.stub();
  accountGetBalanceStub = sinon.stub();
  accountGetIdentityStub = sinon.stub();
  accountGetTransactionHistoryStub = sinon.stub();

  accountOptions = { ...defaultAccountOptions, ...opts };

  configureAccount(accountOptions);
}

/**
 * @hidden
 * Configure the Current Account instance
 */
function configureCurrentAccount(opts: CurrentAccountOptions): void {
  const account = ({
    address: opts.address,
    key: opts.key,
    getBalance: currentAccountGetBalanceStub.resolves(opts.getBalance),
    getIdentity: currentAccountGetIdentityStub.resolves(
      opts.getIdentity === undefined ? mockInstanceContainer.identity : opts.getIdentity
    ),
    getTransactionHistory: currentAccountGetTransactionHistoryStub.resolves(
      opts.getTransactionHistory
    ),
  } as unknown) as MockAccount;

  Object.assign(mockInstanceContainer.currentAccount, account);
  currentAccountConstructorStub.callsFake(args => {
    const value = merge({}, account, args);
    // eslint-disable-next-line @typescript-eslint/no-var-requires
    const entities = require('~/internal');
    Object.setPrototypeOf(entities.CurrentAccount.prototype, entities.Account.prototype);
    Object.setPrototypeOf(value, entities.CurrentAccount.prototype);
    return value;
  });
}

/**
 * @hidden
 * Initialize the Current Account instance
 */
function initCurrentAccount(opts?: CurrentAccountOptions): void {
  currentAccountConstructorStub = sinon.stub();
  currentAccountGetBalanceStub = sinon.stub();
  currentAccountGetIdentityStub = sinon.stub();
  currentAccountGetTransactionHistoryStub = sinon.stub();

  currentAccountOptions = { ...defaultCurrentAccountOptions, ...opts };

  configureCurrentAccount(currentAccountOptions);
}

/**
 * @hidden
 * Configure the Security Token Offering instance
 */
function configureSto(opts: StoOptions): void {
  const details = {
    creator: mockInstanceContainer.identity,
    venue: mockInstanceContainer.venue,
    offeringPortfolio: mockInstanceContainer.defaultPortfolio,
    raisingPorfolio: mockInstanceContainer.numberedPortfolio,
    ...opts.details,
  };
  const sto = ({
    details: stoDetailsStub.resolves(details),
    ticker: opts.ticker,
    id: opts.id,
  } as unknown) as MockSto;

  Object.assign(mockInstanceContainer.sto, sto);
  stoConstructorStub.callsFake(args => {
    const value = merge({}, sto, args);
    Object.setPrototypeOf(value, require('~/internal').Sto.prototype);
    return value;
  });
}

/**
 * @hidden
 * Initialize the Sto instance
 */
function initSto(opts?: StoOptions): void {
  stoConstructorStub = sinon.stub();
  stoDetailsStub = sinon.stub();

  stoOptions = merge({}, defaultStoOptions, opts);

  configureSto(stoOptions);
}

/**
 * @hidden
 * Configure the Checkpoint instance
 */
function configureCheckpoint(opts: CheckpointOptions): void {
  const allBalances = opts.allBalances || {
    data: [
      {
        identity: mockInstanceContainer.identity,
        balance: new BigNumber(10000),
      },
    ],
    next: null,
  };
  const checkpoint = ({
    createdAt: checkpointCreatedAtStub.returns(opts.createdAt),
    totalSupply: checkpointTotalSupplyStub.returns(opts.totalSupply),
    ticker: opts.ticker,
    id: opts.id,
    exists: checkpointExistsStub.resolves(opts.exists),
    allBalances: checkpointAllBalancesStub.resolves(allBalances),
<<<<<<< HEAD
    balance: checkpointBalanceStub.returns(opts.balance),
=======
    balance: checkpointBalanceStub.resolves(opts.balance),
>>>>>>> adfea38d
  } as unknown) as MockCheckpoint;

  Object.assign(mockInstanceContainer.checkpoint, checkpoint);
  checkpointConstructorStub.callsFake(args => {
    const value = merge({}, checkpoint, args);
    Object.setPrototypeOf(value, require('~/internal').Checkpoint.prototype);
    return value;
  });
}

/**
 * @hidden
 * Initialize the Checkpoint instance
 */
function initCheckpoint(opts?: CheckpointOptions): void {
  checkpointConstructorStub = sinon.stub();
  checkpointCreatedAtStub = sinon.stub();
  checkpointTotalSupplyStub = sinon.stub();
  checkpointExistsStub = sinon.stub();
  checkpointAllBalancesStub = sinon.stub();
  checkpointBalanceStub = sinon.stub();

  checkpointOptions = merge({}, defaultCheckpointOptions, opts);

  configureCheckpoint(checkpointOptions);
}

/**
 * @hidden
 * Configure the CheckpointSchedule instance
 */
function configureCheckpointSchedule(opts: CheckpointScheduleOptions): void {
  const checkpointSchedule = ({
    id: opts.id,
    ticker: opts.ticker,
    start: opts.start,
    period: opts.period,
    expiryDate: opts.expiryDate,
    complexity: opts.complexity,
    details: checkpointScheduleDetailsStub.resolves(opts.details),
    exists: checkpointScheduleExistsStub.resolves(opts.exists),
  } as unknown) as MockCheckpointSchedule;

  Object.assign(mockInstanceContainer.checkpointSchedule, checkpointSchedule);
  checkpointScheduleConstructorStub.callsFake(args => {
    const value = merge({}, checkpointSchedule, args);
    Object.setPrototypeOf(value, require('~/internal').CheckpointSchedule.prototype);
    return value;
  });
}

/**
 * @hidden
 * Initialize the CheckpointSchedule instance
 */
function initCheckpointSchedule(opts?: CheckpointScheduleOptions): void {
  checkpointScheduleConstructorStub = sinon.stub();
  checkpointScheduleDetailsStub = sinon.stub();
  checkpointScheduleExistsStub = sinon.stub();

  checkpointScheduleOptions = merge({}, defaultCheckpointScheduleOptions, opts);

  configureCheckpointSchedule(checkpointScheduleOptions);
}

/**
 * @hidden
 * Configure the CorporateAction instance
 */
function configureCorporateAction(opts: CorporateActionOptions): void {
  const corporateAction = ({
    id: opts.id,
    ticker: opts.ticker,
    kind: opts.kind,
    declarationDate: opts.declarationDate,
    description: opts.description,
    targets: opts.targets,
    defaultTaxWithholding: opts.defaultTaxWithholding,
    taxWithholdings: opts.taxWithholdings,
    exists: corporateActionExistsStub.resolves(opts.exists),
  } as unknown) as MockCorporateAction;

  Object.assign(mockInstanceContainer.corporateAction, corporateAction);
  corporateActionConstructorStub.callsFake(args => {
    const value = merge({}, corporateAction, args);
    Object.setPrototypeOf(value, require('~/internal').CorporateAction.prototype);
    return value;
  });
}

/**
 * @hidden
 * Initialize the CorporateAction instance
 */
function initCorporateAction(opts?: CorporateActionOptions): void {
  corporateActionConstructorStub = sinon.stub();
  corporateActionExistsStub = sinon.stub();

  corporateActionOptions = merge({}, defaultCorporateActionOptions, opts);

  configureCorporateAction(corporateActionOptions);
}

/**
 * @hidden
 * Configure the CorporateAction instance
 */
function configureDividendDistribution(opts: DividendDistributionOptions): void {
  const checkpoint = opts.checkpoint || mockInstanceContainer.checkpoint;
  const dividendDistribution = ({
    id: opts.id,
    ticker: opts.ticker,
    kind: CorporateActionKind.UnpredictableBenefit,
    declarationDate: opts.declarationDate,
    description: opts.description,
    targets: opts.targets,
    defaultTaxWithholding: opts.defaultTaxWithholding,
    taxWithholdings: opts.taxWithholdings,
    origin: mockInstanceContainer.defaultPortfolio,
    currency: opts.currency,
    perShare: opts.perShare,
    maxAmount: opts.maxAmount,
    expiryDate: opts.expiryDate,
    paymentDate: opts.paymentDate,
    details: dividendDistributionDetailsStub.resolves(opts.details),
    checkpoint: dividendDistributionCheckpointStub.resolves(checkpoint),
  } as unknown) as MockDividendDistribution;

  Object.assign(mockInstanceContainer.dividendDistribution, dividendDistribution);
  dividendDistributionConstructorStub.callsFake(args => {
    const value = merge({}, dividendDistribution, args);
    Object.setPrototypeOf(value, require('~/internal').DividendDistribution.prototype);
    return value;
  });
}

/**
 * @hidden
 * Initialize the DividendDistribution instance
 */
function initDividendDistribution(opts?: DividendDistributionOptions): void {
  dividendDistributionConstructorStub = sinon.stub();
  dividendDistributionDetailsStub = sinon.stub();
  dividendDistributionCheckpointStub = sinon.stub();

  dividendDistributionOptions = merge({}, defaultDividendDistributionOptions, opts);

  configureDividendDistribution(dividendDistributionOptions);
}

/**
 * @hidden
 *
 * Temporarily change instance mock configuration (calling .reset will go back to the configuration passed in `initMocks`)
 */
export function configureMocks(opts?: {
  identityOptions?: IdentityOptions;
  currentIdentityOptions?: CurrentIdentityOptions;
  accountOptions?: AccountOptions;
  currentAccountOptions?: CurrentAccountOptions;
  tickerReservationOptions?: TickerReservationOptions;
  securityTokenOptions?: SecurityTokenOptions;
  authorizationRequestOptions?: AuthorizationRequestOptions;
  proposalOptions?: ProposalOptions;
  venueOptions?: VenueOptions;
  instructionOptions?: InstructionOptions;
  numberedPortfolioOptions?: NumberedPortfolioOptions;
  defaultPortfolioOptions?: DefaultPortfolioOptions;
  stoOptions?: StoOptions;
  checkpointOptions?: CheckpointOptions;
  checkpointScheduleOptions?: CheckpointScheduleOptions;
  corporateActionOptions?: CorporateActionOptions;
  dividendDistributionOptions?: DividendDistributionOptions;
}): void {
  const tempIdentityOptions = { ...defaultIdentityOptions, ...opts?.identityOptions };

  configureIdentity(tempIdentityOptions);

  const tempCurrentIdentityOptions = {
    ...defaultCurrentIdentityOptions,
    ...opts?.currentIdentityOptions,
  };

  configureCurrentIdentity(tempCurrentIdentityOptions);

  const tempAccountOptions = { ...defaultAccountOptions, ...opts?.accountOptions };

  configureAccount(tempAccountOptions);

  const tempCurrentAccountOptions = {
    ...defaultCurrentAccountOptions,
    ...opts?.currentAccountOptions,
  };

  configureCurrentAccount(tempCurrentAccountOptions);

  const tempTickerReservationOptions = {
    ...defaultTickerReservationOptions,
    ...opts?.tickerReservationOptions,
  };

  configureTickerReservation(tempTickerReservationOptions);

  const tempSecuritytokenOptions = merge(
    {},
    defaultSecurityTokenOptions,
    opts?.securityTokenOptions
  );

  configureSecurityToken(tempSecuritytokenOptions);

  const tempAuthorizationRequestOptions = {
    ...defaultAuthorizationRequestOptions,
    ...opts?.authorizationRequestOptions,
  };

  configureAuthorizationRequest(tempAuthorizationRequestOptions);

  // NOTE uncomment in Governance v2 upgrade
  // const tempProposalOptions = {
  //   ...defaultProposalOptions,
  //   ...opts?.proposalOptions,
  // };

  // NOTE uncomment in Governance v2 upgrade
  // configureProposal(tempProposalOptions);

  const tempVenueOptions = {
    ...defaultVenueOptions,
    ...opts?.venueOptions,
  };
  configureVenue(tempVenueOptions);

  const tempNumberedPortfolioOptions = {
    ...defaultNumberedPortfolioOptions,
    ...opts?.numberedPortfolioOptions,
  };
  configureNumberedPortfolio(tempNumberedPortfolioOptions);

  const tempDefaultPortfolioOptions = {
    ...defaultDefaultPortfolioOptions,
    ...opts?.defaultPortfolioOptions,
  };
  configureDefaultPortfolio(tempDefaultPortfolioOptions);

  const tempInstructionOptions = {
    ...defaultInstructionOptions,
    ...opts?.instructionOptions,
  };
  configureInstruction(tempInstructionOptions);

  const tempStoOptions = {
    ...stoOptions,
    ...opts?.stoOptions,
  };
  configureSto(tempStoOptions);

  const tempCheckpointOptions = {
    ...checkpointOptions,
    ...opts?.checkpointOptions,
  };
  configureCheckpoint(tempCheckpointOptions);

  const tempCheckpointScheduleOptions = {
    ...checkpointScheduleOptions,
    ...opts?.checkpointScheduleOptions,
  };
  configureCheckpointSchedule(tempCheckpointScheduleOptions);

  const tempCorporateActionOptions = {
    ...corporateActionOptions,
    ...opts?.corporateActionOptions,
  };
  configureCorporateAction(tempCorporateActionOptions);

  const tempDividendDistributionOptions = {
    ...dividendDistributionOptions,
    ...opts?.dividendDistributionOptions,
  };
  configureDividendDistribution(tempDividendDistributionOptions);
}

/**
 * @hidden
 *
 * Initialize the factory by adding default all-purpose functionality to the mock manager
 */
export function initMocks(opts?: {
  identityOptions?: IdentityOptions;
  currentIdentityOptions?: CurrentIdentityOptions;
  accountOptions?: AccountOptions;
  currentAccountOptions?: CurrentAccountOptions;
  tickerReservationOptions?: TickerReservationOptions;
  securityTokenOptions?: SecurityTokenOptions;
  authorizationRequestOptions?: AuthorizationRequestOptions;
  proposalOptions?: ProposalOptions;
  venueOptions?: VenueOptions;
  instructionOptions?: InstructionOptions;
  numberedPortfolioOptions?: NumberedPortfolioOptions;
  defaultPortfolioOptions?: DefaultPortfolioOptions;
  stoOptions?: StoOptions;
  checkpointOptions?: CheckpointOptions;
  checkpointScheduleOptions?: CheckpointScheduleOptions;
  corporateActionOptions?: CorporateActionOptions;
  dividendDistributionOptions?: DividendDistributionOptions;
}): void {
  // Identity
  initIdentity(opts?.identityOptions);

  // Current Identity
  initCurrentIdentity(opts?.currentIdentityOptions);

  // Account
  initAccount(opts?.accountOptions);

  // Current Account
  initCurrentAccount(opts?.currentAccountOptions);

  // Ticker Reservation
  initTickerReservation(opts?.tickerReservationOptions);

  // Security Token
  initSecurityToken(opts?.securityTokenOptions);

  // Authorization Request
  initAuthorizationRequest(opts?.authorizationRequestOptions);

  // Instruction Request
  initInstruction(opts?.instructionOptions);

  // Proposal
  // NOTE uncomment in Governance v2 upgrade
  // initProposal(opts?.proposalOptions);

  // Venue
  initVenue(opts?.venueOptions);

  // NumberedPortfolio
  initNumberedPortfolio(opts?.numberedPortfolioOptions);

  // DefaultPortfolio
  initDefaultPortfolio(opts?.defaultPortfolioOptions);

  // Instruction
  initInstruction(opts?.instructionOptions);

  // Sto
  initSto(opts?.stoOptions);

  // Checkpoint
  initCheckpoint(opts?.checkpointOptions);

  // CheckpointSchedule
  initCheckpointSchedule(opts?.checkpointScheduleOptions);

  // CorporateAction
  initCorporateAction(opts?.corporateActionOptions);

  // DividendDistribution
  initDividendDistribution(opts?.dividendDistributionOptions);
}

/**
 * @hidden
 * Restore instances to their original state
 */
export function cleanup(): void {
  mockInstanceContainer.identity = {} as MockIdentity;
  mockInstanceContainer.currentIdentity = {} as MockCurrentIdentity;
  mockInstanceContainer.account = {} as MockAccount;
  mockInstanceContainer.currentAccount = {} as MockCurrentAccount;
  mockInstanceContainer.tickerReservation = {} as MockTickerReservation;
  mockInstanceContainer.securityToken = {} as MockSecurityToken;
  mockInstanceContainer.authorizationRequest = {} as MockAuthorizationRequest;
  // NOTE uncomment in Governance v2 upgrade
  // mockInstanceContainer.proposal = {} as MockProposal;
  mockInstanceContainer.venue = {} as MockVenue;
  mockInstanceContainer.instruction = {} as MockInstruction;
  mockInstanceContainer.sto = {} as MockSto;
  mockInstanceContainer.checkpoint = {} as MockCheckpoint;
  mockInstanceContainer.checkpointSchedule = {} as MockCheckpointSchedule;
  mockInstanceContainer.corporateAction = {} as MockCorporateAction;
  mockInstanceContainer.dividendDistribution = {} as MockDividendDistribution;
}

/**
 * @hidden
 * Reinitialize mocks
 */
export function reset(): void {
  cleanup();
  initMocks({
    identityOptions,
    currentIdentityOptions,
    accountOptions,
    currentAccountOptions,
    tickerReservationOptions,
    securityTokenOptions,
    authorizationRequestOptions,
    // NOTE uncomment in Governance v2 upgrade
    // proposalOptions,
    venueOptions,
    instructionOptions,
    numberedPortfolioOptions,
    defaultPortfolioOptions,
    stoOptions,
    checkpointOptions,
    checkpointScheduleOptions,
    corporateActionOptions,
    dividendDistributionOptions,
  });
}

/**
 * @hidden
 * Retrieve an Identity instance
 */
export function getIdentityInstance(opts?: IdentityOptions): MockIdentity {
  if (opts) {
    configureIdentity({ ...defaultIdentityOptions, ...opts });
  }

  return new MockIdentityClass() as MockIdentity;
}

/**
 * @hidden
 * Retrieve the Identity constructor stub
 */
export function getIdentityConstructorStub(): SinonStub {
  return identityConstructorStub;
}

/**
 * @hidden
 * Retrieve the stub of the `Identity.hasRoles` method
 */
export function getIdentityHasRolesStub(): SinonStub {
  return identityHasRolesStub;
}

/**
 * @hidden
 * Retrieve the stub of the `Identity.hasRoles` method
 */
export function getIdentityHasRoleStub(): SinonStub {
  return identityHasRoleStub;
}

/**
 * @hidden
 * Retrieve the stub of the `Identity.hasValidCdd` method
 */
export function getIdentityHasValidCddStub(): SinonStub {
  return identityHasValidCddStub;
}

/**
 * @hidden
 * Retrieve the stub of the `Identity.getPrimaryKey` method
 */
export function getIdentityGetPrimaryKeyStub(): SinonStub {
  return identityGetPrimaryKeyStub;
}

/**
 * @hidden
 * Retrieve the stub of the `Identity.authorizations.getReceived` method
 */
export function getIdentityAuthorizationsGetReceivedStub(): SinonStub {
  return identityAuthorizationsGetReceivedStub;
}

/**
 * @hidden
 * Retrieve the stub of the `Identity.getVenues` method
 */
export function getIdentityGetVenuesStub(): SinonStub {
  return identityGetVenuesStub;
}

/**
 * @hidden
 * Retrieve the stub of the `Identity.getScopeId` method
 */
export function getIdentityGetScopeIdStub(): SinonStub {
  return identityGetScopeIdStub;
}

/**
 * @hidden
 * Retrieve a Current Identity instance
 */
export function getCurrentIdentityInstance(opts?: CurrentIdentityOptions): MockCurrentIdentity {
  if (opts) {
    configureCurrentIdentity({ ...defaultCurrentIdentityOptions, ...opts });
  }

  return new MockCurrentIdentityClass() as MockCurrentIdentity;
}

/**
 * @hidden
 * Retrieve the stub of the `CurrentIdentity.hasRoles` method
 */
export function getCurrentIdentityHasRolesStub(): SinonStub {
  return currentIdentityHasRolesStub;
}

/**
 * @hidden
 * Retrieve the stub of the `CurrentIdentity.hasRoles` method
 */
export function getCurrentIdentityHasRoleStub(): SinonStub {
  return currentIdentityHasRoleStub;
}

/**
 * @hidden
 * Retrieve the stub of the `CurrentIdentity.hasValidCdd` method
 */
export function getCurrentIdentityHasValidCddStub(): SinonStub {
  return currentIdentityHasValidCddStub;
}

/**
 * @hidden
 * Retrieve the stub of the `CurrentIdentity.getPrimaryKey` method
 */
export function getCurrentIdentityGetPrimaryKeyStub(): SinonStub {
  return currentIdentityGetPrimaryKeyStub;
}

/**
 * @hidden
 * Retrieve the stub of the `CurrentIdentity.getVenues` method
 */
export function getCurrentIdentityGetVenuesStub(): SinonStub {
  return currentIdentityGetVenuesStub;
}

/**
 * @hidden
 * Retrieve the stub of the `CurrentIdentity.getScopeId` method
 */
export function getCurrentIdentityGetScopeIdStub(): SinonStub {
  return currentIdentityGetScopeIdStub;
}

/**
 * @hidden
 * Retrieve the stub of the `CurrentIdentity.authorizations.getReceived` method
 */
export function getCurrentIdentityAuthorizationsGetReceivedStub(): SinonStub {
  return currentIdentityAuthorizationsGetReceivedStub;
}

/**
 * @hidden
 * Retrieve the stub of the `CurrentIdentity.areSecondaryKeysFrozen` method
 */
export function getCurrentIdentityAreSecondaryKeysFrozenStub(): SinonStub {
  return currentIdentityAreSecondaryKeysFrozenStub;
}

/**
 * @hidden
 * Retrieve an Account instance
 */
export function getAccountInstance(opts?: AccountOptions): MockAccount {
  if (opts) {
    configureAccount({ ...defaultAccountOptions, ...opts });
  }

  return new MockAccountClass() as MockAccount;
}

/**
 * @hidden
 * Retrieve the stub of the `Account.getBalance` method
 */
export function getAccountGetBalanceStub(): SinonStub {
  return accountGetBalanceStub;
}

/**
 * @hidden
 * Retrieve the stub of the `Account.getIdentity` method
 */
export function getAccountGetIdentityStub(): SinonStub {
  return accountGetIdentityStub;
}

/**
 * @hidden
 * Retrieve the stub of the `Account.getTransactionHistory` method
 */
export function getAccountGetTransactionHistoryStub(): SinonStub {
  return accountGetTransactionHistoryStub;
}

/**
 * @hidden
 * Retrieve a Current Account instance
 */
export function getCurrentAccountInstance(opts?: CurrentAccountOptions): MockCurrentAccount {
  if (opts) {
    configureCurrentAccount({ ...defaultCurrentAccountOptions, ...opts });
  }

  return new MockCurrentAccountClass() as MockCurrentAccount;
}

/**
 * @hidden
 * Retrieve the stub of the `CurrentAccount.getBalance` method
 */
export function getCurrentAccountGetBalanceStub(): SinonStub {
  return currentAccountGetBalanceStub;
}

/**
 * @hidden
 * Retrieve the stub of the `CurrentAccount.getIdentity` method
 */
export function getCurrentAccountGetIdentityStub(): SinonStub {
  return currentAccountGetIdentityStub;
}

/**
 * @hidden
 * Retrieve the stub of the `CurrentAccount.getTransactionHistory` method
 */
export function getCurrentAccountGetTransactionHistoryStub(): SinonStub {
  return currentAccountGetTransactionHistoryStub;
}

/**
 * @hidden
 * Retrieve the stub of the `NumberedPortfolio.isCustodiedBy` method
 */
export function getNumberedPortfolioIsCustodiedByStub(): SinonStub {
  return numberedPortfolioIsCustodiedByStub;
}

/**
 * @hidden
 * Retrieve the stub of the `NumberedPortfolio.getCustodian` method
 */
export function getNumberedPortfolioGetCustodianStub(): SinonStub {
  return numberedPortfolioGetCustodianStub;
}

/**
 * @hidden
 * Retrieve the stub of the `DefaultPortfolio.isCustodiedBy` method
 */
export function getDefaultPortfolioIsCustodiedByStub(): SinonStub {
  return defaultPortfolioIsCustodiedByStub;
}

/**
 * @hidden
 * Retrieve the stub of the `DefaultPortfolio.getCustodian` method
 */
export function getDefaultPortfolioGetCustodianStub(): SinonStub {
  return defaultPortfolioGetCustodianStub;
}

/**
 * @hidden
 * Retrieve a Ticker Reservation instance
 */
export function getTickerReservationInstance(
  opts?: TickerReservationOptions
): MockTickerReservation {
  if (opts) {
    configureTickerReservation({ ...defaultTickerReservationOptions, ...opts });
  }

  return new MockTickerReservationClass() as MockTickerReservation;
}

/**
 * @hidden
 * Retrieve the stub of the `TickerReservation.details` method
 */
export function getTickerReservationDetailsStub(
  details?: Partial<TickerReservationDetails>
): SinonStub {
  if (details) {
    return tickerReservationDetailsStub.resolves({
      ...defaultTickerReservationOptions.details,
      ...details,
    });
  }
  return tickerReservationDetailsStub;
}

/**
 * @hidden
 * Retrieve a Security Token instance
 */
export function getSecurityTokenInstance(opts?: SecurityTokenOptions): MockSecurityToken {
  if (opts) {
    configureSecurityToken({ ...defaultSecurityTokenOptions, ...opts });
  }

  return new MockSecurityTokenClass() as MockSecurityToken;
}

/**
 * @hidden
 * Retrieve the stub of the `SecurityToken.details` method
 */
export function getSecurityTokenDetailsStub(details?: Partial<SecurityTokenDetails>): SinonStub {
  if (details) {
    return securityTokenDetailsStub.resolves({
      ...defaultSecurityTokenOptions.details,
      ...details,
    });
  }
  return securityTokenDetailsStub;
}

/**
 * @hidden
 * Retrieve the stub of the `SecurityToken.currentFundingRound` method
 */
export function getSecurityTokenCurrentFundingRoundStub(currentFundingRound?: string): SinonStub {
  if (currentFundingRound) {
    return securityTokenCurrentFundingRoundStub.resolves(currentFundingRound);
  }

  return securityTokenCurrentFundingRoundStub;
}

/**
 * @hidden
 * Retrieve the stub of the `SecurityToken.isFrozen` method
 */
export function getSecurityTokenIsFrozenStub(frozen?: boolean): SinonStub {
  if (frozen !== undefined) {
    return securityTokenIsFrozenStub.resolves(frozen);
  }

  return securityTokenIsFrozenStub;
}

/**
 * @hidden
 * Retrieve the stub of the `SecurityToken.getIdentifiers` method
 */
export function getSecurityTokenGetIdentifiersStub(identifiers?: TokenIdentifier): SinonStub {
  if (identifiers !== undefined) {
    return securityTokenGetIdentifiersStub.resolves(identifiers);
  }

  return securityTokenGetIdentifiersStub;
}

/**
 * @hidden
 * Retrieve the stub of the `SecurityToken.Transfers.canTransfer` method
 */
export function getSecurityTokenTransfersCanTransferStub(status?: TransferStatus): SinonStub {
  if (status) {
    return securityTokenTransfersCanTransferStub.resolves(status);
  }

  return securityTokenTransfersCanTransferStub;
}

/**
 * @hidden
 * Retrieve the stub of the `SecurityToken.transferRestictions.count.get` method
 */
export function getSecurityTokenTransferRestrictionsCountGetStub(
  restrictions?: ActiveTransferRestrictions<CountTransferRestriction>
): SinonStub {
  if (restrictions) {
    return securityTokenTransferRestrictionsCountGetStub.resolves(restrictions);
  }

  return securityTokenTransferRestrictionsCountGetStub;
}

/**
 * @hidden
 * Retrieve the stub of the `SecurityToken.transferRestictions.pecentage.get` method
 */
export function getSecurityTokenTransferRestrictionsPercentageGetStub(
  restrictions?: ActiveTransferRestrictions<PercentageTransferRestriction>
): SinonStub {
  if (restrictions) {
    return securityTokenTransferRestrictionsPercentageGetStub.resolves(restrictions);
  }

  return securityTokenTransferRestrictionsPercentageGetStub;
}

/**
 * @hidden
 * Retrieve the stub of the `SecurityToken.corporateActions.getAgent` method
 */
export function getSecurityTokenCorporateActionsGetAgentStub(agent?: Identity): SinonStub {
  if (agent) {
    return securityTokenCorporateActionsGetAgentStub.resolves(agent);
  }

  return securityTokenCorporateActionsGetAgentStub;
}

/**
 * @hidden
 * Retrieve the stub of the `SecurityToken.corporateActions.getDefaults` method
 */
export function getSecurityTokenCorporateActionsGetDefaultsStub(
  defaults?: Partial<CorporateActionDefaults>
): SinonStub {
  if (defaults) {
    return securityTokenCorporateActionsGetDefaultsStub.resolves(defaults);
  }

  return securityTokenCorporateActionsGetDefaultsStub;
}

/**
 * @hidden
 * Retrieve an Authorization Request instance
 */
export function getAuthorizationRequestInstance(
  opts?: AuthorizationRequestOptions
): MockAuthorizationRequest {
  if (opts) {
    configureAuthorizationRequest({ ...defaultAuthorizationRequestOptions, ...opts });
  }

  return new MockAuthorizationRequestClass() as MockAuthorizationRequest;
}

/**
 * @hidden
 * Retrieve a Proposal instance
 */
// NOTE uncomment in Governance v2 upgrade

// export function getProposalInstance(opts?: ProposalOptions): MockProposal {
//   if (opts) {
//     configureProposal(opts);
//   }

//   return mockInstanceContainer.proposal;
// }

/**
 * @hidden
 * Retrieve a Venue instance
 */
export function getVenueInstance(opts?: VenueOptions): MockVenue {
  if (opts) {
    configureVenue({ ...defaultVenueOptions, ...opts });
  }

  return new MockVenueClass() as MockVenue;
}

/**
 * @hidden
 * Retrieve the stub of the `Venue.details` method
 */
export function getVenueDetailsStub(details?: Partial<VenueDetails>): SinonStub {
  if (details) {
    return venueDetailsStub.resolves({
      ...defaultVenueOptions.details,
      ...details,
    });
  }
  return venueDetailsStub;
}

/**
 * @hidden
 * Retrieve a NumberedPortfolio instance
 */
export function getNumberedPortfolioInstance(
  opts?: NumberedPortfolioOptions
): MockNumberedPortfolio {
  if (opts) {
    configureNumberedPortfolio({ ...defaultNumberedPortfolioOptions, ...opts });
  }

  return new MockNumberedPortfolioClass() as MockNumberedPortfolio;
}

/**
 * @hidden
 * Retrieve a DefaultPortfolio instance
 */
export function getDefaultPortfolioInstance(opts?: DefaultPortfolioOptions): MockDefaultPortfolio {
  if (opts) {
    configureDefaultPortfolio({ ...defaultDefaultPortfolioOptions, ...opts });
  }

  return new MockDefaultPortfolioClass() as MockDefaultPortfolio;
}

/**
 * @hidden
 * Retrieve an Instruction instance
 */
export function getInstructionInstance(opts?: InstructionOptions): MockInstruction {
  if (opts) {
    configureInstruction({ ...defaultInstructionOptions, ...opts });
  }

  return new MockInstructionClass() as MockInstruction;
}

/**
 * @hidden
 * Retrieve the stub of the `Instruction.details` method
 */
export function getInstructionDetailsStub(details?: Partial<InstructionDetails>): SinonStub {
  if (details) {
    return instructionDetailsStub.resolves({
      ...defaultInstructionOptions.details,
      ...details,
    });
  }
  return instructionDetailsStub;
}

/**
 * @hidden
 * Retrieve the stub of the `Instruction.getLegs` method
 */
export function getInstructionGetLegsStub(legs?: ResultSet<Leg>): SinonStub {
  if (legs) {
    return instructionGetLegsStub.resolves({
      ...defaultInstructionOptions.getLegs,
      ...legs,
    });
  }
  return instructionGetLegsStub;
}

/**
 * @hidden
 * Retrieve an Sto instance
 */
export function getStoInstance(opts?: StoOptions): MockSto {
  if (opts) {
    configureSto({ ...defaultStoOptions, ...opts });
  }

  return new MockStoClass() as MockSto;
}

/**
 * @hidden
 * Retrieve the stub of the `Sto.details` method
 */
export function getStoDetailsStub(details?: Partial<StoDetails>): SinonStub {
  if (details) {
    return stoDetailsStub.resolves({
      ...defaultStoOptions.details,
      ...details,
    });
  }
  return stoDetailsStub;
}

/**
 * @hidden
 * Retrieve the Sto constructor stub
 */
export function getStoConstructorStub(): SinonStub {
  return stoConstructorStub;
}

/**
 * @hidden
 * Retrieve a Checkpoint instance
 */
export function getCheckpointInstance(opts?: CheckpointOptions): MockCheckpoint {
  if (opts) {
    configureCheckpoint({ ...defaultCheckpointOptions, ...opts });
  }

  return new MockCheckpointClass() as MockCheckpoint;
}

/**
 * @hidden
 * Retrieve the stub of the `Checkpoint.createdAt` method
 */
export function getCheckpointCreatedAtStub(createdAt?: Date): SinonStub {
  if (createdAt) {
    return checkpointCreatedAtStub.resolves(createdAt);
  }
  return checkpointCreatedAtStub;
}

/**
 * @hidden
 * Retrieve the stub of the `Checkpoint.totalSupply` method
 */
export function getCheckpointTotalSupplyStub(totalSupply?: BigNumber): SinonStub {
  if (totalSupply) {
    return checkpointTotalSupplyStub.resolves(totalSupply);
  }
  return checkpointTotalSupplyStub;
}

/**
 * @hidden
 * Retrieve the stub of the `Checkpoint.exists` method
 */
export function getCheckpointExistsStub(exists?: boolean): SinonStub {
  if (exists) {
    return checkpointExistsStub.resolves(exists);
  }
  return checkpointExistsStub;
}

/**
 * @hidden
 * Retrieve the stub of the `Checkpoint.allBalances` method
 */
export function getCheckpointAllBalancesStub(allBalances?: ResultSet<IdentityBalance>): SinonStub {
  if (allBalances) {
    return checkpointAllBalancesStub.resolves(allBalances);
  }
  return checkpointAllBalancesStub;
}

/**
 * @hidden
 * Retrieve the stub of the `Checkpoint.balance` method
 */
export function getCheckpointBalanceStub(balance?: ResultSet<BigNumber>): SinonStub {
  if (balance) {
    return checkpointBalanceStub.resolves(balance);
  }
  return checkpointBalanceStub;
}

/**
 * @hidden
 * Retrieve the Checkpoint constructor stub
 */
export function getCheckpointConstructorStub(): SinonStub {
  return checkpointConstructorStub;
}

/**
 * @hidden
 * Retrieve a CheckpointSchedule instance
 */
export function getCheckpointScheduleInstance(
  opts?: CheckpointScheduleOptions
): MockCheckpointSchedule {
  if (opts) {
    configureCheckpointSchedule({ ...defaultCheckpointScheduleOptions, ...opts });
  }

  return new MockCheckpointScheduleClass() as MockCheckpointSchedule;
}

/**
 * @hidden
 * Retrieve the CheckpointSchedule constructor stub
 */
export function getCheckpointScheduleConstructorStub(): SinonStub {
  return checkpointScheduleConstructorStub;
}

/**
 * @hidden
 * Retrieve the stub of the `CheckpointSchedule.details` method
 */
export function getCheckpointScheduleDetailsStub(details?: Partial<ScheduleDetails>): SinonStub {
  if (details) {
    return checkpointScheduleDetailsStub.resolves({
      ...defaultCheckpointScheduleOptions.details,
      ...details,
    });
  }
  return checkpointScheduleDetailsStub;
}

/**
 * @hidden
 * Retrieve a CorporateAction instance
 */
export function getCorporateActionInstance(opts?: CorporateActionOptions): MockCorporateAction {
  if (opts) {
    configureCorporateAction({ ...defaultCorporateActionOptions, ...opts });
  }

  return new MockCorporateActionClass() as MockCorporateAction;
}

/**
 * @hidden
 * Retrieve the stub of the `CorporateAction.exists` method
 */
export function getCorporateActionExistsStub(exists?: boolean): SinonStub {
  if (exists) {
    return corporateActionExistsStub.resolves(exists);
  }
  return corporateActionExistsStub;
}

/**
 * @hidden
 * Retrieve the CorporateAction constructor stub
 */
export function getCorporateActionConstructorStub(): SinonStub {
  return corporateActionConstructorStub;
}

/**
 * @hidden
 * Retrieve a DividendDistribution instance
 */
export function getDividendDistributionInstance(
  opts?: DividendDistributionOptions
): MockDividendDistribution {
  if (opts) {
    configureDividendDistribution({ ...defaultDividendDistributionOptions, ...opts });
  }

  return new MockDividendDistributionClass() as MockDividendDistribution;
}

/**
 * @hidden
 * Retrieve the stub of the `DividendDistribution.checkpoint` method
 */
export function getDividendDistributionCheckpointStub(
  checkpoint?: Checkpoint | CheckpointSchedule
): SinonStub {
  if (checkpoint) {
    return dividendDistributionCheckpointStub.resolves(checkpoint);
  }
  return dividendDistributionCheckpointStub;
}

/**
 * @hidden
 * Retrieve the DividendDistribution constructor stub
 */
export function getDividendDistributionConstructorStub(): SinonStub {
  return dividendDistributionConstructorStub;
}<|MERGE_RESOLUTION|>--- conflicted
+++ resolved
@@ -1406,11 +1406,7 @@
     id: opts.id,
     exists: checkpointExistsStub.resolves(opts.exists),
     allBalances: checkpointAllBalancesStub.resolves(allBalances),
-<<<<<<< HEAD
-    balance: checkpointBalanceStub.returns(opts.balance),
-=======
     balance: checkpointBalanceStub.resolves(opts.balance),
->>>>>>> adfea38d
   } as unknown) as MockCheckpoint;
 
   Object.assign(mockInstanceContainer.checkpoint, checkpoint);

/* istanbul ignore file */
/* eslint-disable @typescript-eslint/naming-convention */
import BigNumber from 'bignumber.js';
import { merge } from 'lodash';
import sinon, { SinonStub } from 'sinon';

import { ProposalDetails, ProposalStage /*, ProposalState */ } from '~/api/entities/Proposal/types';
import {
  Account,
  // NOTE uncomment in Governance v2 upgrade
  // Proposal,
  Asset,
  AuthorizationRequest,
  Checkpoint,
  CheckpointSchedule,
  CorporateAction,
  CustomPermissionGroup,
  DefaultPortfolio,
  DividendDistribution,
  Identity,
  Instruction,
  KnownPermissionGroup,
  NumberedPortfolio,
  PermissionGroup,
  Sto,
  TickerReservation,
  Venue,
} from '~/internal';
import { Mocked } from '~/testUtils/types';
import {
  AccountBalance,
  ActiveTransferRestrictions,
  AgentWithGroup,
  AssetDetails,
  AssetWithGroup,
  Authorization,
  AuthorizationType,
  CalendarPeriod,
  CalendarUnit,
  CheckPermissionsResult,
  CheckRolesResult,
  ComplianceRequirements,
  CorporateActionDefaultConfig,
  CorporateActionKind,
  CorporateActionTargets,
  CountTransferRestriction,
  DistributionParticipant,
  DividendDistributionDetails,
  ExtrinsicData,
  GroupPermissions,
  IdentityBalance,
  InstructionDetails,
  InstructionStatus,
  InstructionType,
  Leg,
  PercentageTransferRestriction,
  PermissionGroups,
  PermissionGroupType,
  PortfolioBalance,
  ResultSet,
  ScheduleDetails,
  ScheduleWithDetails,
<<<<<<< HEAD
  SecondaryKey,
  SecurityIdentifier,
=======
  SecondaryAccount,
  SecurityTokenDetails,
>>>>>>> 73ce625e
  SignerType,
  StoBalanceStatus,
  StoDetails,
  StoSaleStatus,
  StoTimingStatus,
  TargetTreatment,
  TaxWithholding,
  TickerReservationDetails,
  TickerReservationStatus,
  TransferStatus,
  VenueDetails,
  VenueType,
} from '~/types';

type MockIdentity = Mocked<Identity>;
type MockAccount = Mocked<Account>;
type MockTickerReservation = Mocked<TickerReservation>;
type MockAsset = Mocked<Asset>;
type MockAuthorizationRequest = Mocked<AuthorizationRequest>;
type MockPermissionGroup = Mocked<PermissionGroup>;
type MockVenue = Mocked<Venue>;
type MockInstruction = Mocked<Instruction>;
type MockNumberedPortfolio = Mocked<NumberedPortfolio>;
type MockDefaultPortfolio = Mocked<DefaultPortfolio>;
type MockSto = Mocked<Sto>;
type MockCheckpoint = Mocked<Checkpoint>;
type MockCheckpointSchedule = Mocked<CheckpointSchedule>;
type MockCorporateAction = Mocked<CorporateAction>;
type MockDividendDistribution = Mocked<DividendDistribution>;
type MockCustomPermissionGroup = Mocked<CustomPermissionGroup>;
type MockKnownPermissionGroup = Mocked<KnownPermissionGroup>;

const mockInstanceContainer = {
  identity: {} as MockIdentity,
  tickerReservation: {} as MockTickerReservation,
  asset: {} as MockAsset,
  authorizationRequest: {} as MockAuthorizationRequest,
  permissionGroup: {} as MockPermissionGroup,
  account: {} as MockAccount,
  venue: {} as MockVenue,
  instruction: {} as MockInstruction,
  numberedPortfolio: {} as MockNumberedPortfolio,
  defaultPortfolio: {} as MockDefaultPortfolio,
  customPermissionGroup: {} as MockCustomPermissionGroup,
  knownPermissionGroup: {} as MockKnownPermissionGroup,
  sto: {} as MockSto,
  checkpoint: {} as MockCheckpoint,
  checkpointSchedule: {} as MockCheckpointSchedule,
  corporateAction: {} as MockCorporateAction,
  dividendDistribution: {} as MockDividendDistribution,
};

interface IdentityOptions {
  did?: string;
  hasRoles?: boolean;
  hasRole?: boolean;
  checkRoles?: CheckRolesResult;
  assetPermissionsHasPermissions?: boolean;
  assetPermissionsCheckPermissions?: CheckPermissionsResult<SignerType.Identity>;
  hasValidCdd?: boolean;
  isCddProvider?: boolean;
  getPrimaryAccount?: Account;
  authorizations?: {
    getReceived?: AuthorizationRequest[];
    getSent?: ResultSet<AuthorizationRequest>;
  };
  getVenues?: Venue[];
  getScopeId?: string;
<<<<<<< HEAD
  getAssetBalance?: BigNumber;
  getSecondaryKeys?: SecondaryKey[];
  areScondaryKeysFrozen?: boolean;
=======
  getTokenBalance?: BigNumber;
  getSecondaryAccounts?: SecondaryAccount[];
  areSecondaryAccountsFrozen?: boolean;
>>>>>>> 73ce625e
  isEqual?: boolean;
  assetPermissionsGetGroup?: CustomPermissionGroup | KnownPermissionGroup;
  assetPermissionsGet?: AssetWithGroup[];
  exists?: boolean;
}

interface TickerReservationOptions {
  ticker?: string;
  details?: Partial<TickerReservationDetails>;
  exists?: boolean;
}

interface AssetOptions {
  ticker?: string;
  details?: Partial<AssetDetails>;
  currentFundingRound?: string;
  isFrozen?: boolean;
  transfersCanTransfer?: TransferStatus;
  getIdentifiers?: SecurityIdentifier[];
  transferRestrictionsCountGet?: ActiveTransferRestrictions<CountTransferRestriction>;
  transferRestrictionsPercentageGet?: ActiveTransferRestrictions<PercentageTransferRestriction>;
  corporateActionsGetAgents?: Identity[];
  corporateActionsGetDefaultConfig?: Partial<CorporateActionDefaultConfig>;
  permissionsGetAgents?: AgentWithGroup[];
  permissionsGetGroups?: PermissionGroups;
  complianceRequirementsGet?: ComplianceRequirements;
  checkpointsGetOne?: Partial<Checkpoint>;
  checkpointsSchedulesGetOne?: Partial<ScheduleWithDetails>;
  isEqual?: boolean;
  exists?: boolean;
  toJson?: string;
}

interface AuthorizationRequestOptions {
  authId?: BigNumber;
  target?: Identity;
  issuer?: Identity;
  expiry?: Date | null;
  data?: Authorization;
  exists?: boolean;
  isExpired?: boolean;
}

interface ProposalOptions {
  pipId?: BigNumber;
  getDetails?: ProposalDetails;
  getStage?: ProposalStage;
  identityHasVoted?: boolean;
  exists?: boolean;
}

interface AccountOptions {
  address?: string;
  key?: string;
  isFrozen?: boolean;
  getBalance?: AccountBalance;
  getIdentity?: Identity | null;
  getTransactionHistory?: ExtrinsicData[];
  isEqual?: boolean;
  exists?: boolean;
  hasPermissions?: boolean;
  checkPermissions?: CheckPermissionsResult<SignerType.Account>;
}

interface VenueOptions {
  id?: BigNumber;
  details?: Partial<VenueDetails>;
  exists?: boolean;
}

interface NumberedPortfolioOptions {
  id?: BigNumber;
  isOwnedBy?: boolean;
  assetBalances?: PortfolioBalance[];
  custodian?: Identity;
  did?: string;
  exists?: boolean;
  isCustodiedBy?: boolean;
  isEqual?: boolean;
}

interface DefaultPortfolioOptions {
  isOwnedBy?: boolean;
  assetBalances?: PortfolioBalance[];
  did?: string;
  custodian?: Identity;
  isCustodiedBy?: boolean;
  isEqual?: boolean;
  exists?: boolean;
}

interface CustomPermissionGroupOptions {
  ticker?: string;
  id?: BigNumber;
  getPermissions?: GroupPermissions;
  isEqual?: boolean;
  exists?: boolean;
}

interface KnownPermissionGroupOptions {
  ticker?: string;
  type?: PermissionGroupType;
  getPermissions?: GroupPermissions;
  isEqual?: boolean;
  exists?: boolean;
}

interface InstructionOptions {
  id?: BigNumber;
  details?: Partial<InstructionDetails>;
  getLegs?: ResultSet<Leg>;
  isPending?: boolean;
  exists?: boolean;
}

interface StoOptions {
  id?: BigNumber;
  ticker?: string;
  details?: Partial<StoDetails>;
  exists?: boolean;
}

interface CheckpointOptions {
  id?: BigNumber;
  ticker?: string;
  createdAt?: Date;
  totalSupply?: BigNumber;
  exists?: boolean;
  allBalances?: ResultSet<IdentityBalance>;
  balance?: BigNumber;
}

interface CheckpointScheduleOptions {
  id?: BigNumber;
  ticker?: string;
  start?: Date;
  period?: CalendarPeriod | null;
  expiryDate?: Date | null;
  complexity?: number;
  details?: Partial<ScheduleDetails>;
  exists?: boolean;
}

interface CorporateActionOptions {
  id?: BigNumber;
  ticker?: string;
  kind?: CorporateActionKind;
  declarationDate?: Date;
  description?: string;
  targets?: CorporateActionTargets;
  defaultTaxWithholding?: BigNumber;
  taxWithholdings?: TaxWithholding[];
  exists?: boolean;
}

interface DividendDistributionOptions {
  id?: BigNumber;
  ticker?: string;
  declarationDate?: Date;
  description?: string;
  checkpoint?: Checkpoint | CheckpointSchedule;
  targets?: CorporateActionTargets;
  defaultTaxWithholding?: BigNumber;
  taxWithholdings?: TaxWithholding[];
  origin?: DefaultPortfolio | NumberedPortfolio;
  currency?: string;
  perShare?: BigNumber;
  maxAmount?: BigNumber;
  expiryDate?: null | Date;
  paymentDate?: Date;
  details?: Partial<DividendDistributionDetails>;
  getParticipant?: Partial<DistributionParticipant> | null;
  exists?: boolean;
}

type MockOptions = {
  identityOptions?: IdentityOptions;
  accountOptions?: AccountOptions;
  tickerReservationOptions?: TickerReservationOptions;
  assetOptions?: AssetOptions;
  authorizationRequestOptions?: AuthorizationRequestOptions;
  proposalOptions?: ProposalOptions;
  venueOptions?: VenueOptions;
  instructionOptions?: InstructionOptions;
  numberedPortfolioOptions?: NumberedPortfolioOptions;
  defaultPortfolioOptions?: DefaultPortfolioOptions;
  stoOptions?: StoOptions;
  checkpointOptions?: CheckpointOptions;
  checkpointScheduleOptions?: CheckpointScheduleOptions;
  corporateActionOptions?: CorporateActionOptions;
  dividendDistributionOptions?: DividendDistributionOptions;
  customPermissionGroupOptions?: CustomPermissionGroupOptions;
  knownPermissionGroupOptions?: KnownPermissionGroupOptions;
};

let identityConstructorStub: SinonStub;
let accountConstructorStub: SinonStub;
let tickerReservationConstructorStub: SinonStub;
let assetConstructorStub: SinonStub;
let authorizationRequestConstructorStub: SinonStub;
let permissionGroupConstructorStub: SinonStub;
let proposalConstructorStub: SinonStub;
let venueConstructorStub: SinonStub;
let instructionConstructorStub: SinonStub;
let numberedPortfolioConstructorStub: SinonStub;
let defaultPortfolioConstructorStub: SinonStub;
let stoConstructorStub: SinonStub;
let checkpointConstructorStub: SinonStub;
let checkpointScheduleConstructorStub: SinonStub;
let corporateActionConstructorStub: SinonStub;
let dividendDistributionConstructorStub: SinonStub;
let customPermissionGroupConstructorStub: SinonStub;
let knownPermissionGroupConstructorStub: SinonStub;
let agentConstructorStub: SinonStub;

let assetDetailsStub: SinonStub;
let assetCurrentFundingRoundStub: SinonStub;
let assetIsFrozenStub: SinonStub;
let assetTransfersCanTransferStub: SinonStub;
let assetGetIdentifiersStub: SinonStub;
let assetTransferRestrictionsCountGetStub: SinonStub;
let assetTransferRestrictionsPercentageGetStub: SinonStub;
let assetCorporateActionsGetAgentsStub: SinonStub;
let assetCorporateActionsGetDefaultConfigStub: SinonStub;
let assetPermissionsGetGroupsStub: SinonStub;
let assetPermissionsGetAgentsStub: SinonStub;
let assetComplianceRequirementsGetStub: SinonStub;
let assetCheckpointsGetOneStub: SinonStub;
let assetCheckpointsSchedulesGetOneStub: SinonStub;
let assetIsEqualStub: SinonStub;
let assetExistsStub: SinonStub;
let assetToJsonStub: SinonStub;
let authorizationRequestExistsStub: SinonStub;
let identityHasRolesStub: SinonStub;
let identityHasRoleStub: SinonStub;
let identityCheckRolesStub: SinonStub;
let identityHasValidCddStub: SinonStub;
let identityGetPrimaryAccountStub: SinonStub;
let identityAuthorizationsGetReceivedStub: SinonStub;
let identityAuthorizationsGetSentStub: SinonStub;
let identityGetVenuesStub: SinonStub;
let identityGetScopeIdStub: SinonStub;
<<<<<<< HEAD
let identityGetAssetBalanceStub: SinonStub;
let identityGetSecondaryKeysStub: SinonStub;
let identityAreSecondaryKeysFrozenStub: SinonStub;
=======
let identityGetTokenBalanceStub: SinonStub;
let identityGetSecondaryAccountsStub: SinonStub;
let identityAreSecondaryAccountsFrozenStub: SinonStub;
>>>>>>> 73ce625e
let identityIsEqualStub: SinonStub;
let identityAssetPermissionsHasPermissionsStub: SinonStub;
let identityAssetPermissionsCheckPermissionsStub: SinonStub;
let identityAssetPermissionsGetStub: SinonStub;
let identityAssetPermissionsGetGroupStub: SinonStub;
let identityExistsStub: SinonStub;
let identityIsCddProviderStub: SinonStub;
let accountGetBalanceStub: SinonStub;
let accountGetIdentityStub: SinonStub;
let accountGetTransactionHistoryStub: SinonStub;
let accountIsFrozenStub: SinonStub;
let accountIsEqualStub: SinonStub;
let accountExistsStub: SinonStub;
let accountHasPermissionsStub: SinonStub;
let accountCheckPermissionsStub: SinonStub;
let tickerReservationDetailsStub: SinonStub;
let tickerReservationExistsStub: SinonStub;
let venueDetailsStub: SinonStub;
let venueExistsStub: SinonStub;
let instructionDetailsStub: SinonStub;
let instructionGetLegsStub: SinonStub;
let instructionIsPendigStub: SinonStub;
let instructionExistsStub: SinonStub;
let numberedPortfolioIsOwnedByStub: SinonStub;
let numberedPortfolioGetAssetBalancesStub: SinonStub;
let numberedPortfolioExistsStub: SinonStub;
let numberedPortfolioGetCustodianStub: SinonStub;
let numberedPortfolioIsCustodiedByStub: SinonStub;
let numberedPortfolioIsEqualStub: SinonStub;
let defaultPortfolioIsOwnedByStub: SinonStub;
let defaultPortfolioGetAssetBalancesStub: SinonStub;
let defaultPortfolioGetCustodianStub: SinonStub;
let defaultPortfolioIsCustodiedByStub: SinonStub;
let defaultPortfolioIsEqualStub: SinonStub;
let defaultPortfolioExistsStub: SinonStub;
let stoDetailsStub: SinonStub;
let stoExistsStub: SinonStub;
let checkpointCreatedAtStub: SinonStub;
let checkpointTotalSupplyStub: SinonStub;
let checkpointExistsStub: SinonStub;
let checkpointAllBalancesStub: SinonStub;
let checkpointBalanceStub: SinonStub;
let corporateActionExistsStub: SinonStub;
let checkpointScheduleDetailsStub: SinonStub;
let checkpointScheduleExistsStub: SinonStub;
let dividendDistributionDetailsStub: SinonStub;
let dividendDistributionGetParticipantStub: SinonStub;
let dividendDistributionCheckpointStub: SinonStub;
let dividendDistributionExistsStub: SinonStub;
let customPermissionGroupGetPermissionsStub: SinonStub;
let customPermissionGroupIsEqualStub: SinonStub;
let customPermissionGroupExistsStub: SinonStub;
let knownPermissionGroupGetPermissionsStub: SinonStub;
let knownPermissionGroupIsEqualStub: SinonStub;
let knownPermissionGroupExistsStub: SinonStub;

const MockIdentityClass = class {
  /**
   * @hidden
   */
  constructor(...args: unknown[]) {
    return identityConstructorStub(...args);
  }
};

const MockAccountClass = class {
  /**
   * @hidden
   */
  constructor(...args: unknown[]) {
    return accountConstructorStub(...args);
  }
};

const MockTickerReservationClass = class {
  /**
   * @hidden
   */
  constructor(...args: unknown[]) {
    return tickerReservationConstructorStub(...args);
  }
};

const MockAssetClass = class {
  /**
   * @hidden
   */
  constructor(...args: unknown[]) {
    return assetConstructorStub(...args);
  }
};

const MockAuthorizationRequestClass = class {
  /**
   * @hidden
   */
  constructor(...args: unknown[]) {
    return authorizationRequestConstructorStub(...args);
  }
};

const MockPermissionGroupClass = class {
  /**
   * @hidden
   */
  constructor(...args: unknown[]) {
    return permissionGroupConstructorStub(...args);
  }
};

const MockProposalClass = class {
  /**
   * @hidden
   */
  constructor(...args: unknown[]) {
    return proposalConstructorStub(...args);
  }
};

const MockVenueClass = class {
  /**
   * @hidden
   */
  constructor(...args: unknown[]) {
    return venueConstructorStub(...args);
  }
};

const MockNumberedPortfolioClass = class {
  /**
   * @hidden
   */
  constructor(...args: unknown[]) {
    return numberedPortfolioConstructorStub(...args);
  }
};

const MockDefaultPortfolioClass = class {
  /**
   * @hidden
   */
  constructor(...args: unknown[]) {
    return defaultPortfolioConstructorStub(...args);
  }
};

const MockInstructionClass = class {
  /**
   * @hidden
   */
  constructor(...args: unknown[]) {
    return instructionConstructorStub(...args);
  }
};

const MockStoClass = class {
  /**
   * @hidden
   */
  constructor(...args: unknown[]) {
    return stoConstructorStub(...args);
  }
};

const MockCheckpointClass = class {
  /**
   * @hidden
   */
  constructor(...args: unknown[]) {
    return checkpointConstructorStub(...args);
  }
};

const MockCheckpointScheduleClass = class {
  /**
   * @hidden
   */
  constructor(...args: unknown[]) {
    return checkpointScheduleConstructorStub(...args);
  }
};

const MockCorporateActionClass = class {
  /**
   * @hidden
   */
  constructor(...args: unknown[]) {
    return corporateActionConstructorStub(...args);
  }
};

const MockDividendDistributionClass = class {
  /**
   * @hidden
   */
  constructor(...args: unknown[]) {
    return dividendDistributionConstructorStub(...args);
  }
};

const MockCustomPermissionGroupClass = class {
  /**
   * @hidden
   */
  constructor(...args: unknown[]) {
    return customPermissionGroupConstructorStub(...args);
  }
};

const MockKnownPermissionGroupClass = class {
  /**
   * @hidden
   */
  constructor(...args: unknown[]) {
    return knownPermissionGroupConstructorStub(...args);
  }
};

const MockAgentClass = class {
  /**
   * @hidden
   */
  constructor(...args: unknown[]) {
    return agentConstructorStub(...args);
  }
};

export const mockIdentityModule = (path: string) => (): Record<string, unknown> => ({
  ...jest.requireActual(path),
  Identity: MockIdentityClass,
});

export const mockAccountModule = (path: string) => (): Record<string, unknown> => ({
  ...jest.requireActual(path),
  Account: MockAccountClass,
});

export const mockTickerReservationModule = (path: string) => (): Record<string, unknown> => ({
  ...jest.requireActual(path),
  TickerReservation: MockTickerReservationClass,
});

export const mockAssetModule = (path: string) => (): Record<string, unknown> => ({
  ...jest.requireActual(path),
  Asset: MockAssetClass,
});

export const mockAuthorizationRequestModule = (path: string) => (): Record<string, unknown> => ({
  ...jest.requireActual(path),
  AuthorizationRequest: MockAuthorizationRequestClass,
});

export const mockPermissionGroupModule = (path: string) => (): Record<string, unknown> => ({
  ...jest.requireActual(path),
  PermissionGroup: MockPermissionGroupClass,
});

export const mockProposalModule = (path: string) => (): Record<string, unknown> => ({
  ...jest.requireActual(path),
  Proposal: MockProposalClass,
});

export const mockVenueModule = (path: string) => (): Record<string, unknown> => ({
  ...jest.requireActual(path),
  Venue: MockVenueClass,
});

export const mockInstructionModule = (path: string) => (): Record<string, unknown> => ({
  ...jest.requireActual(path),
  Instruction: MockInstructionClass,
});

export const mockNumberedPortfolioModule = (path: string) => (): Record<string, unknown> => ({
  ...jest.requireActual(path),
  NumberedPortfolio: MockNumberedPortfolioClass,
});

export const mockDefaultPortfolioModule = (path: string) => (): Record<string, unknown> => ({
  ...jest.requireActual(path),
  DefaultPortfolio: MockDefaultPortfolioClass,
});

export const mockStoModule = (path: string) => (): Record<string, unknown> => ({
  ...jest.requireActual(path),
  Sto: MockStoClass,
});

export const mockCheckpointModule = (path: string) => (): Record<string, unknown> => ({
  ...jest.requireActual(path),
  Checkpoint: MockCheckpointClass,
});

export const mockCheckpointScheduleModule = (path: string) => (): Record<string, unknown> => ({
  ...jest.requireActual(path),
  CheckpointSchedule: MockCheckpointScheduleClass,
});

export const mockCorporateActionModule = (path: string) => (): Record<string, unknown> => ({
  ...jest.requireActual(path),
  CorporateAction: MockCorporateActionClass,
});

export const mockDividendDistributionModule = (path: string) => (): Record<string, unknown> => ({
  ...jest.requireActual(path),
  DividendDistribution: MockDividendDistributionClass,
});

export const mockCustomPermissionGroupModule = (path: string) => (): Record<string, unknown> => ({
  ...jest.requireActual(path),
  CustomPermissionGroup: MockCustomPermissionGroupClass,
});

export const mockKnownPermissionGroupModule = (path: string) => (): Record<string, unknown> => ({
  ...jest.requireActual(path),
  KnownPermissionGroup: MockKnownPermissionGroupClass,
});

export const mockAgentModule = (path: string) => (): Record<string, unknown> => ({
  ...jest.requireActual(path),
  Agent: MockAgentClass,
});

const defaultIdentityOptions: IdentityOptions = {
  did: 'someDid',
  hasValidCdd: true,
  isCddProvider: false,
  authorizations: {
    getReceived: [],
    getSent: { data: [], next: null },
  },
  getVenues: [],
  getScopeId: 'someScopeId',
<<<<<<< HEAD
  getAssetBalance: new BigNumber(100),
  getSecondaryKeys: [],
  areScondaryKeysFrozen: false,
=======
  getTokenBalance: new BigNumber(100),
  getSecondaryAccounts: [],
  areSecondaryAccountsFrozen: false,
>>>>>>> 73ce625e
  isEqual: true,
  assetPermissionsGet: [],
  assetPermissionsCheckPermissions: {
    result: true,
  },
  assetPermissionsHasPermissions: true,
  exists: true,
};
let identityOptions: IdentityOptions = defaultIdentityOptions;
const defaultAccountOptions: AccountOptions = {
  address: 'someAddress',
  key: 'someKey',
  getBalance: {
    free: new BigNumber(100),
    locked: new BigNumber(10),
    total: new BigNumber(110),
  },
  getTransactionHistory: [],
  isEqual: true,
  exists: true,
  isFrozen: false,
  hasPermissions: true,
  checkPermissions: {
    result: true,
  },
};
let accountOptions: AccountOptions = defaultAccountOptions;
const defaultTickerReservationOptions: TickerReservationOptions = {
  ticker: 'SOME_TICKER',
  details: {
    expiryDate: new Date(),
    status: TickerReservationStatus.Reserved,
  },
  exists: true,
};
let tickerReservationOptions = defaultTickerReservationOptions;
const defaultAssetOptions: AssetOptions = {
  ticker: 'SOME_TICKER',
  details: {
    name: 'ASSET_NAME',
    totalSupply: new BigNumber(1000000),
    isDivisible: false,
    primaryIssuanceAgents: [],
    fullAgents: [],
  },
  currentFundingRound: 'Series A',
  isFrozen: false,
  transfersCanTransfer: TransferStatus.Success,
  getIdentifiers: [],
  transferRestrictionsCountGet: {
    restrictions: [],
    availableSlots: 3,
  },
  transferRestrictionsPercentageGet: {
    restrictions: [],
    availableSlots: 3,
  },
  corporateActionsGetAgents: [],
  corporateActionsGetDefaultConfig: {
    targets: { identities: [], treatment: TargetTreatment.Exclude },
    defaultTaxWithholding: new BigNumber(10),
    taxWithholdings: [],
  },
  permissionsGetAgents: [],
  permissionsGetGroups: {
    known: [],
    custom: [],
  },
  complianceRequirementsGet: {
    requirements: [],
    defaultTrustedClaimIssuers: [],
  },
  checkpointsGetOne: {},
  checkpointsSchedulesGetOne: {},
  isEqual: false,
  exists: true,
  toJson: 'SOME_TICKER',
};
let assetOptions = defaultAssetOptions;
const defaultAuthorizationRequestOptions: AuthorizationRequestOptions = {
  target: { did: 'targetDid' } as Identity,
  issuer: { did: 'issuerDid' } as Identity,
  data: { type: AuthorizationType.TransferAssetOwnership, value: 'UNWANTED_ASSET' },
  expiry: null,
  exists: true,
};
let authorizationRequestOptions = defaultAuthorizationRequestOptions;
const defaultVenueOptions: VenueOptions = {
  id: new BigNumber(1),
  details: {
    type: VenueType.Distribution,
    description: 'someDescription',
  },
  exists: true,
};
let venueOptions = defaultVenueOptions;
const defaultNumberedPortfolioOptions: NumberedPortfolioOptions = {
  id: new BigNumber(1),
  isOwnedBy: true,
  assetBalances: [
    {
      asset: ('someAsset' as unknown) as Asset,
      total: new BigNumber(1),
      locked: new BigNumber(0),
      free: new BigNumber(1),
    },
  ],
  did: 'someDid',
  exists: true,
  custodian: ('identity' as unknown) as Identity,
  isCustodiedBy: true,
  isEqual: true,
};
let numberedPortfolioOptions = defaultNumberedPortfolioOptions;
const defaultDefaultPortfolioOptions: DefaultPortfolioOptions = {
  isOwnedBy: true,
  assetBalances: [
    {
      asset: ('someAsset' as unknown) as Asset,
      total: new BigNumber(1),
      locked: new BigNumber(0),
      free: new BigNumber(1),
    },
  ],
  did: 'someDid',
  custodian: ('identity' as unknown) as Identity,
  isCustodiedBy: true,
  isEqual: true,
  exists: true,
};
let defaultPortfolioOptions = defaultDefaultPortfolioOptions;
const defaultCustomPermissionGroupOptions: CustomPermissionGroupOptions = {
  ticker: 'SOME_TICKER',
  id: new BigNumber(1),
  getPermissions: {
    transactions: null,
    transactionGroups: [],
  },
  isEqual: true,
  exists: true,
};
let customPermissionGroupOptions = defaultCustomPermissionGroupOptions;
const defaultKnownPermissionGroupOptions: KnownPermissionGroupOptions = {
  ticker: 'SOME_TICKER',
  type: ('someType' as unknown) as PermissionGroupType,
  getPermissions: {
    transactions: null,
    transactionGroups: [],
  },
  isEqual: true,
  exists: true,
};
let knownPermissionGroupOptions = defaultKnownPermissionGroupOptions;
const defaultInstructionOptions: InstructionOptions = {
  id: new BigNumber(1),
  details: {
    status: InstructionStatus.Pending,
    createdAt: new Date(new Date().getTime() + 365 * 24 * 60 * 60 * 1000),
    tradeDate: null,
    valueDate: null,
    type: InstructionType.SettleOnAffirmation,
  },
  isPending: false,
  exists: true,
};
let instructionOptions = defaultInstructionOptions;
const defaultStoOptions: StoOptions = {
  details: {
    end: null,
    start: new Date('10/14/1987'),
    status: {
      timing: StoTimingStatus.Started,
      balance: StoBalanceStatus.Available,
      sale: StoSaleStatus.Live,
    },
    tiers: [
      {
        price: new BigNumber(100000000),
        remaining: new BigNumber(700000000),
        amount: new BigNumber(1000000000),
      },
    ],
    totalAmount: new BigNumber(1000000000),
    totalRemaining: new BigNumber(700000000),
    raisingCurrency: 'USD',
    minInvestment: new BigNumber(100000000),
  },
  ticker: 'SOME_TICKER',
  id: new BigNumber(1),
  exists: true,
};
let stoOptions = defaultStoOptions;
const defaultCheckpointOptions: CheckpointOptions = {
  totalSupply: new BigNumber(10000),
  createdAt: new Date('10/14/1987'),
  ticker: 'SOME_TICKER',
  id: new BigNumber(1),
  exists: true,
};
let checkpointOptions = defaultCheckpointOptions;
const defaultCheckpointScheduleOptions: CheckpointScheduleOptions = {
  id: new BigNumber(1),
  ticker: 'SOME_TICKER',
  start: new Date(new Date().getTime() + 24 * 60 * 60 * 1000),
  period: {
    unit: CalendarUnit.Month,
    amount: 1,
  },
  expiryDate: new Date(new Date().getTime() + 60 * 24 * 60 * 60 * 1000),
  complexity: 2,
  details: {
    remainingCheckpoints: 1,
    nextCheckpointDate: new Date('10/10/2030'),
  },
  exists: true,
};
let checkpointScheduleOptions = defaultCheckpointScheduleOptions;
const defaultCorporateActionOptions: CorporateActionOptions = {
  id: new BigNumber(1),
  ticker: 'SOME_TICKER',
  kind: CorporateActionKind.UnpredictableBenefit,
  declarationDate: new Date('10/14/1987'),
  description: 'someDescription',
  targets: {
    identities: [],
    treatment: TargetTreatment.Include,
  },
  defaultTaxWithholding: new BigNumber(10),
  taxWithholdings: [],
  exists: true,
};
let corporateActionOptions = defaultCorporateActionOptions;
const defaultDividendDistributionOptions: DividendDistributionOptions = {
  id: new BigNumber(1),
  ticker: 'SOME_TICKER',
  declarationDate: new Date('10/14/1987'),
  description: 'someDescription',
  targets: {
    identities: [],
    treatment: TargetTreatment.Include,
  },
  defaultTaxWithholding: new BigNumber(10),
  taxWithholdings: [],
  currency: 'USD',
  perShare: new BigNumber(100),
  maxAmount: new BigNumber(1000000),
  expiryDate: null,
  paymentDate: new Date(new Date().getTime() + 60 * 24 * 60 * 60 * 1000),
  details: {
    remainingFunds: new BigNumber(100),
    fundsReclaimed: false,
  },
  getParticipant: {
    amount: new BigNumber(100),
    paid: false,
  },
  exists: true,
};
let dividendDistributionOptions = defaultDividendDistributionOptions;

/**
 * @hidden
 * Configure the Authorization Request instance
 */
function configureVenue(opts: VenueOptions): void {
  const details = { owner: mockInstanceContainer.identity, ...opts.details };
  const venue = ({
    uuid: 'venue',
    id: opts.id,
    details: venueDetailsStub.resolves(details),
    exists: venueExistsStub.resolves(opts.exists),
  } as unknown) as MockVenue;

  Object.assign(mockInstanceContainer.venue, venue);
  venueConstructorStub.callsFake(args => {
    const value = merge({}, venue, args);
    // eslint-disable-next-line @typescript-eslint/no-var-requires
    const entities = require('~/internal');
    Object.setPrototypeOf(entities.Venue.prototype, entities.Entity.prototype);
    Object.setPrototypeOf(value, entities.Venue.prototype);
    return value;
  });
}

/**
 * @hidden
 * Initialize the Venue instance
 */
function initVenue(opts?: VenueOptions): void {
  venueConstructorStub = sinon.stub();
  venueDetailsStub = sinon.stub();
  venueExistsStub = sinon.stub();

  venueOptions = { ...defaultVenueOptions, ...opts };

  configureVenue(venueOptions);
}

/**
 * @hidden
 * Configure the Numbered Portfolio instance
 */
function configureNumberedPortfolio(opts: NumberedPortfolioOptions): void {
  const numberedPortfolio = ({
    uuid: 'numberedPorfolio',
    id: opts.id,
    isOwnedBy: numberedPortfolioIsOwnedByStub.resolves(opts.isOwnedBy),
    getAssetBalances: numberedPortfolioGetAssetBalancesStub.resolves(opts.assetBalances),
    getCustodian: numberedPortfolioGetCustodianStub.resolves(opts.custodian),
    owner: { did: opts.did },
    exists: numberedPortfolioExistsStub.resolves(opts.exists),
    isCustodiedBy: numberedPortfolioIsCustodiedByStub.resolves(opts.isCustodiedBy),
    isEqual: numberedPortfolioIsEqualStub.returns(opts.isEqual),
  } as unknown) as MockNumberedPortfolio;

  Object.assign(mockInstanceContainer.numberedPortfolio, numberedPortfolio);
  // eslint-disable-next-line @typescript-eslint/no-unused-vars
  numberedPortfolioConstructorStub.callsFake(({ did, ...args } = {}) => {
    const value = merge({}, numberedPortfolio, args);
    // eslint-disable-next-line @typescript-eslint/no-var-requires
    const entities = require('~/internal');
    Object.setPrototypeOf(entities.Portfolio.prototype, entities.Entity.prototype);
    Object.setPrototypeOf(entities.NumberedPortfolio.prototype, entities.Portfolio.prototype);
    Object.setPrototypeOf(value, entities.NumberedPortfolio.prototype);
    return value;
  });
}

/**
 * @hidden
 * Initialize the NumberedPortfolio instance
 */
function initNumberedPortfolio(opts?: NumberedPortfolioOptions): void {
  numberedPortfolioConstructorStub = sinon.stub();
  numberedPortfolioIsOwnedByStub = sinon.stub();
  numberedPortfolioGetAssetBalancesStub = sinon.stub();
  numberedPortfolioGetCustodianStub = sinon.stub();
  numberedPortfolioExistsStub = sinon.stub();
  numberedPortfolioGetCustodianStub = sinon.stub();
  numberedPortfolioIsCustodiedByStub = sinon.stub();
  numberedPortfolioIsEqualStub = sinon.stub();

  numberedPortfolioOptions = { ...defaultNumberedPortfolioOptions, ...opts };

  configureNumberedPortfolio(numberedPortfolioOptions);
}

/**
 * @hidden
 * Configure the Default Portfolio instance
 */
function configureDefaultPortfolio(opts: DefaultPortfolioOptions): void {
  const defaultPortfolio = ({
    uuid: 'defaultPortfolio',
    isOwnedBy: defaultPortfolioIsOwnedByStub.resolves(opts.isOwnedBy),
    getAssetBalances: defaultPortfolioGetAssetBalancesStub.resolves(opts.assetBalances),
    owner: { did: opts.did },
    getCustodian: defaultPortfolioGetCustodianStub.resolves(opts.custodian),
    isCustodiedBy: defaultPortfolioIsCustodiedByStub.resolves(opts.isCustodiedBy),
    isEqual: defaultPortfolioIsEqualStub.returns(opts.isEqual),
    exists: defaultPortfolioExistsStub.resolves(opts.exists),
  } as unknown) as MockDefaultPortfolio;

  Object.assign(mockInstanceContainer.defaultPortfolio, defaultPortfolio);
  // eslint-disable-next-line @typescript-eslint/no-unused-vars
  defaultPortfolioConstructorStub.callsFake(({ did, ...args } = {}) => {
    const value = merge({}, defaultPortfolio, args);
    // eslint-disable-next-line @typescript-eslint/no-var-requires
    const entities = require('~/internal');
    Object.setPrototypeOf(entities.Portfolio.prototype, entities.Entity.prototype);
    Object.setPrototypeOf(entities.DefaultPortfolio.prototype, entities.Portfolio.prototype);
    Object.setPrototypeOf(value, entities.DefaultPortfolio.prototype);
    return value;
  });
}

/**
 * @hidden
 * Initialize the DefaultPortfolio instance
 */
function initDefaultPortfolio(opts?: DefaultPortfolioOptions): void {
  defaultPortfolioConstructorStub = sinon.stub();
  defaultPortfolioIsOwnedByStub = sinon.stub();
  defaultPortfolioGetAssetBalancesStub = sinon.stub();
  defaultPortfolioGetCustodianStub = sinon.stub();
  defaultPortfolioIsCustodiedByStub = sinon.stub();
  defaultPortfolioIsEqualStub = sinon.stub();
  defaultPortfolioExistsStub = sinon.stub();

  defaultPortfolioOptions = { ...defaultDefaultPortfolioOptions, ...opts };

  configureDefaultPortfolio(defaultPortfolioOptions);
}

/**
 * @hidden
 * Configure the Custom Permission Group instance
 */
function configureCustomPermissionGroup(opts: CustomPermissionGroupOptions): void {
  const customPermissionGroup = ({
    uuid: 'customPermissionGroup',
    id: opts.id,
    asset: { ...mockInstanceContainer.asset, ticker: opts.ticker },
    getPermissions: customPermissionGroupGetPermissionsStub.resolves(opts.getPermissions),
    isEqual: customPermissionGroupIsEqualStub.returns(opts.isEqual),
    exists: customPermissionGroupExistsStub.resolves(opts.exists),
  } as unknown) as MockCustomPermissionGroup;

  Object.assign(mockInstanceContainer.customPermissionGroup, customPermissionGroup);
  // eslint-disable-next-line @typescript-eslint/no-unused-vars
  customPermissionGroupConstructorStub.callsFake(({ ticker, ...args } = {}) => {
    const value = merge({}, customPermissionGroup, args);
    // eslint-disable-next-line @typescript-eslint/no-var-requires
    const entities = require('~/internal');
    Object.setPrototypeOf(entities.PermissionGroup.prototype, entities.Entity.prototype);
    Object.setPrototypeOf(
      entities.CustomPermissionGroup.prototype,
      entities.PermissionGroup.prototype
    );
    Object.setPrototypeOf(value, entities.CustomPermissionGroup.prototype);
    return value;
  });
}

/**
 * @hidden
 * Initialize the CustomPermissionGroup instance
 */
function initCustomPermissionGroup(opts?: CustomPermissionGroupOptions): void {
  customPermissionGroupConstructorStub = sinon.stub();
  customPermissionGroupGetPermissionsStub = sinon.stub();
  customPermissionGroupIsEqualStub = sinon.stub();
  customPermissionGroupExistsStub = sinon.stub();

  customPermissionGroupOptions = { ...defaultCustomPermissionGroupOptions, ...opts };

  configureCustomPermissionGroup(customPermissionGroupOptions);
}

/**
 * @hidden
 * Configure the Known Permission Group instance
 */
function configureKnownPermissionGroup(opts: KnownPermissionGroupOptions): void {
  const knownPermissionGroup = ({
    uuid: 'knownPermissionGroup',
    asset: { ...mockInstanceContainer.asset, ticker: opts.ticker },
    type: opts.type,
    getPermissions: knownPermissionGroupGetPermissionsStub.resolves(opts.getPermissions),
    isEqual: knownPermissionGroupIsEqualStub.returns(opts.isEqual),
    exists: knownPermissionGroupExistsStub.resolves(opts.exists),
  } as unknown) as MockKnownPermissionGroup;

  Object.assign(mockInstanceContainer.knownPermissionGroup, knownPermissionGroup);
  // eslint-disable-next-line @typescript-eslint/no-unused-vars
  knownPermissionGroupConstructorStub.callsFake(({ ticker, ...args } = {}) => {
    const value = merge({}, knownPermissionGroup, args);
    // eslint-disable-next-line @typescript-eslint/no-var-requires
    const entities = require('~/internal');
    Object.setPrototypeOf(entities.PermissionGroup.prototype, entities.Entity.prototype);
    Object.setPrototypeOf(
      entities.KnownPermissionGroup.prototype,
      entities.PermissionGroup.prototype
    );
    Object.setPrototypeOf(value, entities.KnownPermissionGroup.prototype);
    return value;
  });
}

/**
 * @hidden
 * Initialize the KnownPermissionGroup instance
 */
function initKnownPermissionGroup(opts?: KnownPermissionGroupOptions): void {
  knownPermissionGroupConstructorStub = sinon.stub();
  knownPermissionGroupGetPermissionsStub = sinon.stub();
  knownPermissionGroupIsEqualStub = sinon.stub();
  knownPermissionGroupExistsStub = sinon.stub();

  knownPermissionGroupOptions = { ...defaultKnownPermissionGroupOptions, ...opts };

  configureKnownPermissionGroup(knownPermissionGroupOptions);
}

/**
 * @hidden
 * Configure the Authorization Request instance
 */
function configureAuthorizationRequest(opts: AuthorizationRequestOptions): void {
  const authorizationRequest = ({
    uuid: 'authorizationRequest',
    authId: opts.authId,
    issuer: opts.issuer,
    target: opts.target,
    expiry: opts.expiry,
    data: opts.data,
    exists: authorizationRequestExistsStub.resolves(opts.data),
    isExpired: authorizationRequestExistsStub.resolves(opts.isExpired),
  } as unknown) as MockAuthorizationRequest;

  Object.assign(mockInstanceContainer.authorizationRequest, authorizationRequest);
  authorizationRequestConstructorStub.callsFake(args => {
    const value = merge({}, authorizationRequest, args);
    // eslint-disable-next-line @typescript-eslint/no-var-requires
    const entities = require('~/internal');
    Object.setPrototypeOf(entities.AuthorizationRequest.prototype, entities.Entity.prototype);
    Object.setPrototypeOf(value, entities.AuthorizationRequest.prototype);
    return value;
  });
}

/**
 * @hidden
 * Initialize the Authorization Request instance
 */
function initAuthorizationRequest(opts?: AuthorizationRequestOptions): void {
  authorizationRequestConstructorStub = sinon.stub();
  authorizationRequestExistsStub = sinon.stub();

  authorizationRequestOptions = { ...defaultAuthorizationRequestOptions, ...opts };

  configureAuthorizationRequest(authorizationRequestOptions);
}

/**
 * @hidden
 * Configure the Asset instance
 */
function configureAsset(opts: AssetOptions): void {
  const details = { owner: mockInstanceContainer.identity, ...opts.details };
  const asset = ({
    uuid: 'asset',
    ticker: opts.ticker,
    details: assetDetailsStub.resolves(details),
    currentFundingRound: assetCurrentFundingRoundStub.resolves(opts.currentFundingRound),
    isFrozen: assetIsFrozenStub.resolves(opts.isFrozen),
    transfers: {
      canTransfer: assetTransfersCanTransferStub.resolves(opts.transfersCanTransfer),
    },
    getIdentifiers: assetGetIdentifiersStub.resolves(opts.getIdentifiers),
    transferRestrictions: {
      count: {
        get: assetTransferRestrictionsCountGetStub.resolves(opts.transferRestrictionsCountGet),
      },
      percentage: {
        get: assetTransferRestrictionsPercentageGetStub.resolves(
          opts.transferRestrictionsPercentageGet
        ),
      },
    },
    corporateActions: {
      getAgents: assetCorporateActionsGetAgentsStub.resolves(opts.corporateActionsGetAgents),
      getDefaultConfig: assetCorporateActionsGetDefaultConfigStub.resolves(
        opts.corporateActionsGetDefaultConfig
      ),
    },
    permissions: {
      getGroups: assetPermissionsGetGroupsStub.resolves(opts.permissionsGetGroups),
      getAgents: assetPermissionsGetAgentsStub.resolves(opts.permissionsGetAgents),
    },
    compliance: {
      requirements: {
        get: assetComplianceRequirementsGetStub.resolves(opts.complianceRequirementsGet),
      },
    },
    checkpoints: {
      schedules: {
        getOne: assetCheckpointsSchedulesGetOneStub.resolves(opts.checkpointsSchedulesGetOne),
      },
      getOne: assetCheckpointsGetOneStub.resolves(opts.checkpointsGetOne),
    },
    isEqual: assetIsEqualStub.returns(opts.isEqual),
    exists: assetExistsStub.resolves(opts.exists),
    toJson: assetToJsonStub.returns(opts.toJson),
  } as unknown) as MockAsset;

  Object.assign(mockInstanceContainer.asset, asset);
  assetConstructorStub.callsFake(args => {
    const value = merge({}, asset, args);
    // eslint-disable-next-line @typescript-eslint/no-var-requires
    const entities = require('~/internal');
    Object.setPrototypeOf(entities.Asset.prototype, entities.Entity.prototype);
    Object.setPrototypeOf(value, entities.Asset.prototype);
    return value;
  });
}

/**
 * @hidden
 * Initialize the Asset instance
 */
function initAsset(opts?: AssetOptions): void {
  assetConstructorStub = sinon.stub();
  assetDetailsStub = sinon.stub();
  assetCurrentFundingRoundStub = sinon.stub();
  assetIsFrozenStub = sinon.stub();
  assetTransfersCanTransferStub = sinon.stub();
  assetGetIdentifiersStub = sinon.stub();
  assetTransferRestrictionsCountGetStub = sinon.stub();
  assetTransferRestrictionsPercentageGetStub = sinon.stub();
  assetCorporateActionsGetAgentsStub = sinon.stub();
  assetCorporateActionsGetDefaultConfigStub = sinon.stub();
  assetPermissionsGetGroupsStub = sinon.stub();
  assetPermissionsGetAgentsStub = sinon.stub();
  assetComplianceRequirementsGetStub = sinon.stub();
  assetCheckpointsGetOneStub = sinon.stub();
  assetCheckpointsSchedulesGetOneStub = sinon.stub();
  assetIsEqualStub = sinon.stub();
  assetExistsStub = sinon.stub();
  assetToJsonStub = sinon.stub();

  assetOptions = merge({}, defaultAssetOptions, opts);

  configureAsset(assetOptions);
}

/**
 * @hidden
 * Configure the Ticker Reservation instance
 */
function configureTickerReservation(opts: TickerReservationOptions): void {
  const details = { owner: mockInstanceContainer.identity, ...opts.details };
  const tickerReservation = ({
    uuid: 'tickerReservation',
    ticker: opts.ticker,
    details: tickerReservationDetailsStub.resolves(details),
    exists: tickerReservationExistsStub.resolves(opts.exists),
  } as unknown) as MockTickerReservation;

  Object.assign(mockInstanceContainer.tickerReservation, tickerReservation);
  tickerReservationConstructorStub.callsFake(args => {
    const value = merge({}, tickerReservation, args);
    // eslint-disable-next-line @typescript-eslint/no-var-requires
    const entities = require('~/internal');
    Object.setPrototypeOf(entities.TickerReservation.prototype, entities.Entity.prototype);
    Object.setPrototypeOf(value, entities.TickerReservation.prototype);
    return value;
  });
}

/**
 * @hidden
 * Initialize the Ticker Reservation instance
 */
function initTickerReservation(opts?: TickerReservationOptions): void {
  tickerReservationConstructorStub = sinon.stub();
  tickerReservationDetailsStub = sinon.stub();
  tickerReservationExistsStub = sinon.stub();

  tickerReservationOptions = {
    ...defaultTickerReservationOptions,
    ...opts,
  };

  configureTickerReservation(tickerReservationOptions);
}

/**
 * @hidden
 * Configure the identity instance
 */
function configureIdentity(opts: IdentityOptions): void {
  const identity = ({
    uuid: 'identity',
    did: opts.did,
    hasRoles: identityHasRolesStub.resolves(opts.hasRoles),
    checkRoles: identityCheckRolesStub.resolves(opts.checkRoles),
    hasRole: identityHasRoleStub.resolves(opts.hasRole),
    hasValidCdd: identityHasValidCddStub.resolves(opts.hasValidCdd),
    getPrimaryAccount: identityGetPrimaryAccountStub.resolves(opts.getPrimaryAccount),
    portfolios: {},
    authorizations: {
      getReceived: identityAuthorizationsGetReceivedStub.resolves(opts.authorizations?.getReceived),
      getSent: identityAuthorizationsGetSentStub.resolves(opts.authorizations?.getSent),
    },
    assetPermissions: {
      get: identityAssetPermissionsGetStub.resolves(opts.assetPermissionsGet),
      getGroup: identityAssetPermissionsGetGroupStub.resolves(opts.assetPermissionsGetGroup),
      hasPermissions: identityAssetPermissionsHasPermissionsStub.resolves(
        opts.assetPermissionsHasPermissions
      ),
      checkPermissions: identityAssetPermissionsCheckPermissionsStub.resolves(
        opts.assetPermissionsCheckPermissions
      ),
    },
    getVenues: identityGetVenuesStub.resolves(opts.getVenues),
    getScopeId: identityGetScopeIdStub.resolves(opts.getScopeId),
<<<<<<< HEAD
    getAssetBalance: identityGetAssetBalanceStub.resolves(opts.getAssetBalance),
    getSecondaryKeys: identityGetSecondaryKeysStub.resolves(opts.getSecondaryKeys),
    areSecondaryKeysFrozen: identityAreSecondaryKeysFrozenStub.resolves(opts.areScondaryKeysFrozen),
=======
    getTokenBalance: identityGetTokenBalanceStub.resolves(opts.getTokenBalance),
    getSecondaryAccounts: identityGetSecondaryAccountsStub.resolves(opts.getSecondaryAccounts),
    areSecondaryAccountsFrozen: identityAreSecondaryAccountsFrozenStub.resolves(
      opts.areSecondaryAccountsFrozen
    ),
>>>>>>> 73ce625e
    isEqual: identityIsEqualStub.returns(opts.isEqual),
    exists: identityExistsStub.resolves(opts.exists),
    isCddProvider: identityIsCddProviderStub.resolves(opts.isCddProvider),
  } as unknown) as MockIdentity;

  Object.assign(mockInstanceContainer.identity, identity);
  identityConstructorStub.callsFake(args => {
    const value = merge({}, identity, args);
    // eslint-disable-next-line @typescript-eslint/no-var-requires
    const entities = require('~/internal');
    Object.setPrototypeOf(entities.Identity.prototype, entities.Entity.prototype);
    Object.setPrototypeOf(value, entities.Identity.prototype);
    return value;
  });
}

/**
 * @hidden
 * Initialize the Identity instance
 */
function initIdentity(opts?: IdentityOptions): void {
  identityConstructorStub = sinon.stub();
  identityHasRolesStub = sinon.stub();
  identityHasRoleStub = sinon.stub();
  identityCheckRolesStub = sinon.stub();
  identityHasValidCddStub = sinon.stub();
  identityGetPrimaryAccountStub = sinon.stub();
  identityAuthorizationsGetReceivedStub = sinon.stub();
  identityAuthorizationsGetSentStub = sinon.stub();
  identityGetVenuesStub = sinon.stub();
  identityGetScopeIdStub = sinon.stub();
<<<<<<< HEAD
  identityGetAssetBalanceStub = sinon.stub();
  identityGetSecondaryKeysStub = sinon.stub();
  identityAreSecondaryKeysFrozenStub = sinon.stub();
=======
  identityGetTokenBalanceStub = sinon.stub();
  identityGetSecondaryAccountsStub = sinon.stub();
  identityAreSecondaryAccountsFrozenStub = sinon.stub();
>>>>>>> 73ce625e
  identityIsEqualStub = sinon.stub();
  identityAssetPermissionsGetStub = sinon.stub();
  identityAssetPermissionsGetGroupStub = sinon.stub();
  identityAssetPermissionsHasPermissionsStub = sinon.stub();
  identityAssetPermissionsCheckPermissionsStub = sinon.stub();
  identityExistsStub = sinon.stub();
  identityIsCddProviderStub = sinon.stub();

  identityOptions = { ...defaultIdentityOptions, ...opts };

  configureIdentity(identityOptions);
}

/**
 * @hidden
 * Configure the Instruction instance
 */
function configureInstruction(opts: InstructionOptions): void {
  const details = { venue: mockInstanceContainer.venue, ...opts.details };
  const legs = opts.getLegs || {
    data: [
      {
        from: mockInstanceContainer.numberedPortfolio,
        to: mockInstanceContainer.numberedPortfolio,
        asset: mockInstanceContainer.asset,
        amount: new BigNumber(100),
      },
    ],
    next: null,
  };
  const instruction = ({
    uuid: 'instruction',
    id: opts.id,
    details: instructionDetailsStub.resolves(details),
    getLegs: instructionGetLegsStub.resolves(legs),
    isPending: instructionIsPendigStub.resolves(opts.isPending),
    exists: instructionExistsStub.resolves(opts.exists),
  } as unknown) as MockInstruction;

  Object.assign(mockInstanceContainer.instruction, instruction);
  instructionConstructorStub.callsFake(args => {
    const value = merge({}, instruction, args);
    // eslint-disable-next-line @typescript-eslint/no-var-requires
    const entities = require('~/internal');
    Object.setPrototypeOf(entities.Instruction.prototype, entities.Entity.prototype);
    Object.setPrototypeOf(value, entities.Instruction.prototype);
    return value;
  });
}

/**
 * @hidden
 * Initialize the Instruction instance
 */
function initInstruction(opts?: InstructionOptions): void {
  instructionConstructorStub = sinon.stub();
  instructionDetailsStub = sinon.stub();
  instructionGetLegsStub = sinon.stub();
  instructionIsPendigStub = sinon.stub();
  instructionExistsStub = sinon.stub();

  instructionOptions = { ...defaultInstructionOptions, ...opts };

  configureInstruction(instructionOptions);
}

/**
 * @hidden
 * Configure the Account instance
 */
function configureAccount(opts: AccountOptions): void {
  const account = ({
    uuid: 'account',
    address: opts.address,
    key: opts.key,
    isFrozen: accountIsFrozenStub.resolves(opts.isFrozen),
    getBalance: accountGetBalanceStub.resolves(opts.getBalance),
    getIdentity: accountGetIdentityStub.resolves(
      opts.getIdentity === undefined ? mockInstanceContainer.identity : opts.getIdentity
    ),
    getTransactionHistory: accountGetTransactionHistoryStub.resolves(opts.getTransactionHistory),
    isEqual: accountIsEqualStub.returns(opts.isEqual),
    exists: accountExistsStub.resolves(opts.exists),
    hasPermissions: accountHasPermissionsStub.returns(opts.hasPermissions),
    checkPermissions: accountCheckPermissionsStub.returns(opts.checkPermissions),
  } as unknown) as MockAccount;

  Object.assign(mockInstanceContainer.account, account);
  accountConstructorStub.callsFake(args => {
    const value = merge({}, account, args);
    // eslint-disable-next-line @typescript-eslint/no-var-requires
    const entities = require('~/internal');
    Object.setPrototypeOf(entities.Account.prototype, entities.Entity.prototype);
    Object.setPrototypeOf(value, entities.Account.prototype);
    return value;
  });
}

/**
 * @hidden
 * Initialize the Account instance
 */
function initAccount(opts?: AccountOptions): void {
  accountConstructorStub = sinon.stub();
  accountIsFrozenStub = sinon.stub();
  accountGetBalanceStub = sinon.stub();
  accountGetIdentityStub = sinon.stub();
  accountGetTransactionHistoryStub = sinon.stub();
  accountIsEqualStub = sinon.stub();
  accountExistsStub = sinon.stub();
  accountHasPermissionsStub = sinon.stub();
  accountCheckPermissionsStub = sinon.stub();

  accountOptions = { ...defaultAccountOptions, ...opts };

  configureAccount(accountOptions);
}

/**
 * @hidden
 * Configure the Asset Offering instance
 */
function configureSto(opts: StoOptions): void {
  const details = {
    creator: mockInstanceContainer.identity,
    venue: mockInstanceContainer.venue,
    offeringPortfolio: mockInstanceContainer.defaultPortfolio,
    raisingPorfolio: mockInstanceContainer.numberedPortfolio,
    ...opts.details,
  };
  const sto = ({
    uuid: 'sto',
    details: stoDetailsStub.resolves(details),
    asset: { ...mockInstanceContainer.asset, ticker: opts.ticker },
    id: opts.id,
    exists: stoExistsStub.resolves(opts.exists),
  } as unknown) as MockSto;

  Object.assign(mockInstanceContainer.sto, sto);
  // eslint-disable-next-line @typescript-eslint/no-unused-vars
  stoConstructorStub.callsFake(({ ticker, ...args } = {}) => {
    const value = merge({}, sto, args);
    // eslint-disable-next-line @typescript-eslint/no-var-requires
    const entities = require('~/internal');
    Object.setPrototypeOf(entities.Sto.prototype, entities.Entity.prototype);
    Object.setPrototypeOf(value, entities.Sto.prototype);
    return value;
  });
}

/**
 * @hidden
 * Initialize the Sto instance
 */
function initSto(opts?: StoOptions): void {
  stoConstructorStub = sinon.stub();
  stoDetailsStub = sinon.stub();
  stoExistsStub = sinon.stub();

  stoOptions = merge({}, defaultStoOptions, opts);

  configureSto(stoOptions);
}

/**
 * @hidden
 * Configure the Checkpoint instance
 */
function configureCheckpoint(opts: CheckpointOptions): void {
  const allBalances = opts.allBalances || {
    data: [
      {
        identity: mockInstanceContainer.identity,
        balance: new BigNumber(10000),
      },
    ],
    next: null,
  };
  const checkpoint = ({
    uuid: 'checkpoint',
    createdAt: checkpointCreatedAtStub.returns(opts.createdAt),
    totalSupply: checkpointTotalSupplyStub.returns(opts.totalSupply),
    asset: { ...mockInstanceContainer.asset, ticker: opts.ticker },
    id: opts.id,
    exists: checkpointExistsStub.resolves(opts.exists),
    allBalances: checkpointAllBalancesStub.resolves(allBalances),
    balance: checkpointBalanceStub.resolves(opts.balance),
  } as unknown) as MockCheckpoint;

  Object.assign(mockInstanceContainer.checkpoint, checkpoint);
  // eslint-disable-next-line @typescript-eslint/no-unused-vars
  checkpointConstructorStub.callsFake(({ ticker, ...args } = {}) => {
    const value = merge({}, checkpoint, args);
    // eslint-disable-next-line @typescript-eslint/no-var-requires
    const entities = require('~/internal');
    Object.setPrototypeOf(entities.Checkpoint.prototype, entities.Entity.prototype);
    Object.setPrototypeOf(value, entities.Checkpoint.prototype);
    return value;
  });
}

/**
 * @hidden
 * Initialize the Checkpoint instance
 */
function initCheckpoint(opts?: CheckpointOptions): void {
  checkpointConstructorStub = sinon.stub();
  checkpointCreatedAtStub = sinon.stub();
  checkpointTotalSupplyStub = sinon.stub();
  checkpointExistsStub = sinon.stub();
  checkpointAllBalancesStub = sinon.stub();
  checkpointBalanceStub = sinon.stub();

  checkpointOptions = merge({}, defaultCheckpointOptions, opts);

  configureCheckpoint(checkpointOptions);
}

/**
 * @hidden
 * Configure the CheckpointSchedule instance
 */
function configureCheckpointSchedule(opts: CheckpointScheduleOptions): void {
  const checkpointSchedule = ({
    uuid: 'checkpointSchedule',
    id: opts.id,
    asset: { ...mockInstanceContainer.asset, ticker: opts.ticker },
    start: opts.start,
    period: opts.period,
    expiryDate: opts.expiryDate,
    complexity: opts.complexity,
    details: checkpointScheduleDetailsStub.resolves(opts.details),
    exists: checkpointScheduleExistsStub.resolves(opts.exists),
  } as unknown) as MockCheckpointSchedule;

  Object.assign(mockInstanceContainer.checkpointSchedule, checkpointSchedule);
  // eslint-disable-next-line @typescript-eslint/no-unused-vars
  checkpointScheduleConstructorStub.callsFake(({ ticker, ...args } = {}) => {
    const value = merge({}, checkpointSchedule, args);
    // eslint-disable-next-line @typescript-eslint/no-var-requires
    const entities = require('~/internal');
    Object.setPrototypeOf(entities.CheckpointSchedule.prototype, entities.Entity.prototype);
    Object.setPrototypeOf(value, entities.CheckpointSchedule.prototype);
    return value;
  });
}

/**
 * @hidden
 * Initialize the CheckpointSchedule instance
 */
function initCheckpointSchedule(opts?: CheckpointScheduleOptions): void {
  checkpointScheduleConstructorStub = sinon.stub();
  checkpointScheduleDetailsStub = sinon.stub();
  checkpointScheduleExistsStub = sinon.stub();

  checkpointScheduleOptions = merge({}, defaultCheckpointScheduleOptions, opts);

  configureCheckpointSchedule(checkpointScheduleOptions);
}

/**
 * @hidden
 * Configure the CorporateAction instance
 */
function configureCorporateAction(opts: CorporateActionOptions): void {
  const corporateAction = ({
    uuid: 'corporateAction',
    id: opts.id,
    asset: { ...mockInstanceContainer.asset, ticker: opts.ticker },
    kind: opts.kind,
    declarationDate: opts.declarationDate,
    description: opts.description,
    targets: opts.targets,
    defaultTaxWithholding: opts.defaultTaxWithholding,
    taxWithholdings: opts.taxWithholdings,
    exists: corporateActionExistsStub.resolves(opts.exists),
  } as unknown) as MockCorporateAction;

  Object.assign(mockInstanceContainer.corporateAction, corporateAction);
  // eslint-disable-next-line @typescript-eslint/no-unused-vars
  corporateActionConstructorStub.callsFake(({ ticker, ...args } = {}) => {
    const value = merge({}, corporateAction, args);
    // eslint-disable-next-line @typescript-eslint/no-var-requires
    const entities = require('~/internal');
    Object.setPrototypeOf(entities.CorporateActionBase.prototype, entities.Entity.prototype);
    Object.setPrototypeOf(
      entities.CorporateAction.prototype,
      entities.CorporateActionBase.prototype
    );
    Object.setPrototypeOf(value, entities.CorporateAction.prototype);
    return value;
  });
}

/**
 * @hidden
 * Initialize the CorporateAction instance
 */
function initCorporateAction(opts?: CorporateActionOptions): void {
  corporateActionConstructorStub = sinon.stub();
  corporateActionExistsStub = sinon.stub();

  corporateActionOptions = merge({}, defaultCorporateActionOptions, opts);

  configureCorporateAction(corporateActionOptions);
}

/**
 * @hidden
 * Configure the CorporateAction instance
 */
function configureDividendDistribution(opts: DividendDistributionOptions): void {
  const details = { owner: mockInstanceContainer.identity, ...opts.details };
  const checkpoint = opts.checkpoint || mockInstanceContainer.checkpoint;
  const getParticipant = opts.getParticipant
    ? { ...defaultDividendDistributionOptions.getParticipant, ...opts.getParticipant }
    : null;

  const dividendDistribution = ({
    uuid: 'dividendDistribution',
    id: opts.id,
    asset: { ...mockInstanceContainer.asset, ticker: opts.ticker },
    kind: CorporateActionKind.UnpredictableBenefit,
    declarationDate: opts.declarationDate,
    description: opts.description,
    targets: opts.targets,
    defaultTaxWithholding: opts.defaultTaxWithholding,
    taxWithholdings: opts.taxWithholdings,
    origin: mockInstanceContainer.defaultPortfolio,
    currency: opts.currency,
    perShare: opts.perShare,
    maxAmount: opts.maxAmount,
    expiryDate: opts.expiryDate,
    paymentDate: opts.paymentDate,
    details: dividendDistributionDetailsStub.resolves(details),
    getParticipant: dividendDistributionGetParticipantStub.resolves(getParticipant),
    checkpoint: dividendDistributionCheckpointStub.resolves(checkpoint),
    exists: dividendDistributionExistsStub.resolves(opts.exists),
  } as unknown) as MockDividendDistribution;

  Object.assign(mockInstanceContainer.dividendDistribution, dividendDistribution);
  // eslint-disable-next-line @typescript-eslint/no-unused-vars
  dividendDistributionConstructorStub.callsFake(({ ticker, ...args } = {}) => {
    const value = merge({}, dividendDistribution, args);
    // eslint-disable-next-line @typescript-eslint/no-var-requires
    const entities = require('~/internal');
    Object.setPrototypeOf(entities.CorporateActionBase.prototype, entities.Entity.prototype);
    Object.setPrototypeOf(
      entities.DividendDistribution.prototype,
      entities.CorporateActionBase.prototype
    );
    Object.setPrototypeOf(value, entities.DividendDistribution.prototype);
    return value;
  });
}

/**
 * @hidden
 * Initialize the DividendDistribution instance
 */
function initDividendDistribution(opts?: DividendDistributionOptions): void {
  dividendDistributionConstructorStub = sinon.stub();
  dividendDistributionDetailsStub = sinon.stub();
  dividendDistributionGetParticipantStub = sinon.stub();
  dividendDistributionCheckpointStub = sinon.stub();
  dividendDistributionExistsStub = sinon.stub();

  dividendDistributionOptions = merge({}, defaultDividendDistributionOptions, opts);

  configureDividendDistribution(dividendDistributionOptions);
}

/**
 * @hidden
 *
 * Temporarily change instance mock configuration (calling .reset will go back to the configuration passed in `initMocks`)
 */
export function configureMocks(opts?: MockOptions): void {
  const tempIdentityOptions = { ...defaultIdentityOptions, ...opts?.identityOptions };

  configureIdentity(tempIdentityOptions);

  const tempAccountOptions = { ...defaultAccountOptions, ...opts?.accountOptions };

  configureAccount(tempAccountOptions);

  const tempTickerReservationOptions = {
    ...defaultTickerReservationOptions,
    ...opts?.tickerReservationOptions,
  };

  configureTickerReservation(tempTickerReservationOptions);

  const tempAsssetOptions = merge({}, defaultAssetOptions, opts?.assetOptions);

  configureAsset(tempAsssetOptions);

  const tempAuthorizationRequestOptions = {
    ...defaultAuthorizationRequestOptions,
    ...opts?.authorizationRequestOptions,
  };

  configureAuthorizationRequest(tempAuthorizationRequestOptions);

  const tempVenueOptions = {
    ...defaultVenueOptions,
    ...opts?.venueOptions,
  };
  configureVenue(tempVenueOptions);

  const tempNumberedPortfolioOptions = {
    ...defaultNumberedPortfolioOptions,
    ...opts?.numberedPortfolioOptions,
  };
  configureNumberedPortfolio(tempNumberedPortfolioOptions);

  const tempDefaultPortfolioOptions = {
    ...defaultDefaultPortfolioOptions,
    ...opts?.defaultPortfolioOptions,
  };
  configureDefaultPortfolio(tempDefaultPortfolioOptions);

  const tempCustomPermissionGroupOptions = {
    ...defaultCustomPermissionGroupOptions,
    ...opts?.customPermissionGroupOptions,
  };
  configureCustomPermissionGroup(tempCustomPermissionGroupOptions);

  const tempKnownPermissionGroupOptions = {
    ...defaultKnownPermissionGroupOptions,
    ...opts?.knownPermissionGroupOptions,
  };
  configureKnownPermissionGroup(tempKnownPermissionGroupOptions);

  const tempInstructionOptions = {
    ...defaultInstructionOptions,
    ...opts?.instructionOptions,
  };
  configureInstruction(tempInstructionOptions);

  const tempStoOptions = {
    ...stoOptions,
    ...opts?.stoOptions,
  };
  configureSto(tempStoOptions);

  const tempCheckpointOptions = {
    ...checkpointOptions,
    ...opts?.checkpointOptions,
  };
  configureCheckpoint(tempCheckpointOptions);

  const tempCheckpointScheduleOptions = {
    ...checkpointScheduleOptions,
    ...opts?.checkpointScheduleOptions,
  };
  configureCheckpointSchedule(tempCheckpointScheduleOptions);

  const tempCorporateActionOptions = {
    ...corporateActionOptions,
    ...opts?.corporateActionOptions,
  };
  configureCorporateAction(tempCorporateActionOptions);

  const tempDividendDistributionOptions = {
    ...dividendDistributionOptions,
    ...opts?.dividendDistributionOptions,
  };
  configureDividendDistribution(tempDividendDistributionOptions);
}

/**
 * @hidden
 *
 * Initialize the factory by adding default all-purpose functionality to the mock manager
 */
export function initMocks(opts?: MockOptions): void {
  // Identity
  initIdentity(opts?.identityOptions);

  // Account
  initAccount(opts?.accountOptions);

  // Ticker Reservation
  initTickerReservation(opts?.tickerReservationOptions);

  // Asset
  initAsset(opts?.assetOptions);

  // Authorization Request
  initAuthorizationRequest(opts?.authorizationRequestOptions);

  // Instruction Request
  initInstruction(opts?.instructionOptions);

  // Venue
  initVenue(opts?.venueOptions);

  // NumberedPortfolio
  initNumberedPortfolio(opts?.numberedPortfolioOptions);

  // DefaultPortfolio
  initDefaultPortfolio(opts?.defaultPortfolioOptions);

  // CustomPermissionGroup
  initCustomPermissionGroup(opts?.customPermissionGroupOptions);

  // KnownPermissionGroup
  initKnownPermissionGroup(opts?.knownPermissionGroupOptions);

  // Instruction
  initInstruction(opts?.instructionOptions);

  // Sto
  initSto(opts?.stoOptions);

  // Checkpoint
  initCheckpoint(opts?.checkpointOptions);

  // CheckpointSchedule
  initCheckpointSchedule(opts?.checkpointScheduleOptions);

  // CorporateAction
  initCorporateAction(opts?.corporateActionOptions);

  // DividendDistribution
  initDividendDistribution(opts?.dividendDistributionOptions);
}

/**
 * @hidden
 * Restore instances to their original state
 */
export function cleanup(): void {
  mockInstanceContainer.identity = {} as MockIdentity;
  mockInstanceContainer.account = {} as MockAccount;
  mockInstanceContainer.tickerReservation = {} as MockTickerReservation;
  mockInstanceContainer.asset = {} as MockAsset;
  mockInstanceContainer.authorizationRequest = {} as MockAuthorizationRequest;
  mockInstanceContainer.permissionGroup = {} as MockPermissionGroup;
  mockInstanceContainer.venue = {} as MockVenue;
  mockInstanceContainer.instruction = {} as MockInstruction;
  mockInstanceContainer.sto = {} as MockSto;
  mockInstanceContainer.checkpoint = {} as MockCheckpoint;
  mockInstanceContainer.checkpointSchedule = {} as MockCheckpointSchedule;
  mockInstanceContainer.corporateAction = {} as MockCorporateAction;
  mockInstanceContainer.dividendDistribution = {} as MockDividendDistribution;
}

/**
 * @hidden
 * Reinitialize mocks
 */
export function reset(): void {
  cleanup();
  initMocks({
    identityOptions,
    accountOptions,
    tickerReservationOptions,
    assetOptions: assetOptions,
    authorizationRequestOptions,
    venueOptions,
    instructionOptions,
    numberedPortfolioOptions,
    defaultPortfolioOptions,
    stoOptions,
    checkpointOptions,
    checkpointScheduleOptions,
    corporateActionOptions,
    dividendDistributionOptions,
    customPermissionGroupOptions,
    knownPermissionGroupOptions,
  });
}

/**
 * @hidden
 * Retrieve an Identity instance
 */
export function getIdentityInstance(opts?: IdentityOptions): MockIdentity {
  if (opts) {
    configureIdentity({ ...defaultIdentityOptions, ...opts });
  }

  return new MockIdentityClass() as MockIdentity;
}

/**
 * @hidden
 * Retrieve the Identity constructor stub
 */
export function getIdentityConstructorStub(): SinonStub {
  return identityConstructorStub;
}

/**
 * @hidden
 * Retrieve the stub of the `Identity.hasRoles` method
 */
export function getIdentityHasRolesStub(): SinonStub {
  return identityHasRolesStub;
}

/**
 * @hidden
 * Retrieve the stub of the `Identity.hasRoles` method
 */
export function getIdentityHasRoleStub(): SinonStub {
  return identityHasRoleStub;
}

/**
 * @hidden
 * Retrieve the stub of the `Identity.assetPermissions.hasPermissions` method
 */
export function getIdentityAssetPermissionsHasPermissionsStub(): SinonStub {
  return identityAssetPermissionsHasPermissionsStub;
}

/**
 * @hidden
 * Retrieve the stub of the `Identity.hasValidCdd` method
 */
export function getIdentityHasValidCddStub(): SinonStub {
  return identityHasValidCddStub;
}

/**
 * @hidden
 * Retrieve the stub of the `Identity.getPrimaryAccount` method
 */
export function getIdentityGetPrimaryAccountStub(): SinonStub {
  return identityGetPrimaryAccountStub;
}

/**
 * @hidden
 * Retrieve the stub of the `Identity.authorizations.getReceived` method
 */
export function getIdentityAuthorizationsGetReceivedStub(): SinonStub {
  return identityAuthorizationsGetReceivedStub;
}

/**
 * @hidden
 * Retrieve the stub of the `Identity.authorizations.getSent` method
 */
export function getIdentityAuthorizationsGetSentStub(): SinonStub {
  return identityAuthorizationsGetSentStub;
}

/**
 * @hidden
 * Retrieve the stub of the `Identity.getVenues` method
 */
export function getIdentityGetVenuesStub(): SinonStub {
  return identityGetVenuesStub;
}

/**
 * @hidden
 * Retrieve the stub of the `Identity.getScopeId` method
 */
export function getIdentityGetScopeIdStub(): SinonStub {
  return identityGetScopeIdStub;
}

/**
 * @hidden
 * Retrieve the stub of the `Identity.assetPermissions.getGroup` method
 */
export function getIdentityAssetPermissionsGetGroupStub(
  group?: CustomPermissionGroup | KnownPermissionGroup
): SinonStub {
  if (group) {
    return identityAssetPermissionsGetGroupStub.resolves(group);
  }
  return identityAssetPermissionsGetGroupStub;
}

/**
 * @hidden
 * Retrieve the stub of the `Identity.isEqual` method
 */
export function getIdentityIsEqualStub(): SinonStub {
  return identityIsEqualStub;
}

/**
 * @hidden
 * Retrieve an Account instance
 */
export function getAccountInstance(opts?: AccountOptions): MockAccount {
  if (opts) {
    configureAccount({ ...defaultAccountOptions, ...opts });
  }

  return new MockAccountClass() as MockAccount;
}

/**
 * @hidden
 * Retrieve the stub of the `Account.isFrozen` method
 */
export function getAccountIsFrozenStub(): SinonStub {
  return accountIsFrozenStub;
}

/**
 * @hidden
 * Retrieve the stub of the `Account.getBalance` method
 */
export function getAccountGetBalanceStub(): SinonStub {
  return accountGetBalanceStub;
}

/**
 * @hidden
 * Retrieve the stub of the `Account.getIdentity` method
 */
export function getAccountGetIdentityStub(): SinonStub {
  return accountGetIdentityStub;
}

/**
 * @hidden
 * Retrieve the stub of the `Account.getTransactionHistory` method
 */
export function getAccountGetTransactionHistoryStub(): SinonStub {
  return accountGetTransactionHistoryStub;
}

/**
 * @hidden
 * Retrieve the stub of the `Account.isEqual` method
 */
export function getAccountIsEqualStub(): SinonStub {
  return accountIsEqualStub;
}

/**
 * @hidden
 * Retrieve the stub of the `Account.isEqual` method
 */
export function getAccountHasPermissionsStub(): SinonStub {
  return accountHasPermissionsStub;
}

/**
 * @hidden
 * Retrieve the stub of the `NumberedPortfolio.isCustodiedBy` method
 */
export function getNumberedPortfolioIsCustodiedByStub(): SinonStub {
  return numberedPortfolioIsCustodiedByStub;
}

/**
 * @hidden
 * Retrieve the stub of the `NumberedPortfolio.getCustodian` method
 */
export function getNumberedPortfolioGetCustodianStub(): SinonStub {
  return numberedPortfolioGetCustodianStub;
}

/**
 * @hidden
 * Retrieve the stub of the `NumberedPortfolio.isEqual` method
 */
export function getNumberedPortfolioIsEqualStub(): SinonStub {
  return numberedPortfolioIsEqualStub;
}

/**
 * @hidden
 * Retrieve the stub of the `DefaultPortfolio.isCustodiedBy` method
 */
export function getDefaultPortfolioIsCustodiedByStub(): SinonStub {
  return defaultPortfolioIsCustodiedByStub;
}

/**
 * @hidden
 * Retrieve the stub of the `DefaultPortfolio.getCustodian` method
 */
export function getDefaultPortfolioGetCustodianStub(): SinonStub {
  return defaultPortfolioGetCustodianStub;
}

/**
 * @hidden
 * Retrieve the stub of the `DefaultPortfolio.isEqual` method
 */
export function getDefaultPortfolioIsEqualStub(): SinonStub {
  return defaultPortfolioIsEqualStub;
}

/**
 * @hidden
 * Retrieve a Ticker Reservation instance
 */
export function getTickerReservationInstance(
  opts?: TickerReservationOptions
): MockTickerReservation {
  if (opts) {
    configureTickerReservation({ ...defaultTickerReservationOptions, ...opts });
  }

  return new MockTickerReservationClass() as MockTickerReservation;
}

/**
 * @hidden
 * Retrieve the stub of the `TickerReservation.details` method
 */
export function getTickerReservationDetailsStub(
  details?: Partial<TickerReservationDetails>
): SinonStub {
  if (details) {
    return tickerReservationDetailsStub.resolves({
      ...defaultTickerReservationOptions.details,
      ...details,
    });
  }
  return tickerReservationDetailsStub;
}

/**
 * @hidden
 * Retrieve an Asset instance
 */
export function getAssetInstance(opts?: AssetOptions): MockAsset {
  if (opts) {
    configureAsset({ ...defaultAssetOptions, ...opts });
  }

  return new MockAssetClass() as MockAsset;
}

/**
 * @hidden
 * Retrieve the stub of the `Asset.details` method
 */
export function getAssetDetailsStub(details?: Partial<AssetDetails>): SinonStub {
  if (details) {
    return assetDetailsStub.resolves({
      ...defaultAssetOptions.details,
      ...details,
    });
  }
  return assetDetailsStub;
}

/**
 * @hidden
 * Retrieve the stub of the `Asset.currentFundingRound` method
 */
export function getAssetCurrentFundingRoundStub(currentFundingRound?: string): SinonStub {
  if (currentFundingRound) {
    return assetCurrentFundingRoundStub.resolves(currentFundingRound);
  }

  return assetCurrentFundingRoundStub;
}

/**
 * @hidden
 * Retrieve the stub of the `Asset.isFrozen` method
 */
export function getAssetIsFrozenStub(frozen?: boolean): SinonStub {
  if (frozen !== undefined) {
    return assetIsFrozenStub.resolves(frozen);
  }

  return assetIsFrozenStub;
}

/**
 * @hidden
 * Retrieve the stub of the `Asset.getIdentifiers` method
 */
export function getAssetGetIdentifiersStub(identifiers?: SecurityIdentifier): SinonStub {
  if (identifiers !== undefined) {
    return assetGetIdentifiersStub.resolves(identifiers);
  }

  return assetGetIdentifiersStub;
}

/**
 * @hidden
 * Retrieve the stub of the `Asset.Transfers.canTransfer` method
 */
export function getAssetTransfersCanTransferStub(status?: TransferStatus): SinonStub {
  if (status) {
    return assetTransfersCanTransferStub.resolves(status);
  }

  return assetTransfersCanTransferStub;
}

/**
 * @hidden
 * Retrieve the stub of the `Asset.transferRestrictions.count.get` method
 */
export function getAssetTransferRestrictionsCountGetStub(
  restrictions?: ActiveTransferRestrictions<CountTransferRestriction>
): SinonStub {
  if (restrictions) {
    return assetTransferRestrictionsCountGetStub.resolves(restrictions);
  }

  return assetTransferRestrictionsCountGetStub;
}

/**
 * @hidden
 * Retrieve the stub of the `Asset.transferRestrictions.percentage.get` method
 */
export function getAssetTransferRestrictionsPercentageGetStub(
  restrictions?: ActiveTransferRestrictions<PercentageTransferRestriction>
): SinonStub {
  if (restrictions) {
    return assetTransferRestrictionsPercentageGetStub.resolves(restrictions);
  }

  return assetTransferRestrictionsPercentageGetStub;
}

/**
 * @hidden
 * Retrieve the stub of the `Asset.corporateActions.getAgents` method
 */
export function getAssetCorporateActionsGetAgentsStub(agent?: Identity): SinonStub {
  if (agent) {
    return assetCorporateActionsGetAgentsStub.resolves(agent);
  }

  return assetCorporateActionsGetAgentsStub;
}

/**
 * @hidden
 * Retrieve the stub of the `Asset.corporateActions.getDefaultConfig` method
 */
export function getAssetCorporateActionsGetDefaultConfigStub(
  defaults?: Partial<CorporateActionDefaultConfig>
): SinonStub {
  if (defaults) {
    return assetCorporateActionsGetDefaultConfigStub.resolves(defaults);
  }

  return assetCorporateActionsGetDefaultConfigStub;
}

/**
 * @hidden
 * Retrieve the stub of the `Asset.permissions.getGroups` method
 */
export function getAssetPermissionsGetGroupsStub(
  groups?: Partial<ResultSet<PermissionGroup>>
): SinonStub {
  if (groups) {
    return assetPermissionsGetGroupsStub.resolves(groups);
  }

  return assetPermissionsGetGroupsStub;
}

/**
 * @hidden
 * Retrieve the stub of the `Asset.permissions.getAgents` method
 */
export function getAssetPermissionsGetAgentsStub(agents?: Partial<AgentWithGroup>[]): SinonStub {
  if (agents) {
    return assetPermissionsGetAgentsStub.resolves(agents);
  }

  return assetPermissionsGetAgentsStub;
}

/**
 * @hidden
 * Retrieve an Authorization Request instance
 */
export function getAuthorizationRequestInstance(
  opts?: AuthorizationRequestOptions
): MockAuthorizationRequest {
  if (opts) {
    configureAuthorizationRequest({ ...defaultAuthorizationRequestOptions, ...opts });
  }

  return new MockAuthorizationRequestClass() as MockAuthorizationRequest;
}

/**
 * @hidden
 * Retrieve a Venue instance
 */
export function getVenueInstance(opts?: VenueOptions): MockVenue {
  if (opts) {
    configureVenue({ ...defaultVenueOptions, ...opts });
  }

  return new MockVenueClass() as MockVenue;
}

/**
 * @hidden
 * Retrieve the stub of the `Venue.details` method
 */
export function getVenueDetailsStub(details?: Partial<VenueDetails>): SinonStub {
  if (details) {
    return venueDetailsStub.resolves({
      ...defaultVenueOptions.details,
      ...details,
    });
  }
  return venueDetailsStub;
}

/**
 * @hidden
 * Retrieve a NumberedPortfolio instance
 */
export function getNumberedPortfolioInstance(
  opts?: NumberedPortfolioOptions
): MockNumberedPortfolio {
  if (opts) {
    configureNumberedPortfolio({ ...defaultNumberedPortfolioOptions, ...opts });
  }

  return new MockNumberedPortfolioClass() as MockNumberedPortfolio;
}

/**
 * @hidden
 * Retrieve a DefaultPortfolio instance
 */
export function getDefaultPortfolioInstance(opts?: DefaultPortfolioOptions): MockDefaultPortfolio {
  if (opts) {
    configureDefaultPortfolio({ ...defaultDefaultPortfolioOptions, ...opts });
  }

  return new MockDefaultPortfolioClass() as MockDefaultPortfolio;
}

/**
 * @hidden
 * Retrieve a CustomPermissionGroup instance
 */
export function getCustomPermissionGroupInstance(
  opts?: CustomPermissionGroupOptions
): MockCustomPermissionGroup {
  if (opts) {
    configureCustomPermissionGroup({ ...defaultCustomPermissionGroupOptions, ...opts });
  }

  return new MockCustomPermissionGroupClass() as MockCustomPermissionGroup;
}

/**
 * @hidden
 * Retrieve the stub of the `CustomPermissionGroup.getPermissions` method
 */
export function getCustomPermissionGroupGetPermissionsStub(
  getPermissions?: GroupPermissions
): SinonStub {
  if (getPermissions) {
    return customPermissionGroupGetPermissionsStub.resolves(getPermissions);
  }
  return customPermissionGroupGetPermissionsStub;
}

/**
 * @hidden
 * Retrieve the stub of the `CustomPermissionGroup.isEqual` method
 */
export function getCustomPermissionIsEqualStub(): SinonStub {
  return customPermissionGroupIsEqualStub;
}

/**
 * @hidden
 * Retrieve a KnownPermissionGroup instance
 */
export function getKnownPermissionGroupInstance(
  opts?: KnownPermissionGroupOptions
): MockKnownPermissionGroup {
  if (opts) {
    configureKnownPermissionGroup({ ...defaultKnownPermissionGroupOptions, ...opts });
  }

  return new MockKnownPermissionGroupClass() as MockKnownPermissionGroup;
}

/**
 * @hidden
 * Retrieve the stub of the `KnownPermissionGroup.getPermissions` method
 */
export function getKnownPermissionGroupGetPermissionsStub(
  getPermissions?: GroupPermissions
): SinonStub {
  if (getPermissions) {
    return knownPermissionGroupGetPermissionsStub.resolves(getPermissions);
  }
  return knownPermissionGroupGetPermissionsStub;
}

/**
 * @hidden
 * Retrieve the stub of the `KnownPermissionGroup.isEqual` method
 */
export function getKnownPermissionGroupIsEqualStub(): SinonStub {
  return knownPermissionGroupIsEqualStub;
}

/**
 * @hidden
 * Retrieve an Instruction instance
 */
export function getInstructionInstance(opts?: InstructionOptions): MockInstruction {
  if (opts) {
    configureInstruction({ ...defaultInstructionOptions, ...opts });
  }

  return new MockInstructionClass() as MockInstruction;
}

/**
 * @hidden
 * Retrieve the stub of the `Instruction.details` method
 */
export function getInstructionDetailsStub(details?: Partial<InstructionDetails>): SinonStub {
  if (details) {
    return instructionDetailsStub.resolves({
      ...defaultInstructionOptions.details,
      ...details,
    });
  }
  return instructionDetailsStub;
}

/**
 * @hidden
 * Retrieve the stub of the `Instruction.getLegs` method
 */
export function getInstructionGetLegsStub(legs?: ResultSet<Leg>): SinonStub {
  if (legs) {
    return instructionGetLegsStub.resolves({
      ...defaultInstructionOptions.getLegs,
      ...legs,
    });
  }
  return instructionGetLegsStub;
}

/**
 * @hidden
 * Retrieve an Sto instance
 */
export function getStoInstance(opts?: StoOptions): MockSto {
  if (opts) {
    configureSto({ ...defaultStoOptions, ...opts });
  }

  return new MockStoClass() as MockSto;
}

/**
 * @hidden
 * Retrieve the stub of the `Sto.details` method
 */
export function getStoDetailsStub(details?: Partial<StoDetails>): SinonStub {
  if (details) {
    return stoDetailsStub.resolves({
      ...defaultStoOptions.details,
      ...details,
    });
  }
  return stoDetailsStub;
}

/**
 * @hidden
 * Retrieve the Sto constructor stub
 */
export function getStoConstructorStub(): SinonStub {
  return stoConstructorStub;
}

/**
 * @hidden
 * Retrieve a Checkpoint instance
 */
export function getCheckpointInstance(opts?: CheckpointOptions): MockCheckpoint {
  if (opts) {
    configureCheckpoint({ ...defaultCheckpointOptions, ...opts });
  }

  return new MockCheckpointClass() as MockCheckpoint;
}

/**
 * @hidden
 * Retrieve the stub of the `Checkpoint.createdAt` method
 */
export function getCheckpointCreatedAtStub(createdAt?: Date): SinonStub {
  if (createdAt) {
    return checkpointCreatedAtStub.resolves(createdAt);
  }
  return checkpointCreatedAtStub;
}

/**
 * @hidden
 * Retrieve the stub of the `Checkpoint.totalSupply` method
 */
export function getCheckpointTotalSupplyStub(totalSupply?: BigNumber): SinonStub {
  if (totalSupply) {
    return checkpointTotalSupplyStub.resolves(totalSupply);
  }
  return checkpointTotalSupplyStub;
}

/**
 * @hidden
 * Retrieve the stub of the `Checkpoint.exists` method
 */
export function getCheckpointExistsStub(exists?: boolean): SinonStub {
  if (exists) {
    return checkpointExistsStub.resolves(exists);
  }
  return checkpointExistsStub;
}

/**
 * @hidden
 * Retrieve the stub of the `Checkpoint.allBalances` method
 */
export function getCheckpointAllBalancesStub(allBalances?: ResultSet<IdentityBalance>): SinonStub {
  if (allBalances) {
    return checkpointAllBalancesStub.resolves(allBalances);
  }
  return checkpointAllBalancesStub;
}

/**
 * @hidden
 * Retrieve the stub of the `Checkpoint.balance` method
 */
export function getCheckpointBalanceStub(balance?: BigNumber): SinonStub {
  if (balance) {
    return checkpointBalanceStub.resolves(balance);
  }
  return checkpointBalanceStub;
}

/**
 * @hidden
 * Retrieve the Checkpoint constructor stub
 */
export function getCheckpointConstructorStub(): SinonStub {
  return checkpointConstructorStub;
}

/**
 * @hidden
 * Retrieve a CheckpointSchedule instance
 */
export function getCheckpointScheduleInstance(
  opts?: CheckpointScheduleOptions
): MockCheckpointSchedule {
  if (opts) {
    configureCheckpointSchedule({ ...defaultCheckpointScheduleOptions, ...opts });
  }

  return new MockCheckpointScheduleClass() as MockCheckpointSchedule;
}

/**
 * @hidden
 * Retrieve the CheckpointSchedule constructor stub
 */
export function getCheckpointScheduleConstructorStub(): SinonStub {
  return checkpointScheduleConstructorStub;
}

/**
 * @hidden
 * Retrieve the stub of the `CheckpointSchedule.details` method
 */
export function getCheckpointScheduleDetailsStub(details?: Partial<ScheduleDetails>): SinonStub {
  if (details) {
    return checkpointScheduleDetailsStub.resolves({
      ...defaultCheckpointScheduleOptions.details,
      ...details,
    });
  }
  return checkpointScheduleDetailsStub;
}

/**
 * @hidden
 * Retrieve a CorporateAction instance
 */
export function getCorporateActionInstance(opts?: CorporateActionOptions): MockCorporateAction {
  if (opts) {
    configureCorporateAction({ ...defaultCorporateActionOptions, ...opts });
  }

  return new MockCorporateActionClass() as MockCorporateAction;
}

/**
 * @hidden
 * Retrieve the stub of the `CorporateAction.exists` method
 */
export function getCorporateActionExistsStub(exists?: boolean): SinonStub {
  if (exists) {
    return corporateActionExistsStub.resolves(exists);
  }
  return corporateActionExistsStub;
}

/**
 * @hidden
 * Retrieve the CorporateAction constructor stub
 */
export function getCorporateActionConstructorStub(): SinonStub {
  return corporateActionConstructorStub;
}

/**
 * @hidden
 * Retrieve a DividendDistribution instance
 */
export function getDividendDistributionInstance(
  opts?: DividendDistributionOptions
): MockDividendDistribution {
  if (opts) {
    configureDividendDistribution({ ...defaultDividendDistributionOptions, ...opts });
  }

  return new MockDividendDistributionClass() as MockDividendDistribution;
}

/**
 * @hidden
 * Retrieve the stub of the `DividendDistribution.checkpoint` method
 */
export function getDividendDistributionCheckpointStub(
  checkpoint?: Checkpoint | CheckpointSchedule
): SinonStub {
  if (checkpoint) {
    return dividendDistributionCheckpointStub.resolves(checkpoint);
  }
  return dividendDistributionCheckpointStub;
}

/**
 * @hidden
 * Retrieve the DividendDistribution constructor stub
 */
export function getDividendDistributionConstructorStub(): SinonStub {
  return dividendDistributionConstructorStub;
}

/**
 * @hidden
 * Retrieve the stub of the `DividendDistribution.getParticipant` method
 */
export function getDividendDistributionGetParticipantStub(
  getParticipant?: Partial<DistributionParticipant>
): SinonStub {
  if (getParticipant) {
    return dividendDistributionGetParticipantStub.resolves({
      ...defaultDividendDistributionOptions.getParticipant,
      ...getParticipant,
    });
  }

  return dividendDistributionGetParticipantStub.resolves(getParticipant);
}<|MERGE_RESOLUTION|>--- conflicted
+++ resolved
@@ -60,13 +60,8 @@
   ResultSet,
   ScheduleDetails,
   ScheduleWithDetails,
-<<<<<<< HEAD
-  SecondaryKey,
+  SecondaryAccount,
   SecurityIdentifier,
-=======
-  SecondaryAccount,
-  SecurityTokenDetails,
->>>>>>> 73ce625e
   SignerType,
   StoBalanceStatus,
   StoDetails,
@@ -135,15 +130,9 @@
   };
   getVenues?: Venue[];
   getScopeId?: string;
-<<<<<<< HEAD
   getAssetBalance?: BigNumber;
-  getSecondaryKeys?: SecondaryKey[];
-  areScondaryKeysFrozen?: boolean;
-=======
-  getTokenBalance?: BigNumber;
   getSecondaryAccounts?: SecondaryAccount[];
   areSecondaryAccountsFrozen?: boolean;
->>>>>>> 73ce625e
   isEqual?: boolean;
   assetPermissionsGetGroup?: CustomPermissionGroup | KnownPermissionGroup;
   assetPermissionsGet?: AssetWithGroup[];
@@ -386,15 +375,9 @@
 let identityAuthorizationsGetSentStub: SinonStub;
 let identityGetVenuesStub: SinonStub;
 let identityGetScopeIdStub: SinonStub;
-<<<<<<< HEAD
 let identityGetAssetBalanceStub: SinonStub;
-let identityGetSecondaryKeysStub: SinonStub;
-let identityAreSecondaryKeysFrozenStub: SinonStub;
-=======
-let identityGetTokenBalanceStub: SinonStub;
 let identityGetSecondaryAccountsStub: SinonStub;
 let identityAreSecondaryAccountsFrozenStub: SinonStub;
->>>>>>> 73ce625e
 let identityIsEqualStub: SinonStub;
 let identityAssetPermissionsHasPermissionsStub: SinonStub;
 let identityAssetPermissionsCheckPermissionsStub: SinonStub;
@@ -727,15 +710,9 @@
   },
   getVenues: [],
   getScopeId: 'someScopeId',
-<<<<<<< HEAD
   getAssetBalance: new BigNumber(100),
-  getSecondaryKeys: [],
-  areScondaryKeysFrozen: false,
-=======
-  getTokenBalance: new BigNumber(100),
   getSecondaryAccounts: [],
   areSecondaryAccountsFrozen: false,
->>>>>>> 73ce625e
   isEqual: true,
   assetPermissionsGet: [],
   assetPermissionsCheckPermissions: {
@@ -1423,17 +1400,11 @@
     },
     getVenues: identityGetVenuesStub.resolves(opts.getVenues),
     getScopeId: identityGetScopeIdStub.resolves(opts.getScopeId),
-<<<<<<< HEAD
     getAssetBalance: identityGetAssetBalanceStub.resolves(opts.getAssetBalance),
-    getSecondaryKeys: identityGetSecondaryKeysStub.resolves(opts.getSecondaryKeys),
-    areSecondaryKeysFrozen: identityAreSecondaryKeysFrozenStub.resolves(opts.areScondaryKeysFrozen),
-=======
-    getTokenBalance: identityGetTokenBalanceStub.resolves(opts.getTokenBalance),
     getSecondaryAccounts: identityGetSecondaryAccountsStub.resolves(opts.getSecondaryAccounts),
     areSecondaryAccountsFrozen: identityAreSecondaryAccountsFrozenStub.resolves(
       opts.areSecondaryAccountsFrozen
     ),
->>>>>>> 73ce625e
     isEqual: identityIsEqualStub.returns(opts.isEqual),
     exists: identityExistsStub.resolves(opts.exists),
     isCddProvider: identityIsCddProviderStub.resolves(opts.isCddProvider),
@@ -1465,15 +1436,9 @@
   identityAuthorizationsGetSentStub = sinon.stub();
   identityGetVenuesStub = sinon.stub();
   identityGetScopeIdStub = sinon.stub();
-<<<<<<< HEAD
   identityGetAssetBalanceStub = sinon.stub();
-  identityGetSecondaryKeysStub = sinon.stub();
-  identityAreSecondaryKeysFrozenStub = sinon.stub();
-=======
-  identityGetTokenBalanceStub = sinon.stub();
   identityGetSecondaryAccountsStub = sinon.stub();
   identityAreSecondaryAccountsFrozenStub = sinon.stub();
->>>>>>> 73ce625e
   identityIsEqualStub = sinon.stub();
   identityAssetPermissionsGetStub = sinon.stub();
   identityAssetPermissionsGetGroupStub = sinon.stub();

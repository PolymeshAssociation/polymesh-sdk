/* istanbul ignore file */
/* eslint-disable @typescript-eslint/naming-convention */

import BigNumber from 'bignumber.js';
import { merge } from 'lodash';
import sinon, { SinonStub } from 'sinon';

import { ProposalDetails, ProposalStage /*, ProposalState */ } from '~/api/entities/Proposal/types';
import {
  Account,
  Agent,
  AuthorizationRequest,
  Checkpoint,
  CheckpointSchedule,
  CorporateAction,
<<<<<<< HEAD
=======
  CurrentAccount,
  CurrentIdentity,
  CustomPermissionGroup,
>>>>>>> 45f45414
  DefaultPortfolio,
  DividendDistribution,
  Identity,
  Instruction,
  KnownPermissionGroup,
  NumberedPortfolio,
  PermissionGroup,
  // NOTE uncomment in Governance v2 upgrade
  // Proposal,
  SecurityToken,
  Sto,
  TickerReservation,
  Venue,
} from '~/internal';
import { Mocked } from '~/testUtils/types';
import {
  AccountBalance,
  ActiveTransferRestrictions,
  AgentWithGroup,
  Authorization,
  AuthorizationType,
  CalendarPeriod,
  CalendarUnit,
  CorporateActionDefaults,
  CorporateActionKind,
  CorporateActionTargets,
  CountTransferRestriction,
  DistributionParticipant,
  DividendDistributionDetails,
  ExtrinsicData,
  GroupPermissions,
  IdentityBalance,
  InstructionDetails,
  InstructionStatus,
  InstructionType,
  Leg,
  PercentageTransferRestriction,
  PermissionGroupType,
  PortfolioBalance,
  ResultSet,
  ScheduleDetails,
  SecondaryKey,
  SecurityTokenDetails,
  StoBalanceStatus,
  StoDetails,
  StoSaleStatus,
  StoTimingStatus,
  TargetTreatment,
  TaxWithholding,
  TickerReservationDetails,
  TickerReservationStatus,
  TokenIdentifier,
  TransferStatus,
  VenueDetails,
  VenueType,
  // NOTE uncomment in Governance v2 upgrade
  // TxTags,
} from '~/types';

type MockIdentity = Mocked<Identity>;
type MockAccount = Mocked<Account>;
type MockTickerReservation = Mocked<TickerReservation>;
type MockSecurityToken = Mocked<SecurityToken>;
type MockAuthorizationRequest = Mocked<AuthorizationRequest>;
type MockPermissionGroup = Mocked<PermissionGroup>;
// NOTE uncomment in Governance v2 upgrade
// type MockProposal = Mocked<Proposal>;
type MockVenue = Mocked<Venue>;
type MockInstruction = Mocked<Instruction>;
type MockNumberedPortfolio = Mocked<NumberedPortfolio>;
type MockDefaultPortfolio = Mocked<DefaultPortfolio>;
type MockSto = Mocked<Sto>;
type MockCheckpoint = Mocked<Checkpoint>;
type MockCheckpointSchedule = Mocked<CheckpointSchedule>;
type MockCorporateAction = Mocked<CorporateAction>;
type MockDividendDistribution = Mocked<DividendDistribution>;
type MockCustomPermissionGroup = Mocked<CustomPermissionGroup>;
type MockKnownPermissionGroup = Mocked<KnownPermissionGroup>;

const mockInstanceContainer = {
  identity: {} as MockIdentity,
  tickerReservation: {} as MockTickerReservation,
  securityToken: {} as MockSecurityToken,
  authorizationRequest: {} as MockAuthorizationRequest,
  permissionGroup: {} as MockPermissionGroup,
  // NOTE uncomment in Governance v2 upgrade
  // proposal: {} as MockProposal,
  account: {} as MockAccount,
  venue: {} as MockVenue,
  instruction: {} as MockInstruction,
  numberedPortfolio: {} as MockNumberedPortfolio,
  defaultPortfolio: {} as MockDefaultPortfolio,
  customPermissionGroup: {} as MockCustomPermissionGroup,
  knownPermissionGroup: {} as MockKnownPermissionGroup,
  sto: {} as MockSto,
  checkpoint: {} as MockCheckpoint,
  checkpointSchedule: {} as MockCheckpointSchedule,
  corporateAction: {} as MockCorporateAction,
  dividendDistribution: {} as MockDividendDistribution,
};

interface IdentityOptions {
  did?: string;
  hasRoles?: boolean;
  hasRole?: boolean;
  hasValidCdd?: boolean;
  getPrimaryKey?: string;
  authorizations?: {
    getReceived?: AuthorizationRequest[];
    getSent?: ResultSet<AuthorizationRequest>;
  };
  getVenues?: Venue[];
  getScopeId?: string;
  getTokenBalance?: BigNumber;
  getSecondaryKeys?: SecondaryKey[];
  areScondaryKeysFrozen?: boolean;
}

interface TickerReservationOptions {
  ticker?: string;
  details?: Partial<TickerReservationDetails>;
}

interface SecurityTokenOptions {
  ticker?: string;
  details?: Partial<SecurityTokenDetails>;
  currentFundingRound?: string;
  isFrozen?: boolean;
  transfersCanTransfer?: TransferStatus;
  getIdentifiers?: TokenIdentifier[];
  transferRestrictionsCountGet?: ActiveTransferRestrictions<CountTransferRestriction>;
  transferRestrictionsPercentageGet?: ActiveTransferRestrictions<PercentageTransferRestriction>;
  corporateActionsGetAgents?: Identity[];
  corporateActionsGetDefaults?: Partial<CorporateActionDefaults>;
  permissionsGetAgents?: AgentWithGroup[];
  permissionsGetGroups?: { known: KnownPermissionGroup[]; custom: CustomPermissionGroup[] };
}

interface AuthorizationRequestOptions {
  authId?: BigNumber;
  target?: Identity;
  issuer?: Identity;
  expiry?: Date | null;
  data?: Authorization;
}

interface ProposalOptions {
  pipId?: BigNumber;
  getDetails?: ProposalDetails;
  getStage?: ProposalStage;
  identityHasVoted?: boolean;
}

interface AccountOptions {
  address?: string;
  key?: string;
  getBalance?: AccountBalance;
  getIdentity?: Identity | null;
  getTransactionHistory?: ExtrinsicData[];
}

interface VenueOptions {
  id?: BigNumber;
  details?: Partial<VenueDetails>;
  exists?: boolean;
}

interface NumberedPortfolioOptions {
  id?: BigNumber;
  isOwnedBy?: boolean;
  tokenBalances?: PortfolioBalance[];
  custodian?: Identity;
  did?: string;
  exists?: boolean;
  uuid?: string;
  isCustodiedBy?: boolean;
}

interface DefaultPortfolioOptions {
  isOwnedBy?: boolean;
  tokenBalances?: PortfolioBalance[];
  did?: string;
  custodian?: Identity;
  uuid?: string;
  isCustodiedBy?: boolean;
}

interface CustomPermissionGroupOptions {
  ticker: string;
  id: BigNumber;
  getPermissions?: GroupPermissions;
}

interface KnownPermissionGroupOptions {
  ticker: string;
  type: PermissionGroupType;
  getPermissions?: GroupPermissions;
}

interface InstructionOptions {
  id?: BigNumber;
  details?: Partial<InstructionDetails>;
  getLegs?: ResultSet<Leg>;
  isPending?: boolean;
  exists?: boolean;
}

interface StoOptions {
  id?: BigNumber;
  ticker?: string;
  details?: Partial<StoDetails>;
}

interface CheckpointOptions {
  id?: BigNumber;
  ticker?: string;
  createdAt?: Date;
  totalSupply?: BigNumber;
  exists?: boolean;
  allBalances?: ResultSet<IdentityBalance>;
  balance?: BigNumber;
}

interface CheckpointScheduleOptions {
  id?: BigNumber;
  ticker?: string;
  start?: Date;
  period?: CalendarPeriod | null;
  expiryDate?: Date | null;
  complexity?: number;
  details?: Partial<ScheduleDetails>;
  exists?: boolean;
}

interface CorporateActionOptions {
  id?: BigNumber;
  ticker?: string;
  kind?: CorporateActionKind;
  declarationDate?: Date;
  description?: string;
  targets?: CorporateActionTargets;
  defaultTaxWithholding?: BigNumber;
  taxWithholdings?: TaxWithholding[];
  exists?: boolean;
}

interface DividendDistributionOptions {
  id?: BigNumber;
  ticker?: string;
  declarationDate?: Date;
  description?: string;
  checkpoint?: Checkpoint | CheckpointSchedule;
  targets?: CorporateActionTargets;
  defaultTaxWithholding?: BigNumber;
  taxWithholdings?: TaxWithholding[];
  origin?: DefaultPortfolio | NumberedPortfolio;
  currency?: string;
  perShare?: BigNumber;
  maxAmount?: BigNumber;
  expiryDate?: null | Date;
  paymentDate?: Date;
  details?: Partial<DividendDistributionDetails>;
  getParticipant?: Partial<DistributionParticipant> | null;
}

type MockOptions = {
  identityOptions?: IdentityOptions;
  currentIdentityOptions?: IdentityOptions;
  accountOptions?: AccountOptions;
  currentAccountOptions?: CurrentAccountOptions;
  tickerReservationOptions?: TickerReservationOptions;
  securityTokenOptions?: SecurityTokenOptions;
  authorizationRequestOptions?: AuthorizationRequestOptions;
  proposalOptions?: ProposalOptions;
  venueOptions?: VenueOptions;
  instructionOptions?: InstructionOptions;
  numberedPortfolioOptions?: NumberedPortfolioOptions;
  defaultPortfolioOptions?: DefaultPortfolioOptions;
  stoOptions?: StoOptions;
  checkpointOptions?: CheckpointOptions;
  checkpointScheduleOptions?: CheckpointScheduleOptions;
  corporateActionOptions?: CorporateActionOptions;
  dividendDistributionOptions?: DividendDistributionOptions;
  customPermissionGroupOptions?: CustomPermissionGroupOptions;
  knownPermissionGroupOptions?: KnownPermissionGroupOptions;
};

let identityConstructorStub: SinonStub;
let accountConstructorStub: SinonStub;
let tickerReservationConstructorStub: SinonStub;
let securityTokenConstructorStub: SinonStub;
let authorizationRequestConstructorStub: SinonStub;
let permissionGroupConstructorStub: SinonStub;
let proposalConstructorStub: SinonStub;
let venueConstructorStub: SinonStub;
let instructionConstructorStub: SinonStub;
let numberedPortfolioConstructorStub: SinonStub;
let defaultPortfolioConstructorStub: SinonStub;
let stoConstructorStub: SinonStub;
let checkpointConstructorStub: SinonStub;
let checkpointScheduleConstructorStub: SinonStub;
let corporateActionConstructorStub: SinonStub;
let dividendDistributionConstructorStub: SinonStub;
let customPermissionGroupConstructorStub: SinonStub;
let knownPermissionGroupConstructorStub: SinonStub;

let securityTokenDetailsStub: SinonStub;
let securityTokenCurrentFundingRoundStub: SinonStub;
let securityTokenIsFrozenStub: SinonStub;
let securityTokenTransfersCanTransferStub: SinonStub;
let securityTokenGetIdentifiersStub: SinonStub;
let securityTokenTransferRestrictionsCountGetStub: SinonStub;
let securityTokenTransferRestrictionsPercentageGetStub: SinonStub;
let securityTokenCorporateActionsGetAgentsStub: SinonStub;
let securityTokenCorporateActionsGetDefaultsStub: SinonStub;
let securityTokenPermissionsGetGroupsStub: SinonStub;
let securityTokenPermissionsGetAgentsStub: SinonStub;
let identityHasRolesStub: SinonStub;
let identityHasRoleStub: SinonStub;
let identityHasValidCddStub: SinonStub;
let identityGetPrimaryKeyStub: SinonStub;
let identityAuthorizationsGetReceivedStub: SinonStub;
let identityAuthorizationsGetSentStub: SinonStub;
let identityGetVenuesStub: SinonStub;
let identityGetScopeIdStub: SinonStub;
let identityGetTokenBalanceStub: SinonStub;
let identityGetSecondaryKeysStub: SinonStub;
let identityAreSecondaryKeysFrozenStub: SinonStub;
let accountGetBalanceStub: SinonStub;
let accountGetIdentityStub: SinonStub;
let accountGetTransactionHistoryStub: SinonStub;
let tickerReservationDetailsStub: SinonStub;
let venueDetailsStub: SinonStub;
let venueExistsStub: SinonStub;
let instructionDetailsStub: SinonStub;
let instructionGetLegsStub: SinonStub;
let instructionIsPendigStub: SinonStub;
let instructionExistsStub: SinonStub;
let numberedPortfolioIsOwnedByStub: SinonStub;
let numberedPortfolioGetTokenBalancesStub: SinonStub;
let numberedPortfolioExistsStub: SinonStub;
let numberedPortfolioGetCustodianStub: SinonStub;
let numberedPortfolioIsCustodiedByStub: SinonStub;
let defaultPortfolioIsOwnedByStub: SinonStub;
let defaultPortfolioGetTokenBalancesStub: SinonStub;
let defaultPortfolioGetCustodianStub: SinonStub;
let defaultPortfolioIsCustodiedByStub: SinonStub;
let stoDetailsStub: SinonStub;
let checkpointCreatedAtStub: SinonStub;
let checkpointTotalSupplyStub: SinonStub;
let checkpointExistsStub: SinonStub;
let checkpointAllBalancesStub: SinonStub;
let checkpointScheduleDetailsStub: SinonStub;
let checkpointBalanceStub: SinonStub;
let corporateActionExistsStub: SinonStub;
let checkpointScheduleExistsStub: SinonStub;
let dividendDistributionDetailsStub: SinonStub;
let dividendDistributionGetParticipantStub: SinonStub;
let dividendDistributionCheckpointStub: SinonStub;
let customPermissionGroupGetPermissionsStub: SinonStub;
let knownPermissionGroupGetPermissionsStub: SinonStub;

const MockIdentityClass = class {
  /**
   * @hidden
   */
  constructor(...args: unknown[]) {
    return identityConstructorStub(...args);
  }
};

const MockAccountClass = class {
  /**
   * @hidden
   */
  constructor(...args: unknown[]) {
    return accountConstructorStub(...args);
  }
};

const MockTickerReservationClass = class {
  /**
   * @hidden
   */
  constructor(...args: unknown[]) {
    return tickerReservationConstructorStub(...args);
  }
};

const MockSecurityTokenClass = class {
  /**
   * @hidden
   */
  constructor(...args: unknown[]) {
    return securityTokenConstructorStub(...args);
  }
};

const MockAuthorizationRequestClass = class {
  /**
   * @hidden
   */
  constructor(...args: unknown[]) {
    return authorizationRequestConstructorStub(...args);
  }
};

const MockPermissionGroupClass = class {
  /**
   * @hidden
   */
  constructor(...args: unknown[]) {
    return permissionGroupConstructorStub(...args);
  }
};

const MockProposalClass = class {
  /**
   * @hidden
   */
  constructor(...args: unknown[]) {
    return proposalConstructorStub(...args);
  }
};

const MockVenueClass = class {
  /**
   * @hidden
   */
  constructor(...args: unknown[]) {
    return venueConstructorStub(...args);
  }
};

const MockNumberedPortfolioClass = class {
  /**
   * @hidden
   */
  constructor(...args: unknown[]) {
    return numberedPortfolioConstructorStub(...args);
  }
};

const MockDefaultPortfolioClass = class {
  /**
   * @hidden
   */
  constructor(...args: unknown[]) {
    return defaultPortfolioConstructorStub(...args);
  }
};

const MockInstructionClass = class {
  /**
   * @hidden
   */
  constructor(...args: unknown[]) {
    return instructionConstructorStub(...args);
  }
};

const MockStoClass = class {
  /**
   * @hidden
   */
  constructor(...args: unknown[]) {
    return stoConstructorStub(...args);
  }
};

const MockCheckpointClass = class {
  /**
   * @hidden
   */
  constructor(...args: unknown[]) {
    return checkpointConstructorStub(...args);
  }
};

const MockCheckpointScheduleClass = class {
  /**
   * @hidden
   */
  constructor(...args: unknown[]) {
    return checkpointScheduleConstructorStub(...args);
  }
};

const MockCorporateActionClass = class {
  /**
   * @hidden
   */
  constructor(...args: unknown[]) {
    return corporateActionConstructorStub(...args);
  }
};

const MockDividendDistributionClass = class {
  /**
   * @hidden
   */
  constructor(...args: unknown[]) {
    return dividendDistributionConstructorStub(...args);
  }
};

const MockCustomPermissionGroupClass = class {
  /**
   * @hidden
   */
  constructor(...args: unknown[]) {
    return customPermissionGroupConstructorStub(...args);
  }
};

const MockKnownPermissionGroupClass = class {
  /**
   * @hidden
   */
  constructor(...args: unknown[]) {
    return knownPermissionGroupConstructorStub(...args);
  }
};

export const mockIdentityModule = (path: string) => (): Record<string, unknown> => ({
  ...jest.requireActual(path),
  Identity: MockIdentityClass,
});

export const mockAccountModule = (path: string) => (): Record<string, unknown> => ({
  ...jest.requireActual(path),
  Account: MockAccountClass,
});

export const mockTickerReservationModule = (path: string) => (): Record<string, unknown> => ({
  ...jest.requireActual(path),
  TickerReservation: MockTickerReservationClass,
});

export const mockSecurityTokenModule = (path: string) => (): Record<string, unknown> => ({
  ...jest.requireActual(path),
  SecurityToken: MockSecurityTokenClass,
});

export const mockAuthorizationRequestModule = (path: string) => (): Record<string, unknown> => ({
  ...jest.requireActual(path),
  AuthorizationRequest: MockAuthorizationRequestClass,
});

export const mockPermissionGroupModule = (path: string) => (): Record<string, unknown> => ({
  ...jest.requireActual(path),
  PermissionGroup: MockPermissionGroupClass,
});

export const mockProposalModule = (path: string) => (): Record<string, unknown> => ({
  ...jest.requireActual(path),
  Proposal: MockProposalClass,
});

export const mockVenueModule = (path: string) => (): Record<string, unknown> => ({
  ...jest.requireActual(path),
  Venue: MockVenueClass,
});

export const mockInstructionModule = (path: string) => (): Record<string, unknown> => ({
  ...jest.requireActual(path),
  Instruction: MockInstructionClass,
});

export const mockNumberedPortfolioModule = (path: string) => (): Record<string, unknown> => ({
  ...jest.requireActual(path),
  NumberedPortfolio: MockNumberedPortfolioClass,
});

export const mockDefaultPortfolioModule = (path: string) => (): Record<string, unknown> => ({
  ...jest.requireActual(path),
  DefaultPortfolio: MockDefaultPortfolioClass,
});

export const mockStoModule = (path: string) => (): Record<string, unknown> => ({
  ...jest.requireActual(path),
  Sto: MockStoClass,
});

export const mockCheckpointModule = (path: string) => (): Record<string, unknown> => ({
  ...jest.requireActual(path),
  Checkpoint: MockCheckpointClass,
});

export const mockCheckpointScheduleModule = (path: string) => (): Record<string, unknown> => ({
  ...jest.requireActual(path),
  CheckpointSchedule: MockCheckpointScheduleClass,
});

export const mockCorporateActionModule = (path: string) => (): Record<string, unknown> => ({
  ...jest.requireActual(path),
  CorporateAction: MockCorporateActionClass,
});

export const mockDividendDistributionModule = (path: string) => (): Record<string, unknown> => ({
  ...jest.requireActual(path),
  DividendDistribution: MockDividendDistributionClass,
});

export const mockCustomPermissionGroupModule = (path: string) => (): Record<string, unknown> => ({
  ...jest.requireActual(path),
  CustomPermissionGroup: MockCustomPermissionGroupClass,
});

export const mockKnownPermissionGroupModule = (path: string) => (): Record<string, unknown> => ({
  ...jest.requireActual(path),
  KnownPermissionGroup: MockKnownPermissionGroupClass,
});

const defaultIdentityOptions: IdentityOptions = {
  did: 'someDid',
  hasValidCdd: true,
  getPrimaryKey: 'someAddress',
  authorizations: {
    getReceived: [],
    getSent: { data: [], next: null },
  },
  getVenues: [],
  getScopeId: 'someScopeId',
  getTokenBalance: new BigNumber(100),
  getSecondaryKeys: [],
  areScondaryKeysFrozen: false,
};
let identityOptions: IdentityOptions = defaultIdentityOptions;
const defaultAccountOptions: AccountOptions = {
  address: 'someAddress',
  key: 'someKey',
  getBalance: {
    free: new BigNumber(100),
    locked: new BigNumber(10),
    total: new BigNumber(110),
  },
  getTransactionHistory: [],
};
let accountOptions: AccountOptions = defaultAccountOptions;
const defaultTickerReservationOptions: TickerReservationOptions = {
  ticker: 'SOME_TICKER',
  details: {
    expiryDate: new Date(),
    status: TickerReservationStatus.Reserved,
  },
};
let tickerReservationOptions = defaultTickerReservationOptions;
const defaultSecurityTokenOptions: SecurityTokenOptions = {
  ticker: 'SOME_TICKER',
  details: {
    name: 'TOKEN_NAME',
    totalSupply: new BigNumber(1000000),
    isDivisible: false,
    primaryIssuanceAgents: [],
    fullAgents: [],
  },
  currentFundingRound: 'Series A',
  isFrozen: false,
  transfersCanTransfer: TransferStatus.Success,
  getIdentifiers: [],
  transferRestrictionsCountGet: {
    restrictions: [],
    availableSlots: 3,
  },
  transferRestrictionsPercentageGet: {
    restrictions: [],
    availableSlots: 3,
  },
  corporateActionsGetAgents: [],
  corporateActionsGetDefaults: {
    targets: { identities: [], treatment: TargetTreatment.Exclude },
    defaultTaxWithholding: new BigNumber(10),
    taxWithholdings: [],
  },
  permissionsGetAgents: [
    {
      agent: { did: 'someDid', ticker: 'SOME_TICKER' } as Agent,
      group: {} as CustomPermissionGroup,
    },
  ],
  permissionsGetGroups: {
    known: [],
    custom: [],
  },
};
let securityTokenOptions = defaultSecurityTokenOptions;
const defaultAuthorizationRequestOptions: AuthorizationRequestOptions = {
  target: { did: 'targetDid' } as Identity,
  issuer: { did: 'issuerDid' } as Identity,
  data: { type: AuthorizationType.TransferAssetOwnership, value: 'UNWANTED_TOKEN' },
  expiry: null,
};
let authorizationRequestOptions = defaultAuthorizationRequestOptions;
const defaultVenueOptions: VenueOptions = {
  id: new BigNumber(1),
  details: {
    type: VenueType.Distribution,
    description: 'someDescription',
  },
  exists: true,
};
let venueOptions = defaultVenueOptions;
const defaultNumberedPortfolioOptions: NumberedPortfolioOptions = {
  id: new BigNumber(1),
  isOwnedBy: true,
  tokenBalances: [
    {
      token: ('someToken' as unknown) as SecurityToken,
      total: new BigNumber(1),
      locked: new BigNumber(0),
      free: new BigNumber(1),
    },
  ],
  did: 'someDid',
  exists: true,
  uuid: 'someUuid',
  custodian: ('identity' as unknown) as Identity,
  isCustodiedBy: true,
};
let numberedPortfolioOptions = defaultNumberedPortfolioOptions;
const defaultDefaultPortfolioOptions: DefaultPortfolioOptions = {
  isOwnedBy: true,
  tokenBalances: [
    {
      token: ('someToken' as unknown) as SecurityToken,
      total: new BigNumber(1),
      locked: new BigNumber(0),
      free: new BigNumber(1),
    },
  ],
  did: 'someDid',
  uuid: 'someUuid',
  custodian: ('identity' as unknown) as Identity,
  isCustodiedBy: true,
};
let defaultPortfolioOptions = defaultDefaultPortfolioOptions;
const defaultCustomPermissionGroupOptions: CustomPermissionGroupOptions = {
  ticker: 'SOME_TICKER',
  id: new BigNumber(1),
  getPermissions: {
    transactions: null,
    transactionGroups: [],
  },
};
let customPermissionGroupOptions = defaultCustomPermissionGroupOptions;
const defaultKnownPermissionGroupOptions: KnownPermissionGroupOptions = {
  ticker: 'SOME_TICKER',
  type: ('someType' as unknown) as PermissionGroupType,
  getPermissions: {
    transactions: null,
    transactionGroups: [],
  },
};
let knownPermissionGroupOptions = defaultKnownPermissionGroupOptions;
const defaultInstructionOptions: InstructionOptions = {
  id: new BigNumber(1),
  details: {
    status: InstructionStatus.Pending,
    createdAt: new Date(new Date().getTime() + 365 * 24 * 60 * 60 * 1000),
    tradeDate: null,
    valueDate: null,
    type: InstructionType.SettleOnAffirmation,
  },
  isPending: false,
};
let instructionOptions = defaultInstructionOptions;
const defaultStoOptions: StoOptions = {
  details: {
    end: null,
    start: new Date('10/14/1987'),
    status: {
      timing: StoTimingStatus.Started,
      balance: StoBalanceStatus.Available,
      sale: StoSaleStatus.Live,
    },
    tiers: [
      {
        price: new BigNumber(100000000),
        remaining: new BigNumber(700000000),
        amount: new BigNumber(1000000000),
      },
    ],
    totalAmount: new BigNumber(1000000000),
    totalRemaining: new BigNumber(700000000),
    raisingCurrency: 'USD',
    minInvestment: new BigNumber(100000000),
  },
  ticker: 'SOME_TICKER',
  id: new BigNumber(1),
};
let stoOptions = defaultStoOptions;
const defaultCheckpointOptions: CheckpointOptions = {
  totalSupply: new BigNumber(10000),
  createdAt: new Date('10/14/1987'),
  ticker: 'SOME_TICKER',
  id: new BigNumber(1),
  exists: true,
};
let checkpointOptions = defaultCheckpointOptions;
const defaultCheckpointScheduleOptions: CheckpointScheduleOptions = {
  id: new BigNumber(1),
  ticker: 'SOME_TICKER',
  start: new Date(new Date().getTime() + 24 * 60 * 60 * 1000),
  period: {
    unit: CalendarUnit.Month,
    amount: 1,
  },
  expiryDate: new Date(new Date().getTime() + 60 * 24 * 60 * 60 * 1000),
  complexity: 2,
  details: {
    remainingCheckpoints: 1,
    nextCheckpointDate: new Date('10/10/2030'),
  },
  exists: true,
};
let checkpointScheduleOptions = defaultCheckpointScheduleOptions;
const defaultCorporateActionOptions: CorporateActionOptions = {
  id: new BigNumber(1),
  ticker: 'SOME_TICKER',
  kind: CorporateActionKind.UnpredictableBenefit,
  declarationDate: new Date('10/14/1987'),
  description: 'someDescription',
  targets: {
    identities: [],
    treatment: TargetTreatment.Include,
  },
  defaultTaxWithholding: new BigNumber(10),
  taxWithholdings: [],
  exists: true,
};
let corporateActionOptions = defaultCorporateActionOptions;
const defaultDividendDistributionOptions: DividendDistributionOptions = {
  id: new BigNumber(1),
  ticker: 'SOME_TICKER',
  declarationDate: new Date('10/14/1987'),
  description: 'someDescription',
  targets: {
    identities: [],
    treatment: TargetTreatment.Include,
  },
  defaultTaxWithholding: new BigNumber(10),
  taxWithholdings: [],
  currency: 'USD',
  perShare: new BigNumber(100),
  maxAmount: new BigNumber(1000000),
  expiryDate: null,
  paymentDate: new Date(new Date().getTime() + 60 * 24 * 60 * 60 * 1000),
  details: {
    remainingFunds: new BigNumber(100),
    fundsReclaimed: false,
  },
  getParticipant: {
    amount: new BigNumber(100),
    paid: false,
  },
};
let dividendDistributionOptions = defaultDividendDistributionOptions;
// NOTE uncomment in Governance v2 upgrade
// const defaultProposalOptions: ProposalOptions = {
//   pipId: new BigNumber(1),
//   getDetails: {
//     lastState: ProposalState.Referendum,
//     transaction: TxTags.treasury.Disbursement,
//   } as ProposalDetails,
//   getStage: ProposalStage.Open,
//   identityHasVoted: false,
// };

// let proposalOptions = defaultProposalOptions;

/**
 * @hidden
 * Configure the Proposal instance
 */
// NOTE uncomment in Governance v2 upgrade

// function configureProposal(opts: ProposalOptions): void {
//   const proposal = ({
//     pipId: opts.pipId,
//     getDetails: sinon.stub().returns(opts.getDetails),
//     getStage: sinon.stub().returns(opts.getStage),
//     identityHasVoted: sinon.stub().returns(opts.identityHasVoted),
//   } as unknown) as MockProposal;

//   Object.assign(mockInstanceContainer.proposal, proposal);
//   proposalConstructorStub.callsFake(args => {
//     return merge({}, proposal, args);
//   });
// }

/**
 * @hidden
 * Initialize the Proposal instance
 */
// NOTE uncomment in Governance v2 upgrade
// function initProposal(opts?: ProposalOptions): void {
//   proposalConstructorStub = sinon.stub();

//   proposalOptions = { ...defaultProposalOptions, ...opts };

//   configureProposal(proposalOptions);
// }

/**
 * @hidden
 * Configure the Authorization Request instance
 */
function configureVenue(opts: VenueOptions): void {
  const details = { owner: mockInstanceContainer.identity, ...opts.details };
  const venue = ({
    id: opts.id,
    details: venueDetailsStub.resolves(details),
    exists: venueExistsStub.resolves(opts.exists),
  } as unknown) as MockVenue;

  Object.assign(mockInstanceContainer.venue, venue);
  venueConstructorStub.callsFake(args => {
    const value = merge({}, venue, args);
    Object.setPrototypeOf(value, require('~/internal').Venue.prototype);
    return value;
  });
}

/**
 * @hidden
 * Initialize the Venue instance
 */
function initVenue(opts?: VenueOptions): void {
  venueConstructorStub = sinon.stub();
  venueDetailsStub = sinon.stub();
  venueExistsStub = sinon.stub();

  venueOptions = { ...defaultVenueOptions, ...opts };

  configureVenue(venueOptions);
}

/**
 * @hidden
 * Configure the Numbered Portfolio instance
 */
function configureNumberedPortfolio(opts: NumberedPortfolioOptions): void {
  const numberedPortfolio = ({
    uuid: opts.uuid,
    id: opts.id,
    isOwnedBy: numberedPortfolioIsOwnedByStub.resolves(opts.isOwnedBy),
    getTokenBalances: numberedPortfolioGetTokenBalancesStub.resolves(opts.tokenBalances),
    getCustodian: numberedPortfolioGetCustodianStub.resolves(opts.custodian),
    owner: { did: opts.did },
    exists: numberedPortfolioExistsStub.resolves(opts.exists),
    isCustodiedBy: numberedPortfolioIsCustodiedByStub.resolves(opts.isCustodiedBy),
  } as unknown) as MockNumberedPortfolio;

  Object.assign(mockInstanceContainer.numberedPortfolio, numberedPortfolio);
  // eslint-disable-next-line @typescript-eslint/no-unused-vars
  numberedPortfolioConstructorStub.callsFake(({ did, ...args } = {}) => {
    const value = merge({}, numberedPortfolio, args);
    // eslint-disable-next-line @typescript-eslint/no-var-requires
    const entities = require('~/internal');
    Object.setPrototypeOf(entities.NumberedPortfolio.prototype, entities.Portfolio.prototype);
    Object.setPrototypeOf(value, entities.NumberedPortfolio.prototype);
    return value;
  });
}

/**
 * @hidden
 * Initialize the NumberedPortfolio instance
 */
function initNumberedPortfolio(opts?: NumberedPortfolioOptions): void {
  numberedPortfolioConstructorStub = sinon.stub();
  numberedPortfolioIsOwnedByStub = sinon.stub();
  numberedPortfolioGetTokenBalancesStub = sinon.stub();
  numberedPortfolioGetCustodianStub = sinon.stub();
  numberedPortfolioExistsStub = sinon.stub();
  numberedPortfolioGetCustodianStub = sinon.stub();
  numberedPortfolioIsCustodiedByStub = sinon.stub();

  numberedPortfolioOptions = { ...defaultNumberedPortfolioOptions, ...opts };

  configureNumberedPortfolio(numberedPortfolioOptions);
}

/**
 * @hidden
 * Configure the Default Portfolio instance
 */
function configureDefaultPortfolio(opts: DefaultPortfolioOptions): void {
  const defaultPortfolio = ({
    uuid: opts.uuid,
    isOwnedBy: defaultPortfolioIsOwnedByStub.resolves(opts.isOwnedBy),
    getTokenBalances: defaultPortfolioGetTokenBalancesStub.resolves(opts.tokenBalances),
    owner: { did: opts.did },
    getCustodian: defaultPortfolioGetCustodianStub.resolves(opts.custodian),
    isCustodiedBy: defaultPortfolioIsCustodiedByStub.resolves(opts.isCustodiedBy),
  } as unknown) as MockDefaultPortfolio;

  Object.assign(mockInstanceContainer.defaultPortfolio, defaultPortfolio);
  // eslint-disable-next-line @typescript-eslint/no-unused-vars
  defaultPortfolioConstructorStub.callsFake(({ did, ...args } = {}) => {
    const value = merge({}, defaultPortfolio, args);
    // eslint-disable-next-line @typescript-eslint/no-var-requires
    const entities = require('~/internal');
    Object.setPrototypeOf(entities.DefaultPortfolio.prototype, entities.Portfolio.prototype);
    Object.setPrototypeOf(value, entities.DefaultPortfolio.prototype);
    return value;
  });
}

/**
 * @hidden
 * Initialize the DefaultPortfolio instance
 */
function initDefaultPortfolio(opts?: DefaultPortfolioOptions): void {
  defaultPortfolioConstructorStub = sinon.stub();
  defaultPortfolioIsOwnedByStub = sinon.stub();
  defaultPortfolioGetTokenBalancesStub = sinon.stub();
  defaultPortfolioGetCustodianStub = sinon.stub();
  defaultPortfolioIsCustodiedByStub = sinon.stub();

  defaultPortfolioOptions = { ...defaultDefaultPortfolioOptions, ...opts };

  configureDefaultPortfolio(defaultPortfolioOptions);
}

/**
 * @hidden
 * Configure the Custom Permission Group instance
 */
function configureCustomPermissionGroup(opts: CustomPermissionGroupOptions): void {
  const customPermissionGroup = ({
    id: opts.id,
    ticker: opts.ticker,
    getPermissions: customPermissionGroupGetPermissionsStub.resolves(opts.getPermissions),
  } as unknown) as MockCustomPermissionGroup;

  Object.assign(mockInstanceContainer.customPermissionGroup, customPermissionGroup);
  // eslint-disable-next-line @typescript-eslint/no-unused-vars
  customPermissionGroupConstructorStub.callsFake(args => {
    const value = merge({}, customPermissionGroup, args);
    // eslint-disable-next-line @typescript-eslint/no-var-requires
    const entities = require('~/internal');
    Object.setPrototypeOf(
      entities.CustomPermissionGroup.prototype,
      entities.PermissionGroup.prototype
    );
    Object.setPrototypeOf(value, entities.CustomPermissionGroup.prototype);
    return value;
  });
}

/**
 * @hidden
 * Initialize the CustomPermissionGroup instance
 */
function initCustomPermissionGroup(opts?: CustomPermissionGroupOptions): void {
  customPermissionGroupConstructorStub = sinon.stub();
  customPermissionGroupGetPermissionsStub = sinon.stub();

  customPermissionGroupOptions = { ...defaultCustomPermissionGroupOptions, ...opts };

  configureCustomPermissionGroup(customPermissionGroupOptions);
}

/**
 * @hidden
 * Configure the Known Permission Group instance
 */
function configureKnownPermissionGroup(opts: KnownPermissionGroupOptions): void {
  const knownPermissionGroup = ({
    ticker: opts.ticker,
    type: opts.type,
    getPermissions: knownPermissionGroupGetPermissionsStub.resolves(opts.getPermissions),
  } as unknown) as MockKnownPermissionGroup;

  Object.assign(mockInstanceContainer.knownPermissionGroup, knownPermissionGroup);
  // eslint-disable-next-line @typescript-eslint/no-unused-vars
  knownPermissionGroupConstructorStub.callsFake(args => {
    const value = merge({}, knownPermissionGroup, args);
    // eslint-disable-next-line @typescript-eslint/no-var-requires
    const entities = require('~/internal');
    Object.setPrototypeOf(
      entities.KnownPermissionGroup.prototype,
      entities.PermissionGroup.prototype
    );
    Object.setPrototypeOf(value, entities.KnownPermissionGroup.prototype);
    return value;
  });
}

/**
 * @hidden
 * Initialize the KnownPermissionGroup instance
 */
function initKnownPermissionGroup(opts?: KnownPermissionGroupOptions): void {
  knownPermissionGroupConstructorStub = sinon.stub();
  knownPermissionGroupGetPermissionsStub = sinon.stub();

  knownPermissionGroupOptions = { ...defaultKnownPermissionGroupOptions, ...opts };

  configureKnownPermissionGroup(knownPermissionGroupOptions);
}

/**
 * @hidden
 * Configure the Authorization Request instance
 */
function configureAuthorizationRequest(opts: AuthorizationRequestOptions): void {
  const authorizationRequest = ({
    authId: opts.authId,
    issuer: opts.issuer,
    target: opts.target,
    expiry: opts.expiry,
    data: opts.data,
  } as unknown) as MockAuthorizationRequest;

  Object.assign(mockInstanceContainer.authorizationRequest, authorizationRequest);
  authorizationRequestConstructorStub.callsFake(args => {
    const value = merge({}, authorizationRequest, args);
    Object.setPrototypeOf(value, require('~/internal').AuthorizationRequest.prototype);
    return value;
  });
}

/**
 * @hidden
 * Initialize the Authorization Request instance
 */
function initAuthorizationRequest(opts?: AuthorizationRequestOptions): void {
  authorizationRequestConstructorStub = sinon.stub();

  authorizationRequestOptions = { ...defaultAuthorizationRequestOptions, ...opts };

  configureAuthorizationRequest(authorizationRequestOptions);
}

/**
 * @hidden
 * Configure the Security Token instance
 */
function configureSecurityToken(opts: SecurityTokenOptions): void {
  const details = { owner: mockInstanceContainer.identity, ...opts.details };
  const securityToken = ({
    ticker: opts.ticker,
    details: securityTokenDetailsStub.resolves(details),
    currentFundingRound: securityTokenCurrentFundingRoundStub.resolves(opts.currentFundingRound),
    isFrozen: securityTokenIsFrozenStub.resolves(opts.isFrozen),
    transfers: {
      canTransfer: securityTokenTransfersCanTransferStub.resolves(opts.transfersCanTransfer),
    },
    getIdentifiers: securityTokenGetIdentifiersStub.resolves(opts.getIdentifiers),
    transferRestrictions: {
      count: {
        get: securityTokenTransferRestrictionsCountGetStub.resolves(
          opts.transferRestrictionsCountGet
        ),
      },
      percentage: {
        get: securityTokenTransferRestrictionsPercentageGetStub.resolves(
          opts.transferRestrictionsPercentageGet
        ),
      },
    },
    corporateActions: {
      getAgents: securityTokenCorporateActionsGetAgentsStub.resolves(
        opts.corporateActionsGetAgents
      ),
      getDefaults: securityTokenCorporateActionsGetDefaultsStub.resolves(
        opts.corporateActionsGetDefaults
      ),
    },
    permissions: {
      getGroups: securityTokenPermissionsGetGroupsStub.resolves(opts.permissionsGetGroups),
      getAgents: securityTokenPermissionsGetAgentsStub.resolves(opts.permissionsGetAgents),
    },
  } as unknown) as MockSecurityToken;

  Object.assign(mockInstanceContainer.securityToken, securityToken);
  securityTokenConstructorStub.callsFake(args => {
    const value = merge({}, securityToken, args);
    Object.setPrototypeOf(value, require('~/internal').SecurityToken.prototype);
    return value;
  });
}

/**
 * @hidden
 * Initialize the Security Token instance
 */
function initSecurityToken(opts?: SecurityTokenOptions): void {
  securityTokenConstructorStub = sinon.stub();
  securityTokenDetailsStub = sinon.stub();
  securityTokenCurrentFundingRoundStub = sinon.stub();
  securityTokenIsFrozenStub = sinon.stub();
  securityTokenTransfersCanTransferStub = sinon.stub();
  securityTokenGetIdentifiersStub = sinon.stub();
  securityTokenTransferRestrictionsCountGetStub = sinon.stub();
  securityTokenTransferRestrictionsPercentageGetStub = sinon.stub();
  securityTokenCorporateActionsGetAgentsStub = sinon.stub();
  securityTokenCorporateActionsGetDefaultsStub = sinon.stub();
  securityTokenPermissionsGetGroupsStub = sinon.stub();
  securityTokenPermissionsGetAgentsStub = sinon.stub();

  securityTokenOptions = merge({}, defaultSecurityTokenOptions, opts);

  configureSecurityToken(securityTokenOptions);
}

/**
 * @hidden
 * Configure the Ticker Reservation instance
 */
function configureTickerReservation(opts: TickerReservationOptions): void {
  const details = { owner: mockInstanceContainer.identity, ...opts.details };
  const tickerReservation = ({
    ticker: opts.ticker,
    details: tickerReservationDetailsStub.resolves(details),
  } as unknown) as MockTickerReservation;

  Object.assign(mockInstanceContainer.tickerReservation, tickerReservation);
  tickerReservationConstructorStub.callsFake(args => {
    const value = merge({}, tickerReservation, args);
    Object.setPrototypeOf(value, require('~/internal').TickerReservation.prototype);
    return value;
  });
}

/**
 * @hidden
 * Initialize the Ticker Reservation instance
 */
function initTickerReservation(opts?: TickerReservationOptions): void {
  tickerReservationConstructorStub = sinon.stub();
  tickerReservationDetailsStub = sinon.stub();

  tickerReservationOptions = {
    ...defaultTickerReservationOptions,
    ...opts,
  };

  configureTickerReservation(tickerReservationOptions);
}

/**
 * @hidden
 * Configure the identity instance
 */
function configureIdentity(opts: IdentityOptions): void {
  const identity = ({
    did: opts.did,
    hasRoles: identityHasRolesStub.resolves(opts.hasRoles),
    hasRole: identityHasRoleStub.resolves(opts.hasRole),
    hasValidCdd: identityHasValidCddStub.resolves(opts.hasValidCdd),
    getPrimaryKey: identityGetPrimaryKeyStub.resolves(opts.getPrimaryKey),
    portfolios: {},
    authorizations: {
      getReceived: identityAuthorizationsGetReceivedStub.resolves(opts.authorizations?.getReceived),
      getSent: identityAuthorizationsGetSentStub.resolves(opts.authorizations?.getSent),
    },
    getVenues: identityGetVenuesStub.resolves(opts.getVenues),
    getScopeId: identityGetScopeIdStub.resolves(opts.getScopeId),
    getTokenBalance: identityGetTokenBalanceStub.resolves(opts.getTokenBalance),
    getSecondaryKeys: identityGetSecondaryKeysStub.resolves(opts.getSecondaryKeys),
    areSecondaryKeysFrozen: identityAreSecondaryKeysFrozenStub.resolves(opts.areScondaryKeysFrozen),
  } as unknown) as MockIdentity;

  Object.assign(mockInstanceContainer.identity, identity);
  identityConstructorStub.callsFake(args => {
    const value = merge({}, identity, args);
    Object.setPrototypeOf(value, require('~/internal').Identity.prototype);
    return value;
  });
}

/**
 * @hidden
 * Initialize the Identity instance
 */
function initIdentity(opts?: IdentityOptions): void {
  identityConstructorStub = sinon.stub();
  identityHasRolesStub = sinon.stub();
  identityHasRoleStub = sinon.stub();
  identityHasValidCddStub = sinon.stub();
  identityGetPrimaryKeyStub = sinon.stub();
  identityAuthorizationsGetReceivedStub = sinon.stub();
  identityAuthorizationsGetSentStub = sinon.stub();
  identityGetVenuesStub = sinon.stub();
  identityGetScopeIdStub = sinon.stub();
  identityGetTokenBalanceStub = sinon.stub();
  identityGetSecondaryKeysStub = sinon.stub();
  identityAreSecondaryKeysFrozenStub = sinon.stub();

  identityOptions = { ...defaultIdentityOptions, ...opts };

  configureIdentity(identityOptions);
}

/**
 * @hidden
 * Configure the Instruction instance
 */
function configureInstruction(opts: InstructionOptions): void {
  const details = { venue: mockInstanceContainer.venue, ...opts.details };
  const legs = opts.getLegs || {
    data: [
      {
        from: mockInstanceContainer.numberedPortfolio,
        to: mockInstanceContainer.numberedPortfolio,
        token: mockInstanceContainer.securityToken,
        amount: new BigNumber(100),
      },
    ],
    next: null,
  };
  const instruction = ({
    id: opts.id,
    details: instructionDetailsStub.resolves(details),
    getLegs: instructionGetLegsStub.resolves(legs),
    isPending: instructionIsPendigStub.resolves(opts.isPending),
    exists: instructionExistsStub.resolves(opts.exists),
  } as unknown) as MockInstruction;

  Object.assign(mockInstanceContainer.instruction, instruction);
  instructionConstructorStub.callsFake(args => {
    const value = merge({}, instruction, args);
    Object.setPrototypeOf(value, require('~/internal').Instruction.prototype);
    return value;
  });
}

/**
 * @hidden
 * Initialize the Instruction instance
 */
function initInstruction(opts?: InstructionOptions): void {
  instructionConstructorStub = sinon.stub();
  instructionDetailsStub = sinon.stub();
  instructionGetLegsStub = sinon.stub();
  instructionIsPendigStub = sinon.stub();
  instructionExistsStub = sinon.stub();

  instructionOptions = { ...defaultInstructionOptions, ...opts };

  configureInstruction(instructionOptions);
}

/**
 * @hidden
 * Configure the Account instance
 */
function configureAccount(opts: AccountOptions): void {
  const account = ({
    address: opts.address,
    key: opts.key,
    getBalance: accountGetBalanceStub.resolves(opts.getBalance),
    getIdentity: accountGetIdentityStub.resolves(
      opts.getIdentity === undefined ? mockInstanceContainer.identity : opts.getIdentity
    ),
    getTransactionHistory: accountGetTransactionHistoryStub.resolves(opts.getTransactionHistory),
  } as unknown) as MockAccount;

  Object.assign(mockInstanceContainer.account, account);
  accountConstructorStub.callsFake(args => {
    const value = merge({}, account, args);
    Object.setPrototypeOf(value, require('~/internal').Account.prototype);
    return value;
  });
}

/**
 * @hidden
 * Initialize the Account instance
 */
function initAccount(opts?: AccountOptions): void {
  accountConstructorStub = sinon.stub();
  accountGetBalanceStub = sinon.stub();
  accountGetIdentityStub = sinon.stub();
  accountGetTransactionHistoryStub = sinon.stub();

  accountOptions = { ...defaultAccountOptions, ...opts };

  configureAccount(accountOptions);
}

/**
 * @hidden
 * Configure the Security Token Offering instance
 */
function configureSto(opts: StoOptions): void {
  const details = {
    creator: mockInstanceContainer.identity,
    venue: mockInstanceContainer.venue,
    offeringPortfolio: mockInstanceContainer.defaultPortfolio,
    raisingPorfolio: mockInstanceContainer.numberedPortfolio,
    ...opts.details,
  };
  const sto = ({
    details: stoDetailsStub.resolves(details),
    ticker: opts.ticker,
    id: opts.id,
  } as unknown) as MockSto;

  Object.assign(mockInstanceContainer.sto, sto);
  stoConstructorStub.callsFake(args => {
    const value = merge({}, sto, args);
    Object.setPrototypeOf(value, require('~/internal').Sto.prototype);
    return value;
  });
}

/**
 * @hidden
 * Initialize the Sto instance
 */
function initSto(opts?: StoOptions): void {
  stoConstructorStub = sinon.stub();
  stoDetailsStub = sinon.stub();

  stoOptions = merge({}, defaultStoOptions, opts);

  configureSto(stoOptions);
}

/**
 * @hidden
 * Configure the Checkpoint instance
 */
function configureCheckpoint(opts: CheckpointOptions): void {
  const allBalances = opts.allBalances || {
    data: [
      {
        identity: mockInstanceContainer.identity,
        balance: new BigNumber(10000),
      },
    ],
    next: null,
  };
  const checkpoint = ({
    createdAt: checkpointCreatedAtStub.returns(opts.createdAt),
    totalSupply: checkpointTotalSupplyStub.returns(opts.totalSupply),
    ticker: opts.ticker,
    id: opts.id,
    exists: checkpointExistsStub.resolves(opts.exists),
    allBalances: checkpointAllBalancesStub.resolves(allBalances),
    balance: checkpointBalanceStub.resolves(opts.balance),
  } as unknown) as MockCheckpoint;

  Object.assign(mockInstanceContainer.checkpoint, checkpoint);
  checkpointConstructorStub.callsFake(args => {
    const value = merge({}, checkpoint, args);
    Object.setPrototypeOf(value, require('~/internal').Checkpoint.prototype);
    return value;
  });
}

/**
 * @hidden
 * Initialize the Checkpoint instance
 */
function initCheckpoint(opts?: CheckpointOptions): void {
  checkpointConstructorStub = sinon.stub();
  checkpointCreatedAtStub = sinon.stub();
  checkpointTotalSupplyStub = sinon.stub();
  checkpointExistsStub = sinon.stub();
  checkpointAllBalancesStub = sinon.stub();
  checkpointBalanceStub = sinon.stub();

  checkpointOptions = merge({}, defaultCheckpointOptions, opts);

  configureCheckpoint(checkpointOptions);
}

/**
 * @hidden
 * Configure the CheckpointSchedule instance
 */
function configureCheckpointSchedule(opts: CheckpointScheduleOptions): void {
  const checkpointSchedule = ({
    id: opts.id,
    ticker: opts.ticker,
    start: opts.start,
    period: opts.period,
    expiryDate: opts.expiryDate,
    complexity: opts.complexity,
    details: checkpointScheduleDetailsStub.resolves(opts.details),
    exists: checkpointScheduleExistsStub.resolves(opts.exists),
  } as unknown) as MockCheckpointSchedule;

  Object.assign(mockInstanceContainer.checkpointSchedule, checkpointSchedule);
  checkpointScheduleConstructorStub.callsFake(args => {
    const value = merge({}, checkpointSchedule, args);
    Object.setPrototypeOf(value, require('~/internal').CheckpointSchedule.prototype);
    return value;
  });
}

/**
 * @hidden
 * Initialize the CheckpointSchedule instance
 */
function initCheckpointSchedule(opts?: CheckpointScheduleOptions): void {
  checkpointScheduleConstructorStub = sinon.stub();
  checkpointScheduleDetailsStub = sinon.stub();
  checkpointScheduleExistsStub = sinon.stub();

  checkpointScheduleOptions = merge({}, defaultCheckpointScheduleOptions, opts);

  configureCheckpointSchedule(checkpointScheduleOptions);
}

/**
 * @hidden
 * Configure the CorporateAction instance
 */
function configureCorporateAction(opts: CorporateActionOptions): void {
  const corporateAction = ({
    id: opts.id,
    ticker: opts.ticker,
    kind: opts.kind,
    declarationDate: opts.declarationDate,
    description: opts.description,
    targets: opts.targets,
    defaultTaxWithholding: opts.defaultTaxWithholding,
    taxWithholdings: opts.taxWithholdings,
    exists: corporateActionExistsStub.resolves(opts.exists),
  } as unknown) as MockCorporateAction;

  Object.assign(mockInstanceContainer.corporateAction, corporateAction);
  corporateActionConstructorStub.callsFake(args => {
    const value = merge({}, corporateAction, args);
    Object.setPrototypeOf(value, require('~/internal').CorporateAction.prototype);
    return value;
  });
}

/**
 * @hidden
 * Initialize the CorporateAction instance
 */
function initCorporateAction(opts?: CorporateActionOptions): void {
  corporateActionConstructorStub = sinon.stub();
  corporateActionExistsStub = sinon.stub();

  corporateActionOptions = merge({}, defaultCorporateActionOptions, opts);

  configureCorporateAction(corporateActionOptions);
}

/**
 * @hidden
 * Configure the CorporateAction instance
 */
function configureDividendDistribution(opts: DividendDistributionOptions): void {
  const details = { owner: mockInstanceContainer.identity, ...opts.details };
  const checkpoint = opts.checkpoint || mockInstanceContainer.checkpoint;
  const getParticipant = opts.getParticipant
    ? { ...defaultDividendDistributionOptions.getParticipant, ...opts.getParticipant }
    : null;

  const dividendDistribution = ({
    id: opts.id,
    ticker: opts.ticker,
    kind: CorporateActionKind.UnpredictableBenefit,
    declarationDate: opts.declarationDate,
    description: opts.description,
    targets: opts.targets,
    defaultTaxWithholding: opts.defaultTaxWithholding,
    taxWithholdings: opts.taxWithholdings,
    origin: mockInstanceContainer.defaultPortfolio,
    currency: opts.currency,
    perShare: opts.perShare,
    maxAmount: opts.maxAmount,
    expiryDate: opts.expiryDate,
    paymentDate: opts.paymentDate,
    details: dividendDistributionDetailsStub.resolves(details),
    getParticipant: dividendDistributionGetParticipantStub.resolves(getParticipant),
    checkpoint: dividendDistributionCheckpointStub.resolves(checkpoint),
  } as unknown) as MockDividendDistribution;

  Object.assign(mockInstanceContainer.dividendDistribution, dividendDistribution);
  dividendDistributionConstructorStub.callsFake(args => {
    const value = merge({}, dividendDistribution, args);
    Object.setPrototypeOf(value, require('~/internal').DividendDistribution.prototype);
    return value;
  });
}

/**
 * @hidden
 * Initialize the DividendDistribution instance
 */
function initDividendDistribution(opts?: DividendDistributionOptions): void {
  dividendDistributionConstructorStub = sinon.stub();
  dividendDistributionDetailsStub = sinon.stub();
  dividendDistributionGetParticipantStub = sinon.stub();
  dividendDistributionCheckpointStub = sinon.stub();

  dividendDistributionOptions = merge({}, defaultDividendDistributionOptions, opts);

  configureDividendDistribution(dividendDistributionOptions);
}

/**
 * @hidden
 *
 * Temporarily change instance mock configuration (calling .reset will go back to the configuration passed in `initMocks`)
 */
<<<<<<< HEAD
export function configureMocks(opts?: {
  identityOptions?: IdentityOptions;
  accountOptions?: AccountOptions;
  tickerReservationOptions?: TickerReservationOptions;
  securityTokenOptions?: SecurityTokenOptions;
  authorizationRequestOptions?: AuthorizationRequestOptions;
  proposalOptions?: ProposalOptions;
  venueOptions?: VenueOptions;
  instructionOptions?: InstructionOptions;
  numberedPortfolioOptions?: NumberedPortfolioOptions;
  defaultPortfolioOptions?: DefaultPortfolioOptions;
  stoOptions?: StoOptions;
  checkpointOptions?: CheckpointOptions;
  checkpointScheduleOptions?: CheckpointScheduleOptions;
  corporateActionOptions?: CorporateActionOptions;
  dividendDistributionOptions?: DividendDistributionOptions;
}): void {
=======
export function configureMocks(opts?: MockOptions): void {
>>>>>>> 45f45414
  const tempIdentityOptions = { ...defaultIdentityOptions, ...opts?.identityOptions };

  configureIdentity(tempIdentityOptions);

  const tempAccountOptions = { ...defaultAccountOptions, ...opts?.accountOptions };

  configureAccount(tempAccountOptions);

  const tempTickerReservationOptions = {
    ...defaultTickerReservationOptions,
    ...opts?.tickerReservationOptions,
  };

  configureTickerReservation(tempTickerReservationOptions);

  const tempSecuritytokenOptions = merge(
    {},
    defaultSecurityTokenOptions,
    opts?.securityTokenOptions
  );

  configureSecurityToken(tempSecuritytokenOptions);

  const tempAuthorizationRequestOptions = {
    ...defaultAuthorizationRequestOptions,
    ...opts?.authorizationRequestOptions,
  };

  configureAuthorizationRequest(tempAuthorizationRequestOptions);

  // NOTE uncomment in Governance v2 upgrade
  // const tempProposalOptions = {
  //   ...defaultProposalOptions,
  //   ...opts?.proposalOptions,
  // };

  // NOTE uncomment in Governance v2 upgrade
  // configureProposal(tempProposalOptions);

  const tempVenueOptions = {
    ...defaultVenueOptions,
    ...opts?.venueOptions,
  };
  configureVenue(tempVenueOptions);

  const tempNumberedPortfolioOptions = {
    ...defaultNumberedPortfolioOptions,
    ...opts?.numberedPortfolioOptions,
  };
  configureNumberedPortfolio(tempNumberedPortfolioOptions);

  const tempDefaultPortfolioOptions = {
    ...defaultDefaultPortfolioOptions,
    ...opts?.defaultPortfolioOptions,
  };
  configureDefaultPortfolio(tempDefaultPortfolioOptions);

  const tempCustomPermissionGroupOptions = {
    ...defaultCustomPermissionGroupOptions,
    ...opts?.customPermissionGroupOptions,
  };
  configureCustomPermissionGroup(tempCustomPermissionGroupOptions);

  const tempKnownPermissionGroupOptions = {
    ...defaultKnownPermissionGroupOptions,
    ...opts?.knownPermissionGroupOptions,
  };
  configureKnownPermissionGroup(tempKnownPermissionGroupOptions);

  const tempInstructionOptions = {
    ...defaultInstructionOptions,
    ...opts?.instructionOptions,
  };
  configureInstruction(tempInstructionOptions);

  const tempStoOptions = {
    ...stoOptions,
    ...opts?.stoOptions,
  };
  configureSto(tempStoOptions);

  const tempCheckpointOptions = {
    ...checkpointOptions,
    ...opts?.checkpointOptions,
  };
  configureCheckpoint(tempCheckpointOptions);

  const tempCheckpointScheduleOptions = {
    ...checkpointScheduleOptions,
    ...opts?.checkpointScheduleOptions,
  };
  configureCheckpointSchedule(tempCheckpointScheduleOptions);

  const tempCorporateActionOptions = {
    ...corporateActionOptions,
    ...opts?.corporateActionOptions,
  };
  configureCorporateAction(tempCorporateActionOptions);

  const tempDividendDistributionOptions = {
    ...dividendDistributionOptions,
    ...opts?.dividendDistributionOptions,
  };
  configureDividendDistribution(tempDividendDistributionOptions);
}

/**
 * @hidden
 *
 * Initialize the factory by adding default all-purpose functionality to the mock manager
 */
<<<<<<< HEAD
export function initMocks(opts?: {
  identityOptions?: IdentityOptions;
  currentIdentityOptions?: IdentityOptions;
  accountOptions?: AccountOptions;
  tickerReservationOptions?: TickerReservationOptions;
  securityTokenOptions?: SecurityTokenOptions;
  authorizationRequestOptions?: AuthorizationRequestOptions;
  proposalOptions?: ProposalOptions;
  venueOptions?: VenueOptions;
  instructionOptions?: InstructionOptions;
  numberedPortfolioOptions?: NumberedPortfolioOptions;
  defaultPortfolioOptions?: DefaultPortfolioOptions;
  stoOptions?: StoOptions;
  checkpointOptions?: CheckpointOptions;
  checkpointScheduleOptions?: CheckpointScheduleOptions;
  corporateActionOptions?: CorporateActionOptions;
  dividendDistributionOptions?: DividendDistributionOptions;
}): void {
=======
export function initMocks(opts?: MockOptions): void {
>>>>>>> 45f45414
  // Identity
  initIdentity(opts?.identityOptions);

  // Account
  initAccount(opts?.accountOptions);

  // Ticker Reservation
  initTickerReservation(opts?.tickerReservationOptions);

  // Security Token
  initSecurityToken(opts?.securityTokenOptions);

  // Authorization Request
  initAuthorizationRequest(opts?.authorizationRequestOptions);

  // Instruction Request
  initInstruction(opts?.instructionOptions);

  // Proposal
  // NOTE uncomment in Governance v2 upgrade
  // initProposal(opts?.proposalOptions);

  // Venue
  initVenue(opts?.venueOptions);

  // NumberedPortfolio
  initNumberedPortfolio(opts?.numberedPortfolioOptions);

  // DefaultPortfolio
  initDefaultPortfolio(opts?.defaultPortfolioOptions);

  // CustomPermissionGroup
  initCustomPermissionGroup(opts?.customPermissionGroupOptions);

  // KnownPermissionGroup
  initKnownPermissionGroup(opts?.knownPermissionGroupOptions);

  // Instruction
  initInstruction(opts?.instructionOptions);

  // Sto
  initSto(opts?.stoOptions);

  // Checkpoint
  initCheckpoint(opts?.checkpointOptions);

  // CheckpointSchedule
  initCheckpointSchedule(opts?.checkpointScheduleOptions);

  // CorporateAction
  initCorporateAction(opts?.corporateActionOptions);

  // DividendDistribution
  initDividendDistribution(opts?.dividendDistributionOptions);
}

/**
 * @hidden
 * Restore instances to their original state
 */
export function cleanup(): void {
  mockInstanceContainer.identity = {} as MockIdentity;
  mockInstanceContainer.account = {} as MockAccount;
  mockInstanceContainer.tickerReservation = {} as MockTickerReservation;
  mockInstanceContainer.securityToken = {} as MockSecurityToken;
  mockInstanceContainer.authorizationRequest = {} as MockAuthorizationRequest;
  mockInstanceContainer.permissionGroup = {} as MockPermissionGroup;
  // NOTE uncomment in Governance v2 upgrade
  // mockInstanceContainer.proposal = {} as MockProposal;
  mockInstanceContainer.venue = {} as MockVenue;
  mockInstanceContainer.instruction = {} as MockInstruction;
  mockInstanceContainer.sto = {} as MockSto;
  mockInstanceContainer.checkpoint = {} as MockCheckpoint;
  mockInstanceContainer.checkpointSchedule = {} as MockCheckpointSchedule;
  mockInstanceContainer.corporateAction = {} as MockCorporateAction;
  mockInstanceContainer.dividendDistribution = {} as MockDividendDistribution;
}

/**
 * @hidden
 * Reinitialize mocks
 */
export function reset(): void {
  cleanup();
  initMocks({
    identityOptions,
    accountOptions,
    tickerReservationOptions,
    securityTokenOptions,
    authorizationRequestOptions,
    // NOTE uncomment in Governance v2 upgrade
    // proposalOptions,
    venueOptions,
    instructionOptions,
    numberedPortfolioOptions,
    defaultPortfolioOptions,
    stoOptions,
    checkpointOptions,
    checkpointScheduleOptions,
    corporateActionOptions,
    dividendDistributionOptions,
    customPermissionGroupOptions,
    knownPermissionGroupOptions,
  });
}

/**
 * @hidden
 * Retrieve an Identity instance
 */
export function getIdentityInstance(opts?: IdentityOptions): MockIdentity {
  if (opts) {
    configureIdentity({ ...defaultIdentityOptions, ...opts });
  }

  return new MockIdentityClass() as MockIdentity;
}

/**
 * @hidden
 * Retrieve the Identity constructor stub
 */
export function getIdentityConstructorStub(): SinonStub {
  return identityConstructorStub;
}

/**
 * @hidden
 * Retrieve the stub of the `Identity.hasRoles` method
 */
export function getIdentityHasRolesStub(): SinonStub {
  return identityHasRolesStub;
}

/**
 * @hidden
 * Retrieve the stub of the `Identity.hasRoles` method
 */
export function getIdentityHasRoleStub(): SinonStub {
  return identityHasRoleStub;
}

/**
 * @hidden
 * Retrieve the stub of the `Identity.hasValidCdd` method
 */
export function getIdentityHasValidCddStub(): SinonStub {
  return identityHasValidCddStub;
}

/**
 * @hidden
 * Retrieve the stub of the `Identity.getPrimaryKey` method
 */
export function getIdentityGetPrimaryKeyStub(): SinonStub {
  return identityGetPrimaryKeyStub;
}

/**
 * @hidden
 * Retrieve the stub of the `Identity.authorizations.getReceived` method
 */
export function getIdentityAuthorizationsGetReceivedStub(): SinonStub {
  return identityAuthorizationsGetReceivedStub;
}

/**
 * @hidden
 * Retrieve the stub of the `Identity.authorizations.getSent` method
 */
export function getIdentityAuthorizationsGetSentStub(): SinonStub {
  return identityAuthorizationsGetSentStub;
}

/**
 * @hidden
 * Retrieve the stub of the `Identity.getVenues` method
 */
export function getIdentityGetVenuesStub(): SinonStub {
  return identityGetVenuesStub;
}

/**
 * @hidden
 * Retrieve the stub of the `Identity.getScopeId` method
 */
export function getIdentityGetScopeIdStub(): SinonStub {
  return identityGetScopeIdStub;
}

/**
 * @hidden
 * Retrieve an Account instance
 */
export function getAccountInstance(opts?: AccountOptions): MockAccount {
  if (opts) {
    configureAccount({ ...defaultAccountOptions, ...opts });
  }

  return new MockAccountClass() as MockAccount;
}

/**
 * @hidden
 * Retrieve the stub of the `Account.getBalance` method
 */
export function getAccountGetBalanceStub(): SinonStub {
  return accountGetBalanceStub;
}

/**
 * @hidden
 * Retrieve the stub of the `Account.getIdentity` method
 */
export function getAccountGetIdentityStub(): SinonStub {
  return accountGetIdentityStub;
}

/**
 * @hidden
 * Retrieve the stub of the `Account.getTransactionHistory` method
 */
export function getAccountGetTransactionHistoryStub(): SinonStub {
  return accountGetTransactionHistoryStub;
}

/**
 * @hidden
 * Retrieve the stub of the `NumberedPortfolio.isCustodiedBy` method
 */
export function getNumberedPortfolioIsCustodiedByStub(): SinonStub {
  return numberedPortfolioIsCustodiedByStub;
}

/**
 * @hidden
 * Retrieve the stub of the `NumberedPortfolio.getCustodian` method
 */
export function getNumberedPortfolioGetCustodianStub(): SinonStub {
  return numberedPortfolioGetCustodianStub;
}

/**
 * @hidden
 * Retrieve the stub of the `DefaultPortfolio.isCustodiedBy` method
 */
export function getDefaultPortfolioIsCustodiedByStub(): SinonStub {
  return defaultPortfolioIsCustodiedByStub;
}

/**
 * @hidden
 * Retrieve the stub of the `DefaultPortfolio.getCustodian` method
 */
export function getDefaultPortfolioGetCustodianStub(): SinonStub {
  return defaultPortfolioGetCustodianStub;
}

/**
 * @hidden
 * Retrieve a Ticker Reservation instance
 */
export function getTickerReservationInstance(
  opts?: TickerReservationOptions
): MockTickerReservation {
  if (opts) {
    configureTickerReservation({ ...defaultTickerReservationOptions, ...opts });
  }

  return new MockTickerReservationClass() as MockTickerReservation;
}

/**
 * @hidden
 * Retrieve the stub of the `TickerReservation.details` method
 */
export function getTickerReservationDetailsStub(
  details?: Partial<TickerReservationDetails>
): SinonStub {
  if (details) {
    return tickerReservationDetailsStub.resolves({
      ...defaultTickerReservationOptions.details,
      ...details,
    });
  }
  return tickerReservationDetailsStub;
}

/**
 * @hidden
 * Retrieve a Security Token instance
 */
export function getSecurityTokenInstance(opts?: SecurityTokenOptions): MockSecurityToken {
  if (opts) {
    configureSecurityToken({ ...defaultSecurityTokenOptions, ...opts });
  }

  return new MockSecurityTokenClass() as MockSecurityToken;
}

/**
 * @hidden
 * Retrieve the stub of the `SecurityToken.details` method
 */
export function getSecurityTokenDetailsStub(details?: Partial<SecurityTokenDetails>): SinonStub {
  if (details) {
    return securityTokenDetailsStub.resolves({
      ...defaultSecurityTokenOptions.details,
      ...details,
    });
  }
  return securityTokenDetailsStub;
}

/**
 * @hidden
 * Retrieve the stub of the `SecurityToken.currentFundingRound` method
 */
export function getSecurityTokenCurrentFundingRoundStub(currentFundingRound?: string): SinonStub {
  if (currentFundingRound) {
    return securityTokenCurrentFundingRoundStub.resolves(currentFundingRound);
  }

  return securityTokenCurrentFundingRoundStub;
}

/**
 * @hidden
 * Retrieve the stub of the `SecurityToken.isFrozen` method
 */
export function getSecurityTokenIsFrozenStub(frozen?: boolean): SinonStub {
  if (frozen !== undefined) {
    return securityTokenIsFrozenStub.resolves(frozen);
  }

  return securityTokenIsFrozenStub;
}

/**
 * @hidden
 * Retrieve the stub of the `SecurityToken.getIdentifiers` method
 */
export function getSecurityTokenGetIdentifiersStub(identifiers?: TokenIdentifier): SinonStub {
  if (identifiers !== undefined) {
    return securityTokenGetIdentifiersStub.resolves(identifiers);
  }

  return securityTokenGetIdentifiersStub;
}

/**
 * @hidden
 * Retrieve the stub of the `SecurityToken.Transfers.canTransfer` method
 */
export function getSecurityTokenTransfersCanTransferStub(status?: TransferStatus): SinonStub {
  if (status) {
    return securityTokenTransfersCanTransferStub.resolves(status);
  }

  return securityTokenTransfersCanTransferStub;
}

/**
 * @hidden
 * Retrieve the stub of the `SecurityToken.transferRestictions.count.get` method
 */
export function getSecurityTokenTransferRestrictionsCountGetStub(
  restrictions?: ActiveTransferRestrictions<CountTransferRestriction>
): SinonStub {
  if (restrictions) {
    return securityTokenTransferRestrictionsCountGetStub.resolves(restrictions);
  }

  return securityTokenTransferRestrictionsCountGetStub;
}

/**
 * @hidden
 * Retrieve the stub of the `SecurityToken.transferRestictions.pecentage.get` method
 */
export function getSecurityTokenTransferRestrictionsPercentageGetStub(
  restrictions?: ActiveTransferRestrictions<PercentageTransferRestriction>
): SinonStub {
  if (restrictions) {
    return securityTokenTransferRestrictionsPercentageGetStub.resolves(restrictions);
  }

  return securityTokenTransferRestrictionsPercentageGetStub;
}

/**
 * @hidden
 * Retrieve the stub of the `SecurityToken.corporateActions.getAgents` method
 */
export function getSecurityTokenCorporateActionsGetAgentsStub(agent?: Identity): SinonStub {
  if (agent) {
    return securityTokenCorporateActionsGetAgentsStub.resolves(agent);
  }

  return securityTokenCorporateActionsGetAgentsStub;
}

/**
 * @hidden
 * Retrieve the stub of the `SecurityToken.corporateActions.getDefaults` method
 */
export function getSecurityTokenCorporateActionsGetDefaultsStub(
  defaults?: Partial<CorporateActionDefaults>
): SinonStub {
  if (defaults) {
    return securityTokenCorporateActionsGetDefaultsStub.resolves(defaults);
  }

  return securityTokenCorporateActionsGetDefaultsStub;
}

/**
 * @hidden
 * Retrieve the stub of the `SecurityToken.permissions.getGroups` method
 */
export function getSecurityTokenPermissionsGetGroupsStub(
  groups?: Partial<ResultSet<PermissionGroup>>
): SinonStub {
  if (groups) {
    return securityTokenPermissionsGetGroupsStub.resolves(groups);
  }

  return securityTokenPermissionsGetGroupsStub;
}

/**
 * @hidden
 * Retrieve the stub of the `SecurityToken.permissions.getAgents` method
 */
export function getSecurityTokenPermissionsGetAgentsStub(
  agents?: Partial<AgentWithGroup>[]
): SinonStub {
  if (agents) {
    return securityTokenPermissionsGetAgentsStub.resolves(agents);
  }

  return securityTokenPermissionsGetAgentsStub;
}

/**
 * @hidden
 * Retrieve an Authorization Request instance
 */
export function getAuthorizationRequestInstance(
  opts?: AuthorizationRequestOptions
): MockAuthorizationRequest {
  if (opts) {
    configureAuthorizationRequest({ ...defaultAuthorizationRequestOptions, ...opts });
  }

  return new MockAuthorizationRequestClass() as MockAuthorizationRequest;
}

/**
 * @hidden
 * Retrieve a Proposal instance
 */
// NOTE uncomment in Governance v2 upgrade

// export function getProposalInstance(opts?: ProposalOptions): MockProposal {
//   if (opts) {
//     configureProposal(opts);
//   }

//   return mockInstanceContainer.proposal;
// }

/**
 * @hidden
 * Retrieve a Venue instance
 */
export function getVenueInstance(opts?: VenueOptions): MockVenue {
  if (opts) {
    configureVenue({ ...defaultVenueOptions, ...opts });
  }

  return new MockVenueClass() as MockVenue;
}

/**
 * @hidden
 * Retrieve the stub of the `Venue.details` method
 */
export function getVenueDetailsStub(details?: Partial<VenueDetails>): SinonStub {
  if (details) {
    return venueDetailsStub.resolves({
      ...defaultVenueOptions.details,
      ...details,
    });
  }
  return venueDetailsStub;
}

/**
 * @hidden
 * Retrieve a NumberedPortfolio instance
 */
export function getNumberedPortfolioInstance(
  opts?: NumberedPortfolioOptions
): MockNumberedPortfolio {
  if (opts) {
    configureNumberedPortfolio({ ...defaultNumberedPortfolioOptions, ...opts });
  }

  return new MockNumberedPortfolioClass() as MockNumberedPortfolio;
}

/**
 * @hidden
 * Retrieve a DefaultPortfolio instance
 */
export function getDefaultPortfolioInstance(opts?: DefaultPortfolioOptions): MockDefaultPortfolio {
  if (opts) {
    configureDefaultPortfolio({ ...defaultDefaultPortfolioOptions, ...opts });
  }

  return new MockDefaultPortfolioClass() as MockDefaultPortfolio;
}

/**
 * @hidden
 * Retrieve a CustomPermissionGroup instance
 */
export function getCustomPermissionGroupInstance(
  opts?: CustomPermissionGroupOptions
): MockCustomPermissionGroup {
  if (opts) {
    configureCustomPermissionGroup({ ...defaultCustomPermissionGroupOptions, ...opts });
  }

  return new MockCustomPermissionGroupClass() as MockCustomPermissionGroup;
}

/**
 * @hidden
 * Retrieve a KnownPermissionGroup instance
 */
export function getKnownPermissionGroupInstance(
  opts?: KnownPermissionGroupOptions
): MockKnownPermissionGroup {
  if (opts) {
    configureKnownPermissionGroup({ ...defaultKnownPermissionGroupOptions, ...opts });
  }

  return new MockKnownPermissionGroupClass() as MockKnownPermissionGroup;
}

/**
 * @hidden
 * Retrieve an Instruction instance
 */
export function getInstructionInstance(opts?: InstructionOptions): MockInstruction {
  if (opts) {
    configureInstruction({ ...defaultInstructionOptions, ...opts });
  }

  return new MockInstructionClass() as MockInstruction;
}

/**
 * @hidden
 * Retrieve the stub of the `Instruction.details` method
 */
export function getInstructionDetailsStub(details?: Partial<InstructionDetails>): SinonStub {
  if (details) {
    return instructionDetailsStub.resolves({
      ...defaultInstructionOptions.details,
      ...details,
    });
  }
  return instructionDetailsStub;
}

/**
 * @hidden
 * Retrieve the stub of the `Instruction.getLegs` method
 */
export function getInstructionGetLegsStub(legs?: ResultSet<Leg>): SinonStub {
  if (legs) {
    return instructionGetLegsStub.resolves({
      ...defaultInstructionOptions.getLegs,
      ...legs,
    });
  }
  return instructionGetLegsStub;
}

/**
 * @hidden
 * Retrieve an Sto instance
 */
export function getStoInstance(opts?: StoOptions): MockSto {
  if (opts) {
    configureSto({ ...defaultStoOptions, ...opts });
  }

  return new MockStoClass() as MockSto;
}

/**
 * @hidden
 * Retrieve the stub of the `Sto.details` method
 */
export function getStoDetailsStub(details?: Partial<StoDetails>): SinonStub {
  if (details) {
    return stoDetailsStub.resolves({
      ...defaultStoOptions.details,
      ...details,
    });
  }
  return stoDetailsStub;
}

/**
 * @hidden
 * Retrieve the Sto constructor stub
 */
export function getStoConstructorStub(): SinonStub {
  return stoConstructorStub;
}

/**
 * @hidden
 * Retrieve a Checkpoint instance
 */
export function getCheckpointInstance(opts?: CheckpointOptions): MockCheckpoint {
  if (opts) {
    configureCheckpoint({ ...defaultCheckpointOptions, ...opts });
  }

  return new MockCheckpointClass() as MockCheckpoint;
}

/**
 * @hidden
 * Retrieve the stub of the `Checkpoint.createdAt` method
 */
export function getCheckpointCreatedAtStub(createdAt?: Date): SinonStub {
  if (createdAt) {
    return checkpointCreatedAtStub.resolves(createdAt);
  }
  return checkpointCreatedAtStub;
}

/**
 * @hidden
 * Retrieve the stub of the `Checkpoint.totalSupply` method
 */
export function getCheckpointTotalSupplyStub(totalSupply?: BigNumber): SinonStub {
  if (totalSupply) {
    return checkpointTotalSupplyStub.resolves(totalSupply);
  }
  return checkpointTotalSupplyStub;
}

/**
 * @hidden
 * Retrieve the stub of the `Checkpoint.exists` method
 */
export function getCheckpointExistsStub(exists?: boolean): SinonStub {
  if (exists) {
    return checkpointExistsStub.resolves(exists);
  }
  return checkpointExistsStub;
}

/**
 * @hidden
 * Retrieve the stub of the `Checkpoint.allBalances` method
 */
export function getCheckpointAllBalancesStub(allBalances?: ResultSet<IdentityBalance>): SinonStub {
  if (allBalances) {
    return checkpointAllBalancesStub.resolves(allBalances);
  }
  return checkpointAllBalancesStub;
}

/**
 * @hidden
 * Retrieve the stub of the `Checkpoint.balance` method
 */
export function getCheckpointBalanceStub(balance?: BigNumber): SinonStub {
  if (balance) {
    return checkpointBalanceStub.resolves(balance);
  }
  return checkpointBalanceStub;
}

/**
 * @hidden
 * Retrieve the Checkpoint constructor stub
 */
export function getCheckpointConstructorStub(): SinonStub {
  return checkpointConstructorStub;
}

/**
 * @hidden
 * Retrieve a CheckpointSchedule instance
 */
export function getCheckpointScheduleInstance(
  opts?: CheckpointScheduleOptions
): MockCheckpointSchedule {
  if (opts) {
    configureCheckpointSchedule({ ...defaultCheckpointScheduleOptions, ...opts });
  }

  return new MockCheckpointScheduleClass() as MockCheckpointSchedule;
}

/**
 * @hidden
 * Retrieve the CheckpointSchedule constructor stub
 */
export function getCheckpointScheduleConstructorStub(): SinonStub {
  return checkpointScheduleConstructorStub;
}

/**
 * @hidden
 * Retrieve the stub of the `CheckpointSchedule.details` method
 */
export function getCheckpointScheduleDetailsStub(details?: Partial<ScheduleDetails>): SinonStub {
  if (details) {
    return checkpointScheduleDetailsStub.resolves({
      ...defaultCheckpointScheduleOptions.details,
      ...details,
    });
  }
  return checkpointScheduleDetailsStub;
}

/**
 * @hidden
 * Retrieve a CorporateAction instance
 */
export function getCorporateActionInstance(opts?: CorporateActionOptions): MockCorporateAction {
  if (opts) {
    configureCorporateAction({ ...defaultCorporateActionOptions, ...opts });
  }

  return new MockCorporateActionClass() as MockCorporateAction;
}

/**
 * @hidden
 * Retrieve the stub of the `CorporateAction.exists` method
 */
export function getCorporateActionExistsStub(exists?: boolean): SinonStub {
  if (exists) {
    return corporateActionExistsStub.resolves(exists);
  }
  return corporateActionExistsStub;
}

/**
 * @hidden
 * Retrieve the CorporateAction constructor stub
 */
export function getCorporateActionConstructorStub(): SinonStub {
  return corporateActionConstructorStub;
}

/**
 * @hidden
 * Retrieve a DividendDistribution instance
 */
export function getDividendDistributionInstance(
  opts?: DividendDistributionOptions
): MockDividendDistribution {
  if (opts) {
    configureDividendDistribution({ ...defaultDividendDistributionOptions, ...opts });
  }

  return new MockDividendDistributionClass() as MockDividendDistribution;
}

/**
 * @hidden
 * Retrieve the stub of the `DividendDistribution.checkpoint` method
 */
export function getDividendDistributionCheckpointStub(
  checkpoint?: Checkpoint | CheckpointSchedule
): SinonStub {
  if (checkpoint) {
    return dividendDistributionCheckpointStub.resolves(checkpoint);
  }
  return dividendDistributionCheckpointStub;
}

/**
 * @hidden
 * Retrieve the DividendDistribution constructor stub
 */
export function getDividendDistributionConstructorStub(): SinonStub {
  return dividendDistributionConstructorStub;
}

/**
 * @hidden
 * Retrieve the stub of the `DividendDistribution.getParticipant` method
 */
export function getDividendDistributionGetParticipantStub(
  getParticipant?: Partial<DistributionParticipant>
): SinonStub {
  if (getParticipant) {
    return dividendDistributionGetParticipantStub.resolves({
      ...defaultDividendDistributionOptions.getParticipant,
      ...getParticipant,
    });
  }

  return dividendDistributionGetParticipantStub.resolves(getParticipant);
}

/**
 * @hidden
 * Retrieve the stub of the `CustomPermissionGroup.getPermissions` method
 */
export function getCustomPermissionGroupGetPermissionsStub(
  getPermissions?: GroupPermissions
): SinonStub {
  if (getPermissions) {
    return customPermissionGroupGetPermissionsStub.resolves(getPermissions);
  }
  return customPermissionGroupGetPermissionsStub;
}

/**
 * @hidden
 * Retrieve the stub of the `KnownPermissionGroup.getPermissions` method
 */
export function getKnownPermissionGroupGetPermissionsStub(
  getPermissions?: GroupPermissions
): SinonStub {
  if (getPermissions) {
    return knownPermissionGroupGetPermissionsStub.resolves(getPermissions);
  }
  return knownPermissionGroupGetPermissionsStub;
}<|MERGE_RESOLUTION|>--- conflicted
+++ resolved
@@ -13,12 +13,7 @@
   Checkpoint,
   CheckpointSchedule,
   CorporateAction,
-<<<<<<< HEAD
-=======
-  CurrentAccount,
-  CurrentIdentity,
   CustomPermissionGroup,
->>>>>>> 45f45414
   DefaultPortfolio,
   DividendDistribution,
   Identity,
@@ -286,9 +281,7 @@
 
 type MockOptions = {
   identityOptions?: IdentityOptions;
-  currentIdentityOptions?: IdentityOptions;
   accountOptions?: AccountOptions;
-  currentAccountOptions?: CurrentAccountOptions;
   tickerReservationOptions?: TickerReservationOptions;
   securityTokenOptions?: SecurityTokenOptions;
   authorizationRequestOptions?: AuthorizationRequestOptions;
@@ -1627,27 +1620,7 @@
  *
  * Temporarily change instance mock configuration (calling .reset will go back to the configuration passed in `initMocks`)
  */
-<<<<<<< HEAD
-export function configureMocks(opts?: {
-  identityOptions?: IdentityOptions;
-  accountOptions?: AccountOptions;
-  tickerReservationOptions?: TickerReservationOptions;
-  securityTokenOptions?: SecurityTokenOptions;
-  authorizationRequestOptions?: AuthorizationRequestOptions;
-  proposalOptions?: ProposalOptions;
-  venueOptions?: VenueOptions;
-  instructionOptions?: InstructionOptions;
-  numberedPortfolioOptions?: NumberedPortfolioOptions;
-  defaultPortfolioOptions?: DefaultPortfolioOptions;
-  stoOptions?: StoOptions;
-  checkpointOptions?: CheckpointOptions;
-  checkpointScheduleOptions?: CheckpointScheduleOptions;
-  corporateActionOptions?: CorporateActionOptions;
-  dividendDistributionOptions?: DividendDistributionOptions;
-}): void {
-=======
 export function configureMocks(opts?: MockOptions): void {
->>>>>>> 45f45414
   const tempIdentityOptions = { ...defaultIdentityOptions, ...opts?.identityOptions };
 
   configureIdentity(tempIdentityOptions);
@@ -1759,28 +1732,7 @@
  *
  * Initialize the factory by adding default all-purpose functionality to the mock manager
  */
-<<<<<<< HEAD
-export function initMocks(opts?: {
-  identityOptions?: IdentityOptions;
-  currentIdentityOptions?: IdentityOptions;
-  accountOptions?: AccountOptions;
-  tickerReservationOptions?: TickerReservationOptions;
-  securityTokenOptions?: SecurityTokenOptions;
-  authorizationRequestOptions?: AuthorizationRequestOptions;
-  proposalOptions?: ProposalOptions;
-  venueOptions?: VenueOptions;
-  instructionOptions?: InstructionOptions;
-  numberedPortfolioOptions?: NumberedPortfolioOptions;
-  defaultPortfolioOptions?: DefaultPortfolioOptions;
-  stoOptions?: StoOptions;
-  checkpointOptions?: CheckpointOptions;
-  checkpointScheduleOptions?: CheckpointScheduleOptions;
-  corporateActionOptions?: CorporateActionOptions;
-  dividendDistributionOptions?: DividendDistributionOptions;
-}): void {
-=======
 export function initMocks(opts?: MockOptions): void {
->>>>>>> 45f45414
   // Identity
   initIdentity(opts?.identityOptions);
 

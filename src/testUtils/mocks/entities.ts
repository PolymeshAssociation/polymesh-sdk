--- conflicted
+++ resolved
@@ -44,11 +44,8 @@
   // proposal: {} as MockProposal,
   account: {} as MockAccount,
   currentAccount: {} as MockCurrentAccount,
-<<<<<<< HEAD
   instruction: {} as MockInstruction,
-=======
   venue: {} as MockVenue,
->>>>>>> b5fb0410
 };
 
 type MockIdentity = Mocked<Identity>;
@@ -130,11 +127,8 @@
 let securityTokenConstructorStub: SinonStub;
 let authorizationRequestConstructorStub: SinonStub;
 let proposalConstructorStub: SinonStub;
-<<<<<<< HEAD
 let instructionConstructorStub: SinonStub;
-=======
 let venueConstructorStub: SinonStub;
->>>>>>> b5fb0410
 
 let securityTokenDetailsStub: SinonStub;
 let identityHasRolesStub: SinonStub;
@@ -230,20 +224,21 @@
   }
 };
 
-<<<<<<< HEAD
 const MockInstructionClass = class {
-=======
-const MockVenueClass = class {
->>>>>>> b5fb0410
   /**
    * @hidden
    */
   constructor(...args: unknown[]) {
-<<<<<<< HEAD
     return instructionConstructorStub(...args);
-=======
+  }
+};
+
+const MockVenueClass = class {
+  /**
+   * @hidden
+   */
+  constructor(...args: unknown[]) {
     return venueConstructorStub(...args);
->>>>>>> b5fb0410
   }
 };
 
@@ -287,15 +282,14 @@
   Proposal: MockProposalClass,
 });
 
-<<<<<<< HEAD
 export const mockInstructionModule = (path: string) => (): object => ({
   ...jest.requireActual(path),
   Instruction: MockInstructionClass,
-=======
+});
+
 export const mockVenueModule = (path: string) => (): object => ({
   ...jest.requireActual(path),
   Venue: MockVenueClass,
->>>>>>> b5fb0410
 });
 
 const defaultIdentityOptions: IdentityOptions = {
@@ -728,11 +722,8 @@
   securityTokenOptions?: SecurityTokenOptions;
   authorizationRequestOptions?: AuthorizationRequestOptions;
   proposalOptions?: ProposalOptions;
-<<<<<<< HEAD
   instructionOptions?: InstructionOptions;
-=======
   venueOptions?: VenueOptions;
->>>>>>> b5fb0410
 }): void {
   const tempIdentityOptions = { ...defaultIdentityOptions, ...opts?.identityOptions };
 
@@ -787,17 +778,15 @@
   // NOTE uncomment in Governance v2 upgrade
   // configureProposal(tempProposalOptions);
 
-<<<<<<< HEAD
   const tempInstructionOptions = { ...defaultInstructionOptions, ...opts?.instructionOptions };
 
   configureInstruction(tempInstructionOptions);
-=======
+
   const tempVenueOptions = {
     ...defaultVenueOptions,
     ...opts?.venueOptions,
   };
   configureVenue(tempVenueOptions);
->>>>>>> b5fb0410
 }
 
 /**
@@ -814,11 +803,8 @@
   securityTokenOptions?: SecurityTokenOptions;
   authorizationRequestOptions?: AuthorizationRequestOptions;
   proposalOptions?: ProposalOptions;
-<<<<<<< HEAD
   instructionOptions?: InstructionOptions;
-=======
   venueOptions?: VenueOptions;
->>>>>>> b5fb0410
 }): void {
   // Identity
   initIdentity(opts?.identityOptions);

/* istanbul ignore file */

import BigNumber from 'bignumber.js';
import { merge } from 'lodash';
import sinon, { SinonStub } from 'sinon';

import {
  AuthorizationRequest,
  Identity,
  Proposal,
  SecurityToken,
  TickerReservation,
} from '~/api/entities';
import { ProposalDetails, ProposalStage, ProposalState } from '~/api/entities/Proposal/types';
import { Mocked } from '~/testUtils/types';
import {
  Authorization,
  AuthorizationType,
  SecurityTokenDetails,
  TickerReservationDetails,
  TickerReservationStatus,
  TransferStatus,
} from '~/types';

const mockInstanceContainer = {
  identity: {} as MockIdentity,
  tickerReservation: {} as MockTickerReservation,
  securityToken: {} as MockSecurityToken,
  authorizationRequest: {} as MockAuthorizationRequest,
  proposal: {} as MockProposal,
};

type MockIdentity = Mocked<Identity>;
type MockTickerReservation = Mocked<TickerReservation>;
type MockSecurityToken = Mocked<SecurityToken>;
type MockAuthorizationRequest = Mocked<AuthorizationRequest>;
type MockProposal = Mocked<Proposal>;

interface IdentityOptions {
  did?: string;
  getPolyXBalance?: BigNumber;
  hasRoles?: boolean;
  hasRole?: boolean;
  hasValidCdd?: boolean;
  getMasterKey?: string;
}

interface TickerReservationOptions {
  ticker?: string;
  details?: TickerReservationDetails;
}

interface SecurityTokenOptions {
  ticker?: string;
  details?: Partial<SecurityTokenDetails>;
  currentFundingRound?: string;
  transfersAreFrozen?: boolean;
  transfersCanTransfer?: TransferStatus;
  transfersCanMint?: TransferStatus;
}

interface AuthorizationRequestOptions {
  targetDid?: string;
  issuerDid?: string;
  expiry?: Date | null;
  data?: Authorization;
}

interface ProposalOptions {
  pipId?: number;
  getDetails?: ProposalDetails;
  getStage?: ProposalStage;
}

let identityConstructorStub: SinonStub;
let tickerReservationConstructorStub: SinonStub;
let securityTokenConstructorStub: SinonStub;
let authorizationRequestConstructorStub: SinonStub;
let proposalConstructorStub: SinonStub;

let securityTokenDetailsStub: SinonStub;
let identityGetPolyXBalanceStub: SinonStub;
let identityHasRolesStub: SinonStub;
let identityHasRoleStub: SinonStub;
let identityHasValidCddStub: SinonStub;
let tickerReservationDetailsStub: SinonStub;
let securityTokenCurrentFundingRoundStub: SinonStub;
let securityTokenTransfersAreFrozenStub: SinonStub;
let securityTokenTransfersCanTransferStub: SinonStub;
let securityTokenTransfersCanMintStub: SinonStub;
let identityGetMasterKeyStub: SinonStub;

const MockIdentityClass = class {
  /**
   * @hidden
   */
  constructor(...args: unknown[]) {
    return identityConstructorStub(...args);
  }
};

const MockTickerReservationClass = class {
  /**
   * @hidden
   */
  constructor(...args: unknown[]) {
    return tickerReservationConstructorStub(...args);
  }
};

const MockSecurityTokenClass = class {
  /**
   * @hidden
   */
  constructor(...args: unknown[]) {
    return securityTokenConstructorStub(...args);
  }
};

const MockAuthorizationRequestClass = class {
  /**
   * @hidden
   */
  constructor(...args: unknown[]) {
    return authorizationRequestConstructorStub(...args);
  }
};

const MockProposalClass = class {
  /**
   * @hidden
   */
  constructor(...args: unknown[]) {
    return proposalConstructorStub(...args);
  }
};

export const mockIdentityModule = (path: string) => (): object => ({
  ...jest.requireActual(path),
  Identity: MockIdentityClass,
});

export const mockTickerReservationModule = (path: string) => (): object => ({
  ...jest.requireActual(path),
  TickerReservation: MockTickerReservationClass,
});

export const mockSecurityTokenModule = (path: string) => (): object => ({
  ...jest.requireActual(path),
  SecurityToken: MockSecurityTokenClass,
});

export const mockAuthorizationRequestModule = (path: string) => (): object => ({
  ...jest.requireActual(path),
  AuthorizationRequest: MockAuthorizationRequestClass,
});

export const mockProposalModule = (path: string) => (): object => ({
  ...jest.requireActual(path),
  Proposal: MockProposalClass,
});

const defaultIdentityOptions: IdentityOptions = {
  did: 'someDid',
  getPolyXBalance: new BigNumber(100),
  hasValidCdd: true,
<<<<<<< HEAD
  getMasterKey: 'someAccountKey',
=======
  getMasterKey: 'someAccountId',
>>>>>>> 3519f8a6
};
let identityOptions: IdentityOptions = defaultIdentityOptions;
const defaultTickerReservationOptions: TickerReservationOptions = {
  ticker: 'SOME_TICKER',
  details: {
    owner: mockInstanceContainer.identity,
    expiryDate: new Date(),
    status: TickerReservationStatus.Reserved,
  },
};
let tickerReservationOptions = defaultTickerReservationOptions;
const defaultSecurityTokenOptions: SecurityTokenOptions = {
  ticker: 'SOME_TICKER',
  details: {
    name: 'TOKEN_NAME',
    totalSupply: new BigNumber(1000000),
    isDivisible: false,
    owner: mockInstanceContainer.identity,
  },
  currentFundingRound: 'Series A',
  transfersAreFrozen: false,
  transfersCanTransfer: TransferStatus.Success,
  transfersCanMint: TransferStatus.Success,
};
let securityTokenOptions = defaultSecurityTokenOptions;
const defaultAuthorizationRequestOptions: AuthorizationRequestOptions = {
  targetDid: 'targetDid',
  issuerDid: 'issuerDid',
  data: { type: AuthorizationType.TransferAssetOwnership, value: 'UNWANTED_TOKEN' },
  expiry: null,
};
let authorizationRequestOptions = defaultAuthorizationRequestOptions;
const defaultProposalOptions: ProposalOptions = {
  pipId: 1,
  getDetails: {
    state: ProposalState.Referendum,
    module: 'someModule',
    method: 'someMethod',
  },
  getStage: ProposalStage.Open,
};
let proposalOptions = defaultProposalOptions;

/**
 * @hidden
 * Configure the Proposal instance
 */
function configureProposal(opts: ProposalOptions): void {
  const proposal = ({
    pipId: opts.pipId,
    getDetails: sinon.stub().returns(opts.getDetails),
    getStage: sinon.stub().returns(opts.getStage),
  } as unknown) as MockProposal;

  Object.assign(mockInstanceContainer.proposal, proposal);
  proposalConstructorStub.callsFake(args => {
    return merge({}, proposal, args);
  });
}

/**
 * @hidden
 * Initialize the Proposal instance
 */
function initProposal(opts?: ProposalOptions): void {
  proposalConstructorStub = sinon.stub();

  proposalOptions = { ...defaultProposalOptions, ...opts };

  configureProposal(proposalOptions);
}

/**
 * @hidden
 * Configure the Authorization Request instance
 */
function configureAuthorizationRequest(opts: AuthorizationRequestOptions): void {
  const authorizationRequest = ({
    targetDid: opts.targetDid,
    issuerDid: opts.issuerDid,
    expiry: opts.expiry,
    data: opts.data,
  } as unknown) as MockAuthorizationRequest;

  Object.assign(mockInstanceContainer.authorizationRequest, authorizationRequest);
  authorizationRequestConstructorStub.callsFake(args => {
    return merge({}, authorizationRequest, args);
  });
}

/**
 * @hidden
 * Initialize the Authorization Request instance
 */
function initAuthorizationRequest(opts?: AuthorizationRequestOptions): void {
  authorizationRequestConstructorStub = sinon.stub();

  authorizationRequestOptions = { ...defaultAuthorizationRequestOptions, ...opts };

  configureAuthorizationRequest(authorizationRequestOptions);
}

/**
 * @hidden
 * Configure the Security Token instance
 */
function configureSecurityToken(opts: SecurityTokenOptions): void {
  const securityToken = ({
    ticker: opts.ticker,
    details: securityTokenDetailsStub.resolves(opts.details),
    currentFundingRound: securityTokenCurrentFundingRoundStub.resolves(opts.currentFundingRound),
    transfers: {
      areFrozen: securityTokenTransfersAreFrozenStub.resolves(opts.transfersAreFrozen),
      canTransfer: securityTokenTransfersCanTransferStub.resolves(opts.transfersCanTransfer),
      canMint: securityTokenTransfersCanMintStub.resolves(opts.transfersCanMint),
    },
  } as unknown) as MockSecurityToken;

  Object.assign(mockInstanceContainer.securityToken, securityToken);
  securityTokenConstructorStub.callsFake(args => {
    return merge({}, securityToken, args);
  });
}

/**
 * @hidden
 * Initialize the Security Token instance
 */
function initSecurityToken(opts?: SecurityTokenOptions): void {
  securityTokenConstructorStub = sinon.stub();
  securityTokenDetailsStub = sinon.stub();
  securityTokenCurrentFundingRoundStub = sinon.stub();
  securityTokenTransfersAreFrozenStub = sinon.stub();
  securityTokenTransfersCanTransferStub = sinon.stub();
  securityTokenTransfersCanMintStub = sinon.stub();

  securityTokenOptions = merge({}, defaultSecurityTokenOptions, opts);

  configureSecurityToken(securityTokenOptions);
}

/**
 * @hidden
 * Configure the Ticker Reservation instance
 */
function configureTickerReservation(opts: TickerReservationOptions): void {
  const tickerReservation = ({
    ticker: opts.ticker,
    details: tickerReservationDetailsStub.resolves(opts.details),
  } as unknown) as MockTickerReservation;

  Object.assign(mockInstanceContainer.tickerReservation, tickerReservation);
  tickerReservationConstructorStub.callsFake(args => {
    return merge({}, tickerReservation, args);
  });
}

/**
 * @hidden
 * Initialize the Ticker Reservation instance
 */
function initTickerReservation(opts?: TickerReservationOptions): void {
  tickerReservationConstructorStub = sinon.stub();
  tickerReservationDetailsStub = sinon.stub();

  tickerReservationOptions = {
    ...defaultTickerReservationOptions,
    ...opts,
  };

  configureTickerReservation(tickerReservationOptions);
}

/**
 * @hidden
 * Configure the identity instance
 */
function configureIdentity(opts: IdentityOptions): void {
  const identity = ({
    did: opts.did,
    getPolyXBalance: identityGetPolyXBalanceStub.resolves(opts.getPolyXBalance),
    hasRoles: identityHasRolesStub.resolves(opts.hasRoles),
    hasRole: identityHasRoleStub.resolves(opts.hasRole),
    hasValidCdd: identityHasValidCddStub.resolves(opts.hasValidCdd),
    getMasterKey: identityGetMasterKeyStub.resolves(opts.getMasterKey),
  } as unknown) as MockIdentity;

  Object.assign(mockInstanceContainer.identity, identity);
  identityConstructorStub.callsFake(args => {
    return merge({}, identity, args);
  });
}

/**
 * @hidden
 * Initialize the Identity instance
 */
function initIdentity(opts?: IdentityOptions): void {
  identityConstructorStub = sinon.stub();
  identityGetPolyXBalanceStub = sinon.stub();
  identityHasRolesStub = sinon.stub();
  identityHasRoleStub = sinon.stub();
  identityHasValidCddStub = sinon.stub();
  identityGetMasterKeyStub = sinon.stub();

  identityOptions = { ...defaultIdentityOptions, ...opts };

  configureIdentity(identityOptions);
}

/**
 * @hidden
 *
 * Temporarily change instance mock configuration (calling .reset will go back to the configuration passed in `initMocks`)
 */
export function configureMocks(opts?: {
  identityOptions?: IdentityOptions;
  tickerReservationOptions?: TickerReservationOptions;
  securityTokenOptions?: SecurityTokenOptions;
  authorizationRequestOptions?: AuthorizationRequestOptions;
  proposalOptions?: ProposalOptions;
}): void {
  const tempIdentityOptions = { ...defaultIdentityOptions, ...opts?.identityOptions };

  configureIdentity(tempIdentityOptions);

  const tempTickerReservationOptions = {
    ...defaultTickerReservationOptions,
    ...opts?.tickerReservationOptions,
  };

  configureTickerReservation(tempTickerReservationOptions);

  const tempSecuritytokenOptions = merge(
    {},
    defaultSecurityTokenOptions,
    opts?.securityTokenOptions
  );

  configureSecurityToken(tempSecuritytokenOptions);

  const tempAuthorizationRequestOptions = {
    ...defaultAuthorizationRequestOptions,
    ...opts?.authorizationRequestOptions,
  };

  configureAuthorizationRequest(tempAuthorizationRequestOptions);

  const tempProposalOptions = {
    ...defaultProposalOptions,
    ...opts?.proposalOptions,
  };

  configureProposal(tempProposalOptions);
}

/**
 * @hidden
 *
 * Initialize the factory by adding default all-purpose functionality to the mock manager
 */
export function initMocks(opts?: {
  identityOptions?: IdentityOptions;
  tickerReservationOptions?: TickerReservationOptions;
  securityTokenOptions?: SecurityTokenOptions;
  authorizationRequestOptions?: AuthorizationRequestOptions;
  proposalOptions?: ProposalOptions;
}): void {
  // Identity
  initIdentity(opts?.identityOptions);

  // Ticker Reservation
  initTickerReservation(opts?.tickerReservationOptions);

  // Security Token
  initSecurityToken(opts?.securityTokenOptions);

  // Authorization Request
  initAuthorizationRequest(opts?.authorizationRequestOptions);

  // Proposal
  initProposal(opts?.proposalOptions);
}

/**
 * @hidden
 * Restore instances to their original state
 */
export function cleanup(): void {
  mockInstanceContainer.identity = {} as MockIdentity;
  mockInstanceContainer.tickerReservation = {} as MockTickerReservation;
  mockInstanceContainer.securityToken = {} as MockSecurityToken;
  mockInstanceContainer.authorizationRequest = {} as MockAuthorizationRequest;
  mockInstanceContainer.proposal = {} as MockProposal;
}

/**
 * @hidden
 * Reinitialize mocks
 */
export function reset(): void {
  cleanup();
  initMocks({
    identityOptions,
    tickerReservationOptions,
    securityTokenOptions,
    authorizationRequestOptions,
    proposalOptions,
  });
}

/**
 * @hidden
 * Retrieve an Identity instance
 */
export function getIdentityInstance(opts?: IdentityOptions): MockIdentity {
  if (opts) {
    configureIdentity(opts);
  }

  return mockInstanceContainer.identity;
}

/**
 * @hidden
 * Retrieve the stub of the `Identity.getPolyXBalance` method
 */
export function getIdentityGetPolyXBalanceStub(): SinonStub {
  return identityGetPolyXBalanceStub;
}

/**
 * @hidden
 * Retrieve the stub of the `Identity.hasRoles` method
 */
export function getIdentityHasRolesStub(): SinonStub {
  return identityHasRolesStub;
}

/**
 * @hidden
 * Retrieve the stub of the `Identity.hasRoles` method
 */
export function getIdentityHasRoleStub(): SinonStub {
  return identityHasRoleStub;
}

/**
 * @hidden
 * Retrieve the stub of the `Identity.hasValidCdd` method
 */
export function getIdentityHasValidCddStub(): SinonStub {
  return identityHasValidCddStub;
}

/**
 * @hidden
 * Retrieve the stub of the `Identity.getMasterKey` method
 */
export function getIdentityGetMasterKeyStub(): SinonStub {
  return identityGetMasterKeyStub;
}

/**
 * @hidden
 * Retrieve a Ticker Reservation instance
 */
export function getTickerReservationInstance(
  opts: TickerReservationOptions
): MockTickerReservation {
  if (opts) {
    configureTickerReservation(opts);
  }

  return mockInstanceContainer.tickerReservation;
}

/**
 * @hidden
 * Retrieve the stub of the `TickerReservation.details` method
 */
export function getTickerReservationDetailsStub(
  details?: Partial<TickerReservationDetails>
): SinonStub {
  if (details) {
    return tickerReservationDetailsStub.resolves({
      ...defaultTickerReservationOptions.details,
      ...details,
    });
  }
  return tickerReservationDetailsStub;
}

/**
 * @hidden
 * Retrieve a Security Token instance
 */
export function getSecurityTokenInstance(opts?: SecurityTokenOptions): MockSecurityToken {
  if (opts) {
    configureSecurityToken(opts);
  }

  return mockInstanceContainer.securityToken;
}

/**
 * @hidden
 * Retrieve the stub of the `SecurityToken.details` method
 */
export function getSecurityTokenDetailsStub(details?: Partial<SecurityTokenDetails>): SinonStub {
  if (details) {
    return securityTokenDetailsStub.resolves({
      ...defaultSecurityTokenOptions.details,
      ...details,
    });
  }
  return securityTokenDetailsStub;
}

/**
 * @hidden
 * Retrieve the stub of the `SecurityToken.currentFundingRound` method
 */
export function getSecurityTokenCurrentFundingRoundStub(currentFundingRound?: string): SinonStub {
  if (currentFundingRound) {
    return securityTokenCurrentFundingRoundStub.resolves(currentFundingRound);
  }

  return securityTokenCurrentFundingRoundStub;
}

/**
 * @hidden
 * Retrieve the stub of the `SecurityToken.Transfers.areFrozen` method
 */
export function getSecurityTokenTransfersAreFrozenStub(frozen?: boolean): SinonStub {
  if (frozen !== undefined) {
    return securityTokenTransfersAreFrozenStub.resolves(frozen);
  }

  return securityTokenTransfersAreFrozenStub;
}

/**
 * @hidden
 * Retrieve the stub of the `SecurityToken.Transfers.canTransfer` method
 */
export function getSecurityTokenTransfersCanTransferStub(status?: TransferStatus): SinonStub {
  if (status) {
    return securityTokenTransfersCanTransferStub.resolves(status);
  }

  return securityTokenTransfersCanTransferStub;
}

/**
 * @hidden
 * Retrieve the stub of the `SecurityToken.Transfers.canMint` method
 */
export function getSecurityTokenTransfersCanMintStub(status?: TransferStatus): SinonStub {
  if (status) {
    return securityTokenTransfersCanMintStub.resolves(status);
  }

  return securityTokenTransfersCanMintStub;
}

/**
 * @hidden
 * Retrieve an Authorization Request instance
 */
export function getAuthorizationRequestInstance(
  opts?: AuthorizationRequestOptions
): MockAuthorizationRequest {
  if (opts) {
    configureAuthorizationRequest(opts);
  }

  return mockInstanceContainer.authorizationRequest;
}

/**
 * @hidden
 * Retrieve a Proposal instance
 */
export function getProposalInstance(opts?: ProposalOptions): MockProposal {
  if (opts) {
    configureProposal(opts);
  }

  return mockInstanceContainer.proposal;
}<|MERGE_RESOLUTION|>--- conflicted
+++ resolved
@@ -164,11 +164,7 @@
   did: 'someDid',
   getPolyXBalance: new BigNumber(100),
   hasValidCdd: true,
-<<<<<<< HEAD
-  getMasterKey: 'someAccountKey',
-=======
   getMasterKey: 'someAccountId',
->>>>>>> 3519f8a6
 };
 let identityOptions: IdentityOptions = defaultIdentityOptions;
 const defaultTickerReservationOptions: TickerReservationOptions = {

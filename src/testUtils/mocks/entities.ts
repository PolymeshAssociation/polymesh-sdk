/* istanbul ignore file */

import BigNumber from 'bignumber.js';
import { merge } from 'lodash';
import sinon, { SinonStub } from 'sinon';

import { ProposalDetails, ProposalStage /*, ProposalState */ } from '~/api/entities/Proposal/types';
import {
  Account,
  AuthorizationRequest,
  CurrentAccount,
  CurrentIdentity,
  DefaultPortfolio,
  Identity,
  Instruction,
  NumberedPortfolio,
  // NOTE uncomment in Governance v2 upgrade
  // Proposal,
  SecurityToken,
  TickerReservation,
  Venue,
} from '~/internal';
import { Mocked } from '~/testUtils/types';
import {
  AccountBalance,
  Authorization,
  AuthorizationType,
  ExtrinsicData,
  InstructionDetails,
  InstructionStatus,
  InstructionType,
  Leg,
  PortfolioBalance,
  SecondaryKey,
  SecurityTokenDetails,
  TickerReservationDetails,
  TickerReservationStatus,
  TransferStatus,
  VenueDetails,
  VenueType,
  // NOTE uncomment in Governance v2 upgrade
  // TxTags,
} from '~/types';

const mockInstanceContainer = {
  identity: {} as MockIdentity,
  currentIdentity: {} as MockCurrentIdentity,
  tickerReservation: {} as MockTickerReservation,
  securityToken: {} as MockSecurityToken,
  authorizationRequest: {} as MockAuthorizationRequest,
  // NOTE uncomment in Governance v2 upgrade
  // proposal: {} as MockProposal,
  account: {} as MockAccount,
  currentAccount: {} as MockCurrentAccount,
  venue: {} as MockVenue,
  instruction: {} as MockInstruction,
  numberedPortfolio: {} as MockNumberedPortfolio,
  defaultPortfolio: {} as MockDefaultPortfolio,
};

type MockIdentity = Mocked<Identity>;
type MockCurrentIdentity = Mocked<CurrentIdentity>;
type MockAccount = Mocked<Account>;
type MockCurrentAccount = Mocked<CurrentAccount>;
type MockTickerReservation = Mocked<TickerReservation>;
type MockSecurityToken = Mocked<SecurityToken>;
type MockAuthorizationRequest = Mocked<AuthorizationRequest>;
// NOTE uncomment in Governance v2 upgrade
// type MockProposal = Mocked<Proposal>;
type MockVenue = Mocked<Venue>;
type MockInstruction = Mocked<Instruction>;
type MockNumberedPortfolio = Mocked<NumberedPortfolio>;
type MockDefaultPortfolio = Mocked<DefaultPortfolio>;

interface IdentityOptions {
  did?: string;
  hasRoles?: boolean;
  hasRole?: boolean;
  hasValidCdd?: boolean;
  getPrimaryKey?: string;
  authorizations?: {
    getReceived: AuthorizationRequest[];
  };
}

interface CurrentIdentityOptions extends IdentityOptions {
  getSecondaryKeys?: SecondaryKey[];
}

interface TickerReservationOptions {
  ticker?: string;
  details?: Partial<TickerReservationDetails>;
}

interface SecurityTokenOptions {
  ticker?: string;
  details?: Partial<SecurityTokenDetails>;
  currentFundingRound?: string;
  isFrozen?: boolean;
  transfersCanTransfer?: TransferStatus;
}

interface AuthorizationRequestOptions {
  targetDid?: string;
  issuerDid?: string;
  expiry?: Date | null;
  data?: Authorization;
}

interface ProposalOptions {
  pipId?: BigNumber;
  getDetails?: ProposalDetails;
  getStage?: ProposalStage;
  identityHasVoted?: boolean;
}

interface AccountOptions {
  address?: string;
  key?: string;
  getBalance?: AccountBalance;
  getIdentity?: Identity;
  getTransactionHistory?: ExtrinsicData[];
}

interface CurrentAccountOptions extends AccountOptions {
  getIdentity?: CurrentIdentity;
}

interface VenueOptions {
  id?: BigNumber;
  details?: Partial<VenueDetails>;
}

interface NumberedPortfolioOptions {
  id?: BigNumber;
  isOwnedBy?: boolean;
  tokenBalances?: PortfolioBalance[];
  custodian?: Identity;
  did?: string;
  exists?: boolean;
  uuid?: string;
  isCustodiedBy?: boolean;
}

interface DefaultPortfolioOptions {
  isOwnedBy?: boolean;
  tokenBalances?: PortfolioBalance[];
  did?: string;
  custodian?: Identity;
  uuid?: string;
  isCustodiedBy?: boolean;
}

interface InstructionOptions {
  id?: BigNumber;
  details?: Partial<InstructionDetails>;
  getLegs?: Leg[];
}

let identityConstructorStub: SinonStub;
let currentIdentityConstructorStub: SinonStub;
let accountConstructorStub: SinonStub;
let currentAccountConstructorStub: SinonStub;
let tickerReservationConstructorStub: SinonStub;
let securityTokenConstructorStub: SinonStub;
let authorizationRequestConstructorStub: SinonStub;
let proposalConstructorStub: SinonStub;
let venueConstructorStub: SinonStub;
let instructionConstructorStub: SinonStub;
let numberedPortfolioConstructorStub: SinonStub;
let defaultPortfolioConstructorStub: SinonStub;

let securityTokenDetailsStub: SinonStub;
let securityTokenCurrentFundingRoundStub: SinonStub;
let securityTokenIsFrozenStub: SinonStub;
let securityTokenTransfersCanTransferStub: SinonStub;
let identityHasRolesStub: SinonStub;
let identityHasRoleStub: SinonStub;
let identityHasValidCddStub: SinonStub;
let identityGetPrimaryKeyStub: SinonStub;
let identityGetReceivedStub: SinonStub;
let currentIdentityHasRolesStub: SinonStub;
let currentIdentityHasRoleStub: SinonStub;
let currentIdentityHasValidCddStub: SinonStub;
let currentIdentityGetPrimaryKeyStub: SinonStub;
let currentIdentityGetSecondaryKeysStub: SinonStub;
let accountGetBalanceStub: SinonStub;
let accountGetIdentityStub: SinonStub;
let accountGetTransactionHistoryStub: SinonStub;
let currentAccountGetBalanceStub: SinonStub;
let currentAccountGetIdentityStub: SinonStub;
let currentAccountGetTransactionHistoryStub: SinonStub;
let tickerReservationDetailsStub: SinonStub;
let venueDetailsStub: SinonStub;
let instructionDetailsStub: SinonStub;
let instructionGetLegsStub: SinonStub;
let numberedPortfolioIsOwnedByStub: SinonStub;
let numberedPortfolioGetTokenBalancesStub: SinonStub;
let numberedPortfolioExistsStub: SinonStub;
let numberedPortfolioGetCustodianStub: SinonStub;
let numberedPortfolioIsCustodiedByStub: SinonStub;
let defaultPortfolioIsOwnedByStub: SinonStub;
let defaultPortfolioGetTokenBalancesStub: SinonStub;
let defaultPortfolioGetCustodianStub: SinonStub;
let defaultPortfolioIsCustodiedByStub: SinonStub;

const MockIdentityClass = class {
  /**
   * @hidden
   */
  constructor(...args: unknown[]) {
    return identityConstructorStub(...args);
  }
};

const MockCurrentIdentityClass = class {
  /**
   * @hidden
   */
  constructor(...args: unknown[]) {
    return currentIdentityConstructorStub(...args);
  }
};

const MockAccountClass = class {
  /**
   * @hidden
   */
  constructor(...args: unknown[]) {
    return accountConstructorStub(...args);
  }
};

const MockCurrentAccountClass = class {
  /**
   * @hidden
   */
  constructor(...args: unknown[]) {
    return currentAccountConstructorStub(...args);
  }
};

const MockTickerReservationClass = class {
  /**
   * @hidden
   */
  constructor(...args: unknown[]) {
    return tickerReservationConstructorStub(...args);
  }
};

const MockSecurityTokenClass = class {
  /**
   * @hidden
   */
  constructor(...args: unknown[]) {
    return securityTokenConstructorStub(...args);
  }
};

const MockAuthorizationRequestClass = class {
  /**
   * @hidden
   */
  constructor(...args: unknown[]) {
    return authorizationRequestConstructorStub(...args);
  }
};

const MockProposalClass = class {
  /**
   * @hidden
   */
  constructor(...args: unknown[]) {
    return proposalConstructorStub(...args);
  }
};

const MockVenueClass = class {
  /**
   * @hidden
   */
  constructor(...args: unknown[]) {
    return venueConstructorStub(...args);
  }
};

const MockNumberedPortfolioClass = class {
  /**
   * @hidden
   */
  constructor(...args: unknown[]) {
    return numberedPortfolioConstructorStub(...args);
  }
};

const MockDefaultPortfolioClass = class {
  /**
   * @hidden
   */
  constructor(...args: unknown[]) {
    return defaultPortfolioConstructorStub(...args);
  }
};

const MockInstructionClass = class {
  /**
   * @hidden
   */
  constructor(...args: unknown[]) {
    return instructionConstructorStub(...args);
  }
};

export const mockIdentityModule = (path: string) => (): object => ({
  ...jest.requireActual(path),
  Identity: MockIdentityClass,
});

export const mockCurrentIdentityModule = (path: string) => (): object => ({
  ...jest.requireActual(path),
  CurrentIdentity: MockCurrentIdentityClass,
});

export const mockAccountModule = (path: string) => (): object => ({
  ...jest.requireActual(path),
  Account: MockAccountClass,
});

export const mockCurrentAccountModule = (path: string) => (): object => ({
  ...jest.requireActual(path),
  CurrentAccount: MockCurrentAccountClass,
});

export const mockTickerReservationModule = (path: string) => (): object => ({
  ...jest.requireActual(path),
  TickerReservation: MockTickerReservationClass,
});

export const mockSecurityTokenModule = (path: string) => (): object => ({
  ...jest.requireActual(path),
  SecurityToken: MockSecurityTokenClass,
});

export const mockAuthorizationRequestModule = (path: string) => (): object => ({
  ...jest.requireActual(path),
  AuthorizationRequest: MockAuthorizationRequestClass,
});

export const mockProposalModule = (path: string) => (): object => ({
  ...jest.requireActual(path),
  Proposal: MockProposalClass,
});

export const mockVenueModule = (path: string) => (): object => ({
  ...jest.requireActual(path),
  Venue: MockVenueClass,
});

export const mockInstructionModule = (path: string) => (): object => ({
  ...jest.requireActual(path),
  Instruction: MockInstructionClass,
});

export const mockNumberedPortfolioModule = (path: string) => (): object => ({
  ...jest.requireActual(path),
  NumberedPortfolio: MockNumberedPortfolioClass,
});

export const mockDefaultPortfolioModule = (path: string) => (): object => ({
  ...jest.requireActual(path),
  DefaultPortfolio: MockDefaultPortfolioClass,
});

const defaultIdentityOptions: IdentityOptions = {
  did: 'someDid',
  hasValidCdd: true,
  getPrimaryKey: 'someAddress',
  authorizations: {
    getReceived: [],
  },
};
let identityOptions: IdentityOptions = defaultIdentityOptions;
const defaultCurrentIdentityOptions: CurrentIdentityOptions = {
  did: 'someDid',
  hasValidCdd: true,
  getPrimaryKey: 'someAddress',
  getSecondaryKeys: [],
};
let currentIdentityOptions: CurrentIdentityOptions = defaultCurrentIdentityOptions;
const defaultAccountOptions: AccountOptions = {
  address: 'someAddress',
  key: 'someKey',
  getBalance: {
    free: new BigNumber(100),
    locked: new BigNumber(10),
  },
  getTransactionHistory: [],
};
let accountOptions: AccountOptions = defaultAccountOptions;
const defaultCurrentAccountOptions: CurrentAccountOptions = {
  address: 'someAddress',
  key: 'someKey',
  getBalance: {
    free: new BigNumber(100),
    locked: new BigNumber(10),
  },
  getTransactionHistory: [],
};
let currentAccountOptions: CurrentAccountOptions = defaultCurrentAccountOptions;
const defaultTickerReservationOptions: TickerReservationOptions = {
  ticker: 'SOME_TICKER',
  details: {
    expiryDate: new Date(),
    status: TickerReservationStatus.Reserved,
  },
};
let tickerReservationOptions = defaultTickerReservationOptions;
const defaultSecurityTokenOptions: SecurityTokenOptions = {
  ticker: 'SOME_TICKER',
  details: {
    name: 'TOKEN_NAME',
    totalSupply: new BigNumber(1000000),
    isDivisible: false,
  },
  currentFundingRound: 'Series A',
  isFrozen: false,
  transfersCanTransfer: TransferStatus.Success,
};
let securityTokenOptions = defaultSecurityTokenOptions;
const defaultAuthorizationRequestOptions: AuthorizationRequestOptions = {
  targetDid: 'targetDid',
  issuerDid: 'issuerDid',
  data: { type: AuthorizationType.TransferAssetOwnership, value: 'UNWANTED_TOKEN' },
  expiry: null,
};
let authorizationRequestOptions = defaultAuthorizationRequestOptions;
const defaultVenueOptions: VenueOptions = {
  id: new BigNumber(1),
  details: {
    type: VenueType.Distribution,
    description: 'someDescription',
  },
};
let venueOptions = defaultVenueOptions;
const defaultNumberedPortfolioOptions: NumberedPortfolioOptions = {
  id: new BigNumber(1),
  isOwnedBy: true,
  tokenBalances: [
    {
      token: ('someToken' as unknown) as SecurityToken,
      total: new BigNumber(1),
      locked: new BigNumber(0),
    },
  ],
  did: 'someDid',
  exists: true,
  uuid: 'someUuid',
  custodian: ('identity' as unknown) as Identity,
  isCustodiedBy: true,
};
let numberedPortfolioOptions = defaultNumberedPortfolioOptions;
const defaultDefaultPortfolioOptions: DefaultPortfolioOptions = {
  isOwnedBy: true,
  tokenBalances: [
    {
      token: ('someToken' as unknown) as SecurityToken,
      total: new BigNumber(1),
      locked: new BigNumber(0),
    },
  ],
  did: 'someDid',
  uuid: 'someUuid',
  custodian: ('identity' as unknown) as Identity,
  isCustodiedBy: true,
};
let defaultPortfolioOptions = defaultDefaultPortfolioOptions;
const defaultInstructionOptions: InstructionOptions = {
  id: new BigNumber(1),
  details: {
    status: InstructionStatus.Pending,
    createdAt: new Date(new Date().getTime() + 365 * 24 * 60 * 60 * 1000),
    validFrom: null,
    type: InstructionType.SettleOnAuthorization,
  },
};
let instructionOptions = defaultInstructionOptions;
// NOTE uncomment in Governance v2 upgrade
// const defaultProposalOptions: ProposalOptions = {
//   pipId: new BigNumber(1),
//   getDetails: {
//     lastState: ProposalState.Referendum,
//     transaction: TxTags.treasury.Disbursement,
//   } as ProposalDetails,
//   getStage: ProposalStage.Open,
//   identityHasVoted: false,
// };

// let proposalOptions = defaultProposalOptions;

/**
 * @hidden
 * Configure the Proposal instance
 */
// NOTE uncomment in Governance v2 upgrade

// function configureProposal(opts: ProposalOptions): void {
//   const proposal = ({
//     pipId: opts.pipId,
//     getDetails: sinon.stub().returns(opts.getDetails),
//     getStage: sinon.stub().returns(opts.getStage),
//     identityHasVoted: sinon.stub().returns(opts.identityHasVoted),
//   } as unknown) as MockProposal;

//   Object.assign(mockInstanceContainer.proposal, proposal);
//   proposalConstructorStub.callsFake(args => {
//     return merge({}, proposal, args);
//   });
// }

/**
 * @hidden
 * Initialize the Proposal instance
 */
// NOTE uncomment in Governance v2 upgrade
// function initProposal(opts?: ProposalOptions): void {
//   proposalConstructorStub = sinon.stub();

//   proposalOptions = { ...defaultProposalOptions, ...opts };

//   configureProposal(proposalOptions);
// }

/**
 * @hidden
 * Configure the Authorization Request instance
 */
function configureVenue(opts: VenueOptions): void {
  const details = { owner: mockInstanceContainer.identity, ...opts.details };
  const venue = ({
    id: opts.id,
    details: venueDetailsStub.resolves(details),
  } as unknown) as MockVenue;

  Object.assign(mockInstanceContainer.venue, venue);
  venueConstructorStub.callsFake(args => {
    const value = merge({}, venue, args);
    Object.setPrototypeOf(value, require('~/internal').Venue.prototype);
    return value;
  });
}

/**
 * @hidden
 * Initialize the Venue instance
 */
function initVenue(opts?: VenueOptions): void {
  venueConstructorStub = sinon.stub();
  venueDetailsStub = sinon.stub();

  venueOptions = { ...defaultVenueOptions, ...opts };

  configureVenue(venueOptions);
}

/**
 * @hidden
 * Configure the Numbered Portfolio instance
 */
function configureNumberedPortfolio(opts: NumberedPortfolioOptions): void {
  const numberedPortfolio = ({
    uuid: opts.uuid,
    id: opts.id,
    isOwnedBy: numberedPortfolioIsOwnedByStub.resolves(opts.isOwnedBy),
    getTokenBalances: numberedPortfolioGetTokenBalancesStub.resolves(opts.tokenBalances),
    getCustodian: numberedPortfolioGetCustodianStub.resolves(opts.custodian),
    owner: { did: opts.did },
    exists: numberedPortfolioExistsStub.resolves(opts.exists),
    isCustodiedBy: numberedPortfolioIsCustodiedByStub.resolves(opts.isCustodiedBy),
  } as unknown) as MockNumberedPortfolio;

  Object.assign(mockInstanceContainer.numberedPortfolio, numberedPortfolio);
  numberedPortfolioConstructorStub.callsFake(args => {
    const value = merge({}, numberedPortfolio, args);
    // eslint-disable-next-line @typescript-eslint/no-var-requires
    const entities = require('~/internal');
    Object.setPrototypeOf(entities.NumberedPortfolio.prototype, entities.Portfolio.prototype);
    Object.setPrototypeOf(value, entities.NumberedPortfolio.prototype);
    return value;
  });
}

/**
 * @hidden
 * Initialize the NumberedPortfolio instance
 */
function initNumberedPortfolio(opts?: NumberedPortfolioOptions): void {
  numberedPortfolioConstructorStub = sinon.stub();
  numberedPortfolioIsOwnedByStub = sinon.stub();
  numberedPortfolioGetTokenBalancesStub = sinon.stub();
  numberedPortfolioGetCustodianStub = sinon.stub();
  numberedPortfolioExistsStub = sinon.stub();
  numberedPortfolioGetCustodianStub = sinon.stub();
  numberedPortfolioIsCustodiedByStub = sinon.stub();

  numberedPortfolioOptions = { ...defaultNumberedPortfolioOptions, ...opts };

  configureNumberedPortfolio(numberedPortfolioOptions);
}

/**
 * @hidden
 * Configure the Default Portfolio instance
 */
function configureDefaultPortfolio(opts: DefaultPortfolioOptions): void {
  const defaultPortfolio = ({
    uuid: opts.uuid,
    isOwnedBy: defaultPortfolioIsOwnedByStub.resolves(opts.isOwnedBy),
    getTokenBalances: defaultPortfolioGetTokenBalancesStub.resolves(opts.tokenBalances),
    owner: { did: opts.did },
    getCustodian: defaultPortfolioGetCustodianStub.resolves(opts.custodian),
    isCustodiedBy: defaultPortfolioIsCustodiedByStub.resolves(opts.isCustodiedBy),
  } as unknown) as MockDefaultPortfolio;

  Object.assign(mockInstanceContainer.defaultPortfolio, defaultPortfolio);
  defaultPortfolioConstructorStub.callsFake(args => {
    const value = merge({}, defaultPortfolio, args);
    // eslint-disable-next-line @typescript-eslint/no-var-requires
<<<<<<< HEAD
    const entities = require('~/internal');
    Object.setPrototypeOf(entities.NumberedPortfolio.prototype, entities.Portfolio.prototype);
    Object.setPrototypeOf(value, entities.NumberedPortfolio.prototype);
=======
    const entities = require('~/api/entities');
    Object.setPrototypeOf(entities.DefaultPortfolio.prototype, entities.Portfolio.prototype);
    Object.setPrototypeOf(value, entities.DefaultPortfolio.prototype);
>>>>>>> c0676393
    return value;
  });
}

/**
 * @hidden
 * Initialize the DefaultPortfolio instance
 */
function initDefaultPortfolio(opts?: DefaultPortfolioOptions): void {
  defaultPortfolioConstructorStub = sinon.stub();
  defaultPortfolioIsOwnedByStub = sinon.stub();
  defaultPortfolioGetTokenBalancesStub = sinon.stub();
  defaultPortfolioGetCustodianStub = sinon.stub();
  defaultPortfolioIsCustodiedByStub = sinon.stub();

  defaultPortfolioOptions = { ...defaultDefaultPortfolioOptions, ...opts };

  configureDefaultPortfolio(defaultPortfolioOptions);
}

/**
 * @hidden
 * Configure the Authorization Request instance
 */
function configureAuthorizationRequest(opts: AuthorizationRequestOptions): void {
  const authorizationRequest = ({
    targetDid: opts.targetDid,
    issuerDid: opts.issuerDid,
    expiry: opts.expiry,
    data: opts.data,
  } as unknown) as MockAuthorizationRequest;

  Object.assign(mockInstanceContainer.authorizationRequest, authorizationRequest);
  authorizationRequestConstructorStub.callsFake(args => {
    const value = merge({}, authorizationRequest, args);
    Object.setPrototypeOf(value, require('~/internal').AuthorizationRequest.prototype);
    return value;
  });
}

/**
 * @hidden
 * Initialize the Authorization Request instance
 */
function initAuthorizationRequest(opts?: AuthorizationRequestOptions): void {
  authorizationRequestConstructorStub = sinon.stub();

  authorizationRequestOptions = { ...defaultAuthorizationRequestOptions, ...opts };

  configureAuthorizationRequest(authorizationRequestOptions);
}

/**
 * @hidden
 * Configure the Security Token instance
 */
function configureSecurityToken(opts: SecurityTokenOptions): void {
  const details = { owner: mockInstanceContainer.identity, ...opts.details };
  const securityToken = ({
    ticker: opts.ticker,
    details: securityTokenDetailsStub.resolves(details),
    currentFundingRound: securityTokenCurrentFundingRoundStub.resolves(opts.currentFundingRound),
    isFrozen: securityTokenIsFrozenStub.resolves(opts.isFrozen),
    transfers: {
      canTransfer: securityTokenTransfersCanTransferStub.resolves(opts.transfersCanTransfer),
    },
  } as unknown) as MockSecurityToken;

  Object.assign(mockInstanceContainer.securityToken, securityToken);
  securityTokenConstructorStub.callsFake(args => {
    const value = merge({}, securityToken, args);
    Object.setPrototypeOf(value, require('~/internal').SecurityToken.prototype);
    return value;
  });
}

/**
 * @hidden
 * Initialize the Security Token instance
 */
function initSecurityToken(opts?: SecurityTokenOptions): void {
  securityTokenConstructorStub = sinon.stub();
  securityTokenDetailsStub = sinon.stub();
  securityTokenCurrentFundingRoundStub = sinon.stub();
  securityTokenIsFrozenStub = sinon.stub();
  securityTokenTransfersCanTransferStub = sinon.stub();

  securityTokenOptions = merge({}, defaultSecurityTokenOptions, opts);

  configureSecurityToken(securityTokenOptions);
}

/**
 * @hidden
 * Configure the Ticker Reservation instance
 */
function configureTickerReservation(opts: TickerReservationOptions): void {
  const details = { owner: mockInstanceContainer.identity, ...opts.details };
  const tickerReservation = ({
    ticker: opts.ticker,
    details: tickerReservationDetailsStub.resolves(details),
  } as unknown) as MockTickerReservation;

  Object.assign(mockInstanceContainer.tickerReservation, tickerReservation);
  tickerReservationConstructorStub.callsFake(args => {
    const value = merge({}, tickerReservation, args);
    Object.setPrototypeOf(value, require('~/internal').TickerReservation.prototype);
    return value;
  });
}

/**
 * @hidden
 * Initialize the Ticker Reservation instance
 */
function initTickerReservation(opts?: TickerReservationOptions): void {
  tickerReservationConstructorStub = sinon.stub();
  tickerReservationDetailsStub = sinon.stub();

  tickerReservationOptions = {
    ...defaultTickerReservationOptions,
    ...opts,
  };

  configureTickerReservation(tickerReservationOptions);
}

/**
 * @hidden
 * Configure the identity instance
 */
function configureIdentity(opts: IdentityOptions): void {
  const identity = ({
    did: opts.did,
    hasRoles: identityHasRolesStub.resolves(opts.hasRoles),
    hasRole: identityHasRoleStub.resolves(opts.hasRole),
    hasValidCdd: identityHasValidCddStub.resolves(opts.hasValidCdd),
    getPrimaryKey: identityGetPrimaryKeyStub.resolves(opts.getPrimaryKey),
    portfolios: {},
    authorizations: {
      getReceived: sinon.stub().resolves(opts.authorizations?.getReceived),
    },
  } as unknown) as MockIdentity;

  Object.assign(mockInstanceContainer.identity, identity);
  identityConstructorStub.callsFake(args => {
    const value = merge({}, identity, args);
    Object.setPrototypeOf(value, require('~/internal').Identity.prototype);
    return value;
  });
}

/**
 * @hidden
 * Initialize the Identity instance
 */
function initIdentity(opts?: IdentityOptions): void {
  identityConstructorStub = sinon.stub();
  identityHasRolesStub = sinon.stub();
  identityHasRoleStub = sinon.stub();
  identityHasValidCddStub = sinon.stub();
  identityGetPrimaryKeyStub = sinon.stub();
  identityGetReceivedStub = sinon.stub();

  identityOptions = { ...defaultIdentityOptions, ...opts };

  configureIdentity(identityOptions);
}

/**
 * @hidden
 * Configure the Instruction instance
 */
function configureInstruction(opts: InstructionOptions): void {
  const details = { venue: mockInstanceContainer.venue, ...opts.details };
  const legs = opts.getLegs || [
    {
      from: mockInstanceContainer.numberedPortfolio,
      to: mockInstanceContainer.numberedPortfolio,
      token: mockInstanceContainer.securityToken,
      amount: new BigNumber(100),
    },
  ];
  const instruction = ({
    details: instructionDetailsStub.resolves(details),
    getLegs: instructionGetLegsStub.resolves(legs),
  } as unknown) as MockInstruction;

  Object.assign(mockInstanceContainer.instruction, instruction);
  instructionConstructorStub.callsFake(args => {
    const value = merge({}, instruction, args);
    Object.setPrototypeOf(value, require('~/internal').Instruction.prototype);
    return value;
  });
}

/**
 * @hidden
 * Initialize the Instruction instance
 */
function initInstruction(opts?: InstructionOptions): void {
  instructionConstructorStub = sinon.stub();
  instructionDetailsStub = sinon.stub();
  instructionGetLegsStub = sinon.stub();

  instructionOptions = { ...defaultInstructionOptions, ...opts };

  configureInstruction(instructionOptions);
}

/**
 * @hidden
 * Configure the CurrentIdentity instance
 */
function configureCurrentIdentity(opts: CurrentIdentityOptions): void {
  const identity = ({
    did: opts.did,
    hasRoles: currentIdentityHasRolesStub.resolves(opts.hasRoles),
    hasRole: currentIdentityHasRoleStub.resolves(opts.hasRole),
    hasValidCdd: currentIdentityHasValidCddStub.resolves(opts.hasValidCdd),
    getPrimaryKey: currentIdentityGetPrimaryKeyStub.resolves(opts.getPrimaryKey),
    getSecondaryKeys: currentIdentityGetSecondaryKeysStub.resolves(opts.getSecondaryKeys),
  } as unknown) as MockIdentity;

  Object.assign(mockInstanceContainer.currentIdentity, identity);
  currentIdentityConstructorStub.callsFake(args => {
    const value = merge({}, identity, args);
    // eslint-disable-next-line @typescript-eslint/no-var-requires
    const entities = require('~/internal');
    Object.setPrototypeOf(entities.CurrentIdentity.prototype, entities.Identity.prototype);
    Object.setPrototypeOf(value, entities.CurrentIdentity.prototype);
    return value;
  });
}

/**
 * @hidden
 * Initialize the CurrentIdentity instance
 */
function initCurrentIdentity(opts?: CurrentIdentityOptions): void {
  currentIdentityConstructorStub = sinon.stub();
  currentIdentityHasRolesStub = sinon.stub();
  currentIdentityHasRoleStub = sinon.stub();
  currentIdentityHasValidCddStub = sinon.stub();
  currentIdentityGetPrimaryKeyStub = sinon.stub();
  currentIdentityGetSecondaryKeysStub = sinon.stub();

  currentIdentityOptions = { ...defaultCurrentIdentityOptions, ...opts };

  configureCurrentIdentity(currentIdentityOptions);
}

/**
 * @hidden
 * Configure the Account instance
 */
function configureAccount(opts: AccountOptions): void {
  const account = ({
    address: opts.address,
    key: opts.key,
    getBalance: accountGetBalanceStub.resolves(opts.getBalance),
    getIdentity: accountGetIdentityStub.resolves(
      opts.getIdentity || mockInstanceContainer.identity
    ),
    getTransactionHistory: accountGetTransactionHistoryStub.resolves(opts.getTransactionHistory),
  } as unknown) as MockAccount;

  Object.assign(mockInstanceContainer.account, account);
  accountConstructorStub.callsFake(args => {
    const value = merge({}, account, args);
    Object.setPrototypeOf(value, require('~/internal').Account.prototype);
    return value;
  });
}

/**
 * @hidden
 * Initialize the Account instance
 */
function initAccount(opts?: AccountOptions): void {
  accountConstructorStub = sinon.stub();
  accountGetBalanceStub = sinon.stub();
  accountGetIdentityStub = sinon.stub();
  accountGetTransactionHistoryStub = sinon.stub();

  accountOptions = { ...defaultAccountOptions, ...opts };

  configureAccount(accountOptions);
}

/**
 * @hidden
 * Configure the Current Account instance
 */
function configureCurrentAccount(opts: CurrentAccountOptions): void {
  const account = ({
    address: opts.address,
    key: opts.key,
    getBalance: currentAccountGetBalanceStub.resolves(opts.getBalance),
    getIdentity: currentAccountGetIdentityStub.resolves(
      opts.getIdentity || mockInstanceContainer.currentIdentity
    ),
    getTransactionHistory: currentAccountGetTransactionHistoryStub.resolves(
      opts.getTransactionHistory
    ),
  } as unknown) as MockAccount;

  Object.assign(mockInstanceContainer.currentAccount, account);
  currentAccountConstructorStub.callsFake(args => {
    const value = merge({}, account, args);
    // eslint-disable-next-line @typescript-eslint/no-var-requires
    const entities = require('~/internal');
    Object.setPrototypeOf(entities.CurrentAccount.prototype, entities.Account.prototype);
    Object.setPrototypeOf(value, entities.CurrentAccount.prototype);
    return value;
  });
}

/**
 * @hidden
 * Initialize the Current Account instance
 */
function initCurrentAccount(opts?: CurrentAccountOptions): void {
  currentAccountConstructorStub = sinon.stub();
  currentAccountGetBalanceStub = sinon.stub();
  currentAccountGetIdentityStub = sinon.stub();
  currentAccountGetTransactionHistoryStub = sinon.stub();

  currentAccountOptions = { ...defaultCurrentAccountOptions, ...opts };

  configureCurrentAccount(currentAccountOptions);
}

/**
 * @hidden
 *
 * Temporarily change instance mock configuration (calling .reset will go back to the configuration passed in `initMocks`)
 */
export function configureMocks(opts?: {
  identityOptions?: IdentityOptions;
  currentIdentityOptions?: CurrentIdentityOptions;
  accountOptions?: AccountOptions;
  currentAccountOptions?: CurrentAccountOptions;
  tickerReservationOptions?: TickerReservationOptions;
  securityTokenOptions?: SecurityTokenOptions;
  authorizationRequestOptions?: AuthorizationRequestOptions;
  proposalOptions?: ProposalOptions;
  venueOptions?: VenueOptions;
  instructionOptions?: InstructionOptions;
  numberedPortfolioOptions?: NumberedPortfolioOptions;
  defaultPortfolioOptions?: DefaultPortfolioOptions;
}): void {
  const tempIdentityOptions = { ...defaultIdentityOptions, ...opts?.identityOptions };

  configureIdentity(tempIdentityOptions);

  const tempCurrentIdentityOptions = {
    ...defaultCurrentIdentityOptions,
    ...opts?.currentIdentityOptions,
  };

  configureCurrentIdentity(tempCurrentIdentityOptions);

  const tempAccountOptions = { ...defaultAccountOptions, ...opts?.accountOptions };

  configureAccount(tempAccountOptions);

  const tempCurrentAccountOptions = {
    ...defaultCurrentAccountOptions,
    ...opts?.currentAccountOptions,
  };

  configureCurrentAccount(tempCurrentAccountOptions);

  const tempTickerReservationOptions = {
    ...defaultTickerReservationOptions,
    ...opts?.tickerReservationOptions,
  };

  configureTickerReservation(tempTickerReservationOptions);

  const tempSecuritytokenOptions = merge(
    {},
    defaultSecurityTokenOptions,
    opts?.securityTokenOptions
  );

  configureSecurityToken(tempSecuritytokenOptions);

  const tempAuthorizationRequestOptions = {
    ...defaultAuthorizationRequestOptions,
    ...opts?.authorizationRequestOptions,
  };

  configureAuthorizationRequest(tempAuthorizationRequestOptions);

  // NOTE uncomment in Governance v2 upgrade
  // const tempProposalOptions = {
  //   ...defaultProposalOptions,
  //   ...opts?.proposalOptions,
  // };

  // NOTE uncomment in Governance v2 upgrade
  // configureProposal(tempProposalOptions);

  const tempVenueOptions = {
    ...defaultVenueOptions,
    ...opts?.venueOptions,
  };
  configureVenue(tempVenueOptions);

  const tempNumberedPortfolioOptions = {
    ...defaultNumberedPortfolioOptions,
    ...opts?.numberedPortfolioOptions,
  };
  configureNumberedPortfolio(tempNumberedPortfolioOptions);

  const tempDefaultPortfolioOptions = {
    ...defaultDefaultPortfolioOptions,
    ...opts?.defaultPortfolioOptions,
  };
  configureDefaultPortfolio(tempDefaultPortfolioOptions);

  const tempInstructionOptions = {
    ...defaultInstructionOptions,
    ...opts?.instructionOptions,
  };
  configureInstruction(tempInstructionOptions);
}

/**
 * @hidden
 *
 * Initialize the factory by adding default all-purpose functionality to the mock manager
 */
export function initMocks(opts?: {
  identityOptions?: IdentityOptions;
  currentIdentityOptions?: CurrentIdentityOptions;
  accountOptions?: AccountOptions;
  currentAccountOptions?: CurrentAccountOptions;
  tickerReservationOptions?: TickerReservationOptions;
  securityTokenOptions?: SecurityTokenOptions;
  authorizationRequestOptions?: AuthorizationRequestOptions;
  proposalOptions?: ProposalOptions;
  venueOptions?: VenueOptions;
  instructionOptions?: InstructionOptions;
  numberedPortfolioOptions?: NumberedPortfolioOptions;
  defaultPortfolioOptions?: DefaultPortfolioOptions;
}): void {
  // Identity
  initIdentity(opts?.identityOptions);

  // Current Identity
  initCurrentIdentity(opts?.currentIdentityOptions);

  // Account
  initAccount(opts?.accountOptions);

  // Current Account
  initCurrentAccount(opts?.currentAccountOptions);

  // Ticker Reservation
  initTickerReservation(opts?.tickerReservationOptions);

  // Security Token
  initSecurityToken(opts?.securityTokenOptions);

  // Authorization Request
  initAuthorizationRequest(opts?.authorizationRequestOptions);

  // Instruction Request
  initInstruction(opts?.instructionOptions);

  // Proposal
  // NOTE uncomment in Governance v2 upgrade
  // initProposal(opts?.proposalOptions);

  // Venue
  initVenue(opts?.venueOptions);

  // NumberedPortfolio
  initNumberedPortfolio(opts?.numberedPortfolioOptions);

  // DefaultPortfolio
  initDefaultPortfolio(opts?.defaultPortfolioOptions);

  // Instruction
  initInstruction(opts?.instructionOptions);
}

/**
 * @hidden
 * Restore instances to their original state
 */
export function cleanup(): void {
  mockInstanceContainer.identity = {} as MockIdentity;
  mockInstanceContainer.currentIdentity = {} as MockCurrentIdentity;
  mockInstanceContainer.account = {} as MockAccount;
  mockInstanceContainer.currentAccount = {} as MockCurrentAccount;
  mockInstanceContainer.tickerReservation = {} as MockTickerReservation;
  mockInstanceContainer.securityToken = {} as MockSecurityToken;
  mockInstanceContainer.authorizationRequest = {} as MockAuthorizationRequest;
  // NOTE uncomment in Governance v2 upgrade
  // mockInstanceContainer.proposal = {} as MockProposal;
  mockInstanceContainer.venue = {} as MockVenue;
  mockInstanceContainer.instruction = {} as MockInstruction;
}

/**
 * @hidden
 * Reinitialize mocks
 */
export function reset(): void {
  cleanup();
  initMocks({
    identityOptions,
    currentIdentityOptions,
    accountOptions,
    currentAccountOptions,
    tickerReservationOptions,
    securityTokenOptions,
    authorizationRequestOptions,
    // NOTE uncomment in Governance v2 upgrade
    // proposalOptions,
    venueOptions,
    instructionOptions,
    numberedPortfolioOptions,
    defaultPortfolioOptions,
  });
}

/**
 * @hidden
 * Retrieve an Identity instance
 */
export function getIdentityInstance(opts?: IdentityOptions): MockIdentity {
  if (opts) {
    configureIdentity(opts);
  }

  return new MockIdentityClass() as MockIdentity;
}

/**
 * @hidden
 * Retrieve the Identity constructor stub
 */
export function getIdentityConstructorStub(): SinonStub {
  return identityConstructorStub;
}

/**
 * @hidden
 * Retrieve the stub of the `Identity.hasRoles` method
 */
export function getIdentityHasRolesStub(): SinonStub {
  return identityHasRolesStub;
}

/**
 * @hidden
 * Retrieve the stub of the `Identity.hasRoles` method
 */
export function getIdentityHasRoleStub(): SinonStub {
  return identityHasRoleStub;
}

/**
 * @hidden
 * Retrieve the stub of the `Identity.hasValidCdd` method
 */
export function getIdentityHasValidCddStub(): SinonStub {
  return identityHasValidCddStub;
}

/**
 * @hidden
 * Retrieve the stub of the `Identity.getPrimaryKey` method
 */
export function getIdentityGetPrimaryKeyStub(): SinonStub {
  return identityGetPrimaryKeyStub;
}

/**
 * @hidden
 * Retrieve the stub of the `Identity.authorizations.getReceived` method
 */
export function getIdentityGetReceivedStub(): SinonStub {
  return identityGetReceivedStub;
}

/**
 * @hidden
 * Retrieve a Current Identity instance
 */
export function getCurrentIdentityInstance(opts?: CurrentIdentityOptions): MockCurrentIdentity {
  if (opts) {
    configureCurrentIdentity(opts);
  }

  return new MockCurrentIdentityClass() as MockCurrentIdentity;
}

/**
 * @hidden
 * Retrieve the stub of the `CurrentIdentity.hasRoles` method
 */
export function getCurrentIdentityHasRolesStub(): SinonStub {
  return currentIdentityHasRolesStub;
}

/**
 * @hidden
 * Retrieve the stub of the `CurrentIdentity.hasRoles` method
 */
export function getCurrentIdentityHasRoleStub(): SinonStub {
  return currentIdentityHasRoleStub;
}

/**
 * @hidden
 * Retrieve the stub of the `CurrentIdentity.hasValidCdd` method
 */
export function getCurrentIdentityHasValidCddStub(): SinonStub {
  return currentIdentityHasValidCddStub;
}

/**
 * @hidden
 * Retrieve the stub of the `CurrentIdentity.getPrimaryKey` method
 */
export function getCurrentIdentityGetPrimaryKeyStub(): SinonStub {
  return currentIdentityGetPrimaryKeyStub;
}

/**
 * @hidden
 * Retrieve an Account instance
 */
export function getAccountInstance(opts?: AccountOptions): MockAccount {
  if (opts) {
    configureAccount(opts);
  }

  return new MockAccountClass() as MockAccount;
}

/**
 * @hidden
 * Retrieve the stub of the `Account.getBalance` method
 */
export function getAccountGetBalanceStub(): SinonStub {
  return accountGetBalanceStub;
}

/**
 * @hidden
 * Retrieve the stub of the `Account.getIdentity` method
 */
export function getAccountGetIdentityStub(): SinonStub {
  return accountGetIdentityStub;
}

/**
 * @hidden
 * Retrieve the stub of the `Account.getTransactionHistory` method
 */
export function getAccountGetTransactionHistoryStub(): SinonStub {
  return accountGetTransactionHistoryStub;
}

/**
 * @hidden
 * Retrieve a Current Account instance
 */
export function getCurrentAccountInstance(opts?: CurrentAccountOptions): MockCurrentAccount {
  if (opts) {
    configureCurrentAccount(opts);
  }

  return new MockCurrentAccountClass() as MockCurrentAccount;
}

/**
 * @hidden
 * Retrieve the stub of the `CurrentAccount.getBalance` method
 */
export function getCurrentAccountGetBalanceStub(): SinonStub {
  return currentAccountGetBalanceStub;
}

/**
 * @hidden
 * Retrieve the stub of the `CurrentAccount.getIdentity` method
 */
export function getCurrentAccountGetIdentityStub(): SinonStub {
  return currentAccountGetIdentityStub;
}

/**
 * @hidden
 * Retrieve the stub of the `CurrentAccount.getTransactionHistory` method
 */
export function getCurrentAccountGetTransactionHistoryStub(): SinonStub {
  return currentAccountGetTransactionHistoryStub;
}

/**
 * @hidden
 * Retrieve the stub of the `NumberedPortfolio.isCustodiedBy` method
 */
export function getNumberedPortfolioIsCustodiedByStub(): SinonStub {
  return numberedPortfolioIsCustodiedByStub;
}

/**
 * @hidden
 * Retrieve the stub of the `DefaultPortfolio.isCustodiedBy` method
 */
export function getDefaultPortfolioIsCustodiedByStub(): SinonStub {
  return defaultPortfolioIsCustodiedByStub;
}

/**
 * @hidden
 * Retrieve a Ticker Reservation instance
 */
export function getTickerReservationInstance(
  opts?: TickerReservationOptions
): MockTickerReservation {
  if (opts) {
    configureTickerReservation(opts);
  }

  return new MockTickerReservationClass() as MockTickerReservation;
}

/**
 * @hidden
 * Retrieve the stub of the `TickerReservation.details` method
 */
export function getTickerReservationDetailsStub(
  details?: Partial<TickerReservationDetails>
): SinonStub {
  if (details) {
    return tickerReservationDetailsStub.resolves({
      ...defaultTickerReservationOptions.details,
      ...details,
    });
  }
  return tickerReservationDetailsStub;
}

/**
 * @hidden
 * Retrieve a Security Token instance
 */
export function getSecurityTokenInstance(opts?: SecurityTokenOptions): MockSecurityToken {
  if (opts) {
    configureSecurityToken(opts);
  }

  return new MockSecurityTokenClass() as MockSecurityToken;
}

/**
 * @hidden
 * Retrieve the stub of the `SecurityToken.details` method
 */
export function getSecurityTokenDetailsStub(details?: Partial<SecurityTokenDetails>): SinonStub {
  if (details) {
    return securityTokenDetailsStub.resolves({
      ...defaultSecurityTokenOptions.details,
      ...details,
    });
  }
  return securityTokenDetailsStub;
}

/**
 * @hidden
 * Retrieve the stub of the `SecurityToken.currentFundingRound` method
 */
export function getSecurityTokenCurrentFundingRoundStub(currentFundingRound?: string): SinonStub {
  if (currentFundingRound) {
    return securityTokenCurrentFundingRoundStub.resolves(currentFundingRound);
  }

  return securityTokenCurrentFundingRoundStub;
}

/**
 * @hidden
 * Retrieve the stub of the `SecurityToken.isFrozen` method
 */
export function getSecurityTokenIsFrozenStub(frozen?: boolean): SinonStub {
  if (frozen !== undefined) {
    return securityTokenIsFrozenStub.resolves(frozen);
  }

  return securityTokenIsFrozenStub;
}

/**
 * @hidden
 * Retrieve the stub of the `SecurityToken.Transfers.canTransfer` method
 */
export function getSecurityTokenTransfersCanTransferStub(status?: TransferStatus): SinonStub {
  if (status) {
    return securityTokenTransfersCanTransferStub.resolves(status);
  }

  return securityTokenTransfersCanTransferStub;
}

/**
 * @hidden
 * Retrieve an Authorization Request instance
 */
export function getAuthorizationRequestInstance(
  opts?: AuthorizationRequestOptions
): MockAuthorizationRequest {
  if (opts) {
    configureAuthorizationRequest(opts);
  }

  return new MockAuthorizationRequestClass() as MockAuthorizationRequest;
}

/**
 * @hidden
 * Retrieve a Proposal instance
 */
// NOTE uncomment in Governance v2 upgrade

// export function getProposalInstance(opts?: ProposalOptions): MockProposal {
//   if (opts) {
//     configureProposal(opts);
//   }

//   return mockInstanceContainer.proposal;
// }

/**
 * @hidden
 * Retrieve a Venue instance
 */
export function getVenueInstance(opts?: VenueOptions): MockVenue {
  if (opts) {
    configureVenue(opts);
  }

  return new MockVenueClass() as MockVenue;
}

/**
 * @hidden
 * Retrieve the stub of the `Venue.details` method
 */
export function getVenueDetailsStub(details?: Partial<VenueDetails>): SinonStub {
  if (details) {
    return venueDetailsStub.resolves({
      ...defaultVenueOptions.details,
      ...details,
    });
  }
  return venueDetailsStub;
}

/**
 * @hidden
 * Retrieve a NumberedPortfolio instance
 */
export function getNumberedPortfolioInstance(
  opts?: NumberedPortfolioOptions
): MockNumberedPortfolio {
  if (opts) {
    configureNumberedPortfolio(opts);
  }

  return new MockNumberedPortfolioClass() as MockNumberedPortfolio;
}

/**
 * @hidden
 * Retrieve a DefaultPortfolio instance
 */
export function getDefaultPortfolioInstance(opts?: DefaultPortfolioOptions): MockDefaultPortfolio {
  if (opts) {
    configureDefaultPortfolio(opts);
  }

  return new MockDefaultPortfolioClass() as MockDefaultPortfolio;
}

/**
 * @hidden
 * Retrieve an Instruction instance
 */
export function getInstructionInstance(opts?: InstructionOptions): MockInstruction {
  if (opts) {
    configureInstruction(opts);
  }

  return new MockInstructionClass() as MockInstruction;
}

/**
 * @hidden
 * Retrieve the stub of the `Instruction.details` method
 */
export function getInstructionDetailsStub(details?: Partial<InstructionDetails>): SinonStub {
  if (details) {
    return instructionDetailsStub.resolves({
      ...defaultInstructionOptions.details,
      ...details,
    });
  }
  return instructionDetailsStub;
}<|MERGE_RESOLUTION|>--- conflicted
+++ resolved
@@ -626,15 +626,9 @@
   defaultPortfolioConstructorStub.callsFake(args => {
     const value = merge({}, defaultPortfolio, args);
     // eslint-disable-next-line @typescript-eslint/no-var-requires
-<<<<<<< HEAD
     const entities = require('~/internal');
-    Object.setPrototypeOf(entities.NumberedPortfolio.prototype, entities.Portfolio.prototype);
-    Object.setPrototypeOf(value, entities.NumberedPortfolio.prototype);
-=======
-    const entities = require('~/api/entities');
     Object.setPrototypeOf(entities.DefaultPortfolio.prototype, entities.Portfolio.prototype);
     Object.setPrototypeOf(value, entities.DefaultPortfolio.prototype);
->>>>>>> c0676393
     return value;
   });
 }

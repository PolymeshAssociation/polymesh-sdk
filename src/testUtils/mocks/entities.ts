/* istanbul ignore file */
/* eslint-disable @typescript-eslint/naming-convention */
import BigNumber from 'bignumber.js';
import { merge } from 'lodash';
import sinon, { SinonStub } from 'sinon';

import { ProposalDetails, ProposalStage /*, ProposalState */ } from '~/api/entities/Proposal/types';
import {
  Account,
  AuthorizationRequest,
  Checkpoint,
  CheckpointSchedule,
  CorporateAction,
  CustomPermissionGroup,
  DefaultPortfolio,
  DividendDistribution,
  Identity,
  Instruction,
  KnownPermissionGroup,
  NumberedPortfolio,
  PermissionGroup,
  SecurityToken,
  Sto,
  TickerReservation,
  Venue,
} from '~/internal';
import { Mocked } from '~/testUtils/types';
import {
  AccountBalance,
  ActiveTransferRestrictions,
  AgentWithGroup,
  Authorization,
  AuthorizationType,
  CalendarPeriod,
  CalendarUnit,
  CheckPermissionsResult,
  CheckRolesResult,
  ComplianceRequirements,
  CorporateActionDefaultConfig,
  CorporateActionKind,
  CorporateActionTargets,
  CountTransferRestriction,
  DistributionParticipant,
  DividendDistributionDetails,
  ExtrinsicData,
  GroupPermissions,
  IdentityBalance,
  InstructionDetails,
  InstructionStatus,
  InstructionType,
  Leg,
  PercentageTransferRestriction,
  PermissionedAccount,
  PermissionGroups,
  PermissionGroupType,
  PortfolioBalance,
  ResultSet,
  ScheduleDetails,
  ScheduleWithDetails,
<<<<<<< HEAD
=======
  SecondaryAccount,
>>>>>>> 73ce625e
  SecurityTokenDetails,
  SignerType,
  StoBalanceStatus,
  StoDetails,
  StoSaleStatus,
  StoTimingStatus,
  TargetTreatment,
  TaxWithholding,
  TickerReservationDetails,
  TickerReservationStatus,
  TokenIdentifier,
  TokenWithGroup,
  TransferStatus,
  VenueDetails,
  VenueType,
} from '~/types';

type MockIdentity = Mocked<Identity>;
type MockAccount = Mocked<Account>;
type MockTickerReservation = Mocked<TickerReservation>;
type MockSecurityToken = Mocked<SecurityToken>;
type MockAuthorizationRequest = Mocked<AuthorizationRequest>;
type MockPermissionGroup = Mocked<PermissionGroup>;
type MockVenue = Mocked<Venue>;
type MockInstruction = Mocked<Instruction>;
type MockNumberedPortfolio = Mocked<NumberedPortfolio>;
type MockDefaultPortfolio = Mocked<DefaultPortfolio>;
type MockSto = Mocked<Sto>;
type MockCheckpoint = Mocked<Checkpoint>;
type MockCheckpointSchedule = Mocked<CheckpointSchedule>;
type MockCorporateAction = Mocked<CorporateAction>;
type MockDividendDistribution = Mocked<DividendDistribution>;
type MockCustomPermissionGroup = Mocked<CustomPermissionGroup>;
type MockKnownPermissionGroup = Mocked<KnownPermissionGroup>;

const mockInstanceContainer = {
  identity: {} as MockIdentity,
  tickerReservation: {} as MockTickerReservation,
  securityToken: {} as MockSecurityToken,
  authorizationRequest: {} as MockAuthorizationRequest,
  permissionGroup: {} as MockPermissionGroup,
  account: {} as MockAccount,
  venue: {} as MockVenue,
  instruction: {} as MockInstruction,
  numberedPortfolio: {} as MockNumberedPortfolio,
  defaultPortfolio: {} as MockDefaultPortfolio,
  customPermissionGroup: {} as MockCustomPermissionGroup,
  knownPermissionGroup: {} as MockKnownPermissionGroup,
  sto: {} as MockSto,
  checkpoint: {} as MockCheckpoint,
  checkpointSchedule: {} as MockCheckpointSchedule,
  corporateAction: {} as MockCorporateAction,
  dividendDistribution: {} as MockDividendDistribution,
};

interface IdentityOptions {
  did?: string;
  hasRoles?: boolean;
  hasRole?: boolean;
  checkRoles?: CheckRolesResult;
  tokenPermissionsHasPermissions?: boolean;
  tokenPermissionsCheckPermissions?: CheckPermissionsResult<SignerType.Identity>;
  hasValidCdd?: boolean;
  isCddProvider?: boolean;
<<<<<<< HEAD
  getPrimaryKey?: PermissionedAccount;
=======
  getPrimaryAccount?: Account;
>>>>>>> 73ce625e
  authorizations?: {
    getReceived?: AuthorizationRequest[];
    getSent?: ResultSet<AuthorizationRequest>;
  };
  getVenues?: Venue[];
  getScopeId?: string;
  getTokenBalance?: BigNumber;
<<<<<<< HEAD
  getSecondaryKeys?: PermissionedAccount[];
  areScondaryKeysFrozen?: boolean;
=======
  getSecondaryAccounts?: SecondaryAccount[];
  areSecondaryAccountsFrozen?: boolean;
>>>>>>> 73ce625e
  isEqual?: boolean;
  tokenPermissionsGetGroup?: CustomPermissionGroup | KnownPermissionGroup;
  tokenPermissionsGet?: TokenWithGroup[];
  exists?: boolean;
}

interface TickerReservationOptions {
  ticker?: string;
  details?: Partial<TickerReservationDetails>;
  exists?: boolean;
}

interface SecurityTokenOptions {
  ticker?: string;
  details?: Partial<SecurityTokenDetails>;
  currentFundingRound?: string;
  isFrozen?: boolean;
  transfersCanTransfer?: TransferStatus;
  getIdentifiers?: TokenIdentifier[];
  transferRestrictionsCountGet?: ActiveTransferRestrictions<CountTransferRestriction>;
  transferRestrictionsPercentageGet?: ActiveTransferRestrictions<PercentageTransferRestriction>;
  corporateActionsGetAgents?: Identity[];
  corporateActionsGetDefaultConfig?: Partial<CorporateActionDefaultConfig>;
  permissionsGetAgents?: AgentWithGroup[];
  permissionsGetGroups?: PermissionGroups;
  complianceRequirementsGet?: ComplianceRequirements;
  checkpointsGetOne?: Partial<Checkpoint>;
  checkpointsSchedulesGetOne?: Partial<ScheduleWithDetails>;
  isEqual?: boolean;
  exists?: boolean;
  toJson?: string;
}

interface AuthorizationRequestOptions {
  authId?: BigNumber;
  target?: Identity;
  issuer?: Identity;
  expiry?: Date | null;
  data?: Authorization;
  exists?: boolean;
  isExpired?: boolean;
}

interface ProposalOptions {
  pipId?: BigNumber;
  getDetails?: ProposalDetails;
  getStage?: ProposalStage;
  identityHasVoted?: boolean;
  exists?: boolean;
}

interface AccountOptions {
  address?: string;
  key?: string;
  isFrozen?: boolean;
  getBalance?: AccountBalance;
  getIdentity?: Identity | null;
  getTransactionHistory?: ExtrinsicData[];
  isEqual?: boolean;
  exists?: boolean;
  hasPermissions?: boolean;
  checkPermissions?: CheckPermissionsResult<SignerType.Account>;
}

interface VenueOptions {
  id?: BigNumber;
  details?: Partial<VenueDetails>;
  exists?: boolean;
}

interface NumberedPortfolioOptions {
  id?: BigNumber;
  isOwnedBy?: boolean;
  tokenBalances?: PortfolioBalance[];
  custodian?: Identity;
  did?: string;
  exists?: boolean;
  isCustodiedBy?: boolean;
  isEqual?: boolean;
}

interface DefaultPortfolioOptions {
  isOwnedBy?: boolean;
  tokenBalances?: PortfolioBalance[];
  did?: string;
  custodian?: Identity;
  isCustodiedBy?: boolean;
  isEqual?: boolean;
  exists?: boolean;
}

interface CustomPermissionGroupOptions {
  ticker?: string;
  id?: BigNumber;
  getPermissions?: GroupPermissions;
  isEqual?: boolean;
  exists?: boolean;
}

interface KnownPermissionGroupOptions {
  ticker?: string;
  type?: PermissionGroupType;
  getPermissions?: GroupPermissions;
  isEqual?: boolean;
  exists?: boolean;
}

interface InstructionOptions {
  id?: BigNumber;
  details?: Partial<InstructionDetails>;
  getLegs?: ResultSet<Leg>;
  isPending?: boolean;
  exists?: boolean;
}

interface StoOptions {
  id?: BigNumber;
  ticker?: string;
  details?: Partial<StoDetails>;
  exists?: boolean;
}

interface CheckpointOptions {
  id?: BigNumber;
  ticker?: string;
  createdAt?: Date;
  totalSupply?: BigNumber;
  exists?: boolean;
  allBalances?: ResultSet<IdentityBalance>;
  balance?: BigNumber;
}

interface CheckpointScheduleOptions {
  id?: BigNumber;
  ticker?: string;
  start?: Date;
  period?: CalendarPeriod | null;
  expiryDate?: Date | null;
  complexity?: number;
  details?: Partial<ScheduleDetails>;
  exists?: boolean;
}

interface CorporateActionOptions {
  id?: BigNumber;
  ticker?: string;
  kind?: CorporateActionKind;
  declarationDate?: Date;
  description?: string;
  targets?: CorporateActionTargets;
  defaultTaxWithholding?: BigNumber;
  taxWithholdings?: TaxWithholding[];
  exists?: boolean;
}

interface DividendDistributionOptions {
  id?: BigNumber;
  ticker?: string;
  declarationDate?: Date;
  description?: string;
  checkpoint?: Checkpoint | CheckpointSchedule;
  targets?: CorporateActionTargets;
  defaultTaxWithholding?: BigNumber;
  taxWithholdings?: TaxWithholding[];
  origin?: DefaultPortfolio | NumberedPortfolio;
  currency?: string;
  perShare?: BigNumber;
  maxAmount?: BigNumber;
  expiryDate?: null | Date;
  paymentDate?: Date;
  details?: Partial<DividendDistributionDetails>;
  getParticipant?: Partial<DistributionParticipant> | null;
  exists?: boolean;
}

type MockOptions = {
  identityOptions?: IdentityOptions;
  accountOptions?: AccountOptions;
  tickerReservationOptions?: TickerReservationOptions;
  securityTokenOptions?: SecurityTokenOptions;
  authorizationRequestOptions?: AuthorizationRequestOptions;
  proposalOptions?: ProposalOptions;
  venueOptions?: VenueOptions;
  instructionOptions?: InstructionOptions;
  numberedPortfolioOptions?: NumberedPortfolioOptions;
  defaultPortfolioOptions?: DefaultPortfolioOptions;
  stoOptions?: StoOptions;
  checkpointOptions?: CheckpointOptions;
  checkpointScheduleOptions?: CheckpointScheduleOptions;
  corporateActionOptions?: CorporateActionOptions;
  dividendDistributionOptions?: DividendDistributionOptions;
  customPermissionGroupOptions?: CustomPermissionGroupOptions;
  knownPermissionGroupOptions?: KnownPermissionGroupOptions;
};

let identityConstructorStub: SinonStub;
let accountConstructorStub: SinonStub;
let tickerReservationConstructorStub: SinonStub;
let securityTokenConstructorStub: SinonStub;
let authorizationRequestConstructorStub: SinonStub;
let permissionGroupConstructorStub: SinonStub;
let proposalConstructorStub: SinonStub;
let venueConstructorStub: SinonStub;
let instructionConstructorStub: SinonStub;
let numberedPortfolioConstructorStub: SinonStub;
let defaultPortfolioConstructorStub: SinonStub;
let stoConstructorStub: SinonStub;
let checkpointConstructorStub: SinonStub;
let checkpointScheduleConstructorStub: SinonStub;
let corporateActionConstructorStub: SinonStub;
let dividendDistributionConstructorStub: SinonStub;
let customPermissionGroupConstructorStub: SinonStub;
let knownPermissionGroupConstructorStub: SinonStub;
let agentConstructorStub: SinonStub;

let securityTokenDetailsStub: SinonStub;
let securityTokenCurrentFundingRoundStub: SinonStub;
let securityTokenIsFrozenStub: SinonStub;
let securityTokenTransfersCanTransferStub: SinonStub;
let securityTokenGetIdentifiersStub: SinonStub;
let securityTokenTransferRestrictionsCountGetStub: SinonStub;
let securityTokenTransferRestrictionsPercentageGetStub: SinonStub;
let securityTokenCorporateActionsGetAgentsStub: SinonStub;
let securityTokenCorporateActionsGetDefaultConfigStub: SinonStub;
let securityTokenPermissionsGetGroupsStub: SinonStub;
let securityTokenPermissionsGetAgentsStub: SinonStub;
let securityTokenComplianceRequirementsGetStub: SinonStub;
let securityTokenCheckpointsGetOneStub: SinonStub;
let securityTokenCheckpointsSchedulesGetOneStub: SinonStub;
let securityTokenIsEqualStub: SinonStub;
let securityTokenExistsStub: SinonStub;
let securityTokenToJsonStub: SinonStub;
let authorizationRequestExistsStub: SinonStub;
let identityHasRolesStub: SinonStub;
let identityHasRoleStub: SinonStub;
let identityCheckRolesStub: SinonStub;
let identityHasValidCddStub: SinonStub;
let identityGetPrimaryAccountStub: SinonStub;
let identityAuthorizationsGetReceivedStub: SinonStub;
let identityAuthorizationsGetSentStub: SinonStub;
let identityGetVenuesStub: SinonStub;
let identityGetScopeIdStub: SinonStub;
let identityGetTokenBalanceStub: SinonStub;
let identityGetSecondaryAccountsStub: SinonStub;
let identityAreSecondaryAccountsFrozenStub: SinonStub;
let identityIsEqualStub: SinonStub;
let identityTokenPermissionsHasPermissionsStub: SinonStub;
let identityTokenPermissionsCheckPermissionsStub: SinonStub;
let identityTokenPermissionsGetStub: SinonStub;
let identityTokenPermissionsGetGroupStub: SinonStub;
let identityExistsStub: SinonStub;
let identityIsCddProviderStub: SinonStub;
let accountGetBalanceStub: SinonStub;
let accountGetIdentityStub: SinonStub;
let accountGetTransactionHistoryStub: SinonStub;
let accountIsFrozenStub: SinonStub;
let accountIsEqualStub: SinonStub;
let accountExistsStub: SinonStub;
let accountHasPermissionsStub: SinonStub;
let accountCheckPermissionsStub: SinonStub;
let tickerReservationDetailsStub: SinonStub;
let tickerReservationExistsStub: SinonStub;
let venueDetailsStub: SinonStub;
let venueExistsStub: SinonStub;
let instructionDetailsStub: SinonStub;
let instructionGetLegsStub: SinonStub;
let instructionIsPendigStub: SinonStub;
let instructionExistsStub: SinonStub;
let numberedPortfolioIsOwnedByStub: SinonStub;
let numberedPortfolioGetTokenBalancesStub: SinonStub;
let numberedPortfolioExistsStub: SinonStub;
let numberedPortfolioGetCustodianStub: SinonStub;
let numberedPortfolioIsCustodiedByStub: SinonStub;
let numberedPortfolioIsEqualStub: SinonStub;
let defaultPortfolioIsOwnedByStub: SinonStub;
let defaultPortfolioGetTokenBalancesStub: SinonStub;
let defaultPortfolioGetCustodianStub: SinonStub;
let defaultPortfolioIsCustodiedByStub: SinonStub;
let defaultPortfolioIsEqualStub: SinonStub;
let defaultPortfolioExistsStub: SinonStub;
let stoDetailsStub: SinonStub;
let stoExistsStub: SinonStub;
let checkpointCreatedAtStub: SinonStub;
let checkpointTotalSupplyStub: SinonStub;
let checkpointExistsStub: SinonStub;
let checkpointAllBalancesStub: SinonStub;
let checkpointBalanceStub: SinonStub;
let corporateActionExistsStub: SinonStub;
let checkpointScheduleDetailsStub: SinonStub;
let checkpointScheduleExistsStub: SinonStub;
let dividendDistributionDetailsStub: SinonStub;
let dividendDistributionGetParticipantStub: SinonStub;
let dividendDistributionCheckpointStub: SinonStub;
let dividendDistributionExistsStub: SinonStub;
let customPermissionGroupGetPermissionsStub: SinonStub;
let customPermissionGroupIsEqualStub: SinonStub;
let customPermissionGroupExistsStub: SinonStub;
let knownPermissionGroupGetPermissionsStub: SinonStub;
let knownPermissionGroupIsEqualStub: SinonStub;
let knownPermissionGroupExistsStub: SinonStub;

const MockIdentityClass = class {
  /**
   * @hidden
   */
  constructor(...args: unknown[]) {
    return identityConstructorStub(...args);
  }
};

const MockAccountClass = class {
  /**
   * @hidden
   */
  constructor(...args: unknown[]) {
    return accountConstructorStub(...args);
  }
};

const MockTickerReservationClass = class {
  /**
   * @hidden
   */
  constructor(...args: unknown[]) {
    return tickerReservationConstructorStub(...args);
  }
};

const MockSecurityTokenClass = class {
  /**
   * @hidden
   */
  constructor(...args: unknown[]) {
    return securityTokenConstructorStub(...args);
  }
};

const MockAuthorizationRequestClass = class {
  /**
   * @hidden
   */
  constructor(...args: unknown[]) {
    return authorizationRequestConstructorStub(...args);
  }
};

const MockPermissionGroupClass = class {
  /**
   * @hidden
   */
  constructor(...args: unknown[]) {
    return permissionGroupConstructorStub(...args);
  }
};

const MockProposalClass = class {
  /**
   * @hidden
   */
  constructor(...args: unknown[]) {
    return proposalConstructorStub(...args);
  }
};

const MockVenueClass = class {
  /**
   * @hidden
   */
  constructor(...args: unknown[]) {
    return venueConstructorStub(...args);
  }
};

const MockNumberedPortfolioClass = class {
  /**
   * @hidden
   */
  constructor(...args: unknown[]) {
    return numberedPortfolioConstructorStub(...args);
  }
};

const MockDefaultPortfolioClass = class {
  /**
   * @hidden
   */
  constructor(...args: unknown[]) {
    return defaultPortfolioConstructorStub(...args);
  }
};

const MockInstructionClass = class {
  /**
   * @hidden
   */
  constructor(...args: unknown[]) {
    return instructionConstructorStub(...args);
  }
};

const MockStoClass = class {
  /**
   * @hidden
   */
  constructor(...args: unknown[]) {
    return stoConstructorStub(...args);
  }
};

const MockCheckpointClass = class {
  /**
   * @hidden
   */
  constructor(...args: unknown[]) {
    return checkpointConstructorStub(...args);
  }
};

const MockCheckpointScheduleClass = class {
  /**
   * @hidden
   */
  constructor(...args: unknown[]) {
    return checkpointScheduleConstructorStub(...args);
  }
};

const MockCorporateActionClass = class {
  /**
   * @hidden
   */
  constructor(...args: unknown[]) {
    return corporateActionConstructorStub(...args);
  }
};

const MockDividendDistributionClass = class {
  /**
   * @hidden
   */
  constructor(...args: unknown[]) {
    return dividendDistributionConstructorStub(...args);
  }
};

const MockCustomPermissionGroupClass = class {
  /**
   * @hidden
   */
  constructor(...args: unknown[]) {
    return customPermissionGroupConstructorStub(...args);
  }
};

const MockKnownPermissionGroupClass = class {
  /**
   * @hidden
   */
  constructor(...args: unknown[]) {
    return knownPermissionGroupConstructorStub(...args);
  }
};

const MockAgentClass = class {
  /**
   * @hidden
   */
  constructor(...args: unknown[]) {
    return agentConstructorStub(...args);
  }
};

export const mockIdentityModule = (path: string) => (): Record<string, unknown> => ({
  ...jest.requireActual(path),
  Identity: MockIdentityClass,
});

export const mockAccountModule = (path: string) => (): Record<string, unknown> => ({
  ...jest.requireActual(path),
  Account: MockAccountClass,
});

export const mockTickerReservationModule = (path: string) => (): Record<string, unknown> => ({
  ...jest.requireActual(path),
  TickerReservation: MockTickerReservationClass,
});

export const mockSecurityTokenModule = (path: string) => (): Record<string, unknown> => ({
  ...jest.requireActual(path),
  SecurityToken: MockSecurityTokenClass,
});

export const mockAuthorizationRequestModule = (path: string) => (): Record<string, unknown> => ({
  ...jest.requireActual(path),
  AuthorizationRequest: MockAuthorizationRequestClass,
});

export const mockPermissionGroupModule = (path: string) => (): Record<string, unknown> => ({
  ...jest.requireActual(path),
  PermissionGroup: MockPermissionGroupClass,
});

export const mockProposalModule = (path: string) => (): Record<string, unknown> => ({
  ...jest.requireActual(path),
  Proposal: MockProposalClass,
});

export const mockVenueModule = (path: string) => (): Record<string, unknown> => ({
  ...jest.requireActual(path),
  Venue: MockVenueClass,
});

export const mockInstructionModule = (path: string) => (): Record<string, unknown> => ({
  ...jest.requireActual(path),
  Instruction: MockInstructionClass,
});

export const mockNumberedPortfolioModule = (path: string) => (): Record<string, unknown> => ({
  ...jest.requireActual(path),
  NumberedPortfolio: MockNumberedPortfolioClass,
});

export const mockDefaultPortfolioModule = (path: string) => (): Record<string, unknown> => ({
  ...jest.requireActual(path),
  DefaultPortfolio: MockDefaultPortfolioClass,
});

export const mockStoModule = (path: string) => (): Record<string, unknown> => ({
  ...jest.requireActual(path),
  Sto: MockStoClass,
});

export const mockCheckpointModule = (path: string) => (): Record<string, unknown> => ({
  ...jest.requireActual(path),
  Checkpoint: MockCheckpointClass,
});

export const mockCheckpointScheduleModule = (path: string) => (): Record<string, unknown> => ({
  ...jest.requireActual(path),
  CheckpointSchedule: MockCheckpointScheduleClass,
});

export const mockCorporateActionModule = (path: string) => (): Record<string, unknown> => ({
  ...jest.requireActual(path),
  CorporateAction: MockCorporateActionClass,
});

export const mockDividendDistributionModule = (path: string) => (): Record<string, unknown> => ({
  ...jest.requireActual(path),
  DividendDistribution: MockDividendDistributionClass,
});

export const mockCustomPermissionGroupModule = (path: string) => (): Record<string, unknown> => ({
  ...jest.requireActual(path),
  CustomPermissionGroup: MockCustomPermissionGroupClass,
});

export const mockKnownPermissionGroupModule = (path: string) => (): Record<string, unknown> => ({
  ...jest.requireActual(path),
  KnownPermissionGroup: MockKnownPermissionGroupClass,
});

export const mockAgentModule = (path: string) => (): Record<string, unknown> => ({
  ...jest.requireActual(path),
  Agent: MockAgentClass,
});

const defaultIdentityOptions: IdentityOptions = {
  did: 'someDid',
  hasValidCdd: true,
  isCddProvider: false,
  authorizations: {
    getReceived: [],
    getSent: { data: [], next: null },
  },
  getVenues: [],
  getScopeId: 'someScopeId',
  getTokenBalance: new BigNumber(100),
  getSecondaryAccounts: [],
  areSecondaryAccountsFrozen: false,
  isEqual: true,
  tokenPermissionsGet: [],
  tokenPermissionsCheckPermissions: {
    result: true,
  },
  tokenPermissionsHasPermissions: true,
  exists: true,
};
let identityOptions: IdentityOptions = defaultIdentityOptions;
const defaultAccountOptions: AccountOptions = {
  address: 'someAddress',
  key: 'someKey',
  getBalance: {
    free: new BigNumber(100),
    locked: new BigNumber(10),
    total: new BigNumber(110),
  },
  getTransactionHistory: [],
  isEqual: true,
  exists: true,
  isFrozen: false,
  hasPermissions: true,
  checkPermissions: {
    result: true,
  },
};
let accountOptions: AccountOptions = defaultAccountOptions;
const defaultTickerReservationOptions: TickerReservationOptions = {
  ticker: 'SOME_TICKER',
  details: {
    expiryDate: new Date(),
    status: TickerReservationStatus.Reserved,
  },
  exists: true,
};
let tickerReservationOptions = defaultTickerReservationOptions;
const defaultSecurityTokenOptions: SecurityTokenOptions = {
  ticker: 'SOME_TICKER',
  details: {
    name: 'TOKEN_NAME',
    totalSupply: new BigNumber(1000000),
    isDivisible: false,
    primaryIssuanceAgents: [],
    fullAgents: [],
  },
  currentFundingRound: 'Series A',
  isFrozen: false,
  transfersCanTransfer: TransferStatus.Success,
  getIdentifiers: [],
  transferRestrictionsCountGet: {
    restrictions: [],
    availableSlots: 3,
  },
  transferRestrictionsPercentageGet: {
    restrictions: [],
    availableSlots: 3,
  },
  corporateActionsGetAgents: [],
  corporateActionsGetDefaultConfig: {
    targets: { identities: [], treatment: TargetTreatment.Exclude },
    defaultTaxWithholding: new BigNumber(10),
    taxWithholdings: [],
  },
  permissionsGetAgents: [],
  permissionsGetGroups: {
    known: [],
    custom: [],
  },
  complianceRequirementsGet: {
    requirements: [],
    defaultTrustedClaimIssuers: [],
  },
  checkpointsGetOne: {},
  checkpointsSchedulesGetOne: {},
  isEqual: false,
  exists: true,
  toJson: 'SOME_TICKER',
};
let securityTokenOptions = defaultSecurityTokenOptions;
const defaultAuthorizationRequestOptions: AuthorizationRequestOptions = {
  target: { did: 'targetDid' } as Identity,
  issuer: { did: 'issuerDid' } as Identity,
  data: { type: AuthorizationType.TransferAssetOwnership, value: 'UNWANTED_TOKEN' },
  expiry: null,
  exists: true,
};
let authorizationRequestOptions = defaultAuthorizationRequestOptions;
const defaultVenueOptions: VenueOptions = {
  id: new BigNumber(1),
  details: {
    type: VenueType.Distribution,
    description: 'someDescription',
  },
  exists: true,
};
let venueOptions = defaultVenueOptions;
const defaultNumberedPortfolioOptions: NumberedPortfolioOptions = {
  id: new BigNumber(1),
  isOwnedBy: true,
  tokenBalances: [
    {
      token: ('someToken' as unknown) as SecurityToken,
      total: new BigNumber(1),
      locked: new BigNumber(0),
      free: new BigNumber(1),
    },
  ],
  did: 'someDid',
  exists: true,
  custodian: ('identity' as unknown) as Identity,
  isCustodiedBy: true,
  isEqual: true,
};
let numberedPortfolioOptions = defaultNumberedPortfolioOptions;
const defaultDefaultPortfolioOptions: DefaultPortfolioOptions = {
  isOwnedBy: true,
  tokenBalances: [
    {
      token: ('someToken' as unknown) as SecurityToken,
      total: new BigNumber(1),
      locked: new BigNumber(0),
      free: new BigNumber(1),
    },
  ],
  did: 'someDid',
  custodian: ('identity' as unknown) as Identity,
  isCustodiedBy: true,
  isEqual: true,
  exists: true,
};
let defaultPortfolioOptions = defaultDefaultPortfolioOptions;
const defaultCustomPermissionGroupOptions: CustomPermissionGroupOptions = {
  ticker: 'SOME_TICKER',
  id: new BigNumber(1),
  getPermissions: {
    transactions: null,
    transactionGroups: [],
  },
  isEqual: true,
  exists: true,
};
let customPermissionGroupOptions = defaultCustomPermissionGroupOptions;
const defaultKnownPermissionGroupOptions: KnownPermissionGroupOptions = {
  ticker: 'SOME_TICKER',
  type: ('someType' as unknown) as PermissionGroupType,
  getPermissions: {
    transactions: null,
    transactionGroups: [],
  },
  isEqual: true,
  exists: true,
};
let knownPermissionGroupOptions = defaultKnownPermissionGroupOptions;
const defaultInstructionOptions: InstructionOptions = {
  id: new BigNumber(1),
  details: {
    status: InstructionStatus.Pending,
    createdAt: new Date(new Date().getTime() + 365 * 24 * 60 * 60 * 1000),
    tradeDate: null,
    valueDate: null,
    type: InstructionType.SettleOnAffirmation,
  },
  isPending: false,
  exists: true,
};
let instructionOptions = defaultInstructionOptions;
const defaultStoOptions: StoOptions = {
  details: {
    end: null,
    start: new Date('10/14/1987'),
    status: {
      timing: StoTimingStatus.Started,
      balance: StoBalanceStatus.Available,
      sale: StoSaleStatus.Live,
    },
    tiers: [
      {
        price: new BigNumber(100000000),
        remaining: new BigNumber(700000000),
        amount: new BigNumber(1000000000),
      },
    ],
    totalAmount: new BigNumber(1000000000),
    totalRemaining: new BigNumber(700000000),
    raisingCurrency: 'USD',
    minInvestment: new BigNumber(100000000),
  },
  ticker: 'SOME_TICKER',
  id: new BigNumber(1),
  exists: true,
};
let stoOptions = defaultStoOptions;
const defaultCheckpointOptions: CheckpointOptions = {
  totalSupply: new BigNumber(10000),
  createdAt: new Date('10/14/1987'),
  ticker: 'SOME_TICKER',
  id: new BigNumber(1),
  exists: true,
};
let checkpointOptions = defaultCheckpointOptions;
const defaultCheckpointScheduleOptions: CheckpointScheduleOptions = {
  id: new BigNumber(1),
  ticker: 'SOME_TICKER',
  start: new Date(new Date().getTime() + 24 * 60 * 60 * 1000),
  period: {
    unit: CalendarUnit.Month,
    amount: 1,
  },
  expiryDate: new Date(new Date().getTime() + 60 * 24 * 60 * 60 * 1000),
  complexity: 2,
  details: {
    remainingCheckpoints: 1,
    nextCheckpointDate: new Date('10/10/2030'),
  },
  exists: true,
};
let checkpointScheduleOptions = defaultCheckpointScheduleOptions;
const defaultCorporateActionOptions: CorporateActionOptions = {
  id: new BigNumber(1),
  ticker: 'SOME_TICKER',
  kind: CorporateActionKind.UnpredictableBenefit,
  declarationDate: new Date('10/14/1987'),
  description: 'someDescription',
  targets: {
    identities: [],
    treatment: TargetTreatment.Include,
  },
  defaultTaxWithholding: new BigNumber(10),
  taxWithholdings: [],
  exists: true,
};
let corporateActionOptions = defaultCorporateActionOptions;
const defaultDividendDistributionOptions: DividendDistributionOptions = {
  id: new BigNumber(1),
  ticker: 'SOME_TICKER',
  declarationDate: new Date('10/14/1987'),
  description: 'someDescription',
  targets: {
    identities: [],
    treatment: TargetTreatment.Include,
  },
  defaultTaxWithholding: new BigNumber(10),
  taxWithholdings: [],
  currency: 'USD',
  perShare: new BigNumber(100),
  maxAmount: new BigNumber(1000000),
  expiryDate: null,
  paymentDate: new Date(new Date().getTime() + 60 * 24 * 60 * 60 * 1000),
  details: {
    remainingFunds: new BigNumber(100),
    fundsReclaimed: false,
  },
  getParticipant: {
    amount: new BigNumber(100),
    paid: false,
  },
  exists: true,
};
let dividendDistributionOptions = defaultDividendDistributionOptions;

/**
 * @hidden
 * Configure the Authorization Request instance
 */
function configureVenue(opts: VenueOptions): void {
  const details = { owner: mockInstanceContainer.identity, ...opts.details };
  const venue = ({
    uuid: 'venue',
    id: opts.id,
    details: venueDetailsStub.resolves(details),
    exists: venueExistsStub.resolves(opts.exists),
  } as unknown) as MockVenue;

  Object.assign(mockInstanceContainer.venue, venue);
  venueConstructorStub.callsFake(args => {
    const value = merge({}, venue, args);
    // eslint-disable-next-line @typescript-eslint/no-var-requires
    const entities = require('~/internal');
    Object.setPrototypeOf(entities.Venue.prototype, entities.Entity.prototype);
    Object.setPrototypeOf(value, entities.Venue.prototype);
    return value;
  });
}

/**
 * @hidden
 * Initialize the Venue instance
 */
function initVenue(opts?: VenueOptions): void {
  venueConstructorStub = sinon.stub();
  venueDetailsStub = sinon.stub();
  venueExistsStub = sinon.stub();

  venueOptions = { ...defaultVenueOptions, ...opts };

  configureVenue(venueOptions);
}

/**
 * @hidden
 * Configure the Numbered Portfolio instance
 */
function configureNumberedPortfolio(opts: NumberedPortfolioOptions): void {
  const numberedPortfolio = ({
    uuid: 'numberedPorfolio',
    id: opts.id,
    isOwnedBy: numberedPortfolioIsOwnedByStub.resolves(opts.isOwnedBy),
    getTokenBalances: numberedPortfolioGetTokenBalancesStub.resolves(opts.tokenBalances),
    getCustodian: numberedPortfolioGetCustodianStub.resolves(opts.custodian),
    owner: { did: opts.did },
    exists: numberedPortfolioExistsStub.resolves(opts.exists),
    isCustodiedBy: numberedPortfolioIsCustodiedByStub.resolves(opts.isCustodiedBy),
    isEqual: numberedPortfolioIsEqualStub.returns(opts.isEqual),
  } as unknown) as MockNumberedPortfolio;

  Object.assign(mockInstanceContainer.numberedPortfolio, numberedPortfolio);
  // eslint-disable-next-line @typescript-eslint/no-unused-vars
  numberedPortfolioConstructorStub.callsFake(({ did, ...args } = {}) => {
    const value = merge({}, numberedPortfolio, args);
    // eslint-disable-next-line @typescript-eslint/no-var-requires
    const entities = require('~/internal');
    Object.setPrototypeOf(entities.Portfolio.prototype, entities.Entity.prototype);
    Object.setPrototypeOf(entities.NumberedPortfolio.prototype, entities.Portfolio.prototype);
    Object.setPrototypeOf(value, entities.NumberedPortfolio.prototype);
    return value;
  });
}

/**
 * @hidden
 * Initialize the NumberedPortfolio instance
 */
function initNumberedPortfolio(opts?: NumberedPortfolioOptions): void {
  numberedPortfolioConstructorStub = sinon.stub();
  numberedPortfolioIsOwnedByStub = sinon.stub();
  numberedPortfolioGetTokenBalancesStub = sinon.stub();
  numberedPortfolioGetCustodianStub = sinon.stub();
  numberedPortfolioExistsStub = sinon.stub();
  numberedPortfolioGetCustodianStub = sinon.stub();
  numberedPortfolioIsCustodiedByStub = sinon.stub();
  numberedPortfolioIsEqualStub = sinon.stub();

  numberedPortfolioOptions = { ...defaultNumberedPortfolioOptions, ...opts };

  configureNumberedPortfolio(numberedPortfolioOptions);
}

/**
 * @hidden
 * Configure the Default Portfolio instance
 */
function configureDefaultPortfolio(opts: DefaultPortfolioOptions): void {
  const defaultPortfolio = ({
    uuid: 'defaultPortfolio',
    isOwnedBy: defaultPortfolioIsOwnedByStub.resolves(opts.isOwnedBy),
    getTokenBalances: defaultPortfolioGetTokenBalancesStub.resolves(opts.tokenBalances),
    owner: { did: opts.did },
    getCustodian: defaultPortfolioGetCustodianStub.resolves(opts.custodian),
    isCustodiedBy: defaultPortfolioIsCustodiedByStub.resolves(opts.isCustodiedBy),
    isEqual: defaultPortfolioIsEqualStub.returns(opts.isEqual),
    exists: defaultPortfolioExistsStub.resolves(opts.exists),
  } as unknown) as MockDefaultPortfolio;

  Object.assign(mockInstanceContainer.defaultPortfolio, defaultPortfolio);
  // eslint-disable-next-line @typescript-eslint/no-unused-vars
  defaultPortfolioConstructorStub.callsFake(({ did, ...args } = {}) => {
    const value = merge({}, defaultPortfolio, args);
    // eslint-disable-next-line @typescript-eslint/no-var-requires
    const entities = require('~/internal');
    Object.setPrototypeOf(entities.Portfolio.prototype, entities.Entity.prototype);
    Object.setPrototypeOf(entities.DefaultPortfolio.prototype, entities.Portfolio.prototype);
    Object.setPrototypeOf(value, entities.DefaultPortfolio.prototype);
    return value;
  });
}

/**
 * @hidden
 * Initialize the DefaultPortfolio instance
 */
function initDefaultPortfolio(opts?: DefaultPortfolioOptions): void {
  defaultPortfolioConstructorStub = sinon.stub();
  defaultPortfolioIsOwnedByStub = sinon.stub();
  defaultPortfolioGetTokenBalancesStub = sinon.stub();
  defaultPortfolioGetCustodianStub = sinon.stub();
  defaultPortfolioIsCustodiedByStub = sinon.stub();
  defaultPortfolioIsEqualStub = sinon.stub();
  defaultPortfolioExistsStub = sinon.stub();

  defaultPortfolioOptions = { ...defaultDefaultPortfolioOptions, ...opts };

  configureDefaultPortfolio(defaultPortfolioOptions);
}

/**
 * @hidden
 * Configure the Custom Permission Group instance
 */
function configureCustomPermissionGroup(opts: CustomPermissionGroupOptions): void {
  const customPermissionGroup = ({
    uuid: 'customPermissionGroup',
    id: opts.id,
    token: { ...mockInstanceContainer.securityToken, ticker: opts.ticker },
    getPermissions: customPermissionGroupGetPermissionsStub.resolves(opts.getPermissions),
    isEqual: customPermissionGroupIsEqualStub.returns(opts.isEqual),
    exists: customPermissionGroupExistsStub.resolves(opts.exists),
  } as unknown) as MockCustomPermissionGroup;

  Object.assign(mockInstanceContainer.customPermissionGroup, customPermissionGroup);
  // eslint-disable-next-line @typescript-eslint/no-unused-vars
  customPermissionGroupConstructorStub.callsFake(({ ticker, ...args } = {}) => {
    const value = merge({}, customPermissionGroup, args);
    // eslint-disable-next-line @typescript-eslint/no-var-requires
    const entities = require('~/internal');
    Object.setPrototypeOf(entities.PermissionGroup.prototype, entities.Entity.prototype);
    Object.setPrototypeOf(
      entities.CustomPermissionGroup.prototype,
      entities.PermissionGroup.prototype
    );
    Object.setPrototypeOf(value, entities.CustomPermissionGroup.prototype);
    return value;
  });
}

/**
 * @hidden
 * Initialize the CustomPermissionGroup instance
 */
function initCustomPermissionGroup(opts?: CustomPermissionGroupOptions): void {
  customPermissionGroupConstructorStub = sinon.stub();
  customPermissionGroupGetPermissionsStub = sinon.stub();
  customPermissionGroupIsEqualStub = sinon.stub();
  customPermissionGroupExistsStub = sinon.stub();

  customPermissionGroupOptions = { ...defaultCustomPermissionGroupOptions, ...opts };

  configureCustomPermissionGroup(customPermissionGroupOptions);
}

/**
 * @hidden
 * Configure the Known Permission Group instance
 */
function configureKnownPermissionGroup(opts: KnownPermissionGroupOptions): void {
  const knownPermissionGroup = ({
    uuid: 'knownPermissionGroup',
    token: { ...mockInstanceContainer.securityToken, ticker: opts.ticker },
    type: opts.type,
    getPermissions: knownPermissionGroupGetPermissionsStub.resolves(opts.getPermissions),
    isEqual: knownPermissionGroupIsEqualStub.returns(opts.isEqual),
    exists: knownPermissionGroupExistsStub.resolves(opts.exists),
  } as unknown) as MockKnownPermissionGroup;

  Object.assign(mockInstanceContainer.knownPermissionGroup, knownPermissionGroup);
  // eslint-disable-next-line @typescript-eslint/no-unused-vars
  knownPermissionGroupConstructorStub.callsFake(({ ticker, ...args } = {}) => {
    const value = merge({}, knownPermissionGroup, args);
    // eslint-disable-next-line @typescript-eslint/no-var-requires
    const entities = require('~/internal');
    Object.setPrototypeOf(entities.PermissionGroup.prototype, entities.Entity.prototype);
    Object.setPrototypeOf(
      entities.KnownPermissionGroup.prototype,
      entities.PermissionGroup.prototype
    );
    Object.setPrototypeOf(value, entities.KnownPermissionGroup.prototype);
    return value;
  });
}

/**
 * @hidden
 * Initialize the KnownPermissionGroup instance
 */
function initKnownPermissionGroup(opts?: KnownPermissionGroupOptions): void {
  knownPermissionGroupConstructorStub = sinon.stub();
  knownPermissionGroupGetPermissionsStub = sinon.stub();
  knownPermissionGroupIsEqualStub = sinon.stub();
  knownPermissionGroupExistsStub = sinon.stub();

  knownPermissionGroupOptions = { ...defaultKnownPermissionGroupOptions, ...opts };

  configureKnownPermissionGroup(knownPermissionGroupOptions);
}

/**
 * @hidden
 * Configure the Authorization Request instance
 */
function configureAuthorizationRequest(opts: AuthorizationRequestOptions): void {
  const authorizationRequest = ({
    uuid: 'authorizationRequest',
    authId: opts.authId,
    issuer: opts.issuer,
    target: opts.target,
    expiry: opts.expiry,
    data: opts.data,
    exists: authorizationRequestExistsStub.resolves(opts.data),
    isExpired: authorizationRequestExistsStub.resolves(opts.isExpired),
  } as unknown) as MockAuthorizationRequest;

  Object.assign(mockInstanceContainer.authorizationRequest, authorizationRequest);
  authorizationRequestConstructorStub.callsFake(args => {
    const value = merge({}, authorizationRequest, args);
    // eslint-disable-next-line @typescript-eslint/no-var-requires
    const entities = require('~/internal');
    Object.setPrototypeOf(entities.AuthorizationRequest.prototype, entities.Entity.prototype);
    Object.setPrototypeOf(value, entities.AuthorizationRequest.prototype);
    return value;
  });
}

/**
 * @hidden
 * Initialize the Authorization Request instance
 */
function initAuthorizationRequest(opts?: AuthorizationRequestOptions): void {
  authorizationRequestConstructorStub = sinon.stub();
  authorizationRequestExistsStub = sinon.stub();

  authorizationRequestOptions = { ...defaultAuthorizationRequestOptions, ...opts };

  configureAuthorizationRequest(authorizationRequestOptions);
}

/**
 * @hidden
 * Configure the Security Token instance
 */
function configureSecurityToken(opts: SecurityTokenOptions): void {
  const details = { owner: mockInstanceContainer.identity, ...opts.details };
  const securityToken = ({
    uuid: 'securityToken',
    ticker: opts.ticker,
    details: securityTokenDetailsStub.resolves(details),
    currentFundingRound: securityTokenCurrentFundingRoundStub.resolves(opts.currentFundingRound),
    isFrozen: securityTokenIsFrozenStub.resolves(opts.isFrozen),
    transfers: {
      canTransfer: securityTokenTransfersCanTransferStub.resolves(opts.transfersCanTransfer),
    },
    getIdentifiers: securityTokenGetIdentifiersStub.resolves(opts.getIdentifiers),
    transferRestrictions: {
      count: {
        get: securityTokenTransferRestrictionsCountGetStub.resolves(
          opts.transferRestrictionsCountGet
        ),
      },
      percentage: {
        get: securityTokenTransferRestrictionsPercentageGetStub.resolves(
          opts.transferRestrictionsPercentageGet
        ),
      },
    },
    corporateActions: {
      getAgents: securityTokenCorporateActionsGetAgentsStub.resolves(
        opts.corporateActionsGetAgents
      ),
      getDefaultConfig: securityTokenCorporateActionsGetDefaultConfigStub.resolves(
        opts.corporateActionsGetDefaultConfig
      ),
    },
    permissions: {
      getGroups: securityTokenPermissionsGetGroupsStub.resolves(opts.permissionsGetGroups),
      getAgents: securityTokenPermissionsGetAgentsStub.resolves(opts.permissionsGetAgents),
    },
    compliance: {
      requirements: {
        get: securityTokenComplianceRequirementsGetStub.resolves(opts.complianceRequirementsGet),
      },
    },
    checkpoints: {
      schedules: {
        getOne: securityTokenCheckpointsSchedulesGetOneStub.resolves(
          opts.checkpointsSchedulesGetOne
        ),
      },
      getOne: securityTokenCheckpointsGetOneStub.resolves(opts.checkpointsGetOne),
    },
    isEqual: securityTokenIsEqualStub.returns(opts.isEqual),
    exists: securityTokenExistsStub.resolves(opts.exists),
    toJson: securityTokenToJsonStub.returns(opts.toJson),
  } as unknown) as MockSecurityToken;

  Object.assign(mockInstanceContainer.securityToken, securityToken);
  securityTokenConstructorStub.callsFake(args => {
    const value = merge({}, securityToken, args);
    // eslint-disable-next-line @typescript-eslint/no-var-requires
    const entities = require('~/internal');
    Object.setPrototypeOf(entities.SecurityToken.prototype, entities.Entity.prototype);
    Object.setPrototypeOf(value, entities.SecurityToken.prototype);
    return value;
  });
}

/**
 * @hidden
 * Initialize the Security Token instance
 */
function initSecurityToken(opts?: SecurityTokenOptions): void {
  securityTokenConstructorStub = sinon.stub();
  securityTokenDetailsStub = sinon.stub();
  securityTokenCurrentFundingRoundStub = sinon.stub();
  securityTokenIsFrozenStub = sinon.stub();
  securityTokenTransfersCanTransferStub = sinon.stub();
  securityTokenGetIdentifiersStub = sinon.stub();
  securityTokenTransferRestrictionsCountGetStub = sinon.stub();
  securityTokenTransferRestrictionsPercentageGetStub = sinon.stub();
  securityTokenCorporateActionsGetAgentsStub = sinon.stub();
  securityTokenCorporateActionsGetDefaultConfigStub = sinon.stub();
  securityTokenPermissionsGetGroupsStub = sinon.stub();
  securityTokenPermissionsGetAgentsStub = sinon.stub();
  securityTokenComplianceRequirementsGetStub = sinon.stub();
  securityTokenCheckpointsGetOneStub = sinon.stub();
  securityTokenCheckpointsSchedulesGetOneStub = sinon.stub();
  securityTokenIsEqualStub = sinon.stub();
  securityTokenExistsStub = sinon.stub();
  securityTokenToJsonStub = sinon.stub();

  securityTokenOptions = merge({}, defaultSecurityTokenOptions, opts);

  configureSecurityToken(securityTokenOptions);
}

/**
 * @hidden
 * Configure the Ticker Reservation instance
 */
function configureTickerReservation(opts: TickerReservationOptions): void {
  const details = { owner: mockInstanceContainer.identity, ...opts.details };
  const tickerReservation = ({
    uuid: 'tickerReservation',
    ticker: opts.ticker,
    details: tickerReservationDetailsStub.resolves(details),
    exists: tickerReservationExistsStub.resolves(opts.exists),
  } as unknown) as MockTickerReservation;

  Object.assign(mockInstanceContainer.tickerReservation, tickerReservation);
  tickerReservationConstructorStub.callsFake(args => {
    const value = merge({}, tickerReservation, args);
    // eslint-disable-next-line @typescript-eslint/no-var-requires
    const entities = require('~/internal');
    Object.setPrototypeOf(entities.TickerReservation.prototype, entities.Entity.prototype);
    Object.setPrototypeOf(value, entities.TickerReservation.prototype);
    return value;
  });
}

/**
 * @hidden
 * Initialize the Ticker Reservation instance
 */
function initTickerReservation(opts?: TickerReservationOptions): void {
  tickerReservationConstructorStub = sinon.stub();
  tickerReservationDetailsStub = sinon.stub();
  tickerReservationExistsStub = sinon.stub();

  tickerReservationOptions = {
    ...defaultTickerReservationOptions,
    ...opts,
  };

  configureTickerReservation(tickerReservationOptions);
}

/**
 * @hidden
 * Configure the identity instance
 */
function configureIdentity(opts: IdentityOptions): void {
  const identity = ({
    uuid: 'identity',
    did: opts.did,
    hasRoles: identityHasRolesStub.resolves(opts.hasRoles),
    checkRoles: identityCheckRolesStub.resolves(opts.checkRoles),
    hasRole: identityHasRoleStub.resolves(opts.hasRole),
    hasValidCdd: identityHasValidCddStub.resolves(opts.hasValidCdd),
    getPrimaryAccount: identityGetPrimaryAccountStub.resolves(opts.getPrimaryAccount),
    portfolios: {},
    authorizations: {
      getReceived: identityAuthorizationsGetReceivedStub.resolves(opts.authorizations?.getReceived),
      getSent: identityAuthorizationsGetSentStub.resolves(opts.authorizations?.getSent),
    },
    tokenPermissions: {
      get: identityTokenPermissionsGetStub.resolves(opts.tokenPermissionsGet),
      getGroup: identityTokenPermissionsGetGroupStub.resolves(opts.tokenPermissionsGetGroup),
      hasPermissions: identityTokenPermissionsHasPermissionsStub.resolves(
        opts.tokenPermissionsHasPermissions
      ),
      checkPermissions: identityTokenPermissionsCheckPermissionsStub.resolves(
        opts.tokenPermissionsCheckPermissions
      ),
    },
    getVenues: identityGetVenuesStub.resolves(opts.getVenues),
    getScopeId: identityGetScopeIdStub.resolves(opts.getScopeId),
    getTokenBalance: identityGetTokenBalanceStub.resolves(opts.getTokenBalance),
    getSecondaryAccounts: identityGetSecondaryAccountsStub.resolves(opts.getSecondaryAccounts),
    areSecondaryAccountsFrozen: identityAreSecondaryAccountsFrozenStub.resolves(
      opts.areSecondaryAccountsFrozen
    ),
    isEqual: identityIsEqualStub.returns(opts.isEqual),
    exists: identityExistsStub.resolves(opts.exists),
    isCddProvider: identityIsCddProviderStub.resolves(opts.isCddProvider),
  } as unknown) as MockIdentity;

  Object.assign(mockInstanceContainer.identity, identity);
  identityConstructorStub.callsFake(args => {
    const value = merge({}, identity, args);
    // eslint-disable-next-line @typescript-eslint/no-var-requires
    const entities = require('~/internal');
    Object.setPrototypeOf(entities.Identity.prototype, entities.Entity.prototype);
    Object.setPrototypeOf(value, entities.Identity.prototype);
    return value;
  });
}

/**
 * @hidden
 * Initialize the Identity instance
 */
function initIdentity(opts?: IdentityOptions): void {
  identityConstructorStub = sinon.stub();
  identityHasRolesStub = sinon.stub();
  identityHasRoleStub = sinon.stub();
  identityCheckRolesStub = sinon.stub();
  identityHasValidCddStub = sinon.stub();
  identityGetPrimaryAccountStub = sinon.stub();
  identityAuthorizationsGetReceivedStub = sinon.stub();
  identityAuthorizationsGetSentStub = sinon.stub();
  identityGetVenuesStub = sinon.stub();
  identityGetScopeIdStub = sinon.stub();
  identityGetTokenBalanceStub = sinon.stub();
  identityGetSecondaryAccountsStub = sinon.stub();
  identityAreSecondaryAccountsFrozenStub = sinon.stub();
  identityIsEqualStub = sinon.stub();
  identityTokenPermissionsGetStub = sinon.stub();
  identityTokenPermissionsGetGroupStub = sinon.stub();
  identityTokenPermissionsHasPermissionsStub = sinon.stub();
  identityTokenPermissionsCheckPermissionsStub = sinon.stub();
  identityExistsStub = sinon.stub();
  identityIsCddProviderStub = sinon.stub();

  identityOptions = { ...defaultIdentityOptions, ...opts };

  configureIdentity(identityOptions);
}

/**
 * @hidden
 * Configure the Instruction instance
 */
function configureInstruction(opts: InstructionOptions): void {
  const details = { venue: mockInstanceContainer.venue, ...opts.details };
  const legs = opts.getLegs || {
    data: [
      {
        from: mockInstanceContainer.numberedPortfolio,
        to: mockInstanceContainer.numberedPortfolio,
        token: mockInstanceContainer.securityToken,
        amount: new BigNumber(100),
      },
    ],
    next: null,
  };
  const instruction = ({
    uuid: 'instruction',
    id: opts.id,
    details: instructionDetailsStub.resolves(details),
    getLegs: instructionGetLegsStub.resolves(legs),
    isPending: instructionIsPendigStub.resolves(opts.isPending),
    exists: instructionExistsStub.resolves(opts.exists),
  } as unknown) as MockInstruction;

  Object.assign(mockInstanceContainer.instruction, instruction);
  instructionConstructorStub.callsFake(args => {
    const value = merge({}, instruction, args);
    // eslint-disable-next-line @typescript-eslint/no-var-requires
    const entities = require('~/internal');
    Object.setPrototypeOf(entities.Instruction.prototype, entities.Entity.prototype);
    Object.setPrototypeOf(value, entities.Instruction.prototype);
    return value;
  });
}

/**
 * @hidden
 * Initialize the Instruction instance
 */
function initInstruction(opts?: InstructionOptions): void {
  instructionConstructorStub = sinon.stub();
  instructionDetailsStub = sinon.stub();
  instructionGetLegsStub = sinon.stub();
  instructionIsPendigStub = sinon.stub();
  instructionExistsStub = sinon.stub();

  instructionOptions = { ...defaultInstructionOptions, ...opts };

  configureInstruction(instructionOptions);
}

/**
 * @hidden
 * Configure the Account instance
 */
function configureAccount(opts: AccountOptions): void {
  const account = ({
    uuid: 'account',
    address: opts.address,
    key: opts.key,
    isFrozen: accountIsFrozenStub.resolves(opts.isFrozen),
    getBalance: accountGetBalanceStub.resolves(opts.getBalance),
    getIdentity: accountGetIdentityStub.resolves(
      opts.getIdentity === undefined ? mockInstanceContainer.identity : opts.getIdentity
    ),
    getTransactionHistory: accountGetTransactionHistoryStub.resolves(opts.getTransactionHistory),
    isEqual: accountIsEqualStub.returns(opts.isEqual),
    exists: accountExistsStub.resolves(opts.exists),
    hasPermissions: accountHasPermissionsStub.returns(opts.hasPermissions),
    checkPermissions: accountCheckPermissionsStub.returns(opts.checkPermissions),
  } as unknown) as MockAccount;

  Object.assign(mockInstanceContainer.account, account);
  accountConstructorStub.callsFake(args => {
    const value = merge({}, account, args);
    // eslint-disable-next-line @typescript-eslint/no-var-requires
    const entities = require('~/internal');
    Object.setPrototypeOf(entities.Account.prototype, entities.Entity.prototype);
    Object.setPrototypeOf(value, entities.Account.prototype);
    return value;
  });
}

/**
 * @hidden
 * Initialize the Account instance
 */
function initAccount(opts?: AccountOptions): void {
  accountConstructorStub = sinon.stub();
  accountIsFrozenStub = sinon.stub();
  accountGetBalanceStub = sinon.stub();
  accountGetIdentityStub = sinon.stub();
  accountGetTransactionHistoryStub = sinon.stub();
  accountIsEqualStub = sinon.stub();
  accountExistsStub = sinon.stub();
  accountHasPermissionsStub = sinon.stub();
  accountCheckPermissionsStub = sinon.stub();

  accountOptions = { ...defaultAccountOptions, ...opts };

  configureAccount(accountOptions);
}

/**
 * @hidden
 * Configure the Security Token Offering instance
 */
function configureSto(opts: StoOptions): void {
  const details = {
    creator: mockInstanceContainer.identity,
    venue: mockInstanceContainer.venue,
    offeringPortfolio: mockInstanceContainer.defaultPortfolio,
    raisingPorfolio: mockInstanceContainer.numberedPortfolio,
    ...opts.details,
  };
  const sto = ({
    uuid: 'sto',
    details: stoDetailsStub.resolves(details),
    token: { ...mockInstanceContainer.securityToken, ticker: opts.ticker },
    id: opts.id,
    exists: stoExistsStub.resolves(opts.exists),
  } as unknown) as MockSto;

  Object.assign(mockInstanceContainer.sto, sto);
  // eslint-disable-next-line @typescript-eslint/no-unused-vars
  stoConstructorStub.callsFake(({ ticker, ...args } = {}) => {
    const value = merge({}, sto, args);
    // eslint-disable-next-line @typescript-eslint/no-var-requires
    const entities = require('~/internal');
    Object.setPrototypeOf(entities.Sto.prototype, entities.Entity.prototype);
    Object.setPrototypeOf(value, entities.Sto.prototype);
    return value;
  });
}

/**
 * @hidden
 * Initialize the Sto instance
 */
function initSto(opts?: StoOptions): void {
  stoConstructorStub = sinon.stub();
  stoDetailsStub = sinon.stub();
  stoExistsStub = sinon.stub();

  stoOptions = merge({}, defaultStoOptions, opts);

  configureSto(stoOptions);
}

/**
 * @hidden
 * Configure the Checkpoint instance
 */
function configureCheckpoint(opts: CheckpointOptions): void {
  const allBalances = opts.allBalances || {
    data: [
      {
        identity: mockInstanceContainer.identity,
        balance: new BigNumber(10000),
      },
    ],
    next: null,
  };
  const checkpoint = ({
    uuid: 'checkpoint',
    createdAt: checkpointCreatedAtStub.returns(opts.createdAt),
    totalSupply: checkpointTotalSupplyStub.returns(opts.totalSupply),
    token: { ...mockInstanceContainer.securityToken, ticker: opts.ticker },
    id: opts.id,
    exists: checkpointExistsStub.resolves(opts.exists),
    allBalances: checkpointAllBalancesStub.resolves(allBalances),
    balance: checkpointBalanceStub.resolves(opts.balance),
  } as unknown) as MockCheckpoint;

  Object.assign(mockInstanceContainer.checkpoint, checkpoint);
  // eslint-disable-next-line @typescript-eslint/no-unused-vars
  checkpointConstructorStub.callsFake(({ ticker, ...args } = {}) => {
    const value = merge({}, checkpoint, args);
    // eslint-disable-next-line @typescript-eslint/no-var-requires
    const entities = require('~/internal');
    Object.setPrototypeOf(entities.Checkpoint.prototype, entities.Entity.prototype);
    Object.setPrototypeOf(value, entities.Checkpoint.prototype);
    return value;
  });
}

/**
 * @hidden
 * Initialize the Checkpoint instance
 */
function initCheckpoint(opts?: CheckpointOptions): void {
  checkpointConstructorStub = sinon.stub();
  checkpointCreatedAtStub = sinon.stub();
  checkpointTotalSupplyStub = sinon.stub();
  checkpointExistsStub = sinon.stub();
  checkpointAllBalancesStub = sinon.stub();
  checkpointBalanceStub = sinon.stub();

  checkpointOptions = merge({}, defaultCheckpointOptions, opts);

  configureCheckpoint(checkpointOptions);
}

/**
 * @hidden
 * Configure the CheckpointSchedule instance
 */
function configureCheckpointSchedule(opts: CheckpointScheduleOptions): void {
  const checkpointSchedule = ({
    uuid: 'checkpointSchedule',
    id: opts.id,
    token: { ...mockInstanceContainer.securityToken, ticker: opts.ticker },
    start: opts.start,
    period: opts.period,
    expiryDate: opts.expiryDate,
    complexity: opts.complexity,
    details: checkpointScheduleDetailsStub.resolves(opts.details),
    exists: checkpointScheduleExistsStub.resolves(opts.exists),
  } as unknown) as MockCheckpointSchedule;

  Object.assign(mockInstanceContainer.checkpointSchedule, checkpointSchedule);
  // eslint-disable-next-line @typescript-eslint/no-unused-vars
  checkpointScheduleConstructorStub.callsFake(({ ticker, ...args } = {}) => {
    const value = merge({}, checkpointSchedule, args);
    // eslint-disable-next-line @typescript-eslint/no-var-requires
    const entities = require('~/internal');
    Object.setPrototypeOf(entities.CheckpointSchedule.prototype, entities.Entity.prototype);
    Object.setPrototypeOf(value, entities.CheckpointSchedule.prototype);
    return value;
  });
}

/**
 * @hidden
 * Initialize the CheckpointSchedule instance
 */
function initCheckpointSchedule(opts?: CheckpointScheduleOptions): void {
  checkpointScheduleConstructorStub = sinon.stub();
  checkpointScheduleDetailsStub = sinon.stub();
  checkpointScheduleExistsStub = sinon.stub();

  checkpointScheduleOptions = merge({}, defaultCheckpointScheduleOptions, opts);

  configureCheckpointSchedule(checkpointScheduleOptions);
}

/**
 * @hidden
 * Configure the CorporateAction instance
 */
function configureCorporateAction(opts: CorporateActionOptions): void {
  const corporateAction = ({
    uuid: 'corporateAction',
    id: opts.id,
    token: { ...mockInstanceContainer.securityToken, ticker: opts.ticker },
    kind: opts.kind,
    declarationDate: opts.declarationDate,
    description: opts.description,
    targets: opts.targets,
    defaultTaxWithholding: opts.defaultTaxWithholding,
    taxWithholdings: opts.taxWithholdings,
    exists: corporateActionExistsStub.resolves(opts.exists),
  } as unknown) as MockCorporateAction;

  Object.assign(mockInstanceContainer.corporateAction, corporateAction);
  // eslint-disable-next-line @typescript-eslint/no-unused-vars
  corporateActionConstructorStub.callsFake(({ ticker, ...args } = {}) => {
    const value = merge({}, corporateAction, args);
    // eslint-disable-next-line @typescript-eslint/no-var-requires
    const entities = require('~/internal');
    Object.setPrototypeOf(entities.CorporateActionBase.prototype, entities.Entity.prototype);
    Object.setPrototypeOf(
      entities.CorporateAction.prototype,
      entities.CorporateActionBase.prototype
    );
    Object.setPrototypeOf(value, entities.CorporateAction.prototype);
    return value;
  });
}

/**
 * @hidden
 * Initialize the CorporateAction instance
 */
function initCorporateAction(opts?: CorporateActionOptions): void {
  corporateActionConstructorStub = sinon.stub();
  corporateActionExistsStub = sinon.stub();

  corporateActionOptions = merge({}, defaultCorporateActionOptions, opts);

  configureCorporateAction(corporateActionOptions);
}

/**
 * @hidden
 * Configure the CorporateAction instance
 */
function configureDividendDistribution(opts: DividendDistributionOptions): void {
  const details = { owner: mockInstanceContainer.identity, ...opts.details };
  const checkpoint = opts.checkpoint || mockInstanceContainer.checkpoint;
  const getParticipant = opts.getParticipant
    ? { ...defaultDividendDistributionOptions.getParticipant, ...opts.getParticipant }
    : null;

  const dividendDistribution = ({
    uuid: 'dividendDistribution',
    id: opts.id,
    token: { ...mockInstanceContainer.securityToken, ticker: opts.ticker },
    kind: CorporateActionKind.UnpredictableBenefit,
    declarationDate: opts.declarationDate,
    description: opts.description,
    targets: opts.targets,
    defaultTaxWithholding: opts.defaultTaxWithholding,
    taxWithholdings: opts.taxWithholdings,
    origin: mockInstanceContainer.defaultPortfolio,
    currency: opts.currency,
    perShare: opts.perShare,
    maxAmount: opts.maxAmount,
    expiryDate: opts.expiryDate,
    paymentDate: opts.paymentDate,
    details: dividendDistributionDetailsStub.resolves(details),
    getParticipant: dividendDistributionGetParticipantStub.resolves(getParticipant),
    checkpoint: dividendDistributionCheckpointStub.resolves(checkpoint),
    exists: dividendDistributionExistsStub.resolves(opts.exists),
  } as unknown) as MockDividendDistribution;

  Object.assign(mockInstanceContainer.dividendDistribution, dividendDistribution);
  // eslint-disable-next-line @typescript-eslint/no-unused-vars
  dividendDistributionConstructorStub.callsFake(({ ticker, ...args } = {}) => {
    const value = merge({}, dividendDistribution, args);
    // eslint-disable-next-line @typescript-eslint/no-var-requires
    const entities = require('~/internal');
    Object.setPrototypeOf(entities.CorporateActionBase.prototype, entities.Entity.prototype);
    Object.setPrototypeOf(
      entities.DividendDistribution.prototype,
      entities.CorporateActionBase.prototype
    );
    Object.setPrototypeOf(value, entities.DividendDistribution.prototype);
    return value;
  });
}

/**
 * @hidden
 * Initialize the DividendDistribution instance
 */
function initDividendDistribution(opts?: DividendDistributionOptions): void {
  dividendDistributionConstructorStub = sinon.stub();
  dividendDistributionDetailsStub = sinon.stub();
  dividendDistributionGetParticipantStub = sinon.stub();
  dividendDistributionCheckpointStub = sinon.stub();
  dividendDistributionExistsStub = sinon.stub();

  dividendDistributionOptions = merge({}, defaultDividendDistributionOptions, opts);

  configureDividendDistribution(dividendDistributionOptions);
}

/**
 * @hidden
 *
 * Temporarily change instance mock configuration (calling .reset will go back to the configuration passed in `initMocks`)
 */
export function configureMocks(opts?: MockOptions): void {
  const tempIdentityOptions = { ...defaultIdentityOptions, ...opts?.identityOptions };

  configureIdentity(tempIdentityOptions);

  const tempAccountOptions = { ...defaultAccountOptions, ...opts?.accountOptions };

  configureAccount(tempAccountOptions);

  const tempTickerReservationOptions = {
    ...defaultTickerReservationOptions,
    ...opts?.tickerReservationOptions,
  };

  configureTickerReservation(tempTickerReservationOptions);

  const tempSecuritytokenOptions = merge(
    {},
    defaultSecurityTokenOptions,
    opts?.securityTokenOptions
  );

  configureSecurityToken(tempSecuritytokenOptions);

  const tempAuthorizationRequestOptions = {
    ...defaultAuthorizationRequestOptions,
    ...opts?.authorizationRequestOptions,
  };

  configureAuthorizationRequest(tempAuthorizationRequestOptions);

  const tempVenueOptions = {
    ...defaultVenueOptions,
    ...opts?.venueOptions,
  };
  configureVenue(tempVenueOptions);

  const tempNumberedPortfolioOptions = {
    ...defaultNumberedPortfolioOptions,
    ...opts?.numberedPortfolioOptions,
  };
  configureNumberedPortfolio(tempNumberedPortfolioOptions);

  const tempDefaultPortfolioOptions = {
    ...defaultDefaultPortfolioOptions,
    ...opts?.defaultPortfolioOptions,
  };
  configureDefaultPortfolio(tempDefaultPortfolioOptions);

  const tempCustomPermissionGroupOptions = {
    ...defaultCustomPermissionGroupOptions,
    ...opts?.customPermissionGroupOptions,
  };
  configureCustomPermissionGroup(tempCustomPermissionGroupOptions);

  const tempKnownPermissionGroupOptions = {
    ...defaultKnownPermissionGroupOptions,
    ...opts?.knownPermissionGroupOptions,
  };
  configureKnownPermissionGroup(tempKnownPermissionGroupOptions);

  const tempInstructionOptions = {
    ...defaultInstructionOptions,
    ...opts?.instructionOptions,
  };
  configureInstruction(tempInstructionOptions);

  const tempStoOptions = {
    ...stoOptions,
    ...opts?.stoOptions,
  };
  configureSto(tempStoOptions);

  const tempCheckpointOptions = {
    ...checkpointOptions,
    ...opts?.checkpointOptions,
  };
  configureCheckpoint(tempCheckpointOptions);

  const tempCheckpointScheduleOptions = {
    ...checkpointScheduleOptions,
    ...opts?.checkpointScheduleOptions,
  };
  configureCheckpointSchedule(tempCheckpointScheduleOptions);

  const tempCorporateActionOptions = {
    ...corporateActionOptions,
    ...opts?.corporateActionOptions,
  };
  configureCorporateAction(tempCorporateActionOptions);

  const tempDividendDistributionOptions = {
    ...dividendDistributionOptions,
    ...opts?.dividendDistributionOptions,
  };
  configureDividendDistribution(tempDividendDistributionOptions);
}

/**
 * @hidden
 *
 * Initialize the factory by adding default all-purpose functionality to the mock manager
 */
export function initMocks(opts?: MockOptions): void {
  // Identity
  initIdentity(opts?.identityOptions);

  // Account
  initAccount(opts?.accountOptions);

  // Ticker Reservation
  initTickerReservation(opts?.tickerReservationOptions);

  // Security Token
  initSecurityToken(opts?.securityTokenOptions);

  // Authorization Request
  initAuthorizationRequest(opts?.authorizationRequestOptions);

  // Instruction Request
  initInstruction(opts?.instructionOptions);

  // Venue
  initVenue(opts?.venueOptions);

  // NumberedPortfolio
  initNumberedPortfolio(opts?.numberedPortfolioOptions);

  // DefaultPortfolio
  initDefaultPortfolio(opts?.defaultPortfolioOptions);

  // CustomPermissionGroup
  initCustomPermissionGroup(opts?.customPermissionGroupOptions);

  // KnownPermissionGroup
  initKnownPermissionGroup(opts?.knownPermissionGroupOptions);

  // Instruction
  initInstruction(opts?.instructionOptions);

  // Sto
  initSto(opts?.stoOptions);

  // Checkpoint
  initCheckpoint(opts?.checkpointOptions);

  // CheckpointSchedule
  initCheckpointSchedule(opts?.checkpointScheduleOptions);

  // CorporateAction
  initCorporateAction(opts?.corporateActionOptions);

  // DividendDistribution
  initDividendDistribution(opts?.dividendDistributionOptions);
}

/**
 * @hidden
 * Restore instances to their original state
 */
export function cleanup(): void {
  mockInstanceContainer.identity = {} as MockIdentity;
  mockInstanceContainer.account = {} as MockAccount;
  mockInstanceContainer.tickerReservation = {} as MockTickerReservation;
  mockInstanceContainer.securityToken = {} as MockSecurityToken;
  mockInstanceContainer.authorizationRequest = {} as MockAuthorizationRequest;
  mockInstanceContainer.permissionGroup = {} as MockPermissionGroup;
  mockInstanceContainer.venue = {} as MockVenue;
  mockInstanceContainer.instruction = {} as MockInstruction;
  mockInstanceContainer.sto = {} as MockSto;
  mockInstanceContainer.checkpoint = {} as MockCheckpoint;
  mockInstanceContainer.checkpointSchedule = {} as MockCheckpointSchedule;
  mockInstanceContainer.corporateAction = {} as MockCorporateAction;
  mockInstanceContainer.dividendDistribution = {} as MockDividendDistribution;
}

/**
 * @hidden
 * Reinitialize mocks
 */
export function reset(): void {
  cleanup();
  initMocks({
    identityOptions,
    accountOptions,
    tickerReservationOptions,
    securityTokenOptions,
    authorizationRequestOptions,
    venueOptions,
    instructionOptions,
    numberedPortfolioOptions,
    defaultPortfolioOptions,
    stoOptions,
    checkpointOptions,
    checkpointScheduleOptions,
    corporateActionOptions,
    dividendDistributionOptions,
    customPermissionGroupOptions,
    knownPermissionGroupOptions,
  });
}

/**
 * @hidden
 * Retrieve an Identity instance
 */
export function getIdentityInstance(opts?: IdentityOptions): MockIdentity {
  if (opts) {
    configureIdentity({ ...defaultIdentityOptions, ...opts });
  }

  return new MockIdentityClass() as MockIdentity;
}

/**
 * @hidden
 * Retrieve the Identity constructor stub
 */
export function getIdentityConstructorStub(): SinonStub {
  return identityConstructorStub;
}

/**
 * @hidden
 * Retrieve the stub of the `Identity.hasRoles` method
 */
export function getIdentityHasRolesStub(): SinonStub {
  return identityHasRolesStub;
}

/**
 * @hidden
 * Retrieve the stub of the `Identity.hasRoles` method
 */
export function getIdentityHasRoleStub(): SinonStub {
  return identityHasRoleStub;
}

/**
 * @hidden
 * Retrieve the stub of the `Identity.tokenPermissions.hasPermissions` method
 */
export function getIdentityTokenPermissionsHasPermissionsStub(): SinonStub {
  return identityTokenPermissionsHasPermissionsStub;
}

/**
 * @hidden
 * Retrieve the stub of the `Identity.hasValidCdd` method
 */
export function getIdentityHasValidCddStub(): SinonStub {
  return identityHasValidCddStub;
}

/**
 * @hidden
 * Retrieve the stub of the `Identity.getPrimaryAccount` method
 */
export function getIdentityGetPrimaryAccountStub(): SinonStub {
  return identityGetPrimaryAccountStub;
}

/**
 * @hidden
 * Retrieve the stub of the `Identity.authorizations.getReceived` method
 */
export function getIdentityAuthorizationsGetReceivedStub(): SinonStub {
  return identityAuthorizationsGetReceivedStub;
}

/**
 * @hidden
 * Retrieve the stub of the `Identity.authorizations.getSent` method
 */
export function getIdentityAuthorizationsGetSentStub(): SinonStub {
  return identityAuthorizationsGetSentStub;
}

/**
 * @hidden
 * Retrieve the stub of the `Identity.getVenues` method
 */
export function getIdentityGetVenuesStub(): SinonStub {
  return identityGetVenuesStub;
}

/**
 * @hidden
 * Retrieve the stub of the `Identity.getScopeId` method
 */
export function getIdentityGetScopeIdStub(): SinonStub {
  return identityGetScopeIdStub;
}

/**
 * @hidden
 * Retrieve the stub of the `Identity.tokenPermissions.getGroup` method
 */
export function getIdentityTokenPermissionsGetGroupStub(
  group?: CustomPermissionGroup | KnownPermissionGroup
): SinonStub {
  if (group) {
    return identityTokenPermissionsGetGroupStub.resolves(group);
  }
  return identityTokenPermissionsGetGroupStub;
}

/**
 * @hidden
 * Retrieve the stub of the `Identity.isEqual` method
 */
export function getIdentityIsEqualStub(): SinonStub {
  return identityIsEqualStub;
}

/**
 * @hidden
 * Retrieve an Account instance
 */
export function getAccountInstance(opts?: AccountOptions): MockAccount {
  if (opts) {
    configureAccount({ ...defaultAccountOptions, ...opts });
  }

  return new MockAccountClass() as MockAccount;
}

/**
 * @hidden
 * Retrieve the stub of the `Account.isFrozen` method
 */
export function getAccountIsFrozenStub(): SinonStub {
  return accountIsFrozenStub;
}

/**
 * @hidden
 * Retrieve the stub of the `Account.getBalance` method
 */
export function getAccountGetBalanceStub(): SinonStub {
  return accountGetBalanceStub;
}

/**
 * @hidden
 * Retrieve the stub of the `Account.getIdentity` method
 */
export function getAccountGetIdentityStub(): SinonStub {
  return accountGetIdentityStub;
}

/**
 * @hidden
 * Retrieve the stub of the `Account.getTransactionHistory` method
 */
export function getAccountGetTransactionHistoryStub(): SinonStub {
  return accountGetTransactionHistoryStub;
}

/**
 * @hidden
 * Retrieve the stub of the `Account.isEqual` method
 */
export function getAccountIsEqualStub(): SinonStub {
  return accountIsEqualStub;
}

/**
 * @hidden
 * Retrieve the stub of the `Account.isEqual` method
 */
export function getAccountHasPermissionsStub(): SinonStub {
  return accountHasPermissionsStub;
}

/**
 * @hidden
 * Retrieve the stub of the `NumberedPortfolio.isCustodiedBy` method
 */
export function getNumberedPortfolioIsCustodiedByStub(): SinonStub {
  return numberedPortfolioIsCustodiedByStub;
}

/**
 * @hidden
 * Retrieve the stub of the `NumberedPortfolio.getCustodian` method
 */
export function getNumberedPortfolioGetCustodianStub(): SinonStub {
  return numberedPortfolioGetCustodianStub;
}

/**
 * @hidden
 * Retrieve the stub of the `NumberedPortfolio.isEqual` method
 */
export function getNumberedPortfolioIsEqualStub(): SinonStub {
  return numberedPortfolioIsEqualStub;
}

/**
 * @hidden
 * Retrieve the stub of the `DefaultPortfolio.isCustodiedBy` method
 */
export function getDefaultPortfolioIsCustodiedByStub(): SinonStub {
  return defaultPortfolioIsCustodiedByStub;
}

/**
 * @hidden
 * Retrieve the stub of the `DefaultPortfolio.getCustodian` method
 */
export function getDefaultPortfolioGetCustodianStub(): SinonStub {
  return defaultPortfolioGetCustodianStub;
}

/**
 * @hidden
 * Retrieve the stub of the `DefaultPortfolio.isEqual` method
 */
export function getDefaultPortfolioIsEqualStub(): SinonStub {
  return defaultPortfolioIsEqualStub;
}

/**
 * @hidden
 * Retrieve a Ticker Reservation instance
 */
export function getTickerReservationInstance(
  opts?: TickerReservationOptions
): MockTickerReservation {
  if (opts) {
    configureTickerReservation({ ...defaultTickerReservationOptions, ...opts });
  }

  return new MockTickerReservationClass() as MockTickerReservation;
}

/**
 * @hidden
 * Retrieve the stub of the `TickerReservation.details` method
 */
export function getTickerReservationDetailsStub(
  details?: Partial<TickerReservationDetails>
): SinonStub {
  if (details) {
    return tickerReservationDetailsStub.resolves({
      ...defaultTickerReservationOptions.details,
      ...details,
    });
  }
  return tickerReservationDetailsStub;
}

/**
 * @hidden
 * Retrieve a Security Token instance
 */
export function getSecurityTokenInstance(opts?: SecurityTokenOptions): MockSecurityToken {
  if (opts) {
    configureSecurityToken({ ...defaultSecurityTokenOptions, ...opts });
  }

  return new MockSecurityTokenClass() as MockSecurityToken;
}

/**
 * @hidden
 * Retrieve the stub of the `SecurityToken.details` method
 */
export function getSecurityTokenDetailsStub(details?: Partial<SecurityTokenDetails>): SinonStub {
  if (details) {
    return securityTokenDetailsStub.resolves({
      ...defaultSecurityTokenOptions.details,
      ...details,
    });
  }
  return securityTokenDetailsStub;
}

/**
 * @hidden
 * Retrieve the stub of the `SecurityToken.currentFundingRound` method
 */
export function getSecurityTokenCurrentFundingRoundStub(currentFundingRound?: string): SinonStub {
  if (currentFundingRound) {
    return securityTokenCurrentFundingRoundStub.resolves(currentFundingRound);
  }

  return securityTokenCurrentFundingRoundStub;
}

/**
 * @hidden
 * Retrieve the stub of the `SecurityToken.isFrozen` method
 */
export function getSecurityTokenIsFrozenStub(frozen?: boolean): SinonStub {
  if (frozen !== undefined) {
    return securityTokenIsFrozenStub.resolves(frozen);
  }

  return securityTokenIsFrozenStub;
}

/**
 * @hidden
 * Retrieve the stub of the `SecurityToken.getIdentifiers` method
 */
export function getSecurityTokenGetIdentifiersStub(identifiers?: TokenIdentifier): SinonStub {
  if (identifiers !== undefined) {
    return securityTokenGetIdentifiersStub.resolves(identifiers);
  }

  return securityTokenGetIdentifiersStub;
}

/**
 * @hidden
 * Retrieve the stub of the `SecurityToken.Transfers.canTransfer` method
 */
export function getSecurityTokenTransfersCanTransferStub(status?: TransferStatus): SinonStub {
  if (status) {
    return securityTokenTransfersCanTransferStub.resolves(status);
  }

  return securityTokenTransfersCanTransferStub;
}

/**
 * @hidden
 * Retrieve the stub of the `SecurityToken.transferRestictions.count.get` method
 */
export function getSecurityTokenTransferRestrictionsCountGetStub(
  restrictions?: ActiveTransferRestrictions<CountTransferRestriction>
): SinonStub {
  if (restrictions) {
    return securityTokenTransferRestrictionsCountGetStub.resolves(restrictions);
  }

  return securityTokenTransferRestrictionsCountGetStub;
}

/**
 * @hidden
 * Retrieve the stub of the `SecurityToken.transferRestictions.pecentage.get` method
 */
export function getSecurityTokenTransferRestrictionsPercentageGetStub(
  restrictions?: ActiveTransferRestrictions<PercentageTransferRestriction>
): SinonStub {
  if (restrictions) {
    return securityTokenTransferRestrictionsPercentageGetStub.resolves(restrictions);
  }

  return securityTokenTransferRestrictionsPercentageGetStub;
}

/**
 * @hidden
 * Retrieve the stub of the `SecurityToken.corporateActions.getAgents` method
 */
export function getSecurityTokenCorporateActionsGetAgentsStub(agent?: Identity): SinonStub {
  if (agent) {
    return securityTokenCorporateActionsGetAgentsStub.resolves(agent);
  }

  return securityTokenCorporateActionsGetAgentsStub;
}

/**
 * @hidden
 * Retrieve the stub of the `SecurityToken.corporateActions.getDefaultConfig` method
 */
export function getSecurityTokenCorporateActionsGetDefaultConfigStub(
  defaults?: Partial<CorporateActionDefaultConfig>
): SinonStub {
  if (defaults) {
    return securityTokenCorporateActionsGetDefaultConfigStub.resolves(defaults);
  }

  return securityTokenCorporateActionsGetDefaultConfigStub;
}

/**
 * @hidden
 * Retrieve the stub of the `SecurityToken.permissions.getGroups` method
 */
export function getSecurityTokenPermissionsGetGroupsStub(
  groups?: Partial<ResultSet<PermissionGroup>>
): SinonStub {
  if (groups) {
    return securityTokenPermissionsGetGroupsStub.resolves(groups);
  }

  return securityTokenPermissionsGetGroupsStub;
}

/**
 * @hidden
 * Retrieve the stub of the `SecurityToken.permissions.getAgents` method
 */
export function getSecurityTokenPermissionsGetAgentsStub(
  agents?: Partial<AgentWithGroup>[]
): SinonStub {
  if (agents) {
    return securityTokenPermissionsGetAgentsStub.resolves(agents);
  }

  return securityTokenPermissionsGetAgentsStub;
}

/**
 * @hidden
 * Retrieve an Authorization Request instance
 */
export function getAuthorizationRequestInstance(
  opts?: AuthorizationRequestOptions
): MockAuthorizationRequest {
  if (opts) {
    configureAuthorizationRequest({ ...defaultAuthorizationRequestOptions, ...opts });
  }

  return new MockAuthorizationRequestClass() as MockAuthorizationRequest;
}

/**
 * @hidden
 * Retrieve a Venue instance
 */
export function getVenueInstance(opts?: VenueOptions): MockVenue {
  if (opts) {
    configureVenue({ ...defaultVenueOptions, ...opts });
  }

  return new MockVenueClass() as MockVenue;
}

/**
 * @hidden
 * Retrieve the stub of the `Venue.details` method
 */
export function getVenueDetailsStub(details?: Partial<VenueDetails>): SinonStub {
  if (details) {
    return venueDetailsStub.resolves({
      ...defaultVenueOptions.details,
      ...details,
    });
  }
  return venueDetailsStub;
}

/**
 * @hidden
 * Retrieve a NumberedPortfolio instance
 */
export function getNumberedPortfolioInstance(
  opts?: NumberedPortfolioOptions
): MockNumberedPortfolio {
  if (opts) {
    configureNumberedPortfolio({ ...defaultNumberedPortfolioOptions, ...opts });
  }

  return new MockNumberedPortfolioClass() as MockNumberedPortfolio;
}

/**
 * @hidden
 * Retrieve a DefaultPortfolio instance
 */
export function getDefaultPortfolioInstance(opts?: DefaultPortfolioOptions): MockDefaultPortfolio {
  if (opts) {
    configureDefaultPortfolio({ ...defaultDefaultPortfolioOptions, ...opts });
  }

  return new MockDefaultPortfolioClass() as MockDefaultPortfolio;
}

/**
 * @hidden
 * Retrieve a CustomPermissionGroup instance
 */
export function getCustomPermissionGroupInstance(
  opts?: CustomPermissionGroupOptions
): MockCustomPermissionGroup {
  if (opts) {
    configureCustomPermissionGroup({ ...defaultCustomPermissionGroupOptions, ...opts });
  }

  return new MockCustomPermissionGroupClass() as MockCustomPermissionGroup;
}

/**
 * @hidden
 * Retrieve the stub of the `CustomPermissionGroup.getPermissions` method
 */
export function getCustomPermissionGroupGetPermissionsStub(
  getPermissions?: GroupPermissions
): SinonStub {
  if (getPermissions) {
    return customPermissionGroupGetPermissionsStub.resolves(getPermissions);
  }
  return customPermissionGroupGetPermissionsStub;
}

/**
 * @hidden
 * Retrieve the stub of the `CustomPermissionGroup.isEqual` method
 */
export function getCustomPermissionIsEqualStub(): SinonStub {
  return customPermissionGroupIsEqualStub;
}

/**
 * @hidden
 * Retrieve a KnownPermissionGroup instance
 */
export function getKnownPermissionGroupInstance(
  opts?: KnownPermissionGroupOptions
): MockKnownPermissionGroup {
  if (opts) {
    configureKnownPermissionGroup({ ...defaultKnownPermissionGroupOptions, ...opts });
  }

  return new MockKnownPermissionGroupClass() as MockKnownPermissionGroup;
}

/**
 * @hidden
 * Retrieve the stub of the `KnownPermissionGroup.getPermissions` method
 */
export function getKnownPermissionGroupGetPermissionsStub(
  getPermissions?: GroupPermissions
): SinonStub {
  if (getPermissions) {
    return knownPermissionGroupGetPermissionsStub.resolves(getPermissions);
  }
  return knownPermissionGroupGetPermissionsStub;
}

/**
 * @hidden
 * Retrieve the stub of the `KnownPermissionGroup.isEqual` method
 */
export function getKnownPermissionGroupIsEqualStub(): SinonStub {
  return knownPermissionGroupIsEqualStub;
}

/**
 * @hidden
 * Retrieve an Instruction instance
 */
export function getInstructionInstance(opts?: InstructionOptions): MockInstruction {
  if (opts) {
    configureInstruction({ ...defaultInstructionOptions, ...opts });
  }

  return new MockInstructionClass() as MockInstruction;
}

/**
 * @hidden
 * Retrieve the stub of the `Instruction.details` method
 */
export function getInstructionDetailsStub(details?: Partial<InstructionDetails>): SinonStub {
  if (details) {
    return instructionDetailsStub.resolves({
      ...defaultInstructionOptions.details,
      ...details,
    });
  }
  return instructionDetailsStub;
}

/**
 * @hidden
 * Retrieve the stub of the `Instruction.getLegs` method
 */
export function getInstructionGetLegsStub(legs?: ResultSet<Leg>): SinonStub {
  if (legs) {
    return instructionGetLegsStub.resolves({
      ...defaultInstructionOptions.getLegs,
      ...legs,
    });
  }
  return instructionGetLegsStub;
}

/**
 * @hidden
 * Retrieve an Sto instance
 */
export function getStoInstance(opts?: StoOptions): MockSto {
  if (opts) {
    configureSto({ ...defaultStoOptions, ...opts });
  }

  return new MockStoClass() as MockSto;
}

/**
 * @hidden
 * Retrieve the stub of the `Sto.details` method
 */
export function getStoDetailsStub(details?: Partial<StoDetails>): SinonStub {
  if (details) {
    return stoDetailsStub.resolves({
      ...defaultStoOptions.details,
      ...details,
    });
  }
  return stoDetailsStub;
}

/**
 * @hidden
 * Retrieve the Sto constructor stub
 */
export function getStoConstructorStub(): SinonStub {
  return stoConstructorStub;
}

/**
 * @hidden
 * Retrieve a Checkpoint instance
 */
export function getCheckpointInstance(opts?: CheckpointOptions): MockCheckpoint {
  if (opts) {
    configureCheckpoint({ ...defaultCheckpointOptions, ...opts });
  }

  return new MockCheckpointClass() as MockCheckpoint;
}

/**
 * @hidden
 * Retrieve the stub of the `Checkpoint.createdAt` method
 */
export function getCheckpointCreatedAtStub(createdAt?: Date): SinonStub {
  if (createdAt) {
    return checkpointCreatedAtStub.resolves(createdAt);
  }
  return checkpointCreatedAtStub;
}

/**
 * @hidden
 * Retrieve the stub of the `Checkpoint.totalSupply` method
 */
export function getCheckpointTotalSupplyStub(totalSupply?: BigNumber): SinonStub {
  if (totalSupply) {
    return checkpointTotalSupplyStub.resolves(totalSupply);
  }
  return checkpointTotalSupplyStub;
}

/**
 * @hidden
 * Retrieve the stub of the `Checkpoint.exists` method
 */
export function getCheckpointExistsStub(exists?: boolean): SinonStub {
  if (exists) {
    return checkpointExistsStub.resolves(exists);
  }
  return checkpointExistsStub;
}

/**
 * @hidden
 * Retrieve the stub of the `Checkpoint.allBalances` method
 */
export function getCheckpointAllBalancesStub(allBalances?: ResultSet<IdentityBalance>): SinonStub {
  if (allBalances) {
    return checkpointAllBalancesStub.resolves(allBalances);
  }
  return checkpointAllBalancesStub;
}

/**
 * @hidden
 * Retrieve the stub of the `Checkpoint.balance` method
 */
export function getCheckpointBalanceStub(balance?: BigNumber): SinonStub {
  if (balance) {
    return checkpointBalanceStub.resolves(balance);
  }
  return checkpointBalanceStub;
}

/**
 * @hidden
 * Retrieve the Checkpoint constructor stub
 */
export function getCheckpointConstructorStub(): SinonStub {
  return checkpointConstructorStub;
}

/**
 * @hidden
 * Retrieve a CheckpointSchedule instance
 */
export function getCheckpointScheduleInstance(
  opts?: CheckpointScheduleOptions
): MockCheckpointSchedule {
  if (opts) {
    configureCheckpointSchedule({ ...defaultCheckpointScheduleOptions, ...opts });
  }

  return new MockCheckpointScheduleClass() as MockCheckpointSchedule;
}

/**
 * @hidden
 * Retrieve the CheckpointSchedule constructor stub
 */
export function getCheckpointScheduleConstructorStub(): SinonStub {
  return checkpointScheduleConstructorStub;
}

/**
 * @hidden
 * Retrieve the stub of the `CheckpointSchedule.details` method
 */
export function getCheckpointScheduleDetailsStub(details?: Partial<ScheduleDetails>): SinonStub {
  if (details) {
    return checkpointScheduleDetailsStub.resolves({
      ...defaultCheckpointScheduleOptions.details,
      ...details,
    });
  }
  return checkpointScheduleDetailsStub;
}

/**
 * @hidden
 * Retrieve a CorporateAction instance
 */
export function getCorporateActionInstance(opts?: CorporateActionOptions): MockCorporateAction {
  if (opts) {
    configureCorporateAction({ ...defaultCorporateActionOptions, ...opts });
  }

  return new MockCorporateActionClass() as MockCorporateAction;
}

/**
 * @hidden
 * Retrieve the stub of the `CorporateAction.exists` method
 */
export function getCorporateActionExistsStub(exists?: boolean): SinonStub {
  if (exists) {
    return corporateActionExistsStub.resolves(exists);
  }
  return corporateActionExistsStub;
}

/**
 * @hidden
 * Retrieve the CorporateAction constructor stub
 */
export function getCorporateActionConstructorStub(): SinonStub {
  return corporateActionConstructorStub;
}

/**
 * @hidden
 * Retrieve a DividendDistribution instance
 */
export function getDividendDistributionInstance(
  opts?: DividendDistributionOptions
): MockDividendDistribution {
  if (opts) {
    configureDividendDistribution({ ...defaultDividendDistributionOptions, ...opts });
  }

  return new MockDividendDistributionClass() as MockDividendDistribution;
}

/**
 * @hidden
 * Retrieve the stub of the `DividendDistribution.checkpoint` method
 */
export function getDividendDistributionCheckpointStub(
  checkpoint?: Checkpoint | CheckpointSchedule
): SinonStub {
  if (checkpoint) {
    return dividendDistributionCheckpointStub.resolves(checkpoint);
  }
  return dividendDistributionCheckpointStub;
}

/**
 * @hidden
 * Retrieve the DividendDistribution constructor stub
 */
export function getDividendDistributionConstructorStub(): SinonStub {
  return dividendDistributionConstructorStub;
}

/**
 * @hidden
 * Retrieve the stub of the `DividendDistribution.getParticipant` method
 */
export function getDividendDistributionGetParticipantStub(
  getParticipant?: Partial<DistributionParticipant>
): SinonStub {
  if (getParticipant) {
    return dividendDistributionGetParticipantStub.resolves({
      ...defaultDividendDistributionOptions.getParticipant,
      ...getParticipant,
    });
  }

  return dividendDistributionGetParticipantStub.resolves(getParticipant);
}<|MERGE_RESOLUTION|>--- conflicted
+++ resolved
@@ -57,10 +57,6 @@
   ResultSet,
   ScheduleDetails,
   ScheduleWithDetails,
-<<<<<<< HEAD
-=======
-  SecondaryAccount,
->>>>>>> 73ce625e
   SecurityTokenDetails,
   SignerType,
   StoBalanceStatus,
@@ -125,11 +121,7 @@
   tokenPermissionsCheckPermissions?: CheckPermissionsResult<SignerType.Identity>;
   hasValidCdd?: boolean;
   isCddProvider?: boolean;
-<<<<<<< HEAD
-  getPrimaryKey?: PermissionedAccount;
-=======
-  getPrimaryAccount?: Account;
->>>>>>> 73ce625e
+  getPrimaryAccount?: PermissionedAccount;
   authorizations?: {
     getReceived?: AuthorizationRequest[];
     getSent?: ResultSet<AuthorizationRequest>;
@@ -137,13 +129,8 @@
   getVenues?: Venue[];
   getScopeId?: string;
   getTokenBalance?: BigNumber;
-<<<<<<< HEAD
-  getSecondaryKeys?: PermissionedAccount[];
-  areScondaryKeysFrozen?: boolean;
-=======
-  getSecondaryAccounts?: SecondaryAccount[];
+  getSecondaryAccounts?: PermissionedAccount[];
   areSecondaryAccountsFrozen?: boolean;
->>>>>>> 73ce625e
   isEqual?: boolean;
   tokenPermissionsGetGroup?: CustomPermissionGroup | KnownPermissionGroup;
   tokenPermissionsGet?: TokenWithGroup[];

/* istanbul ignore file */

import BigNumber from 'bignumber.js';
import { merge } from 'lodash';
import sinon, { SinonStub } from 'sinon';

import {
  Account,
  AuthorizationRequest,
  CurrentAccount,
  CurrentIdentity,
  Identity,
  Instruction,
  // NOTE uncomment in Governance v2 upgrade
  // Proposal,
  SecurityToken,
  TickerReservation,
  Venue,
} from '~/api/entities';
import { ProposalDetails, ProposalStage /*, ProposalState */ } from '~/api/entities/Proposal/types';
import { Mocked } from '~/testUtils/types';
import {
  AccountBalance,
  Authorization,
  AuthorizationType,
  ExtrinsicData,
  InstructionDetails,
<<<<<<< HEAD
=======
  InstructionStatus,
  InstructionType,
>>>>>>> 62499e2c
  SecondaryKey,
  SecurityTokenDetails,
  TickerReservationDetails,
  TickerReservationStatus,
  TransferStatus,
  VenueDetails,
  VenueType,
  // NOTE uncomment in Governance v2 upgrade
  // TxTags,
} from '~/types';

const mockInstanceContainer = {
  identity: {} as MockIdentity,
  currentIdentity: {} as MockCurrentIdentity,
  tickerReservation: {} as MockTickerReservation,
  securityToken: {} as MockSecurityToken,
  authorizationRequest: {} as MockAuthorizationRequest,
  // NOTE uncomment in Governance v2 upgrade
  // proposal: {} as MockProposal,
  account: {} as MockAccount,
  currentAccount: {} as MockCurrentAccount,
  instruction: {} as MockInstruction,
  venue: {} as MockVenue,
  instruction: {} as MockInstruction,
};

type MockIdentity = Mocked<Identity>;
type MockCurrentIdentity = Mocked<CurrentIdentity>;
type MockAccount = Mocked<Account>;
type MockCurrentAccount = Mocked<CurrentAccount>;
type MockTickerReservation = Mocked<TickerReservation>;
type MockSecurityToken = Mocked<SecurityToken>;
type MockAuthorizationRequest = Mocked<AuthorizationRequest>;
type MockInstruction = Mocked<Instruction>;
// NOTE uncomment in Governance v2 upgrade
// type MockProposal = Mocked<Proposal>;
type MockVenue = Mocked<Venue>;
type MockInstruction = Mocked<Instruction>;

interface IdentityOptions {
  did?: string;
  hasRoles?: boolean;
  hasRole?: boolean;
  hasValidCdd?: boolean;
  getPrimaryKey?: string;
}

interface InstructionOptions {
  details?: InstructionDetails;
}

interface CurrentIdentityOptions extends IdentityOptions {
  getSecondaryKeys?: SecondaryKey[];
}

interface TickerReservationOptions {
  ticker?: string;
  details?: Partial<TickerReservationDetails>;
}

interface SecurityTokenOptions {
  ticker?: string;
  details?: Partial<SecurityTokenDetails>;
  currentFundingRound?: string;
  isFrozen?: boolean;
  transfersCanTransfer?: TransferStatus;
}

interface AuthorizationRequestOptions {
  targetDid?: string;
  issuerDid?: string;
  expiry?: Date | null;
  data?: Authorization;
}

interface ProposalOptions {
  pipId?: BigNumber;
  getDetails?: ProposalDetails;
  getStage?: ProposalStage;
  identityHasVoted?: boolean;
}

interface AccountOptions {
  address?: string;
  key?: string;
  getBalance?: AccountBalance;
  getIdentity?: Identity;
  getTransactionHistory?: ExtrinsicData[];
}

interface CurrentAccountOptions extends AccountOptions {
  getIdentity?: CurrentIdentity;
}

interface VenueOptions {
  id?: BigNumber;
  details?: Partial<VenueDetails>;
}

interface InstructionOptions {
  id?: BigNumber;
  details?: InstructionDetails;
}

let identityConstructorStub: SinonStub;
let currentIdentityConstructorStub: SinonStub;
let accountConstructorStub: SinonStub;
let currentAccountConstructorStub: SinonStub;
let tickerReservationConstructorStub: SinonStub;
let securityTokenConstructorStub: SinonStub;
let authorizationRequestConstructorStub: SinonStub;
let proposalConstructorStub: SinonStub;
let instructionConstructorStub: SinonStub;
let venueConstructorStub: SinonStub;
let instructionConstructorStub: SinonStub;

let securityTokenDetailsStub: SinonStub;
let securityTokenCurrentFundingRoundStub: SinonStub;
let securityTokenIsFrozenStub: SinonStub;
let securityTokenTransfersCanTransferStub: SinonStub;
let identityHasRolesStub: SinonStub;
let identityHasRoleStub: SinonStub;
let identityHasValidCddStub: SinonStub;
let identityGetPrimaryKeyStub: SinonStub;
let currentIdentityHasRolesStub: SinonStub;
let currentIdentityHasRoleStub: SinonStub;
let currentIdentityHasValidCddStub: SinonStub;
let currentIdentityGetPrimaryKeyStub: SinonStub;
let currentIdentityGetSecondaryKeysStub: SinonStub;
let accountGetBalanceStub: SinonStub;
let accountGetIdentityStub: SinonStub;
let accountGetTransactionHistoryStub: SinonStub;
let currentAccountGetBalanceStub: SinonStub;
let currentAccountGetIdentityStub: SinonStub;
let currentAccountGetTransactionHistoryStub: SinonStub;
let tickerReservationDetailsStub: SinonStub;
<<<<<<< HEAD
let securityTokenCurrentFundingRoundStub: SinonStub;
let securityTokenIsFrozenStub: SinonStub;
let securityTokenTransfersCanTransferStub: SinonStub;
=======
let venueDetailsStub: SinonStub;
>>>>>>> 62499e2c
let instructionDetailsStub: SinonStub;

const MockIdentityClass = class {
  /**
   * @hidden
   */
  constructor(...args: unknown[]) {
    return identityConstructorStub(...args);
  }
};

const MockCurrentIdentityClass = class {
  /**
   * @hidden
   */
  constructor(...args: unknown[]) {
    return currentIdentityConstructorStub(...args);
  }
};

const MockAccountClass = class {
  /**
   * @hidden
   */
  constructor(...args: unknown[]) {
    return accountConstructorStub(...args);
  }
};

const MockCurrentAccountClass = class {
  /**
   * @hidden
   */
  constructor(...args: unknown[]) {
    return currentAccountConstructorStub(...args);
  }
};

const MockTickerReservationClass = class {
  /**
   * @hidden
   */
  constructor(...args: unknown[]) {
    return tickerReservationConstructorStub(...args);
  }
};

const MockSecurityTokenClass = class {
  /**
   * @hidden
   */
  constructor(...args: unknown[]) {
    return securityTokenConstructorStub(...args);
  }
};

const MockAuthorizationRequestClass = class {
  /**
   * @hidden
   */
  constructor(...args: unknown[]) {
    return authorizationRequestConstructorStub(...args);
  }
};

const MockProposalClass = class {
  /**
   * @hidden
   */
  constructor(...args: unknown[]) {
    return proposalConstructorStub(...args);
  }
};

const MockInstructionClass = class {
  /**
   * @hidden
   */
  constructor(...args: unknown[]) {
    return instructionConstructorStub(...args);
  }
};

const MockVenueClass = class {
  /**
   * @hidden
   */
  constructor(...args: unknown[]) {
    return venueConstructorStub(...args);
  }
};

const MockInstructionClass = class {
  /**
   * @hidden
   */
  constructor(...args: unknown[]) {
    return instructionConstructorStub(...args);
  }
};

export const mockIdentityModule = (path: string) => (): object => ({
  ...jest.requireActual(path),
  Identity: MockIdentityClass,
});

export const mockCurrentIdentityModule = (path: string) => (): object => ({
  ...jest.requireActual(path),
  CurrentIdentity: MockCurrentIdentityClass,
});

export const mockAccountModule = (path: string) => (): object => ({
  ...jest.requireActual(path),
  Account: MockAccountClass,
});

export const mockCurrentAccountModule = (path: string) => (): object => ({
  ...jest.requireActual(path),
  CurrentAccount: MockCurrentAccountClass,
});

export const mockTickerReservationModule = (path: string) => (): object => ({
  ...jest.requireActual(path),
  TickerReservation: MockTickerReservationClass,
});

export const mockSecurityTokenModule = (path: string) => (): object => ({
  ...jest.requireActual(path),
  SecurityToken: MockSecurityTokenClass,
});

export const mockAuthorizationRequestModule = (path: string) => (): object => ({
  ...jest.requireActual(path),
  AuthorizationRequest: MockAuthorizationRequestClass,
});

export const mockProposalModule = (path: string) => (): object => ({
  ...jest.requireActual(path),
  Proposal: MockProposalClass,
});

export const mockInstructionModule = (path: string) => (): object => ({
  ...jest.requireActual(path),
  Instruction: MockInstructionClass,
});

export const mockVenueModule = (path: string) => (): object => ({
  ...jest.requireActual(path),
  Venue: MockVenueClass,
});

export const mockInstructionModule = (path: string) => (): object => ({
  ...jest.requireActual(path),
  Instruction: MockInstructionClass,
});

const defaultIdentityOptions: IdentityOptions = {
  did: 'someDid',
  hasValidCdd: true,
  getPrimaryKey: 'someAddress',
};
let identityOptions: IdentityOptions = defaultIdentityOptions;
const defaultInstructionOptions: InstructionOptions = {
  details: {} as InstructionDetails,
};
let instructionOptions: InstructionOptions = defaultInstructionOptions;
const defaultCurrentIdentityOptions: CurrentIdentityOptions = {
  did: 'someDid',
  hasValidCdd: true,
  getPrimaryKey: 'someAddress',
  getSecondaryKeys: [],
};
let currentIdentityOptions: CurrentIdentityOptions = defaultCurrentIdentityOptions;
const defaultAccountOptions: AccountOptions = {
  address: 'someAddress',
  key: 'someKey',
  getBalance: {
    free: new BigNumber(100),
    locked: new BigNumber(10),
  },
  getTransactionHistory: [],
};
let accountOptions: AccountOptions = defaultAccountOptions;
const defaultCurrentAccountOptions: CurrentAccountOptions = {
  address: 'someAddress',
  key: 'someKey',
  getBalance: {
    free: new BigNumber(100),
    locked: new BigNumber(10),
  },
  getTransactionHistory: [],
};
let currentAccountOptions: CurrentAccountOptions = defaultCurrentAccountOptions;
const defaultTickerReservationOptions: TickerReservationOptions = {
  ticker: 'SOME_TICKER',
  details: {
    expiryDate: new Date(),
    status: TickerReservationStatus.Reserved,
  },
};
let tickerReservationOptions = defaultTickerReservationOptions;
const defaultSecurityTokenOptions: SecurityTokenOptions = {
  ticker: 'SOME_TICKER',
  details: {
    name: 'TOKEN_NAME',
    totalSupply: new BigNumber(1000000),
    isDivisible: false,
  },
  currentFundingRound: 'Series A',
  isFrozen: false,
  transfersCanTransfer: TransferStatus.Success,
};
let securityTokenOptions = defaultSecurityTokenOptions;
const defaultAuthorizationRequestOptions: AuthorizationRequestOptions = {
  targetDid: 'targetDid',
  issuerDid: 'issuerDid',
  data: { type: AuthorizationType.TransferAssetOwnership, value: 'UNWANTED_TOKEN' },
  expiry: null,
};
let authorizationRequestOptions = defaultAuthorizationRequestOptions;
const defaultVenueOptions: VenueOptions = {
  id: new BigNumber(1),
  details: {
    type: VenueType.Distribution,
    description: 'someDescription',
  },
};
let venueOptions = defaultVenueOptions;
const defaultInstructionOptions: InstructionOptions = {
  id: new BigNumber(1),
  details: {
    status: InstructionStatus.Pending,
    createdAt: new Date(new Date().getTime() + 365 * 24 * 60 * 60 * 1000),
    validFrom: null,
    type: InstructionType.SettleOnAuthorization,
  },
};
let instructionOptions = defaultInstructionOptions;
// NOTE uncomment in Governance v2 upgrade
// const defaultProposalOptions: ProposalOptions = {
//   pipId: new BigNumber(1),
//   getDetails: {
//     lastState: ProposalState.Referendum,
//     transaction: TxTags.treasury.Disbursement,
//   } as ProposalDetails,
//   getStage: ProposalStage.Open,
//   identityHasVoted: false,
// };

// let proposalOptions = defaultProposalOptions;

/**
 * @hidden
 * Configure the Proposal instance
 */
// NOTE uncomment in Governance v2 upgrade

// function configureProposal(opts: ProposalOptions): void {
//   const proposal = ({
//     pipId: opts.pipId,
//     getDetails: sinon.stub().returns(opts.getDetails),
//     getStage: sinon.stub().returns(opts.getStage),
//     identityHasVoted: sinon.stub().returns(opts.identityHasVoted),
//   } as unknown) as MockProposal;

//   Object.assign(mockInstanceContainer.proposal, proposal);
//   proposalConstructorStub.callsFake(args => {
//     return merge({}, proposal, args);
//   });
// }

/**
 * @hidden
 * Initialize the Proposal instance
 */
// NOTE uncomment in Governance v2 upgrade
// function initProposal(opts?: ProposalOptions): void {
//   proposalConstructorStub = sinon.stub();

//   proposalOptions = { ...defaultProposalOptions, ...opts };

//   configureProposal(proposalOptions);
// }

/**
 * @hidden
 * Configure the Authorization Request instance
 */
function configureInstruction(opts: InstructionOptions): void {
  const instruction = ({
    id: opts.id,
    details: instructionDetailsStub.resolves(opts.details),
  } as unknown) as MockInstruction;

  Object.assign(mockInstanceContainer.instruction, instruction);
  instructionConstructorStub.callsFake(args => {
    return merge({}, instruction, args);
  });
}

/**
 * @hidden
 * Initialize the Instruction instance
 */
function initInstruction(opts?: InstructionOptions): void {
  instructionConstructorStub = sinon.stub();
  instructionDetailsStub = sinon.stub();

  instructionOptions = { ...defaultInstructionOptions, ...opts };

  configureInstruction(instructionOptions);
}

/**
 * @hidden
 * Configure the Authorization Request instance
 */
function configureVenue(opts: VenueOptions): void {
  const details = { owner: mockInstanceContainer.identity, ...opts.details };
  const venue = ({
    id: opts.id,
    details: venueDetailsStub.resolves(details),
  } as unknown) as MockVenue;

  Object.assign(mockInstanceContainer.venue, venue);
  venueConstructorStub.callsFake(args => {
    return merge({}, venue, args);
  });
}

/**
 * @hidden
 * Initialize the Venue instance
 */
function initVenue(opts?: VenueOptions): void {
  venueConstructorStub = sinon.stub();
  venueDetailsStub = sinon.stub();

  venueOptions = { ...defaultVenueOptions, ...opts };

  configureVenue(venueOptions);
}

/**
 * @hidden
 * Configure the Authorization Request instance
 */
function configureAuthorizationRequest(opts: AuthorizationRequestOptions): void {
  const authorizationRequest = ({
    targetDid: opts.targetDid,
    issuerDid: opts.issuerDid,
    expiry: opts.expiry,
    data: opts.data,
  } as unknown) as MockAuthorizationRequest;

  Object.assign(mockInstanceContainer.authorizationRequest, authorizationRequest);
  authorizationRequestConstructorStub.callsFake(args => {
    return merge({}, authorizationRequest, args);
  });
}

/**
 * @hidden
 * Initialize the Authorization Request instance
 */
function initAuthorizationRequest(opts?: AuthorizationRequestOptions): void {
  authorizationRequestConstructorStub = sinon.stub();

  authorizationRequestOptions = { ...defaultAuthorizationRequestOptions, ...opts };

  configureAuthorizationRequest(authorizationRequestOptions);
}

/**
 * @hidden
 * Configure the Security Token instance
 */
function configureSecurityToken(opts: SecurityTokenOptions): void {
  const details = { owner: mockInstanceContainer.identity, ...opts.details };
  const securityToken = ({
    ticker: opts.ticker,
    details: securityTokenDetailsStub.resolves(details),
    currentFundingRound: securityTokenCurrentFundingRoundStub.resolves(opts.currentFundingRound),
    isFrozen: securityTokenIsFrozenStub.resolves(opts.isFrozen),
    transfers: {
      canTransfer: securityTokenTransfersCanTransferStub.resolves(opts.transfersCanTransfer),
    },
  } as unknown) as MockSecurityToken;

  Object.assign(mockInstanceContainer.securityToken, securityToken);
  securityTokenConstructorStub.callsFake(args => {
    return merge({}, securityToken, args);
  });
}

/**
 * @hidden
 * Initialize the Security Token instance
 */
function initSecurityToken(opts?: SecurityTokenOptions): void {
  securityTokenConstructorStub = sinon.stub();
  securityTokenDetailsStub = sinon.stub();
  securityTokenCurrentFundingRoundStub = sinon.stub();
  securityTokenIsFrozenStub = sinon.stub();
  securityTokenTransfersCanTransferStub = sinon.stub();

  securityTokenOptions = merge({}, defaultSecurityTokenOptions, opts);

  configureSecurityToken(securityTokenOptions);
}

/**
 * @hidden
 * Configure the Ticker Reservation instance
 */
function configureTickerReservation(opts: TickerReservationOptions): void {
  const details = { owner: mockInstanceContainer.identity, ...opts.details };
  const tickerReservation = ({
    ticker: opts.ticker,
    details: tickerReservationDetailsStub.resolves(details),
  } as unknown) as MockTickerReservation;

  Object.assign(mockInstanceContainer.tickerReservation, tickerReservation);
  tickerReservationConstructorStub.callsFake(args => {
    return merge({}, tickerReservation, args);
  });
}

/**
 * @hidden
 * Initialize the Ticker Reservation instance
 */
function initTickerReservation(opts?: TickerReservationOptions): void {
  tickerReservationConstructorStub = sinon.stub();
  tickerReservationDetailsStub = sinon.stub();

  tickerReservationOptions = {
    ...defaultTickerReservationOptions,
    ...opts,
  };

  configureTickerReservation(tickerReservationOptions);
}

/**
 * @hidden
 * Configure the identity instance
 */
function configureIdentity(opts: IdentityOptions): void {
  const identity = ({
    did: opts.did,
    hasRoles: identityHasRolesStub.resolves(opts.hasRoles),
    hasRole: identityHasRoleStub.resolves(opts.hasRole),
    hasValidCdd: identityHasValidCddStub.resolves(opts.hasValidCdd),
    getPrimaryKey: identityGetPrimaryKeyStub.resolves(opts.getPrimaryKey),
  } as unknown) as MockIdentity;

  Object.assign(mockInstanceContainer.identity, identity);
  identityConstructorStub.callsFake(args => {
    return merge({}, identity, args);
  });
}

/**
 * @hidden
 * Initialize the Identity instance
 */
function initIdentity(opts?: IdentityOptions): void {
  identityConstructorStub = sinon.stub();
  identityHasRolesStub = sinon.stub();
  identityHasRoleStub = sinon.stub();
  identityHasValidCddStub = sinon.stub();
  identityGetPrimaryKeyStub = sinon.stub();

  identityOptions = { ...defaultIdentityOptions, ...opts };

  configureIdentity(identityOptions);
}

/**
 * @hidden
 * Configure the identity instance
 */
function configureInstruction(opts: InstructionOptions): void {
  const instruction = ({
    details: instructionDetailsStub.resolves(opts.details),
  } as unknown) as MockInstruction;

  Object.assign(mockInstanceContainer.instruction, instruction);
  instructionConstructorStub.callsFake(args => {
    return merge({}, instruction, args);
  });
}

/**
 * @hidden
 * Initialize the Instruction instance
 */
function initInstruction(opts?: InstructionOptions): void {
  instructionConstructorStub = sinon.stub();
  instructionDetailsStub = sinon.stub();

  instructionOptions = { ...defaultInstructionOptions, ...opts };

  configureInstruction(instructionOptions);
}

/**
 * @hidden
 * Configure the CurrentIdentity instance
 */
function configureCurrentIdentity(opts: CurrentIdentityOptions): void {
  const identity = ({
    did: opts.did,
    hasRoles: currentIdentityHasRolesStub.resolves(opts.hasRoles),
    hasRole: currentIdentityHasRoleStub.resolves(opts.hasRole),
    hasValidCdd: currentIdentityHasValidCddStub.resolves(opts.hasValidCdd),
    getPrimaryKey: currentIdentityGetPrimaryKeyStub.resolves(opts.getPrimaryKey),
    getSecondaryKeys: currentIdentityGetSecondaryKeysStub.resolves(opts.getSecondaryKeys),
  } as unknown) as MockIdentity;

  Object.assign(mockInstanceContainer.currentIdentity, identity);
  currentIdentityConstructorStub.callsFake(args => {
    return merge({}, identity, args);
  });
}

/**
 * @hidden
 * Initialize the CurrentIdentity instance
 */
function initCurrentIdentity(opts?: CurrentIdentityOptions): void {
  currentIdentityConstructorStub = sinon.stub();
  currentIdentityHasRolesStub = sinon.stub();
  currentIdentityHasRoleStub = sinon.stub();
  currentIdentityHasValidCddStub = sinon.stub();
  currentIdentityGetPrimaryKeyStub = sinon.stub();
  currentIdentityGetSecondaryKeysStub = sinon.stub();

  currentIdentityOptions = { ...defaultCurrentIdentityOptions, ...opts };

  configureCurrentIdentity(currentIdentityOptions);
}

/**
 * @hidden
 * Configure the Account instance
 */
function configureAccount(opts: AccountOptions): void {
  const account = ({
    address: opts.address,
    key: opts.key,
    getBalance: accountGetBalanceStub.resolves(opts.getBalance),
    getIdentity: accountGetIdentityStub.resolves(
      opts.getIdentity || mockInstanceContainer.identity
    ),
    getTransactionHistory: accountGetTransactionHistoryStub.resolves(opts.getTransactionHistory),
  } as unknown) as MockAccount;

  Object.assign(mockInstanceContainer.account, account);
  accountConstructorStub.callsFake(args => {
    return merge({}, account, args);
  });
}

/**
 * @hidden
 * Initialize the Account instance
 */
function initAccount(opts?: AccountOptions): void {
  accountConstructorStub = sinon.stub();
  accountGetBalanceStub = sinon.stub();
  accountGetIdentityStub = sinon.stub();
  accountGetTransactionHistoryStub = sinon.stub();

  accountOptions = { ...defaultAccountOptions, ...opts };

  configureAccount(accountOptions);
}

/**
 * @hidden
 * Configure the Current Account instance
 */
function configureCurrentAccount(opts: CurrentAccountOptions): void {
  const account = ({
    address: opts.address,
    key: opts.key,
    getBalance: currentAccountGetBalanceStub.resolves(opts.getBalance),
    getIdentity: currentAccountGetIdentityStub.resolves(
      opts.getIdentity || mockInstanceContainer.currentIdentity
    ),
    getTransactionHistory: currentAccountGetTransactionHistoryStub.resolves(
      opts.getTransactionHistory
    ),
  } as unknown) as MockAccount;

  Object.assign(mockInstanceContainer.currentAccount, account);
  currentAccountConstructorStub.callsFake(args => {
    return merge({}, account, args);
  });
}

/**
 * @hidden
 * Initialize the Current Account instance
 */
function initCurrentAccount(opts?: CurrentAccountOptions): void {
  currentAccountConstructorStub = sinon.stub();
  currentAccountGetBalanceStub = sinon.stub();
  currentAccountGetIdentityStub = sinon.stub();
  currentAccountGetTransactionHistoryStub = sinon.stub();

  currentAccountOptions = { ...defaultCurrentAccountOptions, ...opts };

  configureCurrentAccount(currentAccountOptions);
}

/**
 * @hidden
 *
 * Temporarily change instance mock configuration (calling .reset will go back to the configuration passed in `initMocks`)
 */
export function configureMocks(opts?: {
  identityOptions?: IdentityOptions;
  currentIdentityOptions?: CurrentIdentityOptions;
  accountOptions?: AccountOptions;
  currentAccountOptions?: CurrentAccountOptions;
  tickerReservationOptions?: TickerReservationOptions;
  securityTokenOptions?: SecurityTokenOptions;
  authorizationRequestOptions?: AuthorizationRequestOptions;
  proposalOptions?: ProposalOptions;
  instructionOptions?: InstructionOptions;
  venueOptions?: VenueOptions;
  instructionOptions?: InstructionOptions;
}): void {
  const tempIdentityOptions = { ...defaultIdentityOptions, ...opts?.identityOptions };

  configureIdentity(tempIdentityOptions);

  const tempCurrentIdentityOptions = {
    ...defaultCurrentIdentityOptions,
    ...opts?.currentIdentityOptions,
  };

  configureCurrentIdentity(tempCurrentIdentityOptions);

  const tempAccountOptions = { ...defaultAccountOptions, ...opts?.accountOptions };

  configureAccount(tempAccountOptions);

  const tempCurrentAccountOptions = {
    ...defaultCurrentAccountOptions,
    ...opts?.currentAccountOptions,
  };

  configureCurrentAccount(tempCurrentAccountOptions);

  const tempTickerReservationOptions = {
    ...defaultTickerReservationOptions,
    ...opts?.tickerReservationOptions,
  };

  configureTickerReservation(tempTickerReservationOptions);

  const tempSecuritytokenOptions = merge(
    {},
    defaultSecurityTokenOptions,
    opts?.securityTokenOptions
  );

  configureSecurityToken(tempSecuritytokenOptions);

  const tempAuthorizationRequestOptions = {
    ...defaultAuthorizationRequestOptions,
    ...opts?.authorizationRequestOptions,
  };

  configureAuthorizationRequest(tempAuthorizationRequestOptions);

  // NOTE uncomment in Governance v2 upgrade
  // const tempProposalOptions = {
  //   ...defaultProposalOptions,
  //   ...opts?.proposalOptions,
  // };

  // NOTE uncomment in Governance v2 upgrade
  // configureProposal(tempProposalOptions);

  const tempInstructionOptions = { ...defaultInstructionOptions, ...opts?.instructionOptions };

  configureInstruction(tempInstructionOptions);

  const tempVenueOptions = {
    ...defaultVenueOptions,
    ...opts?.venueOptions,
  };
  configureVenue(tempVenueOptions);

  const tempInstructionOptions = {
    ...defaultInstructionOptions,
    ...opts?.instructionOptions,
  };
  configureInstruction(tempInstructionOptions);
}

/**
 * @hidden
 *
 * Initialize the factory by adding default all-purpose functionality to the mock manager
 */
export function initMocks(opts?: {
  identityOptions?: IdentityOptions;
  currentIdentityOptions?: CurrentIdentityOptions;
  accountOptions?: AccountOptions;
  currentAccountOptions?: CurrentAccountOptions;
  tickerReservationOptions?: TickerReservationOptions;
  securityTokenOptions?: SecurityTokenOptions;
  authorizationRequestOptions?: AuthorizationRequestOptions;
  proposalOptions?: ProposalOptions;
  instructionOptions?: InstructionOptions;
  venueOptions?: VenueOptions;
  instructionOptions?: InstructionOptions;
}): void {
  // Identity
  initIdentity(opts?.identityOptions);

  // Current Identity
  initCurrentIdentity(opts?.currentIdentityOptions);

  // Account
  initAccount(opts?.accountOptions);

  // Current Account
  initCurrentAccount(opts?.currentAccountOptions);

  // Ticker Reservation
  initTickerReservation(opts?.tickerReservationOptions);

  // Security Token
  initSecurityToken(opts?.securityTokenOptions);

  // Authorization Request
  initAuthorizationRequest(opts?.authorizationRequestOptions);

  // Instruction Request
  initInstruction(opts?.instructionOptions);

  // Proposal
  // NOTE uncomment in Governance v2 upgrade
  // initProposal(opts?.proposalOptions);

  // Venue
  initVenue(opts?.venueOptions);

  // Instruction
  initInstruction(opts?.instructionOptions);
}

/**
 * @hidden
 * Restore instances to their original state
 */
export function cleanup(): void {
  mockInstanceContainer.identity = {} as MockIdentity;
  mockInstanceContainer.currentIdentity = {} as MockCurrentIdentity;
  mockInstanceContainer.account = {} as MockAccount;
  mockInstanceContainer.currentAccount = {} as MockCurrentAccount;
  mockInstanceContainer.tickerReservation = {} as MockTickerReservation;
  mockInstanceContainer.securityToken = {} as MockSecurityToken;
  mockInstanceContainer.authorizationRequest = {} as MockAuthorizationRequest;
  // NOTE uncomment in Governance v2 upgrade
  // mockInstanceContainer.proposal = {} as MockProposal;
  mockInstanceContainer.venue = {} as MockVenue;
  mockInstanceContainer.instruction = {} as MockInstruction;
}

/**
 * @hidden
 * Reinitialize mocks
 */
export function reset(): void {
  cleanup();
  initMocks({
    identityOptions,
    currentIdentityOptions,
    accountOptions,
    currentAccountOptions,
    tickerReservationOptions,
    securityTokenOptions,
    authorizationRequestOptions,
    // NOTE uncomment in Governance v2 upgrade
    // proposalOptions,
    venueOptions,
    instructionOptions,
  });
}

/**
 * @hidden
 * Retrieve an Identity instance
 */
export function getIdentityInstance(opts?: IdentityOptions): MockIdentity {
  if (opts) {
    configureIdentity(opts);
  }

  return mockInstanceContainer.identity;
}

/**
 * @hidden
 * Retrieve the Identity constructor stub
 */
export function getIdentityConstructorStub(): SinonStub {
  return identityConstructorStub;
}

/**
 * @hidden
 * Retrieve the stub of the `Identity.hasRoles` method
 */
export function getIdentityHasRolesStub(): SinonStub {
  return identityHasRolesStub;
}

/**
 * @hidden
 * Retrieve the stub of the `Identity.hasRoles` method
 */
export function getIdentityHasRoleStub(): SinonStub {
  return identityHasRoleStub;
}

/**
 * @hidden
 * Retrieve the stub of the `Identity.hasValidCdd` method
 */
export function getIdentityHasValidCddStub(): SinonStub {
  return identityHasValidCddStub;
}

/**
 * @hidden
 * Retrieve the stub of the `Identity.getPrimaryKey` method
 */
export function getIdentityGetPrimaryKeyStub(): SinonStub {
  return identityGetPrimaryKeyStub;
}

/**
 * @hidden
 * Retrieve a Current Identity instance
 */
export function getCurrentIdentityInstance(opts?: CurrentIdentityOptions): MockCurrentIdentity {
  if (opts) {
    configureCurrentIdentity(opts);
  }

  return mockInstanceContainer.currentIdentity;
}

/**
 * @hidden
 * Retrieve the stub of the `CurrentIdentity.hasRoles` method
 */
export function getCurrentIdentityHasRolesStub(): SinonStub {
  return currentIdentityHasRolesStub;
}

/**
 * @hidden
 * Retrieve the stub of the `CurrentIdentity.hasRoles` method
 */
export function getCurrentIdentityHasRoleStub(): SinonStub {
  return currentIdentityHasRoleStub;
}

/**
 * @hidden
 * Retrieve the stub of the `CurrentIdentity.hasValidCdd` method
 */
export function getCurrentIdentityHasValidCddStub(): SinonStub {
  return currentIdentityHasValidCddStub;
}

/**
 * @hidden
 * Retrieve the stub of the `CurrentIdentity.getPrimaryKey` method
 */
export function getCurrentIdentityGetPrimaryKeyStub(): SinonStub {
  return currentIdentityGetPrimaryKeyStub;
}

/**
 * @hidden
 * Retrieve an Account instance
 */
export function getAccountInstance(opts?: AccountOptions): MockAccount {
  if (opts) {
    configureAccount(opts);
  }

  return mockInstanceContainer.account;
}

/**
 * @hidden
 * Retrieve the stub of the `Account.getBalance` method
 */
export function getAccountGetBalanceStub(): SinonStub {
  return accountGetBalanceStub;
}

/**
 * @hidden
 * Retrieve the stub of the `Account.getIdentity` method
 */
export function getAccountGetIdentityStub(): SinonStub {
  return accountGetIdentityStub;
}

/**
 * @hidden
 * Retrieve the stub of the `Account.getTransactionHistory` method
 */
export function getAccountGetTransactionHistoryStub(): SinonStub {
  return accountGetTransactionHistoryStub;
}

/**
 * @hidden
 * Retrieve a Current Account instance
 */
export function getCurrentAccountInstance(opts?: CurrentAccountOptions): MockCurrentAccount {
  if (opts) {
    configureCurrentAccount(opts);
  }

  return mockInstanceContainer.currentAccount;
}

/**
 * @hidden
 * Retrieve the stub of the `CurrentAccount.getBalance` method
 */
export function getCurrentAccountGetBalanceStub(): SinonStub {
  return currentAccountGetBalanceStub;
}

/**
 * @hidden
 * Retrieve the stub of the `CurrentAccount.getIdentity` method
 */
export function getCurrentAccountGetIdentityStub(): SinonStub {
  return currentAccountGetIdentityStub;
}

/**
 * @hidden
 * Retrieve the stub of the `CurrentAccount.getTransactionHistory` method
 */
export function getCurrentAccountGetTransactionHistoryStub(): SinonStub {
  return currentAccountGetTransactionHistoryStub;
}

/**
 * @hidden
 * Retrieve a Ticker Reservation instance
 */
export function getTickerReservationInstance(
  opts?: TickerReservationOptions
): MockTickerReservation {
  if (opts) {
    configureTickerReservation(opts);
  }

  return mockInstanceContainer.tickerReservation;
}

/**
 * @hidden
 * Retrieve the stub of the `TickerReservation.details` method
 */
export function getTickerReservationDetailsStub(
  details?: Partial<TickerReservationDetails>
): SinonStub {
  if (details) {
    return tickerReservationDetailsStub.resolves({
      ...defaultTickerReservationOptions.details,
      ...details,
    });
  }
  return tickerReservationDetailsStub;
}

/**
 * @hidden
 * Retrieve a Security Token instance
 */
export function getSecurityTokenInstance(opts?: SecurityTokenOptions): MockSecurityToken {
  if (opts) {
    configureSecurityToken(opts);
  }

  return mockInstanceContainer.securityToken;
}

/**
 * @hidden
 * Retrieve the stub of the `SecurityToken.details` method
 */
export function getSecurityTokenDetailsStub(details?: Partial<SecurityTokenDetails>): SinonStub {
  if (details) {
    return securityTokenDetailsStub.resolves({
      ...defaultSecurityTokenOptions.details,
      ...details,
    });
  }
  return securityTokenDetailsStub;
}

/**
 * @hidden
 * Retrieve the stub of the `SecurityToken.currentFundingRound` method
 */
export function getSecurityTokenCurrentFundingRoundStub(currentFundingRound?: string): SinonStub {
  if (currentFundingRound) {
    return securityTokenCurrentFundingRoundStub.resolves(currentFundingRound);
  }

  return securityTokenCurrentFundingRoundStub;
}

/**
 * @hidden
 * Retrieve the stub of the `SecurityToken.isFrozen` method
 */
export function getSecurityTokenIsFrozenStub(frozen?: boolean): SinonStub {
  if (frozen !== undefined) {
    return securityTokenIsFrozenStub.resolves(frozen);
  }

  return securityTokenIsFrozenStub;
}

/**
 * @hidden
 * Retrieve the stub of the `SecurityToken.Transfers.canTransfer` method
 */
export function getSecurityTokenTransfersCanTransferStub(status?: TransferStatus): SinonStub {
  if (status) {
    return securityTokenTransfersCanTransferStub.resolves(status);
  }

  return securityTokenTransfersCanTransferStub;
}

/**
 * @hidden
 * Retrieve an Authorization Request instance
 */
export function getAuthorizationRequestInstance(
  opts?: AuthorizationRequestOptions
): MockAuthorizationRequest {
  if (opts) {
    configureAuthorizationRequest(opts);
  }

  return mockInstanceContainer.authorizationRequest;
}

/**
 * @hidden
 * Retrieve a Proposal instance
 */
// NOTE uncomment in Governance v2 upgrade

// export function getProposalInstance(opts?: ProposalOptions): MockProposal {
//   if (opts) {
//     configureProposal(opts);
//   }

//   return mockInstanceContainer.proposal;
// }

/**
 * @hidden
 * Retrieve a Venue instance
 */
export function getVenueInstance(opts?: VenueOptions): MockVenue {
  if (opts) {
    configureVenue(opts);
  }

  return mockInstanceContainer.venue;
}

/**
 * @hidden
 * Retrieve the stub of the `Venue.details` method
 */
export function getVenueDetailsStub(details?: Partial<VenueDetails>): SinonStub {
  if (details) {
    return venueDetailsStub.resolves({
      ...defaultVenueOptions.details,
      ...details,
    });
  }
  return venueDetailsStub;
}

/**
 * @hidden
 * Retrieve an Instruction instance
 */
export function getInstructionInstance(opts?: InstructionOptions): MockInstruction {
  if (opts) {
    configureInstruction(opts);
  }

  return mockInstanceContainer.instruction;
}

/**
 * @hidden
 * Retrieve the stub of the `Instruction.details` method
 */
export function getInstructionDetailsStub(details?: Partial<InstructionDetails>): SinonStub {
  if (details) {
    return instructionDetailsStub.resolves({
      ...defaultInstructionOptions.details,
      ...details,
    });
  }
  return instructionDetailsStub;
}<|MERGE_RESOLUTION|>--- conflicted
+++ resolved
@@ -25,11 +25,8 @@
   AuthorizationType,
   ExtrinsicData,
   InstructionDetails,
-<<<<<<< HEAD
-=======
   InstructionStatus,
   InstructionType,
->>>>>>> 62499e2c
   SecondaryKey,
   SecurityTokenDetails,
   TickerReservationDetails,
@@ -51,7 +48,6 @@
   // proposal: {} as MockProposal,
   account: {} as MockAccount,
   currentAccount: {} as MockCurrentAccount,
-  instruction: {} as MockInstruction,
   venue: {} as MockVenue,
   instruction: {} as MockInstruction,
 };
@@ -63,7 +59,6 @@
 type MockTickerReservation = Mocked<TickerReservation>;
 type MockSecurityToken = Mocked<SecurityToken>;
 type MockAuthorizationRequest = Mocked<AuthorizationRequest>;
-type MockInstruction = Mocked<Instruction>;
 // NOTE uncomment in Governance v2 upgrade
 // type MockProposal = Mocked<Proposal>;
 type MockVenue = Mocked<Venue>;
@@ -142,7 +137,6 @@
 let securityTokenConstructorStub: SinonStub;
 let authorizationRequestConstructorStub: SinonStub;
 let proposalConstructorStub: SinonStub;
-let instructionConstructorStub: SinonStub;
 let venueConstructorStub: SinonStub;
 let instructionConstructorStub: SinonStub;
 
@@ -166,13 +160,7 @@
 let currentAccountGetIdentityStub: SinonStub;
 let currentAccountGetTransactionHistoryStub: SinonStub;
 let tickerReservationDetailsStub: SinonStub;
-<<<<<<< HEAD
-let securityTokenCurrentFundingRoundStub: SinonStub;
-let securityTokenIsFrozenStub: SinonStub;
-let securityTokenTransfersCanTransferStub: SinonStub;
-=======
 let venueDetailsStub: SinonStub;
->>>>>>> 62499e2c
 let instructionDetailsStub: SinonStub;
 
 const MockIdentityClass = class {
@@ -247,6 +235,15 @@
   }
 };
 
+const MockVenueClass = class {
+  /**
+   * @hidden
+   */
+  constructor(...args: unknown[]) {
+    return venueConstructorStub(...args);
+  }
+};
+
 const MockInstructionClass = class {
   /**
    * @hidden
@@ -256,24 +253,6 @@
   }
 };
 
-const MockVenueClass = class {
-  /**
-   * @hidden
-   */
-  constructor(...args: unknown[]) {
-    return venueConstructorStub(...args);
-  }
-};
-
-const MockInstructionClass = class {
-  /**
-   * @hidden
-   */
-  constructor(...args: unknown[]) {
-    return instructionConstructorStub(...args);
-  }
-};
-
 export const mockIdentityModule = (path: string) => (): object => ({
   ...jest.requireActual(path),
   Identity: MockIdentityClass,
@@ -314,31 +293,22 @@
   Proposal: MockProposalClass,
 });
 
+export const mockVenueModule = (path: string) => (): object => ({
+  ...jest.requireActual(path),
+  Venue: MockVenueClass,
+});
+
 export const mockInstructionModule = (path: string) => (): object => ({
   ...jest.requireActual(path),
   Instruction: MockInstructionClass,
 });
 
-export const mockVenueModule = (path: string) => (): object => ({
-  ...jest.requireActual(path),
-  Venue: MockVenueClass,
-});
-
-export const mockInstructionModule = (path: string) => (): object => ({
-  ...jest.requireActual(path),
-  Instruction: MockInstructionClass,
-});
-
 const defaultIdentityOptions: IdentityOptions = {
   did: 'someDid',
   hasValidCdd: true,
   getPrimaryKey: 'someAddress',
 };
 let identityOptions: IdentityOptions = defaultIdentityOptions;
-const defaultInstructionOptions: InstructionOptions = {
-  details: {} as InstructionDetails,
-};
-let instructionOptions: InstructionOptions = defaultInstructionOptions;
 const defaultCurrentIdentityOptions: CurrentIdentityOptions = {
   did: 'someDid',
   hasValidCdd: true,
@@ -456,35 +426,6 @@
 
 //   configureProposal(proposalOptions);
 // }
-
-/**
- * @hidden
- * Configure the Authorization Request instance
- */
-function configureInstruction(opts: InstructionOptions): void {
-  const instruction = ({
-    id: opts.id,
-    details: instructionDetailsStub.resolves(opts.details),
-  } as unknown) as MockInstruction;
-
-  Object.assign(mockInstanceContainer.instruction, instruction);
-  instructionConstructorStub.callsFake(args => {
-    return merge({}, instruction, args);
-  });
-}
-
-/**
- * @hidden
- * Initialize the Instruction instance
- */
-function initInstruction(opts?: InstructionOptions): void {
-  instructionConstructorStub = sinon.stub();
-  instructionDetailsStub = sinon.stub();
-
-  instructionOptions = { ...defaultInstructionOptions, ...opts };
-
-  configureInstruction(instructionOptions);
-}
 
 /**
  * @hidden
@@ -805,7 +746,6 @@
   securityTokenOptions?: SecurityTokenOptions;
   authorizationRequestOptions?: AuthorizationRequestOptions;
   proposalOptions?: ProposalOptions;
-  instructionOptions?: InstructionOptions;
   venueOptions?: VenueOptions;
   instructionOptions?: InstructionOptions;
 }): void {
@@ -861,10 +801,6 @@
 
   // NOTE uncomment in Governance v2 upgrade
   // configureProposal(tempProposalOptions);
-
-  const tempInstructionOptions = { ...defaultInstructionOptions, ...opts?.instructionOptions };
-
-  configureInstruction(tempInstructionOptions);
 
   const tempVenueOptions = {
     ...defaultVenueOptions,
@@ -893,7 +829,6 @@
   securityTokenOptions?: SecurityTokenOptions;
   authorizationRequestOptions?: AuthorizationRequestOptions;
   proposalOptions?: ProposalOptions;
-  instructionOptions?: InstructionOptions;
   venueOptions?: VenueOptions;
   instructionOptions?: InstructionOptions;
 }): void {

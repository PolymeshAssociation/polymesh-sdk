/* istanbul ignore file */

import BigNumber from 'bignumber.js';
import { merge } from 'lodash';
import sinon, { SinonStub } from 'sinon';

import { AuthorizationRequest, Identity, SecurityToken, TickerReservation } from '~/api/entities';
import { Mocked } from '~/testUtils/types';
import {
  Authorization,
  AuthorizationType,
  SecurityTokenDetails,
  TickerReservationDetails,
  TickerReservationStatus,
  TransferStatus,
} from '~/types';

const mockInstanceContainer = {
  identity: {} as MockIdentity,
  tickerReservation: {} as MockTickerReservation,
  securityToken: {} as MockSecurityToken,
  authorizationRequest: {} as MockAuthorizationRequest,
};

type MockIdentity = Mocked<Identity>;
type MockTickerReservation = Mocked<TickerReservation>;
type MockSecurityToken = Mocked<SecurityToken>;
type MockAuthorizationRequest = Mocked<AuthorizationRequest>;

interface IdentityOptions {
  did?: string;
  getPolyXBalance?: BigNumber;
  hasRoles?: boolean;
  hasRole?: boolean;
  hasValidCdd?: boolean;
}

interface TickerReservationOptions {
  ticker?: string;
  details?: TickerReservationDetails;
}

interface SecurityTokenOptions {
  ticker?: string;
  details?: Partial<SecurityTokenDetails>;
  currentFundingRound?: string;
  transfersAreFrozen?: boolean;
  transfersCanTransfer?: TransferStatus;
}

interface AuthorizationRequestOptions {
  targetDid?: string;
  issuerDid?: string;
  expiry?: Date | null;
  data?: Authorization;
}

let identityConstructorStub: SinonStub;
let tickerReservationConstructorStub: SinonStub;
let securityTokenConstructorStub: SinonStub;
let authorizationRequestConstructorStub: SinonStub;

let securityTokenDetailsStub: SinonStub;
let identityGetPolyXBalanceStub: SinonStub;
let identityHasRolesStub: SinonStub;
let identityHasRoleStub: SinonStub;
let identityHasValidCddStub: SinonStub;
let tickerReservationDetailsStub: SinonStub;
let securityTokenCurrentFundingRoundStub: SinonStub;
let securityTokenTransfersAreFrozenStub: SinonStub;
let securityTokenTransfersCanTransferStub: SinonStub;

const MockIdentityClass = class {
  /**
   * @hidden
   */
  constructor(...args: unknown[]) {
    return identityConstructorStub(...args);
  }
};

const MockTickerReservationClass = class {
  /**
   * @hidden
   */
  constructor(...args: unknown[]) {
    return tickerReservationConstructorStub(...args);
  }
};

const MockSecurityTokenClass = class {
  /**
   * @hidden
   */
  constructor(...args: unknown[]) {
    return securityTokenConstructorStub(...args);
  }
};

const MockAuthorizationRequestClass = class {
  /**
   * @hidden
   */
  constructor(...args: unknown[]) {
    return authorizationRequestConstructorStub(...args);
  }
};

export const mockIdentityModule = (path: string) => (): object => ({
  ...jest.requireActual(path),
  Identity: MockIdentityClass,
});

export const mockTickerReservationModule = (path: string) => (): object => ({
  ...jest.requireActual(path),
  TickerReservation: MockTickerReservationClass,
});

export const mockSecurityTokenModule = (path: string) => (): object => ({
  ...jest.requireActual(path),
  SecurityToken: MockSecurityTokenClass,
});

export const mockAuthorizationRequestModule = (path: string) => (): object => ({
  ...jest.requireActual(path),
  AuthorizationRequest: MockAuthorizationRequestClass,
});

const defaultIdentityOptions: IdentityOptions = {
  did: 'someDid',
  getPolyXBalance: new BigNumber(100),
  hasValidCdd: true,
};
let identityOptions: IdentityOptions = defaultIdentityOptions;
const defaultTickerReservationOptions: TickerReservationOptions = {
  ticker: 'SOME_TICKER',
  details: {
    owner: mockInstanceContainer.identity,
    expiryDate: new Date(),
    status: TickerReservationStatus.Reserved,
  },
};
let tickerReservationOptions = defaultTickerReservationOptions;
const defaultSecurityTokenOptions: SecurityTokenOptions = {
  ticker: 'SOME_TICKER',
  details: {
    name: 'TOKEN_NAME',
    totalSupply: new BigNumber(1000000),
    isDivisible: false,
    owner: mockInstanceContainer.identity,
  },
  currentFundingRound: 'Series A',
  transfersAreFrozen: false,
  transfersCanTransfer: TransferStatus.Success,
};
let securityTokenOptions = defaultSecurityTokenOptions;
const defaultAuthorizationRequestOptions: AuthorizationRequestOptions = {
  targetDid: 'targetDid',
  issuerDid: 'issuerDid',
  data: { type: AuthorizationType.TransferAssetOwnership, value: 'UNWANTED_TOKEN' },
  expiry: null,
};
let authorizationRequestOptions = defaultAuthorizationRequestOptions;

/**
 * @hidden
 * Configure the Authorization Request instance
 */
function configureAuthorizationRequest(opts: AuthorizationRequestOptions): void {
  const authorizationRequest = ({
    targetDid: opts.targetDid,
    issuerDid: opts.issuerDid,
    expiry: opts.expiry,
    data: opts.data,
  } as unknown) as MockAuthorizationRequest;

  Object.assign(mockInstanceContainer.authorizationRequest, authorizationRequest);
  authorizationRequestConstructorStub.callsFake(args => {
    return merge({}, authorizationRequest, args);
  });
}

/**
 * @hidden
 * Initialize the Authorization Request instance
 */
function initAuthorizationRequest(opts?: AuthorizationRequestOptions): void {
  authorizationRequestConstructorStub = sinon.stub();

  authorizationRequestOptions = { ...defaultAuthorizationRequestOptions, ...opts };

  configureAuthorizationRequest(authorizationRequestOptions);
}

/**
 * @hidden
 * Configure the Security Token instance
 */
function configureSecurityToken(opts: SecurityTokenOptions): void {
  const securityToken = ({
    ticker: opts.ticker,
    details: securityTokenDetailsStub.resolves(opts.details),
    currentFundingRound: securityTokenCurrentFundingRoundStub.resolves(opts.currentFundingRound),
    transfers: {
      areFrozen: securityTokenTransfersAreFrozenStub.resolves(opts.transfersAreFrozen),
      canTransfer: securityTokenTransfersCanTransferStub.resolves(opts.transfersCanTransfer),
    },
  } as unknown) as MockSecurityToken;

  Object.assign(mockInstanceContainer.securityToken, securityToken);
  securityTokenConstructorStub.callsFake(args => {
    return merge({}, securityToken, args);
  });
}

/**
 * @hidden
 * Initialize the Security Token instance
 */
function initSecurityToken(opts?: SecurityTokenOptions): void {
  securityTokenConstructorStub = sinon.stub();
  securityTokenDetailsStub = sinon.stub();
  securityTokenCurrentFundingRoundStub = sinon.stub();
  securityTokenTransfersAreFrozenStub = sinon.stub();
  securityTokenTransfersCanTransferStub = sinon.stub();

  securityTokenOptions = merge({}, defaultSecurityTokenOptions, opts);

  configureSecurityToken(securityTokenOptions);
}

/**
 * @hidden
 * Configure the Ticker Reservation instance
 */
function configureTickerReservation(opts: TickerReservationOptions): void {
  const tickerReservation = ({
    ticker: opts.ticker,
    details: tickerReservationDetailsStub.resolves(opts.details),
  } as unknown) as MockTickerReservation;

  Object.assign(mockInstanceContainer.tickerReservation, tickerReservation);
  tickerReservationConstructorStub.callsFake(args => {
    return merge({}, tickerReservation, args);
  });
}

/**
 * @hidden
 * Initialize the Ticker Reservation instance
 */
function initTickerReservation(opts?: TickerReservationOptions): void {
  tickerReservationConstructorStub = sinon.stub();
  tickerReservationDetailsStub = sinon.stub();

  tickerReservationOptions = {
    ...defaultTickerReservationOptions,
    ...opts,
  };

  configureTickerReservation(tickerReservationOptions);
}

/**
 * @hidden
 * Configure the identity instance
 */
function configureIdentity(opts: IdentityOptions): void {
  const identity = ({
    did: opts.did,
    getPolyXBalance: identityGetPolyXBalanceStub.resolves(opts.getPolyXBalance),
    hasRoles: identityHasRolesStub.resolves(opts.hasRoles),
    hasRole: identityHasRoleStub.resolves(opts.hasRole),
    hasValidCdd: identityHasValidCddStub.resolves(opts.hasValidCdd),
  } as unknown) as MockIdentity;

  Object.assign(mockInstanceContainer.identity, identity);
  identityConstructorStub.callsFake(args => {
    return merge({}, identity, args);
  });
}

/**
 * @hidden
 * Initialize the Identity instance
 */
function initIdentity(opts?: IdentityOptions): void {
  identityConstructorStub = sinon.stub();
  identityGetPolyXBalanceStub = sinon.stub();
  identityHasRolesStub = sinon.stub();
  identityHasRoleStub = sinon.stub();
  identityHasValidCddStub = sinon.stub();

  identityOptions = { ...defaultIdentityOptions, ...opts };

  configureIdentity(identityOptions);
}

/**
 * @hidden
 *
 * Temporarily change instance mock configuration (calling .reset will go back to the configuration passed in `initMocks`)
 */
export function configureMocks(opts?: {
  identityOptions?: IdentityOptions;
  tickerReservationOptions?: TickerReservationOptions;
  securityTokenOptions?: SecurityTokenOptions;
  authorizationRequestOptions?: AuthorizationRequestOptions;
}): void {
  const tempIdentityOptions = { ...defaultIdentityOptions, ...opts?.identityOptions };

  configureIdentity(tempIdentityOptions);

  const tempTickerReservationOptions = {
    ...defaultTickerReservationOptions,
    ...opts?.tickerReservationOptions,
  };

  configureTickerReservation(tempTickerReservationOptions);

  const tempSecuritytokenOptions = merge(
    {},
    defaultSecurityTokenOptions,
    opts?.securityTokenOptions
  );

  configureSecurityToken(tempSecuritytokenOptions);

  const tempAuthorizationRequestOptions = {
    ...defaultAuthorizationRequestOptions,
    ...opts?.authorizationRequestOptions,
  };

  configureAuthorizationRequest(tempAuthorizationRequestOptions);
}

/**
 * @hidden
 *
 * Initialize the factory by adding default all-purpose functionality to the mock manager
 */
export function initMocks(opts?: {
  identityOptions?: IdentityOptions;
  tickerReservationOptions?: TickerReservationOptions;
  securityTokenOptions?: SecurityTokenOptions;
  authorizationRequestOptions?: AuthorizationRequestOptions;
}): void {
  // Identity
  initIdentity(opts?.identityOptions);

  // Ticker Reservation
  initTickerReservation(opts?.tickerReservationOptions);

  // Security Token
  initSecurityToken(opts?.securityTokenOptions);

  // Authorization Request
  initAuthorizationRequest(opts?.authorizationRequestOptions);
}

/**
 * @hidden
 * Restore instances to their original state
 */
export function cleanup(): void {
  mockInstanceContainer.identity = {} as MockIdentity;
  mockInstanceContainer.tickerReservation = {} as MockTickerReservation;
  mockInstanceContainer.securityToken = {} as MockSecurityToken;
  mockInstanceContainer.authorizationRequest = {} as MockAuthorizationRequest;
}

/**
 * @hidden
 * Reinitialize mocks
 */
export function reset(): void {
  cleanup();
  initMocks({
    identityOptions,
    tickerReservationOptions,
    securityTokenOptions,
    authorizationRequestOptions,
  });
}

/**
 * @hidden
 * Retrieve an Identity instance
 */
export function getIdentityInstance(opts?: IdentityOptions): MockIdentity {
  if (opts) {
    configureIdentity(opts);
  }

  return mockInstanceContainer.identity;
}

/**
 * @hidden
 * Retrieve the stub of the `Identity.getPolyXBalance` method
 */
export function getIdentityGetPolyXBalanceStub(): SinonStub {
  return identityGetPolyXBalanceStub;
}

/**
 * @hidden
 * Retrieve the stub of the `Identity.hasRoles` method
 */
export function getIdentityHasRolesStub(): SinonStub {
  return identityHasRolesStub;
}

/**
 * @hidden
 * Retrieve the stub of the `Identity.hasRoles` method
 */
export function getIdentityHasRoleStub(): SinonStub {
  return identityHasRoleStub;
}

/**
 * @hidden
 * Retrieve the stub of the `Identity.hasValidCdd` method
 */
export function getIdentityHasValidCddStub(): SinonStub {
  return identityHasValidCddStub;
}

/**
 * @hidden
 * Retrieve a Ticker Reservation instance
 */
export function getTickerReservationInstance(
  opts: TickerReservationOptions
): MockTickerReservation {
  if (opts) {
    configureTickerReservation(opts);
  }

  return mockInstanceContainer.tickerReservation;
}

/**
 * @hidden
 * Retrieve the stub of the `TickerReservation.details` method
 */
export function getTickerReservationDetailsStub(
  details?: Partial<TickerReservationDetails>
): SinonStub {
  if (details) {
    return tickerReservationDetailsStub.resolves({
      ...defaultTickerReservationOptions.details,
      ...details,
    });
  }
  return tickerReservationDetailsStub;
}

/**
 * @hidden
 * Retrieve a Security Token instance
 */
export function getSecurityTokenInstance(opts?: SecurityTokenOptions): MockSecurityToken {
  if (opts) {
    configureSecurityToken(opts);
  }

  return mockInstanceContainer.securityToken;
}

/**
 * @hidden
 * Retrieve the stub of the `SecurityToken.details` method
 */
export function getSecurityTokenDetailsStub(details?: Partial<SecurityTokenDetails>): SinonStub {
  if (details) {
    return securityTokenDetailsStub.resolves({
      ...defaultSecurityTokenOptions.details,
      ...details,
    });
  }
  return securityTokenDetailsStub;
}

/**
 * @hidden
 * Retrieve the stub of the `SecurityToken.currentFundingRound` method
 */
export function getSecurityTokenCurrentFundingRoundStub(currentFundingRound?: string): SinonStub {
  if (currentFundingRound) {
    return securityTokenCurrentFundingRoundStub.resolves(currentFundingRound);
  }

  return securityTokenCurrentFundingRoundStub;
}

/**
 * @hidden
 * Retrieve the stub of the `SecurityToken.Transfers.areFrozen` method
 */
export function getSecurityTokenTransfersAreFrozenStub(frozen?: boolean): SinonStub {
  if (frozen !== undefined) {
    return securityTokenTransfersAreFrozenStub.resolves(frozen);
  }

  return securityTokenTransfersAreFrozenStub;
}

/**
 * @hidden
 * Retrieve the stub of the `SecurityToken.Transfers.canTransfer` method
 */
<<<<<<< HEAD
export function getSecurityTokenTransfersCanTransferStub(status: TransferStatus): SinonStub {
=======
export function getSecurityTokenTransfersCanTransferStub(status?: TransferStatus): SinonStub {
>>>>>>> 0ab49ac4
  if (status) {
    return securityTokenTransfersCanTransferStub.resolves(status);
  }

  return securityTokenTransfersCanTransferStub;
}

/**
 * @hidden
 * Retrieve an Authorization Request instance
 */
export function getAuthorizationRequestInstance(
  opts?: AuthorizationRequestOptions
): MockAuthorizationRequest {
  if (opts) {
    configureAuthorizationRequest(opts);
  }

  return mockInstanceContainer.authorizationRequest;
}<|MERGE_RESOLUTION|>--- conflicted
+++ resolved
@@ -511,11 +511,7 @@
  * @hidden
  * Retrieve the stub of the `SecurityToken.Transfers.canTransfer` method
  */
-<<<<<<< HEAD
-export function getSecurityTokenTransfersCanTransferStub(status: TransferStatus): SinonStub {
-=======
 export function getSecurityTokenTransfersCanTransferStub(status?: TransferStatus): SinonStub {
->>>>>>> 0ab49ac4
   if (status) {
     return securityTokenTransfersCanTransferStub.resolves(status);
   }

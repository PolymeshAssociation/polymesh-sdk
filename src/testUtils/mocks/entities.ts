/* istanbul ignore file */
/* eslint-disable @typescript-eslint/naming-convention */

import BigNumber from 'bignumber.js';
import { merge } from 'lodash';
import sinon, { SinonStub } from 'sinon';

import { ProposalDetails, ProposalStage /*, ProposalState */ } from '~/api/entities/Proposal/types';
import {
  Account,
  AuthorizationRequest,
  Checkpoint,
  CheckpointSchedule,
  CorporateAction,
  CurrentAccount,
  CurrentIdentity,
  CustomPermissionGroup,
  DefaultPortfolio,
  DividendDistribution,
  Identity,
  Instruction,
  KnownPermissionGroup,
  NumberedPortfolio,
  PermissionGroup,
  // NOTE uncomment in Governance v2 upgrade
  // Proposal,
  SecurityToken,
  Sto,
  TickerReservation,
  Venue,
} from '~/internal';
import { Mocked } from '~/testUtils/types';
import {
  AccountBalance,
  ActiveTransferRestrictions,
  Authorization,
  AuthorizationType,
  CalendarPeriod,
  CalendarUnit,
  CorporateActionDefaults,
  CorporateActionKind,
  CorporateActionTargets,
  CountTransferRestriction,
  DistributionParticipant,
  DividendDistributionDetails,
  ExternalAgent,
  ExtrinsicData,
  GroupPermissions,
  IdentityBalance,
  InstructionDetails,
  InstructionStatus,
  InstructionType,
  Leg,
  PercentageTransferRestriction,
  PermissionGroupType,
  PortfolioBalance,
  ResultSet,
  ScheduleDetails,
  SecondaryKey,
  SecurityTokenDetails,
  StoBalanceStatus,
  StoDetails,
  StoSaleStatus,
  StoTimingStatus,
  TargetTreatment,
  TaxWithholding,
  TickerReservationDetails,
  TickerReservationStatus,
  TokenIdentifier,
  TransferStatus,
  VenueDetails,
  VenueType,
  // NOTE uncomment in Governance v2 upgrade
  // TxTags,
} from '~/types';

type MockIdentity = Mocked<Identity>;
type MockCurrentIdentity = Mocked<CurrentIdentity>;
type MockAccount = Mocked<Account>;
type MockCurrentAccount = Mocked<CurrentAccount>;
type MockTickerReservation = Mocked<TickerReservation>;
type MockSecurityToken = Mocked<SecurityToken>;
type MockAuthorizationRequest = Mocked<AuthorizationRequest>;
type MockPermissionGroup = Mocked<PermissionGroup>;
// NOTE uncomment in Governance v2 upgrade
// type MockProposal = Mocked<Proposal>;
type MockVenue = Mocked<Venue>;
type MockInstruction = Mocked<Instruction>;
type MockNumberedPortfolio = Mocked<NumberedPortfolio>;
type MockDefaultPortfolio = Mocked<DefaultPortfolio>;
type MockSto = Mocked<Sto>;
type MockCheckpoint = Mocked<Checkpoint>;
type MockCheckpointSchedule = Mocked<CheckpointSchedule>;
type MockCorporateAction = Mocked<CorporateAction>;
type MockDividendDistribution = Mocked<DividendDistribution>;
type MockCustomPermissionGroup = Mocked<CustomPermissionGroup>;
type MockKnownPermissionGroup = Mocked<KnownPermissionGroup>;

const mockInstanceContainer = {
  identity: {} as MockIdentity,
  currentIdentity: {} as MockCurrentIdentity,
  tickerReservation: {} as MockTickerReservation,
  securityToken: {} as MockSecurityToken,
  authorizationRequest: {} as MockAuthorizationRequest,
  permissionGroup: {} as MockPermissionGroup,
  // NOTE uncomment in Governance v2 upgrade
  // proposal: {} as MockProposal,
  account: {} as MockAccount,
  currentAccount: {} as MockCurrentAccount,
  venue: {} as MockVenue,
  instruction: {} as MockInstruction,
  numberedPortfolio: {} as MockNumberedPortfolio,
  defaultPortfolio: {} as MockDefaultPortfolio,
  customPermissionGroup: {} as MockCustomPermissionGroup,
  knownPermissionGroup: {} as MockKnownPermissionGroup,
  sto: {} as MockSto,
  checkpoint: {} as MockCheckpoint,
  checkpointSchedule: {} as MockCheckpointSchedule,
  corporateAction: {} as MockCorporateAction,
  dividendDistribution: {} as MockDividendDistribution,
};

interface IdentityOptions {
  did?: string;
  hasRoles?: boolean;
  hasRole?: boolean;
  hasValidCdd?: boolean;
  getPrimaryKey?: string;
  authorizations?: {
    getReceived: AuthorizationRequest[];
  };
  getVenues?: Venue[];
  getScopeId?: string;
  getTokenBalance?: BigNumber;
  getSecondaryKeys?: SecondaryKey[];
  areScondaryKeysFrozen?: boolean;
}

interface TickerReservationOptions {
  ticker?: string;
  details?: Partial<TickerReservationDetails>;
}

interface SecurityTokenOptions {
  ticker?: string;
  details?: Partial<SecurityTokenDetails>;
  currentFundingRound?: string;
  isFrozen?: boolean;
  transfersCanTransfer?: TransferStatus;
  getIdentifiers?: TokenIdentifier[];
  transferRestrictionsCountGet?: ActiveTransferRestrictions<CountTransferRestriction>;
  transferRestrictionsPercentageGet?: ActiveTransferRestrictions<PercentageTransferRestriction>;
  corporateActionsGetAgents?: Identity[];
  corporateActionsGetDefaults?: Partial<CorporateActionDefaults>;
<<<<<<< HEAD
  permissionsGetGroups?: ResultSet<CustomPermissionGroup>;
  permissionsGetAgents?: ExternalAgent[];
=======
  permissionsGetGroups?: (CustomPermissionGroup | KnownPermissionGroup)[];
>>>>>>> bbe2116b
}

interface AuthorizationRequestOptions {
  authId?: BigNumber;
  target?: Identity;
  issuer?: Identity;
  expiry?: Date | null;
  data?: Authorization;
}

interface ProposalOptions {
  pipId?: BigNumber;
  getDetails?: ProposalDetails;
  getStage?: ProposalStage;
  identityHasVoted?: boolean;
}

interface AccountOptions {
  address?: string;
  key?: string;
  getBalance?: AccountBalance;
  getIdentity?: Identity | null;
  getTransactionHistory?: ExtrinsicData[];
}

interface CurrentAccountOptions extends AccountOptions {
  getIdentity?: CurrentIdentity | null;
}

interface VenueOptions {
  id?: BigNumber;
  details?: Partial<VenueDetails>;
  exists?: boolean;
}

interface NumberedPortfolioOptions {
  id?: BigNumber;
  isOwnedBy?: boolean;
  tokenBalances?: PortfolioBalance[];
  custodian?: Identity;
  did?: string;
  exists?: boolean;
  uuid?: string;
  isCustodiedBy?: boolean;
}

interface DefaultPortfolioOptions {
  isOwnedBy?: boolean;
  tokenBalances?: PortfolioBalance[];
  did?: string;
  custodian?: Identity;
  uuid?: string;
  isCustodiedBy?: boolean;
}

interface CustomPermissionGroupOptions {
  ticker: string;
  id: BigNumber;
  getPermissions?: GroupPermissions;
}

interface KnownPermissionGroupOptions {
  ticker: string;
  type: PermissionGroupType;
  getPermissions?: GroupPermissions;
}

interface InstructionOptions {
  id?: BigNumber;
  details?: Partial<InstructionDetails>;
  getLegs?: ResultSet<Leg>;
  isPending?: boolean;
  exists?: boolean;
}

interface StoOptions {
  id?: BigNumber;
  ticker?: string;
  details?: Partial<StoDetails>;
}

interface CheckpointOptions {
  id?: BigNumber;
  ticker?: string;
  createdAt?: Date;
  totalSupply?: BigNumber;
  exists?: boolean;
  allBalances?: ResultSet<IdentityBalance>;
  balance?: BigNumber;
}

interface CheckpointScheduleOptions {
  id?: BigNumber;
  ticker?: string;
  start?: Date;
  period?: CalendarPeriod | null;
  expiryDate?: Date | null;
  complexity?: number;
  details?: Partial<ScheduleDetails>;
  exists?: boolean;
}

interface CorporateActionOptions {
  id?: BigNumber;
  ticker?: string;
  kind?: CorporateActionKind;
  declarationDate?: Date;
  description?: string;
  targets?: CorporateActionTargets;
  defaultTaxWithholding?: BigNumber;
  taxWithholdings?: TaxWithholding[];
  exists?: boolean;
}

interface DividendDistributionOptions {
  id?: BigNumber;
  ticker?: string;
  declarationDate?: Date;
  description?: string;
  checkpoint?: Checkpoint | CheckpointSchedule;
  targets?: CorporateActionTargets;
  defaultTaxWithholding?: BigNumber;
  taxWithholdings?: TaxWithholding[];
  origin?: DefaultPortfolio | NumberedPortfolio;
  currency?: string;
  perShare?: BigNumber;
  maxAmount?: BigNumber;
  expiryDate?: null | Date;
  paymentDate?: Date;
  details?: Partial<DividendDistributionDetails>;
  getParticipant?: Partial<DistributionParticipant> | null;
}

type MockOptions = {
  identityOptions?: IdentityOptions;
  currentIdentityOptions?: IdentityOptions;
  accountOptions?: AccountOptions;
  currentAccountOptions?: CurrentAccountOptions;
  tickerReservationOptions?: TickerReservationOptions;
  securityTokenOptions?: SecurityTokenOptions;
  authorizationRequestOptions?: AuthorizationRequestOptions;
  proposalOptions?: ProposalOptions;
  venueOptions?: VenueOptions;
  instructionOptions?: InstructionOptions;
  numberedPortfolioOptions?: NumberedPortfolioOptions;
  defaultPortfolioOptions?: DefaultPortfolioOptions;
  stoOptions?: StoOptions;
  checkpointOptions?: CheckpointOptions;
  checkpointScheduleOptions?: CheckpointScheduleOptions;
  corporateActionOptions?: CorporateActionOptions;
  dividendDistributionOptions?: DividendDistributionOptions;
  customPermissionGroupOptions?: CustomPermissionGroupOptions;
  knownPermissionGroupOptions?: KnownPermissionGroupOptions;
};

let identityConstructorStub: SinonStub;
let currentIdentityConstructorStub: SinonStub;
let accountConstructorStub: SinonStub;
let currentAccountConstructorStub: SinonStub;
let tickerReservationConstructorStub: SinonStub;
let securityTokenConstructorStub: SinonStub;
let authorizationRequestConstructorStub: SinonStub;
let permissionGroupConstructorStub: SinonStub;
let proposalConstructorStub: SinonStub;
let venueConstructorStub: SinonStub;
let instructionConstructorStub: SinonStub;
let numberedPortfolioConstructorStub: SinonStub;
let defaultPortfolioConstructorStub: SinonStub;
let stoConstructorStub: SinonStub;
let checkpointConstructorStub: SinonStub;
let checkpointScheduleConstructorStub: SinonStub;
let corporateActionConstructorStub: SinonStub;
let dividendDistributionConstructorStub: SinonStub;
let customPermissionGroupConstructorStub: SinonStub;
let knownPermissionGroupConstructorStub: SinonStub;

let securityTokenDetailsStub: SinonStub;
let securityTokenCurrentFundingRoundStub: SinonStub;
let securityTokenIsFrozenStub: SinonStub;
let securityTokenTransfersCanTransferStub: SinonStub;
let securityTokenGetIdentifiersStub: SinonStub;
let securityTokenTransferRestrictionsCountGetStub: SinonStub;
let securityTokenTransferRestrictionsPercentageGetStub: SinonStub;
let securityTokenCorporateActionsGetAgentsStub: SinonStub;
let securityTokenCorporateActionsGetDefaultsStub: SinonStub;
let securityTokenPermissionsGetGroupsStub: SinonStub;
let securityTokenPermissionsGetAgentsStub: SinonStub;
let identityHasRolesStub: SinonStub;
let identityHasRoleStub: SinonStub;
let identityHasValidCddStub: SinonStub;
let identityGetPrimaryKeyStub: SinonStub;
let identityAuthorizationsGetReceivedStub: SinonStub;
let identityGetVenuesStub: SinonStub;
let identityGetScopeIdStub: SinonStub;
let identityGetTokenBalanceStub: SinonStub;
let identityGetSecondaryKeysStub: SinonStub;
let identityAreSecondaryKeysFrozenStub: SinonStub;
let currentIdentityHasRolesStub: SinonStub;
let currentIdentityHasRoleStub: SinonStub;
let currentIdentityHasValidCddStub: SinonStub;
let currentIdentityGetPrimaryKeyStub: SinonStub;
let currentIdentityAuthorizationsGetReceivedStub: SinonStub;
let currentIdentityGetVenuesStub: SinonStub;
let currentIdentityGetScopeIdStub: SinonStub;
let currentIdentityAreSecondaryKeysFrozenStub: SinonStub;
let accountGetBalanceStub: SinonStub;
let accountGetIdentityStub: SinonStub;
let accountGetTransactionHistoryStub: SinonStub;
let currentAccountGetBalanceStub: SinonStub;
let currentAccountGetIdentityStub: SinonStub;
let currentAccountGetTransactionHistoryStub: SinonStub;
let tickerReservationDetailsStub: SinonStub;
let venueDetailsStub: SinonStub;
let venueExistsStub: SinonStub;
let instructionDetailsStub: SinonStub;
let instructionGetLegsStub: SinonStub;
let instructionIsPendigStub: SinonStub;
let instructionExistsStub: SinonStub;
let numberedPortfolioIsOwnedByStub: SinonStub;
let numberedPortfolioGetTokenBalancesStub: SinonStub;
let numberedPortfolioExistsStub: SinonStub;
let numberedPortfolioGetCustodianStub: SinonStub;
let numberedPortfolioIsCustodiedByStub: SinonStub;
let defaultPortfolioIsOwnedByStub: SinonStub;
let defaultPortfolioGetTokenBalancesStub: SinonStub;
let defaultPortfolioGetCustodianStub: SinonStub;
let defaultPortfolioIsCustodiedByStub: SinonStub;
let stoDetailsStub: SinonStub;
let checkpointCreatedAtStub: SinonStub;
let checkpointTotalSupplyStub: SinonStub;
let checkpointExistsStub: SinonStub;
let checkpointAllBalancesStub: SinonStub;
let checkpointScheduleDetailsStub: SinonStub;
let checkpointBalanceStub: SinonStub;
let corporateActionExistsStub: SinonStub;
let checkpointScheduleExistsStub: SinonStub;
let dividendDistributionDetailsStub: SinonStub;
let dividendDistributionGetParticipantStub: SinonStub;
let dividendDistributionCheckpointStub: SinonStub;
let customPermissionGroupGetPermissionsStub: SinonStub;
let knownPermissionGroupGetPermissionsStub: SinonStub;

const MockIdentityClass = class {
  /**
   * @hidden
   */
  constructor(...args: unknown[]) {
    return identityConstructorStub(...args);
  }
};

const MockCurrentIdentityClass = class {
  /**
   * @hidden
   */
  constructor(...args: unknown[]) {
    return currentIdentityConstructorStub(...args);
  }
};

const MockAccountClass = class {
  /**
   * @hidden
   */
  constructor(...args: unknown[]) {
    return accountConstructorStub(...args);
  }
};

const MockCurrentAccountClass = class {
  /**
   * @hidden
   */
  constructor(...args: unknown[]) {
    return currentAccountConstructorStub(...args);
  }
};

const MockTickerReservationClass = class {
  /**
   * @hidden
   */
  constructor(...args: unknown[]) {
    return tickerReservationConstructorStub(...args);
  }
};

const MockSecurityTokenClass = class {
  /**
   * @hidden
   */
  constructor(...args: unknown[]) {
    return securityTokenConstructorStub(...args);
  }
};

const MockAuthorizationRequestClass = class {
  /**
   * @hidden
   */
  constructor(...args: unknown[]) {
    return authorizationRequestConstructorStub(...args);
  }
};

const MockPermissionGroupClass = class {
  /**
   * @hidden
   */
  constructor(...args: unknown[]) {
    return permissionGroupConstructorStub(...args);
  }
};

const MockProposalClass = class {
  /**
   * @hidden
   */
  constructor(...args: unknown[]) {
    return proposalConstructorStub(...args);
  }
};

const MockVenueClass = class {
  /**
   * @hidden
   */
  constructor(...args: unknown[]) {
    return venueConstructorStub(...args);
  }
};

const MockNumberedPortfolioClass = class {
  /**
   * @hidden
   */
  constructor(...args: unknown[]) {
    return numberedPortfolioConstructorStub(...args);
  }
};

const MockDefaultPortfolioClass = class {
  /**
   * @hidden
   */
  constructor(...args: unknown[]) {
    return defaultPortfolioConstructorStub(...args);
  }
};

const MockInstructionClass = class {
  /**
   * @hidden
   */
  constructor(...args: unknown[]) {
    return instructionConstructorStub(...args);
  }
};

const MockStoClass = class {
  /**
   * @hidden
   */
  constructor(...args: unknown[]) {
    return stoConstructorStub(...args);
  }
};

const MockCheckpointClass = class {
  /**
   * @hidden
   */
  constructor(...args: unknown[]) {
    return checkpointConstructorStub(...args);
  }
};

const MockCheckpointScheduleClass = class {
  /**
   * @hidden
   */
  constructor(...args: unknown[]) {
    return checkpointScheduleConstructorStub(...args);
  }
};

const MockCorporateActionClass = class {
  /**
   * @hidden
   */
  constructor(...args: unknown[]) {
    return corporateActionConstructorStub(...args);
  }
};

const MockDividendDistributionClass = class {
  /**
   * @hidden
   */
  constructor(...args: unknown[]) {
    return dividendDistributionConstructorStub(...args);
  }
};

const MockCustomPermissionGroupClass = class {
  /**
   * @hidden
   */
  constructor(...args: unknown[]) {
    return customPermissionGroupConstructorStub(...args);
  }
};

const MockKnownPermissionGroupClass = class {
  /**
   * @hidden
   */
  constructor(...args: unknown[]) {
    return knownPermissionGroupConstructorStub(...args);
  }
};

export const mockIdentityModule = (path: string) => (): Record<string, unknown> => ({
  ...jest.requireActual(path),
  Identity: MockIdentityClass,
});

export const mockCurrentIdentityModule = (path: string) => (): Record<string, unknown> => ({
  ...jest.requireActual(path),
  CurrentIdentity: MockCurrentIdentityClass,
});

export const mockAccountModule = (path: string) => (): Record<string, unknown> => ({
  ...jest.requireActual(path),
  Account: MockAccountClass,
});

export const mockCurrentAccountModule = (path: string) => (): Record<string, unknown> => ({
  ...jest.requireActual(path),
  CurrentAccount: MockCurrentAccountClass,
});

export const mockTickerReservationModule = (path: string) => (): Record<string, unknown> => ({
  ...jest.requireActual(path),
  TickerReservation: MockTickerReservationClass,
});

export const mockSecurityTokenModule = (path: string) => (): Record<string, unknown> => ({
  ...jest.requireActual(path),
  SecurityToken: MockSecurityTokenClass,
});

export const mockAuthorizationRequestModule = (path: string) => (): Record<string, unknown> => ({
  ...jest.requireActual(path),
  AuthorizationRequest: MockAuthorizationRequestClass,
});

export const mockPermissionGroupModule = (path: string) => (): Record<string, unknown> => ({
  ...jest.requireActual(path),
  PermissionGroup: MockPermissionGroupClass,
});

export const mockProposalModule = (path: string) => (): Record<string, unknown> => ({
  ...jest.requireActual(path),
  Proposal: MockProposalClass,
});

export const mockVenueModule = (path: string) => (): Record<string, unknown> => ({
  ...jest.requireActual(path),
  Venue: MockVenueClass,
});

export const mockInstructionModule = (path: string) => (): Record<string, unknown> => ({
  ...jest.requireActual(path),
  Instruction: MockInstructionClass,
});

export const mockNumberedPortfolioModule = (path: string) => (): Record<string, unknown> => ({
  ...jest.requireActual(path),
  NumberedPortfolio: MockNumberedPortfolioClass,
});

export const mockDefaultPortfolioModule = (path: string) => (): Record<string, unknown> => ({
  ...jest.requireActual(path),
  DefaultPortfolio: MockDefaultPortfolioClass,
});

export const mockStoModule = (path: string) => (): Record<string, unknown> => ({
  ...jest.requireActual(path),
  Sto: MockStoClass,
});

export const mockCheckpointModule = (path: string) => (): Record<string, unknown> => ({
  ...jest.requireActual(path),
  Checkpoint: MockCheckpointClass,
});

export const mockCheckpointScheduleModule = (path: string) => (): Record<string, unknown> => ({
  ...jest.requireActual(path),
  CheckpointSchedule: MockCheckpointScheduleClass,
});

export const mockCorporateActionModule = (path: string) => (): Record<string, unknown> => ({
  ...jest.requireActual(path),
  CorporateAction: MockCorporateActionClass,
});

export const mockDividendDistributionModule = (path: string) => (): Record<string, unknown> => ({
  ...jest.requireActual(path),
  DividendDistribution: MockDividendDistributionClass,
});

export const mockCustomPermissionGroupModule = (path: string) => (): Record<string, unknown> => ({
  ...jest.requireActual(path),
  CustomPermissionGroup: MockCustomPermissionGroupClass,
});

export const mockKnownPermissionGroupModule = (path: string) => (): Record<string, unknown> => ({
  ...jest.requireActual(path),
  KnownPermissionGroup: MockKnownPermissionGroupClass,
});

const defaultIdentityOptions: IdentityOptions = {
  did: 'someDid',
  hasValidCdd: true,
  getPrimaryKey: 'someAddress',
  authorizations: {
    getReceived: [],
  },
  getVenues: [],
  getScopeId: 'someScopeId',
  getTokenBalance: new BigNumber(100),
  getSecondaryKeys: [],
  areScondaryKeysFrozen: false,
};
let identityOptions: IdentityOptions = defaultIdentityOptions;
let currentIdentityOptions: IdentityOptions = { ...defaultIdentityOptions };
const defaultAccountOptions: AccountOptions = {
  address: 'someAddress',
  key: 'someKey',
  getBalance: {
    free: new BigNumber(100),
    locked: new BigNumber(10),
    total: new BigNumber(110),
  },
  getTransactionHistory: [],
};
let accountOptions: AccountOptions = defaultAccountOptions;
const defaultCurrentAccountOptions: CurrentAccountOptions = {
  address: 'someAddress',
  key: 'someKey',
  getBalance: {
    free: new BigNumber(100),
    locked: new BigNumber(10),
    total: new BigNumber(110),
  },
  getTransactionHistory: [],
};
let currentAccountOptions: CurrentAccountOptions = defaultCurrentAccountOptions;
const defaultTickerReservationOptions: TickerReservationOptions = {
  ticker: 'SOME_TICKER',
  details: {
    expiryDate: new Date(),
    status: TickerReservationStatus.Reserved,
  },
};
let tickerReservationOptions = defaultTickerReservationOptions;
const defaultSecurityTokenOptions: SecurityTokenOptions = {
  ticker: 'SOME_TICKER',
  details: {
    name: 'TOKEN_NAME',
    totalSupply: new BigNumber(1000000),
    isDivisible: false,
    primaryIssuanceAgents: [],
    fullAgents: [],
  },
  currentFundingRound: 'Series A',
  isFrozen: false,
  transfersCanTransfer: TransferStatus.Success,
  getIdentifiers: [],
  transferRestrictionsCountGet: {
    restrictions: [],
    availableSlots: 3,
  },
  transferRestrictionsPercentageGet: {
    restrictions: [],
    availableSlots: 3,
  },
  corporateActionsGetAgents: [],
  corporateActionsGetDefaults: {
    targets: { identities: [], treatment: TargetTreatment.Exclude },
    defaultTaxWithholding: new BigNumber(10),
    taxWithholdings: [],
  },
<<<<<<< HEAD
  permissionsGetGroups: {
    data: [],
    next: null,
  },
  permissionsGetAgents: [
    {
      identity: { did: 'someDid' } as Identity,
      group: PermissionGroupType.Full,
    },
  ],
=======
  permissionsGetGroups: [],
>>>>>>> bbe2116b
};
let securityTokenOptions = defaultSecurityTokenOptions;
const defaultAuthorizationRequestOptions: AuthorizationRequestOptions = {
  authId: new BigNumber(1),
  target: { did: 'targetDid' } as Identity,
  issuer: { did: 'issuerDid' } as Identity,
  data: { type: AuthorizationType.TransferAssetOwnership, value: 'UNWANTED_TOKEN' },
  expiry: null,
};
let authorizationRequestOptions = defaultAuthorizationRequestOptions;
const defaultVenueOptions: VenueOptions = {
  id: new BigNumber(1),
  details: {
    type: VenueType.Distribution,
    description: 'someDescription',
  },
  exists: true,
};
let venueOptions = defaultVenueOptions;
const defaultNumberedPortfolioOptions: NumberedPortfolioOptions = {
  id: new BigNumber(1),
  isOwnedBy: true,
  tokenBalances: [
    {
      token: ('someToken' as unknown) as SecurityToken,
      total: new BigNumber(1),
      locked: new BigNumber(0),
      free: new BigNumber(1),
    },
  ],
  did: 'someDid',
  exists: true,
  uuid: 'someUuid',
  custodian: ('identity' as unknown) as Identity,
  isCustodiedBy: true,
};
let numberedPortfolioOptions = defaultNumberedPortfolioOptions;
const defaultDefaultPortfolioOptions: DefaultPortfolioOptions = {
  isOwnedBy: true,
  tokenBalances: [
    {
      token: ('someToken' as unknown) as SecurityToken,
      total: new BigNumber(1),
      locked: new BigNumber(0),
      free: new BigNumber(1),
    },
  ],
  did: 'someDid',
  uuid: 'someUuid',
  custodian: ('identity' as unknown) as Identity,
  isCustodiedBy: true,
};
let defaultPortfolioOptions = defaultDefaultPortfolioOptions;
const defaultCustomPermissionGroupOptions: CustomPermissionGroupOptions = {
  ticker: 'SOME_TICKER',
  id: new BigNumber(1),
  getPermissions: {
    transactions: null,
    transactionGroups: [],
  },
};
let customPermissionGroupOptions = defaultCustomPermissionGroupOptions;
const defaultKnownPermissionGroupOptions: KnownPermissionGroupOptions = {
  ticker: 'SOME_TICKER',
  type: ('someType' as unknown) as PermissionGroupType,
  getPermissions: {
    transactions: null,
    transactionGroups: [],
  },
};
let knownPermissionGroupOptions = defaultKnownPermissionGroupOptions;
const defaultInstructionOptions: InstructionOptions = {
  id: new BigNumber(1),
  details: {
    status: InstructionStatus.Pending,
    createdAt: new Date(new Date().getTime() + 365 * 24 * 60 * 60 * 1000),
    tradeDate: null,
    valueDate: null,
    type: InstructionType.SettleOnAffirmation,
  },
  isPending: false,
};
let instructionOptions = defaultInstructionOptions;
const defaultStoOptions: StoOptions = {
  details: {
    end: null,
    start: new Date('10/14/1987'),
    status: {
      timing: StoTimingStatus.Started,
      balance: StoBalanceStatus.Available,
      sale: StoSaleStatus.Live,
    },
    tiers: [
      {
        price: new BigNumber(100000000),
        remaining: new BigNumber(700000000),
        amount: new BigNumber(1000000000),
      },
    ],
    totalAmount: new BigNumber(1000000000),
    totalRemaining: new BigNumber(700000000),
    raisingCurrency: 'USD',
    minInvestment: new BigNumber(100000000),
  },
  ticker: 'SOME_TICKER',
  id: new BigNumber(1),
};
let stoOptions = defaultStoOptions;
const defaultCheckpointOptions: CheckpointOptions = {
  totalSupply: new BigNumber(10000),
  createdAt: new Date('10/14/1987'),
  ticker: 'SOME_TICKER',
  id: new BigNumber(1),
  exists: true,
};
let checkpointOptions = defaultCheckpointOptions;
const defaultCheckpointScheduleOptions: CheckpointScheduleOptions = {
  id: new BigNumber(1),
  ticker: 'SOME_TICKER',
  start: new Date(new Date().getTime() + 24 * 60 * 60 * 1000),
  period: {
    unit: CalendarUnit.Month,
    amount: 1,
  },
  expiryDate: new Date(new Date().getTime() + 60 * 24 * 60 * 60 * 1000),
  complexity: 2,
  details: {
    remainingCheckpoints: 1,
    nextCheckpointDate: new Date('10/10/2030'),
  },
  exists: true,
};
let checkpointScheduleOptions = defaultCheckpointScheduleOptions;
const defaultCorporateActionOptions: CorporateActionOptions = {
  id: new BigNumber(1),
  ticker: 'SOME_TICKER',
  kind: CorporateActionKind.UnpredictableBenefit,
  declarationDate: new Date('10/14/1987'),
  description: 'someDescription',
  targets: {
    identities: [],
    treatment: TargetTreatment.Include,
  },
  defaultTaxWithholding: new BigNumber(10),
  taxWithholdings: [],
  exists: true,
};
let corporateActionOptions = defaultCorporateActionOptions;
const defaultDividendDistributionOptions: DividendDistributionOptions = {
  id: new BigNumber(1),
  ticker: 'SOME_TICKER',
  declarationDate: new Date('10/14/1987'),
  description: 'someDescription',
  targets: {
    identities: [],
    treatment: TargetTreatment.Include,
  },
  defaultTaxWithholding: new BigNumber(10),
  taxWithholdings: [],
  currency: 'USD',
  perShare: new BigNumber(100),
  maxAmount: new BigNumber(1000000),
  expiryDate: null,
  paymentDate: new Date(new Date().getTime() + 60 * 24 * 60 * 60 * 1000),
  details: {
    remainingFunds: new BigNumber(100),
    fundsReclaimed: false,
  },
  getParticipant: {
    amount: new BigNumber(100),
    paid: false,
  },
};
let dividendDistributionOptions = defaultDividendDistributionOptions;
// NOTE uncomment in Governance v2 upgrade
// const defaultProposalOptions: ProposalOptions = {
//   pipId: new BigNumber(1),
//   getDetails: {
//     lastState: ProposalState.Referendum,
//     transaction: TxTags.treasury.Disbursement,
//   } as ProposalDetails,
//   getStage: ProposalStage.Open,
//   identityHasVoted: false,
// };

// let proposalOptions = defaultProposalOptions;

/**
 * @hidden
 * Configure the Proposal instance
 */
// NOTE uncomment in Governance v2 upgrade

// function configureProposal(opts: ProposalOptions): void {
//   const proposal = ({
//     pipId: opts.pipId,
//     getDetails: sinon.stub().returns(opts.getDetails),
//     getStage: sinon.stub().returns(opts.getStage),
//     identityHasVoted: sinon.stub().returns(opts.identityHasVoted),
//   } as unknown) as MockProposal;

//   Object.assign(mockInstanceContainer.proposal, proposal);
//   proposalConstructorStub.callsFake(args => {
//     return merge({}, proposal, args);
//   });
// }

/**
 * @hidden
 * Initialize the Proposal instance
 */
// NOTE uncomment in Governance v2 upgrade
// function initProposal(opts?: ProposalOptions): void {
//   proposalConstructorStub = sinon.stub();

//   proposalOptions = { ...defaultProposalOptions, ...opts };

//   configureProposal(proposalOptions);
// }

/**
 * @hidden
 * Configure the Authorization Request instance
 */
function configureVenue(opts: VenueOptions): void {
  const details = { owner: mockInstanceContainer.identity, ...opts.details };
  const venue = ({
    id: opts.id,
    details: venueDetailsStub.resolves(details),
    exists: venueExistsStub.resolves(opts.exists),
  } as unknown) as MockVenue;

  Object.assign(mockInstanceContainer.venue, venue);
  venueConstructorStub.callsFake(args => {
    const value = merge({}, venue, args);
    Object.setPrototypeOf(value, require('~/internal').Venue.prototype);
    return value;
  });
}

/**
 * @hidden
 * Initialize the Venue instance
 */
function initVenue(opts?: VenueOptions): void {
  venueConstructorStub = sinon.stub();
  venueDetailsStub = sinon.stub();
  venueExistsStub = sinon.stub();

  venueOptions = { ...defaultVenueOptions, ...opts };

  configureVenue(venueOptions);
}

/**
 * @hidden
 * Configure the Numbered Portfolio instance
 */
function configureNumberedPortfolio(opts: NumberedPortfolioOptions): void {
  const numberedPortfolio = ({
    uuid: opts.uuid,
    id: opts.id,
    isOwnedBy: numberedPortfolioIsOwnedByStub.resolves(opts.isOwnedBy),
    getTokenBalances: numberedPortfolioGetTokenBalancesStub.resolves(opts.tokenBalances),
    getCustodian: numberedPortfolioGetCustodianStub.resolves(opts.custodian),
    owner: { did: opts.did },
    exists: numberedPortfolioExistsStub.resolves(opts.exists),
    isCustodiedBy: numberedPortfolioIsCustodiedByStub.resolves(opts.isCustodiedBy),
  } as unknown) as MockNumberedPortfolio;

  Object.assign(mockInstanceContainer.numberedPortfolio, numberedPortfolio);
  // eslint-disable-next-line @typescript-eslint/no-unused-vars
  numberedPortfolioConstructorStub.callsFake(({ did, ...args } = {}) => {
    const value = merge({}, numberedPortfolio, args);
    // eslint-disable-next-line @typescript-eslint/no-var-requires
    const entities = require('~/internal');
    Object.setPrototypeOf(entities.NumberedPortfolio.prototype, entities.Portfolio.prototype);
    Object.setPrototypeOf(value, entities.NumberedPortfolio.prototype);
    return value;
  });
}

/**
 * @hidden
 * Initialize the NumberedPortfolio instance
 */
function initNumberedPortfolio(opts?: NumberedPortfolioOptions): void {
  numberedPortfolioConstructorStub = sinon.stub();
  numberedPortfolioIsOwnedByStub = sinon.stub();
  numberedPortfolioGetTokenBalancesStub = sinon.stub();
  numberedPortfolioGetCustodianStub = sinon.stub();
  numberedPortfolioExistsStub = sinon.stub();
  numberedPortfolioGetCustodianStub = sinon.stub();
  numberedPortfolioIsCustodiedByStub = sinon.stub();

  numberedPortfolioOptions = { ...defaultNumberedPortfolioOptions, ...opts };

  configureNumberedPortfolio(numberedPortfolioOptions);
}

/**
 * @hidden
 * Configure the Default Portfolio instance
 */
function configureDefaultPortfolio(opts: DefaultPortfolioOptions): void {
  const defaultPortfolio = ({
    uuid: opts.uuid,
    isOwnedBy: defaultPortfolioIsOwnedByStub.resolves(opts.isOwnedBy),
    getTokenBalances: defaultPortfolioGetTokenBalancesStub.resolves(opts.tokenBalances),
    owner: { did: opts.did },
    getCustodian: defaultPortfolioGetCustodianStub.resolves(opts.custodian),
    isCustodiedBy: defaultPortfolioIsCustodiedByStub.resolves(opts.isCustodiedBy),
  } as unknown) as MockDefaultPortfolio;

  Object.assign(mockInstanceContainer.defaultPortfolio, defaultPortfolio);
  // eslint-disable-next-line @typescript-eslint/no-unused-vars
  defaultPortfolioConstructorStub.callsFake(({ did, ...args } = {}) => {
    const value = merge({}, defaultPortfolio, args);
    // eslint-disable-next-line @typescript-eslint/no-var-requires
    const entities = require('~/internal');
    Object.setPrototypeOf(entities.DefaultPortfolio.prototype, entities.Portfolio.prototype);
    Object.setPrototypeOf(value, entities.DefaultPortfolio.prototype);
    return value;
  });
}

/**
 * @hidden
 * Initialize the DefaultPortfolio instance
 */
function initDefaultPortfolio(opts?: DefaultPortfolioOptions): void {
  defaultPortfolioConstructorStub = sinon.stub();
  defaultPortfolioIsOwnedByStub = sinon.stub();
  defaultPortfolioGetTokenBalancesStub = sinon.stub();
  defaultPortfolioGetCustodianStub = sinon.stub();
  defaultPortfolioIsCustodiedByStub = sinon.stub();

  defaultPortfolioOptions = { ...defaultDefaultPortfolioOptions, ...opts };

  configureDefaultPortfolio(defaultPortfolioOptions);
}

/**
 * @hidden
 * Configure the Custom Permission Group instance
 */
function configureCustomPermissionGroup(opts: CustomPermissionGroupOptions): void {
  const customPermissionGroup = ({
    id: opts.id,
    ticker: opts.ticker,
    getPermissions: customPermissionGroupGetPermissionsStub.resolves(opts.getPermissions),
  } as unknown) as MockCustomPermissionGroup;

  Object.assign(mockInstanceContainer.customPermissionGroup, customPermissionGroup);
  // eslint-disable-next-line @typescript-eslint/no-unused-vars
  customPermissionGroupConstructorStub.callsFake(args => {
    const value = merge({}, customPermissionGroup, args);
    // eslint-disable-next-line @typescript-eslint/no-var-requires
    const entities = require('~/internal');
    Object.setPrototypeOf(
      entities.CustomPermissionGroup.prototype,
      entities.PermissionGroup.prototype
    );
    Object.setPrototypeOf(value, entities.CustomPermissionGroup.prototype);
    return value;
  });
}

/**
 * @hidden
 * Initialize the CustomPermissionGroup instance
 */
function initCustomPermissionGroup(opts?: CustomPermissionGroupOptions): void {
  customPermissionGroupConstructorStub = sinon.stub();
  customPermissionGroupGetPermissionsStub = sinon.stub();

  customPermissionGroupOptions = { ...defaultCustomPermissionGroupOptions, ...opts };

  configureCustomPermissionGroup(customPermissionGroupOptions);
}

/**
 * @hidden
 * Configure the Known Permission Group instance
 */
function configureKnownPermissionGroup(opts: KnownPermissionGroupOptions): void {
  const knownPermissionGroup = ({
    ticker: opts.ticker,
    type: opts.type,
    getPermissions: knownPermissionGroupGetPermissionsStub.resolves(opts.getPermissions),
  } as unknown) as MockKnownPermissionGroup;

  Object.assign(mockInstanceContainer.knownPermissionGroup, knownPermissionGroup);
  // eslint-disable-next-line @typescript-eslint/no-unused-vars
  knownPermissionGroupConstructorStub.callsFake(args => {
    const value = merge({}, knownPermissionGroup, args);
    // eslint-disable-next-line @typescript-eslint/no-var-requires
    const entities = require('~/internal');
    Object.setPrototypeOf(
      entities.KnownPermissionGroup.prototype,
      entities.PermissionGroup.prototype
    );
    Object.setPrototypeOf(value, entities.KnownPermissionGroup.prototype);
    return value;
  });
}

/**
 * @hidden
 * Initialize the KnownPermissionGroup instance
 */
function initKnownPermissionGroup(opts?: KnownPermissionGroupOptions): void {
  knownPermissionGroupConstructorStub = sinon.stub();
  knownPermissionGroupGetPermissionsStub = sinon.stub();

  knownPermissionGroupOptions = { ...defaultKnownPermissionGroupOptions, ...opts };

  configureKnownPermissionGroup(knownPermissionGroupOptions);
}

/**
 * @hidden
 * Configure the Authorization Request instance
 */
function configureAuthorizationRequest(opts: AuthorizationRequestOptions): void {
  const authorizationRequest = ({
    authId: opts.authId,
    issuer: opts.issuer,
    target: opts.target,
    expiry: opts.expiry,
    data: opts.data,
  } as unknown) as MockAuthorizationRequest;

  Object.assign(mockInstanceContainer.authorizationRequest, authorizationRequest);
  authorizationRequestConstructorStub.callsFake(args => {
    const value = merge({}, authorizationRequest, args);
    Object.setPrototypeOf(value, require('~/internal').AuthorizationRequest.prototype);
    return value;
  });
}

/**
 * @hidden
 * Initialize the Authorization Request instance
 */
function initAuthorizationRequest(opts?: AuthorizationRequestOptions): void {
  authorizationRequestConstructorStub = sinon.stub();

  authorizationRequestOptions = { ...defaultAuthorizationRequestOptions, ...opts };

  configureAuthorizationRequest(authorizationRequestOptions);
}

/**
 * @hidden
 * Configure the Security Token instance
 */
function configureSecurityToken(opts: SecurityTokenOptions): void {
  const details = { owner: mockInstanceContainer.identity, ...opts.details };
  const securityToken = ({
    ticker: opts.ticker,
    details: securityTokenDetailsStub.resolves(details),
    currentFundingRound: securityTokenCurrentFundingRoundStub.resolves(opts.currentFundingRound),
    isFrozen: securityTokenIsFrozenStub.resolves(opts.isFrozen),
    transfers: {
      canTransfer: securityTokenTransfersCanTransferStub.resolves(opts.transfersCanTransfer),
    },
    getIdentifiers: securityTokenGetIdentifiersStub.resolves(opts.getIdentifiers),
    transferRestrictions: {
      count: {
        get: securityTokenTransferRestrictionsCountGetStub.resolves(
          opts.transferRestrictionsCountGet
        ),
      },
      percentage: {
        get: securityTokenTransferRestrictionsPercentageGetStub.resolves(
          opts.transferRestrictionsPercentageGet
        ),
      },
    },
    corporateActions: {
      getAgents: securityTokenCorporateActionsGetAgentsStub.resolves(
        opts.corporateActionsGetAgents
      ),
      getDefaults: securityTokenCorporateActionsGetDefaultsStub.resolves(
        opts.corporateActionsGetDefaults
      ),
    },
    permissions: {
      getGroups: securityTokenPermissionsGetGroupsStub.resolves(opts.permissionsGetGroups),
      getAgents: securityTokenPermissionsGetAgentsStub.resolves(opts.permissionsGetAgents),
    },
  } as unknown) as MockSecurityToken;

  Object.assign(mockInstanceContainer.securityToken, securityToken);
  securityTokenConstructorStub.callsFake(args => {
    const value = merge({}, securityToken, args);
    Object.setPrototypeOf(value, require('~/internal').SecurityToken.prototype);
    return value;
  });
}

/**
 * @hidden
 * Initialize the Security Token instance
 */
function initSecurityToken(opts?: SecurityTokenOptions): void {
  securityTokenConstructorStub = sinon.stub();
  securityTokenDetailsStub = sinon.stub();
  securityTokenCurrentFundingRoundStub = sinon.stub();
  securityTokenIsFrozenStub = sinon.stub();
  securityTokenTransfersCanTransferStub = sinon.stub();
  securityTokenGetIdentifiersStub = sinon.stub();
  securityTokenTransferRestrictionsCountGetStub = sinon.stub();
  securityTokenTransferRestrictionsPercentageGetStub = sinon.stub();
  securityTokenCorporateActionsGetAgentsStub = sinon.stub();
  securityTokenCorporateActionsGetDefaultsStub = sinon.stub();
  securityTokenPermissionsGetGroupsStub = sinon.stub();
  securityTokenPermissionsGetAgentsStub = sinon.stub();

  securityTokenOptions = merge({}, defaultSecurityTokenOptions, opts);

  configureSecurityToken(securityTokenOptions);
}

/**
 * @hidden
 * Configure the Ticker Reservation instance
 */
function configureTickerReservation(opts: TickerReservationOptions): void {
  const details = { owner: mockInstanceContainer.identity, ...opts.details };
  const tickerReservation = ({
    ticker: opts.ticker,
    details: tickerReservationDetailsStub.resolves(details),
  } as unknown) as MockTickerReservation;

  Object.assign(mockInstanceContainer.tickerReservation, tickerReservation);
  tickerReservationConstructorStub.callsFake(args => {
    const value = merge({}, tickerReservation, args);
    Object.setPrototypeOf(value, require('~/internal').TickerReservation.prototype);
    return value;
  });
}

/**
 * @hidden
 * Initialize the Ticker Reservation instance
 */
function initTickerReservation(opts?: TickerReservationOptions): void {
  tickerReservationConstructorStub = sinon.stub();
  tickerReservationDetailsStub = sinon.stub();

  tickerReservationOptions = {
    ...defaultTickerReservationOptions,
    ...opts,
  };

  configureTickerReservation(tickerReservationOptions);
}

/**
 * @hidden
 * Configure the identity instance
 */
function configureIdentity(opts: IdentityOptions): void {
  const identity = ({
    did: opts.did,
    hasRoles: identityHasRolesStub.resolves(opts.hasRoles),
    hasRole: identityHasRoleStub.resolves(opts.hasRole),
    hasValidCdd: identityHasValidCddStub.resolves(opts.hasValidCdd),
    getPrimaryKey: identityGetPrimaryKeyStub.resolves(opts.getPrimaryKey),
    portfolios: {},
    authorizations: {
      getReceived: identityAuthorizationsGetReceivedStub.resolves(opts.authorizations?.getReceived),
    },
    getVenues: identityGetVenuesStub.resolves(opts.getVenues),
    getScopeId: identityGetScopeIdStub.resolves(opts.getScopeId),
    getTokenBalance: identityGetTokenBalanceStub.resolves(opts.getTokenBalance),
    getSecondaryKeys: identityGetSecondaryKeysStub.resolves(opts.getSecondaryKeys),
    areSecondaryKeysFrozen: identityAreSecondaryKeysFrozenStub.resolves(opts.areScondaryKeysFrozen),
  } as unknown) as MockIdentity;

  Object.assign(mockInstanceContainer.identity, identity);
  identityConstructorStub.callsFake(args => {
    const value = merge({}, identity, args);
    Object.setPrototypeOf(value, require('~/internal').Identity.prototype);
    return value;
  });
}

/**
 * @hidden
 * Initialize the Identity instance
 */
function initIdentity(opts?: IdentityOptions): void {
  identityConstructorStub = sinon.stub();
  identityHasRolesStub = sinon.stub();
  identityHasRoleStub = sinon.stub();
  identityHasValidCddStub = sinon.stub();
  identityGetPrimaryKeyStub = sinon.stub();
  identityAuthorizationsGetReceivedStub = sinon.stub();
  identityGetVenuesStub = sinon.stub();
  identityGetScopeIdStub = sinon.stub();
  identityGetTokenBalanceStub = sinon.stub();
  identityGetSecondaryKeysStub = sinon.stub();
  identityAreSecondaryKeysFrozenStub = sinon.stub();

  identityOptions = { ...defaultIdentityOptions, ...opts };

  configureIdentity(identityOptions);
}

/**
 * @hidden
 * Configure the Instruction instance
 */
function configureInstruction(opts: InstructionOptions): void {
  const details = { venue: mockInstanceContainer.venue, ...opts.details };
  const legs = opts.getLegs || {
    data: [
      {
        from: mockInstanceContainer.numberedPortfolio,
        to: mockInstanceContainer.numberedPortfolio,
        token: mockInstanceContainer.securityToken,
        amount: new BigNumber(100),
      },
    ],
    next: null,
  };
  const instruction = ({
    id: opts.id,
    details: instructionDetailsStub.resolves(details),
    getLegs: instructionGetLegsStub.resolves(legs),
    isPending: instructionIsPendigStub.resolves(opts.isPending),
    exists: instructionExistsStub.resolves(opts.exists),
  } as unknown) as MockInstruction;

  Object.assign(mockInstanceContainer.instruction, instruction);
  instructionConstructorStub.callsFake(args => {
    const value = merge({}, instruction, args);
    Object.setPrototypeOf(value, require('~/internal').Instruction.prototype);
    return value;
  });
}

/**
 * @hidden
 * Initialize the Instruction instance
 */
function initInstruction(opts?: InstructionOptions): void {
  instructionConstructorStub = sinon.stub();
  instructionDetailsStub = sinon.stub();
  instructionGetLegsStub = sinon.stub();
  instructionIsPendigStub = sinon.stub();
  instructionExistsStub = sinon.stub();

  instructionOptions = { ...defaultInstructionOptions, ...opts };

  configureInstruction(instructionOptions);
}

/**
 * @hidden
 * Configure the CurrentIdentity instance
 */
function configureCurrentIdentity(opts: IdentityOptions): void {
  const identity = ({
    did: opts.did,
    hasRoles: currentIdentityHasRolesStub.resolves(opts.hasRoles),
    hasRole: currentIdentityHasRoleStub.resolves(opts.hasRole),
    hasValidCdd: currentIdentityHasValidCddStub.resolves(opts.hasValidCdd),
    getPrimaryKey: currentIdentityGetPrimaryKeyStub.resolves(opts.getPrimaryKey),
    portfolios: {},
    authorizations: {
      getReceived: currentIdentityAuthorizationsGetReceivedStub.resolves(
        opts.authorizations?.getReceived
      ),
    },
    getVenues: currentIdentityGetVenuesStub.resolves(opts.getVenues),
    getScopeId: currentIdentityGetScopeIdStub.resolves(opts.getScopeId),
    areSecondaryKeysFrozen: currentIdentityAreSecondaryKeysFrozenStub.resolves(
      opts.areScondaryKeysFrozen
    ),
  } as unknown) as MockIdentity;

  Object.assign(mockInstanceContainer.currentIdentity, identity);
  currentIdentityConstructorStub.callsFake(args => {
    const value = merge({}, identity, args);
    // eslint-disable-next-line @typescript-eslint/no-var-requires
    const entities = require('~/internal');
    Object.setPrototypeOf(entities.CurrentIdentity.prototype, entities.Identity.prototype);
    Object.setPrototypeOf(value, entities.CurrentIdentity.prototype);
    return value;
  });
}

/**
 * @hidden
 * Initialize the CurrentIdentity instance
 */
function initCurrentIdentity(opts?: IdentityOptions): void {
  currentIdentityConstructorStub = sinon.stub();
  currentIdentityHasRolesStub = sinon.stub();
  currentIdentityHasRoleStub = sinon.stub();
  currentIdentityHasValidCddStub = sinon.stub();
  currentIdentityGetPrimaryKeyStub = sinon.stub();
  currentIdentityAuthorizationsGetReceivedStub = sinon.stub();
  currentIdentityGetVenuesStub = sinon.stub();
  currentIdentityGetScopeIdStub = sinon.stub();
  currentIdentityAreSecondaryKeysFrozenStub = sinon.stub();

  currentIdentityOptions = { ...defaultIdentityOptions, ...opts };

  configureCurrentIdentity(currentIdentityOptions);
}

/**
 * @hidden
 * Configure the Account instance
 */
function configureAccount(opts: AccountOptions): void {
  const account = ({
    address: opts.address,
    key: opts.key,
    getBalance: accountGetBalanceStub.resolves(opts.getBalance),
    getIdentity: accountGetIdentityStub.resolves(
      opts.getIdentity === undefined ? mockInstanceContainer.identity : opts.getIdentity
    ),
    getTransactionHistory: accountGetTransactionHistoryStub.resolves(opts.getTransactionHistory),
  } as unknown) as MockAccount;

  Object.assign(mockInstanceContainer.account, account);
  accountConstructorStub.callsFake(args => {
    const value = merge({}, account, args);
    Object.setPrototypeOf(value, require('~/internal').Account.prototype);
    return value;
  });
}

/**
 * @hidden
 * Initialize the Account instance
 */
function initAccount(opts?: AccountOptions): void {
  accountConstructorStub = sinon.stub();
  accountGetBalanceStub = sinon.stub();
  accountGetIdentityStub = sinon.stub();
  accountGetTransactionHistoryStub = sinon.stub();

  accountOptions = { ...defaultAccountOptions, ...opts };

  configureAccount(accountOptions);
}

/**
 * @hidden
 * Configure the Current Account instance
 */
function configureCurrentAccount(opts: CurrentAccountOptions): void {
  const account = ({
    address: opts.address,
    key: opts.key,
    getBalance: currentAccountGetBalanceStub.resolves(opts.getBalance),
    getIdentity: currentAccountGetIdentityStub.resolves(
      opts.getIdentity === undefined ? mockInstanceContainer.identity : opts.getIdentity
    ),
    getTransactionHistory: currentAccountGetTransactionHistoryStub.resolves(
      opts.getTransactionHistory
    ),
  } as unknown) as MockAccount;

  Object.assign(mockInstanceContainer.currentAccount, account);
  currentAccountConstructorStub.callsFake(args => {
    const value = merge({}, account, args);
    // eslint-disable-next-line @typescript-eslint/no-var-requires
    const entities = require('~/internal');
    Object.setPrototypeOf(entities.CurrentAccount.prototype, entities.Account.prototype);
    Object.setPrototypeOf(value, entities.CurrentAccount.prototype);
    return value;
  });
}

/**
 * @hidden
 * Initialize the Current Account instance
 */
function initCurrentAccount(opts?: CurrentAccountOptions): void {
  currentAccountConstructorStub = sinon.stub();
  currentAccountGetBalanceStub = sinon.stub();
  currentAccountGetIdentityStub = sinon.stub();
  currentAccountGetTransactionHistoryStub = sinon.stub();

  currentAccountOptions = { ...defaultCurrentAccountOptions, ...opts };

  configureCurrentAccount(currentAccountOptions);
}

/**
 * @hidden
 * Configure the Security Token Offering instance
 */
function configureSto(opts: StoOptions): void {
  const details = {
    creator: mockInstanceContainer.identity,
    venue: mockInstanceContainer.venue,
    offeringPortfolio: mockInstanceContainer.defaultPortfolio,
    raisingPorfolio: mockInstanceContainer.numberedPortfolio,
    ...opts.details,
  };
  const sto = ({
    details: stoDetailsStub.resolves(details),
    ticker: opts.ticker,
    id: opts.id,
  } as unknown) as MockSto;

  Object.assign(mockInstanceContainer.sto, sto);
  stoConstructorStub.callsFake(args => {
    const value = merge({}, sto, args);
    Object.setPrototypeOf(value, require('~/internal').Sto.prototype);
    return value;
  });
}

/**
 * @hidden
 * Initialize the Sto instance
 */
function initSto(opts?: StoOptions): void {
  stoConstructorStub = sinon.stub();
  stoDetailsStub = sinon.stub();

  stoOptions = merge({}, defaultStoOptions, opts);

  configureSto(stoOptions);
}

/**
 * @hidden
 * Configure the Checkpoint instance
 */
function configureCheckpoint(opts: CheckpointOptions): void {
  const allBalances = opts.allBalances || {
    data: [
      {
        identity: mockInstanceContainer.identity,
        balance: new BigNumber(10000),
      },
    ],
    next: null,
  };
  const checkpoint = ({
    createdAt: checkpointCreatedAtStub.returns(opts.createdAt),
    totalSupply: checkpointTotalSupplyStub.returns(opts.totalSupply),
    ticker: opts.ticker,
    id: opts.id,
    exists: checkpointExistsStub.resolves(opts.exists),
    allBalances: checkpointAllBalancesStub.resolves(allBalances),
    balance: checkpointBalanceStub.resolves(opts.balance),
  } as unknown) as MockCheckpoint;

  Object.assign(mockInstanceContainer.checkpoint, checkpoint);
  checkpointConstructorStub.callsFake(args => {
    const value = merge({}, checkpoint, args);
    Object.setPrototypeOf(value, require('~/internal').Checkpoint.prototype);
    return value;
  });
}

/**
 * @hidden
 * Initialize the Checkpoint instance
 */
function initCheckpoint(opts?: CheckpointOptions): void {
  checkpointConstructorStub = sinon.stub();
  checkpointCreatedAtStub = sinon.stub();
  checkpointTotalSupplyStub = sinon.stub();
  checkpointExistsStub = sinon.stub();
  checkpointAllBalancesStub = sinon.stub();
  checkpointBalanceStub = sinon.stub();

  checkpointOptions = merge({}, defaultCheckpointOptions, opts);

  configureCheckpoint(checkpointOptions);
}

/**
 * @hidden
 * Configure the CheckpointSchedule instance
 */
function configureCheckpointSchedule(opts: CheckpointScheduleOptions): void {
  const checkpointSchedule = ({
    id: opts.id,
    ticker: opts.ticker,
    start: opts.start,
    period: opts.period,
    expiryDate: opts.expiryDate,
    complexity: opts.complexity,
    details: checkpointScheduleDetailsStub.resolves(opts.details),
    exists: checkpointScheduleExistsStub.resolves(opts.exists),
  } as unknown) as MockCheckpointSchedule;

  Object.assign(mockInstanceContainer.checkpointSchedule, checkpointSchedule);
  checkpointScheduleConstructorStub.callsFake(args => {
    const value = merge({}, checkpointSchedule, args);
    Object.setPrototypeOf(value, require('~/internal').CheckpointSchedule.prototype);
    return value;
  });
}

/**
 * @hidden
 * Initialize the CheckpointSchedule instance
 */
function initCheckpointSchedule(opts?: CheckpointScheduleOptions): void {
  checkpointScheduleConstructorStub = sinon.stub();
  checkpointScheduleDetailsStub = sinon.stub();
  checkpointScheduleExistsStub = sinon.stub();

  checkpointScheduleOptions = merge({}, defaultCheckpointScheduleOptions, opts);

  configureCheckpointSchedule(checkpointScheduleOptions);
}

/**
 * @hidden
 * Configure the CorporateAction instance
 */
function configureCorporateAction(opts: CorporateActionOptions): void {
  const corporateAction = ({
    id: opts.id,
    ticker: opts.ticker,
    kind: opts.kind,
    declarationDate: opts.declarationDate,
    description: opts.description,
    targets: opts.targets,
    defaultTaxWithholding: opts.defaultTaxWithholding,
    taxWithholdings: opts.taxWithholdings,
    exists: corporateActionExistsStub.resolves(opts.exists),
  } as unknown) as MockCorporateAction;

  Object.assign(mockInstanceContainer.corporateAction, corporateAction);
  corporateActionConstructorStub.callsFake(args => {
    const value = merge({}, corporateAction, args);
    Object.setPrototypeOf(value, require('~/internal').CorporateAction.prototype);
    return value;
  });
}

/**
 * @hidden
 * Initialize the CorporateAction instance
 */
function initCorporateAction(opts?: CorporateActionOptions): void {
  corporateActionConstructorStub = sinon.stub();
  corporateActionExistsStub = sinon.stub();

  corporateActionOptions = merge({}, defaultCorporateActionOptions, opts);

  configureCorporateAction(corporateActionOptions);
}

/**
 * @hidden
 * Configure the CorporateAction instance
 */
function configureDividendDistribution(opts: DividendDistributionOptions): void {
  const details = { owner: mockInstanceContainer.identity, ...opts.details };
  const checkpoint = opts.checkpoint || mockInstanceContainer.checkpoint;
  const getParticipant = opts.getParticipant
    ? { ...defaultDividendDistributionOptions.getParticipant, ...opts.getParticipant }
    : null;

  const dividendDistribution = ({
    id: opts.id,
    ticker: opts.ticker,
    kind: CorporateActionKind.UnpredictableBenefit,
    declarationDate: opts.declarationDate,
    description: opts.description,
    targets: opts.targets,
    defaultTaxWithholding: opts.defaultTaxWithholding,
    taxWithholdings: opts.taxWithholdings,
    origin: mockInstanceContainer.defaultPortfolio,
    currency: opts.currency,
    perShare: opts.perShare,
    maxAmount: opts.maxAmount,
    expiryDate: opts.expiryDate,
    paymentDate: opts.paymentDate,
    details: dividendDistributionDetailsStub.resolves(details),
    getParticipant: dividendDistributionGetParticipantStub.resolves(getParticipant),
    checkpoint: dividendDistributionCheckpointStub.resolves(checkpoint),
  } as unknown) as MockDividendDistribution;

  Object.assign(mockInstanceContainer.dividendDistribution, dividendDistribution);
  dividendDistributionConstructorStub.callsFake(args => {
    const value = merge({}, dividendDistribution, args);
    Object.setPrototypeOf(value, require('~/internal').DividendDistribution.prototype);
    return value;
  });
}

/**
 * @hidden
 * Initialize the DividendDistribution instance
 */
function initDividendDistribution(opts?: DividendDistributionOptions): void {
  dividendDistributionConstructorStub = sinon.stub();
  dividendDistributionDetailsStub = sinon.stub();
  dividendDistributionGetParticipantStub = sinon.stub();
  dividendDistributionCheckpointStub = sinon.stub();

  dividendDistributionOptions = merge({}, defaultDividendDistributionOptions, opts);

  configureDividendDistribution(dividendDistributionOptions);
}

/**
 * @hidden
 *
 * Temporarily change instance mock configuration (calling .reset will go back to the configuration passed in `initMocks`)
 */
export function configureMocks(opts?: MockOptions): void {
  const tempIdentityOptions = { ...defaultIdentityOptions, ...opts?.identityOptions };

  configureIdentity(tempIdentityOptions);

  const tempCurrentIdentityOptions = {
    ...defaultIdentityOptions,
    ...opts?.currentIdentityOptions,
  };

  configureCurrentIdentity(tempCurrentIdentityOptions);

  const tempAccountOptions = { ...defaultAccountOptions, ...opts?.accountOptions };

  configureAccount(tempAccountOptions);

  const tempCurrentAccountOptions = {
    ...defaultCurrentAccountOptions,
    ...opts?.currentAccountOptions,
  };

  configureCurrentAccount(tempCurrentAccountOptions);

  const tempTickerReservationOptions = {
    ...defaultTickerReservationOptions,
    ...opts?.tickerReservationOptions,
  };

  configureTickerReservation(tempTickerReservationOptions);

  const tempSecuritytokenOptions = merge(
    {},
    defaultSecurityTokenOptions,
    opts?.securityTokenOptions
  );

  configureSecurityToken(tempSecuritytokenOptions);

  const tempAuthorizationRequestOptions = {
    ...defaultAuthorizationRequestOptions,
    ...opts?.authorizationRequestOptions,
  };

  configureAuthorizationRequest(tempAuthorizationRequestOptions);

  // NOTE uncomment in Governance v2 upgrade
  // const tempProposalOptions = {
  //   ...defaultProposalOptions,
  //   ...opts?.proposalOptions,
  // };

  // NOTE uncomment in Governance v2 upgrade
  // configureProposal(tempProposalOptions);

  const tempVenueOptions = {
    ...defaultVenueOptions,
    ...opts?.venueOptions,
  };
  configureVenue(tempVenueOptions);

  const tempNumberedPortfolioOptions = {
    ...defaultNumberedPortfolioOptions,
    ...opts?.numberedPortfolioOptions,
  };
  configureNumberedPortfolio(tempNumberedPortfolioOptions);

  const tempDefaultPortfolioOptions = {
    ...defaultDefaultPortfolioOptions,
    ...opts?.defaultPortfolioOptions,
  };
  configureDefaultPortfolio(tempDefaultPortfolioOptions);

  const tempCustomPermissionGroupOptions = {
    ...defaultCustomPermissionGroupOptions,
    ...opts?.customPermissionGroupOptions,
  };
  configureCustomPermissionGroup(tempCustomPermissionGroupOptions);

  const tempKnownPermissionGroupOptions = {
    ...defaultKnownPermissionGroupOptions,
    ...opts?.knownPermissionGroupOptions,
  };
  configureKnownPermissionGroup(tempKnownPermissionGroupOptions);

  const tempInstructionOptions = {
    ...defaultInstructionOptions,
    ...opts?.instructionOptions,
  };
  configureInstruction(tempInstructionOptions);

  const tempStoOptions = {
    ...stoOptions,
    ...opts?.stoOptions,
  };
  configureSto(tempStoOptions);

  const tempCheckpointOptions = {
    ...checkpointOptions,
    ...opts?.checkpointOptions,
  };
  configureCheckpoint(tempCheckpointOptions);

  const tempCheckpointScheduleOptions = {
    ...checkpointScheduleOptions,
    ...opts?.checkpointScheduleOptions,
  };
  configureCheckpointSchedule(tempCheckpointScheduleOptions);

  const tempCorporateActionOptions = {
    ...corporateActionOptions,
    ...opts?.corporateActionOptions,
  };
  configureCorporateAction(tempCorporateActionOptions);

  const tempDividendDistributionOptions = {
    ...dividendDistributionOptions,
    ...opts?.dividendDistributionOptions,
  };
  configureDividendDistribution(tempDividendDistributionOptions);
}

/**
 * @hidden
 *
 * Initialize the factory by adding default all-purpose functionality to the mock manager
 */
export function initMocks(opts?: MockOptions): void {
  // Identity
  initIdentity(opts?.identityOptions);

  // Current Identity
  initCurrentIdentity(opts?.currentIdentityOptions);

  // Account
  initAccount(opts?.accountOptions);

  // Current Account
  initCurrentAccount(opts?.currentAccountOptions);

  // Ticker Reservation
  initTickerReservation(opts?.tickerReservationOptions);

  // Security Token
  initSecurityToken(opts?.securityTokenOptions);

  // Authorization Request
  initAuthorizationRequest(opts?.authorizationRequestOptions);

  // Instruction Request
  initInstruction(opts?.instructionOptions);

  // Proposal
  // NOTE uncomment in Governance v2 upgrade
  // initProposal(opts?.proposalOptions);

  // Venue
  initVenue(opts?.venueOptions);

  // NumberedPortfolio
  initNumberedPortfolio(opts?.numberedPortfolioOptions);

  // DefaultPortfolio
  initDefaultPortfolio(opts?.defaultPortfolioOptions);

  // CustomPermissionGroup
  initCustomPermissionGroup(opts?.customPermissionGroupOptions);

  // KnownPermissionGroup
  initKnownPermissionGroup(opts?.knownPermissionGroupOptions);

  // Instruction
  initInstruction(opts?.instructionOptions);

  // Sto
  initSto(opts?.stoOptions);

  // Checkpoint
  initCheckpoint(opts?.checkpointOptions);

  // CheckpointSchedule
  initCheckpointSchedule(opts?.checkpointScheduleOptions);

  // CorporateAction
  initCorporateAction(opts?.corporateActionOptions);

  // DividendDistribution
  initDividendDistribution(opts?.dividendDistributionOptions);
}

/**
 * @hidden
 * Restore instances to their original state
 */
export function cleanup(): void {
  mockInstanceContainer.identity = {} as MockIdentity;
  mockInstanceContainer.currentIdentity = {} as MockCurrentIdentity;
  mockInstanceContainer.account = {} as MockAccount;
  mockInstanceContainer.currentAccount = {} as MockCurrentAccount;
  mockInstanceContainer.tickerReservation = {} as MockTickerReservation;
  mockInstanceContainer.securityToken = {} as MockSecurityToken;
  mockInstanceContainer.authorizationRequest = {} as MockAuthorizationRequest;
  mockInstanceContainer.permissionGroup = {} as MockPermissionGroup;
  // NOTE uncomment in Governance v2 upgrade
  // mockInstanceContainer.proposal = {} as MockProposal;
  mockInstanceContainer.venue = {} as MockVenue;
  mockInstanceContainer.instruction = {} as MockInstruction;
  mockInstanceContainer.sto = {} as MockSto;
  mockInstanceContainer.checkpoint = {} as MockCheckpoint;
  mockInstanceContainer.checkpointSchedule = {} as MockCheckpointSchedule;
  mockInstanceContainer.corporateAction = {} as MockCorporateAction;
  mockInstanceContainer.dividendDistribution = {} as MockDividendDistribution;
}

/**
 * @hidden
 * Reinitialize mocks
 */
export function reset(): void {
  cleanup();
  initMocks({
    identityOptions,
    currentIdentityOptions,
    accountOptions,
    currentAccountOptions,
    tickerReservationOptions,
    securityTokenOptions,
    authorizationRequestOptions,
    // NOTE uncomment in Governance v2 upgrade
    // proposalOptions,
    venueOptions,
    instructionOptions,
    numberedPortfolioOptions,
    defaultPortfolioOptions,
    stoOptions,
    checkpointOptions,
    checkpointScheduleOptions,
    corporateActionOptions,
    dividendDistributionOptions,
    customPermissionGroupOptions,
    knownPermissionGroupOptions,
  });
}

/**
 * @hidden
 * Retrieve an Identity instance
 */
export function getIdentityInstance(opts?: IdentityOptions): MockIdentity {
  if (opts) {
    configureIdentity({ ...defaultIdentityOptions, ...opts });
  }

  return new MockIdentityClass() as MockIdentity;
}

/**
 * @hidden
 * Retrieve the Identity constructor stub
 */
export function getIdentityConstructorStub(): SinonStub {
  return identityConstructorStub;
}

/**
 * @hidden
 * Retrieve the stub of the `Identity.hasRoles` method
 */
export function getIdentityHasRolesStub(): SinonStub {
  return identityHasRolesStub;
}

/**
 * @hidden
 * Retrieve the stub of the `Identity.hasRoles` method
 */
export function getIdentityHasRoleStub(): SinonStub {
  return identityHasRoleStub;
}

/**
 * @hidden
 * Retrieve the stub of the `Identity.hasValidCdd` method
 */
export function getIdentityHasValidCddStub(): SinonStub {
  return identityHasValidCddStub;
}

/**
 * @hidden
 * Retrieve the stub of the `Identity.getPrimaryKey` method
 */
export function getIdentityGetPrimaryKeyStub(): SinonStub {
  return identityGetPrimaryKeyStub;
}

/**
 * @hidden
 * Retrieve the stub of the `Identity.authorizations.getReceived` method
 */
export function getIdentityAuthorizationsGetReceivedStub(): SinonStub {
  return identityAuthorizationsGetReceivedStub;
}

/**
 * @hidden
 * Retrieve the stub of the `Identity.getVenues` method
 */
export function getIdentityGetVenuesStub(): SinonStub {
  return identityGetVenuesStub;
}

/**
 * @hidden
 * Retrieve the stub of the `Identity.getScopeId` method
 */
export function getIdentityGetScopeIdStub(): SinonStub {
  return identityGetScopeIdStub;
}

/**
 * @hidden
 * Retrieve a Current Identity instance
 */
export function getCurrentIdentityInstance(opts?: IdentityOptions): MockCurrentIdentity {
  if (opts) {
    configureCurrentIdentity({ ...defaultIdentityOptions, ...opts });
  }

  return new MockCurrentIdentityClass() as MockCurrentIdentity;
}

/**
 * @hidden
 * Retrieve the stub of the `CurrentIdentity.hasRoles` method
 */
export function getCurrentIdentityHasRolesStub(): SinonStub {
  return currentIdentityHasRolesStub;
}

/**
 * @hidden
 * Retrieve the stub of the `CurrentIdentity.hasRoles` method
 */
export function getCurrentIdentityHasRoleStub(): SinonStub {
  return currentIdentityHasRoleStub;
}

/**
 * @hidden
 * Retrieve the stub of the `CurrentIdentity.hasValidCdd` method
 */
export function getCurrentIdentityHasValidCddStub(): SinonStub {
  return currentIdentityHasValidCddStub;
}

/**
 * @hidden
 * Retrieve the stub of the `CurrentIdentity.getPrimaryKey` method
 */
export function getCurrentIdentityGetPrimaryKeyStub(): SinonStub {
  return currentIdentityGetPrimaryKeyStub;
}

/**
 * @hidden
 * Retrieve the stub of the `CurrentIdentity.getVenues` method
 */
export function getCurrentIdentityGetVenuesStub(): SinonStub {
  return currentIdentityGetVenuesStub;
}

/**
 * @hidden
 * Retrieve the stub of the `CurrentIdentity.getScopeId` method
 */
export function getCurrentIdentityGetScopeIdStub(): SinonStub {
  return currentIdentityGetScopeIdStub;
}

/**
 * @hidden
 * Retrieve the stub of the `CurrentIdentity.authorizations.getReceived` method
 */
export function getCurrentIdentityAuthorizationsGetReceivedStub(): SinonStub {
  return currentIdentityAuthorizationsGetReceivedStub;
}

/**
 * @hidden
 * Retrieve the stub of the `CurrentIdentity.areSecondaryKeysFrozen` method
 */
export function getCurrentIdentityAreSecondaryKeysFrozenStub(): SinonStub {
  return currentIdentityAreSecondaryKeysFrozenStub;
}

/**
 * @hidden
 * Retrieve an Account instance
 */
export function getAccountInstance(opts?: AccountOptions): MockAccount {
  if (opts) {
    configureAccount({ ...defaultAccountOptions, ...opts });
  }

  return new MockAccountClass() as MockAccount;
}

/**
 * @hidden
 * Retrieve the stub of the `Account.getBalance` method
 */
export function getAccountGetBalanceStub(): SinonStub {
  return accountGetBalanceStub;
}

/**
 * @hidden
 * Retrieve the stub of the `Account.getIdentity` method
 */
export function getAccountGetIdentityStub(): SinonStub {
  return accountGetIdentityStub;
}

/**
 * @hidden
 * Retrieve the stub of the `Account.getTransactionHistory` method
 */
export function getAccountGetTransactionHistoryStub(): SinonStub {
  return accountGetTransactionHistoryStub;
}

/**
 * @hidden
 * Retrieve a Current Account instance
 */
export function getCurrentAccountInstance(opts?: CurrentAccountOptions): MockCurrentAccount {
  if (opts) {
    configureCurrentAccount({ ...defaultCurrentAccountOptions, ...opts });
  }

  return new MockCurrentAccountClass() as MockCurrentAccount;
}

/**
 * @hidden
 * Retrieve the stub of the `CurrentAccount.getBalance` method
 */
export function getCurrentAccountGetBalanceStub(): SinonStub {
  return currentAccountGetBalanceStub;
}

/**
 * @hidden
 * Retrieve the stub of the `CurrentAccount.getIdentity` method
 */
export function getCurrentAccountGetIdentityStub(): SinonStub {
  return currentAccountGetIdentityStub;
}

/**
 * @hidden
 * Retrieve the stub of the `CurrentAccount.getTransactionHistory` method
 */
export function getCurrentAccountGetTransactionHistoryStub(): SinonStub {
  return currentAccountGetTransactionHistoryStub;
}

/**
 * @hidden
 * Retrieve the stub of the `NumberedPortfolio.isCustodiedBy` method
 */
export function getNumberedPortfolioIsCustodiedByStub(): SinonStub {
  return numberedPortfolioIsCustodiedByStub;
}

/**
 * @hidden
 * Retrieve the stub of the `NumberedPortfolio.getCustodian` method
 */
export function getNumberedPortfolioGetCustodianStub(): SinonStub {
  return numberedPortfolioGetCustodianStub;
}

/**
 * @hidden
 * Retrieve the stub of the `DefaultPortfolio.isCustodiedBy` method
 */
export function getDefaultPortfolioIsCustodiedByStub(): SinonStub {
  return defaultPortfolioIsCustodiedByStub;
}

/**
 * @hidden
 * Retrieve the stub of the `DefaultPortfolio.getCustodian` method
 */
export function getDefaultPortfolioGetCustodianStub(): SinonStub {
  return defaultPortfolioGetCustodianStub;
}

/**
 * @hidden
 * Retrieve a Ticker Reservation instance
 */
export function getTickerReservationInstance(
  opts?: TickerReservationOptions
): MockTickerReservation {
  if (opts) {
    configureTickerReservation({ ...defaultTickerReservationOptions, ...opts });
  }

  return new MockTickerReservationClass() as MockTickerReservation;
}

/**
 * @hidden
 * Retrieve the stub of the `TickerReservation.details` method
 */
export function getTickerReservationDetailsStub(
  details?: Partial<TickerReservationDetails>
): SinonStub {
  if (details) {
    return tickerReservationDetailsStub.resolves({
      ...defaultTickerReservationOptions.details,
      ...details,
    });
  }
  return tickerReservationDetailsStub;
}

/**
 * @hidden
 * Retrieve a Security Token instance
 */
export function getSecurityTokenInstance(opts?: SecurityTokenOptions): MockSecurityToken {
  if (opts) {
    configureSecurityToken({ ...defaultSecurityTokenOptions, ...opts });
  }

  return new MockSecurityTokenClass() as MockSecurityToken;
}

/**
 * @hidden
 * Retrieve the stub of the `SecurityToken.details` method
 */
export function getSecurityTokenDetailsStub(details?: Partial<SecurityTokenDetails>): SinonStub {
  if (details) {
    return securityTokenDetailsStub.resolves({
      ...defaultSecurityTokenOptions.details,
      ...details,
    });
  }
  return securityTokenDetailsStub;
}

/**
 * @hidden
 * Retrieve the stub of the `SecurityToken.currentFundingRound` method
 */
export function getSecurityTokenCurrentFundingRoundStub(currentFundingRound?: string): SinonStub {
  if (currentFundingRound) {
    return securityTokenCurrentFundingRoundStub.resolves(currentFundingRound);
  }

  return securityTokenCurrentFundingRoundStub;
}

/**
 * @hidden
 * Retrieve the stub of the `SecurityToken.isFrozen` method
 */
export function getSecurityTokenIsFrozenStub(frozen?: boolean): SinonStub {
  if (frozen !== undefined) {
    return securityTokenIsFrozenStub.resolves(frozen);
  }

  return securityTokenIsFrozenStub;
}

/**
 * @hidden
 * Retrieve the stub of the `SecurityToken.getIdentifiers` method
 */
export function getSecurityTokenGetIdentifiersStub(identifiers?: TokenIdentifier): SinonStub {
  if (identifiers !== undefined) {
    return securityTokenGetIdentifiersStub.resolves(identifiers);
  }

  return securityTokenGetIdentifiersStub;
}

/**
 * @hidden
 * Retrieve the stub of the `SecurityToken.Transfers.canTransfer` method
 */
export function getSecurityTokenTransfersCanTransferStub(status?: TransferStatus): SinonStub {
  if (status) {
    return securityTokenTransfersCanTransferStub.resolves(status);
  }

  return securityTokenTransfersCanTransferStub;
}

/**
 * @hidden
 * Retrieve the stub of the `SecurityToken.transferRestictions.count.get` method
 */
export function getSecurityTokenTransferRestrictionsCountGetStub(
  restrictions?: ActiveTransferRestrictions<CountTransferRestriction>
): SinonStub {
  if (restrictions) {
    return securityTokenTransferRestrictionsCountGetStub.resolves(restrictions);
  }

  return securityTokenTransferRestrictionsCountGetStub;
}

/**
 * @hidden
 * Retrieve the stub of the `SecurityToken.transferRestictions.pecentage.get` method
 */
export function getSecurityTokenTransferRestrictionsPercentageGetStub(
  restrictions?: ActiveTransferRestrictions<PercentageTransferRestriction>
): SinonStub {
  if (restrictions) {
    return securityTokenTransferRestrictionsPercentageGetStub.resolves(restrictions);
  }

  return securityTokenTransferRestrictionsPercentageGetStub;
}

/**
 * @hidden
 * Retrieve the stub of the `SecurityToken.corporateActions.getAgents` method
 */
export function getSecurityTokenCorporateActionsGetAgentsStub(agent?: Identity): SinonStub {
  if (agent) {
    return securityTokenCorporateActionsGetAgentsStub.resolves(agent);
  }

  return securityTokenCorporateActionsGetAgentsStub;
}

/**
 * @hidden
 * Retrieve the stub of the `SecurityToken.corporateActions.getDefaults` method
 */
export function getSecurityTokenCorporateActionsGetDefaultsStub(
  defaults?: Partial<CorporateActionDefaults>
): SinonStub {
  if (defaults) {
    return securityTokenCorporateActionsGetDefaultsStub.resolves(defaults);
  }

  return securityTokenCorporateActionsGetDefaultsStub;
}

/**
 * @hidden
 * Retrieve the stub of the `SecurityToken.permissions.getGroups` method
 */
export function getSecurityTokenPermissionsGetGroupsStub(
  groups?: Partial<ResultSet<PermissionGroup>>
): SinonStub {
  if (groups) {
    return securityTokenPermissionsGetGroupsStub.resolves(groups);
  }

  return securityTokenPermissionsGetGroupsStub;
}

/**
 * @hidden
 * Retrieve the stub of the `SecurityToken.permissions.getAgents` method
 */
export function getSecurityTokenPermissionsGetAgentsStub(
  agents?: Partial<ExternalAgent>
): SinonStub {
  if (agents) {
    return securityTokenPermissionsGetAgentsStub.resolves(agents);
  }

  return securityTokenPermissionsGetAgentsStub;
}

/**
 * @hidden
 * Retrieve an Authorization Request instance
 */
export function getAuthorizationRequestInstance(
  opts?: AuthorizationRequestOptions
): MockAuthorizationRequest {
  if (opts) {
    configureAuthorizationRequest({ ...defaultAuthorizationRequestOptions, ...opts });
  }

  return new MockAuthorizationRequestClass() as MockAuthorizationRequest;
}

/**
 * @hidden
 * Retrieve a Proposal instance
 */
// NOTE uncomment in Governance v2 upgrade

// export function getProposalInstance(opts?: ProposalOptions): MockProposal {
//   if (opts) {
//     configureProposal(opts);
//   }

//   return mockInstanceContainer.proposal;
// }

/**
 * @hidden
 * Retrieve a Venue instance
 */
export function getVenueInstance(opts?: VenueOptions): MockVenue {
  if (opts) {
    configureVenue({ ...defaultVenueOptions, ...opts });
  }

  return new MockVenueClass() as MockVenue;
}

/**
 * @hidden
 * Retrieve the stub of the `Venue.details` method
 */
export function getVenueDetailsStub(details?: Partial<VenueDetails>): SinonStub {
  if (details) {
    return venueDetailsStub.resolves({
      ...defaultVenueOptions.details,
      ...details,
    });
  }
  return venueDetailsStub;
}

/**
 * @hidden
 * Retrieve a NumberedPortfolio instance
 */
export function getNumberedPortfolioInstance(
  opts?: NumberedPortfolioOptions
): MockNumberedPortfolio {
  if (opts) {
    configureNumberedPortfolio({ ...defaultNumberedPortfolioOptions, ...opts });
  }

  return new MockNumberedPortfolioClass() as MockNumberedPortfolio;
}

/**
 * @hidden
 * Retrieve a DefaultPortfolio instance
 */
export function getDefaultPortfolioInstance(opts?: DefaultPortfolioOptions): MockDefaultPortfolio {
  if (opts) {
    configureDefaultPortfolio({ ...defaultDefaultPortfolioOptions, ...opts });
  }

  return new MockDefaultPortfolioClass() as MockDefaultPortfolio;
}

/**
 * @hidden
 * Retrieve a CustomPermissionGroup instance
 */
export function getCustomPermissionGroupInstance(
  opts?: CustomPermissionGroupOptions
): MockCustomPermissionGroup {
  if (opts) {
    configureCustomPermissionGroup({ ...defaultCustomPermissionGroupOptions, ...opts });
  }

  return new MockCustomPermissionGroupClass() as MockCustomPermissionGroup;
}

/**
 * @hidden
 * Retrieve a KnownPermissionGroup instance
 */
export function getKnownPermissionGroupInstance(
  opts?: KnownPermissionGroupOptions
): MockKnownPermissionGroup {
  if (opts) {
    configureKnownPermissionGroup({ ...defaultKnownPermissionGroupOptions, ...opts });
  }

  return new MockKnownPermissionGroupClass() as MockKnownPermissionGroup;
}

/**
 * @hidden
 * Retrieve an Instruction instance
 */
export function getInstructionInstance(opts?: InstructionOptions): MockInstruction {
  if (opts) {
    configureInstruction({ ...defaultInstructionOptions, ...opts });
  }

  return new MockInstructionClass() as MockInstruction;
}

/**
 * @hidden
 * Retrieve the stub of the `Instruction.details` method
 */
export function getInstructionDetailsStub(details?: Partial<InstructionDetails>): SinonStub {
  if (details) {
    return instructionDetailsStub.resolves({
      ...defaultInstructionOptions.details,
      ...details,
    });
  }
  return instructionDetailsStub;
}

/**
 * @hidden
 * Retrieve the stub of the `Instruction.getLegs` method
 */
export function getInstructionGetLegsStub(legs?: ResultSet<Leg>): SinonStub {
  if (legs) {
    return instructionGetLegsStub.resolves({
      ...defaultInstructionOptions.getLegs,
      ...legs,
    });
  }
  return instructionGetLegsStub;
}

/**
 * @hidden
 * Retrieve an Sto instance
 */
export function getStoInstance(opts?: StoOptions): MockSto {
  if (opts) {
    configureSto({ ...defaultStoOptions, ...opts });
  }

  return new MockStoClass() as MockSto;
}

/**
 * @hidden
 * Retrieve the stub of the `Sto.details` method
 */
export function getStoDetailsStub(details?: Partial<StoDetails>): SinonStub {
  if (details) {
    return stoDetailsStub.resolves({
      ...defaultStoOptions.details,
      ...details,
    });
  }
  return stoDetailsStub;
}

/**
 * @hidden
 * Retrieve the Sto constructor stub
 */
export function getStoConstructorStub(): SinonStub {
  return stoConstructorStub;
}

/**
 * @hidden
 * Retrieve a Checkpoint instance
 */
export function getCheckpointInstance(opts?: CheckpointOptions): MockCheckpoint {
  if (opts) {
    configureCheckpoint({ ...defaultCheckpointOptions, ...opts });
  }

  return new MockCheckpointClass() as MockCheckpoint;
}

/**
 * @hidden
 * Retrieve the stub of the `Checkpoint.createdAt` method
 */
export function getCheckpointCreatedAtStub(createdAt?: Date): SinonStub {
  if (createdAt) {
    return checkpointCreatedAtStub.resolves(createdAt);
  }
  return checkpointCreatedAtStub;
}

/**
 * @hidden
 * Retrieve the stub of the `Checkpoint.totalSupply` method
 */
export function getCheckpointTotalSupplyStub(totalSupply?: BigNumber): SinonStub {
  if (totalSupply) {
    return checkpointTotalSupplyStub.resolves(totalSupply);
  }
  return checkpointTotalSupplyStub;
}

/**
 * @hidden
 * Retrieve the stub of the `Checkpoint.exists` method
 */
export function getCheckpointExistsStub(exists?: boolean): SinonStub {
  if (exists) {
    return checkpointExistsStub.resolves(exists);
  }
  return checkpointExistsStub;
}

/**
 * @hidden
 * Retrieve the stub of the `Checkpoint.allBalances` method
 */
export function getCheckpointAllBalancesStub(allBalances?: ResultSet<IdentityBalance>): SinonStub {
  if (allBalances) {
    return checkpointAllBalancesStub.resolves(allBalances);
  }
  return checkpointAllBalancesStub;
}

/**
 * @hidden
 * Retrieve the stub of the `Checkpoint.balance` method
 */
export function getCheckpointBalanceStub(balance?: BigNumber): SinonStub {
  if (balance) {
    return checkpointBalanceStub.resolves(balance);
  }
  return checkpointBalanceStub;
}

/**
 * @hidden
 * Retrieve the Checkpoint constructor stub
 */
export function getCheckpointConstructorStub(): SinonStub {
  return checkpointConstructorStub;
}

/**
 * @hidden
 * Retrieve a CheckpointSchedule instance
 */
export function getCheckpointScheduleInstance(
  opts?: CheckpointScheduleOptions
): MockCheckpointSchedule {
  if (opts) {
    configureCheckpointSchedule({ ...defaultCheckpointScheduleOptions, ...opts });
  }

  return new MockCheckpointScheduleClass() as MockCheckpointSchedule;
}

/**
 * @hidden
 * Retrieve the CheckpointSchedule constructor stub
 */
export function getCheckpointScheduleConstructorStub(): SinonStub {
  return checkpointScheduleConstructorStub;
}

/**
 * @hidden
 * Retrieve the stub of the `CheckpointSchedule.details` method
 */
export function getCheckpointScheduleDetailsStub(details?: Partial<ScheduleDetails>): SinonStub {
  if (details) {
    return checkpointScheduleDetailsStub.resolves({
      ...defaultCheckpointScheduleOptions.details,
      ...details,
    });
  }
  return checkpointScheduleDetailsStub;
}

/**
 * @hidden
 * Retrieve a CorporateAction instance
 */
export function getCorporateActionInstance(opts?: CorporateActionOptions): MockCorporateAction {
  if (opts) {
    configureCorporateAction({ ...defaultCorporateActionOptions, ...opts });
  }

  return new MockCorporateActionClass() as MockCorporateAction;
}

/**
 * @hidden
 * Retrieve the stub of the `CorporateAction.exists` method
 */
export function getCorporateActionExistsStub(exists?: boolean): SinonStub {
  if (exists) {
    return corporateActionExistsStub.resolves(exists);
  }
  return corporateActionExistsStub;
}

/**
 * @hidden
 * Retrieve the CorporateAction constructor stub
 */
export function getCorporateActionConstructorStub(): SinonStub {
  return corporateActionConstructorStub;
}

/**
 * @hidden
 * Retrieve a DividendDistribution instance
 */
export function getDividendDistributionInstance(
  opts?: DividendDistributionOptions
): MockDividendDistribution {
  if (opts) {
    configureDividendDistribution({ ...defaultDividendDistributionOptions, ...opts });
  }

  return new MockDividendDistributionClass() as MockDividendDistribution;
}

/**
 * @hidden
 * Retrieve the stub of the `DividendDistribution.checkpoint` method
 */
export function getDividendDistributionCheckpointStub(
  checkpoint?: Checkpoint | CheckpointSchedule
): SinonStub {
  if (checkpoint) {
    return dividendDistributionCheckpointStub.resolves(checkpoint);
  }
  return dividendDistributionCheckpointStub;
}

/**
 * @hidden
 * Retrieve the DividendDistribution constructor stub
 */
export function getDividendDistributionConstructorStub(): SinonStub {
  return dividendDistributionConstructorStub;
}

/**
 * @hidden
 * Retrieve the stub of the `DividendDistribution.getParticipant` method
 */
export function getDividendDistributionGetParticipantStub(
  getParticipant?: Partial<DistributionParticipant>
): SinonStub {
  if (getParticipant) {
    return dividendDistributionGetParticipantStub.resolves({
      ...defaultDividendDistributionOptions.getParticipant,
      ...getParticipant,
    });
  }

  return dividendDistributionGetParticipantStub.resolves(getParticipant);
}

/**
 * @hidden
 * Retrieve the stub of the `CustomPermissionGroup.getPermissions` method
 */
export function getCustomPermissionGroupGetPermissionsStub(
  getPermissions?: GroupPermissions
): SinonStub {
  if (getPermissions) {
    return customPermissionGroupGetPermissionsStub.resolves(getPermissions);
  }
  return customPermissionGroupGetPermissionsStub;
}

/**
 * @hidden
 * Retrieve the stub of the `KnownPermissionGroup.getPermissions` method
 */
export function getKnownPermissionGroupGetPermissionsStub(
  getPermissions?: GroupPermissions
): SinonStub {
  if (getPermissions) {
    return knownPermissionGroupGetPermissionsStub.resolves(getPermissions);
  }
  return knownPermissionGroupGetPermissionsStub;
}<|MERGE_RESOLUTION|>--- conflicted
+++ resolved
@@ -8,6 +8,7 @@
 import { ProposalDetails, ProposalStage /*, ProposalState */ } from '~/api/entities/Proposal/types';
 import {
   Account,
+  Agent,
   AuthorizationRequest,
   Checkpoint,
   CheckpointSchedule,
@@ -33,6 +34,7 @@
 import {
   AccountBalance,
   ActiveTransferRestrictions,
+  AgentWithGroup,
   Authorization,
   AuthorizationType,
   CalendarPeriod,
@@ -43,7 +45,6 @@
   CountTransferRestriction,
   DistributionParticipant,
   DividendDistributionDetails,
-  ExternalAgent,
   ExtrinsicData,
   GroupPermissions,
   IdentityBalance,
@@ -152,12 +153,8 @@
   transferRestrictionsPercentageGet?: ActiveTransferRestrictions<PercentageTransferRestriction>;
   corporateActionsGetAgents?: Identity[];
   corporateActionsGetDefaults?: Partial<CorporateActionDefaults>;
-<<<<<<< HEAD
-  permissionsGetGroups?: ResultSet<CustomPermissionGroup>;
-  permissionsGetAgents?: ExternalAgent[];
-=======
+  permissionsGetAgents?: AgentWithGroup[];
   permissionsGetGroups?: (CustomPermissionGroup | KnownPermissionGroup)[];
->>>>>>> bbe2116b
 }
 
 interface AuthorizationRequestOptions {
@@ -752,24 +749,16 @@
     defaultTaxWithholding: new BigNumber(10),
     taxWithholdings: [],
   },
-<<<<<<< HEAD
-  permissionsGetGroups: {
-    data: [],
-    next: null,
-  },
   permissionsGetAgents: [
     {
-      identity: { did: 'someDid' } as Identity,
+      agent: { did: 'someDid', ticker: 'SOME_TICKER' } as Agent,
       group: PermissionGroupType.Full,
     },
   ],
-=======
   permissionsGetGroups: [],
->>>>>>> bbe2116b
 };
 let securityTokenOptions = defaultSecurityTokenOptions;
 const defaultAuthorizationRequestOptions: AuthorizationRequestOptions = {
-  authId: new BigNumber(1),
   target: { did: 'targetDid' } as Identity,
   issuer: { did: 'issuerDid' } as Identity,
   data: { type: AuthorizationType.TransferAssetOwnership, value: 'UNWANTED_TOKEN' },
@@ -2462,7 +2451,7 @@
  * Retrieve the stub of the `SecurityToken.permissions.getAgents` method
  */
 export function getSecurityTokenPermissionsGetAgentsStub(
-  agents?: Partial<ExternalAgent>
+  agents?: Partial<AgentWithGroup[]>
 ): SinonStub {
   if (agents) {
     return securityTokenPermissionsGetAgentsStub.resolves(agents);

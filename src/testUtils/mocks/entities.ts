/* istanbul ignore file */
/* eslint-disable @typescript-eslint/naming-convention */

import BigNumber from 'bignumber.js';
import { merge } from 'lodash';
import sinon, { SinonStub } from 'sinon';

import { ProposalDetails, ProposalStage /*, ProposalState */ } from '~/api/entities/Proposal/types';
import {
  Account,
  Agent,
  AuthorizationRequest,
  Checkpoint,
  CheckpointSchedule,
  CorporateAction,
  CurrentAccount,
  CurrentIdentity,
  CustomPermissionGroup,
  DefaultPortfolio,
  DividendDistribution,
  Identity,
  Instruction,
  KnownPermissionGroup,
  NumberedPortfolio,
  PermissionGroup,
  // NOTE uncomment in Governance v2 upgrade
  // Proposal,
  SecurityToken,
  Sto,
  TickerReservation,
  Venue,
} from '~/internal';
import { Mocked } from '~/testUtils/types';
import {
  AccountBalance,
  ActiveTransferRestrictions,
  AgentWithGroup,
  Authorization,
  AuthorizationType,
  CalendarPeriod,
  CalendarUnit,
  CorporateActionDefaults,
  CorporateActionKind,
  CorporateActionTargets,
  CountTransferRestriction,
  DistributionParticipant,
  DividendDistributionDetails,
  ExtrinsicData,
  GroupPermissions,
  IdentityBalance,
  InstructionDetails,
  InstructionStatus,
  InstructionType,
  Leg,
  PercentageTransferRestriction,
  PermissionGroupType,
  PortfolioBalance,
  ResultSet,
  ScheduleDetails,
  SecondaryKey,
  SecurityTokenDetails,
  StoBalanceStatus,
  StoDetails,
  StoSaleStatus,
  StoTimingStatus,
  TargetTreatment,
  TaxWithholding,
  TickerReservationDetails,
  TickerReservationStatus,
  TokenIdentifier,
  TransferStatus,
  VenueDetails,
  VenueType,
  // NOTE uncomment in Governance v2 upgrade
  // TxTags,
} from '~/types';

type MockIdentity = Mocked<Identity>;
type MockCurrentIdentity = Mocked<CurrentIdentity>;
type MockAccount = Mocked<Account>;
type MockCurrentAccount = Mocked<CurrentAccount>;
type MockTickerReservation = Mocked<TickerReservation>;
type MockSecurityToken = Mocked<SecurityToken>;
type MockAuthorizationRequest = Mocked<AuthorizationRequest>;
type MockPermissionGroup = Mocked<PermissionGroup>;
// NOTE uncomment in Governance v2 upgrade
// type MockProposal = Mocked<Proposal>;
type MockVenue = Mocked<Venue>;
type MockInstruction = Mocked<Instruction>;
type MockNumberedPortfolio = Mocked<NumberedPortfolio>;
type MockDefaultPortfolio = Mocked<DefaultPortfolio>;
type MockSto = Mocked<Sto>;
type MockCheckpoint = Mocked<Checkpoint>;
type MockCheckpointSchedule = Mocked<CheckpointSchedule>;
type MockCorporateAction = Mocked<CorporateAction>;
type MockDividendDistribution = Mocked<DividendDistribution>;
type MockCustomPermissionGroup = Mocked<CustomPermissionGroup>;
type MockKnownPermissionGroup = Mocked<KnownPermissionGroup>;

const mockInstanceContainer = {
  identity: {} as MockIdentity,
  currentIdentity: {} as MockCurrentIdentity,
  tickerReservation: {} as MockTickerReservation,
  securityToken: {} as MockSecurityToken,
  authorizationRequest: {} as MockAuthorizationRequest,
  permissionGroup: {} as MockPermissionGroup,
  // NOTE uncomment in Governance v2 upgrade
  // proposal: {} as MockProposal,
  account: {} as MockAccount,
  currentAccount: {} as MockCurrentAccount,
  venue: {} as MockVenue,
  instruction: {} as MockInstruction,
  numberedPortfolio: {} as MockNumberedPortfolio,
  defaultPortfolio: {} as MockDefaultPortfolio,
  customPermissionGroup: {} as MockCustomPermissionGroup,
  knownPermissionGroup: {} as MockKnownPermissionGroup,
  sto: {} as MockSto,
  checkpoint: {} as MockCheckpoint,
  checkpointSchedule: {} as MockCheckpointSchedule,
  corporateAction: {} as MockCorporateAction,
  dividendDistribution: {} as MockDividendDistribution,
};

interface IdentityOptions {
  did?: string;
  hasRoles?: boolean;
  hasRole?: boolean;
  hasValidCdd?: boolean;
  getPrimaryKey?: string;
  authorizations?: {
    getReceived: AuthorizationRequest[];
  };
  getVenues?: Venue[];
  getScopeId?: string;
  getTokenBalance?: BigNumber;
  getSecondaryKeys?: SecondaryKey[];
  areScondaryKeysFrozen?: boolean;
}

interface TickerReservationOptions {
  ticker?: string;
  details?: Partial<TickerReservationDetails>;
}

interface SecurityTokenOptions {
  ticker?: string;
  details?: Partial<SecurityTokenDetails>;
  currentFundingRound?: string;
  isFrozen?: boolean;
  transfersCanTransfer?: TransferStatus;
  getIdentifiers?: TokenIdentifier[];
  transferRestrictionsCountGet?: ActiveTransferRestrictions<CountTransferRestriction>;
  transferRestrictionsPercentageGet?: ActiveTransferRestrictions<PercentageTransferRestriction>;
  corporateActionsGetAgents?: Identity[];
  corporateActionsGetDefaults?: Partial<CorporateActionDefaults>;
<<<<<<< HEAD
  permissionsGetAgents?: AgentWithGroup[];
  permissionsGetGroups?: (CustomPermissionGroup | KnownPermissionGroup)[];
=======
  permissionsGetGroups?: { known: KnownPermissionGroup[]; custom: CustomPermissionGroup[] };
>>>>>>> 063c5918
}

interface AuthorizationRequestOptions {
  authId?: BigNumber;
  target?: Identity;
  issuer?: Identity;
  expiry?: Date | null;
  data?: Authorization;
}

interface ProposalOptions {
  pipId?: BigNumber;
  getDetails?: ProposalDetails;
  getStage?: ProposalStage;
  identityHasVoted?: boolean;
}

interface AccountOptions {
  address?: string;
  key?: string;
  getBalance?: AccountBalance;
  getIdentity?: Identity | null;
  getTransactionHistory?: ExtrinsicData[];
}

interface CurrentAccountOptions extends AccountOptions {
  getIdentity?: CurrentIdentity | null;
}

interface VenueOptions {
  id?: BigNumber;
  details?: Partial<VenueDetails>;
  exists?: boolean;
}

interface NumberedPortfolioOptions {
  id?: BigNumber;
  isOwnedBy?: boolean;
  tokenBalances?: PortfolioBalance[];
  custodian?: Identity;
  did?: string;
  exists?: boolean;
  uuid?: string;
  isCustodiedBy?: boolean;
}

interface DefaultPortfolioOptions {
  isOwnedBy?: boolean;
  tokenBalances?: PortfolioBalance[];
  did?: string;
  custodian?: Identity;
  uuid?: string;
  isCustodiedBy?: boolean;
}

interface CustomPermissionGroupOptions {
  ticker: string;
  id: BigNumber;
  getPermissions?: GroupPermissions;
}

interface KnownPermissionGroupOptions {
  ticker: string;
  type: PermissionGroupType;
  getPermissions?: GroupPermissions;
}

interface InstructionOptions {
  id?: BigNumber;
  details?: Partial<InstructionDetails>;
  getLegs?: ResultSet<Leg>;
  isPending?: boolean;
  exists?: boolean;
}

interface StoOptions {
  id?: BigNumber;
  ticker?: string;
  details?: Partial<StoDetails>;
}

interface CheckpointOptions {
  id?: BigNumber;
  ticker?: string;
  createdAt?: Date;
  totalSupply?: BigNumber;
  exists?: boolean;
  allBalances?: ResultSet<IdentityBalance>;
  balance?: BigNumber;
}

interface CheckpointScheduleOptions {
  id?: BigNumber;
  ticker?: string;
  start?: Date;
  period?: CalendarPeriod | null;
  expiryDate?: Date | null;
  complexity?: number;
  details?: Partial<ScheduleDetails>;
  exists?: boolean;
}

interface CorporateActionOptions {
  id?: BigNumber;
  ticker?: string;
  kind?: CorporateActionKind;
  declarationDate?: Date;
  description?: string;
  targets?: CorporateActionTargets;
  defaultTaxWithholding?: BigNumber;
  taxWithholdings?: TaxWithholding[];
  exists?: boolean;
}

interface DividendDistributionOptions {
  id?: BigNumber;
  ticker?: string;
  declarationDate?: Date;
  description?: string;
  checkpoint?: Checkpoint | CheckpointSchedule;
  targets?: CorporateActionTargets;
  defaultTaxWithholding?: BigNumber;
  taxWithholdings?: TaxWithholding[];
  origin?: DefaultPortfolio | NumberedPortfolio;
  currency?: string;
  perShare?: BigNumber;
  maxAmount?: BigNumber;
  expiryDate?: null | Date;
  paymentDate?: Date;
  details?: Partial<DividendDistributionDetails>;
  getParticipant?: Partial<DistributionParticipant> | null;
}

type MockOptions = {
  identityOptions?: IdentityOptions;
  currentIdentityOptions?: IdentityOptions;
  accountOptions?: AccountOptions;
  currentAccountOptions?: CurrentAccountOptions;
  tickerReservationOptions?: TickerReservationOptions;
  securityTokenOptions?: SecurityTokenOptions;
  authorizationRequestOptions?: AuthorizationRequestOptions;
  proposalOptions?: ProposalOptions;
  venueOptions?: VenueOptions;
  instructionOptions?: InstructionOptions;
  numberedPortfolioOptions?: NumberedPortfolioOptions;
  defaultPortfolioOptions?: DefaultPortfolioOptions;
  stoOptions?: StoOptions;
  checkpointOptions?: CheckpointOptions;
  checkpointScheduleOptions?: CheckpointScheduleOptions;
  corporateActionOptions?: CorporateActionOptions;
  dividendDistributionOptions?: DividendDistributionOptions;
  customPermissionGroupOptions?: CustomPermissionGroupOptions;
  knownPermissionGroupOptions?: KnownPermissionGroupOptions;
};

let identityConstructorStub: SinonStub;
let currentIdentityConstructorStub: SinonStub;
let accountConstructorStub: SinonStub;
let currentAccountConstructorStub: SinonStub;
let tickerReservationConstructorStub: SinonStub;
let securityTokenConstructorStub: SinonStub;
let authorizationRequestConstructorStub: SinonStub;
let permissionGroupConstructorStub: SinonStub;
let proposalConstructorStub: SinonStub;
let venueConstructorStub: SinonStub;
let instructionConstructorStub: SinonStub;
let numberedPortfolioConstructorStub: SinonStub;
let defaultPortfolioConstructorStub: SinonStub;
let stoConstructorStub: SinonStub;
let checkpointConstructorStub: SinonStub;
let checkpointScheduleConstructorStub: SinonStub;
let corporateActionConstructorStub: SinonStub;
let dividendDistributionConstructorStub: SinonStub;
let customPermissionGroupConstructorStub: SinonStub;
let knownPermissionGroupConstructorStub: SinonStub;

let securityTokenDetailsStub: SinonStub;
let securityTokenCurrentFundingRoundStub: SinonStub;
let securityTokenIsFrozenStub: SinonStub;
let securityTokenTransfersCanTransferStub: SinonStub;
let securityTokenGetIdentifiersStub: SinonStub;
let securityTokenTransferRestrictionsCountGetStub: SinonStub;
let securityTokenTransferRestrictionsPercentageGetStub: SinonStub;
let securityTokenCorporateActionsGetAgentsStub: SinonStub;
let securityTokenCorporateActionsGetDefaultsStub: SinonStub;
let securityTokenPermissionsGetGroupsStub: SinonStub;
let securityTokenPermissionsGetAgentsStub: SinonStub;
let identityHasRolesStub: SinonStub;
let identityHasRoleStub: SinonStub;
let identityHasValidCddStub: SinonStub;
let identityGetPrimaryKeyStub: SinonStub;
let identityAuthorizationsGetReceivedStub: SinonStub;
let identityGetVenuesStub: SinonStub;
let identityGetScopeIdStub: SinonStub;
let identityGetTokenBalanceStub: SinonStub;
let identityGetSecondaryKeysStub: SinonStub;
let identityAreSecondaryKeysFrozenStub: SinonStub;
let currentIdentityHasRolesStub: SinonStub;
let currentIdentityHasRoleStub: SinonStub;
let currentIdentityHasValidCddStub: SinonStub;
let currentIdentityGetPrimaryKeyStub: SinonStub;
let currentIdentityAuthorizationsGetReceivedStub: SinonStub;
let currentIdentityGetVenuesStub: SinonStub;
let currentIdentityGetScopeIdStub: SinonStub;
let currentIdentityAreSecondaryKeysFrozenStub: SinonStub;
let accountGetBalanceStub: SinonStub;
let accountGetIdentityStub: SinonStub;
let accountGetTransactionHistoryStub: SinonStub;
let currentAccountGetBalanceStub: SinonStub;
let currentAccountGetIdentityStub: SinonStub;
let currentAccountGetTransactionHistoryStub: SinonStub;
let tickerReservationDetailsStub: SinonStub;
let venueDetailsStub: SinonStub;
let venueExistsStub: SinonStub;
let instructionDetailsStub: SinonStub;
let instructionGetLegsStub: SinonStub;
let instructionIsPendigStub: SinonStub;
let instructionExistsStub: SinonStub;
let numberedPortfolioIsOwnedByStub: SinonStub;
let numberedPortfolioGetTokenBalancesStub: SinonStub;
let numberedPortfolioExistsStub: SinonStub;
let numberedPortfolioGetCustodianStub: SinonStub;
let numberedPortfolioIsCustodiedByStub: SinonStub;
let defaultPortfolioIsOwnedByStub: SinonStub;
let defaultPortfolioGetTokenBalancesStub: SinonStub;
let defaultPortfolioGetCustodianStub: SinonStub;
let defaultPortfolioIsCustodiedByStub: SinonStub;
let stoDetailsStub: SinonStub;
let checkpointCreatedAtStub: SinonStub;
let checkpointTotalSupplyStub: SinonStub;
let checkpointExistsStub: SinonStub;
let checkpointAllBalancesStub: SinonStub;
let checkpointScheduleDetailsStub: SinonStub;
let checkpointBalanceStub: SinonStub;
let corporateActionExistsStub: SinonStub;
let checkpointScheduleExistsStub: SinonStub;
let dividendDistributionDetailsStub: SinonStub;
let dividendDistributionGetParticipantStub: SinonStub;
let dividendDistributionCheckpointStub: SinonStub;
let customPermissionGroupGetPermissionsStub: SinonStub;
let knownPermissionGroupGetPermissionsStub: SinonStub;

const MockIdentityClass = class {
  /**
   * @hidden
   */
  constructor(...args: unknown[]) {
    return identityConstructorStub(...args);
  }
};

const MockCurrentIdentityClass = class {
  /**
   * @hidden
   */
  constructor(...args: unknown[]) {
    return currentIdentityConstructorStub(...args);
  }
};

const MockAccountClass = class {
  /**
   * @hidden
   */
  constructor(...args: unknown[]) {
    return accountConstructorStub(...args);
  }
};

const MockCurrentAccountClass = class {
  /**
   * @hidden
   */
  constructor(...args: unknown[]) {
    return currentAccountConstructorStub(...args);
  }
};

const MockTickerReservationClass = class {
  /**
   * @hidden
   */
  constructor(...args: unknown[]) {
    return tickerReservationConstructorStub(...args);
  }
};

const MockSecurityTokenClass = class {
  /**
   * @hidden
   */
  constructor(...args: unknown[]) {
    return securityTokenConstructorStub(...args);
  }
};

const MockAuthorizationRequestClass = class {
  /**
   * @hidden
   */
  constructor(...args: unknown[]) {
    return authorizationRequestConstructorStub(...args);
  }
};

const MockPermissionGroupClass = class {
  /**
   * @hidden
   */
  constructor(...args: unknown[]) {
    return permissionGroupConstructorStub(...args);
  }
};

const MockProposalClass = class {
  /**
   * @hidden
   */
  constructor(...args: unknown[]) {
    return proposalConstructorStub(...args);
  }
};

const MockVenueClass = class {
  /**
   * @hidden
   */
  constructor(...args: unknown[]) {
    return venueConstructorStub(...args);
  }
};

const MockNumberedPortfolioClass = class {
  /**
   * @hidden
   */
  constructor(...args: unknown[]) {
    return numberedPortfolioConstructorStub(...args);
  }
};

const MockDefaultPortfolioClass = class {
  /**
   * @hidden
   */
  constructor(...args: unknown[]) {
    return defaultPortfolioConstructorStub(...args);
  }
};

const MockInstructionClass = class {
  /**
   * @hidden
   */
  constructor(...args: unknown[]) {
    return instructionConstructorStub(...args);
  }
};

const MockStoClass = class {
  /**
   * @hidden
   */
  constructor(...args: unknown[]) {
    return stoConstructorStub(...args);
  }
};

const MockCheckpointClass = class {
  /**
   * @hidden
   */
  constructor(...args: unknown[]) {
    return checkpointConstructorStub(...args);
  }
};

const MockCheckpointScheduleClass = class {
  /**
   * @hidden
   */
  constructor(...args: unknown[]) {
    return checkpointScheduleConstructorStub(...args);
  }
};

const MockCorporateActionClass = class {
  /**
   * @hidden
   */
  constructor(...args: unknown[]) {
    return corporateActionConstructorStub(...args);
  }
};

const MockDividendDistributionClass = class {
  /**
   * @hidden
   */
  constructor(...args: unknown[]) {
    return dividendDistributionConstructorStub(...args);
  }
};

const MockCustomPermissionGroupClass = class {
  /**
   * @hidden
   */
  constructor(...args: unknown[]) {
    return customPermissionGroupConstructorStub(...args);
  }
};

const MockKnownPermissionGroupClass = class {
  /**
   * @hidden
   */
  constructor(...args: unknown[]) {
    return knownPermissionGroupConstructorStub(...args);
  }
};

export const mockIdentityModule = (path: string) => (): Record<string, unknown> => ({
  ...jest.requireActual(path),
  Identity: MockIdentityClass,
});

export const mockCurrentIdentityModule = (path: string) => (): Record<string, unknown> => ({
  ...jest.requireActual(path),
  CurrentIdentity: MockCurrentIdentityClass,
});

export const mockAccountModule = (path: string) => (): Record<string, unknown> => ({
  ...jest.requireActual(path),
  Account: MockAccountClass,
});

export const mockCurrentAccountModule = (path: string) => (): Record<string, unknown> => ({
  ...jest.requireActual(path),
  CurrentAccount: MockCurrentAccountClass,
});

export const mockTickerReservationModule = (path: string) => (): Record<string, unknown> => ({
  ...jest.requireActual(path),
  TickerReservation: MockTickerReservationClass,
});

export const mockSecurityTokenModule = (path: string) => (): Record<string, unknown> => ({
  ...jest.requireActual(path),
  SecurityToken: MockSecurityTokenClass,
});

export const mockAuthorizationRequestModule = (path: string) => (): Record<string, unknown> => ({
  ...jest.requireActual(path),
  AuthorizationRequest: MockAuthorizationRequestClass,
});

export const mockPermissionGroupModule = (path: string) => (): Record<string, unknown> => ({
  ...jest.requireActual(path),
  PermissionGroup: MockPermissionGroupClass,
});

export const mockProposalModule = (path: string) => (): Record<string, unknown> => ({
  ...jest.requireActual(path),
  Proposal: MockProposalClass,
});

export const mockVenueModule = (path: string) => (): Record<string, unknown> => ({
  ...jest.requireActual(path),
  Venue: MockVenueClass,
});

export const mockInstructionModule = (path: string) => (): Record<string, unknown> => ({
  ...jest.requireActual(path),
  Instruction: MockInstructionClass,
});

export const mockNumberedPortfolioModule = (path: string) => (): Record<string, unknown> => ({
  ...jest.requireActual(path),
  NumberedPortfolio: MockNumberedPortfolioClass,
});

export const mockDefaultPortfolioModule = (path: string) => (): Record<string, unknown> => ({
  ...jest.requireActual(path),
  DefaultPortfolio: MockDefaultPortfolioClass,
});

export const mockStoModule = (path: string) => (): Record<string, unknown> => ({
  ...jest.requireActual(path),
  Sto: MockStoClass,
});

export const mockCheckpointModule = (path: string) => (): Record<string, unknown> => ({
  ...jest.requireActual(path),
  Checkpoint: MockCheckpointClass,
});

export const mockCheckpointScheduleModule = (path: string) => (): Record<string, unknown> => ({
  ...jest.requireActual(path),
  CheckpointSchedule: MockCheckpointScheduleClass,
});

export const mockCorporateActionModule = (path: string) => (): Record<string, unknown> => ({
  ...jest.requireActual(path),
  CorporateAction: MockCorporateActionClass,
});

export const mockDividendDistributionModule = (path: string) => (): Record<string, unknown> => ({
  ...jest.requireActual(path),
  DividendDistribution: MockDividendDistributionClass,
});

export const mockCustomPermissionGroupModule = (path: string) => (): Record<string, unknown> => ({
  ...jest.requireActual(path),
  CustomPermissionGroup: MockCustomPermissionGroupClass,
});

export const mockKnownPermissionGroupModule = (path: string) => (): Record<string, unknown> => ({
  ...jest.requireActual(path),
  KnownPermissionGroup: MockKnownPermissionGroupClass,
});

const defaultIdentityOptions: IdentityOptions = {
  did: 'someDid',
  hasValidCdd: true,
  getPrimaryKey: 'someAddress',
  authorizations: {
    getReceived: [],
  },
  getVenues: [],
  getScopeId: 'someScopeId',
  getTokenBalance: new BigNumber(100),
  getSecondaryKeys: [],
  areScondaryKeysFrozen: false,
};
let identityOptions: IdentityOptions = defaultIdentityOptions;
let currentIdentityOptions: IdentityOptions = { ...defaultIdentityOptions };
const defaultAccountOptions: AccountOptions = {
  address: 'someAddress',
  key: 'someKey',
  getBalance: {
    free: new BigNumber(100),
    locked: new BigNumber(10),
    total: new BigNumber(110),
  },
  getTransactionHistory: [],
};
let accountOptions: AccountOptions = defaultAccountOptions;
const defaultCurrentAccountOptions: CurrentAccountOptions = {
  address: 'someAddress',
  key: 'someKey',
  getBalance: {
    free: new BigNumber(100),
    locked: new BigNumber(10),
    total: new BigNumber(110),
  },
  getTransactionHistory: [],
};
let currentAccountOptions: CurrentAccountOptions = defaultCurrentAccountOptions;
const defaultTickerReservationOptions: TickerReservationOptions = {
  ticker: 'SOME_TICKER',
  details: {
    expiryDate: new Date(),
    status: TickerReservationStatus.Reserved,
  },
};
let tickerReservationOptions = defaultTickerReservationOptions;
const defaultSecurityTokenOptions: SecurityTokenOptions = {
  ticker: 'SOME_TICKER',
  details: {
    name: 'TOKEN_NAME',
    totalSupply: new BigNumber(1000000),
    isDivisible: false,
    primaryIssuanceAgents: [],
    fullAgents: [],
  },
  currentFundingRound: 'Series A',
  isFrozen: false,
  transfersCanTransfer: TransferStatus.Success,
  getIdentifiers: [],
  transferRestrictionsCountGet: {
    restrictions: [],
    availableSlots: 3,
  },
  transferRestrictionsPercentageGet: {
    restrictions: [],
    availableSlots: 3,
  },
  corporateActionsGetAgents: [],
  corporateActionsGetDefaults: {
    targets: { identities: [], treatment: TargetTreatment.Exclude },
    defaultTaxWithholding: new BigNumber(10),
    taxWithholdings: [],
  },
<<<<<<< HEAD
  permissionsGetAgents: [
    {
      agent: { did: 'someDid', ticker: 'SOME_TICKER' } as Agent,
      group: PermissionGroupType.Full,
    },
  ],
  permissionsGetGroups: [],
=======
  permissionsGetGroups: {
    known: [],
    custom: [],
  },
>>>>>>> 063c5918
};
let securityTokenOptions = defaultSecurityTokenOptions;
const defaultAuthorizationRequestOptions: AuthorizationRequestOptions = {
  target: { did: 'targetDid' } as Identity,
  issuer: { did: 'issuerDid' } as Identity,
  data: { type: AuthorizationType.TransferAssetOwnership, value: 'UNWANTED_TOKEN' },
  expiry: null,
};
let authorizationRequestOptions = defaultAuthorizationRequestOptions;
const defaultVenueOptions: VenueOptions = {
  id: new BigNumber(1),
  details: {
    type: VenueType.Distribution,
    description: 'someDescription',
  },
  exists: true,
};
let venueOptions = defaultVenueOptions;
const defaultNumberedPortfolioOptions: NumberedPortfolioOptions = {
  id: new BigNumber(1),
  isOwnedBy: true,
  tokenBalances: [
    {
      token: ('someToken' as unknown) as SecurityToken,
      total: new BigNumber(1),
      locked: new BigNumber(0),
      free: new BigNumber(1),
    },
  ],
  did: 'someDid',
  exists: true,
  uuid: 'someUuid',
  custodian: ('identity' as unknown) as Identity,
  isCustodiedBy: true,
};
let numberedPortfolioOptions = defaultNumberedPortfolioOptions;
const defaultDefaultPortfolioOptions: DefaultPortfolioOptions = {
  isOwnedBy: true,
  tokenBalances: [
    {
      token: ('someToken' as unknown) as SecurityToken,
      total: new BigNumber(1),
      locked: new BigNumber(0),
      free: new BigNumber(1),
    },
  ],
  did: 'someDid',
  uuid: 'someUuid',
  custodian: ('identity' as unknown) as Identity,
  isCustodiedBy: true,
};
let defaultPortfolioOptions = defaultDefaultPortfolioOptions;
const defaultCustomPermissionGroupOptions: CustomPermissionGroupOptions = {
  ticker: 'SOME_TICKER',
  id: new BigNumber(1),
  getPermissions: {
    transactions: null,
    transactionGroups: [],
  },
};
let customPermissionGroupOptions = defaultCustomPermissionGroupOptions;
const defaultKnownPermissionGroupOptions: KnownPermissionGroupOptions = {
  ticker: 'SOME_TICKER',
  type: ('someType' as unknown) as PermissionGroupType,
  getPermissions: {
    transactions: null,
    transactionGroups: [],
  },
};
let knownPermissionGroupOptions = defaultKnownPermissionGroupOptions;
const defaultInstructionOptions: InstructionOptions = {
  id: new BigNumber(1),
  details: {
    status: InstructionStatus.Pending,
    createdAt: new Date(new Date().getTime() + 365 * 24 * 60 * 60 * 1000),
    tradeDate: null,
    valueDate: null,
    type: InstructionType.SettleOnAffirmation,
  },
  isPending: false,
};
let instructionOptions = defaultInstructionOptions;
const defaultStoOptions: StoOptions = {
  details: {
    end: null,
    start: new Date('10/14/1987'),
    status: {
      timing: StoTimingStatus.Started,
      balance: StoBalanceStatus.Available,
      sale: StoSaleStatus.Live,
    },
    tiers: [
      {
        price: new BigNumber(100000000),
        remaining: new BigNumber(700000000),
        amount: new BigNumber(1000000000),
      },
    ],
    totalAmount: new BigNumber(1000000000),
    totalRemaining: new BigNumber(700000000),
    raisingCurrency: 'USD',
    minInvestment: new BigNumber(100000000),
  },
  ticker: 'SOME_TICKER',
  id: new BigNumber(1),
};
let stoOptions = defaultStoOptions;
const defaultCheckpointOptions: CheckpointOptions = {
  totalSupply: new BigNumber(10000),
  createdAt: new Date('10/14/1987'),
  ticker: 'SOME_TICKER',
  id: new BigNumber(1),
  exists: true,
};
let checkpointOptions = defaultCheckpointOptions;
const defaultCheckpointScheduleOptions: CheckpointScheduleOptions = {
  id: new BigNumber(1),
  ticker: 'SOME_TICKER',
  start: new Date(new Date().getTime() + 24 * 60 * 60 * 1000),
  period: {
    unit: CalendarUnit.Month,
    amount: 1,
  },
  expiryDate: new Date(new Date().getTime() + 60 * 24 * 60 * 60 * 1000),
  complexity: 2,
  details: {
    remainingCheckpoints: 1,
    nextCheckpointDate: new Date('10/10/2030'),
  },
  exists: true,
};
let checkpointScheduleOptions = defaultCheckpointScheduleOptions;
const defaultCorporateActionOptions: CorporateActionOptions = {
  id: new BigNumber(1),
  ticker: 'SOME_TICKER',
  kind: CorporateActionKind.UnpredictableBenefit,
  declarationDate: new Date('10/14/1987'),
  description: 'someDescription',
  targets: {
    identities: [],
    treatment: TargetTreatment.Include,
  },
  defaultTaxWithholding: new BigNumber(10),
  taxWithholdings: [],
  exists: true,
};
let corporateActionOptions = defaultCorporateActionOptions;
const defaultDividendDistributionOptions: DividendDistributionOptions = {
  id: new BigNumber(1),
  ticker: 'SOME_TICKER',
  declarationDate: new Date('10/14/1987'),
  description: 'someDescription',
  targets: {
    identities: [],
    treatment: TargetTreatment.Include,
  },
  defaultTaxWithholding: new BigNumber(10),
  taxWithholdings: [],
  currency: 'USD',
  perShare: new BigNumber(100),
  maxAmount: new BigNumber(1000000),
  expiryDate: null,
  paymentDate: new Date(new Date().getTime() + 60 * 24 * 60 * 60 * 1000),
  details: {
    remainingFunds: new BigNumber(100),
    fundsReclaimed: false,
  },
  getParticipant: {
    amount: new BigNumber(100),
    paid: false,
  },
};
let dividendDistributionOptions = defaultDividendDistributionOptions;
// NOTE uncomment in Governance v2 upgrade
// const defaultProposalOptions: ProposalOptions = {
//   pipId: new BigNumber(1),
//   getDetails: {
//     lastState: ProposalState.Referendum,
//     transaction: TxTags.treasury.Disbursement,
//   } as ProposalDetails,
//   getStage: ProposalStage.Open,
//   identityHasVoted: false,
// };

// let proposalOptions = defaultProposalOptions;

/**
 * @hidden
 * Configure the Proposal instance
 */
// NOTE uncomment in Governance v2 upgrade

// function configureProposal(opts: ProposalOptions): void {
//   const proposal = ({
//     pipId: opts.pipId,
//     getDetails: sinon.stub().returns(opts.getDetails),
//     getStage: sinon.stub().returns(opts.getStage),
//     identityHasVoted: sinon.stub().returns(opts.identityHasVoted),
//   } as unknown) as MockProposal;

//   Object.assign(mockInstanceContainer.proposal, proposal);
//   proposalConstructorStub.callsFake(args => {
//     return merge({}, proposal, args);
//   });
// }

/**
 * @hidden
 * Initialize the Proposal instance
 */
// NOTE uncomment in Governance v2 upgrade
// function initProposal(opts?: ProposalOptions): void {
//   proposalConstructorStub = sinon.stub();

//   proposalOptions = { ...defaultProposalOptions, ...opts };

//   configureProposal(proposalOptions);
// }

/**
 * @hidden
 * Configure the Authorization Request instance
 */
function configureVenue(opts: VenueOptions): void {
  const details = { owner: mockInstanceContainer.identity, ...opts.details };
  const venue = ({
    id: opts.id,
    details: venueDetailsStub.resolves(details),
    exists: venueExistsStub.resolves(opts.exists),
  } as unknown) as MockVenue;

  Object.assign(mockInstanceContainer.venue, venue);
  venueConstructorStub.callsFake(args => {
    const value = merge({}, venue, args);
    Object.setPrototypeOf(value, require('~/internal').Venue.prototype);
    return value;
  });
}

/**
 * @hidden
 * Initialize the Venue instance
 */
function initVenue(opts?: VenueOptions): void {
  venueConstructorStub = sinon.stub();
  venueDetailsStub = sinon.stub();
  venueExistsStub = sinon.stub();

  venueOptions = { ...defaultVenueOptions, ...opts };

  configureVenue(venueOptions);
}

/**
 * @hidden
 * Configure the Numbered Portfolio instance
 */
function configureNumberedPortfolio(opts: NumberedPortfolioOptions): void {
  const numberedPortfolio = ({
    uuid: opts.uuid,
    id: opts.id,
    isOwnedBy: numberedPortfolioIsOwnedByStub.resolves(opts.isOwnedBy),
    getTokenBalances: numberedPortfolioGetTokenBalancesStub.resolves(opts.tokenBalances),
    getCustodian: numberedPortfolioGetCustodianStub.resolves(opts.custodian),
    owner: { did: opts.did },
    exists: numberedPortfolioExistsStub.resolves(opts.exists),
    isCustodiedBy: numberedPortfolioIsCustodiedByStub.resolves(opts.isCustodiedBy),
  } as unknown) as MockNumberedPortfolio;

  Object.assign(mockInstanceContainer.numberedPortfolio, numberedPortfolio);
  // eslint-disable-next-line @typescript-eslint/no-unused-vars
  numberedPortfolioConstructorStub.callsFake(({ did, ...args } = {}) => {
    const value = merge({}, numberedPortfolio, args);
    // eslint-disable-next-line @typescript-eslint/no-var-requires
    const entities = require('~/internal');
    Object.setPrototypeOf(entities.NumberedPortfolio.prototype, entities.Portfolio.prototype);
    Object.setPrototypeOf(value, entities.NumberedPortfolio.prototype);
    return value;
  });
}

/**
 * @hidden
 * Initialize the NumberedPortfolio instance
 */
function initNumberedPortfolio(opts?: NumberedPortfolioOptions): void {
  numberedPortfolioConstructorStub = sinon.stub();
  numberedPortfolioIsOwnedByStub = sinon.stub();
  numberedPortfolioGetTokenBalancesStub = sinon.stub();
  numberedPortfolioGetCustodianStub = sinon.stub();
  numberedPortfolioExistsStub = sinon.stub();
  numberedPortfolioGetCustodianStub = sinon.stub();
  numberedPortfolioIsCustodiedByStub = sinon.stub();

  numberedPortfolioOptions = { ...defaultNumberedPortfolioOptions, ...opts };

  configureNumberedPortfolio(numberedPortfolioOptions);
}

/**
 * @hidden
 * Configure the Default Portfolio instance
 */
function configureDefaultPortfolio(opts: DefaultPortfolioOptions): void {
  const defaultPortfolio = ({
    uuid: opts.uuid,
    isOwnedBy: defaultPortfolioIsOwnedByStub.resolves(opts.isOwnedBy),
    getTokenBalances: defaultPortfolioGetTokenBalancesStub.resolves(opts.tokenBalances),
    owner: { did: opts.did },
    getCustodian: defaultPortfolioGetCustodianStub.resolves(opts.custodian),
    isCustodiedBy: defaultPortfolioIsCustodiedByStub.resolves(opts.isCustodiedBy),
  } as unknown) as MockDefaultPortfolio;

  Object.assign(mockInstanceContainer.defaultPortfolio, defaultPortfolio);
  // eslint-disable-next-line @typescript-eslint/no-unused-vars
  defaultPortfolioConstructorStub.callsFake(({ did, ...args } = {}) => {
    const value = merge({}, defaultPortfolio, args);
    // eslint-disable-next-line @typescript-eslint/no-var-requires
    const entities = require('~/internal');
    Object.setPrototypeOf(entities.DefaultPortfolio.prototype, entities.Portfolio.prototype);
    Object.setPrototypeOf(value, entities.DefaultPortfolio.prototype);
    return value;
  });
}

/**
 * @hidden
 * Initialize the DefaultPortfolio instance
 */
function initDefaultPortfolio(opts?: DefaultPortfolioOptions): void {
  defaultPortfolioConstructorStub = sinon.stub();
  defaultPortfolioIsOwnedByStub = sinon.stub();
  defaultPortfolioGetTokenBalancesStub = sinon.stub();
  defaultPortfolioGetCustodianStub = sinon.stub();
  defaultPortfolioIsCustodiedByStub = sinon.stub();

  defaultPortfolioOptions = { ...defaultDefaultPortfolioOptions, ...opts };

  configureDefaultPortfolio(defaultPortfolioOptions);
}

/**
 * @hidden
 * Configure the Custom Permission Group instance
 */
function configureCustomPermissionGroup(opts: CustomPermissionGroupOptions): void {
  const customPermissionGroup = ({
    id: opts.id,
    ticker: opts.ticker,
    getPermissions: customPermissionGroupGetPermissionsStub.resolves(opts.getPermissions),
  } as unknown) as MockCustomPermissionGroup;

  Object.assign(mockInstanceContainer.customPermissionGroup, customPermissionGroup);
  // eslint-disable-next-line @typescript-eslint/no-unused-vars
  customPermissionGroupConstructorStub.callsFake(args => {
    const value = merge({}, customPermissionGroup, args);
    // eslint-disable-next-line @typescript-eslint/no-var-requires
    const entities = require('~/internal');
    Object.setPrototypeOf(
      entities.CustomPermissionGroup.prototype,
      entities.PermissionGroup.prototype
    );
    Object.setPrototypeOf(value, entities.CustomPermissionGroup.prototype);
    return value;
  });
}

/**
 * @hidden
 * Initialize the CustomPermissionGroup instance
 */
function initCustomPermissionGroup(opts?: CustomPermissionGroupOptions): void {
  customPermissionGroupConstructorStub = sinon.stub();
  customPermissionGroupGetPermissionsStub = sinon.stub();

  customPermissionGroupOptions = { ...defaultCustomPermissionGroupOptions, ...opts };

  configureCustomPermissionGroup(customPermissionGroupOptions);
}

/**
 * @hidden
 * Configure the Known Permission Group instance
 */
function configureKnownPermissionGroup(opts: KnownPermissionGroupOptions): void {
  const knownPermissionGroup = ({
    ticker: opts.ticker,
    type: opts.type,
    getPermissions: knownPermissionGroupGetPermissionsStub.resolves(opts.getPermissions),
  } as unknown) as MockKnownPermissionGroup;

  Object.assign(mockInstanceContainer.knownPermissionGroup, knownPermissionGroup);
  // eslint-disable-next-line @typescript-eslint/no-unused-vars
  knownPermissionGroupConstructorStub.callsFake(args => {
    const value = merge({}, knownPermissionGroup, args);
    // eslint-disable-next-line @typescript-eslint/no-var-requires
    const entities = require('~/internal');
    Object.setPrototypeOf(
      entities.KnownPermissionGroup.prototype,
      entities.PermissionGroup.prototype
    );
    Object.setPrototypeOf(value, entities.KnownPermissionGroup.prototype);
    return value;
  });
}

/**
 * @hidden
 * Initialize the KnownPermissionGroup instance
 */
function initKnownPermissionGroup(opts?: KnownPermissionGroupOptions): void {
  knownPermissionGroupConstructorStub = sinon.stub();
  knownPermissionGroupGetPermissionsStub = sinon.stub();

  knownPermissionGroupOptions = { ...defaultKnownPermissionGroupOptions, ...opts };

  configureKnownPermissionGroup(knownPermissionGroupOptions);
}

/**
 * @hidden
 * Configure the Authorization Request instance
 */
function configureAuthorizationRequest(opts: AuthorizationRequestOptions): void {
  const authorizationRequest = ({
    authId: opts.authId,
    issuer: opts.issuer,
    target: opts.target,
    expiry: opts.expiry,
    data: opts.data,
  } as unknown) as MockAuthorizationRequest;

  Object.assign(mockInstanceContainer.authorizationRequest, authorizationRequest);
  authorizationRequestConstructorStub.callsFake(args => {
    const value = merge({}, authorizationRequest, args);
    Object.setPrototypeOf(value, require('~/internal').AuthorizationRequest.prototype);
    return value;
  });
}

/**
 * @hidden
 * Initialize the Authorization Request instance
 */
function initAuthorizationRequest(opts?: AuthorizationRequestOptions): void {
  authorizationRequestConstructorStub = sinon.stub();

  authorizationRequestOptions = { ...defaultAuthorizationRequestOptions, ...opts };

  configureAuthorizationRequest(authorizationRequestOptions);
}

/**
 * @hidden
 * Configure the Security Token instance
 */
function configureSecurityToken(opts: SecurityTokenOptions): void {
  const details = { owner: mockInstanceContainer.identity, ...opts.details };
  const securityToken = ({
    ticker: opts.ticker,
    details: securityTokenDetailsStub.resolves(details),
    currentFundingRound: securityTokenCurrentFundingRoundStub.resolves(opts.currentFundingRound),
    isFrozen: securityTokenIsFrozenStub.resolves(opts.isFrozen),
    transfers: {
      canTransfer: securityTokenTransfersCanTransferStub.resolves(opts.transfersCanTransfer),
    },
    getIdentifiers: securityTokenGetIdentifiersStub.resolves(opts.getIdentifiers),
    transferRestrictions: {
      count: {
        get: securityTokenTransferRestrictionsCountGetStub.resolves(
          opts.transferRestrictionsCountGet
        ),
      },
      percentage: {
        get: securityTokenTransferRestrictionsPercentageGetStub.resolves(
          opts.transferRestrictionsPercentageGet
        ),
      },
    },
    corporateActions: {
      getAgents: securityTokenCorporateActionsGetAgentsStub.resolves(
        opts.corporateActionsGetAgents
      ),
      getDefaults: securityTokenCorporateActionsGetDefaultsStub.resolves(
        opts.corporateActionsGetDefaults
      ),
    },
    permissions: {
      getGroups: securityTokenPermissionsGetGroupsStub.resolves(opts.permissionsGetGroups),
      getAgents: securityTokenPermissionsGetAgentsStub.resolves(opts.permissionsGetAgents),
    },
  } as unknown) as MockSecurityToken;

  Object.assign(mockInstanceContainer.securityToken, securityToken);
  securityTokenConstructorStub.callsFake(args => {
    const value = merge({}, securityToken, args);
    Object.setPrototypeOf(value, require('~/internal').SecurityToken.prototype);
    return value;
  });
}

/**
 * @hidden
 * Initialize the Security Token instance
 */
function initSecurityToken(opts?: SecurityTokenOptions): void {
  securityTokenConstructorStub = sinon.stub();
  securityTokenDetailsStub = sinon.stub();
  securityTokenCurrentFundingRoundStub = sinon.stub();
  securityTokenIsFrozenStub = sinon.stub();
  securityTokenTransfersCanTransferStub = sinon.stub();
  securityTokenGetIdentifiersStub = sinon.stub();
  securityTokenTransferRestrictionsCountGetStub = sinon.stub();
  securityTokenTransferRestrictionsPercentageGetStub = sinon.stub();
  securityTokenCorporateActionsGetAgentsStub = sinon.stub();
  securityTokenCorporateActionsGetDefaultsStub = sinon.stub();
  securityTokenPermissionsGetGroupsStub = sinon.stub();
  securityTokenPermissionsGetAgentsStub = sinon.stub();

  securityTokenOptions = merge({}, defaultSecurityTokenOptions, opts);

  configureSecurityToken(securityTokenOptions);
}

/**
 * @hidden
 * Configure the Ticker Reservation instance
 */
function configureTickerReservation(opts: TickerReservationOptions): void {
  const details = { owner: mockInstanceContainer.identity, ...opts.details };
  const tickerReservation = ({
    ticker: opts.ticker,
    details: tickerReservationDetailsStub.resolves(details),
  } as unknown) as MockTickerReservation;

  Object.assign(mockInstanceContainer.tickerReservation, tickerReservation);
  tickerReservationConstructorStub.callsFake(args => {
    const value = merge({}, tickerReservation, args);
    Object.setPrototypeOf(value, require('~/internal').TickerReservation.prototype);
    return value;
  });
}

/**
 * @hidden
 * Initialize the Ticker Reservation instance
 */
function initTickerReservation(opts?: TickerReservationOptions): void {
  tickerReservationConstructorStub = sinon.stub();
  tickerReservationDetailsStub = sinon.stub();

  tickerReservationOptions = {
    ...defaultTickerReservationOptions,
    ...opts,
  };

  configureTickerReservation(tickerReservationOptions);
}

/**
 * @hidden
 * Configure the identity instance
 */
function configureIdentity(opts: IdentityOptions): void {
  const identity = ({
    did: opts.did,
    hasRoles: identityHasRolesStub.resolves(opts.hasRoles),
    hasRole: identityHasRoleStub.resolves(opts.hasRole),
    hasValidCdd: identityHasValidCddStub.resolves(opts.hasValidCdd),
    getPrimaryKey: identityGetPrimaryKeyStub.resolves(opts.getPrimaryKey),
    portfolios: {},
    authorizations: {
      getReceived: identityAuthorizationsGetReceivedStub.resolves(opts.authorizations?.getReceived),
    },
    getVenues: identityGetVenuesStub.resolves(opts.getVenues),
    getScopeId: identityGetScopeIdStub.resolves(opts.getScopeId),
    getTokenBalance: identityGetTokenBalanceStub.resolves(opts.getTokenBalance),
    getSecondaryKeys: identityGetSecondaryKeysStub.resolves(opts.getSecondaryKeys),
    areSecondaryKeysFrozen: identityAreSecondaryKeysFrozenStub.resolves(opts.areScondaryKeysFrozen),
  } as unknown) as MockIdentity;

  Object.assign(mockInstanceContainer.identity, identity);
  identityConstructorStub.callsFake(args => {
    const value = merge({}, identity, args);
    Object.setPrototypeOf(value, require('~/internal').Identity.prototype);
    return value;
  });
}

/**
 * @hidden
 * Initialize the Identity instance
 */
function initIdentity(opts?: IdentityOptions): void {
  identityConstructorStub = sinon.stub();
  identityHasRolesStub = sinon.stub();
  identityHasRoleStub = sinon.stub();
  identityHasValidCddStub = sinon.stub();
  identityGetPrimaryKeyStub = sinon.stub();
  identityAuthorizationsGetReceivedStub = sinon.stub();
  identityGetVenuesStub = sinon.stub();
  identityGetScopeIdStub = sinon.stub();
  identityGetTokenBalanceStub = sinon.stub();
  identityGetSecondaryKeysStub = sinon.stub();
  identityAreSecondaryKeysFrozenStub = sinon.stub();

  identityOptions = { ...defaultIdentityOptions, ...opts };

  configureIdentity(identityOptions);
}

/**
 * @hidden
 * Configure the Instruction instance
 */
function configureInstruction(opts: InstructionOptions): void {
  const details = { venue: mockInstanceContainer.venue, ...opts.details };
  const legs = opts.getLegs || {
    data: [
      {
        from: mockInstanceContainer.numberedPortfolio,
        to: mockInstanceContainer.numberedPortfolio,
        token: mockInstanceContainer.securityToken,
        amount: new BigNumber(100),
      },
    ],
    next: null,
  };
  const instruction = ({
    id: opts.id,
    details: instructionDetailsStub.resolves(details),
    getLegs: instructionGetLegsStub.resolves(legs),
    isPending: instructionIsPendigStub.resolves(opts.isPending),
    exists: instructionExistsStub.resolves(opts.exists),
  } as unknown) as MockInstruction;

  Object.assign(mockInstanceContainer.instruction, instruction);
  instructionConstructorStub.callsFake(args => {
    const value = merge({}, instruction, args);
    Object.setPrototypeOf(value, require('~/internal').Instruction.prototype);
    return value;
  });
}

/**
 * @hidden
 * Initialize the Instruction instance
 */
function initInstruction(opts?: InstructionOptions): void {
  instructionConstructorStub = sinon.stub();
  instructionDetailsStub = sinon.stub();
  instructionGetLegsStub = sinon.stub();
  instructionIsPendigStub = sinon.stub();
  instructionExistsStub = sinon.stub();

  instructionOptions = { ...defaultInstructionOptions, ...opts };

  configureInstruction(instructionOptions);
}

/**
 * @hidden
 * Configure the CurrentIdentity instance
 */
function configureCurrentIdentity(opts: IdentityOptions): void {
  const identity = ({
    did: opts.did,
    hasRoles: currentIdentityHasRolesStub.resolves(opts.hasRoles),
    hasRole: currentIdentityHasRoleStub.resolves(opts.hasRole),
    hasValidCdd: currentIdentityHasValidCddStub.resolves(opts.hasValidCdd),
    getPrimaryKey: currentIdentityGetPrimaryKeyStub.resolves(opts.getPrimaryKey),
    portfolios: {},
    authorizations: {
      getReceived: currentIdentityAuthorizationsGetReceivedStub.resolves(
        opts.authorizations?.getReceived
      ),
    },
    getVenues: currentIdentityGetVenuesStub.resolves(opts.getVenues),
    getScopeId: currentIdentityGetScopeIdStub.resolves(opts.getScopeId),
    areSecondaryKeysFrozen: currentIdentityAreSecondaryKeysFrozenStub.resolves(
      opts.areScondaryKeysFrozen
    ),
  } as unknown) as MockIdentity;

  Object.assign(mockInstanceContainer.currentIdentity, identity);
  currentIdentityConstructorStub.callsFake(args => {
    const value = merge({}, identity, args);
    // eslint-disable-next-line @typescript-eslint/no-var-requires
    const entities = require('~/internal');
    Object.setPrototypeOf(entities.CurrentIdentity.prototype, entities.Identity.prototype);
    Object.setPrototypeOf(value, entities.CurrentIdentity.prototype);
    return value;
  });
}

/**
 * @hidden
 * Initialize the CurrentIdentity instance
 */
function initCurrentIdentity(opts?: IdentityOptions): void {
  currentIdentityConstructorStub = sinon.stub();
  currentIdentityHasRolesStub = sinon.stub();
  currentIdentityHasRoleStub = sinon.stub();
  currentIdentityHasValidCddStub = sinon.stub();
  currentIdentityGetPrimaryKeyStub = sinon.stub();
  currentIdentityAuthorizationsGetReceivedStub = sinon.stub();
  currentIdentityGetVenuesStub = sinon.stub();
  currentIdentityGetScopeIdStub = sinon.stub();
  currentIdentityAreSecondaryKeysFrozenStub = sinon.stub();

  currentIdentityOptions = { ...defaultIdentityOptions, ...opts };

  configureCurrentIdentity(currentIdentityOptions);
}

/**
 * @hidden
 * Configure the Account instance
 */
function configureAccount(opts: AccountOptions): void {
  const account = ({
    address: opts.address,
    key: opts.key,
    getBalance: accountGetBalanceStub.resolves(opts.getBalance),
    getIdentity: accountGetIdentityStub.resolves(
      opts.getIdentity === undefined ? mockInstanceContainer.identity : opts.getIdentity
    ),
    getTransactionHistory: accountGetTransactionHistoryStub.resolves(opts.getTransactionHistory),
  } as unknown) as MockAccount;

  Object.assign(mockInstanceContainer.account, account);
  accountConstructorStub.callsFake(args => {
    const value = merge({}, account, args);
    Object.setPrototypeOf(value, require('~/internal').Account.prototype);
    return value;
  });
}

/**
 * @hidden
 * Initialize the Account instance
 */
function initAccount(opts?: AccountOptions): void {
  accountConstructorStub = sinon.stub();
  accountGetBalanceStub = sinon.stub();
  accountGetIdentityStub = sinon.stub();
  accountGetTransactionHistoryStub = sinon.stub();

  accountOptions = { ...defaultAccountOptions, ...opts };

  configureAccount(accountOptions);
}

/**
 * @hidden
 * Configure the Current Account instance
 */
function configureCurrentAccount(opts: CurrentAccountOptions): void {
  const account = ({
    address: opts.address,
    key: opts.key,
    getBalance: currentAccountGetBalanceStub.resolves(opts.getBalance),
    getIdentity: currentAccountGetIdentityStub.resolves(
      opts.getIdentity === undefined ? mockInstanceContainer.identity : opts.getIdentity
    ),
    getTransactionHistory: currentAccountGetTransactionHistoryStub.resolves(
      opts.getTransactionHistory
    ),
  } as unknown) as MockAccount;

  Object.assign(mockInstanceContainer.currentAccount, account);
  currentAccountConstructorStub.callsFake(args => {
    const value = merge({}, account, args);
    // eslint-disable-next-line @typescript-eslint/no-var-requires
    const entities = require('~/internal');
    Object.setPrototypeOf(entities.CurrentAccount.prototype, entities.Account.prototype);
    Object.setPrototypeOf(value, entities.CurrentAccount.prototype);
    return value;
  });
}

/**
 * @hidden
 * Initialize the Current Account instance
 */
function initCurrentAccount(opts?: CurrentAccountOptions): void {
  currentAccountConstructorStub = sinon.stub();
  currentAccountGetBalanceStub = sinon.stub();
  currentAccountGetIdentityStub = sinon.stub();
  currentAccountGetTransactionHistoryStub = sinon.stub();

  currentAccountOptions = { ...defaultCurrentAccountOptions, ...opts };

  configureCurrentAccount(currentAccountOptions);
}

/**
 * @hidden
 * Configure the Security Token Offering instance
 */
function configureSto(opts: StoOptions): void {
  const details = {
    creator: mockInstanceContainer.identity,
    venue: mockInstanceContainer.venue,
    offeringPortfolio: mockInstanceContainer.defaultPortfolio,
    raisingPorfolio: mockInstanceContainer.numberedPortfolio,
    ...opts.details,
  };
  const sto = ({
    details: stoDetailsStub.resolves(details),
    ticker: opts.ticker,
    id: opts.id,
  } as unknown) as MockSto;

  Object.assign(mockInstanceContainer.sto, sto);
  stoConstructorStub.callsFake(args => {
    const value = merge({}, sto, args);
    Object.setPrototypeOf(value, require('~/internal').Sto.prototype);
    return value;
  });
}

/**
 * @hidden
 * Initialize the Sto instance
 */
function initSto(opts?: StoOptions): void {
  stoConstructorStub = sinon.stub();
  stoDetailsStub = sinon.stub();

  stoOptions = merge({}, defaultStoOptions, opts);

  configureSto(stoOptions);
}

/**
 * @hidden
 * Configure the Checkpoint instance
 */
function configureCheckpoint(opts: CheckpointOptions): void {
  const allBalances = opts.allBalances || {
    data: [
      {
        identity: mockInstanceContainer.identity,
        balance: new BigNumber(10000),
      },
    ],
    next: null,
  };
  const checkpoint = ({
    createdAt: checkpointCreatedAtStub.returns(opts.createdAt),
    totalSupply: checkpointTotalSupplyStub.returns(opts.totalSupply),
    ticker: opts.ticker,
    id: opts.id,
    exists: checkpointExistsStub.resolves(opts.exists),
    allBalances: checkpointAllBalancesStub.resolves(allBalances),
    balance: checkpointBalanceStub.resolves(opts.balance),
  } as unknown) as MockCheckpoint;

  Object.assign(mockInstanceContainer.checkpoint, checkpoint);
  checkpointConstructorStub.callsFake(args => {
    const value = merge({}, checkpoint, args);
    Object.setPrototypeOf(value, require('~/internal').Checkpoint.prototype);
    return value;
  });
}

/**
 * @hidden
 * Initialize the Checkpoint instance
 */
function initCheckpoint(opts?: CheckpointOptions): void {
  checkpointConstructorStub = sinon.stub();
  checkpointCreatedAtStub = sinon.stub();
  checkpointTotalSupplyStub = sinon.stub();
  checkpointExistsStub = sinon.stub();
  checkpointAllBalancesStub = sinon.stub();
  checkpointBalanceStub = sinon.stub();

  checkpointOptions = merge({}, defaultCheckpointOptions, opts);

  configureCheckpoint(checkpointOptions);
}

/**
 * @hidden
 * Configure the CheckpointSchedule instance
 */
function configureCheckpointSchedule(opts: CheckpointScheduleOptions): void {
  const checkpointSchedule = ({
    id: opts.id,
    ticker: opts.ticker,
    start: opts.start,
    period: opts.period,
    expiryDate: opts.expiryDate,
    complexity: opts.complexity,
    details: checkpointScheduleDetailsStub.resolves(opts.details),
    exists: checkpointScheduleExistsStub.resolves(opts.exists),
  } as unknown) as MockCheckpointSchedule;

  Object.assign(mockInstanceContainer.checkpointSchedule, checkpointSchedule);
  checkpointScheduleConstructorStub.callsFake(args => {
    const value = merge({}, checkpointSchedule, args);
    Object.setPrototypeOf(value, require('~/internal').CheckpointSchedule.prototype);
    return value;
  });
}

/**
 * @hidden
 * Initialize the CheckpointSchedule instance
 */
function initCheckpointSchedule(opts?: CheckpointScheduleOptions): void {
  checkpointScheduleConstructorStub = sinon.stub();
  checkpointScheduleDetailsStub = sinon.stub();
  checkpointScheduleExistsStub = sinon.stub();

  checkpointScheduleOptions = merge({}, defaultCheckpointScheduleOptions, opts);

  configureCheckpointSchedule(checkpointScheduleOptions);
}

/**
 * @hidden
 * Configure the CorporateAction instance
 */
function configureCorporateAction(opts: CorporateActionOptions): void {
  const corporateAction = ({
    id: opts.id,
    ticker: opts.ticker,
    kind: opts.kind,
    declarationDate: opts.declarationDate,
    description: opts.description,
    targets: opts.targets,
    defaultTaxWithholding: opts.defaultTaxWithholding,
    taxWithholdings: opts.taxWithholdings,
    exists: corporateActionExistsStub.resolves(opts.exists),
  } as unknown) as MockCorporateAction;

  Object.assign(mockInstanceContainer.corporateAction, corporateAction);
  corporateActionConstructorStub.callsFake(args => {
    const value = merge({}, corporateAction, args);
    Object.setPrototypeOf(value, require('~/internal').CorporateAction.prototype);
    return value;
  });
}

/**
 * @hidden
 * Initialize the CorporateAction instance
 */
function initCorporateAction(opts?: CorporateActionOptions): void {
  corporateActionConstructorStub = sinon.stub();
  corporateActionExistsStub = sinon.stub();

  corporateActionOptions = merge({}, defaultCorporateActionOptions, opts);

  configureCorporateAction(corporateActionOptions);
}

/**
 * @hidden
 * Configure the CorporateAction instance
 */
function configureDividendDistribution(opts: DividendDistributionOptions): void {
  const details = { owner: mockInstanceContainer.identity, ...opts.details };
  const checkpoint = opts.checkpoint || mockInstanceContainer.checkpoint;
  const getParticipant = opts.getParticipant
    ? { ...defaultDividendDistributionOptions.getParticipant, ...opts.getParticipant }
    : null;

  const dividendDistribution = ({
    id: opts.id,
    ticker: opts.ticker,
    kind: CorporateActionKind.UnpredictableBenefit,
    declarationDate: opts.declarationDate,
    description: opts.description,
    targets: opts.targets,
    defaultTaxWithholding: opts.defaultTaxWithholding,
    taxWithholdings: opts.taxWithholdings,
    origin: mockInstanceContainer.defaultPortfolio,
    currency: opts.currency,
    perShare: opts.perShare,
    maxAmount: opts.maxAmount,
    expiryDate: opts.expiryDate,
    paymentDate: opts.paymentDate,
    details: dividendDistributionDetailsStub.resolves(details),
    getParticipant: dividendDistributionGetParticipantStub.resolves(getParticipant),
    checkpoint: dividendDistributionCheckpointStub.resolves(checkpoint),
  } as unknown) as MockDividendDistribution;

  Object.assign(mockInstanceContainer.dividendDistribution, dividendDistribution);
  dividendDistributionConstructorStub.callsFake(args => {
    const value = merge({}, dividendDistribution, args);
    Object.setPrototypeOf(value, require('~/internal').DividendDistribution.prototype);
    return value;
  });
}

/**
 * @hidden
 * Initialize the DividendDistribution instance
 */
function initDividendDistribution(opts?: DividendDistributionOptions): void {
  dividendDistributionConstructorStub = sinon.stub();
  dividendDistributionDetailsStub = sinon.stub();
  dividendDistributionGetParticipantStub = sinon.stub();
  dividendDistributionCheckpointStub = sinon.stub();

  dividendDistributionOptions = merge({}, defaultDividendDistributionOptions, opts);

  configureDividendDistribution(dividendDistributionOptions);
}

/**
 * @hidden
 *
 * Temporarily change instance mock configuration (calling .reset will go back to the configuration passed in `initMocks`)
 */
export function configureMocks(opts?: MockOptions): void {
  const tempIdentityOptions = { ...defaultIdentityOptions, ...opts?.identityOptions };

  configureIdentity(tempIdentityOptions);

  const tempCurrentIdentityOptions = {
    ...defaultIdentityOptions,
    ...opts?.currentIdentityOptions,
  };

  configureCurrentIdentity(tempCurrentIdentityOptions);

  const tempAccountOptions = { ...defaultAccountOptions, ...opts?.accountOptions };

  configureAccount(tempAccountOptions);

  const tempCurrentAccountOptions = {
    ...defaultCurrentAccountOptions,
    ...opts?.currentAccountOptions,
  };

  configureCurrentAccount(tempCurrentAccountOptions);

  const tempTickerReservationOptions = {
    ...defaultTickerReservationOptions,
    ...opts?.tickerReservationOptions,
  };

  configureTickerReservation(tempTickerReservationOptions);

  const tempSecuritytokenOptions = merge(
    {},
    defaultSecurityTokenOptions,
    opts?.securityTokenOptions
  );

  configureSecurityToken(tempSecuritytokenOptions);

  const tempAuthorizationRequestOptions = {
    ...defaultAuthorizationRequestOptions,
    ...opts?.authorizationRequestOptions,
  };

  configureAuthorizationRequest(tempAuthorizationRequestOptions);

  // NOTE uncomment in Governance v2 upgrade
  // const tempProposalOptions = {
  //   ...defaultProposalOptions,
  //   ...opts?.proposalOptions,
  // };

  // NOTE uncomment in Governance v2 upgrade
  // configureProposal(tempProposalOptions);

  const tempVenueOptions = {
    ...defaultVenueOptions,
    ...opts?.venueOptions,
  };
  configureVenue(tempVenueOptions);

  const tempNumberedPortfolioOptions = {
    ...defaultNumberedPortfolioOptions,
    ...opts?.numberedPortfolioOptions,
  };
  configureNumberedPortfolio(tempNumberedPortfolioOptions);

  const tempDefaultPortfolioOptions = {
    ...defaultDefaultPortfolioOptions,
    ...opts?.defaultPortfolioOptions,
  };
  configureDefaultPortfolio(tempDefaultPortfolioOptions);

  const tempCustomPermissionGroupOptions = {
    ...defaultCustomPermissionGroupOptions,
    ...opts?.customPermissionGroupOptions,
  };
  configureCustomPermissionGroup(tempCustomPermissionGroupOptions);

  const tempKnownPermissionGroupOptions = {
    ...defaultKnownPermissionGroupOptions,
    ...opts?.knownPermissionGroupOptions,
  };
  configureKnownPermissionGroup(tempKnownPermissionGroupOptions);

  const tempInstructionOptions = {
    ...defaultInstructionOptions,
    ...opts?.instructionOptions,
  };
  configureInstruction(tempInstructionOptions);

  const tempStoOptions = {
    ...stoOptions,
    ...opts?.stoOptions,
  };
  configureSto(tempStoOptions);

  const tempCheckpointOptions = {
    ...checkpointOptions,
    ...opts?.checkpointOptions,
  };
  configureCheckpoint(tempCheckpointOptions);

  const tempCheckpointScheduleOptions = {
    ...checkpointScheduleOptions,
    ...opts?.checkpointScheduleOptions,
  };
  configureCheckpointSchedule(tempCheckpointScheduleOptions);

  const tempCorporateActionOptions = {
    ...corporateActionOptions,
    ...opts?.corporateActionOptions,
  };
  configureCorporateAction(tempCorporateActionOptions);

  const tempDividendDistributionOptions = {
    ...dividendDistributionOptions,
    ...opts?.dividendDistributionOptions,
  };
  configureDividendDistribution(tempDividendDistributionOptions);
}

/**
 * @hidden
 *
 * Initialize the factory by adding default all-purpose functionality to the mock manager
 */
export function initMocks(opts?: MockOptions): void {
  // Identity
  initIdentity(opts?.identityOptions);

  // Current Identity
  initCurrentIdentity(opts?.currentIdentityOptions);

  // Account
  initAccount(opts?.accountOptions);

  // Current Account
  initCurrentAccount(opts?.currentAccountOptions);

  // Ticker Reservation
  initTickerReservation(opts?.tickerReservationOptions);

  // Security Token
  initSecurityToken(opts?.securityTokenOptions);

  // Authorization Request
  initAuthorizationRequest(opts?.authorizationRequestOptions);

  // Instruction Request
  initInstruction(opts?.instructionOptions);

  // Proposal
  // NOTE uncomment in Governance v2 upgrade
  // initProposal(opts?.proposalOptions);

  // Venue
  initVenue(opts?.venueOptions);

  // NumberedPortfolio
  initNumberedPortfolio(opts?.numberedPortfolioOptions);

  // DefaultPortfolio
  initDefaultPortfolio(opts?.defaultPortfolioOptions);

  // CustomPermissionGroup
  initCustomPermissionGroup(opts?.customPermissionGroupOptions);

  // KnownPermissionGroup
  initKnownPermissionGroup(opts?.knownPermissionGroupOptions);

  // Instruction
  initInstruction(opts?.instructionOptions);

  // Sto
  initSto(opts?.stoOptions);

  // Checkpoint
  initCheckpoint(opts?.checkpointOptions);

  // CheckpointSchedule
  initCheckpointSchedule(opts?.checkpointScheduleOptions);

  // CorporateAction
  initCorporateAction(opts?.corporateActionOptions);

  // DividendDistribution
  initDividendDistribution(opts?.dividendDistributionOptions);
}

/**
 * @hidden
 * Restore instances to their original state
 */
export function cleanup(): void {
  mockInstanceContainer.identity = {} as MockIdentity;
  mockInstanceContainer.currentIdentity = {} as MockCurrentIdentity;
  mockInstanceContainer.account = {} as MockAccount;
  mockInstanceContainer.currentAccount = {} as MockCurrentAccount;
  mockInstanceContainer.tickerReservation = {} as MockTickerReservation;
  mockInstanceContainer.securityToken = {} as MockSecurityToken;
  mockInstanceContainer.authorizationRequest = {} as MockAuthorizationRequest;
  mockInstanceContainer.permissionGroup = {} as MockPermissionGroup;
  // NOTE uncomment in Governance v2 upgrade
  // mockInstanceContainer.proposal = {} as MockProposal;
  mockInstanceContainer.venue = {} as MockVenue;
  mockInstanceContainer.instruction = {} as MockInstruction;
  mockInstanceContainer.sto = {} as MockSto;
  mockInstanceContainer.checkpoint = {} as MockCheckpoint;
  mockInstanceContainer.checkpointSchedule = {} as MockCheckpointSchedule;
  mockInstanceContainer.corporateAction = {} as MockCorporateAction;
  mockInstanceContainer.dividendDistribution = {} as MockDividendDistribution;
}

/**
 * @hidden
 * Reinitialize mocks
 */
export function reset(): void {
  cleanup();
  initMocks({
    identityOptions,
    currentIdentityOptions,
    accountOptions,
    currentAccountOptions,
    tickerReservationOptions,
    securityTokenOptions,
    authorizationRequestOptions,
    // NOTE uncomment in Governance v2 upgrade
    // proposalOptions,
    venueOptions,
    instructionOptions,
    numberedPortfolioOptions,
    defaultPortfolioOptions,
    stoOptions,
    checkpointOptions,
    checkpointScheduleOptions,
    corporateActionOptions,
    dividendDistributionOptions,
    customPermissionGroupOptions,
    knownPermissionGroupOptions,
  });
}

/**
 * @hidden
 * Retrieve an Identity instance
 */
export function getIdentityInstance(opts?: IdentityOptions): MockIdentity {
  if (opts) {
    configureIdentity({ ...defaultIdentityOptions, ...opts });
  }

  return new MockIdentityClass() as MockIdentity;
}

/**
 * @hidden
 * Retrieve the Identity constructor stub
 */
export function getIdentityConstructorStub(): SinonStub {
  return identityConstructorStub;
}

/**
 * @hidden
 * Retrieve the stub of the `Identity.hasRoles` method
 */
export function getIdentityHasRolesStub(): SinonStub {
  return identityHasRolesStub;
}

/**
 * @hidden
 * Retrieve the stub of the `Identity.hasRoles` method
 */
export function getIdentityHasRoleStub(): SinonStub {
  return identityHasRoleStub;
}

/**
 * @hidden
 * Retrieve the stub of the `Identity.hasValidCdd` method
 */
export function getIdentityHasValidCddStub(): SinonStub {
  return identityHasValidCddStub;
}

/**
 * @hidden
 * Retrieve the stub of the `Identity.getPrimaryKey` method
 */
export function getIdentityGetPrimaryKeyStub(): SinonStub {
  return identityGetPrimaryKeyStub;
}

/**
 * @hidden
 * Retrieve the stub of the `Identity.authorizations.getReceived` method
 */
export function getIdentityAuthorizationsGetReceivedStub(): SinonStub {
  return identityAuthorizationsGetReceivedStub;
}

/**
 * @hidden
 * Retrieve the stub of the `Identity.getVenues` method
 */
export function getIdentityGetVenuesStub(): SinonStub {
  return identityGetVenuesStub;
}

/**
 * @hidden
 * Retrieve the stub of the `Identity.getScopeId` method
 */
export function getIdentityGetScopeIdStub(): SinonStub {
  return identityGetScopeIdStub;
}

/**
 * @hidden
 * Retrieve a Current Identity instance
 */
export function getCurrentIdentityInstance(opts?: IdentityOptions): MockCurrentIdentity {
  if (opts) {
    configureCurrentIdentity({ ...defaultIdentityOptions, ...opts });
  }

  return new MockCurrentIdentityClass() as MockCurrentIdentity;
}

/**
 * @hidden
 * Retrieve the stub of the `CurrentIdentity.hasRoles` method
 */
export function getCurrentIdentityHasRolesStub(): SinonStub {
  return currentIdentityHasRolesStub;
}

/**
 * @hidden
 * Retrieve the stub of the `CurrentIdentity.hasRoles` method
 */
export function getCurrentIdentityHasRoleStub(): SinonStub {
  return currentIdentityHasRoleStub;
}

/**
 * @hidden
 * Retrieve the stub of the `CurrentIdentity.hasValidCdd` method
 */
export function getCurrentIdentityHasValidCddStub(): SinonStub {
  return currentIdentityHasValidCddStub;
}

/**
 * @hidden
 * Retrieve the stub of the `CurrentIdentity.getPrimaryKey` method
 */
export function getCurrentIdentityGetPrimaryKeyStub(): SinonStub {
  return currentIdentityGetPrimaryKeyStub;
}

/**
 * @hidden
 * Retrieve the stub of the `CurrentIdentity.getVenues` method
 */
export function getCurrentIdentityGetVenuesStub(): SinonStub {
  return currentIdentityGetVenuesStub;
}

/**
 * @hidden
 * Retrieve the stub of the `CurrentIdentity.getScopeId` method
 */
export function getCurrentIdentityGetScopeIdStub(): SinonStub {
  return currentIdentityGetScopeIdStub;
}

/**
 * @hidden
 * Retrieve the stub of the `CurrentIdentity.authorizations.getReceived` method
 */
export function getCurrentIdentityAuthorizationsGetReceivedStub(): SinonStub {
  return currentIdentityAuthorizationsGetReceivedStub;
}

/**
 * @hidden
 * Retrieve the stub of the `CurrentIdentity.areSecondaryKeysFrozen` method
 */
export function getCurrentIdentityAreSecondaryKeysFrozenStub(): SinonStub {
  return currentIdentityAreSecondaryKeysFrozenStub;
}

/**
 * @hidden
 * Retrieve an Account instance
 */
export function getAccountInstance(opts?: AccountOptions): MockAccount {
  if (opts) {
    configureAccount({ ...defaultAccountOptions, ...opts });
  }

  return new MockAccountClass() as MockAccount;
}

/**
 * @hidden
 * Retrieve the stub of the `Account.getBalance` method
 */
export function getAccountGetBalanceStub(): SinonStub {
  return accountGetBalanceStub;
}

/**
 * @hidden
 * Retrieve the stub of the `Account.getIdentity` method
 */
export function getAccountGetIdentityStub(): SinonStub {
  return accountGetIdentityStub;
}

/**
 * @hidden
 * Retrieve the stub of the `Account.getTransactionHistory` method
 */
export function getAccountGetTransactionHistoryStub(): SinonStub {
  return accountGetTransactionHistoryStub;
}

/**
 * @hidden
 * Retrieve a Current Account instance
 */
export function getCurrentAccountInstance(opts?: CurrentAccountOptions): MockCurrentAccount {
  if (opts) {
    configureCurrentAccount({ ...defaultCurrentAccountOptions, ...opts });
  }

  return new MockCurrentAccountClass() as MockCurrentAccount;
}

/**
 * @hidden
 * Retrieve the stub of the `CurrentAccount.getBalance` method
 */
export function getCurrentAccountGetBalanceStub(): SinonStub {
  return currentAccountGetBalanceStub;
}

/**
 * @hidden
 * Retrieve the stub of the `CurrentAccount.getIdentity` method
 */
export function getCurrentAccountGetIdentityStub(): SinonStub {
  return currentAccountGetIdentityStub;
}

/**
 * @hidden
 * Retrieve the stub of the `CurrentAccount.getTransactionHistory` method
 */
export function getCurrentAccountGetTransactionHistoryStub(): SinonStub {
  return currentAccountGetTransactionHistoryStub;
}

/**
 * @hidden
 * Retrieve the stub of the `NumberedPortfolio.isCustodiedBy` method
 */
export function getNumberedPortfolioIsCustodiedByStub(): SinonStub {
  return numberedPortfolioIsCustodiedByStub;
}

/**
 * @hidden
 * Retrieve the stub of the `NumberedPortfolio.getCustodian` method
 */
export function getNumberedPortfolioGetCustodianStub(): SinonStub {
  return numberedPortfolioGetCustodianStub;
}

/**
 * @hidden
 * Retrieve the stub of the `DefaultPortfolio.isCustodiedBy` method
 */
export function getDefaultPortfolioIsCustodiedByStub(): SinonStub {
  return defaultPortfolioIsCustodiedByStub;
}

/**
 * @hidden
 * Retrieve the stub of the `DefaultPortfolio.getCustodian` method
 */
export function getDefaultPortfolioGetCustodianStub(): SinonStub {
  return defaultPortfolioGetCustodianStub;
}

/**
 * @hidden
 * Retrieve a Ticker Reservation instance
 */
export function getTickerReservationInstance(
  opts?: TickerReservationOptions
): MockTickerReservation {
  if (opts) {
    configureTickerReservation({ ...defaultTickerReservationOptions, ...opts });
  }

  return new MockTickerReservationClass() as MockTickerReservation;
}

/**
 * @hidden
 * Retrieve the stub of the `TickerReservation.details` method
 */
export function getTickerReservationDetailsStub(
  details?: Partial<TickerReservationDetails>
): SinonStub {
  if (details) {
    return tickerReservationDetailsStub.resolves({
      ...defaultTickerReservationOptions.details,
      ...details,
    });
  }
  return tickerReservationDetailsStub;
}

/**
 * @hidden
 * Retrieve a Security Token instance
 */
export function getSecurityTokenInstance(opts?: SecurityTokenOptions): MockSecurityToken {
  if (opts) {
    configureSecurityToken({ ...defaultSecurityTokenOptions, ...opts });
  }

  return new MockSecurityTokenClass() as MockSecurityToken;
}

/**
 * @hidden
 * Retrieve the stub of the `SecurityToken.details` method
 */
export function getSecurityTokenDetailsStub(details?: Partial<SecurityTokenDetails>): SinonStub {
  if (details) {
    return securityTokenDetailsStub.resolves({
      ...defaultSecurityTokenOptions.details,
      ...details,
    });
  }
  return securityTokenDetailsStub;
}

/**
 * @hidden
 * Retrieve the stub of the `SecurityToken.currentFundingRound` method
 */
export function getSecurityTokenCurrentFundingRoundStub(currentFundingRound?: string): SinonStub {
  if (currentFundingRound) {
    return securityTokenCurrentFundingRoundStub.resolves(currentFundingRound);
  }

  return securityTokenCurrentFundingRoundStub;
}

/**
 * @hidden
 * Retrieve the stub of the `SecurityToken.isFrozen` method
 */
export function getSecurityTokenIsFrozenStub(frozen?: boolean): SinonStub {
  if (frozen !== undefined) {
    return securityTokenIsFrozenStub.resolves(frozen);
  }

  return securityTokenIsFrozenStub;
}

/**
 * @hidden
 * Retrieve the stub of the `SecurityToken.getIdentifiers` method
 */
export function getSecurityTokenGetIdentifiersStub(identifiers?: TokenIdentifier): SinonStub {
  if (identifiers !== undefined) {
    return securityTokenGetIdentifiersStub.resolves(identifiers);
  }

  return securityTokenGetIdentifiersStub;
}

/**
 * @hidden
 * Retrieve the stub of the `SecurityToken.Transfers.canTransfer` method
 */
export function getSecurityTokenTransfersCanTransferStub(status?: TransferStatus): SinonStub {
  if (status) {
    return securityTokenTransfersCanTransferStub.resolves(status);
  }

  return securityTokenTransfersCanTransferStub;
}

/**
 * @hidden
 * Retrieve the stub of the `SecurityToken.transferRestictions.count.get` method
 */
export function getSecurityTokenTransferRestrictionsCountGetStub(
  restrictions?: ActiveTransferRestrictions<CountTransferRestriction>
): SinonStub {
  if (restrictions) {
    return securityTokenTransferRestrictionsCountGetStub.resolves(restrictions);
  }

  return securityTokenTransferRestrictionsCountGetStub;
}

/**
 * @hidden
 * Retrieve the stub of the `SecurityToken.transferRestictions.pecentage.get` method
 */
export function getSecurityTokenTransferRestrictionsPercentageGetStub(
  restrictions?: ActiveTransferRestrictions<PercentageTransferRestriction>
): SinonStub {
  if (restrictions) {
    return securityTokenTransferRestrictionsPercentageGetStub.resolves(restrictions);
  }

  return securityTokenTransferRestrictionsPercentageGetStub;
}

/**
 * @hidden
 * Retrieve the stub of the `SecurityToken.corporateActions.getAgents` method
 */
export function getSecurityTokenCorporateActionsGetAgentsStub(agent?: Identity): SinonStub {
  if (agent) {
    return securityTokenCorporateActionsGetAgentsStub.resolves(agent);
  }

  return securityTokenCorporateActionsGetAgentsStub;
}

/**
 * @hidden
 * Retrieve the stub of the `SecurityToken.corporateActions.getDefaults` method
 */
export function getSecurityTokenCorporateActionsGetDefaultsStub(
  defaults?: Partial<CorporateActionDefaults>
): SinonStub {
  if (defaults) {
    return securityTokenCorporateActionsGetDefaultsStub.resolves(defaults);
  }

  return securityTokenCorporateActionsGetDefaultsStub;
}

/**
 * @hidden
 * Retrieve the stub of the `SecurityToken.permissions.getGroups` method
 */
export function getSecurityTokenPermissionsGetGroupsStub(
  groups?: Partial<ResultSet<PermissionGroup>>
): SinonStub {
  if (groups) {
    return securityTokenPermissionsGetGroupsStub.resolves(groups);
  }

  return securityTokenPermissionsGetGroupsStub;
}

/**
 * @hidden
 * Retrieve the stub of the `SecurityToken.permissions.getAgents` method
 */
export function getSecurityTokenPermissionsGetAgentsStub(
  agents?: Partial<AgentWithGroup>[]
): SinonStub {
  if (agents) {
    return securityTokenPermissionsGetAgentsStub.resolves(agents);
  }

  return securityTokenPermissionsGetAgentsStub;
}

/**
 * @hidden
 * Retrieve an Authorization Request instance
 */
export function getAuthorizationRequestInstance(
  opts?: AuthorizationRequestOptions
): MockAuthorizationRequest {
  if (opts) {
    configureAuthorizationRequest({ ...defaultAuthorizationRequestOptions, ...opts });
  }

  return new MockAuthorizationRequestClass() as MockAuthorizationRequest;
}

/**
 * @hidden
 * Retrieve a Proposal instance
 */
// NOTE uncomment in Governance v2 upgrade

// export function getProposalInstance(opts?: ProposalOptions): MockProposal {
//   if (opts) {
//     configureProposal(opts);
//   }

//   return mockInstanceContainer.proposal;
// }

/**
 * @hidden
 * Retrieve a Venue instance
 */
export function getVenueInstance(opts?: VenueOptions): MockVenue {
  if (opts) {
    configureVenue({ ...defaultVenueOptions, ...opts });
  }

  return new MockVenueClass() as MockVenue;
}

/**
 * @hidden
 * Retrieve the stub of the `Venue.details` method
 */
export function getVenueDetailsStub(details?: Partial<VenueDetails>): SinonStub {
  if (details) {
    return venueDetailsStub.resolves({
      ...defaultVenueOptions.details,
      ...details,
    });
  }
  return venueDetailsStub;
}

/**
 * @hidden
 * Retrieve a NumberedPortfolio instance
 */
export function getNumberedPortfolioInstance(
  opts?: NumberedPortfolioOptions
): MockNumberedPortfolio {
  if (opts) {
    configureNumberedPortfolio({ ...defaultNumberedPortfolioOptions, ...opts });
  }

  return new MockNumberedPortfolioClass() as MockNumberedPortfolio;
}

/**
 * @hidden
 * Retrieve a DefaultPortfolio instance
 */
export function getDefaultPortfolioInstance(opts?: DefaultPortfolioOptions): MockDefaultPortfolio {
  if (opts) {
    configureDefaultPortfolio({ ...defaultDefaultPortfolioOptions, ...opts });
  }

  return new MockDefaultPortfolioClass() as MockDefaultPortfolio;
}

/**
 * @hidden
 * Retrieve a CustomPermissionGroup instance
 */
export function getCustomPermissionGroupInstance(
  opts?: CustomPermissionGroupOptions
): MockCustomPermissionGroup {
  if (opts) {
    configureCustomPermissionGroup({ ...defaultCustomPermissionGroupOptions, ...opts });
  }

  return new MockCustomPermissionGroupClass() as MockCustomPermissionGroup;
}

/**
 * @hidden
 * Retrieve a KnownPermissionGroup instance
 */
export function getKnownPermissionGroupInstance(
  opts?: KnownPermissionGroupOptions
): MockKnownPermissionGroup {
  if (opts) {
    configureKnownPermissionGroup({ ...defaultKnownPermissionGroupOptions, ...opts });
  }

  return new MockKnownPermissionGroupClass() as MockKnownPermissionGroup;
}

/**
 * @hidden
 * Retrieve an Instruction instance
 */
export function getInstructionInstance(opts?: InstructionOptions): MockInstruction {
  if (opts) {
    configureInstruction({ ...defaultInstructionOptions, ...opts });
  }

  return new MockInstructionClass() as MockInstruction;
}

/**
 * @hidden
 * Retrieve the stub of the `Instruction.details` method
 */
export function getInstructionDetailsStub(details?: Partial<InstructionDetails>): SinonStub {
  if (details) {
    return instructionDetailsStub.resolves({
      ...defaultInstructionOptions.details,
      ...details,
    });
  }
  return instructionDetailsStub;
}

/**
 * @hidden
 * Retrieve the stub of the `Instruction.getLegs` method
 */
export function getInstructionGetLegsStub(legs?: ResultSet<Leg>): SinonStub {
  if (legs) {
    return instructionGetLegsStub.resolves({
      ...defaultInstructionOptions.getLegs,
      ...legs,
    });
  }
  return instructionGetLegsStub;
}

/**
 * @hidden
 * Retrieve an Sto instance
 */
export function getStoInstance(opts?: StoOptions): MockSto {
  if (opts) {
    configureSto({ ...defaultStoOptions, ...opts });
  }

  return new MockStoClass() as MockSto;
}

/**
 * @hidden
 * Retrieve the stub of the `Sto.details` method
 */
export function getStoDetailsStub(details?: Partial<StoDetails>): SinonStub {
  if (details) {
    return stoDetailsStub.resolves({
      ...defaultStoOptions.details,
      ...details,
    });
  }
  return stoDetailsStub;
}

/**
 * @hidden
 * Retrieve the Sto constructor stub
 */
export function getStoConstructorStub(): SinonStub {
  return stoConstructorStub;
}

/**
 * @hidden
 * Retrieve a Checkpoint instance
 */
export function getCheckpointInstance(opts?: CheckpointOptions): MockCheckpoint {
  if (opts) {
    configureCheckpoint({ ...defaultCheckpointOptions, ...opts });
  }

  return new MockCheckpointClass() as MockCheckpoint;
}

/**
 * @hidden
 * Retrieve the stub of the `Checkpoint.createdAt` method
 */
export function getCheckpointCreatedAtStub(createdAt?: Date): SinonStub {
  if (createdAt) {
    return checkpointCreatedAtStub.resolves(createdAt);
  }
  return checkpointCreatedAtStub;
}

/**
 * @hidden
 * Retrieve the stub of the `Checkpoint.totalSupply` method
 */
export function getCheckpointTotalSupplyStub(totalSupply?: BigNumber): SinonStub {
  if (totalSupply) {
    return checkpointTotalSupplyStub.resolves(totalSupply);
  }
  return checkpointTotalSupplyStub;
}

/**
 * @hidden
 * Retrieve the stub of the `Checkpoint.exists` method
 */
export function getCheckpointExistsStub(exists?: boolean): SinonStub {
  if (exists) {
    return checkpointExistsStub.resolves(exists);
  }
  return checkpointExistsStub;
}

/**
 * @hidden
 * Retrieve the stub of the `Checkpoint.allBalances` method
 */
export function getCheckpointAllBalancesStub(allBalances?: ResultSet<IdentityBalance>): SinonStub {
  if (allBalances) {
    return checkpointAllBalancesStub.resolves(allBalances);
  }
  return checkpointAllBalancesStub;
}

/**
 * @hidden
 * Retrieve the stub of the `Checkpoint.balance` method
 */
export function getCheckpointBalanceStub(balance?: BigNumber): SinonStub {
  if (balance) {
    return checkpointBalanceStub.resolves(balance);
  }
  return checkpointBalanceStub;
}

/**
 * @hidden
 * Retrieve the Checkpoint constructor stub
 */
export function getCheckpointConstructorStub(): SinonStub {
  return checkpointConstructorStub;
}

/**
 * @hidden
 * Retrieve a CheckpointSchedule instance
 */
export function getCheckpointScheduleInstance(
  opts?: CheckpointScheduleOptions
): MockCheckpointSchedule {
  if (opts) {
    configureCheckpointSchedule({ ...defaultCheckpointScheduleOptions, ...opts });
  }

  return new MockCheckpointScheduleClass() as MockCheckpointSchedule;
}

/**
 * @hidden
 * Retrieve the CheckpointSchedule constructor stub
 */
export function getCheckpointScheduleConstructorStub(): SinonStub {
  return checkpointScheduleConstructorStub;
}

/**
 * @hidden
 * Retrieve the stub of the `CheckpointSchedule.details` method
 */
export function getCheckpointScheduleDetailsStub(details?: Partial<ScheduleDetails>): SinonStub {
  if (details) {
    return checkpointScheduleDetailsStub.resolves({
      ...defaultCheckpointScheduleOptions.details,
      ...details,
    });
  }
  return checkpointScheduleDetailsStub;
}

/**
 * @hidden
 * Retrieve a CorporateAction instance
 */
export function getCorporateActionInstance(opts?: CorporateActionOptions): MockCorporateAction {
  if (opts) {
    configureCorporateAction({ ...defaultCorporateActionOptions, ...opts });
  }

  return new MockCorporateActionClass() as MockCorporateAction;
}

/**
 * @hidden
 * Retrieve the stub of the `CorporateAction.exists` method
 */
export function getCorporateActionExistsStub(exists?: boolean): SinonStub {
  if (exists) {
    return corporateActionExistsStub.resolves(exists);
  }
  return corporateActionExistsStub;
}

/**
 * @hidden
 * Retrieve the CorporateAction constructor stub
 */
export function getCorporateActionConstructorStub(): SinonStub {
  return corporateActionConstructorStub;
}

/**
 * @hidden
 * Retrieve a DividendDistribution instance
 */
export function getDividendDistributionInstance(
  opts?: DividendDistributionOptions
): MockDividendDistribution {
  if (opts) {
    configureDividendDistribution({ ...defaultDividendDistributionOptions, ...opts });
  }

  return new MockDividendDistributionClass() as MockDividendDistribution;
}

/**
 * @hidden
 * Retrieve the stub of the `DividendDistribution.checkpoint` method
 */
export function getDividendDistributionCheckpointStub(
  checkpoint?: Checkpoint | CheckpointSchedule
): SinonStub {
  if (checkpoint) {
    return dividendDistributionCheckpointStub.resolves(checkpoint);
  }
  return dividendDistributionCheckpointStub;
}

/**
 * @hidden
 * Retrieve the DividendDistribution constructor stub
 */
export function getDividendDistributionConstructorStub(): SinonStub {
  return dividendDistributionConstructorStub;
}

/**
 * @hidden
 * Retrieve the stub of the `DividendDistribution.getParticipant` method
 */
export function getDividendDistributionGetParticipantStub(
  getParticipant?: Partial<DistributionParticipant>
): SinonStub {
  if (getParticipant) {
    return dividendDistributionGetParticipantStub.resolves({
      ...defaultDividendDistributionOptions.getParticipant,
      ...getParticipant,
    });
  }

  return dividendDistributionGetParticipantStub.resolves(getParticipant);
}

/**
 * @hidden
 * Retrieve the stub of the `CustomPermissionGroup.getPermissions` method
 */
export function getCustomPermissionGroupGetPermissionsStub(
  getPermissions?: GroupPermissions
): SinonStub {
  if (getPermissions) {
    return customPermissionGroupGetPermissionsStub.resolves(getPermissions);
  }
  return customPermissionGroupGetPermissionsStub;
}

/**
 * @hidden
 * Retrieve the stub of the `KnownPermissionGroup.getPermissions` method
 */
export function getKnownPermissionGroupGetPermissionsStub(
  getPermissions?: GroupPermissions
): SinonStub {
  if (getPermissions) {
    return knownPermissionGroupGetPermissionsStub.resolves(getPermissions);
  }
  return knownPermissionGroupGetPermissionsStub;
}<|MERGE_RESOLUTION|>--- conflicted
+++ resolved
@@ -153,12 +153,8 @@
   transferRestrictionsPercentageGet?: ActiveTransferRestrictions<PercentageTransferRestriction>;
   corporateActionsGetAgents?: Identity[];
   corporateActionsGetDefaults?: Partial<CorporateActionDefaults>;
-<<<<<<< HEAD
   permissionsGetAgents?: AgentWithGroup[];
-  permissionsGetGroups?: (CustomPermissionGroup | KnownPermissionGroup)[];
-=======
   permissionsGetGroups?: { known: KnownPermissionGroup[]; custom: CustomPermissionGroup[] };
->>>>>>> 063c5918
 }
 
 interface AuthorizationRequestOptions {
@@ -753,20 +749,16 @@
     defaultTaxWithholding: new BigNumber(10),
     taxWithholdings: [],
   },
-<<<<<<< HEAD
   permissionsGetAgents: [
     {
       agent: { did: 'someDid', ticker: 'SOME_TICKER' } as Agent,
       group: PermissionGroupType.Full,
     },
   ],
-  permissionsGetGroups: [],
-=======
   permissionsGetGroups: {
     known: [],
     custom: [],
   },
->>>>>>> 063c5918
 };
 let securityTokenOptions = defaultSecurityTokenOptions;
 const defaultAuthorizationRequestOptions: AuthorizationRequestOptions = {

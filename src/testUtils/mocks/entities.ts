--- conflicted
+++ resolved
@@ -20,11 +20,7 @@
   KnownPermissionGroup,
   NumberedPortfolio,
   Offering,
-<<<<<<< HEAD
-  PermissionGroup,
   Subsidy,
-=======
->>>>>>> 034a8409
   TickerReservation,
   Venue,
 } from '~/internal';
@@ -80,72 +76,9 @@
   VenueType,
 } from '~/types';
 
-<<<<<<< HEAD
-type MockIdentity = Mocked<Identity>;
-type MockAccount = Mocked<Account>;
-type MockSubsidy = Mocked<Subsidy>;
-type MockTickerReservation = Mocked<TickerReservation>;
-type MockAsset = Mocked<Asset>;
-type MockAuthorizationRequest = Mocked<AuthorizationRequest>;
-type MockPermissionGroup = Mocked<PermissionGroup>;
-type MockVenue = Mocked<Venue>;
-type MockInstruction = Mocked<Instruction>;
-type MockNumberedPortfolio = Mocked<NumberedPortfolio>;
-type MockDefaultPortfolio = Mocked<DefaultPortfolio>;
-type MockOffering = Mocked<Offering>;
-type MockCheckpoint = Mocked<Checkpoint>;
-type MockCheckpointSchedule = Mocked<CheckpointSchedule>;
-type MockCorporateAction = Mocked<CorporateAction>;
-type MockDividendDistribution = Mocked<DividendDistribution>;
-type MockCustomPermissionGroup = Mocked<CustomPermissionGroup>;
-type MockKnownPermissionGroup = Mocked<KnownPermissionGroup>;
-
-const mockInstanceContainer = {
-  identity: {} as MockIdentity,
-  tickerReservation: {} as MockTickerReservation,
-  asset: {} as MockAsset,
-  authorizationRequest: {} as MockAuthorizationRequest,
-  permissionGroup: {} as MockPermissionGroup,
-  account: {} as MockAccount,
-  venue: {} as MockVenue,
-  instruction: {} as MockInstruction,
-  numberedPortfolio: {} as MockNumberedPortfolio,
-  defaultPortfolio: {} as MockDefaultPortfolio,
-  customPermissionGroup: {} as MockCustomPermissionGroup,
-  knownPermissionGroup: {} as MockKnownPermissionGroup,
-  offering: {} as MockOffering,
-  checkpoint: {} as MockCheckpoint,
-  checkpointSchedule: {} as MockCheckpointSchedule,
-  corporateAction: {} as MockCorporateAction,
-  dividendDistribution: {} as MockDividendDistribution,
-  subsidy: {} as MockSubsidy,
-};
-
-interface IdentityOptions {
-  did?: string;
-  hasRoles?: boolean;
-  hasRole?: boolean;
-  checkRoles?: CheckRolesResult;
-  assetPermissionsHasPermissions?: boolean;
-  assetPermissionsCheckPermissions?: CheckPermissionsResult<SignerType.Identity>;
-  hasValidCdd?: boolean;
-  isCddProvider?: boolean;
-  getPrimaryAccount?: PermissionedAccount;
-  authorizations?: {
-    getReceived?: AuthorizationRequest[];
-    getSent?: ResultSet<AuthorizationRequest>;
-  };
-  getVenues?: Venue[];
-  getScopeId?: string;
-  getAssetBalance?: BigNumber;
-  getSecondaryAccounts?: PermissionedAccount[];
-  areSecondaryAccountsFrozen?: boolean;
-  isEqual?: boolean;
-  assetPermissionsGetGroup?: CustomPermissionGroup | KnownPermissionGroup;
-  assetPermissionsGet?: AssetWithGroup[];
-=======
 export type MockIdentity = Mocked<Identity>;
 export type MockAccount = Mocked<Account>;
+export type MockSubsidy = Mocked<Subsidy>;
 export type MockTickerReservation = Mocked<TickerReservation>;
 export type MockAsset = Mocked<Asset>;
 export type MockAuthorizationRequest = Mocked<AuthorizationRequest>;
@@ -162,7 +95,6 @@
 export type MockKnownPermissionGroup = Mocked<KnownPermissionGroup>;
 
 interface EntityOptions {
->>>>>>> 034a8409
   exists?: boolean;
   isEqual?: boolean;
   toJson?: any;
@@ -229,31 +161,17 @@
 interface AccountOptions extends EntityOptions {
   address?: string;
   key?: string;
-<<<<<<< HEAD
-  isFrozen?: boolean;
-  getBalance?: AccountBalance;
-  getIdentity?: Identity | null;
-  getTransactionHistory?: ExtrinsicData[];
-  isEqual?: boolean;
-  exists?: boolean;
-  hasPermissions?: boolean;
-  checkPermissions?: CheckPermissionsResult<SignerType.Account>;
-  toJson?: string;
-}
-
-interface SubsidyOptions {
-  subsidizer?: string;
-  beneficiary?: string;
-  exists?: boolean;
-  toJson?: string;
-=======
   isFrozen?: EntityGetter<boolean>;
   getBalance?: EntityGetter<AccountBalance>;
   getIdentity?: EntityGetter<Identity | null>;
   getTransactionHistory?: EntityGetter<ExtrinsicData[]>;
   hasPermissions?: EntityGetter<boolean>;
   checkPermissions?: EntityGetter<CheckPermissionsResult<SignerType.Account>>;
->>>>>>> 034a8409
+}
+
+interface SubsidyOptions extends EntityOptions {
+  beneficiary?: string;
+  subsidizer?: string;
 }
 
 interface VenueOptions extends EntityOptions {
@@ -373,229 +291,10 @@
   knownPermissionGroupOptions?: KnownPermissionGroupOptions;
 };
 
-<<<<<<< HEAD
-let identityConstructorStub: SinonStub;
-let accountConstructorStub: SinonStub;
-let tickerReservationConstructorStub: SinonStub;
-let subsidyConstructorStub: SinonStub;
-let assetConstructorStub: SinonStub;
-let authorizationRequestConstructorStub: SinonStub;
-let permissionGroupConstructorStub: SinonStub;
-let proposalConstructorStub: SinonStub;
-let venueConstructorStub: SinonStub;
-let instructionConstructorStub: SinonStub;
-let numberedPortfolioConstructorStub: SinonStub;
-let defaultPortfolioConstructorStub: SinonStub;
-let offeringConstructorStub: SinonStub;
-let checkpointConstructorStub: SinonStub;
-let checkpointScheduleConstructorStub: SinonStub;
-let corporateActionConstructorStub: SinonStub;
-let dividendDistributionConstructorStub: SinonStub;
-let customPermissionGroupConstructorStub: SinonStub;
-let knownPermissionGroupConstructorStub: SinonStub;
-let agentConstructorStub: SinonStub;
-
-let assetDetailsStub: SinonStub;
-let assetCurrentFundingRoundStub: SinonStub;
-let assetIsFrozenStub: SinonStub;
-let assetTransfersCanTransferStub: SinonStub;
-let assetGetIdentifiersStub: SinonStub;
-let assetTransferRestrictionsCountGetStub: SinonStub;
-let assetTransferRestrictionsPercentageGetStub: SinonStub;
-let assetCorporateActionsGetAgentsStub: SinonStub;
-let assetCorporateActionsGetDefaultConfigStub: SinonStub;
-let assetPermissionsGetGroupsStub: SinonStub;
-let assetPermissionsGetAgentsStub: SinonStub;
-let assetComplianceRequirementsGetStub: SinonStub;
-let assetCheckpointsGetOneStub: SinonStub;
-let assetCheckpointsSchedulesGetOneStub: SinonStub;
-let assetIsEqualStub: SinonStub;
-let assetExistsStub: SinonStub;
-let assetToJsonStub: SinonStub;
-let authorizationRequestExistsStub: SinonStub;
-let identityHasRolesStub: SinonStub;
-let identityHasRoleStub: SinonStub;
-let identityCheckRolesStub: SinonStub;
-let identityHasValidCddStub: SinonStub;
-let identityGetPrimaryAccountStub: SinonStub;
-let identityAuthorizationsGetReceivedStub: SinonStub;
-let identityAuthorizationsGetSentStub: SinonStub;
-let identityGetVenuesStub: SinonStub;
-let identityGetScopeIdStub: SinonStub;
-let identityGetAssetBalanceStub: SinonStub;
-let identityGetSecondaryAccountsStub: SinonStub;
-let identityAreSecondaryAccountsFrozenStub: SinonStub;
-let identityIsEqualStub: SinonStub;
-let identityAssetPermissionsHasPermissionsStub: SinonStub;
-let identityAssetPermissionsCheckPermissionsStub: SinonStub;
-let identityAssetPermissionsGetStub: SinonStub;
-let identityAssetPermissionsGetGroupStub: SinonStub;
-let identityExistsStub: SinonStub;
-let identityIsCddProviderStub: SinonStub;
-let accountGetBalanceStub: SinonStub;
-let accountGetIdentityStub: SinonStub;
-let accountGetTransactionHistoryStub: SinonStub;
-let accountIsFrozenStub: SinonStub;
-let accountIsEqualStub: SinonStub;
-let accountExistsStub: SinonStub;
-let accountHasPermissionsStub: SinonStub;
-let accountCheckPermissionsStub: SinonStub;
-let accountToJsonStub: SinonStub;
-let subsidyExistsStub: SinonStub;
-let subsidyToJsonStub: SinonStub;
-let tickerReservationDetailsStub: SinonStub;
-let tickerReservationExistsStub: SinonStub;
-let venueDetailsStub: SinonStub;
-let venueExistsStub: SinonStub;
-let instructionDetailsStub: SinonStub;
-let instructionGetLegsStub: SinonStub;
-let instructionIsPendingStub: SinonStub;
-let instructionExistsStub: SinonStub;
-let numberedPortfolioIsOwnedByStub: SinonStub;
-let numberedPortfolioGetAssetBalancesStub: SinonStub;
-let numberedPortfolioExistsStub: SinonStub;
-let numberedPortfolioGetCustodianStub: SinonStub;
-let numberedPortfolioIsCustodiedByStub: SinonStub;
-let numberedPortfolioIsEqualStub: SinonStub;
-let defaultPortfolioIsOwnedByStub: SinonStub;
-let defaultPortfolioGetAssetBalancesStub: SinonStub;
-let defaultPortfolioGetCustodianStub: SinonStub;
-let defaultPortfolioIsCustodiedByStub: SinonStub;
-let defaultPortfolioIsEqualStub: SinonStub;
-let defaultPortfolioExistsStub: SinonStub;
-let offeringsDetailsStub: SinonStub;
-let offeringExistsStub: SinonStub;
-let checkpointCreatedAtStub: SinonStub;
-let checkpointTotalSupplyStub: SinonStub;
-let checkpointExistsStub: SinonStub;
-let checkpointAllBalancesStub: SinonStub;
-let checkpointBalanceStub: SinonStub;
-let corporateActionExistsStub: SinonStub;
-let checkpointScheduleDetailsStub: SinonStub;
-let checkpointScheduleExistsStub: SinonStub;
-let dividendDistributionDetailsStub: SinonStub;
-let dividendDistributionGetParticipantStub: SinonStub;
-let dividendDistributionCheckpointStub: SinonStub;
-let dividendDistributionExistsStub: SinonStub;
-let customPermissionGroupGetPermissionsStub: SinonStub;
-let customPermissionGroupIsEqualStub: SinonStub;
-let customPermissionGroupExistsStub: SinonStub;
-let knownPermissionGroupGetPermissionsStub: SinonStub;
-let knownPermissionGroupIsEqualStub: SinonStub;
-let knownPermissionGroupExistsStub: SinonStub;
-
-const MockIdentityClass = class {
-  /**
-   * @hidden
-   */
-  constructor(...args: unknown[]) {
-    return identityConstructorStub(...args);
-  }
-};
-
-const MockAccountClass = class {
-  /**
-   * @hidden
-   */
-  constructor(...args: unknown[]) {
-    return accountConstructorStub(...args);
-  }
-};
-
-const MockTickerReservationClass = class {
-  /**
-   * @hidden
-   */
-  constructor(...args: unknown[]) {
-    return tickerReservationConstructorStub(...args);
-  }
-};
-
-const MockSubsidyClass = class {
-  /**
-   * @hidden
-   */
-  constructor(...args: unknown[]) {
-    return subsidyConstructorStub(...args);
-  }
-};
-
-const MockAssetClass = class {
-  /**
-   * @hidden
-   */
-  constructor(...args: unknown[]) {
-    return assetConstructorStub(...args);
-  }
-};
-
-const MockAuthorizationRequestClass = class {
-  /**
-   * @hidden
-   */
-  constructor(...args: unknown[]) {
-    return authorizationRequestConstructorStub(...args);
-  }
-};
-
-const MockPermissionGroupClass = class {
-  /**
-   * @hidden
-   */
-  constructor(...args: unknown[]) {
-    return permissionGroupConstructorStub(...args);
-  }
-};
-
-const MockProposalClass = class {
-  /**
-   * @hidden
-   */
-  constructor(...args: unknown[]) {
-    return proposalConstructorStub(...args);
-  }
-};
-
-const MockVenueClass = class {
-  /**
-   * @hidden
-   */
-  constructor(...args: unknown[]) {
-    return venueConstructorStub(...args);
-  }
-};
-
-const MockNumberedPortfolioClass = class {
-  /**
-   * @hidden
-   */
-  constructor(...args: unknown[]) {
-    return numberedPortfolioConstructorStub(...args);
-  }
-};
-
-const MockDefaultPortfolioClass = class {
-  /**
-   * @hidden
-   */
-  constructor(...args: unknown[]) {
-    return defaultPortfolioConstructorStub(...args);
-  }
-};
-
-const MockInstructionClass = class {
-  /**
-   * @hidden
-   */
-  constructor(...args: unknown[]) {
-    return instructionConstructorStub(...args);
-  }
-=======
 type Class<T = any> = new (...args: any[]) => T;
 type Configurable<Options> = {
   configure(opts: Required<Options>): void;
   argsToOpts?(...args: any[]): Partial<Options>;
->>>>>>> 034a8409
 };
 
 /* eslint-disable @typescript-eslint/ban-types */
@@ -913,6 +612,39 @@
     },
   }),
   ['Account']
+);
+
+const MockSubsidyClass = createMockEntityClass<SubsidyOptions>(
+  class {
+    uuid!: string;
+    beneficiary!: Account;
+    subsidizer!: Account;
+
+    /**
+     * @hidden
+     */
+    public argsToOpts(...args: ConstructorParameters<typeof Subsidy>) {
+      return extractFromArgs(args, ['beneficiary', 'subsidizer']);
+    }
+
+    /**
+     * @hidden
+     */
+    public configure(opts: Required<SubsidyOptions>) {
+      this.uuid = 'subsidy';
+      this.beneficiary = getAccountInstance({ address: opts.beneficiary });
+      this.subsidizer = getAccountInstance({ address: opts.subsidizer });
+    }
+  },
+  () => ({
+    beneficiary: 'beneficiary',
+    subsidizer: 'subsidizer',
+    toJson: {
+      beneficiary: 'beneficiary',
+      subsidizer: 'subsidizer',
+    },
+  }),
+  ['Subsidy']
 );
 
 const MockTickerReservationClass = createMockEntityClass<TickerReservationOptions>(
@@ -1792,266 +1524,6 @@
   KnownPermissionGroup: MockKnownPermissionGroupClass,
 });
 
-<<<<<<< HEAD
-export const mockAgentModule = (path: string) => (): Record<string, unknown> => ({
-  ...jest.requireActual(path),
-  Agent: MockAgentClass,
-});
-
-const defaultIdentityOptions: IdentityOptions = {
-  did: 'someDid',
-  hasValidCdd: true,
-  isCddProvider: false,
-  authorizations: {
-    getReceived: [],
-    getSent: { data: [], next: null },
-  },
-  getVenues: [],
-  getScopeId: 'someScopeId',
-  getAssetBalance: new BigNumber(100),
-  getSecondaryAccounts: [],
-  areSecondaryAccountsFrozen: false,
-  isEqual: true,
-  assetPermissionsGet: [],
-  assetPermissionsCheckPermissions: {
-    result: true,
-  },
-  assetPermissionsHasPermissions: true,
-  exists: true,
-};
-let identityOptions: IdentityOptions = defaultIdentityOptions;
-const defaultAccountOptions: AccountOptions = {
-  address: 'someAddress',
-  key: 'someKey',
-  getBalance: {
-    free: new BigNumber(100),
-    locked: new BigNumber(10),
-    total: new BigNumber(110),
-  },
-  getTransactionHistory: [],
-  isEqual: true,
-  exists: true,
-  isFrozen: false,
-  hasPermissions: true,
-  checkPermissions: {
-    result: true,
-  },
-  toJson: 'someAddress',
-};
-let accountOptions: AccountOptions = defaultAccountOptions;
-
-const defaultSubsidyOptions: SubsidyOptions = {
-  subsidizer: 'subsidizer',
-  beneficiary: 'beneficiary',
-  exists: true,
-  toJson: 'subsidy',
-};
-let subsidyOptions: SubsidyOptions = defaultSubsidyOptions;
-
-const defaultTickerReservationOptions: TickerReservationOptions = {
-  ticker: 'SOME_TICKER',
-  details: {
-    expiryDate: new Date(),
-    status: TickerReservationStatus.Reserved,
-  },
-  exists: true,
-};
-let tickerReservationOptions = defaultTickerReservationOptions;
-const defaultAssetOptions: AssetOptions = {
-  ticker: 'SOME_TICKER',
-  details: {
-    name: 'ASSET_NAME',
-    totalSupply: new BigNumber(1000000),
-    isDivisible: false,
-    primaryIssuanceAgents: [],
-    fullAgents: [],
-  },
-  currentFundingRound: 'Series A',
-  isFrozen: false,
-  transfersCanTransfer: TransferStatus.Success,
-  getIdentifiers: [],
-  transferRestrictionsCountGet: {
-    restrictions: [],
-    availableSlots: new BigNumber(3),
-  },
-  transferRestrictionsPercentageGet: {
-    restrictions: [],
-    availableSlots: new BigNumber(3),
-  },
-  corporateActionsGetAgents: [],
-  corporateActionsGetDefaultConfig: {
-    targets: { identities: [], treatment: TargetTreatment.Exclude },
-    defaultTaxWithholding: new BigNumber(10),
-    taxWithholdings: [],
-  },
-  permissionsGetAgents: [],
-  permissionsGetGroups: {
-    known: [],
-    custom: [],
-  },
-  complianceRequirementsGet: {
-    requirements: [],
-    defaultTrustedClaimIssuers: [],
-  },
-  checkpointsGetOne: {},
-  checkpointsSchedulesGetOne: {},
-  isEqual: false,
-  exists: true,
-  toJson: 'SOME_TICKER',
-};
-let assetOptions = defaultAssetOptions;
-const defaultAuthorizationRequestOptions: AuthorizationRequestOptions = {
-  target: { did: 'targetDid' } as Identity,
-  issuer: { did: 'issuerDid' } as Identity,
-  data: { type: AuthorizationType.TransferAssetOwnership, value: 'UNWANTED_ASSET' },
-  expiry: null,
-  exists: true,
-};
-let authorizationRequestOptions = defaultAuthorizationRequestOptions;
-const defaultVenueOptions: VenueOptions = {
-  id: new BigNumber(1),
-  details: {
-    type: VenueType.Distribution,
-    description: 'someDescription',
-  },
-  exists: true,
-};
-let venueOptions = defaultVenueOptions;
-const defaultNumberedPortfolioOptions: NumberedPortfolioOptions = {
-  id: new BigNumber(1),
-  isOwnedBy: true,
-  assetBalances: [
-    {
-      asset: 'someAsset' as unknown as Asset,
-      total: new BigNumber(1),
-      locked: new BigNumber(0),
-      free: new BigNumber(1),
-    },
-  ],
-  did: 'someDid',
-  exists: true,
-  custodian: 'identity' as unknown as Identity,
-  isCustodiedBy: true,
-  isEqual: true,
-};
-let numberedPortfolioOptions = defaultNumberedPortfolioOptions;
-const defaultDefaultPortfolioOptions: DefaultPortfolioOptions = {
-  isOwnedBy: true,
-  assetBalances: [
-    {
-      asset: 'someAsset' as unknown as Asset,
-      total: new BigNumber(1),
-      locked: new BigNumber(0),
-      free: new BigNumber(1),
-    },
-  ],
-  did: 'someDid',
-  custodian: 'identity' as unknown as Identity,
-  isCustodiedBy: true,
-  isEqual: true,
-  exists: true,
-};
-let defaultPortfolioOptions = defaultDefaultPortfolioOptions;
-const defaultCustomPermissionGroupOptions: CustomPermissionGroupOptions = {
-  ticker: 'SOME_TICKER',
-  id: new BigNumber(1),
-  getPermissions: {
-    transactions: null,
-    transactionGroups: [],
-  },
-  isEqual: true,
-  exists: true,
-};
-let customPermissionGroupOptions = defaultCustomPermissionGroupOptions;
-const defaultKnownPermissionGroupOptions: KnownPermissionGroupOptions = {
-  ticker: 'SOME_TICKER',
-  type: 'someType' as unknown as PermissionGroupType,
-  getPermissions: {
-    transactions: null,
-    transactionGroups: [],
-  },
-  isEqual: true,
-  exists: true,
-};
-let knownPermissionGroupOptions = defaultKnownPermissionGroupOptions;
-const defaultInstructionOptions: InstructionOptions = {
-  id: new BigNumber(1),
-  details: {
-    status: InstructionStatus.Pending,
-    createdAt: new Date(new Date().getTime() + 365 * 24 * 60 * 60 * 1000),
-    tradeDate: null,
-    valueDate: null,
-    type: InstructionType.SettleOnAffirmation,
-  },
-  isPending: false,
-  exists: true,
-};
-let instructionOptions = defaultInstructionOptions;
-const defaultStoOptions: OfferingOptions = {
-  details: {
-    end: null,
-    start: new Date('10/14/1987'),
-    status: {
-      timing: OfferingTimingStatus.Started,
-      balance: OfferingBalanceStatus.Available,
-      sale: OfferingSaleStatus.Live,
-    },
-    tiers: [
-      {
-        price: new BigNumber(100000000),
-        remaining: new BigNumber(700000000),
-        amount: new BigNumber(1000000000),
-      },
-    ],
-    totalAmount: new BigNumber(1000000000),
-    totalRemaining: new BigNumber(700000000),
-    raisingCurrency: 'USD',
-    minInvestment: new BigNumber(100000000),
-  },
-  ticker: 'SOME_TICKER',
-  id: new BigNumber(1),
-  exists: true,
-};
-let stoOptions = defaultStoOptions;
-const defaultCheckpointOptions: CheckpointOptions = {
-  totalSupply: new BigNumber(10000),
-  createdAt: new Date('10/14/1987'),
-  ticker: 'SOME_TICKER',
-  id: new BigNumber(1),
-  exists: true,
-};
-let checkpointOptions = defaultCheckpointOptions;
-const defaultCheckpointScheduleOptions: CheckpointScheduleOptions = {
-  id: new BigNumber(1),
-  ticker: 'SOME_TICKER',
-  start: new Date(new Date().getTime() + 24 * 60 * 60 * 1000),
-  period: {
-    unit: CalendarUnit.Month,
-    amount: new BigNumber(1),
-  },
-  expiryDate: new Date(new Date().getTime() + 60 * 24 * 60 * 60 * 1000),
-  complexity: new BigNumber(2),
-  details: {
-    remainingCheckpoints: new BigNumber(1),
-    nextCheckpointDate: new Date('10/10/2030'),
-  },
-  exists: true,
-};
-let checkpointScheduleOptions = defaultCheckpointScheduleOptions;
-const defaultCorporateActionOptions: CorporateActionOptions = {
-  id: new BigNumber(1),
-  ticker: 'SOME_TICKER',
-  kind: CorporateActionKind.UnpredictableBenefit,
-  declarationDate: new Date('10/14/1987'),
-  description: 'someDescription',
-  targets: {
-    identities: [],
-    treatment: TargetTreatment.Include,
-  },
-  defaultTaxWithholding: new BigNumber(10),
-  taxWithholdings: [],
-  exists: true,
-=======
 /**
  * @hidden
  *
@@ -2060,6 +1532,7 @@
 export const initMocks = function (opts?: MockOptions): void {
   MockIdentityClass.init(opts?.identityOptions);
   MockAccountClass.init(opts?.accountOptions);
+  MockSubsidyClass.init(opts?.subsidyOptions);
   MockTickerReservationClass.init(opts?.tickerReservationOptions);
   MockAssetClass.init(opts?.assetOptions);
   MockAuthorizationRequestClass.init(opts?.authorizationRequestOptions);
@@ -2074,7 +1547,6 @@
   MockCheckpointScheduleClass.init(opts?.checkpointScheduleOptions);
   MockCorporateActionClass.init(opts?.corporateActionOptions);
   MockDividendDistributionClass.init(opts?.dividendDistributionOptions);
->>>>>>> 034a8409
 };
 
 /**
@@ -2085,6 +1557,7 @@
 export const configureMocks = function (opts?: MockOptions): void {
   MockIdentityClass.setOptions(opts?.identityOptions);
   MockAccountClass.setOptions(opts?.accountOptions);
+  MockSubsidyClass.setOptions(opts?.subsidyOptions);
   MockTickerReservationClass.setOptions(opts?.tickerReservationOptions);
   MockAssetClass.setOptions(opts?.assetOptions);
   MockAuthorizationRequestClass.setOptions(opts?.authorizationRequestOptions);
@@ -2108,6 +1581,7 @@
 export const reset = function (): void {
   MockIdentityClass.resetOptions();
   MockAccountClass.resetOptions();
+  MockSubsidyClass.resetOptions();
   MockTickerReservationClass.resetOptions();
   MockAssetClass.resetOptions();
   MockAuthorizationRequestClass.resetOptions();
@@ -2154,6 +1628,20 @@
 
 /**
  * @hidden
+ * Retrieve an Subsidy instance
+ */
+export const getSubsidyInstance = (opts?: SubsidyOptions): MockSubsidy => {
+  const instance = new MockSubsidyClass();
+
+  if (opts) {
+    instance.configure(opts);
+  }
+
+  return instance as unknown as MockSubsidy;
+};
+
+/**
+ * @hidden
  * Retrieve a TickerReservation instance
  */
 export const getTickerReservationInstance = (
@@ -2186,1362 +1674,7 @@
  * @hidden
  * Retrieve an AuthorizationRequest instance
  */
-<<<<<<< HEAD
-function configureKnownPermissionGroup(opts: KnownPermissionGroupOptions): void {
-  const knownPermissionGroup = {
-    uuid: 'knownPermissionGroup',
-    asset: { ...mockInstanceContainer.asset, ticker: opts.ticker },
-    type: opts.type,
-    getPermissions: knownPermissionGroupGetPermissionsStub.resolves(opts.getPermissions),
-    isEqual: knownPermissionGroupIsEqualStub.returns(opts.isEqual),
-    exists: knownPermissionGroupExistsStub.resolves(opts.exists),
-  } as unknown as MockKnownPermissionGroup;
-
-  Object.assign(mockInstanceContainer.knownPermissionGroup, knownPermissionGroup);
-  // eslint-disable-next-line @typescript-eslint/no-unused-vars
-  knownPermissionGroupConstructorStub.callsFake(({ ticker, ...args } = {}) => {
-    const value = merge({}, knownPermissionGroup, args);
-    // eslint-disable-next-line @typescript-eslint/no-var-requires
-    const entities = require('~/internal');
-    Object.setPrototypeOf(entities.PermissionGroup.prototype, entities.Entity.prototype);
-    Object.setPrototypeOf(
-      entities.KnownPermissionGroup.prototype,
-      entities.PermissionGroup.prototype
-    );
-    Object.setPrototypeOf(value, entities.KnownPermissionGroup.prototype);
-    return value;
-  });
-}
-
-/**
- * @hidden
- * Initialize the KnownPermissionGroup instance
- */
-function initKnownPermissionGroup(opts?: KnownPermissionGroupOptions): void {
-  knownPermissionGroupConstructorStub = sinon.stub();
-  knownPermissionGroupGetPermissionsStub = sinon.stub();
-  knownPermissionGroupIsEqualStub = sinon.stub();
-  knownPermissionGroupExistsStub = sinon.stub();
-
-  knownPermissionGroupOptions = { ...defaultKnownPermissionGroupOptions, ...opts };
-
-  configureKnownPermissionGroup(knownPermissionGroupOptions);
-}
-
-/**
- * @hidden
- * Configure the Authorization Request instance
- */
-function configureAuthorizationRequest(opts: AuthorizationRequestOptions): void {
-  const authorizationRequest = {
-    uuid: 'authorizationRequest',
-    authId: opts.authId,
-    issuer: opts.issuer,
-    target: opts.target,
-    expiry: opts.expiry,
-    data: opts.data,
-    exists: authorizationRequestExistsStub.resolves(opts.data),
-    isExpired: authorizationRequestExistsStub.resolves(opts.isExpired),
-  } as unknown as MockAuthorizationRequest;
-
-  Object.assign(mockInstanceContainer.authorizationRequest, authorizationRequest);
-  authorizationRequestConstructorStub.callsFake(args => {
-    const value = merge({}, authorizationRequest, args);
-    // eslint-disable-next-line @typescript-eslint/no-var-requires
-    const entities = require('~/internal');
-    Object.setPrototypeOf(entities.AuthorizationRequest.prototype, entities.Entity.prototype);
-    Object.setPrototypeOf(value, entities.AuthorizationRequest.prototype);
-    return value;
-  });
-}
-
-/**
- * @hidden
- * Initialize the Authorization Request instance
- */
-function initAuthorizationRequest(opts?: AuthorizationRequestOptions): void {
-  authorizationRequestConstructorStub = sinon.stub();
-  authorizationRequestExistsStub = sinon.stub();
-
-  authorizationRequestOptions = { ...defaultAuthorizationRequestOptions, ...opts };
-
-  configureAuthorizationRequest(authorizationRequestOptions);
-}
-
-/**
- * @hidden
- * Configure the Asset instance
- */
-function configureAsset(opts: AssetOptions): void {
-  const details = { owner: mockInstanceContainer.identity, ...opts.details };
-  const asset = {
-    uuid: 'asset',
-    ticker: opts.ticker,
-    details: assetDetailsStub.resolves(details),
-    currentFundingRound: assetCurrentFundingRoundStub.resolves(opts.currentFundingRound),
-    isFrozen: assetIsFrozenStub.resolves(opts.isFrozen),
-    transfers: {
-      canTransfer: assetTransfersCanTransferStub.resolves(opts.transfersCanTransfer),
-    },
-    getIdentifiers: assetGetIdentifiersStub.resolves(opts.getIdentifiers),
-    transferRestrictions: {
-      count: {
-        get: assetTransferRestrictionsCountGetStub.resolves(opts.transferRestrictionsCountGet),
-      },
-      percentage: {
-        get: assetTransferRestrictionsPercentageGetStub.resolves(
-          opts.transferRestrictionsPercentageGet
-        ),
-      },
-    },
-    corporateActions: {
-      getAgents: assetCorporateActionsGetAgentsStub.resolves(opts.corporateActionsGetAgents),
-      getDefaultConfig: assetCorporateActionsGetDefaultConfigStub.resolves(
-        opts.corporateActionsGetDefaultConfig
-      ),
-    },
-    permissions: {
-      getGroups: assetPermissionsGetGroupsStub.resolves(opts.permissionsGetGroups),
-      getAgents: assetPermissionsGetAgentsStub.resolves(opts.permissionsGetAgents),
-    },
-    compliance: {
-      requirements: {
-        get: assetComplianceRequirementsGetStub.resolves(opts.complianceRequirementsGet),
-      },
-    },
-    checkpoints: {
-      schedules: {
-        getOne: assetCheckpointsSchedulesGetOneStub.resolves(opts.checkpointsSchedulesGetOne),
-      },
-      getOne: assetCheckpointsGetOneStub.resolves(opts.checkpointsGetOne),
-    },
-    isEqual: assetIsEqualStub.returns(opts.isEqual),
-    exists: assetExistsStub.resolves(opts.exists),
-    toJson: assetToJsonStub.returns(opts.toJson),
-  } as unknown as MockAsset;
-
-  Object.assign(mockInstanceContainer.asset, asset);
-  assetConstructorStub.callsFake(args => {
-    const value = merge({}, asset, args);
-    // eslint-disable-next-line @typescript-eslint/no-var-requires
-    const entities = require('~/internal');
-    Object.setPrototypeOf(entities.Asset.prototype, entities.Entity.prototype);
-    Object.setPrototypeOf(value, entities.Asset.prototype);
-    return value;
-  });
-}
-
-/**
- * @hidden
- * Initialize the Asset instance
- */
-function initAsset(opts?: AssetOptions): void {
-  assetConstructorStub = sinon.stub();
-  assetDetailsStub = sinon.stub();
-  assetCurrentFundingRoundStub = sinon.stub();
-  assetIsFrozenStub = sinon.stub();
-  assetTransfersCanTransferStub = sinon.stub();
-  assetGetIdentifiersStub = sinon.stub();
-  assetTransferRestrictionsCountGetStub = sinon.stub();
-  assetTransferRestrictionsPercentageGetStub = sinon.stub();
-  assetCorporateActionsGetAgentsStub = sinon.stub();
-  assetCorporateActionsGetDefaultConfigStub = sinon.stub();
-  assetPermissionsGetGroupsStub = sinon.stub();
-  assetPermissionsGetAgentsStub = sinon.stub();
-  assetComplianceRequirementsGetStub = sinon.stub();
-  assetCheckpointsGetOneStub = sinon.stub();
-  assetCheckpointsSchedulesGetOneStub = sinon.stub();
-  assetIsEqualStub = sinon.stub();
-  assetExistsStub = sinon.stub();
-  assetToJsonStub = sinon.stub();
-
-  assetOptions = merge({}, defaultAssetOptions, opts);
-
-  configureAsset(assetOptions);
-}
-
-/**
- * @hidden
- * Configure the Ticker Reservation instance
- */
-function configureTickerReservation(opts: TickerReservationOptions): void {
-  const details = { owner: mockInstanceContainer.identity, ...opts.details };
-  const tickerReservation = {
-    uuid: 'tickerReservation',
-    ticker: opts.ticker,
-    details: tickerReservationDetailsStub.resolves(details),
-    exists: tickerReservationExistsStub.resolves(opts.exists),
-  } as unknown as MockTickerReservation;
-
-  Object.assign(mockInstanceContainer.tickerReservation, tickerReservation);
-  tickerReservationConstructorStub.callsFake(args => {
-    const value = merge({}, tickerReservation, args);
-    // eslint-disable-next-line @typescript-eslint/no-var-requires
-    const entities = require('~/internal');
-    Object.setPrototypeOf(entities.TickerReservation.prototype, entities.Entity.prototype);
-    Object.setPrototypeOf(value, entities.TickerReservation.prototype);
-    return value;
-  });
-}
-
-/**
- * @hidden
- * Initialize the Ticker Reservation instance
- */
-function initTickerReservation(opts?: TickerReservationOptions): void {
-  tickerReservationConstructorStub = sinon.stub();
-  tickerReservationDetailsStub = sinon.stub();
-  tickerReservationExistsStub = sinon.stub();
-
-  tickerReservationOptions = {
-    ...defaultTickerReservationOptions,
-    ...opts,
-  };
-
-  configureTickerReservation(tickerReservationOptions);
-}
-
-/**
- * @hidden
- * Configure the identity instance
- */
-function configureIdentity(opts: IdentityOptions): void {
-  const identity = {
-    uuid: 'identity',
-    did: opts.did,
-    hasRoles: identityHasRolesStub.resolves(opts.hasRoles),
-    checkRoles: identityCheckRolesStub.resolves(opts.checkRoles),
-    hasRole: identityHasRoleStub.resolves(opts.hasRole),
-    hasValidCdd: identityHasValidCddStub.resolves(opts.hasValidCdd),
-    getPrimaryAccount: identityGetPrimaryAccountStub.resolves(opts.getPrimaryAccount),
-    portfolios: {},
-    authorizations: {
-      getReceived: identityAuthorizationsGetReceivedStub.resolves(opts.authorizations?.getReceived),
-      getSent: identityAuthorizationsGetSentStub.resolves(opts.authorizations?.getSent),
-    },
-    assetPermissions: {
-      get: identityAssetPermissionsGetStub.resolves(opts.assetPermissionsGet),
-      getGroup: identityAssetPermissionsGetGroupStub.resolves(opts.assetPermissionsGetGroup),
-      hasPermissions: identityAssetPermissionsHasPermissionsStub.resolves(
-        opts.assetPermissionsHasPermissions
-      ),
-      checkPermissions: identityAssetPermissionsCheckPermissionsStub.resolves(
-        opts.assetPermissionsCheckPermissions
-      ),
-    },
-    getVenues: identityGetVenuesStub.resolves(opts.getVenues),
-    getScopeId: identityGetScopeIdStub.resolves(opts.getScopeId),
-    getAssetBalance: identityGetAssetBalanceStub.resolves(opts.getAssetBalance),
-    getSecondaryAccounts: identityGetSecondaryAccountsStub.resolves(opts.getSecondaryAccounts),
-    areSecondaryAccountsFrozen: identityAreSecondaryAccountsFrozenStub.resolves(
-      opts.areSecondaryAccountsFrozen
-    ),
-    isEqual: identityIsEqualStub.returns(opts.isEqual),
-    exists: identityExistsStub.resolves(opts.exists),
-    isCddProvider: identityIsCddProviderStub.resolves(opts.isCddProvider),
-  } as unknown as MockIdentity;
-
-  Object.assign(mockInstanceContainer.identity, identity);
-  identityConstructorStub.callsFake(args => {
-    const value = merge({}, identity, args);
-    // eslint-disable-next-line @typescript-eslint/no-var-requires
-    const entities = require('~/internal');
-    Object.setPrototypeOf(entities.Identity.prototype, entities.Entity.prototype);
-    Object.setPrototypeOf(value, entities.Identity.prototype);
-    return value;
-  });
-}
-
-/**
- * @hidden
- * Initialize the Identity instance
- */
-function initIdentity(opts?: IdentityOptions): void {
-  identityConstructorStub = sinon.stub();
-  identityHasRolesStub = sinon.stub();
-  identityHasRoleStub = sinon.stub();
-  identityCheckRolesStub = sinon.stub();
-  identityHasValidCddStub = sinon.stub();
-  identityGetPrimaryAccountStub = sinon.stub();
-  identityAuthorizationsGetReceivedStub = sinon.stub();
-  identityAuthorizationsGetSentStub = sinon.stub();
-  identityGetVenuesStub = sinon.stub();
-  identityGetScopeIdStub = sinon.stub();
-  identityGetAssetBalanceStub = sinon.stub();
-  identityGetSecondaryAccountsStub = sinon.stub();
-  identityAreSecondaryAccountsFrozenStub = sinon.stub();
-  identityIsEqualStub = sinon.stub();
-  identityAssetPermissionsGetStub = sinon.stub();
-  identityAssetPermissionsGetGroupStub = sinon.stub();
-  identityAssetPermissionsHasPermissionsStub = sinon.stub();
-  identityAssetPermissionsCheckPermissionsStub = sinon.stub();
-  identityExistsStub = sinon.stub();
-  identityIsCddProviderStub = sinon.stub();
-
-  identityOptions = { ...defaultIdentityOptions, ...opts };
-
-  configureIdentity(identityOptions);
-}
-
-/**
- * @hidden
- * Configure the Instruction instance
- */
-function configureInstruction(opts: InstructionOptions): void {
-  const details = { venue: mockInstanceContainer.venue, ...opts.details };
-  const legs = opts.getLegs || {
-    data: [
-      {
-        from: mockInstanceContainer.numberedPortfolio,
-        to: mockInstanceContainer.numberedPortfolio,
-        asset: mockInstanceContainer.asset,
-        amount: new BigNumber(100),
-      },
-    ],
-    next: null,
-  };
-  const instruction = {
-    uuid: 'instruction',
-    id: opts.id,
-    details: instructionDetailsStub.resolves(details),
-    getLegs: instructionGetLegsStub.resolves(legs),
-    isPending: instructionIsPendingStub.resolves(opts.isPending),
-    exists: instructionExistsStub.resolves(opts.exists),
-  } as unknown as MockInstruction;
-
-  Object.assign(mockInstanceContainer.instruction, instruction);
-  instructionConstructorStub.callsFake(args => {
-    const value = merge({}, instruction, args);
-    // eslint-disable-next-line @typescript-eslint/no-var-requires
-    const entities = require('~/internal');
-    Object.setPrototypeOf(entities.Instruction.prototype, entities.Entity.prototype);
-    Object.setPrototypeOf(value, entities.Instruction.prototype);
-    return value;
-  });
-}
-
-/**
- * @hidden
- * Initialize the Instruction instance
- */
-function initInstruction(opts?: InstructionOptions): void {
-  instructionConstructorStub = sinon.stub();
-  instructionDetailsStub = sinon.stub();
-  instructionGetLegsStub = sinon.stub();
-  instructionIsPendingStub = sinon.stub();
-  instructionExistsStub = sinon.stub();
-
-  instructionOptions = { ...defaultInstructionOptions, ...opts };
-
-  configureInstruction(instructionOptions);
-}
-
-/**
- * @hidden
- * Configure the Account instance
- */
-function configureAccount(opts: AccountOptions): void {
-  const account = {
-    uuid: 'account',
-    address: opts.address,
-    key: opts.key,
-    isFrozen: accountIsFrozenStub.resolves(opts.isFrozen),
-    getBalance: accountGetBalanceStub.resolves(opts.getBalance),
-    getIdentity: accountGetIdentityStub.resolves(
-      opts.getIdentity === undefined ? mockInstanceContainer.identity : opts.getIdentity
-    ),
-    getTransactionHistory: accountGetTransactionHistoryStub.resolves(opts.getTransactionHistory),
-    isEqual: accountIsEqualStub.returns(opts.isEqual),
-    exists: accountExistsStub.resolves(opts.exists),
-    hasPermissions: accountHasPermissionsStub.returns(opts.hasPermissions),
-    checkPermissions: accountCheckPermissionsStub.returns(opts.checkPermissions),
-    toJson: accountToJsonStub.returns(opts.toJson),
-  } as unknown as MockAccount;
-
-  Object.assign(mockInstanceContainer.account, account);
-  accountConstructorStub.callsFake(args => {
-    const value = merge({}, account, args);
-    // eslint-disable-next-line @typescript-eslint/no-var-requires
-    const entities = require('~/internal');
-    Object.setPrototypeOf(entities.Account.prototype, entities.Entity.prototype);
-    Object.setPrototypeOf(value, entities.Account.prototype);
-    return value;
-  });
-}
-
-/**
- * @hidden
- * Initialize the Account instance
- */
-function initAccount(opts?: AccountOptions): void {
-  accountConstructorStub = sinon.stub();
-  accountIsFrozenStub = sinon.stub();
-  accountGetBalanceStub = sinon.stub();
-  accountGetIdentityStub = sinon.stub();
-  accountGetTransactionHistoryStub = sinon.stub();
-  accountIsEqualStub = sinon.stub();
-  accountExistsStub = sinon.stub();
-  accountHasPermissionsStub = sinon.stub();
-  accountCheckPermissionsStub = sinon.stub();
-  accountToJsonStub = sinon.stub();
-
-  accountOptions = { ...defaultAccountOptions, ...opts };
-
-  configureAccount(accountOptions);
-}
-
-/**
- * @hidden
- * Configure the Subsidy instance
- */
-function configureSubsidy(opts: SubsidyOptions): void {
-  const subsidy = {
-    uuid: 'subsidy',
-    beneficiary: {
-      ...mockInstanceContainer.account,
-      address: opts.beneficiary,
-      toJson: opts.beneficiary,
-    },
-    subsidizer: {
-      ...mockInstanceContainer.account,
-      address: opts.subsidizer,
-      toJson: opts.subsidizer,
-    },
-    exists: subsidyExistsStub.resolves(opts.exists),
-    toJson: subsidyToJsonStub.resolves(opts.toJson),
-  } as unknown as MockSubsidy;
-
-  Object.assign(mockInstanceContainer.subsidy, subsidy);
-  subsidyConstructorStub.callsFake(args => {
-    const value = merge({}, subsidy, args);
-    // eslint-disable-next-line @typescript-eslint/no-var-requires
-    const entities = require('~/internal');
-    Object.setPrototypeOf(entities.Subsidy.prototype, entities.Entity.prototype);
-    Object.setPrototypeOf(value, entities.Subsidy.prototype);
-    return value;
-  });
-}
-
-/**
- * @hidden
- * Initialize the Subsidy instance
- */
-function initSubsidy(opts?: SubsidyOptions): void {
-  subsidyConstructorStub = sinon.stub();
-  subsidyExistsStub = sinon.stub();
-  subsidyToJsonStub = sinon.stub();
-
-  subsidyOptions = { ...defaultSubsidyOptions, ...opts };
-
-  configureSubsidy(subsidyOptions);
-}
-/**
- * @hidden
- * Configure the Asset Offering instance
- */
-function configureOffering(opts: OfferingOptions): void {
-  const details = {
-    creator: mockInstanceContainer.identity,
-    venue: mockInstanceContainer.venue,
-    offeringPortfolio: mockInstanceContainer.defaultPortfolio,
-    raisingPortfolio: mockInstanceContainer.numberedPortfolio,
-    ...opts.details,
-  };
-  const offering = {
-    uuid: 'sto',
-    details: offeringsDetailsStub.resolves(details),
-    asset: { ...mockInstanceContainer.asset, ticker: opts.ticker },
-    id: opts.id,
-    exists: offeringExistsStub.resolves(opts.exists),
-  } as unknown as MockOffering;
-
-  Object.assign(mockInstanceContainer.offering, offering);
-  // eslint-disable-next-line @typescript-eslint/no-unused-vars
-  offeringConstructorStub.callsFake(({ ticker, ...args } = {}) => {
-    const value = merge({}, offering, args);
-    // eslint-disable-next-line @typescript-eslint/no-var-requires
-    const entities = require('~/internal');
-    Object.setPrototypeOf(entities.Offering.prototype, entities.Entity.prototype);
-    Object.setPrototypeOf(value, entities.Offering.prototype);
-    return value;
-  });
-}
-
-/**
- * @hidden
- * Initialize the Offering instance
- */
-function initOffering(opts?: OfferingOptions): void {
-  offeringConstructorStub = sinon.stub();
-  offeringsDetailsStub = sinon.stub();
-  offeringExistsStub = sinon.stub();
-
-  stoOptions = merge({}, defaultStoOptions, opts);
-
-  configureOffering(stoOptions);
-}
-
-/**
- * @hidden
- * Configure the Checkpoint instance
- */
-function configureCheckpoint(opts: CheckpointOptions): void {
-  const allBalances = opts.allBalances || {
-    data: [
-      {
-        identity: mockInstanceContainer.identity,
-        balance: new BigNumber(10000),
-      },
-    ],
-    next: null,
-  };
-  const checkpoint = {
-    uuid: 'checkpoint',
-    createdAt: checkpointCreatedAtStub.returns(opts.createdAt),
-    totalSupply: checkpointTotalSupplyStub.returns(opts.totalSupply),
-    asset: { ...mockInstanceContainer.asset, ticker: opts.ticker },
-    id: opts.id,
-    exists: checkpointExistsStub.resolves(opts.exists),
-    allBalances: checkpointAllBalancesStub.resolves(allBalances),
-    balance: checkpointBalanceStub.resolves(opts.balance),
-  } as unknown as MockCheckpoint;
-
-  Object.assign(mockInstanceContainer.checkpoint, checkpoint);
-  // eslint-disable-next-line @typescript-eslint/no-unused-vars
-  checkpointConstructorStub.callsFake(({ ticker, ...args } = {}) => {
-    const value = merge({}, checkpoint, args);
-    // eslint-disable-next-line @typescript-eslint/no-var-requires
-    const entities = require('~/internal');
-    Object.setPrototypeOf(entities.Checkpoint.prototype, entities.Entity.prototype);
-    Object.setPrototypeOf(value, entities.Checkpoint.prototype);
-    return value;
-  });
-}
-
-/**
- * @hidden
- * Initialize the Checkpoint instance
- */
-function initCheckpoint(opts?: CheckpointOptions): void {
-  checkpointConstructorStub = sinon.stub();
-  checkpointCreatedAtStub = sinon.stub();
-  checkpointTotalSupplyStub = sinon.stub();
-  checkpointExistsStub = sinon.stub();
-  checkpointAllBalancesStub = sinon.stub();
-  checkpointBalanceStub = sinon.stub();
-
-  checkpointOptions = merge({}, defaultCheckpointOptions, opts);
-
-  configureCheckpoint(checkpointOptions);
-}
-
-/**
- * @hidden
- * Configure the CheckpointSchedule instance
- */
-function configureCheckpointSchedule(opts: CheckpointScheduleOptions): void {
-  const checkpointSchedule = {
-    uuid: 'checkpointSchedule',
-    id: opts.id,
-    asset: { ...mockInstanceContainer.asset, ticker: opts.ticker },
-    start: opts.start,
-    period: opts.period,
-    expiryDate: opts.expiryDate,
-    complexity: opts.complexity,
-    details: checkpointScheduleDetailsStub.resolves(opts.details),
-    exists: checkpointScheduleExistsStub.resolves(opts.exists),
-  } as unknown as MockCheckpointSchedule;
-
-  Object.assign(mockInstanceContainer.checkpointSchedule, checkpointSchedule);
-  // eslint-disable-next-line @typescript-eslint/no-unused-vars
-  checkpointScheduleConstructorStub.callsFake(({ ticker, ...args } = {}) => {
-    const value = merge({}, checkpointSchedule, args);
-    // eslint-disable-next-line @typescript-eslint/no-var-requires
-    const entities = require('~/internal');
-    Object.setPrototypeOf(entities.CheckpointSchedule.prototype, entities.Entity.prototype);
-    Object.setPrototypeOf(value, entities.CheckpointSchedule.prototype);
-    return value;
-  });
-}
-
-/**
- * @hidden
- * Initialize the CheckpointSchedule instance
- */
-function initCheckpointSchedule(opts?: CheckpointScheduleOptions): void {
-  checkpointScheduleConstructorStub = sinon.stub();
-  checkpointScheduleDetailsStub = sinon.stub();
-  checkpointScheduleExistsStub = sinon.stub();
-
-  checkpointScheduleOptions = merge({}, defaultCheckpointScheduleOptions, opts);
-
-  configureCheckpointSchedule(checkpointScheduleOptions);
-}
-
-/**
- * @hidden
- * Configure the CorporateAction instance
- */
-function configureCorporateAction(opts: CorporateActionOptions): void {
-  const corporateAction = {
-    uuid: 'corporateAction',
-    id: opts.id,
-    asset: { ...mockInstanceContainer.asset, ticker: opts.ticker },
-    kind: opts.kind,
-    declarationDate: opts.declarationDate,
-    description: opts.description,
-    targets: opts.targets,
-    defaultTaxWithholding: opts.defaultTaxWithholding,
-    taxWithholdings: opts.taxWithholdings,
-    exists: corporateActionExistsStub.resolves(opts.exists),
-  } as unknown as MockCorporateAction;
-
-  Object.assign(mockInstanceContainer.corporateAction, corporateAction);
-  // eslint-disable-next-line @typescript-eslint/no-unused-vars
-  corporateActionConstructorStub.callsFake(({ ticker, ...args } = {}) => {
-    const value = merge({}, corporateAction, args);
-    // eslint-disable-next-line @typescript-eslint/no-var-requires
-    const entities = require('~/internal');
-    Object.setPrototypeOf(entities.CorporateActionBase.prototype, entities.Entity.prototype);
-    Object.setPrototypeOf(
-      entities.CorporateAction.prototype,
-      entities.CorporateActionBase.prototype
-    );
-    Object.setPrototypeOf(value, entities.CorporateAction.prototype);
-    return value;
-  });
-}
-
-/**
- * @hidden
- * Initialize the CorporateAction instance
- */
-function initCorporateAction(opts?: CorporateActionOptions): void {
-  corporateActionConstructorStub = sinon.stub();
-  corporateActionExistsStub = sinon.stub();
-
-  corporateActionOptions = merge({}, defaultCorporateActionOptions, opts);
-
-  configureCorporateAction(corporateActionOptions);
-}
-
-/**
- * @hidden
- * Configure the CorporateAction instance
- */
-function configureDividendDistribution(opts: DividendDistributionOptions): void {
-  const details = { owner: mockInstanceContainer.identity, ...opts.details };
-  const checkpoint = opts.checkpoint || mockInstanceContainer.checkpoint;
-  const getParticipant = opts.getParticipant
-    ? { ...defaultDividendDistributionOptions.getParticipant, ...opts.getParticipant }
-    : null;
-
-  const dividendDistribution = {
-    uuid: 'dividendDistribution',
-    id: opts.id,
-    asset: { ...mockInstanceContainer.asset, ticker: opts.ticker },
-    kind: CorporateActionKind.UnpredictableBenefit,
-    declarationDate: opts.declarationDate,
-    description: opts.description,
-    targets: opts.targets,
-    defaultTaxWithholding: opts.defaultTaxWithholding,
-    taxWithholdings: opts.taxWithholdings,
-    origin: mockInstanceContainer.defaultPortfolio,
-    currency: opts.currency,
-    perShare: opts.perShare,
-    maxAmount: opts.maxAmount,
-    expiryDate: opts.expiryDate,
-    paymentDate: opts.paymentDate,
-    details: dividendDistributionDetailsStub.resolves(details),
-    getParticipant: dividendDistributionGetParticipantStub.resolves(getParticipant),
-    checkpoint: dividendDistributionCheckpointStub.resolves(checkpoint),
-    exists: dividendDistributionExistsStub.resolves(opts.exists),
-  } as unknown as MockDividendDistribution;
-
-  Object.assign(mockInstanceContainer.dividendDistribution, dividendDistribution);
-  // eslint-disable-next-line @typescript-eslint/no-unused-vars
-  dividendDistributionConstructorStub.callsFake(({ ticker, ...args } = {}) => {
-    const value = merge({}, dividendDistribution, args);
-    // eslint-disable-next-line @typescript-eslint/no-var-requires
-    const entities = require('~/internal');
-    Object.setPrototypeOf(entities.CorporateActionBase.prototype, entities.Entity.prototype);
-    Object.setPrototypeOf(
-      entities.DividendDistribution.prototype,
-      entities.CorporateActionBase.prototype
-    );
-    Object.setPrototypeOf(value, entities.DividendDistribution.prototype);
-    return value;
-  });
-}
-
-/**
- * @hidden
- * Initialize the DividendDistribution instance
- */
-function initDividendDistribution(opts?: DividendDistributionOptions): void {
-  dividendDistributionConstructorStub = sinon.stub();
-  dividendDistributionDetailsStub = sinon.stub();
-  dividendDistributionGetParticipantStub = sinon.stub();
-  dividendDistributionCheckpointStub = sinon.stub();
-  dividendDistributionExistsStub = sinon.stub();
-
-  dividendDistributionOptions = merge({}, defaultDividendDistributionOptions, opts);
-
-  configureDividendDistribution(dividendDistributionOptions);
-}
-
-/**
- * @hidden
- *
- * Temporarily change instance mock configuration (calling .reset will go back to the configuration passed in `initMocks`)
- */
-export function configureMocks(opts?: MockOptions): void {
-  const tempIdentityOptions = { ...defaultIdentityOptions, ...opts?.identityOptions };
-
-  configureIdentity(tempIdentityOptions);
-
-  const tempAccountOptions = { ...defaultAccountOptions, ...opts?.accountOptions };
-
-  configureAccount(tempAccountOptions);
-
-  const tempTickerReservationOptions = {
-    ...defaultTickerReservationOptions,
-    ...opts?.tickerReservationOptions,
-  };
-
-  configureTickerReservation(tempTickerReservationOptions);
-
-  const tempAssetOptions = merge({}, defaultAssetOptions, opts?.assetOptions);
-
-  configureAsset(tempAssetOptions);
-
-  const tempAuthorizationRequestOptions = {
-    ...defaultAuthorizationRequestOptions,
-    ...opts?.authorizationRequestOptions,
-  };
-
-  configureAuthorizationRequest(tempAuthorizationRequestOptions);
-
-  const tempVenueOptions = {
-    ...defaultVenueOptions,
-    ...opts?.venueOptions,
-  };
-  configureVenue(tempVenueOptions);
-
-  const tempNumberedPortfolioOptions = {
-    ...defaultNumberedPortfolioOptions,
-    ...opts?.numberedPortfolioOptions,
-  };
-  configureNumberedPortfolio(tempNumberedPortfolioOptions);
-
-  const tempDefaultPortfolioOptions = {
-    ...defaultDefaultPortfolioOptions,
-    ...opts?.defaultPortfolioOptions,
-  };
-  configureDefaultPortfolio(tempDefaultPortfolioOptions);
-
-  const tempCustomPermissionGroupOptions = {
-    ...defaultCustomPermissionGroupOptions,
-    ...opts?.customPermissionGroupOptions,
-  };
-  configureCustomPermissionGroup(tempCustomPermissionGroupOptions);
-
-  const tempKnownPermissionGroupOptions = {
-    ...defaultKnownPermissionGroupOptions,
-    ...opts?.knownPermissionGroupOptions,
-  };
-  configureKnownPermissionGroup(tempKnownPermissionGroupOptions);
-
-  const tempInstructionOptions = {
-    ...defaultInstructionOptions,
-    ...opts?.instructionOptions,
-  };
-  configureInstruction(tempInstructionOptions);
-
-  const tempStoOptions = {
-    ...stoOptions,
-    ...opts?.offeringOptions,
-  };
-  configureOffering(tempStoOptions);
-
-  const tempCheckpointOptions = {
-    ...checkpointOptions,
-    ...opts?.checkpointOptions,
-  };
-  configureCheckpoint(tempCheckpointOptions);
-
-  const tempCheckpointScheduleOptions = {
-    ...checkpointScheduleOptions,
-    ...opts?.checkpointScheduleOptions,
-  };
-  configureCheckpointSchedule(tempCheckpointScheduleOptions);
-
-  const tempCorporateActionOptions = {
-    ...corporateActionOptions,
-    ...opts?.corporateActionOptions,
-  };
-  configureCorporateAction(tempCorporateActionOptions);
-
-  const tempDividendDistributionOptions = {
-    ...dividendDistributionOptions,
-    ...opts?.dividendDistributionOptions,
-  };
-  configureDividendDistribution(tempDividendDistributionOptions);
-}
-
-/**
- * @hidden
- *
- * Initialize the factory by adding default all-purpose functionality to the mock manager
- */
-export function initMocks(opts?: MockOptions): void {
-  // Identity
-  initIdentity(opts?.identityOptions);
-
-  // Account
-  initAccount(opts?.accountOptions);
-
-  // Ticker Reservation
-  initTickerReservation(opts?.tickerReservationOptions);
-
-  // Subsidy
-  initSubsidy(opts?.subsidyOptions);
-
-  // Asset
-  initAsset(opts?.assetOptions);
-
-  // Authorization Request
-  initAuthorizationRequest(opts?.authorizationRequestOptions);
-
-  // Instruction Request
-  initInstruction(opts?.instructionOptions);
-
-  // Venue
-  initVenue(opts?.venueOptions);
-
-  // NumberedPortfolio
-  initNumberedPortfolio(opts?.numberedPortfolioOptions);
-
-  // DefaultPortfolio
-  initDefaultPortfolio(opts?.defaultPortfolioOptions);
-
-  // CustomPermissionGroup
-  initCustomPermissionGroup(opts?.customPermissionGroupOptions);
-
-  // KnownPermissionGroup
-  initKnownPermissionGroup(opts?.knownPermissionGroupOptions);
-
-  // Instruction
-  initInstruction(opts?.instructionOptions);
-
-  // Offering
-  initOffering(opts?.offeringOptions);
-
-  // Checkpoint
-  initCheckpoint(opts?.checkpointOptions);
-
-  // CheckpointSchedule
-  initCheckpointSchedule(opts?.checkpointScheduleOptions);
-
-  // CorporateAction
-  initCorporateAction(opts?.corporateActionOptions);
-
-  // DividendDistribution
-  initDividendDistribution(opts?.dividendDistributionOptions);
-}
-
-/**
- * @hidden
- * Restore instances to their original state
- */
-export function cleanup(): void {
-  mockInstanceContainer.identity = {} as MockIdentity;
-  mockInstanceContainer.account = {} as MockAccount;
-  mockInstanceContainer.tickerReservation = {} as MockTickerReservation;
-  mockInstanceContainer.asset = {} as MockAsset;
-  mockInstanceContainer.authorizationRequest = {} as MockAuthorizationRequest;
-  mockInstanceContainer.permissionGroup = {} as MockPermissionGroup;
-  mockInstanceContainer.venue = {} as MockVenue;
-  mockInstanceContainer.instruction = {} as MockInstruction;
-  mockInstanceContainer.offering = {} as MockOffering;
-  mockInstanceContainer.checkpoint = {} as MockCheckpoint;
-  mockInstanceContainer.checkpointSchedule = {} as MockCheckpointSchedule;
-  mockInstanceContainer.corporateAction = {} as MockCorporateAction;
-  mockInstanceContainer.dividendDistribution = {} as MockDividendDistribution;
-  mockInstanceContainer.subsidy = {} as MockSubsidy;
-}
-
-/**
- * @hidden
- * Reinitialize mocks
- */
-export function reset(): void {
-  cleanup();
-  initMocks({
-    identityOptions,
-    accountOptions,
-    subsidyOptions,
-    tickerReservationOptions,
-    assetOptions: assetOptions,
-    authorizationRequestOptions,
-    venueOptions,
-    instructionOptions,
-    numberedPortfolioOptions,
-    defaultPortfolioOptions,
-    offeringOptions: stoOptions,
-    checkpointOptions,
-    checkpointScheduleOptions,
-    corporateActionOptions,
-    dividendDistributionOptions,
-    customPermissionGroupOptions,
-    knownPermissionGroupOptions,
-  });
-}
-
-/**
- * @hidden
- * Retrieve an Identity instance
- */
-export function getIdentityInstance(opts?: IdentityOptions): MockIdentity {
-  if (opts) {
-    configureIdentity({ ...defaultIdentityOptions, ...opts });
-  }
-
-  return new MockIdentityClass() as MockIdentity;
-}
-
-/**
- * @hidden
- * Retrieve the Identity constructor stub
- */
-export function getIdentityConstructorStub(): SinonStub {
-  return identityConstructorStub;
-}
-
-/**
- * @hidden
- * Retrieve the stub of the `Identity.hasRoles` method
- */
-export function getIdentityHasRolesStub(): SinonStub {
-  return identityHasRolesStub;
-}
-
-/**
- * @hidden
- * Retrieve the stub of the `Identity.hasRoles` method
- */
-export function getIdentityHasRoleStub(): SinonStub {
-  return identityHasRoleStub;
-}
-
-/**
- * @hidden
- * Retrieve the stub of the `Identity.assetPermissions.hasPermissions` method
- */
-export function getIdentityAssetPermissionsHasPermissionsStub(): SinonStub {
-  return identityAssetPermissionsHasPermissionsStub;
-}
-
-/**
- * @hidden
- * Retrieve the stub of the `Identity.hasValidCdd` method
- */
-export function getIdentityHasValidCddStub(): SinonStub {
-  return identityHasValidCddStub;
-}
-
-/**
- * @hidden
- * Retrieve the stub of the `Identity.getPrimaryAccount` method
- */
-export function getIdentityGetPrimaryAccountStub(): SinonStub {
-  return identityGetPrimaryAccountStub;
-}
-
-/**
- * @hidden
- * Retrieve the stub of the `Identity.authorizations.getReceived` method
- */
-export function getIdentityAuthorizationsGetReceivedStub(): SinonStub {
-  return identityAuthorizationsGetReceivedStub;
-}
-
-/**
- * @hidden
- * Retrieve the stub of the `Identity.authorizations.getSent` method
- */
-export function getIdentityAuthorizationsGetSentStub(): SinonStub {
-  return identityAuthorizationsGetSentStub;
-}
-
-/**
- * @hidden
- * Retrieve the stub of the `Identity.getVenues` method
- */
-export function getIdentityGetVenuesStub(): SinonStub {
-  return identityGetVenuesStub;
-}
-
-/**
- * @hidden
- * Retrieve the stub of the `Identity.getScopeId` method
- */
-export function getIdentityGetScopeIdStub(): SinonStub {
-  return identityGetScopeIdStub;
-}
-
-/**
- * @hidden
- * Retrieve the stub of the `Identity.assetPermissions.getGroup` method
- */
-export function getIdentityAssetPermissionsGetGroupStub(
-  group?: CustomPermissionGroup | KnownPermissionGroup
-): SinonStub {
-  if (group) {
-    return identityAssetPermissionsGetGroupStub.resolves(group);
-  }
-  return identityAssetPermissionsGetGroupStub;
-}
-
-/**
- * @hidden
- * Retrieve the stub of the `Identity.isEqual` method
- */
-export function getIdentityIsEqualStub(): SinonStub {
-  return identityIsEqualStub;
-}
-
-/**
- * @hidden
- * Retrieve an Account instance
- */
-export function getAccountInstance(opts?: AccountOptions): MockAccount {
-  if (opts) {
-    configureAccount({ ...defaultAccountOptions, ...opts });
-  }
-
-  return new MockAccountClass() as MockAccount;
-}
-
-/**
- * @hidden
- * Retrieve an Subsidy instance
- */
-export function getSubsidyInstance(opts?: SubsidyOptions): MockSubsidy {
-  if (opts) {
-    configureSubsidy({ ...defaultSubsidyOptions, ...opts });
-  }
-
-  return new MockSubsidyClass() as MockSubsidy;
-}
-
-/**
- * @hidden
- * Retrieve the stub of the `Subsidy.exists` method
- */
-export function getSubsidyExistsStub(exists?: boolean): SinonStub {
-  if (exists) {
-    return subsidyExistsStub.resolves(exists);
-  }
-  return subsidyExistsStub;
-}
-
-/**
- * @hidden
- * Retrieve the stub of the `Account.isFrozen` method
- */
-export function getAccountIsFrozenStub(): SinonStub {
-  return accountIsFrozenStub;
-}
-
-/**
- * @hidden
- * Retrieve the stub of the `Account.getBalance` method
- */
-export function getAccountGetBalanceStub(): SinonStub {
-  return accountGetBalanceStub;
-}
-
-/**
- * @hidden
- * Retrieve the stub of the `Account.getIdentity` method
- */
-export function getAccountGetIdentityStub(): SinonStub {
-  return accountGetIdentityStub;
-}
-
-/**
- * @hidden
- * Retrieve the stub of the `Account.getTransactionHistory` method
- */
-export function getAccountGetTransactionHistoryStub(): SinonStub {
-  return accountGetTransactionHistoryStub;
-}
-
-/**
- * @hidden
- * Retrieve the stub of the `Account.isEqual` method
- */
-export function getAccountIsEqualStub(): SinonStub {
-  return accountIsEqualStub;
-}
-
-/**
- * @hidden
- * Retrieve the stub of the `Account.toJson` method
- */
-export function getAccountToJsonStub(): SinonStub {
-  return accountToJsonStub;
-}
-
-/**
- * @hidden
- * Retrieve the stub of the `Account.isEqual` method
- */
-export function getAccountHasPermissionsStub(): SinonStub {
-  return accountHasPermissionsStub;
-}
-
-/**
- * @hidden
- * Retrieve the stub of the `NumberedPortfolio.isCustodiedBy` method
- */
-export function getNumberedPortfolioIsCustodiedByStub(): SinonStub {
-  return numberedPortfolioIsCustodiedByStub;
-}
-
-/**
- * @hidden
- * Retrieve the stub of the `NumberedPortfolio.getCustodian` method
- */
-export function getNumberedPortfolioGetCustodianStub(): SinonStub {
-  return numberedPortfolioGetCustodianStub;
-}
-
-/**
- * @hidden
- * Retrieve the stub of the `NumberedPortfolio.isEqual` method
- */
-export function getNumberedPortfolioIsEqualStub(): SinonStub {
-  return numberedPortfolioIsEqualStub;
-}
-
-/**
- * @hidden
- * Retrieve the stub of the `DefaultPortfolio.isCustodiedBy` method
- */
-export function getDefaultPortfolioIsCustodiedByStub(): SinonStub {
-  return defaultPortfolioIsCustodiedByStub;
-}
-
-/**
- * @hidden
- * Retrieve the stub of the `DefaultPortfolio.getCustodian` method
- */
-export function getDefaultPortfolioGetCustodianStub(): SinonStub {
-  return defaultPortfolioGetCustodianStub;
-}
-
-/**
- * @hidden
- * Retrieve the stub of the `DefaultPortfolio.isEqual` method
- */
-export function getDefaultPortfolioIsEqualStub(): SinonStub {
-  return defaultPortfolioIsEqualStub;
-}
-
-/**
- * @hidden
- * Retrieve a Ticker Reservation instance
- */
-export function getTickerReservationInstance(
-  opts?: TickerReservationOptions
-): MockTickerReservation {
-  if (opts) {
-    configureTickerReservation({ ...defaultTickerReservationOptions, ...opts });
-  }
-
-  return new MockTickerReservationClass() as MockTickerReservation;
-}
-
-/**
- * @hidden
- * Retrieve the stub of the `TickerReservation.details` method
- */
-export function getTickerReservationDetailsStub(
-  details?: Partial<TickerReservationDetails>
-): SinonStub {
-  if (details) {
-    return tickerReservationDetailsStub.resolves({
-      ...defaultTickerReservationOptions.details,
-      ...details,
-    });
-  }
-  return tickerReservationDetailsStub;
-}
-
-/**
- * @hidden
- * Retrieve an Asset instance
- */
-export function getAssetInstance(opts?: AssetOptions): MockAsset {
-  if (opts) {
-    configureAsset({ ...defaultAssetOptions, ...opts });
-  }
-
-  return new MockAssetClass() as MockAsset;
-}
-
-/**
- * @hidden
- * Retrieve the stub of the `Asset.details` method
- */
-export function getAssetDetailsStub(details?: Partial<AssetDetails>): SinonStub {
-  if (details) {
-    return assetDetailsStub.resolves({
-      ...defaultAssetOptions.details,
-      ...details,
-    });
-  }
-  return assetDetailsStub;
-}
-
-/**
- * @hidden
- * Retrieve the stub of the `Asset.currentFundingRound` method
- */
-export function getAssetCurrentFundingRoundStub(currentFundingRound?: string): SinonStub {
-  if (currentFundingRound) {
-    return assetCurrentFundingRoundStub.resolves(currentFundingRound);
-  }
-
-  return assetCurrentFundingRoundStub;
-}
-
-/**
- * @hidden
- * Retrieve the stub of the `Asset.isFrozen` method
- */
-export function getAssetIsFrozenStub(frozen?: boolean): SinonStub {
-  if (frozen !== undefined) {
-    return assetIsFrozenStub.resolves(frozen);
-  }
-
-  return assetIsFrozenStub;
-}
-
-/**
- * @hidden
- * Retrieve the stub of the `Asset.getIdentifiers` method
- */
-export function getAssetGetIdentifiersStub(identifiers?: SecurityIdentifier): SinonStub {
-  if (identifiers !== undefined) {
-    return assetGetIdentifiersStub.resolves(identifiers);
-  }
-
-  return assetGetIdentifiersStub;
-}
-
-/**
- * @hidden
- * Retrieve the stub of the `Asset.Transfers.canTransfer` method
- */
-export function getAssetTransfersCanTransferStub(status?: TransferStatus): SinonStub {
-  if (status) {
-    return assetTransfersCanTransferStub.resolves(status);
-  }
-
-  return assetTransfersCanTransferStub;
-}
-
-/**
- * @hidden
- * Retrieve the stub of the `Asset.transferRestrictions.count.get` method
- */
-export function getAssetTransferRestrictionsCountGetStub(
-  restrictions?: ActiveTransferRestrictions<CountTransferRestriction>
-): SinonStub {
-  if (restrictions) {
-    return assetTransferRestrictionsCountGetStub.resolves(restrictions);
-  }
-
-  return assetTransferRestrictionsCountGetStub;
-}
-
-/**
- * @hidden
- * Retrieve the stub of the `Asset.transferRestrictions.percentage.get` method
- */
-export function getAssetTransferRestrictionsPercentageGetStub(
-  restrictions?: ActiveTransferRestrictions<PercentageTransferRestriction>
-): SinonStub {
-  if (restrictions) {
-    return assetTransferRestrictionsPercentageGetStub.resolves(restrictions);
-  }
-
-  return assetTransferRestrictionsPercentageGetStub;
-}
-
-/**
- * @hidden
- * Retrieve the stub of the `Asset.corporateActions.getAgents` method
- */
-export function getAssetCorporateActionsGetAgentsStub(agent?: Identity): SinonStub {
-  if (agent) {
-    return assetCorporateActionsGetAgentsStub.resolves(agent);
-  }
-
-  return assetCorporateActionsGetAgentsStub;
-}
-
-/**
- * @hidden
- * Retrieve the stub of the `Asset.corporateActions.getDefaultConfig` method
- */
-export function getAssetCorporateActionsGetDefaultConfigStub(
-  defaults?: Partial<CorporateActionDefaultConfig>
-): SinonStub {
-  if (defaults) {
-    return assetCorporateActionsGetDefaultConfigStub.resolves(defaults);
-  }
-
-  return assetCorporateActionsGetDefaultConfigStub;
-}
-
-/**
- * @hidden
- * Retrieve the stub of the `Asset.permissions.getGroups` method
- */
-export function getAssetPermissionsGetGroupsStub(
-  groups?: Partial<ResultSet<PermissionGroup>>
-): SinonStub {
-  if (groups) {
-    return assetPermissionsGetGroupsStub.resolves(groups);
-  }
-
-  return assetPermissionsGetGroupsStub;
-}
-
-/**
- * @hidden
- * Retrieve the stub of the `Asset.permissions.getAgents` method
- */
-export function getAssetPermissionsGetAgentsStub(agents?: Partial<AgentWithGroup>[]): SinonStub {
-  if (agents) {
-    return assetPermissionsGetAgentsStub.resolves(agents);
-  }
-
-  return assetPermissionsGetAgentsStub;
-}
-
-/**
- * @hidden
- * Retrieve an Authorization Request instance
- */
-export function getAuthorizationRequestInstance(
-=======
 export const getAuthorizationRequestInstance = (
->>>>>>> 034a8409
   opts?: AuthorizationRequestOptions
 ): MockAuthorizationRequest => {
   const instance = new MockAuthorizationRequestClass();

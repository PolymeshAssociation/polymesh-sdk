--- conflicted
+++ resolved
@@ -129,13 +129,8 @@
   getVenues?: Venue[];
   getScopeId?: string;
   getTokenBalance?: BigNumber;
-<<<<<<< HEAD
-  getSecondaryKeys?: SecondaryKey[];
-  areSecondaryKeysFrozen?: boolean;
-=======
   getSecondaryAccounts?: SecondaryAccount[];
   areSecondaryAccountsFrozen?: boolean;
->>>>>>> 73ce625e
   isEqual?: boolean;
   tokenPermissionsGetGroup?: CustomPermissionGroup | KnownPermissionGroup;
   tokenPermissionsGet?: TokenWithGroup[];
@@ -714,13 +709,8 @@
   getVenues: [],
   getScopeId: 'someScopeId',
   getTokenBalance: new BigNumber(100),
-<<<<<<< HEAD
-  getSecondaryKeys: [],
-  areSecondaryKeysFrozen: false,
-=======
   getSecondaryAccounts: [],
   areSecondaryAccountsFrozen: false,
->>>>>>> 73ce625e
   isEqual: true,
   tokenPermissionsGet: [],
   tokenPermissionsCheckPermissions: {
@@ -822,7 +812,7 @@
   isOwnedBy: true,
   tokenBalances: [
     {
-      token: ('someToken' as unknown) as SecurityToken,
+      token: 'someToken' as unknown as SecurityToken,
       total: new BigNumber(1),
       locked: new BigNumber(0),
       free: new BigNumber(1),
@@ -830,7 +820,7 @@
   ],
   did: 'someDid',
   exists: true,
-  custodian: ('identity' as unknown) as Identity,
+  custodian: 'identity' as unknown as Identity,
   isCustodiedBy: true,
   isEqual: true,
 };
@@ -839,14 +829,14 @@
   isOwnedBy: true,
   tokenBalances: [
     {
-      token: ('someToken' as unknown) as SecurityToken,
+      token: 'someToken' as unknown as SecurityToken,
       total: new BigNumber(1),
       locked: new BigNumber(0),
       free: new BigNumber(1),
     },
   ],
   did: 'someDid',
-  custodian: ('identity' as unknown) as Identity,
+  custodian: 'identity' as unknown as Identity,
   isCustodiedBy: true,
   isEqual: true,
   exists: true,
@@ -865,7 +855,7 @@
 let customPermissionGroupOptions = defaultCustomPermissionGroupOptions;
 const defaultKnownPermissionGroupOptions: KnownPermissionGroupOptions = {
   ticker: 'SOME_TICKER',
-  type: ('someType' as unknown) as PermissionGroupType,
+  type: 'someType' as unknown as PermissionGroupType,
   getPermissions: {
     transactions: null,
     transactionGroups: [],
@@ -987,12 +977,12 @@
  */
 function configureVenue(opts: VenueOptions): void {
   const details = { owner: mockInstanceContainer.identity, ...opts.details };
-  const venue = ({
+  const venue = {
     uuid: 'venue',
     id: opts.id,
     details: venueDetailsStub.resolves(details),
     exists: venueExistsStub.resolves(opts.exists),
-  } as unknown) as MockVenue;
+  } as unknown as MockVenue;
 
   Object.assign(mockInstanceContainer.venue, venue);
   venueConstructorStub.callsFake(args => {
@@ -1024,7 +1014,7 @@
  * Configure the Numbered Portfolio instance
  */
 function configureNumberedPortfolio(opts: NumberedPortfolioOptions): void {
-  const numberedPortfolio = ({
+  const numberedPortfolio = {
     uuid: 'numberedPortfolio',
     id: opts.id,
     isOwnedBy: numberedPortfolioIsOwnedByStub.resolves(opts.isOwnedBy),
@@ -1034,7 +1024,7 @@
     exists: numberedPortfolioExistsStub.resolves(opts.exists),
     isCustodiedBy: numberedPortfolioIsCustodiedByStub.resolves(opts.isCustodiedBy),
     isEqual: numberedPortfolioIsEqualStub.returns(opts.isEqual),
-  } as unknown) as MockNumberedPortfolio;
+  } as unknown as MockNumberedPortfolio;
 
   Object.assign(mockInstanceContainer.numberedPortfolio, numberedPortfolio);
   // eslint-disable-next-line @typescript-eslint/no-unused-vars
@@ -1073,7 +1063,7 @@
  * Configure the Default Portfolio instance
  */
 function configureDefaultPortfolio(opts: DefaultPortfolioOptions): void {
-  const defaultPortfolio = ({
+  const defaultPortfolio = {
     uuid: 'defaultPortfolio',
     isOwnedBy: defaultPortfolioIsOwnedByStub.resolves(opts.isOwnedBy),
     getTokenBalances: defaultPortfolioGetTokenBalancesStub.resolves(opts.tokenBalances),
@@ -1082,7 +1072,7 @@
     isCustodiedBy: defaultPortfolioIsCustodiedByStub.resolves(opts.isCustodiedBy),
     isEqual: defaultPortfolioIsEqualStub.returns(opts.isEqual),
     exists: defaultPortfolioExistsStub.resolves(opts.exists),
-  } as unknown) as MockDefaultPortfolio;
+  } as unknown as MockDefaultPortfolio;
 
   Object.assign(mockInstanceContainer.defaultPortfolio, defaultPortfolio);
   // eslint-disable-next-line @typescript-eslint/no-unused-vars
@@ -1120,14 +1110,14 @@
  * Configure the Custom Permission Group instance
  */
 function configureCustomPermissionGroup(opts: CustomPermissionGroupOptions): void {
-  const customPermissionGroup = ({
+  const customPermissionGroup = {
     uuid: 'customPermissionGroup',
     id: opts.id,
     token: { ...mockInstanceContainer.securityToken, ticker: opts.ticker },
     getPermissions: customPermissionGroupGetPermissionsStub.resolves(opts.getPermissions),
     isEqual: customPermissionGroupIsEqualStub.returns(opts.isEqual),
     exists: customPermissionGroupExistsStub.resolves(opts.exists),
-  } as unknown) as MockCustomPermissionGroup;
+  } as unknown as MockCustomPermissionGroup;
 
   Object.assign(mockInstanceContainer.customPermissionGroup, customPermissionGroup);
   // eslint-disable-next-line @typescript-eslint/no-unused-vars
@@ -1165,14 +1155,14 @@
  * Configure the Known Permission Group instance
  */
 function configureKnownPermissionGroup(opts: KnownPermissionGroupOptions): void {
-  const knownPermissionGroup = ({
+  const knownPermissionGroup = {
     uuid: 'knownPermissionGroup',
     token: { ...mockInstanceContainer.securityToken, ticker: opts.ticker },
     type: opts.type,
     getPermissions: knownPermissionGroupGetPermissionsStub.resolves(opts.getPermissions),
     isEqual: knownPermissionGroupIsEqualStub.returns(opts.isEqual),
     exists: knownPermissionGroupExistsStub.resolves(opts.exists),
-  } as unknown) as MockKnownPermissionGroup;
+  } as unknown as MockKnownPermissionGroup;
 
   Object.assign(mockInstanceContainer.knownPermissionGroup, knownPermissionGroup);
   // eslint-disable-next-line @typescript-eslint/no-unused-vars
@@ -1210,7 +1200,7 @@
  * Configure the Authorization Request instance
  */
 function configureAuthorizationRequest(opts: AuthorizationRequestOptions): void {
-  const authorizationRequest = ({
+  const authorizationRequest = {
     uuid: 'authorizationRequest',
     authId: opts.authId,
     issuer: opts.issuer,
@@ -1219,7 +1209,7 @@
     data: opts.data,
     exists: authorizationRequestExistsStub.resolves(opts.data),
     isExpired: authorizationRequestExistsStub.resolves(opts.isExpired),
-  } as unknown) as MockAuthorizationRequest;
+  } as unknown as MockAuthorizationRequest;
 
   Object.assign(mockInstanceContainer.authorizationRequest, authorizationRequest);
   authorizationRequestConstructorStub.callsFake(args => {
@@ -1251,7 +1241,7 @@
  */
 function configureSecurityToken(opts: SecurityTokenOptions): void {
   const details = { owner: mockInstanceContainer.identity, ...opts.details };
-  const securityToken = ({
+  const securityToken = {
     uuid: 'securityToken',
     ticker: opts.ticker,
     details: securityTokenDetailsStub.resolves(details),
@@ -1301,7 +1291,7 @@
     isEqual: securityTokenIsEqualStub.returns(opts.isEqual),
     exists: securityTokenExistsStub.resolves(opts.exists),
     toJson: securityTokenToJsonStub.returns(opts.toJson),
-  } as unknown) as MockSecurityToken;
+  } as unknown as MockSecurityToken;
 
   Object.assign(mockInstanceContainer.securityToken, securityToken);
   securityTokenConstructorStub.callsFake(args => {
@@ -1349,12 +1339,12 @@
  */
 function configureTickerReservation(opts: TickerReservationOptions): void {
   const details = { owner: mockInstanceContainer.identity, ...opts.details };
-  const tickerReservation = ({
+  const tickerReservation = {
     uuid: 'tickerReservation',
     ticker: opts.ticker,
     details: tickerReservationDetailsStub.resolves(details),
     exists: tickerReservationExistsStub.resolves(opts.exists),
-  } as unknown) as MockTickerReservation;
+  } as unknown as MockTickerReservation;
 
   Object.assign(mockInstanceContainer.tickerReservation, tickerReservation);
   tickerReservationConstructorStub.callsFake(args => {
@@ -1389,7 +1379,7 @@
  * Configure the identity instance
  */
 function configureIdentity(opts: IdentityOptions): void {
-  const identity = ({
+  const identity = {
     uuid: 'identity',
     did: opts.did,
     hasRoles: identityHasRolesStub.resolves(opts.hasRoles),
@@ -1415,20 +1405,14 @@
     getVenues: identityGetVenuesStub.resolves(opts.getVenues),
     getScopeId: identityGetScopeIdStub.resolves(opts.getScopeId),
     getTokenBalance: identityGetTokenBalanceStub.resolves(opts.getTokenBalance),
-<<<<<<< HEAD
-    getSecondaryKeys: identityGetSecondaryKeysStub.resolves(opts.getSecondaryKeys),
-    areSecondaryKeysFrozen: identityAreSecondaryKeysFrozenStub.resolves(
-      opts.areSecondaryKeysFrozen
-=======
     getSecondaryAccounts: identityGetSecondaryAccountsStub.resolves(opts.getSecondaryAccounts),
     areSecondaryAccountsFrozen: identityAreSecondaryAccountsFrozenStub.resolves(
       opts.areSecondaryAccountsFrozen
->>>>>>> 73ce625e
     ),
     isEqual: identityIsEqualStub.returns(opts.isEqual),
     exists: identityExistsStub.resolves(opts.exists),
     isCddProvider: identityIsCddProviderStub.resolves(opts.isCddProvider),
-  } as unknown) as MockIdentity;
+  } as unknown as MockIdentity;
 
   Object.assign(mockInstanceContainer.identity, identity);
   identityConstructorStub.callsFake(args => {
@@ -1489,14 +1473,14 @@
     ],
     next: null,
   };
-  const instruction = ({
+  const instruction = {
     uuid: 'instruction',
     id: opts.id,
     details: instructionDetailsStub.resolves(details),
     getLegs: instructionGetLegsStub.resolves(legs),
     isPending: instructionIsPendingStub.resolves(opts.isPending),
     exists: instructionExistsStub.resolves(opts.exists),
-  } as unknown) as MockInstruction;
+  } as unknown as MockInstruction;
 
   Object.assign(mockInstanceContainer.instruction, instruction);
   instructionConstructorStub.callsFake(args => {
@@ -1530,7 +1514,7 @@
  * Configure the Account instance
  */
 function configureAccount(opts: AccountOptions): void {
-  const account = ({
+  const account = {
     uuid: 'account',
     address: opts.address,
     key: opts.key,
@@ -1544,7 +1528,7 @@
     exists: accountExistsStub.resolves(opts.exists),
     hasPermissions: accountHasPermissionsStub.returns(opts.hasPermissions),
     checkPermissions: accountCheckPermissionsStub.returns(opts.checkPermissions),
-  } as unknown) as MockAccount;
+  } as unknown as MockAccount;
 
   Object.assign(mockInstanceContainer.account, account);
   accountConstructorStub.callsFake(args => {
@@ -1589,13 +1573,13 @@
     raisingPortfolio: mockInstanceContainer.numberedPortfolio,
     ...opts.details,
   };
-  const sto = ({
+  const sto = {
     uuid: 'sto',
     details: stoDetailsStub.resolves(details),
     token: { ...mockInstanceContainer.securityToken, ticker: opts.ticker },
     id: opts.id,
     exists: stoExistsStub.resolves(opts.exists),
-  } as unknown) as MockSto;
+  } as unknown as MockSto;
 
   Object.assign(mockInstanceContainer.sto, sto);
   // eslint-disable-next-line @typescript-eslint/no-unused-vars
@@ -1637,7 +1621,7 @@
     ],
     next: null,
   };
-  const checkpoint = ({
+  const checkpoint = {
     uuid: 'checkpoint',
     createdAt: checkpointCreatedAtStub.returns(opts.createdAt),
     totalSupply: checkpointTotalSupplyStub.returns(opts.totalSupply),
@@ -1646,7 +1630,7 @@
     exists: checkpointExistsStub.resolves(opts.exists),
     allBalances: checkpointAllBalancesStub.resolves(allBalances),
     balance: checkpointBalanceStub.resolves(opts.balance),
-  } as unknown) as MockCheckpoint;
+  } as unknown as MockCheckpoint;
 
   Object.assign(mockInstanceContainer.checkpoint, checkpoint);
   // eslint-disable-next-line @typescript-eslint/no-unused-vars
@@ -1682,7 +1666,7 @@
  * Configure the CheckpointSchedule instance
  */
 function configureCheckpointSchedule(opts: CheckpointScheduleOptions): void {
-  const checkpointSchedule = ({
+  const checkpointSchedule = {
     uuid: 'checkpointSchedule',
     id: opts.id,
     token: { ...mockInstanceContainer.securityToken, ticker: opts.ticker },
@@ -1692,7 +1676,7 @@
     complexity: opts.complexity,
     details: checkpointScheduleDetailsStub.resolves(opts.details),
     exists: checkpointScheduleExistsStub.resolves(opts.exists),
-  } as unknown) as MockCheckpointSchedule;
+  } as unknown as MockCheckpointSchedule;
 
   Object.assign(mockInstanceContainer.checkpointSchedule, checkpointSchedule);
   // eslint-disable-next-line @typescript-eslint/no-unused-vars
@@ -1725,7 +1709,7 @@
  * Configure the CorporateAction instance
  */
 function configureCorporateAction(opts: CorporateActionOptions): void {
-  const corporateAction = ({
+  const corporateAction = {
     uuid: 'corporateAction',
     id: opts.id,
     token: { ...mockInstanceContainer.securityToken, ticker: opts.ticker },
@@ -1736,7 +1720,7 @@
     defaultTaxWithholding: opts.defaultTaxWithholding,
     taxWithholdings: opts.taxWithholdings,
     exists: corporateActionExistsStub.resolves(opts.exists),
-  } as unknown) as MockCorporateAction;
+  } as unknown as MockCorporateAction;
 
   Object.assign(mockInstanceContainer.corporateAction, corporateAction);
   // eslint-disable-next-line @typescript-eslint/no-unused-vars
@@ -1778,7 +1762,7 @@
     ? { ...defaultDividendDistributionOptions.getParticipant, ...opts.getParticipant }
     : null;
 
-  const dividendDistribution = ({
+  const dividendDistribution = {
     uuid: 'dividendDistribution',
     id: opts.id,
     token: { ...mockInstanceContainer.securityToken, ticker: opts.ticker },
@@ -1798,7 +1782,7 @@
     getParticipant: dividendDistributionGetParticipantStub.resolves(getParticipant),
     checkpoint: dividendDistributionCheckpointStub.resolves(checkpoint),
     exists: dividendDistributionExistsStub.resolves(opts.exists),
-  } as unknown) as MockDividendDistribution;
+  } as unknown as MockDividendDistribution;
 
   Object.assign(mockInstanceContainer.dividendDistribution, dividendDistribution);
   // eslint-disable-next-line @typescript-eslint/no-unused-vars

/* istanbul ignore file */

import BigNumber from 'bignumber.js';
import { merge } from 'lodash';
import sinon, { SinonStub } from 'sinon';

import {
  Account,
  AuthorizationRequest,
  CurrentAccount,
  CurrentIdentity,
  DefaultPortfolio,
  Identity,
  Instruction,
  NumberedPortfolio,
  // NOTE uncomment in Governance v2 upgrade
  // Proposal,
  SecurityToken,
  TickerReservation,
  Venue,
} from '~/api/entities';
import { ProposalDetails, ProposalStage /*, ProposalState */ } from '~/api/entities/Proposal/types';
import { Mocked } from '~/testUtils/types';
import {
  AccountBalance,
  Authorization,
  AuthorizationType,
  ExtrinsicData,
  InstructionDetails,
  InstructionStatus,
  InstructionType,
  Leg,
  PortfolioBalance,
  SecondaryKey,
  SecurityTokenDetails,
  TickerReservationDetails,
  TickerReservationStatus,
  TransferStatus,
  VenueDetails,
  VenueType,
  // NOTE uncomment in Governance v2 upgrade
  // TxTags,
} from '~/types';

const mockInstanceContainer = {
  identity: {} as MockIdentity,
  currentIdentity: {} as MockCurrentIdentity,
  tickerReservation: {} as MockTickerReservation,
  securityToken: {} as MockSecurityToken,
  authorizationRequest: {} as MockAuthorizationRequest,
  // NOTE uncomment in Governance v2 upgrade
  // proposal: {} as MockProposal,
  account: {} as MockAccount,
  currentAccount: {} as MockCurrentAccount,
  venue: {} as MockVenue,
  instruction: {} as MockInstruction,
  numberedPortfolio: {} as MockNumberedPortfolio,
  defaultPortfolio: {} as MockDefaultPortfolio,
};

type MockIdentity = Mocked<Identity>;
type MockCurrentIdentity = Mocked<CurrentIdentity>;
type MockAccount = Mocked<Account>;
type MockCurrentAccount = Mocked<CurrentAccount>;
type MockTickerReservation = Mocked<TickerReservation>;
type MockSecurityToken = Mocked<SecurityToken>;
type MockAuthorizationRequest = Mocked<AuthorizationRequest>;
// NOTE uncomment in Governance v2 upgrade
// type MockProposal = Mocked<Proposal>;
type MockVenue = Mocked<Venue>;
type MockInstruction = Mocked<Instruction>;
type MockNumberedPortfolio = Mocked<NumberedPortfolio>;
type MockDefaultPortfolio = Mocked<DefaultPortfolio>;

interface IdentityOptions {
  did?: string;
  hasRoles?: boolean;
  hasRole?: boolean;
  hasValidCdd?: boolean;
  getPrimaryKey?: string;
}

interface CurrentIdentityOptions extends IdentityOptions {
  getSecondaryKeys?: SecondaryKey[];
}

interface TickerReservationOptions {
  ticker?: string;
  details?: Partial<TickerReservationDetails>;
}

interface SecurityTokenOptions {
  ticker?: string;
  details?: Partial<SecurityTokenDetails>;
  currentFundingRound?: string;
  isFrozen?: boolean;
  transfersCanTransfer?: TransferStatus;
}

interface AuthorizationRequestOptions {
  targetDid?: string;
  issuerDid?: string;
  expiry?: Date | null;
  data?: Authorization;
}

interface ProposalOptions {
  pipId?: BigNumber;
  getDetails?: ProposalDetails;
  getStage?: ProposalStage;
  identityHasVoted?: boolean;
}

interface AccountOptions {
  address?: string;
  key?: string;
  getBalance?: AccountBalance;
  getIdentity?: Identity;
  getTransactionHistory?: ExtrinsicData[];
}

interface CurrentAccountOptions extends AccountOptions {
  getIdentity?: CurrentIdentity;
}

interface VenueOptions {
  id?: BigNumber;
  details?: Partial<VenueDetails>;
}

interface NumberedPortfolioOptions {
  id?: BigNumber;
  isOwnedBy?: boolean;
  tokenBalances?: PortfolioBalance[];
<<<<<<< HEAD
  custodian?: Identity;
=======
  did?: string;
  exists?: boolean;
}

interface DefaultPortfolioOptions {
  isOwnedBy?: boolean;
  tokenBalances?: PortfolioBalance[];
  did?: string;
>>>>>>> 29275986
}

interface InstructionOptions {
  id?: BigNumber;
  details?: Partial<InstructionDetails>;
  getLegs?: Leg[];
}

let identityConstructorStub: SinonStub;
let currentIdentityConstructorStub: SinonStub;
let accountConstructorStub: SinonStub;
let currentAccountConstructorStub: SinonStub;
let tickerReservationConstructorStub: SinonStub;
let securityTokenConstructorStub: SinonStub;
let authorizationRequestConstructorStub: SinonStub;
let proposalConstructorStub: SinonStub;
let venueConstructorStub: SinonStub;
let instructionConstructorStub: SinonStub;
let numberedPortfolioConstructorStub: SinonStub;
let defaultPortfolioConstructorStub: SinonStub;

let securityTokenDetailsStub: SinonStub;
let securityTokenCurrentFundingRoundStub: SinonStub;
let securityTokenIsFrozenStub: SinonStub;
let securityTokenTransfersCanTransferStub: SinonStub;
let identityHasRolesStub: SinonStub;
let identityHasRoleStub: SinonStub;
let identityHasValidCddStub: SinonStub;
let identityGetPrimaryKeyStub: SinonStub;
let currentIdentityHasRolesStub: SinonStub;
let currentIdentityHasRoleStub: SinonStub;
let currentIdentityHasValidCddStub: SinonStub;
let currentIdentityGetPrimaryKeyStub: SinonStub;
let currentIdentityGetSecondaryKeysStub: SinonStub;
let accountGetBalanceStub: SinonStub;
let accountGetIdentityStub: SinonStub;
let accountGetTransactionHistoryStub: SinonStub;
let currentAccountGetBalanceStub: SinonStub;
let currentAccountGetIdentityStub: SinonStub;
let currentAccountGetTransactionHistoryStub: SinonStub;
let tickerReservationDetailsStub: SinonStub;
let venueDetailsStub: SinonStub;
let instructionDetailsStub: SinonStub;
let instructionGetLegsStub: SinonStub;
let numberedPortfolioIsOwnedByStub: SinonStub;
let numberedPortfolioGetTokenBalancesStub: SinonStub;
<<<<<<< HEAD
let numberedPortfolioGetCustodianStub: SinonStub;
=======
let numberedPortfolioExistsStub: SinonStub;
let defaultPortfolioIsOwnedByStub: SinonStub;
let defaultPortfolioGetTokenBalancesStub: SinonStub;
>>>>>>> 29275986

const MockIdentityClass = class {
  /**
   * @hidden
   */
  constructor(...args: unknown[]) {
    return identityConstructorStub(...args);
  }
};

const MockCurrentIdentityClass = class {
  /**
   * @hidden
   */
  constructor(...args: unknown[]) {
    return currentIdentityConstructorStub(...args);
  }
};

const MockAccountClass = class {
  /**
   * @hidden
   */
  constructor(...args: unknown[]) {
    return accountConstructorStub(...args);
  }
};

const MockCurrentAccountClass = class {
  /**
   * @hidden
   */
  constructor(...args: unknown[]) {
    return currentAccountConstructorStub(...args);
  }
};

const MockTickerReservationClass = class {
  /**
   * @hidden
   */
  constructor(...args: unknown[]) {
    return tickerReservationConstructorStub(...args);
  }
};

const MockSecurityTokenClass = class {
  /**
   * @hidden
   */
  constructor(...args: unknown[]) {
    return securityTokenConstructorStub(...args);
  }
};

const MockAuthorizationRequestClass = class {
  /**
   * @hidden
   */
  constructor(...args: unknown[]) {
    return authorizationRequestConstructorStub(...args);
  }
};

const MockProposalClass = class {
  /**
   * @hidden
   */
  constructor(...args: unknown[]) {
    return proposalConstructorStub(...args);
  }
};

const MockVenueClass = class {
  /**
   * @hidden
   */
  constructor(...args: unknown[]) {
    return venueConstructorStub(...args);
  }
};

const MockNumberedPortfolioClass = class {
  /**
   * @hidden
   */
  constructor(...args: unknown[]) {
    return numberedPortfolioConstructorStub(...args);
  }
};

const MockDefaultPortfolioClass = class {
  /**
   * @hidden
   */
  constructor(...args: unknown[]) {
    return defaultPortfolioConstructorStub(...args);
  }
};

const MockInstructionClass = class {
  /**
   * @hidden
   */
  constructor(...args: unknown[]) {
    return instructionConstructorStub(...args);
  }
};

export const mockIdentityModule = (path: string) => (): object => ({
  ...jest.requireActual(path),
  Identity: MockIdentityClass,
});

export const mockCurrentIdentityModule = (path: string) => (): object => ({
  ...jest.requireActual(path),
  CurrentIdentity: MockCurrentIdentityClass,
});

export const mockAccountModule = (path: string) => (): object => ({
  ...jest.requireActual(path),
  Account: MockAccountClass,
});

export const mockCurrentAccountModule = (path: string) => (): object => ({
  ...jest.requireActual(path),
  CurrentAccount: MockCurrentAccountClass,
});

export const mockTickerReservationModule = (path: string) => (): object => ({
  ...jest.requireActual(path),
  TickerReservation: MockTickerReservationClass,
});

export const mockSecurityTokenModule = (path: string) => (): object => ({
  ...jest.requireActual(path),
  SecurityToken: MockSecurityTokenClass,
});

export const mockAuthorizationRequestModule = (path: string) => (): object => ({
  ...jest.requireActual(path),
  AuthorizationRequest: MockAuthorizationRequestClass,
});

export const mockProposalModule = (path: string) => (): object => ({
  ...jest.requireActual(path),
  Proposal: MockProposalClass,
});

export const mockVenueModule = (path: string) => (): object => ({
  ...jest.requireActual(path),
  Venue: MockVenueClass,
});

export const mockInstructionModule = (path: string) => (): object => ({
  ...jest.requireActual(path),
  Instruction: MockInstructionClass,
});

export const mockNumberedPortfolioModule = (path: string) => (): object => ({
  ...jest.requireActual(path),
  NumberedPortfolio: MockNumberedPortfolioClass,
});

export const mockDefaultPortfolioModule = (path: string) => (): object => ({
  ...jest.requireActual(path),
  DefaultPortfolio: MockDefaultPortfolioClass,
});

const defaultIdentityOptions: IdentityOptions = {
  did: 'someDid',
  hasValidCdd: true,
  getPrimaryKey: 'someAddress',
};
let identityOptions: IdentityOptions = defaultIdentityOptions;
const defaultCurrentIdentityOptions: CurrentIdentityOptions = {
  did: 'someDid',
  hasValidCdd: true,
  getPrimaryKey: 'someAddress',
  getSecondaryKeys: [],
};
let currentIdentityOptions: CurrentIdentityOptions = defaultCurrentIdentityOptions;
const defaultAccountOptions: AccountOptions = {
  address: 'someAddress',
  key: 'someKey',
  getBalance: {
    free: new BigNumber(100),
    locked: new BigNumber(10),
  },
  getTransactionHistory: [],
};
let accountOptions: AccountOptions = defaultAccountOptions;
const defaultCurrentAccountOptions: CurrentAccountOptions = {
  address: 'someAddress',
  key: 'someKey',
  getBalance: {
    free: new BigNumber(100),
    locked: new BigNumber(10),
  },
  getTransactionHistory: [],
};
let currentAccountOptions: CurrentAccountOptions = defaultCurrentAccountOptions;
const defaultTickerReservationOptions: TickerReservationOptions = {
  ticker: 'SOME_TICKER',
  details: {
    expiryDate: new Date(),
    status: TickerReservationStatus.Reserved,
  },
};
let tickerReservationOptions = defaultTickerReservationOptions;
const defaultSecurityTokenOptions: SecurityTokenOptions = {
  ticker: 'SOME_TICKER',
  details: {
    name: 'TOKEN_NAME',
    totalSupply: new BigNumber(1000000),
    isDivisible: false,
  },
  currentFundingRound: 'Series A',
  isFrozen: false,
  transfersCanTransfer: TransferStatus.Success,
};
let securityTokenOptions = defaultSecurityTokenOptions;
const defaultAuthorizationRequestOptions: AuthorizationRequestOptions = {
  targetDid: 'targetDid',
  issuerDid: 'issuerDid',
  data: { type: AuthorizationType.TransferAssetOwnership, value: 'UNWANTED_TOKEN' },
  expiry: null,
};
let authorizationRequestOptions = defaultAuthorizationRequestOptions;
const defaultVenueOptions: VenueOptions = {
  id: new BigNumber(1),
  details: {
    type: VenueType.Distribution,
    description: 'someDescription',
  },
};
let venueOptions = defaultVenueOptions;
const defaultNumberedPortfolioOptions: NumberedPortfolioOptions = {
  id: new BigNumber(1),
  isOwnedBy: true,
  tokenBalances: [
    {
      token: ('someToken' as unknown) as SecurityToken,
      total: new BigNumber(1),
      locked: new BigNumber(0),
    },
  ],
  did: 'someDid',
  exists: true,
};
let numberedPortfolioOptions = defaultNumberedPortfolioOptions;
const defaultDefaultPortfolioOptions: DefaultPortfolioOptions = {
  isOwnedBy: true,
  tokenBalances: [
    {
      token: ('someToken' as unknown) as SecurityToken,
      total: new BigNumber(1),
      locked: new BigNumber(0),
    },
  ],
  did: 'someDid',
};
let defaultPortfolioOptions = defaultDefaultPortfolioOptions;
const defaultInstructionOptions: InstructionOptions = {
  id: new BigNumber(1),
  details: {
    status: InstructionStatus.Pending,
    createdAt: new Date(new Date().getTime() + 365 * 24 * 60 * 60 * 1000),
    validFrom: null,
    type: InstructionType.SettleOnAuthorization,
  },
};
let instructionOptions = defaultInstructionOptions;
// NOTE uncomment in Governance v2 upgrade
// const defaultProposalOptions: ProposalOptions = {
//   pipId: new BigNumber(1),
//   getDetails: {
//     lastState: ProposalState.Referendum,
//     transaction: TxTags.treasury.Disbursement,
//   } as ProposalDetails,
//   getStage: ProposalStage.Open,
//   identityHasVoted: false,
// };

// let proposalOptions = defaultProposalOptions;

/**
 * @hidden
 * Configure the Proposal instance
 */
// NOTE uncomment in Governance v2 upgrade

// function configureProposal(opts: ProposalOptions): void {
//   const proposal = ({
//     pipId: opts.pipId,
//     getDetails: sinon.stub().returns(opts.getDetails),
//     getStage: sinon.stub().returns(opts.getStage),
//     identityHasVoted: sinon.stub().returns(opts.identityHasVoted),
//   } as unknown) as MockProposal;

//   Object.assign(mockInstanceContainer.proposal, proposal);
//   proposalConstructorStub.callsFake(args => {
//     return merge({}, proposal, args);
//   });
// }

/**
 * @hidden
 * Initialize the Proposal instance
 */
// NOTE uncomment in Governance v2 upgrade
// function initProposal(opts?: ProposalOptions): void {
//   proposalConstructorStub = sinon.stub();

//   proposalOptions = { ...defaultProposalOptions, ...opts };

//   configureProposal(proposalOptions);
// }

/**
 * @hidden
 * Configure the Authorization Request instance
 */
function configureVenue(opts: VenueOptions): void {
  const details = { owner: mockInstanceContainer.identity, ...opts.details };
  const venue = ({
    id: opts.id,
    details: venueDetailsStub.resolves(details),
  } as unknown) as MockVenue;

  Object.assign(mockInstanceContainer.venue, venue);
  venueConstructorStub.callsFake(args => {
    const value = merge({}, venue, args);
    Object.setPrototypeOf(value, require('~/api/entities').Venue.prototype);
    return value;
  });
}

/**
 * @hidden
 * Initialize the Venue instance
 */
function initVenue(opts?: VenueOptions): void {
  venueConstructorStub = sinon.stub();
  venueDetailsStub = sinon.stub();

  venueOptions = { ...defaultVenueOptions, ...opts };

  configureVenue(venueOptions);
}

/**
 * @hidden
 * Configure the Numbered Portfolio instance
 */
function configureNumberedPortfolio(opts: NumberedPortfolioOptions): void {
  const numberedPortfolio = ({
    id: opts.id,
    isOwnedBy: numberedPortfolioIsOwnedByStub.resolves(opts.isOwnedBy),
    getTokenBalances: numberedPortfolioGetTokenBalancesStub.resolves(opts.tokenBalances),
<<<<<<< HEAD
    getCustodian: numberedPortfolioGetCustodianStub.resolves(opts.custodian),
=======
    owner: { did: opts.did },
    exists: numberedPortfolioExistsStub.resolves(opts.exists),
>>>>>>> 29275986
  } as unknown) as MockNumberedPortfolio;

  Object.assign(mockInstanceContainer.numberedPortfolio, numberedPortfolio);
  numberedPortfolioConstructorStub.callsFake(args => {
    const value = merge({}, numberedPortfolio, args);
    // eslint-disable-next-line @typescript-eslint/no-var-requires
    const entities = require('~/api/entities');
    Object.setPrototypeOf(entities.NumberedPortfolio.prototype, entities.Portfolio.prototype);
    Object.setPrototypeOf(value, entities.NumberedPortfolio.prototype);
    return value;
  });
}

/**
 * @hidden
 * Initialize the NumberedPortfolio instance
 */
function initNumberedPortfolio(opts?: NumberedPortfolioOptions): void {
  numberedPortfolioConstructorStub = sinon.stub();
  numberedPortfolioIsOwnedByStub = sinon.stub();
  numberedPortfolioGetTokenBalancesStub = sinon.stub();
<<<<<<< HEAD
  numberedPortfolioGetCustodianStub = sinon.stub();
=======
  numberedPortfolioExistsStub = sinon.stub();
>>>>>>> 29275986

  numberedPortfolioOptions = { ...defaultNumberedPortfolioOptions, ...opts };

  configureNumberedPortfolio(numberedPortfolioOptions);
}

/**
 * @hidden
 * Configure the Default Portfolio instance
 */
function configureDefaultPortfolio(opts: DefaultPortfolioOptions): void {
  const defaultPortfolio = ({
    isOwnedBy: defaultPortfolioIsOwnedByStub.resolves(opts.isOwnedBy),
    getTokenBalances: defaultPortfolioGetTokenBalancesStub.resolves(opts.tokenBalances),
    owner: { did: opts.did },
  } as unknown) as MockDefaultPortfolio;

  Object.assign(mockInstanceContainer.defaultPortfolio, defaultPortfolio);
  defaultPortfolioConstructorStub.callsFake(args => {
    const value = merge({}, defaultPortfolio, args);
    // eslint-disable-next-line @typescript-eslint/no-var-requires
    const entities = require('~/api/entities');
    Object.setPrototypeOf(entities.NumberedPortfolio.prototype, entities.Portfolio.prototype);
    Object.setPrototypeOf(value, entities.NumberedPortfolio.prototype);
    return value;
  });
}

/**
 * @hidden
 * Initialize the DefaultPortfolio instance
 */
function initDefaultPortfolio(opts?: DefaultPortfolioOptions): void {
  defaultPortfolioConstructorStub = sinon.stub();
  defaultPortfolioIsOwnedByStub = sinon.stub();
  defaultPortfolioGetTokenBalancesStub = sinon.stub();

  defaultPortfolioOptions = { ...defaultDefaultPortfolioOptions, ...opts };

  configureDefaultPortfolio(defaultPortfolioOptions);
}

/**
 * @hidden
 * Configure the Authorization Request instance
 */
function configureAuthorizationRequest(opts: AuthorizationRequestOptions): void {
  const authorizationRequest = ({
    targetDid: opts.targetDid,
    issuerDid: opts.issuerDid,
    expiry: opts.expiry,
    data: opts.data,
  } as unknown) as MockAuthorizationRequest;

  Object.assign(mockInstanceContainer.authorizationRequest, authorizationRequest);
  authorizationRequestConstructorStub.callsFake(args => {
    const value = merge({}, authorizationRequest, args);
    Object.setPrototypeOf(value, require('~/api/entities').AuthorizationRequest.prototype);
    return value;
  });
}

/**
 * @hidden
 * Initialize the Authorization Request instance
 */
function initAuthorizationRequest(opts?: AuthorizationRequestOptions): void {
  authorizationRequestConstructorStub = sinon.stub();

  authorizationRequestOptions = { ...defaultAuthorizationRequestOptions, ...opts };

  configureAuthorizationRequest(authorizationRequestOptions);
}

/**
 * @hidden
 * Configure the Security Token instance
 */
function configureSecurityToken(opts: SecurityTokenOptions): void {
  const details = { owner: mockInstanceContainer.identity, ...opts.details };
  const securityToken = ({
    ticker: opts.ticker,
    details: securityTokenDetailsStub.resolves(details),
    currentFundingRound: securityTokenCurrentFundingRoundStub.resolves(opts.currentFundingRound),
    isFrozen: securityTokenIsFrozenStub.resolves(opts.isFrozen),
    transfers: {
      canTransfer: securityTokenTransfersCanTransferStub.resolves(opts.transfersCanTransfer),
    },
  } as unknown) as MockSecurityToken;

  Object.assign(mockInstanceContainer.securityToken, securityToken);
  securityTokenConstructorStub.callsFake(args => {
    const value = merge({}, securityToken, args);
    Object.setPrototypeOf(value, require('~/api/entities').SecurityToken.prototype);
    return value;
  });
}

/**
 * @hidden
 * Initialize the Security Token instance
 */
function initSecurityToken(opts?: SecurityTokenOptions): void {
  securityTokenConstructorStub = sinon.stub();
  securityTokenDetailsStub = sinon.stub();
  securityTokenCurrentFundingRoundStub = sinon.stub();
  securityTokenIsFrozenStub = sinon.stub();
  securityTokenTransfersCanTransferStub = sinon.stub();

  securityTokenOptions = merge({}, defaultSecurityTokenOptions, opts);

  configureSecurityToken(securityTokenOptions);
}

/**
 * @hidden
 * Configure the Ticker Reservation instance
 */
function configureTickerReservation(opts: TickerReservationOptions): void {
  const details = { owner: mockInstanceContainer.identity, ...opts.details };
  const tickerReservation = ({
    ticker: opts.ticker,
    details: tickerReservationDetailsStub.resolves(details),
  } as unknown) as MockTickerReservation;

  Object.assign(mockInstanceContainer.tickerReservation, tickerReservation);
  tickerReservationConstructorStub.callsFake(args => {
    const value = merge({}, tickerReservation, args);
    Object.setPrototypeOf(value, require('~/api/entities').TickerReservation.prototype);
    return value;
  });
}

/**
 * @hidden
 * Initialize the Ticker Reservation instance
 */
function initTickerReservation(opts?: TickerReservationOptions): void {
  tickerReservationConstructorStub = sinon.stub();
  tickerReservationDetailsStub = sinon.stub();

  tickerReservationOptions = {
    ...defaultTickerReservationOptions,
    ...opts,
  };

  configureTickerReservation(tickerReservationOptions);
}

/**
 * @hidden
 * Configure the identity instance
 */
function configureIdentity(opts: IdentityOptions): void {
  const identity = ({
    did: opts.did,
    hasRoles: identityHasRolesStub.resolves(opts.hasRoles),
    hasRole: identityHasRoleStub.resolves(opts.hasRole),
    hasValidCdd: identityHasValidCddStub.resolves(opts.hasValidCdd),
    getPrimaryKey: identityGetPrimaryKeyStub.resolves(opts.getPrimaryKey),
    portfolios: {},
  } as unknown) as MockIdentity;

  Object.assign(mockInstanceContainer.identity, identity);
  identityConstructorStub.callsFake(args => {
    const value = merge({}, identity, args);
    Object.setPrototypeOf(value, require('~/api/entities').Identity.prototype);
    return value;
  });
}

/**
 * @hidden
 * Initialize the Identity instance
 */
function initIdentity(opts?: IdentityOptions): void {
  identityConstructorStub = sinon.stub();
  identityHasRolesStub = sinon.stub();
  identityHasRoleStub = sinon.stub();
  identityHasValidCddStub = sinon.stub();
  identityGetPrimaryKeyStub = sinon.stub();

  identityOptions = { ...defaultIdentityOptions, ...opts };

  configureIdentity(identityOptions);
}

/**
 * @hidden
 * Configure the Instruction instance
 */
function configureInstruction(opts: InstructionOptions): void {
  const details = { venue: mockInstanceContainer.venue, ...opts.details };
  const legs = opts.getLegs || [
    {
      from: mockInstanceContainer.numberedPortfolio,
      to: mockInstanceContainer.numberedPortfolio,
      token: mockInstanceContainer.securityToken,
      amount: new BigNumber(100),
    },
  ];
  const instruction = ({
    details: instructionDetailsStub.resolves(details),
    getLegs: instructionGetLegsStub.resolves(legs),
  } as unknown) as MockInstruction;

  Object.assign(mockInstanceContainer.instruction, instruction);
  instructionConstructorStub.callsFake(args => {
    const value = merge({}, instruction, args);
    Object.setPrototypeOf(value, require('~/api/entities').Instruction.prototype);
    return value;
  });
}

/**
 * @hidden
 * Initialize the Instruction instance
 */
function initInstruction(opts?: InstructionOptions): void {
  instructionConstructorStub = sinon.stub();
  instructionDetailsStub = sinon.stub();
  instructionGetLegsStub = sinon.stub();

  instructionOptions = { ...defaultInstructionOptions, ...opts };

  configureInstruction(instructionOptions);
}

/**
 * @hidden
 * Configure the CurrentIdentity instance
 */
function configureCurrentIdentity(opts: CurrentIdentityOptions): void {
  const identity = ({
    did: opts.did,
    hasRoles: currentIdentityHasRolesStub.resolves(opts.hasRoles),
    hasRole: currentIdentityHasRoleStub.resolves(opts.hasRole),
    hasValidCdd: currentIdentityHasValidCddStub.resolves(opts.hasValidCdd),
    getPrimaryKey: currentIdentityGetPrimaryKeyStub.resolves(opts.getPrimaryKey),
    getSecondaryKeys: currentIdentityGetSecondaryKeysStub.resolves(opts.getSecondaryKeys),
  } as unknown) as MockIdentity;

  Object.assign(mockInstanceContainer.currentIdentity, identity);
  currentIdentityConstructorStub.callsFake(args => {
    const value = merge({}, identity, args);
    // eslint-disable-next-line @typescript-eslint/no-var-requires
    const entities = require('~/api/entities');
    Object.setPrototypeOf(entities.CurrentIdentity.prototype, entities.Identity.prototype);
    Object.setPrototypeOf(value, entities.CurrentIdentity.prototype);
    return value;
  });
}

/**
 * @hidden
 * Initialize the CurrentIdentity instance
 */
function initCurrentIdentity(opts?: CurrentIdentityOptions): void {
  currentIdentityConstructorStub = sinon.stub();
  currentIdentityHasRolesStub = sinon.stub();
  currentIdentityHasRoleStub = sinon.stub();
  currentIdentityHasValidCddStub = sinon.stub();
  currentIdentityGetPrimaryKeyStub = sinon.stub();
  currentIdentityGetSecondaryKeysStub = sinon.stub();

  currentIdentityOptions = { ...defaultCurrentIdentityOptions, ...opts };

  configureCurrentIdentity(currentIdentityOptions);
}

/**
 * @hidden
 * Configure the Account instance
 */
function configureAccount(opts: AccountOptions): void {
  const account = ({
    address: opts.address,
    key: opts.key,
    getBalance: accountGetBalanceStub.resolves(opts.getBalance),
    getIdentity: accountGetIdentityStub.resolves(
      opts.getIdentity || mockInstanceContainer.identity
    ),
    getTransactionHistory: accountGetTransactionHistoryStub.resolves(opts.getTransactionHistory),
  } as unknown) as MockAccount;

  Object.assign(mockInstanceContainer.account, account);
  accountConstructorStub.callsFake(args => {
    const value = merge({}, account, args);
    Object.setPrototypeOf(value, require('~/api/entities').Account.prototype);
    return value;
  });
}

/**
 * @hidden
 * Initialize the Account instance
 */
function initAccount(opts?: AccountOptions): void {
  accountConstructorStub = sinon.stub();
  accountGetBalanceStub = sinon.stub();
  accountGetIdentityStub = sinon.stub();
  accountGetTransactionHistoryStub = sinon.stub();

  accountOptions = { ...defaultAccountOptions, ...opts };

  configureAccount(accountOptions);
}

/**
 * @hidden
 * Configure the Current Account instance
 */
function configureCurrentAccount(opts: CurrentAccountOptions): void {
  const account = ({
    address: opts.address,
    key: opts.key,
    getBalance: currentAccountGetBalanceStub.resolves(opts.getBalance),
    getIdentity: currentAccountGetIdentityStub.resolves(
      opts.getIdentity || mockInstanceContainer.currentIdentity
    ),
    getTransactionHistory: currentAccountGetTransactionHistoryStub.resolves(
      opts.getTransactionHistory
    ),
  } as unknown) as MockAccount;

  Object.assign(mockInstanceContainer.currentAccount, account);
  currentAccountConstructorStub.callsFake(args => {
    const value = merge({}, account, args);
    // eslint-disable-next-line @typescript-eslint/no-var-requires
    const entities = require('~/api/entities');
    Object.setPrototypeOf(entities.CurrentAccount.prototype, entities.Account.prototype);
    Object.setPrototypeOf(value, entities.CurrentAccount.prototype);
    return value;
  });
}

/**
 * @hidden
 * Initialize the Current Account instance
 */
function initCurrentAccount(opts?: CurrentAccountOptions): void {
  currentAccountConstructorStub = sinon.stub();
  currentAccountGetBalanceStub = sinon.stub();
  currentAccountGetIdentityStub = sinon.stub();
  currentAccountGetTransactionHistoryStub = sinon.stub();

  currentAccountOptions = { ...defaultCurrentAccountOptions, ...opts };

  configureCurrentAccount(currentAccountOptions);
}

/**
 * @hidden
 *
 * Temporarily change instance mock configuration (calling .reset will go back to the configuration passed in `initMocks`)
 */
export function configureMocks(opts?: {
  identityOptions?: IdentityOptions;
  currentIdentityOptions?: CurrentIdentityOptions;
  accountOptions?: AccountOptions;
  currentAccountOptions?: CurrentAccountOptions;
  tickerReservationOptions?: TickerReservationOptions;
  securityTokenOptions?: SecurityTokenOptions;
  authorizationRequestOptions?: AuthorizationRequestOptions;
  proposalOptions?: ProposalOptions;
  venueOptions?: VenueOptions;
  instructionOptions?: InstructionOptions;
  numberedPortfolioOptions?: NumberedPortfolioOptions;
  defaultPortfolioOptions?: DefaultPortfolioOptions;
}): void {
  const tempIdentityOptions = { ...defaultIdentityOptions, ...opts?.identityOptions };

  configureIdentity(tempIdentityOptions);

  const tempCurrentIdentityOptions = {
    ...defaultCurrentIdentityOptions,
    ...opts?.currentIdentityOptions,
  };

  configureCurrentIdentity(tempCurrentIdentityOptions);

  const tempAccountOptions = { ...defaultAccountOptions, ...opts?.accountOptions };

  configureAccount(tempAccountOptions);

  const tempCurrentAccountOptions = {
    ...defaultCurrentAccountOptions,
    ...opts?.currentAccountOptions,
  };

  configureCurrentAccount(tempCurrentAccountOptions);

  const tempTickerReservationOptions = {
    ...defaultTickerReservationOptions,
    ...opts?.tickerReservationOptions,
  };

  configureTickerReservation(tempTickerReservationOptions);

  const tempSecuritytokenOptions = merge(
    {},
    defaultSecurityTokenOptions,
    opts?.securityTokenOptions
  );

  configureSecurityToken(tempSecuritytokenOptions);

  const tempAuthorizationRequestOptions = {
    ...defaultAuthorizationRequestOptions,
    ...opts?.authorizationRequestOptions,
  };

  configureAuthorizationRequest(tempAuthorizationRequestOptions);

  // NOTE uncomment in Governance v2 upgrade
  // const tempProposalOptions = {
  //   ...defaultProposalOptions,
  //   ...opts?.proposalOptions,
  // };

  // NOTE uncomment in Governance v2 upgrade
  // configureProposal(tempProposalOptions);

  const tempVenueOptions = {
    ...defaultVenueOptions,
    ...opts?.venueOptions,
  };
  configureVenue(tempVenueOptions);

  const tempNumberedPortfolioOptions = {
    ...defaultNumberedPortfolioOptions,
    ...opts?.numberedPortfolioOptions,
  };
  configureNumberedPortfolio(tempNumberedPortfolioOptions);

  const tempDefaultPortfolioOptions = {
    ...defaultDefaultPortfolioOptions,
    ...opts?.defaultPortfolioOptions,
  };
  configureDefaultPortfolio(tempDefaultPortfolioOptions);

  const tempInstructionOptions = {
    ...defaultInstructionOptions,
    ...opts?.instructionOptions,
  };
  configureInstruction(tempInstructionOptions);
}

/**
 * @hidden
 *
 * Initialize the factory by adding default all-purpose functionality to the mock manager
 */
export function initMocks(opts?: {
  identityOptions?: IdentityOptions;
  currentIdentityOptions?: CurrentIdentityOptions;
  accountOptions?: AccountOptions;
  currentAccountOptions?: CurrentAccountOptions;
  tickerReservationOptions?: TickerReservationOptions;
  securityTokenOptions?: SecurityTokenOptions;
  authorizationRequestOptions?: AuthorizationRequestOptions;
  proposalOptions?: ProposalOptions;
  venueOptions?: VenueOptions;
  instructionOptions?: InstructionOptions;
  numberedPortfolioOptions?: NumberedPortfolioOptions;
  defaultPortfolioOptions?: DefaultPortfolioOptions;
}): void {
  // Identity
  initIdentity(opts?.identityOptions);

  // Current Identity
  initCurrentIdentity(opts?.currentIdentityOptions);

  // Account
  initAccount(opts?.accountOptions);

  // Current Account
  initCurrentAccount(opts?.currentAccountOptions);

  // Ticker Reservation
  initTickerReservation(opts?.tickerReservationOptions);

  // Security Token
  initSecurityToken(opts?.securityTokenOptions);

  // Authorization Request
  initAuthorizationRequest(opts?.authorizationRequestOptions);

  // Instruction Request
  initInstruction(opts?.instructionOptions);

  // Proposal
  // NOTE uncomment in Governance v2 upgrade
  // initProposal(opts?.proposalOptions);

  // Venue
  initVenue(opts?.venueOptions);

  // NumberedPortfolio
  initNumberedPortfolio(opts?.numberedPortfolioOptions);

  // DefaultPortfolio
  initDefaultPortfolio(opts?.defaultPortfolioOptions);

  // Instruction
  initInstruction(opts?.instructionOptions);
}

/**
 * @hidden
 * Restore instances to their original state
 */
export function cleanup(): void {
  mockInstanceContainer.identity = {} as MockIdentity;
  mockInstanceContainer.currentIdentity = {} as MockCurrentIdentity;
  mockInstanceContainer.account = {} as MockAccount;
  mockInstanceContainer.currentAccount = {} as MockCurrentAccount;
  mockInstanceContainer.tickerReservation = {} as MockTickerReservation;
  mockInstanceContainer.securityToken = {} as MockSecurityToken;
  mockInstanceContainer.authorizationRequest = {} as MockAuthorizationRequest;
  // NOTE uncomment in Governance v2 upgrade
  // mockInstanceContainer.proposal = {} as MockProposal;
  mockInstanceContainer.venue = {} as MockVenue;
  mockInstanceContainer.instruction = {} as MockInstruction;
}

/**
 * @hidden
 * Reinitialize mocks
 */
export function reset(): void {
  cleanup();
  initMocks({
    identityOptions,
    currentIdentityOptions,
    accountOptions,
    currentAccountOptions,
    tickerReservationOptions,
    securityTokenOptions,
    authorizationRequestOptions,
    // NOTE uncomment in Governance v2 upgrade
    // proposalOptions,
    venueOptions,
    instructionOptions,
    numberedPortfolioOptions,
    defaultPortfolioOptions,
  });
}

/**
 * @hidden
 * Retrieve an Identity instance
 */
export function getIdentityInstance(opts?: IdentityOptions): MockIdentity {
  if (opts) {
    configureIdentity(opts);
  }

  return new MockIdentityClass() as MockIdentity;
}

/**
 * @hidden
 * Retrieve the Identity constructor stub
 */
export function getIdentityConstructorStub(): SinonStub {
  return identityConstructorStub;
}

/**
 * @hidden
 * Retrieve the stub of the `Identity.hasRoles` method
 */
export function getIdentityHasRolesStub(): SinonStub {
  return identityHasRolesStub;
}

/**
 * @hidden
 * Retrieve the stub of the `Identity.hasRoles` method
 */
export function getIdentityHasRoleStub(): SinonStub {
  return identityHasRoleStub;
}

/**
 * @hidden
 * Retrieve the stub of the `Identity.hasValidCdd` method
 */
export function getIdentityHasValidCddStub(): SinonStub {
  return identityHasValidCddStub;
}

/**
 * @hidden
 * Retrieve the stub of the `Identity.getPrimaryKey` method
 */
export function getIdentityGetPrimaryKeyStub(): SinonStub {
  return identityGetPrimaryKeyStub;
}

/**
 * @hidden
 * Retrieve a Current Identity instance
 */
export function getCurrentIdentityInstance(opts?: CurrentIdentityOptions): MockCurrentIdentity {
  if (opts) {
    configureCurrentIdentity(opts);
  }

  return new MockCurrentIdentityClass() as MockCurrentIdentity;
}

/**
 * @hidden
 * Retrieve the stub of the `CurrentIdentity.hasRoles` method
 */
export function getCurrentIdentityHasRolesStub(): SinonStub {
  return currentIdentityHasRolesStub;
}

/**
 * @hidden
 * Retrieve the stub of the `CurrentIdentity.hasRoles` method
 */
export function getCurrentIdentityHasRoleStub(): SinonStub {
  return currentIdentityHasRoleStub;
}

/**
 * @hidden
 * Retrieve the stub of the `CurrentIdentity.hasValidCdd` method
 */
export function getCurrentIdentityHasValidCddStub(): SinonStub {
  return currentIdentityHasValidCddStub;
}

/**
 * @hidden
 * Retrieve the stub of the `CurrentIdentity.getPrimaryKey` method
 */
export function getCurrentIdentityGetPrimaryKeyStub(): SinonStub {
  return currentIdentityGetPrimaryKeyStub;
}

/**
 * @hidden
 * Retrieve an Account instance
 */
export function getAccountInstance(opts?: AccountOptions): MockAccount {
  if (opts) {
    configureAccount(opts);
  }

  return new MockAccountClass() as MockAccount;
}

/**
 * @hidden
 * Retrieve the stub of the `Account.getBalance` method
 */
export function getAccountGetBalanceStub(): SinonStub {
  return accountGetBalanceStub;
}

/**
 * @hidden
 * Retrieve the stub of the `Account.getIdentity` method
 */
export function getAccountGetIdentityStub(): SinonStub {
  return accountGetIdentityStub;
}

/**
 * @hidden
 * Retrieve the stub of the `Account.getTransactionHistory` method
 */
export function getAccountGetTransactionHistoryStub(): SinonStub {
  return accountGetTransactionHistoryStub;
}

/**
 * @hidden
 * Retrieve a Current Account instance
 */
export function getCurrentAccountInstance(opts?: CurrentAccountOptions): MockCurrentAccount {
  if (opts) {
    configureCurrentAccount(opts);
  }

  return new MockCurrentAccountClass() as MockCurrentAccount;
}

/**
 * @hidden
 * Retrieve the stub of the `CurrentAccount.getBalance` method
 */
export function getCurrentAccountGetBalanceStub(): SinonStub {
  return currentAccountGetBalanceStub;
}

/**
 * @hidden
 * Retrieve the stub of the `CurrentAccount.getIdentity` method
 */
export function getCurrentAccountGetIdentityStub(): SinonStub {
  return currentAccountGetIdentityStub;
}

/**
 * @hidden
 * Retrieve the stub of the `CurrentAccount.getTransactionHistory` method
 */
export function getCurrentAccountGetTransactionHistoryStub(): SinonStub {
  return currentAccountGetTransactionHistoryStub;
}

/**
 * @hidden
 * Retrieve a Ticker Reservation instance
 */
export function getTickerReservationInstance(
  opts?: TickerReservationOptions
): MockTickerReservation {
  if (opts) {
    configureTickerReservation(opts);
  }

  return new MockTickerReservationClass() as MockTickerReservation;
}

/**
 * @hidden
 * Retrieve the stub of the `TickerReservation.details` method
 */
export function getTickerReservationDetailsStub(
  details?: Partial<TickerReservationDetails>
): SinonStub {
  if (details) {
    return tickerReservationDetailsStub.resolves({
      ...defaultTickerReservationOptions.details,
      ...details,
    });
  }
  return tickerReservationDetailsStub;
}

/**
 * @hidden
 * Retrieve a Security Token instance
 */
export function getSecurityTokenInstance(opts?: SecurityTokenOptions): MockSecurityToken {
  if (opts) {
    configureSecurityToken(opts);
  }

  return new MockSecurityTokenClass() as MockSecurityToken;
}

/**
 * @hidden
 * Retrieve the stub of the `SecurityToken.details` method
 */
export function getSecurityTokenDetailsStub(details?: Partial<SecurityTokenDetails>): SinonStub {
  if (details) {
    return securityTokenDetailsStub.resolves({
      ...defaultSecurityTokenOptions.details,
      ...details,
    });
  }
  return securityTokenDetailsStub;
}

/**
 * @hidden
 * Retrieve the stub of the `SecurityToken.currentFundingRound` method
 */
export function getSecurityTokenCurrentFundingRoundStub(currentFundingRound?: string): SinonStub {
  if (currentFundingRound) {
    return securityTokenCurrentFundingRoundStub.resolves(currentFundingRound);
  }

  return securityTokenCurrentFundingRoundStub;
}

/**
 * @hidden
 * Retrieve the stub of the `SecurityToken.isFrozen` method
 */
export function getSecurityTokenIsFrozenStub(frozen?: boolean): SinonStub {
  if (frozen !== undefined) {
    return securityTokenIsFrozenStub.resolves(frozen);
  }

  return securityTokenIsFrozenStub;
}

/**
 * @hidden
 * Retrieve the stub of the `SecurityToken.Transfers.canTransfer` method
 */
export function getSecurityTokenTransfersCanTransferStub(status?: TransferStatus): SinonStub {
  if (status) {
    return securityTokenTransfersCanTransferStub.resolves(status);
  }

  return securityTokenTransfersCanTransferStub;
}

/**
 * @hidden
 * Retrieve an Authorization Request instance
 */
export function getAuthorizationRequestInstance(
  opts?: AuthorizationRequestOptions
): MockAuthorizationRequest {
  if (opts) {
    configureAuthorizationRequest(opts);
  }

  return new MockAuthorizationRequestClass() as MockAuthorizationRequest;
}

/**
 * @hidden
 * Retrieve a Proposal instance
 */
// NOTE uncomment in Governance v2 upgrade

// export function getProposalInstance(opts?: ProposalOptions): MockProposal {
//   if (opts) {
//     configureProposal(opts);
//   }

//   return mockInstanceContainer.proposal;
// }

/**
 * @hidden
 * Retrieve a Venue instance
 */
export function getVenueInstance(opts?: VenueOptions): MockVenue {
  if (opts) {
    configureVenue(opts);
  }

  return new MockVenueClass() as MockVenue;
}

/**
 * @hidden
 * Retrieve the stub of the `Venue.details` method
 */
export function getVenueDetailsStub(details?: Partial<VenueDetails>): SinonStub {
  if (details) {
    return venueDetailsStub.resolves({
      ...defaultVenueOptions.details,
      ...details,
    });
  }
  return venueDetailsStub;
}

/**
 * @hidden
 * Retrieve a NumberedPortfolio instance
 */
export function getNumberedPortfolioInstance(
  opts?: NumberedPortfolioOptions
): MockNumberedPortfolio {
  if (opts) {
    configureNumberedPortfolio(opts);
  }

  return new MockNumberedPortfolioClass() as MockNumberedPortfolio;
}

/**
 * @hidden
 * Retrieve a DefaultPortfolio instance
 */
export function getDefaultPortfolioInstance(opts?: DefaultPortfolioOptions): MockDefaultPortfolio {
  if (opts) {
    configureDefaultPortfolio(opts);
  }

  return new MockDefaultPortfolioClass() as MockDefaultPortfolio;
}

/**
 * @hidden
 * Retrieve an Instruction instance
 */
export function getInstructionInstance(opts?: InstructionOptions): MockInstruction {
  if (opts) {
    configureInstruction(opts);
  }

  return new MockInstructionClass() as MockInstruction;
}

/**
 * @hidden
 * Retrieve the stub of the `Instruction.details` method
 */
export function getInstructionDetailsStub(details?: Partial<InstructionDetails>): SinonStub {
  if (details) {
    return instructionDetailsStub.resolves({
      ...defaultInstructionOptions.details,
      ...details,
    });
  }
  return instructionDetailsStub;
}<|MERGE_RESOLUTION|>--- conflicted
+++ resolved
@@ -132,9 +132,7 @@
   id?: BigNumber;
   isOwnedBy?: boolean;
   tokenBalances?: PortfolioBalance[];
-<<<<<<< HEAD
   custodian?: Identity;
-=======
   did?: string;
   exists?: boolean;
 }
@@ -143,7 +141,6 @@
   isOwnedBy?: boolean;
   tokenBalances?: PortfolioBalance[];
   did?: string;
->>>>>>> 29275986
 }
 
 interface InstructionOptions {
@@ -190,13 +187,10 @@
 let instructionGetLegsStub: SinonStub;
 let numberedPortfolioIsOwnedByStub: SinonStub;
 let numberedPortfolioGetTokenBalancesStub: SinonStub;
-<<<<<<< HEAD
 let numberedPortfolioGetCustodianStub: SinonStub;
-=======
 let numberedPortfolioExistsStub: SinonStub;
 let defaultPortfolioIsOwnedByStub: SinonStub;
 let defaultPortfolioGetTokenBalancesStub: SinonStub;
->>>>>>> 29275986
 
 const MockIdentityClass = class {
   /**
@@ -557,12 +551,9 @@
     id: opts.id,
     isOwnedBy: numberedPortfolioIsOwnedByStub.resolves(opts.isOwnedBy),
     getTokenBalances: numberedPortfolioGetTokenBalancesStub.resolves(opts.tokenBalances),
-<<<<<<< HEAD
     getCustodian: numberedPortfolioGetCustodianStub.resolves(opts.custodian),
-=======
     owner: { did: opts.did },
     exists: numberedPortfolioExistsStub.resolves(opts.exists),
->>>>>>> 29275986
   } as unknown) as MockNumberedPortfolio;
 
   Object.assign(mockInstanceContainer.numberedPortfolio, numberedPortfolio);
@@ -584,11 +575,8 @@
   numberedPortfolioConstructorStub = sinon.stub();
   numberedPortfolioIsOwnedByStub = sinon.stub();
   numberedPortfolioGetTokenBalancesStub = sinon.stub();
-<<<<<<< HEAD
   numberedPortfolioGetCustodianStub = sinon.stub();
-=======
   numberedPortfolioExistsStub = sinon.stub();
->>>>>>> 29275986
 
   numberedPortfolioOptions = { ...defaultNumberedPortfolioOptions, ...opts };
 

--- conflicted
+++ resolved
@@ -22,10 +22,6 @@
   KnownPermissionGroup,
   NumberedPortfolio,
   PermissionGroup,
-<<<<<<< HEAD
-=======
-  SecurityToken,
->>>>>>> 2fe2593e
   Sto,
   TickerReservation,
   Venue,

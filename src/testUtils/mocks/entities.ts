/* istanbul ignore file */

/* eslint-disable @typescript-eslint/explicit-function-return-type */
/* eslint-disable @typescript-eslint/naming-convention */
/* eslint-disable @typescript-eslint/no-explicit-any */
/* eslint-disable @typescript-eslint/no-use-before-define */
import BigNumber from 'bignumber.js';
import { pick } from 'lodash';
import sinon from 'sinon';

import {
  Account,
  Asset,
  AuthorizationRequest,
  Checkpoint,
  CheckpointSchedule,
  CorporateAction,
  CustomPermissionGroup,
  DefaultPortfolio,
  DividendDistribution,
  Identity,
  Instruction,
  KnownPermissionGroup,
  NumberedPortfolio,
  Offering,
  Subsidy,
  TickerReservation,
  Venue,
} from '~/internal';
import { Mocked } from '~/testUtils/types';
import {
  AccountBalance,
  ActiveTransferRestrictions,
  AgentWithGroup,
  AssetDetails,
  AssetWithGroup,
  Authorization,
  AuthorizationType,
  CalendarPeriod,
  CalendarUnit,
  CheckPermissionsResult,
  CheckRolesResult,
  ComplianceRequirements,
  CorporateActionDefaultConfig,
  CorporateActionKind,
  CorporateActionTargets,
  CountTransferRestriction,
  DistributionParticipant,
  DividendDistributionDetails,
  ExtrinsicData,
  GroupPermissions,
  IdentityBalance,
  InstructionDetails,
  InstructionStatus,
  InstructionType,
  KnownAssetType,
  Leg,
  OfferingBalanceStatus,
  OfferingDetails,
  OfferingSaleStatus,
  OfferingTimingStatus,
  PercentageTransferRestriction,
  PermissionedAccount,
  PermissionGroups,
  PermissionGroupType,
  PortfolioBalance,
  ResultSet,
  ScheduleDetails,
  ScheduleWithDetails,
  SecurityIdentifier,
  Signer,
  SignerType,
  TargetTreatment,
  TaxWithholding,
  TickerReservationDetails,
  TickerReservationStatus,
  TransferStatus,
  VenueDetails,
  VenueType,
} from '~/types';

export type MockIdentity = Mocked<Identity>;
export type MockAccount = Mocked<Account>;
export type MockSubsidy = Mocked<Subsidy>;
export type MockTickerReservation = Mocked<TickerReservation>;
export type MockAsset = Mocked<Asset>;
export type MockAuthorizationRequest = Mocked<AuthorizationRequest>;
export type MockVenue = Mocked<Venue>;
export type MockInstruction = Mocked<Instruction>;
export type MockNumberedPortfolio = Mocked<NumberedPortfolio>;
export type MockDefaultPortfolio = Mocked<DefaultPortfolio>;
export type MockOffering = Mocked<Offering>;
export type MockCheckpoint = Mocked<Checkpoint>;
export type MockCheckpointSchedule = Mocked<CheckpointSchedule>;
export type MockCorporateAction = Mocked<CorporateAction>;
export type MockDividendDistribution = Mocked<DividendDistribution>;
export type MockCustomPermissionGroup = Mocked<CustomPermissionGroup>;
export type MockKnownPermissionGroup = Mocked<KnownPermissionGroup>;

interface EntityOptions {
  exists?: boolean;
  isEqual?: boolean;
  toHuman?: any;
}

type EntityGetter<Result> = Partial<Result> | ((...args: any) => any) | sinon.SinonStub;

interface IdentityOptions extends EntityOptions {
  did?: string;
  hasRoles?: EntityGetter<boolean>;
  hasRole?: EntityGetter<boolean>;
  checkRoles?: EntityGetter<CheckRolesResult>;
  assetPermissionsHasPermissions?: EntityGetter<boolean>;
  assetPermissionsCheckPermissions?: EntityGetter<CheckPermissionsResult<SignerType.Identity>>;
  hasValidCdd?: EntityGetter<boolean>;
  isCddProvider?: EntityGetter<boolean>;
  getPrimaryAccount?: EntityGetter<PermissionedAccount>;
  authorizationsGetReceived?: EntityGetter<AuthorizationRequest[]>;
  authorizationsGetSent?: EntityGetter<ResultSet<AuthorizationRequest>>;
  getVenues?: EntityGetter<Venue[]>;
  getScopeId?: EntityGetter<string | null>;
  getAssetBalance?: EntityGetter<BigNumber>;
  getSecondaryAccounts?: EntityGetter<PermissionedAccount[]>;
  areSecondaryAccountsFrozen?: EntityGetter<boolean>;
  assetPermissionsGetGroup?: EntityGetter<CustomPermissionGroup | KnownPermissionGroup>;
  assetPermissionsGet?: EntityGetter<AssetWithGroup[]>;
}

interface TickerReservationOptions extends EntityOptions {
  ticker?: string;
  details?: EntityGetter<TickerReservationDetails>;
}

interface AssetOptions extends EntityOptions {
  ticker?: string;
  did?: string;
  details?: EntityGetter<AssetDetails>;
  currentFundingRound?: EntityGetter<string>;
  isFrozen?: EntityGetter<boolean>;
  transfersCanTransfer?: EntityGetter<TransferStatus>;
  getIdentifiers?: EntityGetter<SecurityIdentifier[]>;
  transferRestrictionsCountGet?: EntityGetter<ActiveTransferRestrictions<CountTransferRestriction>>;
  transferRestrictionsPercentageGet?: EntityGetter<
    ActiveTransferRestrictions<PercentageTransferRestriction>
  >;
  corporateActionsGetAgents?: EntityGetter<Identity[]>;
  corporateActionsGetDefaultConfig?: EntityGetter<CorporateActionDefaultConfig>;
  permissionsGetAgents?: EntityGetter<AgentWithGroup[]>;
  permissionsGetGroups?: EntityGetter<PermissionGroups>;
  complianceRequirementsGet?: EntityGetter<ComplianceRequirements>;
  checkpointsGetOne?: EntityGetter<Checkpoint>;
  checkpointsSchedulesGetOne?: EntityGetter<ScheduleWithDetails>;
  investorCount?: EntityGetter<BigNumber>;
}

interface AuthorizationRequestOptions extends EntityOptions {
  authId?: BigNumber;
  target?: Signer;
  issuer?: Identity;
  expiry?: Date | null;
  data?: Authorization;
  isExpired?: EntityGetter<boolean>;
}

interface AccountOptions extends EntityOptions {
  address?: string;
  key?: string;
  isFrozen?: EntityGetter<boolean>;
  getBalance?: EntityGetter<AccountBalance>;
  getIdentity?: EntityGetter<Identity | null>;
  getTransactionHistory?: EntityGetter<ExtrinsicData[]>;
  hasPermissions?: EntityGetter<boolean>;
  checkPermissions?: EntityGetter<CheckPermissionsResult<SignerType.Account>>;
}

interface SubsidyOptions extends EntityOptions {
  beneficiary?: string;
  subsidizer?: string;
  getAllowance?: EntityGetter<BigNumber>;
}

interface VenueOptions extends EntityOptions {
  id?: BigNumber;
  details?: EntityGetter<VenueDetails>;
}

interface NumberedPortfolioOptions extends EntityOptions {
  did?: string;
  id?: BigNumber;
  isOwnedBy?: EntityGetter<boolean>;
  getAssetBalances?: EntityGetter<PortfolioBalance[]>;
  getCustodian?: EntityGetter<Identity>;
  isCustodiedBy?: EntityGetter<boolean>;
}

interface DefaultPortfolioOptions extends EntityOptions {
  did?: string;
  isOwnedBy?: EntityGetter<boolean>;
  getAssetBalances?: EntityGetter<PortfolioBalance[]>;
  getCustodian?: EntityGetter<Identity>;
  isCustodiedBy?: EntityGetter<boolean>;
}

interface CustomPermissionGroupOptions extends EntityOptions {
  ticker?: string;
  id?: BigNumber;
  getPermissions?: EntityGetter<GroupPermissions>;
}

interface KnownPermissionGroupOptions extends EntityOptions {
  ticker?: string;
  type?: PermissionGroupType;
  getPermissions?: EntityGetter<GroupPermissions>;
}

interface InstructionOptions extends EntityOptions {
  id?: BigNumber;
  details?: EntityGetter<InstructionDetails>;
  getLegs?: EntityGetter<ResultSet<Leg>>;
  isPending?: EntityGetter<boolean>;
}

interface OfferingOptions extends EntityOptions {
  id?: BigNumber;
  ticker?: string;
  details?: EntityGetter<OfferingDetails>;
}

interface CheckpointOptions extends EntityOptions {
  id?: BigNumber;
  ticker?: string;
  createdAt?: EntityGetter<Date>;
  totalSupply?: EntityGetter<BigNumber>;
  allBalances?: EntityGetter<ResultSet<IdentityBalance>>;
  balance?: EntityGetter<BigNumber>;
}

interface CheckpointScheduleOptions extends EntityOptions {
  id?: BigNumber;
  ticker?: string;
  start?: Date;
  period?: CalendarPeriod | null;
  expiryDate?: Date | null;
  complexity?: BigNumber;
  details?: EntityGetter<ScheduleDetails>;
}

interface CorporateActionOptions extends EntityOptions {
  id?: BigNumber;
  ticker?: string;
  kind?: CorporateActionKind;
  declarationDate?: Date;
  description?: string;
  targets?: CorporateActionTargets;
  defaultTaxWithholding?: BigNumber;
  taxWithholdings?: TaxWithholding[];
}

interface DividendDistributionOptions extends EntityOptions {
  id?: BigNumber;
  ticker?: string;
  kind?: CorporateActionKind.PredictableBenefit | CorporateActionKind.UnpredictableBenefit;
  declarationDate?: Date;
  description?: string;
  targets?: CorporateActionTargets;
  defaultTaxWithholding?: BigNumber;
  taxWithholdings?: TaxWithholding[];
  origin?: DefaultPortfolio | NumberedPortfolio;
  currency?: string;
  perShare?: BigNumber;
  maxAmount?: BigNumber;
  expiryDate?: null | Date;
  paymentDate?: Date;
  checkpoint?: EntityGetter<Checkpoint | CheckpointSchedule>;
  details?: EntityGetter<DividendDistributionDetails>;
  getParticipant?: EntityGetter<DistributionParticipant | null>;
}

type MockOptions = {
  identityOptions?: IdentityOptions;
  accountOptions?: AccountOptions;
  subsidyOptions?: SubsidyOptions;
  tickerReservationOptions?: TickerReservationOptions;
  assetOptions?: AssetOptions;
  authorizationRequestOptions?: AuthorizationRequestOptions;
  venueOptions?: VenueOptions;
  instructionOptions?: InstructionOptions;
  numberedPortfolioOptions?: NumberedPortfolioOptions;
  defaultPortfolioOptions?: DefaultPortfolioOptions;
  offeringOptions?: OfferingOptions;
  checkpointOptions?: CheckpointOptions;
  checkpointScheduleOptions?: CheckpointScheduleOptions;
  corporateActionOptions?: CorporateActionOptions;
  dividendDistributionOptions?: DividendDistributionOptions;
  customPermissionGroupOptions?: CustomPermissionGroupOptions;
  knownPermissionGroupOptions?: KnownPermissionGroupOptions;
};

type Class<T = any> = new (...args: any[]) => T;
type Configurable<Options> = {
  configure(opts: Required<Options>): void;
  argsToOpts?(...args: any[]): Partial<Options>;
};

/* eslint-disable @typescript-eslint/ban-types */
/**
 * @hidden
 */
function extractFromArgs<ArgsType extends object[], Props extends keyof ArgsType[0]>(
  args: ArgsType,
  properties: Props[]
): Pick<ArgsType[0], Props> | Record<string, never> {
  if (args.length) {
    return pick<ArgsType[0], Props>(args[0], properties);
  }

  return {};
}
/* eslint-enable @typescript-eslint/ban-types */

/**
 * @hidden
 *
 * @param prototypeChain - inheritance chain of the entity, from broad to specific.
 *   For example, if creating a mock for class A, where A extends B, B extends C and C extends Entity,
 *   the prototypeChain would be [C, B, A]
 */
function createMockEntityClass<Options extends EntityOptions>(
  Class: Class<Configurable<Options>>,
  defaultOptions: () => Required<Omit<Options, keyof EntityOptions>> & EntityOptions,
  prototypeChain: string[]
) {
  const initialOptions = (options?: Partial<Options>) =>
    ({
      isEqual: true,
      exists: true,
      toHuman: 'DEFAULT_JSON_STRING_PLEASE_OVERRIDE',
      ...defaultOptions(),
      ...options,
    } as Required<Options>);
  return class MockClass extends Class {
    isEqual = sinon.stub();
    exists = sinon.stub();
    toHuman = sinon.stub();

    private static constructorStub = sinon.stub();

    private static options = {} as Required<Options>;

    public static isMockEntity = true;

    /**
     * @hidden
     */
    private static mergeOptions(options?: Partial<Options>) {
      return { ...this.options, ...options };
    }

    /**
     * @hidden
     */
    public static init(opts?: Partial<Options>) {
      const entities = require('~/internal');
      const classProto = Class.prototype;

      prototypeChain.forEach((className, index) => {
        const entity = entities[className];

        /*
         * NOTE @monitz87: This is the only way I managed to spoof "instanceof"
         *  without breaking everything else:
         *
         * - If the Entity in question isn't being mocked as an import (entity.isMockEntity === false),
         *   then we only have to set its prototype as the new Class's prototype and the entire chain is
         *   reproduced
         * - Otherwise, we only need to append the previous classes in the chain, since the mocked class is already an
         *   instance of itself, and trying to set it as its own prototype results in an error
         *
         */
        if (entity.isMockEntity) {
          if (index === 0) {
            Object.setPrototypeOf(classProto, entities.Entity.prototype);
          } else {
            Object.setPrototypeOf(classProto, entities[prototypeChain[index - 1]].prototype);
          }
        } else if (index === prototypeChain.length - 1) {
          Object.setPrototypeOf(classProto, entity.prototype);
        }
      });

      this.options = initialOptions(opts);
    }

    /**
     * @hidden
     */
    public static setOptions(options?: Partial<Options>) {
      this.options = this.mergeOptions(options);
    }

    /**
     * @hidden
     */
    public static resetOptions() {
      this.options = initialOptions();
    }

    /**
     * @hidden
     */
    public static getConstructorStub() {
      return this.constructorStub;
    }

    /**
     * @hidden
     */
    public override configure(opts: Partial<Options>) {
      const fullOpts = MockClass.mergeOptions(opts);

      super.configure(fullOpts);

      this.exists.returns(fullOpts.exists);
      this.isEqual.returns(fullOpts.isEqual);
      this.toHuman.returns(fullOpts.toHuman);
    }

    /**
     * @hidden
     */
    public constructor(...args: any[]) {
      super(...args);

      let opts: Partial<Options> = {};

      if (this.argsToOpts) {
        opts = this.argsToOpts(...args);
      }

      MockClass.constructorStub(...args);

      this.configure(opts);
    }
  };
}

/**
 * Make an entity getter stub that returns a value or calls a specific function
 */
function createEntityGetterStub<Result>(args: EntityGetter<Result>, isAsync = true) {
  if (typeof args === 'function' && 'withArgs' in args) {
    return args;
  }

  const newStub = sinon.stub();

  if (typeof args === 'function') {
    newStub.callsFake(args as (...fnArgs: any[]) => any);
  } else if (isAsync) {
    newStub.resolves(args);
  } else {
    newStub.returns(args);
  }

  return newStub;
}

const MockIdentityClass = createMockEntityClass<IdentityOptions>(
  class {
    uuid!: string;
    did!: string;
    hasRoles!: sinon.SinonStub;
    checkRoles!: sinon.SinonStub;
    hasRole!: sinon.SinonStub;
    hasValidCdd!: sinon.SinonStub;
    getPrimaryAccount!: sinon.SinonStub;
    portfolios = {};
    authorizations = {} as {
      getReceived: sinon.SinonStub;
      getSent: sinon.SinonStub;
    };

    assetPermissions = {} as {
      get: sinon.SinonStub;
      getGroup: sinon.SinonStub;
      hasPermissions: sinon.SinonStub;
      checkPermissions: sinon.SinonStub;
    };

    getVenues!: sinon.SinonStub;
    getScopeId!: sinon.SinonStub;
    getAssetBalance!: sinon.SinonStub;
    getSecondaryAccounts!: sinon.SinonStub;
    areSecondaryAccountsFrozen!: sinon.SinonStub;
    isCddProvider!: sinon.SinonStub;

    /**
     * @hidden
     */
    public argsToOpts(...args: ConstructorParameters<typeof Identity>) {
      return extractFromArgs(args, ['did']);
    }

    /**
     * @hidden
     */
    public configure(opts: Required<IdentityOptions>) {
      this.uuid = 'identity';
      this.did = opts.did;
      this.hasRoles = createEntityGetterStub(opts.hasRoles);
      this.checkRoles = createEntityGetterStub(opts.checkRoles);
      this.hasRole = createEntityGetterStub(opts.hasRole);
      this.hasValidCdd = createEntityGetterStub(opts.hasValidCdd);
      this.getPrimaryAccount = createEntityGetterStub(opts.getPrimaryAccount);
      this.authorizations.getReceived = createEntityGetterStub(opts.authorizationsGetReceived);
      this.authorizations.getSent = createEntityGetterStub(opts.authorizationsGetSent);
      this.assetPermissions.get = createEntityGetterStub(opts.assetPermissionsGet);
      this.assetPermissions.getGroup = createEntityGetterStub(opts.assetPermissionsGetGroup);
      this.assetPermissions.hasPermissions = createEntityGetterStub(
        opts.assetPermissionsHasPermissions
      );
      this.assetPermissions.checkPermissions = createEntityGetterStub(
        opts.assetPermissionsCheckPermissions
      );
      this.getVenues = createEntityGetterStub(opts.getVenues);
      this.getScopeId = createEntityGetterStub(opts.getScopeId);
      this.getAssetBalance = createEntityGetterStub(opts.getAssetBalance);
      this.getSecondaryAccounts = createEntityGetterStub(opts.getSecondaryAccounts);
      this.areSecondaryAccountsFrozen = createEntityGetterStub(opts.areSecondaryAccountsFrozen);
      this.isCddProvider = createEntityGetterStub(opts.isCddProvider);
    }
  },
  () => ({
    did: 'someDid',
    hasValidCdd: true,
    isCddProvider: false,
    authorizationsGetReceived: [],
    authorizationsGetSent: { data: [], next: null, count: new BigNumber(0) },
    getVenues: [],
    getScopeId: 'someScopeId',
    getAssetBalance: new BigNumber(100),
    getSecondaryAccounts: [],
    areSecondaryAccountsFrozen: false,
    getPrimaryAccount: {
      account: getAccountInstance(),
      permissions: {
        assets: null,
        portfolios: null,
        transactions: null,
        transactionGroups: [],
      },
    },
    assetPermissionsGet: [],
    assetPermissionsGetGroup: getKnownPermissionGroupInstance(),
    assetPermissionsCheckPermissions: {
      result: true,
    },
    assetPermissionsHasPermissions: true,
    hasRole: true,
    hasRoles: true,
    checkRoles: {
      result: true,
    },
    toHuman: 'someDid',
  }),
  ['Identity']
);

const MockAccountClass = createMockEntityClass<AccountOptions>(
  class {
    uuid!: string;
    address!: string;
    key!: string;
    isFrozen!: sinon.SinonStub;
    getBalance!: sinon.SinonStub;
    getIdentity!: sinon.SinonStub;
    getTransactionHistory!: sinon.SinonStub;
    hasPermissions!: sinon.SinonStub;
    checkPermissions!: sinon.SinonStub;

    /**
     * @hidden
     */
    public argsToOpts(...args: ConstructorParameters<typeof Account>) {
      return extractFromArgs(args, ['address']);
    }

    /**
     * @hidden
     */
    public configure(opts: Required<AccountOptions>) {
      this.uuid = 'account';
      this.address = opts.address;
      this.key = opts.key;
      this.isFrozen = createEntityGetterStub(opts.isFrozen);
      this.getBalance = createEntityGetterStub(opts.getBalance);
      this.getIdentity = createEntityGetterStub(opts.getIdentity);
      this.getTransactionHistory = createEntityGetterStub(opts.getTransactionHistory);
      this.hasPermissions = createEntityGetterStub(opts.hasPermissions);
      this.checkPermissions = createEntityGetterStub(opts.checkPermissions);
    }
  },
  () => ({
    address: 'someAddress',
    key: 'someKey',
    getBalance: {
      free: new BigNumber(100),
      locked: new BigNumber(10),
      total: new BigNumber(110),
    },
    getTransactionHistory: [],
    getIdentity: getIdentityInstance(),
    isFrozen: false,
    hasPermissions: true,
    checkPermissions: {
      result: true,
    },
  }),
  ['Account']
);

const MockSubsidyClass = createMockEntityClass<SubsidyOptions>(
  class {
    uuid!: string;
    beneficiary!: Account;
    subsidizer!: Account;
    getAllowance!: sinon.SinonStub;

    /**
     * @hidden
     */
    public argsToOpts(...args: ConstructorParameters<typeof Subsidy>) {
      return extractFromArgs(args, ['beneficiary', 'subsidizer']);
    }

    /**
     * @hidden
     */
    public configure(opts: Required<SubsidyOptions>) {
      this.uuid = 'subsidy';
      this.beneficiary = getAccountInstance({ address: opts.beneficiary });
      this.subsidizer = getAccountInstance({ address: opts.subsidizer });
      this.getAllowance = createEntityGetterStub(opts.getAllowance);
    }
  },
  () => ({
    beneficiary: 'beneficiary',
    subsidizer: 'subsidizer',
    getAllowance: new BigNumber(100),
    toHuman: {
      beneficiary: 'beneficiary',
      subsidizer: 'subsidizer',
    },
  }),
  ['Subsidy']
);

const MockTickerReservationClass = createMockEntityClass<TickerReservationOptions>(
  class {
    uuid!: string;
    ticker!: string;
    details!: sinon.SinonStub;

    /**
     * @hidden
     */
    public argsToOpts(...args: ConstructorParameters<typeof TickerReservation>) {
      return extractFromArgs(args, ['ticker']);
    }

    /**
     * @hidden
     */
    public configure(opts: Required<TickerReservationOptions>) {
      this.uuid = 'tickerReservation';
      this.ticker = opts.ticker;
      this.details = createEntityGetterStub(opts.details);
    }
  },
  () => ({
    ticker: 'SOME_TICKER',
    details: {
      owner: getIdentityInstance(),
      expiryDate: new Date(),
      status: TickerReservationStatus.Reserved,
    },
  }),
  ['TickerReservation']
);

const MockAssetClass = createMockEntityClass<AssetOptions>(
  class {
    uuid!: string;
    ticker!: string;
    did!: string;
    details!: sinon.SinonStub;
    currentFundingRound!: sinon.SinonStub;
    isFrozen!: sinon.SinonStub;
    transfers = {} as {
      canTransfer: sinon.SinonStub;
    };

    getIdentifiers!: sinon.SinonStub;
    transferRestrictions = {
      count: {},
      percentage: {},
    } as {
      count: {
        get: sinon.SinonStub;
      };
      percentage: {
        get: sinon.SinonStub;
      };
    };

    corporateActions = {} as {
      getAgents: sinon.SinonStub;
      getDefaultConfig: sinon.SinonStub;
    };

    permissions = {} as {
      getGroups: sinon.SinonStub;
      getAgents: sinon.SinonStub;
    };

    compliance = {
      requirements: {},
    } as {
      requirements: {
        get: sinon.SinonStub;
      };
    };

    checkpoints = {
      schedules: {},
    } as {
      schedules: {
        getOne: sinon.SinonStub;
      };
      getOne: sinon.SinonStub;
    };

    investorCount!: sinon.SinonStub;

    /**
     * @hidden
     */
    public argsToOpts(...args: ConstructorParameters<typeof Asset>) {
      return extractFromArgs(args, ['ticker']);
    }

    /**
     * @hidden
     */
    public configure(opts: Required<AssetOptions>) {
      this.uuid = 'asset';
      this.ticker = opts.ticker;
      this.details = createEntityGetterStub(opts.details);
      this.currentFundingRound = createEntityGetterStub(opts.currentFundingRound);
      this.isFrozen = createEntityGetterStub(opts.isFrozen);
      this.transfers.canTransfer = createEntityGetterStub(opts.transfersCanTransfer);
      this.getIdentifiers = createEntityGetterStub(opts.getIdentifiers);
      this.transferRestrictions.count.get = createEntityGetterStub(
        opts.transferRestrictionsCountGet
      );
      this.transferRestrictions.percentage.get = createEntityGetterStub(
        opts.transferRestrictionsPercentageGet
      );
      this.corporateActions.getAgents = createEntityGetterStub(opts.corporateActionsGetAgents);
      this.corporateActions.getDefaultConfig = createEntityGetterStub(
        opts.corporateActionsGetDefaultConfig
      );
      this.permissions.getGroups = createEntityGetterStub(opts.permissionsGetGroups);
      this.permissions.getAgents = createEntityGetterStub(opts.permissionsGetAgents);
      this.compliance.requirements.get = createEntityGetterStub(opts.complianceRequirementsGet);
      this.checkpoints.schedules.getOne = createEntityGetterStub(opts.checkpointsSchedulesGetOne);
      this.checkpoints.getOne = createEntityGetterStub(opts.checkpointsGetOne);
      this.investorCount = createEntityGetterStub(opts.investorCount);
    }
  },
  () => ({
    ticker: 'SOME_TICKER',
    did: 'assetDid',
    details: {
      owner: getIdentityInstance(),
      name: 'ASSET_NAME',
      totalSupply: new BigNumber(1000000),
      isDivisible: false,
      primaryIssuanceAgents: [],
      fullAgents: [],
      assetType: KnownAssetType.EquityCommon,
      requiresInvestorUniqueness: false,
    },
    currentFundingRound: 'Series A',
    isFrozen: false,
    transfersCanTransfer: TransferStatus.Success,
    getIdentifiers: [],
    transferRestrictionsCountGet: {
      restrictions: [],
      availableSlots: new BigNumber(3),
    },
    transferRestrictionsPercentageGet: {
      restrictions: [],
      availableSlots: new BigNumber(3),
    },
    corporateActionsGetAgents: [],
    corporateActionsGetDefaultConfig: {
      targets: { identities: [], treatment: TargetTreatment.Exclude },
      defaultTaxWithholding: new BigNumber(10),
      taxWithholdings: [],
    },
    permissionsGetAgents: [],
    permissionsGetGroups: {
      known: [],
      custom: [],
    },
    complianceRequirementsGet: {
      requirements: [],
      defaultTrustedClaimIssuers: [],
    },
    checkpointsGetOne: getCheckpointInstance(),
    checkpointsSchedulesGetOne: {
      schedule: getCheckpointScheduleInstance(),
      details: {
        remainingCheckpoints: new BigNumber(3),
        nextCheckpointDate: new Date(new Date().getTime() + 1000 * 60 * 60),
      },
    },
<<<<<<< HEAD
    toHuman: 'SOME_TICKER',
=======
    investorCount: new BigNumber(0),
    toJson: 'SOME_TICKER',
>>>>>>> 3f990807
  }),
  ['Asset']
);

const MockAuthorizationRequestClass = createMockEntityClass<AuthorizationRequestOptions>(
  class {
    uuid!: string;
    authId!: BigNumber;
    issuer!: Identity;
    target!: Signer;
    expiry!: Date | null;
    data!: Authorization;
    isExpired!: sinon.SinonStub;

    /**
     * @hidden
     */
    public argsToOpts(...args: ConstructorParameters<typeof AuthorizationRequest>) {
      return extractFromArgs(args, ['authId', 'target', 'issuer', 'expiry', 'data']);
    }

    /**
     * @hidden
     */
    public configure(opts: Required<AuthorizationRequestOptions>) {
      this.uuid = 'authorizationRequest';
      this.authId = opts.authId;
      this.issuer = opts.issuer;
      this.target = opts.target;
      this.expiry = opts.expiry;
      this.data = opts.data;
      this.isExpired = createEntityGetterStub(opts.isExpired, false);
    }
  },
  () => ({
    authId: new BigNumber(1),
    isExpired: false,
    target: getIdentityInstance({ did: 'targetDid' }),
    issuer: getIdentityInstance({ did: 'issuerDid' }),
    data: { type: AuthorizationType.TransferAssetOwnership, value: 'UNWANTED_TOKEN' },
    expiry: null,
  }),
  ['AuthorizationRequest']
);

const MockVenueClass = createMockEntityClass<VenueOptions>(
  class {
    uuid!: string;
    id!: BigNumber;
    details!: sinon.SinonStub;

    /**
     * @hidden
     */
    public argsToOpts(...args: ConstructorParameters<typeof Venue>) {
      return extractFromArgs(args, ['id']);
    }

    /**
     * @hidden
     */
    public configure(opts: Required<VenueOptions>) {
      this.uuid = 'venue';
      this.id = opts.id;
      this.details = createEntityGetterStub(opts.details);
    }
  },
  () => ({
    id: new BigNumber(1),
    details: {
      owner: getIdentityInstance(),
      type: VenueType.Distribution,
      description: 'someDescription',
    },
  }),
  ['Venue']
);

const MockInstructionClass = createMockEntityClass<InstructionOptions>(
  class {
    uuid!: string;
    id!: BigNumber;
    details!: sinon.SinonStub;
    getLegs!: sinon.SinonStub;
    isPending!: sinon.SinonStub;

    /**
     * @hidden
     */
    public argsToOpts(...args: ConstructorParameters<typeof Instruction>) {
      return extractFromArgs(args, ['id']);
    }

    /**
     * @hidden
     */
    public configure(opts: Required<InstructionOptions>) {
      this.uuid = 'instruction';
      this.id = opts.id;
      this.details = createEntityGetterStub(opts.details);
      this.getLegs = createEntityGetterStub(opts.getLegs);
      this.isPending = createEntityGetterStub(opts.isPending);
    }
  },
  () => ({
    id: new BigNumber(1),
    details: {
      status: InstructionStatus.Pending,
      createdAt: new Date(new Date().getTime() + 365 * 24 * 60 * 60 * 1000),
      tradeDate: null,
      valueDate: null,
      venue: getVenueInstance(),
      type: InstructionType.SettleOnAffirmation,
    },
    getLegs: {
      data: [
        {
          from: getNumberedPortfolioInstance({ did: 'someDid', id: new BigNumber(1) }),
          to: getNumberedPortfolioInstance({ did: 'otherDid', id: new BigNumber(1) }),
          asset: getAssetInstance(),
          amount: new BigNumber(100),
        },
      ],
      next: null,
    },
    isPending: false,
  }),
  ['Instruction']
);

const MockNumberedPortfolioClass = createMockEntityClass<NumberedPortfolioOptions>(
  class {
    uuid!: string;
    id!: BigNumber;
    owner!: Identity;
    isOwnedBy!: sinon.SinonStub;
    getAssetBalances!: sinon.SinonStub;
    getCustodian!: sinon.SinonStub;
    isCustodiedBy!: sinon.SinonStub;

    /**
     * @hidden
     */
    public argsToOpts(...args: ConstructorParameters<typeof NumberedPortfolio>) {
      return extractFromArgs(args, ['id', 'did']);
    }

    /**
     * @hidden
     */
    public configure(opts: Required<NumberedPortfolioOptions>) {
      this.uuid = 'numberedPortfolio';
      this.id = opts.id;
      this.owner = getIdentityInstance({ did: opts.did });
      this.isOwnedBy = createEntityGetterStub(opts.isOwnedBy);
      this.getAssetBalances = createEntityGetterStub(opts.getAssetBalances);
      this.getCustodian = createEntityGetterStub(opts.getCustodian);
      this.isCustodiedBy = createEntityGetterStub(opts.isCustodiedBy);
    }
  },
  () => ({
    id: new BigNumber(1),
    isOwnedBy: true,
    getAssetBalances: [
      {
        asset: getAssetInstance(),
        total: new BigNumber(1),
        locked: new BigNumber(0),
        free: new BigNumber(1),
      },
    ],
    did: 'someDid',
    getCustodian: getIdentityInstance(),
    isCustodiedBy: true,
    toHuman: {
      did: 'someDid',
      id: '1',
    },
  }),
  ['Portfolio', 'NumberedPortfolio']
);

const MockDefaultPortfolioClass = createMockEntityClass<DefaultPortfolioOptions>(
  class {
    uuid!: string;
    owner!: Identity;
    isOwnedBy!: sinon.SinonStub;
    getAssetBalances!: sinon.SinonStub;
    getCustodian!: sinon.SinonStub;
    isCustodiedBy!: sinon.SinonStub;

    /**
     * @hidden
     */
    public argsToOpts(...args: ConstructorParameters<typeof DefaultPortfolio>) {
      return extractFromArgs(args, ['did']);
    }

    /**
     * @hidden
     */
    public configure(opts: Required<DefaultPortfolioOptions>) {
      this.uuid = 'defaultPortfolio';
      this.owner = getIdentityInstance({ did: opts.did });
      this.isOwnedBy = createEntityGetterStub(opts.isOwnedBy);
      this.getAssetBalances = createEntityGetterStub(opts.getAssetBalances);
      this.getCustodian = createEntityGetterStub(opts.getCustodian);
      this.isCustodiedBy = createEntityGetterStub(opts.isCustodiedBy);
    }
  },
  () => ({
    isOwnedBy: true,
    getAssetBalances: [
      {
        asset: getAssetInstance(),
        total: new BigNumber(1),
        locked: new BigNumber(0),
        free: new BigNumber(1),
      },
    ],
    did: 'someDid',
    getCustodian: getIdentityInstance(),
    isCustodiedBy: true,
    toHuman: {
      did: 'someDid',
    },
  }),
  ['Portfolio', 'DefaultPortfolio']
);

const MockOfferingClass = createMockEntityClass<OfferingOptions>(
  class {
    uuid!: string;
    id!: BigNumber;
    asset!: Asset;
    details!: sinon.SinonStub;

    /**
     * @hidden
     */
    public argsToOpts(...args: ConstructorParameters<typeof Offering>) {
      return extractFromArgs(args, ['id', 'ticker']);
    }

    /**
     * @hidden
     */
    public configure(opts: Required<OfferingOptions>) {
      this.uuid = 'sto';
      this.id = opts.id;
      this.asset = getAssetInstance({ ticker: opts.ticker });
      this.details = createEntityGetterStub(opts.details);
    }
  },
  () => ({
    details: {
      creator: getIdentityInstance(),
      venue: getVenueInstance(),
      name: 'MyOffering',
      offeringPortfolio: getNumberedPortfolioInstance({ did: 'offeringDid', id: new BigNumber(1) }),
      raisingPortfolio: getNumberedPortfolioInstance({ did: 'offeringDid', id: new BigNumber(2) }),
      end: null,
      start: new Date('10/14/1987'),
      status: {
        timing: OfferingTimingStatus.Started,
        balance: OfferingBalanceStatus.Available,
        sale: OfferingSaleStatus.Live,
      },
      tiers: [
        {
          price: new BigNumber(100000000),
          remaining: new BigNumber(700000000),
          amount: new BigNumber(1000000000),
        },
      ],
      totalAmount: new BigNumber(1000000000),
      totalRemaining: new BigNumber(700000000),
      raisingCurrency: 'USD',
      minInvestment: new BigNumber(100000000),
    },
    ticker: 'SOME_TICKER',
    id: new BigNumber(1),
  }),
  ['Offering']
);

const MockCheckpointClass = createMockEntityClass<CheckpointOptions>(
  class {
    uuid!: string;
    id!: BigNumber;
    asset!: Asset;
    createdAt!: sinon.SinonStub;
    totalSupply!: sinon.SinonStub;
    allBalances!: sinon.SinonStub;
    balance!: sinon.SinonStub;

    /**
     * @hidden
     */
    public argsToOpts(...args: ConstructorParameters<typeof Checkpoint>) {
      return extractFromArgs(args, ['id', 'ticker']);
    }

    /**
     * @hidden
     */
    public configure(opts: Required<CheckpointOptions>) {
      this.uuid = 'checkpoint';
      this.id = opts.id;
      this.asset = getAssetInstance({ ticker: opts.ticker });
      this.createdAt = createEntityGetterStub(opts.createdAt);
      this.totalSupply = createEntityGetterStub(opts.totalSupply);
      this.allBalances = createEntityGetterStub(opts.allBalances);
      this.balance = createEntityGetterStub(opts.balance);
    }
  },
  () => ({
    totalSupply: new BigNumber(10000),
    createdAt: new Date('10/14/1987'),
    ticker: 'SOME_TICKER',
    id: new BigNumber(1),
    balance: new BigNumber(1000),
    allBalances: {
      data: [
        {
          identity: getIdentityInstance(),
          balance: new BigNumber(1000),
        },
      ],
      next: null,
    },
  }),
  ['Checkpoint']
);

const MockCheckpointScheduleClass = createMockEntityClass<CheckpointScheduleOptions>(
  class {
    uuid!: string;
    id!: BigNumber;
    asset!: Asset;
    start!: Date;
    period!: CalendarPeriod | null;
    expiryDate!: Date | null;
    complexity!: BigNumber;
    details!: sinon.SinonStub;

    /**
     * @hidden
     */
    public argsToOpts(...args: ConstructorParameters<typeof CheckpointSchedule>) {
      return extractFromArgs(args, ['id', 'ticker', 'start', 'period']);
    }

    /**
     * @hidden
     */
    public configure(opts: Required<CheckpointScheduleOptions>) {
      this.uuid = 'checkpointSchedule';
      this.id = opts.id;
      this.asset = getAssetInstance({ ticker: opts.ticker });
      this.start = opts.start;
      this.period = opts.period;
      this.expiryDate = opts.expiryDate;
      this.complexity = opts.complexity;
      this.details = createEntityGetterStub(opts.details);
    }
  },
  () => ({
    id: new BigNumber(1),
    ticker: 'SOME_TICKER',
    start: new Date(new Date().getTime() + 24 * 60 * 60 * 1000),
    period: {
      unit: CalendarUnit.Month,
      amount: new BigNumber(1),
    },
    expiryDate: new Date(new Date().getTime() + 60 * 24 * 60 * 60 * 1000),
    complexity: new BigNumber(2),
    details: {
      remainingCheckpoints: new BigNumber(1),
      nextCheckpointDate: new Date('10/10/2030'),
    },
  }),
  ['CheckpointSchedule']
);

const MockCorporateActionClass = createMockEntityClass<CorporateActionOptions>(
  class {
    uuid!: string;
    id!: BigNumber;
    asset!: Asset;
    kind!: CorporateActionKind;
    declarationDate!: Date;
    description!: string;
    targets!: CorporateActionTargets;
    defaultTaxWithholding!: BigNumber;
    taxWithholdings!: TaxWithholding[];

    /**
     * @hidden
     */
    public argsToOpts(...args: ConstructorParameters<typeof CorporateAction>) {
      return extractFromArgs(args, [
        'id',
        'ticker',
        'kind',
        'declarationDate',
        'targets',
        'description',
        'defaultTaxWithholding',
        'taxWithholdings',
      ]);
    }

    /**
     * @hidden
     */
    public configure(opts: Required<CorporateActionOptions>) {
      this.uuid = 'corporateAction';
      this.id = opts.id;
      this.asset = getAssetInstance({ ticker: opts.ticker });
      this.kind = opts.kind;
      this.declarationDate = opts.declarationDate;
      this.description = opts.description;
      this.targets = opts.targets;
      this.defaultTaxWithholding = opts.defaultTaxWithholding;
      this.taxWithholdings = opts.taxWithholdings;
    }
  },
  () => ({
    id: new BigNumber(1),
    ticker: 'SOME_TICKER',
    kind: CorporateActionKind.UnpredictableBenefit,
    declarationDate: new Date('10/14/1987'),
    description: 'someDescription',
    targets: {
      identities: [getIdentityInstance()],
      treatment: TargetTreatment.Include,
    },
    defaultTaxWithholding: new BigNumber(10),
    taxWithholdings: [
      {
        identity: getIdentityInstance(),
        percentage: new BigNumber(40),
      },
    ],
  }),
  ['CorporateActionBase', 'CorporateAction']
);

const MockDividendDistributionClass = createMockEntityClass<DividendDistributionOptions>(
  class {
    uuid!: string;
    id!: BigNumber;
    asset!: Asset;
    kind!: CorporateActionKind.PredictableBenefit | CorporateActionKind.UnpredictableBenefit;
    declarationDate!: Date;
    description!: string;
    targets!: CorporateActionTargets;
    defaultTaxWithholding!: BigNumber;
    taxWithholdings!: TaxWithholding[];
    origin!: DefaultPortfolio | NumberedPortfolio;
    currency!: string;
    perShare!: BigNumber;
    maxAmount!: BigNumber;
    expiryDate!: Date | null;
    paymentDate!: Date;
    details!: sinon.SinonStub;
    getParticipant!: sinon.SinonStub;
    checkpoint!: sinon.SinonStub;

    /**
     * @hidden
     */
    public argsToOpts(...args: ConstructorParameters<typeof DividendDistribution>) {
      return extractFromArgs(args, [
        'id',
        'ticker',
        'declarationDate',
        'targets',
        'kind',
        'description',
        'defaultTaxWithholding',
        'taxWithholdings',
        'origin',
        'currency',
        'perShare',
        'maxAmount',
        'expiryDate',
        'paymentDate',
      ]) as Partial<DividendDistributionOptions>;
    }

    /**
     * @hidden
     */
    public configure(opts: Required<DividendDistributionOptions>) {
      this.uuid = 'dividendDistribution';
      this.id = opts.id;
      this.asset = getAssetInstance({ ticker: opts.ticker });
      this.kind = opts.kind;
      this.origin = opts.origin;
      this.declarationDate = opts.declarationDate;
      this.description = opts.description;
      this.targets = opts.targets;
      this.defaultTaxWithholding = opts.defaultTaxWithholding;
      this.taxWithholdings = opts.taxWithholdings;
      this.currency = opts.currency;
      this.perShare = opts.perShare;
      this.maxAmount = opts.maxAmount;
      this.expiryDate = opts.expiryDate;
      this.paymentDate = opts.paymentDate;
      this.details = createEntityGetterStub(opts.details);
      this.getParticipant = createEntityGetterStub(opts.getParticipant);
      this.checkpoint = createEntityGetterStub(opts.checkpoint);
    }
  },
  () => ({
    id: new BigNumber(1),
    ticker: 'SOME_TICKER',
    kind: CorporateActionKind.UnpredictableBenefit,
    origin: getDefaultPortfolioInstance(),
    declarationDate: new Date('10/14/1987'),
    description: 'someDescription',
    targets: {
      identities: [getIdentityInstance()],
      treatment: TargetTreatment.Include,
    },
    defaultTaxWithholding: new BigNumber(10),
    taxWithholdings: [
      {
        identity: getIdentityInstance(),
        percentage: new BigNumber(40),
      },
    ],
    currency: 'USD',
    perShare: new BigNumber(100),
    maxAmount: new BigNumber(1000000),
    expiryDate: null,
    paymentDate: new Date(new Date().getTime() + 60 * 24 * 60 * 60 * 1000),
    details: {
      remainingFunds: new BigNumber(100),
      fundsReclaimed: false,
    },
    getParticipant: {
      identity: getIdentityInstance(),
      amount: new BigNumber(100),
      paid: false,
    },
    checkpoint: getCheckpointInstance(),
  }),
  ['CorporateActionBase', 'DividendDistribution']
);

const MockCustomPermissionGroupClass = createMockEntityClass<CustomPermissionGroupOptions>(
  class {
    uuid!: string;
    id!: BigNumber;
    asset!: Asset;
    getPermissions!: sinon.SinonStub;

    /**
     * @hidden
     */
    public argsToOpts(...args: ConstructorParameters<typeof CustomPermissionGroup>) {
      return extractFromArgs(args, ['id', 'ticker']);
    }

    /**
     * @hidden
     */
    public configure(opts: Required<CustomPermissionGroupOptions>) {
      this.uuid = 'customPermissionGroup';
      this.id = opts.id;
      this.asset = getAssetInstance({ ticker: opts.ticker });
      this.getPermissions = createEntityGetterStub(opts.getPermissions);
    }
  },
  () => ({
    ticker: 'SOME_TICKER',
    id: new BigNumber(1),
    getPermissions: {
      transactions: null,
      transactionGroups: [],
    },
  }),
  ['PermissionGroup', 'CustomPermissionGroup']
);

const MockKnownPermissionGroupClass = createMockEntityClass<KnownPermissionGroupOptions>(
  class {
    uuid!: string;
    type!: PermissionGroupType;
    asset!: Asset;
    getPermissions!: sinon.SinonStub;

    /**
     * @hidden
     */
    public argsToOpts(...args: ConstructorParameters<typeof KnownPermissionGroup>) {
      return extractFromArgs(args, ['type', 'ticker']);
    }

    /**
     * @hidden
     */
    public configure(opts: Required<KnownPermissionGroupOptions>) {
      this.uuid = 'knownPermissionGroup';
      this.type = opts.type;
      this.asset = getAssetInstance({ ticker: opts.ticker });
      this.getPermissions = createEntityGetterStub(opts.getPermissions);
    }
  },
  () => ({
    ticker: 'SOME_TICKER',
    type: PermissionGroupType.Full,
    getPermissions: {
      transactions: null,
      transactionGroups: [],
    },
  }),
  ['PermissionGroup', 'KnownPermissionGroup']
);

export const mockIdentityModule = (path: string) => (): Record<string, unknown> => ({
  ...jest.requireActual(path),
  Identity: MockIdentityClass,
});

export const mockAccountModule = (path: string) => (): Record<string, unknown> => ({
  ...jest.requireActual(path),
  Account: MockAccountClass,
});

export const mockSubsidyModule = (path: string) => (): Record<string, unknown> => ({
  ...jest.requireActual(path),
  Subsidy: MockSubsidyClass,
});

export const mockTickerReservationModule = (path: string) => (): Record<string, unknown> => ({
  ...jest.requireActual(path),
  TickerReservation: MockTickerReservationClass,
});

export const mockAssetModule = (path: string) => (): Record<string, unknown> => ({
  ...jest.requireActual(path),
  Asset: MockAssetClass,
});

export const mockAuthorizationRequestModule = (path: string) => (): Record<string, unknown> => ({
  ...jest.requireActual(path),
  AuthorizationRequest: MockAuthorizationRequestClass,
});

export const mockVenueModule = (path: string) => (): Record<string, unknown> => ({
  ...jest.requireActual(path),
  Venue: MockVenueClass,
});

export const mockInstructionModule = (path: string) => (): Record<string, unknown> => ({
  ...jest.requireActual(path),
  Instruction: MockInstructionClass,
});

export const mockNumberedPortfolioModule = (path: string) => (): Record<string, unknown> => ({
  ...jest.requireActual(path),
  NumberedPortfolio: MockNumberedPortfolioClass,
});

export const mockDefaultPortfolioModule = (path: string) => (): Record<string, unknown> => ({
  ...jest.requireActual(path),
  DefaultPortfolio: MockDefaultPortfolioClass,
});

export const mockOfferingModule = (path: string) => (): Record<string, unknown> => ({
  ...jest.requireActual(path),
  Offering: MockOfferingClass,
});

export const mockCheckpointModule = (path: string) => (): Record<string, unknown> => ({
  ...jest.requireActual(path),
  Checkpoint: MockCheckpointClass,
});

export const mockCheckpointScheduleModule = (path: string) => (): Record<string, unknown> => ({
  ...jest.requireActual(path),
  CheckpointSchedule: MockCheckpointScheduleClass,
});

export const mockCorporateActionModule = (path: string) => (): Record<string, unknown> => ({
  ...jest.requireActual(path),
  CorporateAction: MockCorporateActionClass,
});

export const mockDividendDistributionModule = (path: string) => (): Record<string, unknown> => ({
  ...jest.requireActual(path),
  DividendDistribution: MockDividendDistributionClass,
});

export const mockCustomPermissionGroupModule = (path: string) => (): Record<string, unknown> => ({
  ...jest.requireActual(path),
  CustomPermissionGroup: MockCustomPermissionGroupClass,
});

export const mockKnownPermissionGroupModule = (path: string) => (): Record<string, unknown> => ({
  ...jest.requireActual(path),
  KnownPermissionGroup: MockKnownPermissionGroupClass,
});

/**
 * @hidden
 *
 * Initialize mock classes with the default configuration
 */
export const initMocks = function (opts?: MockOptions): void {
  MockIdentityClass.init(opts?.identityOptions);
  MockAccountClass.init(opts?.accountOptions);
  MockSubsidyClass.init(opts?.subsidyOptions);
  MockTickerReservationClass.init(opts?.tickerReservationOptions);
  MockAssetClass.init(opts?.assetOptions);
  MockAuthorizationRequestClass.init(opts?.authorizationRequestOptions);
  MockVenueClass.init(opts?.venueOptions);
  MockInstructionClass.init(opts?.instructionOptions);
  MockNumberedPortfolioClass.init(opts?.numberedPortfolioOptions);
  MockDefaultPortfolioClass.init(opts?.defaultPortfolioOptions);
  MockCustomPermissionGroupClass.init(opts?.customPermissionGroupOptions);
  MockKnownPermissionGroupClass.init(opts?.knownPermissionGroupOptions);
  MockOfferingClass.init(opts?.offeringOptions);
  MockCheckpointClass.init(opts?.checkpointOptions);
  MockCheckpointScheduleClass.init(opts?.checkpointScheduleOptions);
  MockCorporateActionClass.init(opts?.corporateActionOptions);
  MockDividendDistributionClass.init(opts?.dividendDistributionOptions);
};

/**
 * @hidden
 *s
 * Configure mock classes (calling .reset will go back to the default configuration)
 */
export const configureMocks = function (opts?: MockOptions): void {
  MockIdentityClass.setOptions(opts?.identityOptions);
  MockAccountClass.setOptions(opts?.accountOptions);
  MockSubsidyClass.setOptions(opts?.subsidyOptions);
  MockTickerReservationClass.setOptions(opts?.tickerReservationOptions);
  MockAssetClass.setOptions(opts?.assetOptions);
  MockAuthorizationRequestClass.setOptions(opts?.authorizationRequestOptions);
  MockVenueClass.setOptions(opts?.venueOptions);
  MockInstructionClass.setOptions(opts?.instructionOptions);
  MockNumberedPortfolioClass.setOptions(opts?.numberedPortfolioOptions);
  MockDefaultPortfolioClass.setOptions(opts?.defaultPortfolioOptions);
  MockCustomPermissionGroupClass.setOptions(opts?.customPermissionGroupOptions);
  MockKnownPermissionGroupClass.setOptions(opts?.knownPermissionGroupOptions);
  MockOfferingClass.setOptions(opts?.offeringOptions);
  MockCheckpointClass.setOptions(opts?.checkpointOptions);
  MockCheckpointScheduleClass.setOptions(opts?.checkpointScheduleOptions);
  MockCorporateActionClass.setOptions(opts?.corporateActionOptions);
  MockDividendDistributionClass.setOptions(opts?.dividendDistributionOptions);
};

/**
 * @hidden
 * Reset all mock classes to their default values
 */
export const reset = function (): void {
  MockIdentityClass.resetOptions();
  MockAccountClass.resetOptions();
  MockSubsidyClass.resetOptions();
  MockTickerReservationClass.resetOptions();
  MockAssetClass.resetOptions();
  MockAuthorizationRequestClass.resetOptions();
  MockVenueClass.resetOptions();
  MockInstructionClass.resetOptions();
  MockNumberedPortfolioClass.resetOptions();
  MockDefaultPortfolioClass.resetOptions();
  MockCustomPermissionGroupClass.resetOptions();
  MockKnownPermissionGroupClass.resetOptions();
  MockOfferingClass.resetOptions();
  MockCheckpointClass.resetOptions();
  MockCheckpointScheduleClass.resetOptions();
  MockCorporateActionClass.resetOptions();
  MockDividendDistributionClass.resetOptions();
};

/**
 * @hidden
 * Retrieve an Identity instance
 */
export const getIdentityInstance = (opts?: IdentityOptions): MockIdentity => {
  const instance = new MockIdentityClass();

  if (opts) {
    instance.configure(opts);
  }

  return instance as unknown as MockIdentity;
};

/**
 * @hidden
 * Retrieve an Account instance
 */
export const getAccountInstance = (opts?: AccountOptions): MockAccount => {
  const instance = new MockAccountClass();

  if (opts) {
    instance.configure(opts);
  }

  return instance as unknown as MockAccount;
};

/**
 * @hidden
 * Retrieve an Subsidy instance
 */
export const getSubsidyInstance = (opts?: SubsidyOptions): MockSubsidy => {
  const instance = new MockSubsidyClass();

  if (opts) {
    instance.configure(opts);
  }

  return instance as unknown as MockSubsidy;
};

/**
 * @hidden
 * Retrieve a TickerReservation instance
 */
export const getTickerReservationInstance = (
  opts?: TickerReservationOptions
): MockTickerReservation => {
  const instance = new MockTickerReservationClass();

  if (opts) {
    instance.configure(opts);
  }

  return instance as unknown as MockTickerReservation;
};

/**
 * @hidden
 * Retrieve a Asset instance
 */
export const getAssetInstance = (opts?: AssetOptions): MockAsset => {
  const instance = new MockAssetClass();

  if (opts) {
    instance.configure(opts);
  }

  return instance as unknown as MockAsset;
};

/**
 * @hidden
 * Retrieve an AuthorizationRequest instance
 */
export const getAuthorizationRequestInstance = (
  opts?: AuthorizationRequestOptions
): MockAuthorizationRequest => {
  const instance = new MockAuthorizationRequestClass();

  if (opts) {
    instance.configure(opts);
  }

  return instance as unknown as MockAuthorizationRequest;
};

/**
 * @hidden
 * Retrieve a Venue instance
 */
export const getVenueInstance = (opts?: VenueOptions): MockVenue => {
  const instance = new MockVenueClass();

  if (opts) {
    instance.configure(opts);
  }

  return instance as unknown as MockVenue;
};

/**
 * @hidden
 * Retrieve a NumberedPortfolio instance
 */
export const getNumberedPortfolioInstance = (
  opts?: NumberedPortfolioOptions
): MockNumberedPortfolio => {
  const instance = new MockNumberedPortfolioClass();

  if (opts) {
    instance.configure(opts);
  }

  return instance as unknown as MockNumberedPortfolio;
};

/**
 * @hidden
 * Retrieve a DefaultPortfolio instance
 */
export const getDefaultPortfolioInstance = (
  opts?: DefaultPortfolioOptions
): MockDefaultPortfolio => {
  const instance = new MockDefaultPortfolioClass();

  if (opts) {
    instance.configure(opts);
  }

  return instance as unknown as MockDefaultPortfolio;
};

/**
 * @hidden
 * Retrieve a CustomPermissionGroup instance
 */
export const getCustomPermissionGroupInstance = (
  opts?: CustomPermissionGroupOptions
): MockCustomPermissionGroup => {
  const instance = new MockCustomPermissionGroupClass();

  if (opts) {
    instance.configure(opts);
  }

  return instance as unknown as MockCustomPermissionGroup;
};

/**
 * @hidden
 * Retrieve a KnownPermissionGroup instance
 */
export const getKnownPermissionGroupInstance = (
  opts?: KnownPermissionGroupOptions
): MockKnownPermissionGroup => {
  const instance = new MockKnownPermissionGroupClass();

  if (opts) {
    instance.configure(opts);
  }

  return instance as unknown as MockKnownPermissionGroup;
};

/**
 * @hidden
 * Retrieve an Instruction instance
 */
export const getInstructionInstance = (opts?: InstructionOptions): MockInstruction => {
  const instance = new MockInstructionClass();

  if (opts) {
    instance.configure(opts);
  }

  return instance as unknown as MockInstruction;
};

/**
 * @hidden
 * Retrieve an Offering instance
 */
export const getOfferingInstance = (opts?: OfferingOptions): MockOffering => {
  const instance = new MockOfferingClass();

  if (opts) {
    instance.configure(opts);
  }

  return instance as unknown as MockOffering;
};

/**
 * @hidden
 * Retrieve a Checkpoint instance
 */
export const getCheckpointInstance = (opts?: CheckpointOptions): MockCheckpoint => {
  const instance = new MockCheckpointClass();

  if (opts) {
    instance.configure(opts);
  }

  return instance as unknown as MockCheckpoint;
};

/**
 * @hidden
 * Retrieve a CheckpointSchedule instance
 */
export const getCheckpointScheduleInstance = (
  opts?: CheckpointScheduleOptions
): MockCheckpointSchedule => {
  const instance = new MockCheckpointScheduleClass();

  if (opts) {
    instance.configure(opts);
  }

  return instance as unknown as MockCheckpointSchedule;
};

/**
 * @hidden
 * Retrieve a CorporateAction instance
 */
export const getCorporateActionInstance = (opts?: CorporateActionOptions): MockCorporateAction => {
  const instance = new MockCorporateActionClass();

  if (opts) {
    instance.configure(opts);
  }

  return instance as unknown as MockCorporateAction;
};

/**
 * @hidden
 * Retrieve a DividendDistribution instance
 */
export const getDividendDistributionInstance = (
  opts?: DividendDistributionOptions
): MockDividendDistribution => {
  const instance = new MockDividendDistributionClass();

  if (opts) {
    instance.configure(opts);
  }

  return instance as unknown as MockDividendDistribution;
};<|MERGE_RESOLUTION|>--- conflicted
+++ resolved
@@ -826,12 +826,9 @@
         nextCheckpointDate: new Date(new Date().getTime() + 1000 * 60 * 60),
       },
     },
-<<<<<<< HEAD
     toHuman: 'SOME_TICKER',
-=======
     investorCount: new BigNumber(0),
     toJson: 'SOME_TICKER',
->>>>>>> 3f990807
   }),
   ['Asset']
 );

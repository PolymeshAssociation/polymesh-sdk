--- conflicted
+++ resolved
@@ -525,7 +525,6 @@
   /* eslint-disable @typescript-eslint/no-explicit-any */
   if (!runtimeModule[query]) {
     runtimeModule[query] = (sinon.stub() as unknown) as Queries[ModuleName][QueryName];
-<<<<<<< HEAD
     if (opts?.entries) {
       (runtimeModule[query] as any).entries = sinon
         .stub()
@@ -534,8 +533,6 @@
       (runtimeModule[query] as any).multi = sinon.stub().resolves(opts.multi);
     }
     /* eslint-enable @typescript-eslint/no-explicit-any */
-=======
->>>>>>> b3784495
 
     updateQuery();
   }

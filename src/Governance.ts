import { QueryableStorageEntry } from '@polkadot/api/types';
import { BlockNumber } from '@polkadot/types/interfaces/runtime';
import BigNumber from 'bignumber.js';
import { TxTag } from 'polymesh-types/types';

import { Identity, Proposal } from '~/api/entities';
import {
  ProposalOrderByInput,
  ProposalState,
  ProposalTimeFrames,
} from '~/api/entities/Proposal/types';
import { createProposal, CreateProposalParams } from '~/api/procedures';
import { TransactionQueue } from '~/base';
import { Context } from '~/context';
import { proposals } from '~/middleware/queries';
import { Query } from '~/middleware/types';
<<<<<<< HEAD
import {
  Ensured,
  ProposalWithDetails,
  SubCallback,
  TransactionArgument,
  UnsubCallback,
} from '~/types';
import { balanceToBigNumber, identityIdToString, u32ToBigNumber, valueToDid } from '~/utils';
=======
import { Ensured, SubCallback, TransactionArgument, UnsubCallback } from '~/types';
import { addressToKey, balanceToBigNumber, identityIdToString, u32ToBigNumber } from '~/utils';
>>>>>>> ad17cbfa

/**
 * Handles all Governance related functionality
 */
export class Governance {
  private context: Context;

  /**
   * @hidden
   */
  constructor(context: Context) {
    this.context = context;
  }

  /**
   * Retrieve a list of all active committee members
   */
  public async getGovernanceCommitteeMembers(): Promise<Identity[]> {
    const {
      context: {
        polymeshApi: {
          query: { committeeMembership },
        },
      },
      context,
    } = this;

    const activeMembers = await committeeMembership.activeMembers();

    return activeMembers.map(member => new Identity({ did: identityIdToString(member) }, context));
  }

  /**
   * Retrieve the types of arguments that a certain transaction requires to be run
   *
   * @param args.tag - tag associated with the transaction that will be executed if the proposal passes
   */
  public getTransactionArguments(args: { tag: TxTag }): TransactionArgument[] {
    return this.context.getTransactionArguments(args);
  }

  /**
   * Retrieve a list of proposals and their respective details. Can be filtered using parameters
   *
   * @note details for a single proposal can be fetched using the `Proposal` entity's `getDetails` method
   *
   * @param opts.proposers -  accounts for which to fetch proposals. Defaults to all proposers
   * @param opts.states - state of the proposal
   * @param opts.orderBy - the order in which the proposals are returned
   * @param opts.size - page size
   * @param opts.start - page offset
   */
  public async getProposals(
    opts: {
      proposers?: string[];
      states?: ProposalState[];
      orderBy?: ProposalOrderByInput;
      size?: number;
      start?: number;
    } = {}
  ): Promise<ProposalWithDetails[]> {
    const { context } = this;

    const { proposers, states, orderBy, size, start } = opts;

    const result = await context.queryMiddleware<Ensured<Query, 'proposals'>>(
      proposals({
        proposers: proposers?.map(proposer => addressToKey(proposer)),
        states,
        orderBy,
        count: size,
        skip: start,
      })
    );

    const proposalsWithDetails = await Promise.all(
      result.data.proposals.map(async ({ pipId }) => {
        const proposal = new Proposal({ pipId }, context);
        return {
          proposal,
          details: await proposal.getDetails(),
        };
      })
    );

    return proposalsWithDetails;
  }

  /**
   * Create a proposal
   *
   * @param args.discussionUrl - URL to the forum/messageboard/issue where the proposal is being discussed
   * @param args.bondAmount - amount of POLYX that will be bonded initially in support of the proposal
   * @param args.tag - tag associated with the transaction that will be executed if the proposal passes
   * @param args.args - arguments passed to the transaction
   */
  public async createProposal(args: CreateProposalParams): Promise<TransactionQueue<Proposal>> {
    return createProposal.prepare(args, this.context);
  }

  /**
   * Get the minimum amount of POLYX that has to be deposited when creating a proposal
   *
   * @note can be subscribed to
   */
  public async minimumProposalDeposit(): Promise<BigNumber>;
  public async minimumProposalDeposit(callback: SubCallback<BigNumber>): Promise<UnsubCallback>;

  // eslint-disable-next-line require-jsdoc
  public async minimumProposalDeposit(
    callback?: SubCallback<BigNumber>
  ): Promise<BigNumber | UnsubCallback> {
    const {
      context: {
        polymeshApi: {
          query: { pips },
        },
      },
    } = this;

    if (callback) {
      return pips.minimumProposalDeposit(res => {
        callback(balanceToBigNumber(res));
      });
    }

    const minimumProposalDeposit = await pips.minimumProposalDeposit();

    return balanceToBigNumber(minimumProposalDeposit);
  }

  /**
   * Retrieve the proposal time frames. This includes:
   *
   * - Amount of blocks from proposal creation until the proposal can be voted on (cool off)
   * - Amount of blocks from when cool off ends until the voting period is over (duration)
   *
   * @note can be subscribed to
   */
  public async proposalTimeFrames(): Promise<ProposalTimeFrames>;
  public async proposalTimeFrames(
    callback: SubCallback<ProposalTimeFrames>
  ): Promise<UnsubCallback>;

  // eslint-disable-next-line require-jsdoc
  public async proposalTimeFrames(
    callback?: SubCallback<ProposalTimeFrames>
  ): Promise<ProposalTimeFrames | UnsubCallback> {
    const {
      context: {
        polymeshApi: {
          query: { pips },
          queryMulti,
        },
      },
    } = this;

    const assembleResult = (
      coolOffPeriod: BlockNumber,
      proposalDuration: BlockNumber
    ): ProposalTimeFrames => {
      return {
        coolOff: u32ToBigNumber(coolOffPeriod).toNumber(),
        duration: u32ToBigNumber(proposalDuration).toNumber(),
      };
    };

    if (callback) {
      // NOTE @shuffledex: the type assertions are necessary because queryMulti doesn't play nice with strict types
      return queryMulti<[BlockNumber, BlockNumber]>(
        [
          [pips.proposalCoolOffPeriod as QueryableStorageEntry<'promise'>],
          [pips.proposalDuration as QueryableStorageEntry<'promise'>],
        ],
        ([rawCoolOffPeriod, rawProposalDuration]) => {
          callback(assembleResult(rawCoolOffPeriod, rawProposalDuration));
        }
      );
    }

    // NOTE @shuffledex: the type assertions are necessary because queryMulti doesn't play nice with strict types
    const [rawCoolOff, rawDuration] = await queryMulti<[BlockNumber, BlockNumber]>([
      [pips.proposalCoolOffPeriod as QueryableStorageEntry<'promise'>],
      [pips.proposalDuration as QueryableStorageEntry<'promise'>],
    ]);

    return assembleResult(rawCoolOff, rawDuration);
  }
}<|MERGE_RESOLUTION|>--- conflicted
+++ resolved
@@ -14,7 +14,6 @@
 import { Context } from '~/context';
 import { proposals } from '~/middleware/queries';
 import { Query } from '~/middleware/types';
-<<<<<<< HEAD
 import {
   Ensured,
   ProposalWithDetails,
@@ -22,11 +21,7 @@
   TransactionArgument,
   UnsubCallback,
 } from '~/types';
-import { balanceToBigNumber, identityIdToString, u32ToBigNumber, valueToDid } from '~/utils';
-=======
-import { Ensured, SubCallback, TransactionArgument, UnsubCallback } from '~/types';
 import { addressToKey, balanceToBigNumber, identityIdToString, u32ToBigNumber } from '~/utils';
->>>>>>> ad17cbfa
 
 /**
  * Handles all Governance related functionality

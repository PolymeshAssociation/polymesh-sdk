--- conflicted
+++ resolved
@@ -1,9 +1,6 @@
-<<<<<<< HEAD
-import { ApolloQueryResult } from 'apollo-client';
-=======
 import { QueryableStorageEntry } from '@polkadot/api/types';
 import { BlockNumber } from '@polkadot/types/interfaces/runtime';
->>>>>>> b717a9bb
+import { ApolloQueryResult } from 'apollo-client';
 import BigNumber from 'bignumber.js';
 
 import { Identity, Proposal } from '~/api/entities';
@@ -11,15 +8,17 @@
 import { createProposal, CreateProposalParams } from '~/api/procedures';
 import { PolymeshError, TransactionQueue } from '~/base';
 import { Context } from '~/context';
-<<<<<<< HEAD
 import { proposals } from '~/middleware/queries';
 import { Query } from '~/middleware/types';
-import { Ensured, ErrorCode, ProposalOrderByInput, SubCallback, UnsubCallback } from '~/types';
-import { balanceToBigNumber, identityIdToString, valueToDid } from '~/utils';
-=======
-import { ProposalTimeFrames, SubCallback, UnsubCallback } from '~/types';
-import { balanceToBigNumber, identityIdToString, u32ToBigNumber } from '~/utils';
->>>>>>> b717a9bb
+import {
+  Ensured,
+  ErrorCode,
+  ProposalOrderByInput,
+  ProposalTimeFrames,
+  SubCallback,
+  UnsubCallback,
+} from '~/types';
+import { balanceToBigNumber, identityIdToString, u32ToBigNumber, valueToDid } from '~/utils';
 
 /**
  * Handles all Governance related functionality

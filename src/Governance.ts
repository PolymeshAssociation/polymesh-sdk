--- conflicted
+++ resolved
@@ -13,15 +13,10 @@
 import { createProposal, CreateProposalParams } from '~/api/procedures';
 import { PolymeshError, TransactionQueue } from '~/base';
 import { Context } from '~/context';
-<<<<<<< HEAD
-import { SubCallback, TransactionArgument, UnsubCallback } from '~/types';
-import { balanceToBigNumber, identityIdToString } from '~/utils';
-=======
 import { proposals } from '~/middleware/queries';
 import { Query } from '~/middleware/types';
-import { Ensured, ErrorCode, SubCallback, UnsubCallback } from '~/types';
+import { Ensured, ErrorCode, SubCallback, TransactionArgument, UnsubCallback } from '~/types';
 import { balanceToBigNumber, identityIdToString, u32ToBigNumber, valueToDid } from '~/utils';
->>>>>>> 3fa62ca3
 
 /**
  * Handles all Governance related functionality
@@ -55,14 +50,15 @@
   }
 
   /**
-<<<<<<< HEAD
    * Retrieve the types of arguments that a certain transaction requires to be run
    *
    * @param args.tag - tag associated with the transaction that will be executed if the proposal passes
    */
   public getTransactionArguments(args: { tag: TxTag }): TransactionArgument[] {
     return this.context.getTransactionArguments(args);
-=======
+  }
+
+  /**
    * Retrieve a list of proposals. Can be filtered using parameters
    *
    * @param opts.proposers - identities (or identity IDs) for which to fetch proposals. Defaults to all proposers
@@ -107,7 +103,6 @@
     }
 
     return result.data.proposals.map(({ pipId }) => new Proposal({ pipId }, context));
->>>>>>> 3fa62ca3
   }
 
   /**

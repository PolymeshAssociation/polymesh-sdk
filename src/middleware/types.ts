--- conflicted
+++ resolved
@@ -49,12 +49,14 @@
   polyxTransfersSent: Array<PolyxTransfer>;
   /** Get all dids with at least one claim for a given scope and from one the given trustedClaimIssuers */
   didsWithClaims: IdentityWithClaimsResult;
+  /** Get issuer dids with at least one claim for given target */
+  issuerDidsWithClaimsByTarget: IdentityWithClaimsResult;
   /** Get all scopes with at least one claim for a given identityId */
   scopesByIdentity: Array<ClaimScope>;
   /** Get all token tickers where given Did is a default Trusted Claim Issuer */
   tokensByTrustedClaimIssuer: Array<Scalars['String']>;
   /** Get all tickers of tokens that were held at some point by the given did */
-  tokensHeldByDid: Array<Scalars['String']>;
+  tokensHeldByDid: StringResult;
   /** Get all POLYX transfers (send) failed by the given account */
   polyxTransfersFailed: Array<FailedPolyxTransfer>;
   /** Get all POLYX transfers received by the given did and/or account */
@@ -161,6 +163,15 @@
   skip?: Maybe<Scalars['Int']>;
 };
 
+export type QueryIssuerDidsWithClaimsByTargetArgs = {
+  target: Scalars['String'];
+  scope?: Maybe<Scalars['String']>;
+  trustedClaimIssuers?: Maybe<Array<Scalars['String']>>;
+  claimTypes?: Maybe<Array<ClaimTypeEnum>>;
+  count?: Maybe<Scalars['Int']>;
+  skip?: Maybe<Scalars['Int']>;
+};
+
 export type QueryScopesByIdentityArgs = {
   did: Scalars['String'];
 };
@@ -174,6 +185,7 @@
   did: Scalars['String'];
   count?: Maybe<Scalars['Int']>;
   skip?: Maybe<Scalars['Int']>;
+  order?: Maybe<Order>;
 };
 
 export type QueryPolyxTransfersFailedArgs = {
@@ -356,11 +368,7 @@
   Imonline = 'imonline',
   Authoritydiscovery = 'authoritydiscovery',
   Randomnesscollectiveflip = 'randomnesscollectiveflip',
-<<<<<<< HEAD
-  Transactionpayment = 'transactionpayment',
-=======
   Historical = 'historical',
->>>>>>> 3519f8a6
   Sudo = 'sudo',
   Multisig = 'multisig',
   Contracts = 'contracts',
@@ -376,11 +384,7 @@
   Voting = 'voting',
   Stocapped = 'stocapped',
   Exemption = 'exemption',
-<<<<<<< HEAD
-  Simpletoken = 'simpletoken',
-=======
   Settlement = 'settlement',
->>>>>>> 3519f8a6
   Cddserviceproviders = 'cddserviceproviders',
   Statistic = 'statistic',
   Protocolfee = 'protocolfee',
@@ -952,6 +956,12 @@
   ticker?: Maybe<Scalars['String']>;
 };
 
+export type StringResult = {
+  __typename?: 'StringResult';
+  totalCount: Scalars['Int'];
+  items: Array<Scalars['String']>;
+};
+
 export type FailedPolyxTransfer = {
   __typename?: 'FailedPolyxTransfer';
   blockId: Scalars['Int'];
@@ -1078,12 +1088,6 @@
   weight: Scalars['BigInt'];
 };
 
-export type StringResult = {
-  __typename?: 'StringResult';
-  totalCount: Scalars['Int'];
-  items: Array<Scalars['String']>;
-};
-
 export enum CacheControlScope {
   Public = 'PUBLIC',
   Private = 'PRIVATE',

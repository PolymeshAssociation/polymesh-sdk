--- conflicted
+++ resolved
@@ -1231,7 +1231,60 @@
   };
 }
 
-<<<<<<< HEAD
+/**
+ * @hidden
+ *
+ * Get POLYX transactions where an Account or an Identity is involved
+ */
+export function polyxTransactionsQuery(
+  filters: QueryPolyxTransactionFilters,
+  size?: BigNumber,
+  start?: BigNumber
+): QueryOptions<PaginatedQueryArgs<QueryPolyxTransactionFilters>> {
+  const { args, filter, variables } = createPolyxTransactionFilters(filters);
+  const query = gql`
+    query PolyxTransactionsQuery
+      ${args}
+     {
+      polyxTransactions(
+        ${filter}
+        first: $size
+        offset: $start
+        orderBy: [${PolyxTransactionsOrderBy.CreatedAtAsc}, ${PolyxTransactionsOrderBy.CreatedBlockIdAsc}]
+      ) {
+        nodes {
+          id
+          identityId
+          address
+          toId
+          toAddress
+          amount
+          type
+          extrinsic {
+            extrinsicIdx
+          }
+          callId
+          eventId
+          moduleId
+          eventIdx
+          memo
+          datetime
+          createdBlock {
+            blockId
+            datetime
+            hash
+          }
+        }
+      }
+    }
+  `;
+
+  return {
+    query,
+    variables: { ...variables, size: size?.toNumber(), start: start?.toNumber() },
+  };
+}
+
 export type AuthorizationArgs = 'fromId' | 'type' | 'status' | 'toId' | 'toKey' | 'expiry';
 
 /**
@@ -1305,62 +1358,13 @@
           status
           createdBlockId
           updatedBlockId
-=======
-/**
- * @hidden
- *
- * Get POLYX transactions where an Account or an Identity is involved
- */
-export function polyxTransactionsQuery(
-  filters: QueryPolyxTransactionFilters,
-  size?: BigNumber,
-  start?: BigNumber
-): QueryOptions<PaginatedQueryArgs<QueryPolyxTransactionFilters>> {
-  const { args, filter, variables } = createPolyxTransactionFilters(filters);
-  const query = gql`
-    query PolyxTransactionsQuery
-      ${args}
-     {
-      polyxTransactions(
-        ${filter}
-        first: $size
-        offset: $start
-        orderBy: [${PolyxTransactionsOrderBy.CreatedAtAsc}, ${PolyxTransactionsOrderBy.CreatedBlockIdAsc}]
-      ) {
-        nodes {
-          id
-          identityId
-          address
-          toId
-          toAddress
-          amount
-          type
-          extrinsic {
-            extrinsicIdx
-          }
-          callId
-          eventId
-          moduleId
-          eventIdx
-          memo
-          datetime
-          createdBlock {
-            blockId
-            datetime
-            hash
-          }
->>>>>>> c2b06fd3
-        }
-      }
-    }
-  `;
-
-  return {
-    query,
-<<<<<<< HEAD
+        }
+      }
+    }
+  `;
+
+  return {
+    query,
     variables: { ...filters, size: size?.toNumber(), start: start?.toNumber() },
-=======
-    variables: { ...variables, size: size?.toNumber(), start: start?.toNumber() },
->>>>>>> c2b06fd3
   };
 }
import { QueryOptions } from '@apollo/client';
import BigNumber from 'bignumber.js';
import gql from 'graphql-tag';

import { ClaimTypeEnum, middlewareV2EnumMap } from '~/middleware/enumsV2';
import {
  Asset,
  AssetHolder,
  AssetHoldersOrderBy,
  AssetTransaction,
  AssetTransactionsOrderBy,
  BlocksOrderBy,
  ClaimsGroupBy,
  ClaimsOrderBy,
  Distribution,
  DistributionPayment,
  Event,
  EventsOrderBy,
  Extrinsic,
  ExtrinsicsOrderBy,
  Instruction,
  InstructionsOrderBy,
  Investment,
  InvestmentsOrderBy,
  Leg,
  LegsOrderBy,
  PolyxTransactionsOrderBy,
  Portfolio,
  PortfolioMovement,
  PortfolioMovementsOrderBy,
  SubqueryVersionsOrderBy,
  TickerExternalAgent,
  TickerExternalAgentAction,
  TickerExternalAgentActionsOrderBy,
  TickerExternalAgentHistoriesOrderBy,
  TickerExternalAgentHistory,
  TickerExternalAgentsOrderBy,
  TrustedClaimIssuer,
  TrustedClaimIssuersOrderBy,
} from '~/middleware/typesV2';
import { PaginatedQueryArgs, QueryArgs } from '~/types/utils';

/**
 * @hidden
 *
 * Get the latest processed block number
 */
export function latestBlockQuery(): QueryOptions {
  const query = gql`
    query latestBlock {
      blocks(first: 1, orderBy: [${BlocksOrderBy.BlockIdDesc}]) {
        nodes {
          blockId
        }
      }
    }
  `;

  return {
    query,
    variables: undefined,
  };
}

/**
 * @hidden
 *
 * Middleware V2 heartbeat
 */
export function heartbeatQuery(): QueryOptions {
  const query = gql`
    query {
      block(id: "1") {
        id
      }
    }
  `;

  return {
    query,
    variables: undefined,
  };
}

/**
 * @hidden
 *
 * Get details about the SubQuery indexer
 */
export function metadataQuery(): QueryOptions {
  const query = gql`
    query Metadata {
      _metadata {
        chain
        specName
        genesisHash
        lastProcessedHeight
        lastProcessedTimestamp
        targetHeight
        indexerHealthy
        indexerNodeVersion
        queryNodeVersion
        dynamicDatasources
      }
    }
  `;

  return {
    query,
    variables: undefined,
  };
}

/**
 * @hidden
 *
 * Get details about the latest Subquery version
 */
export function latestSqVersionQuery(): QueryOptions {
  const query = gql`
    query SubqueryVersions {
      subqueryVersions(orderBy: [${SubqueryVersionsOrderBy.UpdatedAtDesc}], first: 1) {
        nodes {
          id
          version
          createdAt
          updatedAt
        }
      }
    }
  `;

  return {
    query,
    variables: undefined,
  };
}

/**
 *  @hidden
 */
function createClaimsFilters(variables: ClaimsQueryFilter): {
  args: string;
  filter: string;
} {
  const args = ['$size: Int, $start: Int'];
  const filters = ['revokeDate: { isNull: true }'];
  const { dids, claimTypes, trustedClaimIssuers, scope, includeExpired } = variables;
  if (dids && dids.length) {
    args.push('$dids: [String!]');
    filters.push('targetId: { in: $dids }');
  }
  if (claimTypes) {
    args.push('$claimTypes: [ClaimTypeEnum!]!');
    filters.push('type: { in: $claimTypes }');
  }
  if (trustedClaimIssuers && trustedClaimIssuers.length) {
    args.push('$trustedClaimIssuers: [String!]');
    filters.push('issuerId: { in: $trustedClaimIssuers }');
  }
  if (scope !== undefined) {
    args.push('$scope: JSON!');
    filters.push('scope: { contains: $scope }');
  }
  if (!includeExpired) {
    args.push('$expiryTimestamp: BigFloat');
    filters.push(
      'or: [{ filterExpiry: { lessThan: $expiryTimestamp } }, { expiry: { isNull: true } }]'
    );
  }
  return {
    args: `(${args.join()})`,
    filter: `filter: { ${filters.join()} },`,
  };
}

export interface ClaimsQueryFilter {
  dids?: string[];
  scope?: Record<string, unknown>;
  trustedClaimIssuers?: string[];
  claimTypes?: ClaimTypeEnum[];
  includeExpired?: boolean;
  expiryTimestamp?: number;
}
/**
 * @hidden
 *
 * Get all dids with at least one claim for a given scope and from one of the given trusted claim issuers
 */
export function claimsGroupingQuery(
  variables: ClaimsQueryFilter,
  orderBy = ClaimsOrderBy.TargetIdAsc,
  groupBy = ClaimsGroupBy.TargetId
): QueryOptions<PaginatedQueryArgs<ClaimsQueryFilter>> {
  const { args, filter } = createClaimsFilters(variables);

  const query = gql`
    query claimsGroupingQuery
      ${args}
     {
      claims(
        ${filter}
        orderBy: [${orderBy}]
        first: $size
        offset: $start
      ) {
        groupedAggregates(groupBy: [${groupBy}], having: {}) {
          keys
        }
      }
    }
  `;

  return {
    query,
    variables,
  };
}

/**
 * @hidden
 *
 * Get all claims that a given target DID has, with a given scope and from one of the given trustedClaimIssuers
 */
export function claimsQuery(
  filters: ClaimsQueryFilter,
  size?: BigNumber,
  start?: BigNumber
): QueryOptions<PaginatedQueryArgs<ClaimsQueryFilter>> {
  const { args, filter } = createClaimsFilters(filters);

  const query = gql`
    query ClaimsQuery
      ${args}
      {
        claims(
          ${filter}
          orderBy: [${ClaimsOrderBy.TargetIdAsc}, ${ClaimsOrderBy.CreatedAtAsc}, ${ClaimsOrderBy.CreatedBlockIdAsc}, ${ClaimsOrderBy.EventIdxAsc}]
          first: $size
          offset: $start
        ) {
          totalCount
          nodes {
            targetId
            type
            scope
            cddId
            issuerId
            issuanceDate
            lastUpdateDate
            expiry
            jurisdiction
          }
        }
      }
    `;

  return {
    query,
    variables: {
      ...filters,
      expiryTimestamp: filters.includeExpired ? undefined : new Date().getTime(),
      size: size?.toNumber(),
      start: start?.toNumber(),
    },
  };
}

/**
 * @hidden
 *
 * Get all investments for a given offering
 */
export function investmentsQuery(
  filters: QueryArgs<Investment, 'stoId' | 'offeringToken'>,
  size?: BigNumber,
  start?: BigNumber
): QueryOptions<PaginatedQueryArgs<QueryArgs<Investment, 'stoId' | 'offeringToken'>>> {
  const query = gql`
    query InvestmentsQuery($stoId: Int!, $offeringToken: String!, $size: Int, $start: Int) {
      investments(
        filter: { stoId: { equalTo: $stoId }, offeringToken: { equalTo: $offeringToken } }
        first: $size
        offset: $start
        orderBy: [${InvestmentsOrderBy.CreatedAtAsc}, ${InvestmentsOrderBy.CreatedBlockIdAsc}]
      ) {
        totalCount
        nodes {
          investorId
          offeringToken
          raiseToken
          offeringTokenAmount
          raiseTokenAmount
        }
      }
    }
  `;

  return {
    query,
    variables: { ...filters, size: size?.toNumber(), start: start?.toNumber() },
  };
}

/**
 * Create args and filters to be supplied to GQL query
 *
 * @param filters - filters to be applied
 * @param typeMap - Map defining the types corresponding to each attribute. All missing attributes whose types are not defined are considered to be `String`
 *
 * @hidden
 */
function createArgsAndFilters(
  filters: Record<string, unknown>,
  typeMap: Record<string, string>
): {
  args: string;
  filter: string;
} {
  const args: string[] = ['$start: Int', '$size: Int'];
  const gqlFilters: string[] = [];

  Object.keys(filters).forEach(attribute => {
    if (filters[attribute]) {
      const type = typeMap[attribute] || 'String';
      const middlewareType = middlewareV2EnumMap[type] || type;
      args.push(`$${attribute}: ${middlewareType}!`);
      gqlFilters.push(`${attribute}: { equalTo: $${attribute} }`);
    }
  });

  return {
    args: `(${args.join()})`,
    filter: gqlFilters.length ? `filter: { ${gqlFilters.join()} }` : '',
  };
}

type InstructionArgs = 'id' | 'eventId' | 'venueId' | 'status';

/**
 * @hidden
 *
 * Get a specific instruction within a venue for a specific event
 */
export function instructionsQuery(
  filters: QueryArgs<Instruction, InstructionArgs>,
  size?: BigNumber,
  start?: BigNumber
): QueryOptions<PaginatedQueryArgs<QueryArgs<Instruction, InstructionArgs>>> {
  const { args, filter } = createArgsAndFilters(filters, {
    eventId: 'EventIdEnum',
    status: 'InstructionStatusEnum',
  });
  const query = gql`
    query InstructionsQuery
      ${args}
      {
      instructions(
        ${filter}
        first: $size
        offset: $start
        orderBy: [${InstructionsOrderBy.CreatedAtDesc}, ${InstructionsOrderBy.IdDesc}]
      ) {
        totalCount
        nodes {
          id
          eventIdx
          eventId
          status
          settlementType
          venueId
          endBlock
          tradeDate
          valueDate
          legs {
            nodes {
              fromId
              from {
                identityId
                number
              }
              toId
              to {
                identityId
                number
              }
              assetId
              amount
              addresses
            }
          }
          memo
          createdBlock {
            blockId
            hash
            datetime
          }
          updatedBlock {
            blockId
            hash
            datetime
          }
        }
      }
    }
  `;

  return {
    query,
    variables: { ...filters, size: size?.toNumber(), start: start?.toNumber() },
  };
}

/**
 * @hidden
 *
 * Get Instructions where an identity is involved
 */
export function instructionsByDidQuery(
  identityId: string
): QueryOptions<QueryArgs<Leg, 'fromId' | 'toId'>> {
  const query = gql`
    query InstructionsByDidQuery($fromId: String!, $toId: String!)
     {
      legs(
        filter: { or: [{ fromId: { startsWith: $fromId } }, { toId: { startsWith: $toId } }] }
        orderBy: [${LegsOrderBy.CreatedAtAsc}, ${LegsOrderBy.InstructionIdAsc}]
      ) {
        nodes {
          instruction {
            id
            eventIdx
            eventId
            status
            settlementType
            venueId
            endBlock
            tradeDate
            valueDate
            legs {
              nodes {
                fromId
                from {
                  identityId
                  number
                }
                toId
                to {
                  identityId
                  number
                }
                assetId
                amount
                addresses
              }
            }
            memo
            createdBlock {
              blockId
              hash
              datetime
            }
            updatedBlock {
              blockId
              hash
              datetime
            }
          }
        }
      }
    }
  `;

  return {
    query,
    variables: { fromId: `${identityId}/`, toId: `${identityId}/` },
  };
}

type EventArgs = 'moduleId' | 'eventId' | 'eventArg0' | 'eventArg1' | 'eventArg2';

/**
 * @hidden
 *
 * Get a single event by any of its indexed arguments
 */
export function eventsByArgs(
  filters: QueryArgs<Event, EventArgs>,
  size?: BigNumber,
  start?: BigNumber
): QueryOptions<PaginatedQueryArgs<QueryArgs<Event, EventArgs>>> {
  const { args, filter } = createArgsAndFilters(filters, {
    moduleId: 'ModuleIdEnum',
    eventId: 'EventIdEnum',
  });
  const query = gql`
    query EventsQuery
      ${args}
     {
      events(
        ${filter}
        orderBy: [${EventsOrderBy.CreatedAtAsc}, ${EventsOrderBy.BlockIdAsc}]
        first: $size
        offset: $start
      ) {
        nodes {
          eventIdx
          block {
            blockId
            hash
            datetime
          }
        }
      }
    }
  `;

  return {
    query,
    variables: { ...filters, size: size?.toNumber(), start: start?.toNumber() },
  };
}

/**
 * @hidden
 *
 * Get a transaction by hash
 */
export function extrinsicByHash(
  variables: QueryArgs<Extrinsic, 'extrinsicHash'>
): QueryOptions<QueryArgs<Extrinsic, 'extrinsicHash'>> {
  const query = gql`
    query TransactionByHashQuery($extrinsicHash: String!) {
      extrinsics(filter: { extrinsicHash: { equalTo: $extrinsicHash } }) {
        nodes {
          extrinsicIdx
          address
          nonce
          moduleId
          callId
          paramsTxt
          success
          specVersionId
          extrinsicHash
          block {
            blockId
            hash
            datetime
          }
        }
      }
    }
  `;

  return {
    query,
    variables,
  };
}

type ExtrinsicArgs = 'blockId' | 'address' | 'moduleId' | 'callId' | 'success';

/**
 * @hidden
 *
 * Get transactions
 */
export function extrinsicsByArgs(
  filters: QueryArgs<Extrinsic, ExtrinsicArgs>,
  size?: BigNumber,
  start?: BigNumber,
  orderBy: ExtrinsicsOrderBy = ExtrinsicsOrderBy.BlockIdAsc
): QueryOptions<PaginatedQueryArgs<QueryArgs<Extrinsic, ExtrinsicArgs>>> {
  const { args, filter } = createArgsAndFilters(filters, {
    moduleId: 'ModuleIdEnum',
    callId: 'CallIdEnum',
    success: 'Int',
  });
  const query = gql`
    query TransactionsQuery
      ${args}
     {
      extrinsics(
        ${filter}
        orderBy: [${orderBy}]
        first: $size
        offset: $start
      ) {
        totalCount
        nodes {
          blockId
          extrinsicIdx
          address
          nonce
          moduleId
          callId
          paramsTxt
          success
          specVersionId
          extrinsicHash
          block {
            hash
          }
        }
      }
    }
  `;

  return {
    query,
    variables: { ...filters, size: size?.toNumber(), start: start?.toNumber() },
  };
}

/**
 * @hidden
 *
 * Get an trusted claim issuer event for an asset and an issuer
 */
export function trustedClaimIssuerQuery(
  variables: QueryArgs<TrustedClaimIssuer, 'issuer' | 'assetId'>
): QueryOptions<QueryArgs<TrustedClaimIssuer, 'issuer' | 'assetId'>> {
  const query = gql`
    query TrustedClaimIssuerQuery($assetId: String!, $issuer: String!) {
      trustedClaimIssuers(
        filter: { assetId: { equalTo: $assetId }, issuer: { equalTo: $issuer } },
        orderBy: [${TrustedClaimIssuersOrderBy.CreatedAtDesc}, ${TrustedClaimIssuersOrderBy.CreatedBlockIdDesc}]
      ) {
        nodes {
          eventIdx
          createdBlock {
            blockId
            datetime
            hash
          }
        }
      }
    }
  `;

  return {
    query,
    variables,
  };
}

/**
 * @hidden
 *
 * Get an trusted claim issuer event for an asset and an issuer
 */
export function trustingAssetsQuery(
  variables: QueryArgs<TrustedClaimIssuer, 'issuer'>
): QueryOptions<QueryArgs<TrustedClaimIssuer, 'issuer'>> {
  const query = gql`
    query TrustedClaimIssuerQuery($issuer: String!) {
      trustedClaimIssuers(
        filter: { issuer: { equalTo: $issuer } },
        orderBy: [${TrustedClaimIssuersOrderBy.AssetIdAsc}]
      ) {
        nodes {
          assetId
        }
      }
    }
  `;

  return {
    query,
    variables,
  };
}

/**
 * @hidden
 *
 * Get portfolio details for a given DID and portfolio number
 */
export function portfolioQuery(
  variables: QueryArgs<Portfolio, 'identityId' | 'number'>
): QueryOptions<QueryArgs<Portfolio, 'identityId' | 'number'>> {
  const query = gql`
    query PortfolioQuery($identityId: String!, $number: Int!) {
      portfolios(filter: { identityId: { equalTo: $identityId }, number: { equalTo: $number } }) {
        nodes {
          eventIdx
          createdBlock {
            blockId
            datetime
            hash
          }
        }
      }
    }
  `;

  return {
    query,
    variables,
  };
}

/**
 * @hidden
 *
 * Get Asset details for a given ticker
 */
export function assetQuery(
  variables: QueryArgs<Asset, 'ticker'>
): QueryOptions<QueryArgs<Asset, 'ticker'>> {
  const query = gql`
    query AssetQuery($ticker: String!) {
      assets(filter: { ticker: { equalTo: $ticker } }) {
        nodes {
          eventIdx
          createdBlock {
            blockId
            datetime
            hash
          }
        }
      }
    }
  `;

  return {
    query,
    variables,
  };
}

/**
 * @hidden
 *
 * Get the event details when external agent added for a ticker
 */
export function tickerExternalAgentsQuery(
  variables: QueryArgs<TickerExternalAgent, 'assetId'>
): QueryOptions<QueryArgs<TickerExternalAgent, 'assetId'>> {
  const query = gql`
    query TickerExternalAgentQuery($assetId: String!) {
      tickerExternalAgents(
        filter: { assetId: { equalTo: $assetId } }
        orderBy: [${TickerExternalAgentsOrderBy.CreatedAtDesc}, ${TickerExternalAgentsOrderBy.CreatedBlockIdDesc}]
        first: 1
      ) {
        nodes {
          eventIdx
          createdBlock {
            blockId
            datetime
            hash
          }
        }
      }
    }
  `;

  return {
    query,
    variables,
  };
}

/**
 * @hidden
 *
 * Get the transaction history of each external agent of an Asset
 */
export function tickerExternalAgentHistoryQuery(
  variables: QueryArgs<TickerExternalAgentHistory, 'assetId'>
): QueryOptions<QueryArgs<TickerExternalAgentHistory, 'assetId'>> {
  const query = gql`
    query TickerExternalAgentHistoryQuery($assetId: String!) {
      tickerExternalAgentHistories(
        filter: { assetId: { equalTo: $assetId } }
        orderBy: [${TickerExternalAgentHistoriesOrderBy.CreatedAtAsc}, ${TickerExternalAgentHistoriesOrderBy.CreatedBlockIdAsc}]
      ) {
        nodes {
          identityId
          assetId
          eventIdx
          createdBlock {
            blockId
            hash
            datetime
          }
        }
      }
    }
  `;

  return {
    query,
    variables,
  };
}

type TickerExternalAgentActionArgs = 'assetId' | 'callerId' | 'palletName' | 'eventId';

/**
 * @hidden
 *
 * Get list of Events triggered by actions (from the set of actions that can only be performed by external agents) that have been performed on a specific Asset
 */
export function tickerExternalAgentActionsQuery(
  filters: QueryArgs<TickerExternalAgentAction, TickerExternalAgentActionArgs>,
  size?: BigNumber,
  start?: BigNumber
): QueryOptions<
  PaginatedQueryArgs<QueryArgs<TickerExternalAgentAction, TickerExternalAgentActionArgs>>
> {
  const { args, filter } = createArgsAndFilters(filters, { eventId: 'EventIdEnum' });
  const query = gql`
    query TickerExternalAgentActionsQuery
      ${args}
     {
      tickerExternalAgentActions(
        ${filter}
        first: $size
        offset: $start
        orderBy: [${TickerExternalAgentActionsOrderBy.CreatedAtDesc}, ${TickerExternalAgentActionsOrderBy.CreatedBlockIdDesc}]
      ) {
        totalCount
        nodes {
          eventIdx
          palletName
          eventId
          callerId
          createdBlock {
            blockId
            datetime
            hash
          }
        }
      }
    }
  `;

  return {
    query,
    variables: { ...filters, size: size?.toNumber(), start: start?.toNumber() },
  };
}

/**
 * @hidden
 *
 * Get distribution details for a CAId
 */
export function distributionQuery(
  variables: QueryArgs<Distribution, 'id'>
): QueryOptions<QueryArgs<Distribution, 'id'>> {
  const query = gql`
    query DistributionQuery($id: String!) {
      distribution(id: $id) {
        taxes
      }
    }
  `;

  return {
    query,
    variables,
  };
}

/**
 * @hidden
 *
 * Get history of claims for a distribution
 */
export function distributionPaymentsQuery(
  filters: QueryArgs<DistributionPayment, 'distributionId'>,
  size?: BigNumber,
  start?: BigNumber
): QueryOptions<PaginatedQueryArgs<QueryArgs<DistributionPayment, 'distributionId'>>> {
  const query = gql`
    query DistributionPaymentQuery($distributionId: String!, $size: Int, $start: Int) {
      distributionPayments(
        filter: { distributionId: { equalTo: $distributionId } }
        first: $size
        offset: $start
      ) {
        totalCount
        nodes {
          eventId
          targetId
          datetime
          amount
          tax
          createdBlock {
            blockId
            hash
          }
        }
      }
    }
  `;

  return {
    query,
    variables: { ...filters, size: size?.toNumber(), start: start?.toNumber() },
  };
}

/**
 * @hidden
 *
 * Get asset held by a DID
 */
export function assetHoldersQuery(
  filters: QueryArgs<AssetHolder, 'identityId'>,
  size?: BigNumber,
  start?: BigNumber,
  orderBy = AssetHoldersOrderBy.AssetIdAsc
): QueryOptions<PaginatedQueryArgs<QueryArgs<DistributionPayment, 'distributionId'>>> {
  const query = gql`
    query AssetHoldersQuery($identityId: String!, $size: Int, $start: Int) {
      assetHolders(
        filter: { identityId: { equalTo: $identityId } }
        first: $size
        offset: $start
        orderBy: [${orderBy}]
      ) {
        totalCount
        nodes {
          assetId
        }
      }
    }
  `;

  return {
    query,
    variables: { ...filters, size: size?.toNumber(), start: start?.toNumber() },
  };
}

export interface QuerySettlementFilters {
  identityId: string;
  portfolioId?: BigNumber;
  ticker?: string;
  address?: string;
}

type LegArgs = 'fromId' | 'toId' | 'assetId' | 'addresses';

/**
 *  @hidden
 */
function createLegFilters({ identityId, portfolioId, ticker, address }: QuerySettlementFilters): {
  args: string;
  filter: string;
  variables: QueryArgs<Leg, LegArgs>;
} {
  const args: string[] = ['$fromId: String!, $toId: String!'];
  const fromIdFilters = ['fromId: { equalTo: $fromId }'];
  const toIdFilters = ['toId: { equalTo: $toId }'];
  const portfolioNumber = portfolioId ? portfolioId.toNumber() : 0;
  const variables: QueryArgs<Leg, LegArgs> = {
    fromId: `${identityId}/${portfolioNumber}`,
    toId: `${identityId}/${portfolioNumber}`,
  };

  if (ticker) {
    variables.assetId = ticker;
    args.push('$assetId: String!');
    const assetIdFilter = 'assetId: { equalTo: $assetId }';
    toIdFilters.push(assetIdFilter);
    fromIdFilters.push(assetIdFilter);
  }

  if (address) {
    variables.addresses = [address];
    args.push('$addresses: [String!]!');
    const addressFilter = 'addresses: { in: $addresses }';
    toIdFilters.push(addressFilter);
    fromIdFilters.push(addressFilter);
  }

  return {
    args: `(${args.join()})`,
    filter: `filter: { or: [{ ${fromIdFilters.join()}, settlementId: { isNull: false } }, { ${toIdFilters.join()}, settlementId: { isNull: false } } ] }`,
    variables,
  };
}

/**
 * @hidden
 *
 * Get Settlements where a Portfolio is involved
 */
export function settlementsQuery(
  filters: QuerySettlementFilters
): QueryOptions<QueryArgs<Leg, 'fromId' | 'toId' | 'assetId' | 'addresses'>> {
  const { args, filter, variables } = createLegFilters(filters);
  const query = gql`
    query SettlementsQuery
      ${args}
     {
      legs(
        ${filter}
        orderBy: [${LegsOrderBy.CreatedAtAsc}, ${LegsOrderBy.InstructionIdAsc}]
      ) {
        nodes {
          settlement {
            id
            createdBlock {
              blockId
              datetime
              hash
            }
            result
            legs {
              nodes {
                fromId
                from {
                  identityId
                  number
                }
                toId
                to {
                  identityId
                  number
                }
                assetId
                amount
                addresses
              }
            }
          }
        }
      }
    }
  `;

  return {
    query,
    variables,
  };
}

type PortfolioMovementArgs = 'fromId' | 'toId' | 'assetId' | 'address';

/**
 *  @hidden
 */
function createPortfolioMovementFilters({
  identityId,
  portfolioId,
  ticker,
  address,
}: QuerySettlementFilters): {
  args: string;
  filter: string;
  variables: QueryArgs<PortfolioMovement, PortfolioMovementArgs>;
} {
  const args: string[] = ['$fromId: String!, $toId: String!'];
  const fromIdFilters = ['fromId: { equalTo: $fromId }'];
  const toIdFilters = ['toId: { equalTo: $toId }'];
  const portfolioNumber = portfolioId ? portfolioId.toNumber() : 0;
  const variables: QueryArgs<PortfolioMovement, PortfolioMovementArgs> = {
    fromId: `${identityId}/${portfolioNumber}`,
    toId: `${identityId}/${portfolioNumber}`,
  };

  if (ticker) {
    variables.assetId = ticker;
    args.push('$assetId: String!');
    const assetIdFilter = 'assetId: { equalTo: $assetId }';
    toIdFilters.push(assetIdFilter);
    fromIdFilters.push(assetIdFilter);
  }

  if (address) {
    variables.address = address;
    args.push('$address: String!');
    const addressFilter = 'address: { equalTo: $address }';
    toIdFilters.push(addressFilter);
    fromIdFilters.push(addressFilter);
  }

  return {
    args: `(${args.join()})`,
    filter: `filter: { or: [ { ${fromIdFilters.join()} }, { ${toIdFilters.join()} } ] }`,
    variables,
  };
}

/**
 * @hidden
 *
 * Get Settlements where a Portfolio is involved
 */
export function portfolioMovementsQuery(
  filters: QuerySettlementFilters
): QueryOptions<QueryArgs<PortfolioMovement, 'fromId' | 'toId' | 'assetId' | 'address'>> {
  const { args, filter, variables } = createPortfolioMovementFilters(filters);
  const query = gql`
    query PortfolioMovementsQuery
      ${args}
     {
      portfolioMovements(
        ${filter}
        orderBy: [${PortfolioMovementsOrderBy.CreatedAtAsc}, ${PortfolioMovementsOrderBy.IdAsc}]
      ) {
        nodes {
          id
          fromId
          from {
            identityId
            number
          }
          toId
          to {
            identityId
            number
          }
          assetId
          amount
          address
          createdBlock {
            blockId
            datetime
            hash
          }
        }
      }
    }
  `;

  return {
    query,
    variables,
  };
}

<<<<<<< HEAD
export interface QueryPolyxTransactionFilters {
  identityId?: string;
  addresses?: string[];
}

/**
 *  @hidden
 */
function createPolyxTransactionFilters({ identityId, addresses }: QueryPolyxTransactionFilters): {
  args: string;
  filter: string;
  variables: QueryPolyxTransactionFilters;
} {
  const args = ['$size: Int, $start: Int'];
  const fromIdFilters = [];
  const toIdFilters = [];
  const variables: QueryPolyxTransactionFilters = {};

  if (identityId) {
    variables.identityId = identityId;
    args.push('$identityId: String!');
    fromIdFilters.push('identityId: { equalTo: $identityId }');
    toIdFilters.push('toId: { equalTo: $identityId }');
  }

  if (addresses?.length) {
    variables.addresses = addresses;
    args.push('$addresses: [String!]!');
    fromIdFilters.push('address: { in: $addresses }');
    toIdFilters.push('toAddress: { in: $addresses }');
  }

  if (args.length > 0) {
    return {
      args: `(${args.join()})`,
      filter: `filter: { or: [ { ${fromIdFilters.join()} }, { ${toIdFilters.join()} } ] }`,
      variables,
    };
  }

  return {
    args: '',
    filter: '',
    variables,
  };
}

/**
 * @hidden
 *
 * Get POLYX transactions where an Account or an Identity is involved
 */
export function polyxTransactionsQuery(
  filters: QueryPolyxTransactionFilters,
  size?: BigNumber,
  start?: BigNumber
): GraphqlQuery<PaginatedQueryArgs<QueryPolyxTransactionFilters>> {
  const { args, filter, variables } = createPolyxTransactionFilters(filters);
  const query = gql`
    query PolyxTransactionsQuery
      ${args}
     {
      polyxTransactions(
        ${filter}
        first: $size
        offset: $start
        orderBy: [${PolyxTransactionsOrderBy.CreatedAtAsc}, ${PolyxTransactionsOrderBy.CreatedBlockIdAsc}]
      ) {
        nodes {
          id
          identityId
          address
          toId
          toAddress
          amount
          type
          extrinsic {
            extrinsicIdx
          }
          callId
          eventId
          moduleId
          eventIdx
          memo
          datetime
          createdBlock {
            blockId
            datetime
            hash
=======
/**
 * @hidden
 *
 * Get the balance history for an Asset
 */
export function assetTransactionQuery(
  filters: QueryArgs<AssetTransaction, 'assetId'>,
  size?: BigNumber,
  start?: BigNumber
): QueryOptions<PaginatedQueryArgs<QueryArgs<AssetTransaction, 'assetId'>>> {
  const query = gql`
    query AssetTransactionQuery($assetId: String!) {
      assetTransactions(
        filter: { assetId: { equalTo: $assetId } }
        orderBy: [${AssetTransactionsOrderBy.CreatedAtAsc}, ${AssetTransactionsOrderBy.CreatedBlockIdAsc}]
      ) {
        totalCount
        nodes {
          assetId
          amount
          fromPortfolioId
          fromPortfolio {
            identityId
            number
          }
          toPortfolioId
          toPortfolio {
            identityId
            number
          }
          eventId
          eventIdx
          extrinsicIdx
          fundingRound
          datetime
          createdBlock {
            blockId
            hash
            datetime
>>>>>>> 7b58c8a4
          }
        }
      }
    }
  `;

  return {
    query,
<<<<<<< HEAD
    variables: { ...variables, size: size?.toNumber(), start: start?.toNumber() },
=======
    variables: { ...filters, size: size?.toNumber(), start: start?.toNumber() },
>>>>>>> 7b58c8a4
  };
}<|MERGE_RESOLUTION|>--- conflicted
+++ resolved
@@ -1136,7 +1136,6 @@
   };
 }
 
-<<<<<<< HEAD
 export interface QueryPolyxTransactionFilters {
   identityId?: string;
   addresses?: string[];
@@ -1187,13 +1186,64 @@
 /**
  * @hidden
  *
+ * Get the balance history for an Asset
+ */
+export function assetTransactionQuery(
+  filters: QueryArgs<AssetTransaction, 'assetId'>,
+  size?: BigNumber,
+  start?: BigNumber
+): QueryOptions<PaginatedQueryArgs<QueryArgs<AssetTransaction, 'assetId'>>> {
+  const query = gql`
+    query AssetTransactionQuery($assetId: String!) {
+      assetTransactions(
+        filter: { assetId: { equalTo: $assetId } }
+        orderBy: [${AssetTransactionsOrderBy.CreatedAtAsc}, ${AssetTransactionsOrderBy.CreatedBlockIdAsc}]
+      ) {
+        totalCount
+        nodes {
+          assetId
+          amount
+          fromPortfolioId
+          fromPortfolio {
+            identityId
+            number
+          }
+          toPortfolioId
+          toPortfolio {
+            identityId
+            number
+          }
+          eventId
+          eventIdx
+          extrinsicIdx
+          fundingRound
+          datetime
+          createdBlock {
+            blockId
+            hash
+            datetime
+          }
+        }
+      }
+    }
+  `;
+
+  return {
+    query,
+    variables: { ...filters, size: size?.toNumber(), start: start?.toNumber() },
+  };
+}
+
+/**
+ * @hidden
+ *
  * Get POLYX transactions where an Account or an Identity is involved
  */
 export function polyxTransactionsQuery(
   filters: QueryPolyxTransactionFilters,
   size?: BigNumber,
   start?: BigNumber
-): GraphqlQuery<PaginatedQueryArgs<QueryPolyxTransactionFilters>> {
+): QueryOptions<PaginatedQueryArgs<QueryPolyxTransactionFilters>> {
   const { args, filter, variables } = createPolyxTransactionFilters(filters);
   const query = gql`
     query PolyxTransactionsQuery
@@ -1226,59 +1276,14 @@
             blockId
             datetime
             hash
-=======
-/**
- * @hidden
- *
- * Get the balance history for an Asset
- */
-export function assetTransactionQuery(
-  filters: QueryArgs<AssetTransaction, 'assetId'>,
-  size?: BigNumber,
-  start?: BigNumber
-): QueryOptions<PaginatedQueryArgs<QueryArgs<AssetTransaction, 'assetId'>>> {
-  const query = gql`
-    query AssetTransactionQuery($assetId: String!) {
-      assetTransactions(
-        filter: { assetId: { equalTo: $assetId } }
-        orderBy: [${AssetTransactionsOrderBy.CreatedAtAsc}, ${AssetTransactionsOrderBy.CreatedBlockIdAsc}]
-      ) {
-        totalCount
-        nodes {
-          assetId
-          amount
-          fromPortfolioId
-          fromPortfolio {
-            identityId
-            number
-          }
-          toPortfolioId
-          toPortfolio {
-            identityId
-            number
-          }
-          eventId
-          eventIdx
-          extrinsicIdx
-          fundingRound
-          datetime
-          createdBlock {
-            blockId
-            hash
-            datetime
->>>>>>> 7b58c8a4
-          }
-        }
-      }
-    }
-  `;
-
-  return {
-    query,
-<<<<<<< HEAD
+          }
+        }
+      }
+    }
+  `;
+
+  return {
+    query,
     variables: { ...variables, size: size?.toNumber(), start: start?.toNumber() },
-=======
-    variables: { ...filters, size: size?.toNumber(), start: start?.toNumber() },
->>>>>>> 7b58c8a4
   };
 }
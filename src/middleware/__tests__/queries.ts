import BigNumber from 'bignumber.js';

import {
  assetHoldersQuery,
  assetQuery,
  assetTransactionQuery,
  authorizationsQuery,
  claimsGroupingQuery,
  claimsQuery,
  distributionPaymentsQuery,
  distributionQuery,
  eventsByArgs,
  extrinsicByHash,
  extrinsicsByArgs,
  heartbeatQuery,
  instructionsByDidQuery,
  instructionsQuery,
  investmentsQuery,
  latestBlockQuery,
  latestSqVersionQuery,
  metadataQuery,
<<<<<<< HEAD
  multiSigProposalQuery,
  multiSigProposalVotesQuery,
=======
  nftHoldersQuery,
>>>>>>> f88c87e7
  polyxTransactionsQuery,
  portfolioMovementsQuery,
  portfolioQuery,
  settlementsQuery,
  tickerExternalAgentActionsQuery,
  tickerExternalAgentHistoryQuery,
  tickerExternalAgentsQuery,
  trustedClaimIssuerQuery,
  trustingAssetsQuery,
} from '~/middleware/queries';
import {
  AuthorizationStatusEnum,
  AuthTypeEnum,
  CallIdEnum,
  ClaimTypeEnum,
  EventIdEnum,
  ModuleIdEnum,
} from '~/middleware/types';
import { ClaimScopeTypeEnum } from '~/middleware/typesV1';

describe('latestBlockQuery', () => {
  it('should pass the variables to the grapqhl query', () => {
    const result = latestBlockQuery();

    expect(result.query).toBeDefined();
    expect(result.variables).toBeUndefined();
  });
});

describe('heartbeat', () => {
  it('should pass the variables to the grapqhl query', () => {
    const result = heartbeatQuery();

    expect(result.query).toBeDefined();
    expect(result.variables).toBeUndefined();
  });
});

describe('metadataQuery', () => {
  it('should pass the variables to the grapqhl query', () => {
    const result = metadataQuery();

    expect(result.query).toBeDefined();
    expect(result.variables).toBeUndefined();
  });
});

describe('latestSqVersionQuery', () => {
  it('should pass the variables to the grapqhl query', () => {
    const result = latestSqVersionQuery();

    expect(result.query).toBeDefined();
    expect(result.variables).toBeUndefined();
  });
});

describe('claimsGroupingQuery', () => {
  it('should pass the variables to the grapqhl query', () => {
    const variables = {
      dids: ['someDid', 'otherDid'],
      scope: { type: ClaimScopeTypeEnum.Ticker, value: 'someScope' },
      trustedClaimIssuers: ['someTrustedClaim'],
      claimTypes: [ClaimTypeEnum.Accredited],
      includeExpired: true,
    };

    const result = claimsGroupingQuery(variables);

    expect(result.query).toBeDefined();
    expect(result.variables).toEqual(variables);
  });
});

describe('claimsQuery', () => {
  it('should pass the variables to the grapqhl query', () => {
    const variables = {
      dids: ['someDid', 'otherDid'],
      scope: { type: ClaimScopeTypeEnum.Ticker, value: 'someScope' },
      trustedClaimIssuers: ['someTrustedClaim'],
      claimTypes: [ClaimTypeEnum.Accredited],
      includeExpired: true,
    };

    let result = claimsQuery(variables);

    expect(result.query).toBeDefined();
    expect(result.variables).toEqual(variables);

    result = claimsQuery(
      { ...variables, includeExpired: false },
      new BigNumber(1),
      new BigNumber(0)
    );

    expect(result.query).toBeDefined();
    expect(result.variables).toEqual({
      ...variables,
      includeExpired: false,
      expiryTimestamp: expect.any(Number),
      size: 1,
      start: 0,
    });
  });
});

describe('investmentsQuery', () => {
  it('should pass the variables to the grapqhl query', () => {
    const variables = {
      stoId: 1,
      offeringToken: 'SOME_TICKER',
    };

    const result = investmentsQuery(variables);

    expect(result.query).toBeDefined();
    expect(result.variables).toEqual(variables);
  });
});

describe('instructionsQuery', () => {
  it('should pass the variables to the grapqhl query', () => {
    const variables = {
      eventId: EventIdEnum.InstructionExecuted,
      id: '1',
    };

    let result = instructionsQuery(variables);

    expect(result.query).toBeDefined();
    expect(result.variables).toEqual(variables);

    result = instructionsQuery(
      {
        venueId: '2',
      },
      new BigNumber(10),
      new BigNumber(2)
    );

    expect(result.query).toBeDefined();
    expect(result.variables).toEqual({
      venueId: '2',
      size: 10,
      start: 2,
    });
  });
});

describe('instructionsByDidQuery', () => {
  it('should pass the variables to the grapqhl query', () => {
    const result = instructionsByDidQuery('someDid');
    expect(result.query).toBeDefined();
    expect(result.variables).toEqual({ fromId: 'someDid/', toId: 'someDid/' });
  });
});

describe('eventsByArgs', () => {
  it('should pass the variables to the grapqhl query', () => {
    let result = eventsByArgs({});

    expect(result.query).toBeDefined();
    expect(result.variables).toEqual({});

    const variables = {
      moduleId: ModuleIdEnum.Asset,
      eventId: EventIdEnum.AssetCreated,
      eventArg0: 'TICKER',
    };

    result = eventsByArgs(variables);

    expect(result.query).toBeDefined();
    expect(result.variables).toEqual(variables);

    result = eventsByArgs(variables, new BigNumber(1), new BigNumber(0));

    expect(result.query).toBeDefined();
    expect(result.variables).toEqual({
      ...variables,
      size: 1,
      start: 0,
    });
  });
});

describe('extrinsicByHash', () => {
  it('should pass the variables to the grapqhl query', () => {
    const variables = {
      extrinsicHash: 'someHash',
    };

    const result = extrinsicByHash(variables);

    expect(result.query).toBeDefined();
    expect(result.variables).toEqual(variables);
  });
});

describe('extrinsicsByArgs', () => {
  it('should pass the variables to the grapqhl query', () => {
    let result = extrinsicsByArgs({});

    expect(result.query).toBeDefined();
    expect(result.variables).toEqual({});

    const variables = {
      blockId: '123',
      address: 'someAddress',
      moduleId: ModuleIdEnum.Asset,
      callId: CallIdEnum.CreateAsset,
      success: 1,
    };

    result = extrinsicsByArgs(variables);

    expect(result.query).toBeDefined();
    expect(result.variables).toEqual(variables);
  });
});

describe('trustedClaimIssuerQuery', () => {
  it('should pass the variables to the grapqhl query', () => {
    const variables = {
      issuer: 'someDid',
      assetId: 'SOME_TICKER',
    };

    const result = trustedClaimIssuerQuery(variables);

    expect(result.query).toBeDefined();
    expect(result.variables).toEqual(variables);
  });
});

describe('trustingAssetsQuery', () => {
  it('should pass the variables to the grapqhl query', () => {
    const variables = {
      issuer: 'someDid',
    };

    const result = trustingAssetsQuery(variables);

    expect(result.query).toBeDefined();
    expect(result.variables).toEqual(variables);
  });
});

describe('portfolioQuery', () => {
  it('should pass the variables to the grapqhl query', () => {
    const variables = {
      identityId: 'someDid',
      number: 1,
    };

    const result = portfolioQuery(variables);

    expect(result.query).toBeDefined();
    expect(result.variables).toEqual(variables);
  });
});

describe('assetQuery', () => {
  it('should pass the variables to the grapqhl query', () => {
    const variables = {
      ticker: 'SOME_TICKER',
    };

    const result = assetQuery(variables);

    expect(result.query).toBeDefined();
    expect(result.variables).toEqual(variables);
  });
});

describe('tickerExternalAgentsQuery', () => {
  it('should pass the variables to the grapqhl query', () => {
    const variables = {
      assetId: 'SOME_TICKER',
    };

    const result = tickerExternalAgentsQuery(variables);

    expect(result.query).toBeDefined();
    expect(result.variables).toEqual(variables);
  });
});

describe('tickerExternalAgentHistoryQuery', () => {
  it('should pass the variables to the grapqhl query', () => {
    const variables = {
      assetId: 'SOME_TICKER',
    };

    const result = tickerExternalAgentHistoryQuery(variables);

    expect(result.query).toBeDefined();
    expect(result.variables).toEqual(variables);
  });
});

describe('tickerExternalAgentActionsQuery', () => {
  it('should pass the variables to the grapqhl query', () => {
    let result = tickerExternalAgentActionsQuery({});

    expect(result.query).toBeDefined();
    expect(result.variables).toEqual({});

    const variables = {
      assetId: 'SOME_TICKER',
      callerId: 'someDid',
      palletName: 'asset',
      eventId: EventIdEnum.ControllerTransfer,
    };

    result = tickerExternalAgentActionsQuery(variables);

    expect(result.query).toBeDefined();
    expect(result.variables).toEqual(variables);

    result = tickerExternalAgentActionsQuery(variables, new BigNumber(1), new BigNumber(0));

    expect(result.query).toBeDefined();
    expect(result.variables).toEqual({
      ...variables,
      size: 1,
      start: 0,
    });
  });
});

describe('distributionQuery', () => {
  it('should pass the variables to the grapqhl query', () => {
    const variables = {
      id: '123',
    };

    const result = distributionQuery(variables);

    expect(result.query).toBeDefined();
    expect(result.variables).toEqual(variables);
  });
});

describe('distributionPaymentsQuery', () => {
  it('should pass the variables to the grapqhl query', () => {
    const variables = {
      distributionId: 'SOME_TICKER/1',
    };

    const result = distributionPaymentsQuery(variables);

    expect(result.query).toBeDefined();
    expect(result.variables).toEqual(variables);
  });
});

describe('assetHoldersQuery', () => {
  it('should pass the variables to the grapqhl query', () => {
    const variables = {
      identityId: 'someDid',
    };

    let result = assetHoldersQuery(variables);

    expect(result.query).toBeDefined();
    expect(result.variables).toEqual(variables);

    result = assetHoldersQuery(variables, new BigNumber(1), new BigNumber(0));

    expect(result.query).toBeDefined();
    expect(result.variables).toEqual({
      ...variables,
      size: 1,
      start: 0,
    });
  });
});

describe('nftHoldersQuery', () => {
  it('should pass the variables to the grapqhl query', () => {
    const variables = {
      identityId: 'someDid',
    };

    let result = nftHoldersQuery(variables);

    expect(result.query).toBeDefined();
    expect(result.variables).toEqual(variables);

    result = assetHoldersQuery(variables, new BigNumber(1), new BigNumber(0));

    expect(result.query).toBeDefined();
    expect(result.variables).toEqual({
      ...variables,
      size: 1,
      start: 0,
    });
  });
});

describe('settlementsQuery', () => {
  it('should pass the variables to the grapqhl query', () => {
    const variables = {
      identityId: 'someDid',
      portfolioId: new BigNumber(1),
      ticker: 'SOME_TICKER',
      address: 'someAddress',
    };

    const result = settlementsQuery(variables);

    expect(result.query).toBeDefined();
    expect(result.variables).toEqual({
      addresses: ['someAddress'],
      assetId: 'SOME_TICKER',
      fromId: 'someDid/1',
      toId: 'someDid/1',
    });
  });
});

describe('portfolioMovementsQuery', () => {
  it('should pass the variables to the grapqhl query', () => {
    const variables = {
      identityId: 'someDid',
      portfolioId: new BigNumber(1),
      ticker: 'SOME_TICKER',
      address: 'someAddress',
    };

    const result = portfolioMovementsQuery(variables);

    expect(result.query).toBeDefined();
    expect(result.variables).toEqual({
      address: 'someAddress',
      assetId: 'SOME_TICKER',
      fromId: 'someDid/1',
      toId: 'someDid/1',
    });
  });
});

describe('assetTransactionQuery', () => {
  it('should pass the variables to the grapqhl query', () => {
    const variables = {
      assetId: 'SOME_TICKER',
    };

    let result = assetTransactionQuery(variables);

    expect(result.query).toBeDefined();
    expect(result.variables).toEqual(variables);

    result = assetTransactionQuery(variables, new BigNumber(1), new BigNumber(0));

    expect(result.query).toBeDefined();
    expect(result.variables).toEqual({
      ...variables,
      size: 1,
      start: 0,
    });
  });
});

describe('polyxTransactionsQuery', () => {
  it('should pass the variables to the grapqhl query', () => {
    const variables = {
      addresses: ['someAddress'],
      identityId: 'someDid',
    };

    let result = polyxTransactionsQuery(variables);

    expect(result.query).toBeDefined();
    expect(result.variables).toEqual(variables);

    result = polyxTransactionsQuery({}, new BigNumber(10), new BigNumber(2));

    expect(result.query).toBeDefined();
    expect(result.variables).toEqual({
      size: 10,
      start: 2,
    });
  });
});

describe('authorizationsQuery', () => {
  it('should pass the variables to the grapqhl query', () => {
    let result = authorizationsQuery({});

    expect(result.query).toBeDefined();

    const variables = {
      fromId: 'someId',
      toId: 'someOtherId',
      toKey: 'someKey',
      type: AuthTypeEnum.RotatePrimaryKey,
      status: AuthorizationStatusEnum.Consumed,
    };

    result = authorizationsQuery(variables);

    expect(result.query).toBeDefined();
    expect(result.variables).toEqual(variables);

    result = authorizationsQuery(variables, new BigNumber(1), new BigNumber(0));

    expect(result.query).toBeDefined();
    expect(result.variables).toEqual({
      ...variables,
      size: 1,
      start: 0,
    });
  });
});

describe('multiSigProposalQuery', () => {
  it('should pass the variables to the grapqhl query', () => {
    const variables = {
      multisigId: 'multiSigAddress',
      proposalId: 1,
    };

    const result = multiSigProposalQuery(variables);

    expect(result.query).toBeDefined();
    expect(result.variables).toEqual(variables);
  });
});

describe('multiSigProposalVotesQuery', () => {
  it('should pass the variables to the grapqhl query', () => {
    const variables = {
      proposalId: 'multiSigAddress/1',
    };

    const result = multiSigProposalVotesQuery(variables);

    expect(result.query).toBeDefined();
    expect(result.variables).toEqual(variables);
  });
});<|MERGE_RESOLUTION|>--- conflicted
+++ resolved
@@ -19,12 +19,9 @@
   latestBlockQuery,
   latestSqVersionQuery,
   metadataQuery,
-<<<<<<< HEAD
   multiSigProposalQuery,
   multiSigProposalVotesQuery,
-=======
   nftHoldersQuery,
->>>>>>> f88c87e7
   polyxTransactionsQuery,
   portfolioMovementsQuery,
   portfolioQuery,

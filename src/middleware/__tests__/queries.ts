import {
  ClaimScopeTypeEnum,
  ClaimTypeEnum,
  EventIdEnum,
  ModuleIdEnum,
  Order,
  ProposalOrderFields,
  ProposalStateEnum,
  ProposalVotesOrderFields,
} from '~/middleware/types';

import {
  didsWithClaims,
  eventByAddedTrustedClaimIssuer,
  eventByIndexedArgs,
  eventsByIndexedArgs,
  getHistoryOfPaymentEventsForCa,
  getWithholdingTaxesOfCa,
  investments,
  issuerDidsWithClaimsByTarget,
  proposal,
  proposals,
  proposalVotes,
  scopesByIdentity,
  settlements,
  tickerExternalAgentActions,
  tickerExternalAgentHistory,
  tokensByTrustedClaimIssuer,
  tokensHeldByDid,
  transactionByHash,
  transactions,
} from '../queries';

describe('proposalVotes', () => {
  test('should pass the variables to the grapqhl query', () => {
    const variables = {
      pipId: 10,
      vote: false,
      count: 50,
      skip: 0,
      orderBy: {
        field: ProposalVotesOrderFields.Vote,
        order: Order.Desc,
      },
    };

    const result = proposalVotes(variables);

    expect(result.query).toBeDefined();
    expect(result.variables).toEqual(variables);
  });
});

describe('didsWithClaims', () => {
  test('should pass the variables to the grapqhl query', () => {
    const variables = {
      dids: ['someDid', 'otherDid'],
      scope: { type: ClaimScopeTypeEnum.Ticker, value: 'someScope' },
      trustedClaimIssuers: ['someTrustedClaim'],
      claimTypes: [ClaimTypeEnum.Accredited],
      count: 100,
      skip: 0,
    };

    const result = didsWithClaims(variables);

    expect(result.query).toBeDefined();
    expect(result.variables).toEqual(variables);
  });
});

describe('eventByIndexedArgs', () => {
  test('should pass the variables to the grapqhl query', () => {
    const variables = {
      moduleId: ModuleIdEnum.Asset,
      eventId: EventIdEnum.AssetFrozen,
      eventArg0: 'someData',
    };

    const result = eventByIndexedArgs(variables);

    expect(result.query).toBeDefined();
    expect(result.variables).toEqual(variables);
  });
});

describe('eventsByIndexedArgs', () => {
  test('should pass the variables to the grapqhl query', () => {
    const variables = {
      moduleId: ModuleIdEnum.Asset,
      eventId: EventIdEnum.AssetFrozen,
      eventArg0: 'someData',
    };

    const result = eventsByIndexedArgs(variables);

    expect(result.query).toBeDefined();
    expect(result.variables).toEqual(variables);
  });
});

describe('transactionByHash', () => {
  test('should pass the variables to the grapqhl query', () => {
    const variables = {
      transactionHash: 'someTransactionHash',
    };

    const result = transactionByHash(variables);

    expect(result.query).toBeDefined();
    expect(result.variables).toEqual(variables);
  });
});

describe('proposals', () => {
  test('should pass the variables to the grapqhl query', () => {
    const variables = {
      proposers: ['someProposer'],
      states: [ProposalStateEnum.Scheduled],
      orderBy: {
        field: ProposalOrderFields.VotesCount,
        order: Order.Desc,
      },
    };

    const result = proposals(variables);

    expect(result.query).toBeDefined();
    expect(result.variables).toEqual(variables);
  });
});

describe('tokensByTrustedClaimIssuer', () => {
  test('should pass the variables to the grapqhl query', () => {
    const variables = {
      claimIssuerDid: 'someDid',
    };

    const result = tokensByTrustedClaimIssuer(variables);

    expect(result.query).toBeDefined();
    expect(result.variables).toEqual(variables);
  });
});

describe('tokensHeldByDid', () => {
  test('should pass the variables to the grapqhl query', () => {
    const variables = {
      did: 'someDid',
    };

    const result = tokensHeldByDid(variables);

    expect(result.query).toBeDefined();
    expect(result.variables).toEqual(variables);
  });
});

describe('transactions', () => {
  test('should pass the variables to the grapqhl query', () => {
    let result = transactions();

    expect(result.query).toBeDefined();
    expect(result.variables).toBeUndefined();

    const variables = {
      address: 'someAddress',
    };
    result = transactions(variables);
    expect(result.query).toBeDefined();
    expect(result.variables).toEqual(variables);
  });
});

describe('scopesByIdentity', () => {
  test('should pass the variables to the grapqhl query', () => {
    const variables = {
      did: 'someDid',
    };

    const result = scopesByIdentity(variables);

    expect(result.query).toBeDefined();
    expect(result.variables).toEqual(variables);
  });
});

describe('issuerDidsWithClaimsByTarget', () => {
  test('should pass the variables to the grapqhl query', () => {
    const variables = {
      target: 'someDid',
      scope: { type: ClaimScopeTypeEnum.Identity, value: 'someScope' },
      trustedClaimIssuers: ['aTrustedClaimIssuer'],
    };

    const result = issuerDidsWithClaimsByTarget(variables);

    expect(result.query).toBeDefined();
    expect(result.variables).toEqual(variables);
  });
});

describe('proposal', () => {
  test('should pass the variables to the grapqhl query', () => {
    const variables = {
      pipId: 1,
    };

    const result = proposal(variables);

    expect(result.query).toBeDefined();
    expect(result.variables).toEqual(variables);
  });
});

describe('eventByAddedTrustedClaimIssuer', () => {
  test('should pass the variables to the grapqhl query', () => {
    const variables = {
      ticker: 'SOME_TICKER',
      identityId: 'someDid',
    };

    const result = eventByAddedTrustedClaimIssuer(variables);

    expect(result.query).toBeDefined();
    expect(result.variables).toEqual(variables);
  });
});

describe('settlements', () => {
  test('should pass the variables to the grapqhl query', () => {
    const variables = {
      identityId: 'someIdentityId',
    };

    const result = settlements(variables);

    expect(result.query).toBeDefined();
    expect(result.variables).toEqual(variables);
  });
});

describe('investments', () => {
  test('should pass the variables to the grapqhl query', () => {
    const variables = {
      stoId: 1,
      ticker: 'SOME_TICKER',
    };

    const result = investments(variables);

    expect(result.query).toBeDefined();
    expect(result.variables).toEqual(variables);
  });
});

describe('getWithholdingTaxesOfCa', () => {
  test('should pass the variables to the grapqhl query', () => {
    const variables = {
      CAId: { ticker: 'SOME_TICKER', localId: 1 },
    };

    const result = getWithholdingTaxesOfCa(variables);

    expect(result.query).toBeDefined();
    expect(result.variables).toEqual(variables);
  });
});

describe('getHistoryOfPaymentEventsForCa', () => {
  test('should pass the variables to the grapqhl query', () => {
    const variables = {
      CAId: { ticker: 'SOME_TICKER', localId: 1 },
    };

    const result = getHistoryOfPaymentEventsForCa(variables);

    expect(result.query).toBeDefined();
    expect(result.variables).toEqual(variables);
  });
});

describe('tickerExternalAgentHistory', () => {
  test('should pass the variables to the grapqhl query', () => {
    const variables = {
      ticker: 'SOME_TICKER',
    };

    const result = tickerExternalAgentHistory(variables);

    expect(result.query).toBeDefined();
    expect(result.variables).toEqual(variables);
  });
});

describe('tickerExternalAgentActions', () => {
  test('should pass the variables to the grapqhl query', () => {
    const variables = {
<<<<<<< HEAD
      ticker: 'SOME_TICKER',
=======
      ticker: 'SOMETICKER',
      // eslint-disable-next-line @typescript-eslint/naming-convention
>>>>>>> 6fe7d9ed
      caller_did: 'someDid',
    };

    const result = tickerExternalAgentActions(variables);

    expect(result.query).toBeDefined();
    expect(result.variables).toEqual(variables);
  });
});<|MERGE_RESOLUTION|>--- conflicted
+++ resolved
@@ -296,12 +296,8 @@
 describe('tickerExternalAgentActions', () => {
   test('should pass the variables to the grapqhl query', () => {
     const variables = {
-<<<<<<< HEAD
       ticker: 'SOME_TICKER',
-=======
-      ticker: 'SOMETICKER',
       // eslint-disable-next-line @typescript-eslint/naming-convention
->>>>>>> 6fe7d9ed
       caller_did: 'someDid',
     };
 

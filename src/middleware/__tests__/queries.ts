import {
  ClaimTypeEnum,
  EventIdEnum,
  ModuleIdEnum,
  Order,
  ProposalOrderFields,
  ProposalState,
  ProposalVotesOrderFields,
} from '~/middleware/types';

import {
  didsWithClaims,
  eventByIndexedArgs,
  proposals,
  proposalVotes,
  scopesByIdentity,
  tokensByTrustedClaimIssuer,
  transactions,
} from '../queries';

describe('proposalVotes', () => {
  test('should pass the variables to the grapqhl query', () => {
    const variables = {
      pipId: 10,
      vote: false,
      count: 50,
      skip: 0,
      orderBy: {
        field: ProposalVotesOrderFields.Vote,
        order: Order.Desc,
      },
    };

    const result = proposalVotes(variables);

    expect(result.query).toBeDefined();
    expect(result.variables).toEqual(variables);
  });
});

describe('didsWithClaims', () => {
  test('should pass the variables to the grapqhl query', () => {
    const variables = {
      dids: ['someDid', 'otherDid'],
      scope: 'someScope',
      trustedClaimIssuers: ['someTrustedClaim'],
      claimTypes: [ClaimTypeEnum.Accredited],
      count: 100,
      skip: 0,
    };

    const result = didsWithClaims(variables);

    expect(result.query).toBeDefined();
    expect(result.variables).toEqual(variables);
  });
});

describe('eventByIndexedArgs', () => {
  test('should pass the variables to the grapqhl query', () => {
    const variables = {
      moduleId: ModuleIdEnum.Asset,
      eventId: EventIdEnum.AssetFrozen,
      eventArg0: 'someData',
    };

    const result = eventByIndexedArgs(variables);

    expect(result.query).toBeDefined();
    expect(result.variables).toEqual(variables);
  });
});

describe('proposals', () => {
  test('should pass the variables to the grapqhl query', () => {
    const variables = {
      proposers: ['someProposer'],
      states: [ProposalState.Referendum],
      orderBy: {
        field: ProposalOrderFields.CreatedAt,
        order: Order.Desc,
      },
    };

    const result = proposals(variables);

    expect(result.query).toBeDefined();
    expect(result.variables).toEqual(variables);
  });
});

describe('tokensByTrustedClaimIssuer', () => {
  test('should pass the variables to the grapqhl query', () => {
    const variables = {
      claimIssuerDid: 'someDid',
      order: Order.Asc,
    };

    const result = tokensByTrustedClaimIssuer(variables);

    expect(result.query).toBeDefined();
    expect(result.variables).toEqual(variables);
  });
});

<<<<<<< HEAD
describe('transactions', () => {
  test('should pass the variables to the grapqhl query', () => {
    let result = transactions();

    expect(result.query).toBeDefined();
    expect(result.variables).toBeUndefined();

    const variables = {
      address: 'someAddress',
    };
    result = transactions(variables);
=======
describe('scopesByIdentity', () => {
  test('should pass the variables to the grapqhl query', () => {
    const variables = {
      did: 'someDid',
    };

    const result = scopesByIdentity(variables);
>>>>>>> e1bb0d8e

    expect(result.query).toBeDefined();
    expect(result.variables).toEqual(variables);
  });
});<|MERGE_RESOLUTION|>--- conflicted
+++ resolved
@@ -103,7 +103,6 @@
   });
 });
 
-<<<<<<< HEAD
 describe('transactions', () => {
   test('should pass the variables to the grapqhl query', () => {
     let result = transactions();
@@ -115,7 +114,11 @@
       address: 'someAddress',
     };
     result = transactions(variables);
-=======
+    expect(result.query).toBeDefined();
+    expect(result.variables).toEqual(variables);
+  });
+});
+
 describe('scopesByIdentity', () => {
   test('should pass the variables to the grapqhl query', () => {
     const variables = {
@@ -123,7 +126,6 @@
     };
 
     const result = scopesByIdentity(variables);
->>>>>>> e1bb0d8e
 
     expect(result.query).toBeDefined();
     expect(result.variables).toEqual(variables);

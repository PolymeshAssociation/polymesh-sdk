--- conflicted
+++ resolved
@@ -1,6 +1,3 @@
-<<<<<<< HEAD
-import { ClaimTypeEnum, EventIdEnum, ModuleIdEnum } from '~/middleware/types';
-=======
 import {
   ClaimTypeEnum,
   EventIdEnum,
@@ -8,7 +5,6 @@
   Order,
   ProposalVotesOrderFields,
 } from '~/middleware/types';
->>>>>>> 2da31378
 
 import { didsWithClaims, eventByIndexedArgs, proposalVotes } from '../queries';
 

import BigNumber from 'bignumber.js';

import {
  AuthorizationStatusEnum,
  AuthTypeEnum,
  CallIdEnum,
  ClaimTypeEnum,
  EventIdEnum,
  ModuleIdEnum,
} from '~/middleware/enumsV2';
import {
  assetHoldersQuery,
  assetQuery,
  assetTransactionQuery,
  authorizationsQuery,
  claimsGroupingQuery,
  claimsQuery,
  distributionPaymentsQuery,
  distributionQuery,
  eventsByArgs,
  extrinsicByHash,
  extrinsicsByArgs,
  heartbeatQuery,
  instructionsByDidQuery,
  instructionsQuery,
  investmentsQuery,
  latestBlockQuery,
  latestSqVersionQuery,
  metadataQuery,
  polyxTransactionsQuery,
  portfolioMovementsQuery,
  portfolioQuery,
  settlementsQuery,
  tickerExternalAgentActionsQuery,
  tickerExternalAgentHistoryQuery,
  tickerExternalAgentsQuery,
  trustedClaimIssuerQuery,
  trustingAssetsQuery,
} from '~/middleware/queriesV2';
import { ClaimScopeTypeEnum } from '~/middleware/types';

describe('latestBlockQuery', () => {
  it('should pass the variables to the grapqhl query', () => {
    const result = latestBlockQuery();

    expect(result.query).toBeDefined();
    expect(result.variables).toBeUndefined();
  });
});

describe('heartbeat', () => {
  it('should pass the variables to the grapqhl query', () => {
    const result = heartbeatQuery();

    expect(result.query).toBeDefined();
    expect(result.variables).toBeUndefined();
  });
});

describe('metadataQuery', () => {
  it('should pass the variables to the grapqhl query', () => {
    const result = metadataQuery();

    expect(result.query).toBeDefined();
    expect(result.variables).toBeUndefined();
  });
});

describe('latestSqVersionQuery', () => {
  it('should pass the variables to the grapqhl query', () => {
    const result = latestSqVersionQuery();

    expect(result.query).toBeDefined();
    expect(result.variables).toBeUndefined();
  });
});

describe('claimsGroupingQuery', () => {
  it('should pass the variables to the grapqhl query', () => {
    const variables = {
      dids: ['someDid', 'otherDid'],
      scope: { type: ClaimScopeTypeEnum.Ticker, value: 'someScope' },
      trustedClaimIssuers: ['someTrustedClaim'],
      claimTypes: [ClaimTypeEnum.Accredited],
      includeExpired: true,
    };

    const result = claimsGroupingQuery(variables);

    expect(result.query).toBeDefined();
    expect(result.variables).toEqual(variables);
  });
});

describe('claimsQuery', () => {
  it('should pass the variables to the grapqhl query', () => {
    const variables = {
      dids: ['someDid', 'otherDid'],
      scope: { type: ClaimScopeTypeEnum.Ticker, value: 'someScope' },
      trustedClaimIssuers: ['someTrustedClaim'],
      claimTypes: [ClaimTypeEnum.Accredited],
      includeExpired: true,
    };

    let result = claimsQuery(variables);

    expect(result.query).toBeDefined();
    expect(result.variables).toEqual(variables);

    result = claimsQuery(
      { ...variables, includeExpired: false },
      new BigNumber(1),
      new BigNumber(0)
    );

    expect(result.query).toBeDefined();
    expect(result.variables).toEqual({
      ...variables,
      includeExpired: false,
      expiryTimestamp: expect.any(Number),
      size: 1,
      start: 0,
    });
  });
});

describe('investmentsQuery', () => {
  it('should pass the variables to the grapqhl query', () => {
    const variables = {
      stoId: 1,
      offeringToken: 'SOME_TICKER',
    };

    const result = investmentsQuery(variables);

    expect(result.query).toBeDefined();
    expect(result.variables).toEqual(variables);
  });
});

describe('instructionsQuery', () => {
  it('should pass the variables to the grapqhl query', () => {
    const variables = {
      eventId: EventIdEnum.InstructionExecuted,
      id: '1',
    };

    let result = instructionsQuery(variables);

    expect(result.query).toBeDefined();
    expect(result.variables).toEqual(variables);

    result = instructionsQuery(
      {
        venueId: '2',
      },
      new BigNumber(10),
      new BigNumber(2)
    );

    expect(result.query).toBeDefined();
    expect(result.variables).toEqual({
      venueId: '2',
      size: 10,
      start: 2,
    });
  });
});

describe('instructionsByDidQuery', () => {
  it('should pass the variables to the grapqhl query', () => {
    const result = instructionsByDidQuery('someDid');
    expect(result.query).toBeDefined();
    expect(result.variables).toEqual({ fromId: 'someDid/', toId: 'someDid/' });
  });
});

describe('eventsByArgs', () => {
  it('should pass the variables to the grapqhl query', () => {
    let result = eventsByArgs({});

    expect(result.query).toBeDefined();
    expect(result.variables).toEqual({});

    const variables = {
      moduleId: ModuleIdEnum.Asset,
      eventId: EventIdEnum.AssetCreated,
      eventArg0: 'TICKER',
    };

    result = eventsByArgs(variables);

    expect(result.query).toBeDefined();
    expect(result.variables).toEqual(variables);

    result = eventsByArgs(variables, new BigNumber(1), new BigNumber(0));

    expect(result.query).toBeDefined();
    expect(result.variables).toEqual({
      ...variables,
      size: 1,
      start: 0,
    });
  });
});

describe('extrinsicByHash', () => {
  it('should pass the variables to the grapqhl query', () => {
    const variables = {
      extrinsicHash: 'someHash',
    };

    const result = extrinsicByHash(variables);

    expect(result.query).toBeDefined();
    expect(result.variables).toEqual(variables);
  });
});

describe('extrinsicsByArgs', () => {
  it('should pass the variables to the grapqhl query', () => {
    let result = extrinsicsByArgs({});

    expect(result.query).toBeDefined();
    expect(result.variables).toEqual({});

    const variables = {
      blockId: '123',
      address: 'someAddress',
      moduleId: ModuleIdEnum.Asset,
      callId: CallIdEnum.CreateAsset,
      success: 1,
    };

    result = extrinsicsByArgs(variables);

    expect(result.query).toBeDefined();
    expect(result.variables).toEqual(variables);
  });
});

describe('trustedClaimIssuerQuery', () => {
  it('should pass the variables to the grapqhl query', () => {
    const variables = {
      issuer: 'someDid',
      assetId: 'SOME_TICKER',
    };

    const result = trustedClaimIssuerQuery(variables);

    expect(result.query).toBeDefined();
    expect(result.variables).toEqual(variables);
  });
});

describe('trustingAssetsQuery', () => {
  it('should pass the variables to the grapqhl query', () => {
    const variables = {
      issuer: 'someDid',
    };

    const result = trustingAssetsQuery(variables);

    expect(result.query).toBeDefined();
    expect(result.variables).toEqual(variables);
  });
});

describe('portfolioQuery', () => {
  it('should pass the variables to the grapqhl query', () => {
    const variables = {
      identityId: 'someDid',
      number: 1,
    };

    const result = portfolioQuery(variables);

    expect(result.query).toBeDefined();
    expect(result.variables).toEqual(variables);
  });
});

describe('assetQuery', () => {
  it('should pass the variables to the grapqhl query', () => {
    const variables = {
      ticker: 'SOME_TICKER',
    };

    const result = assetQuery(variables);

    expect(result.query).toBeDefined();
    expect(result.variables).toEqual(variables);
  });
});

describe('tickerExternalAgentsQuery', () => {
  it('should pass the variables to the grapqhl query', () => {
    const variables = {
      assetId: 'SOME_TICKER',
    };

    const result = tickerExternalAgentsQuery(variables);

    expect(result.query).toBeDefined();
    expect(result.variables).toEqual(variables);
  });
});

describe('tickerExternalAgentHistoryQuery', () => {
  it('should pass the variables to the grapqhl query', () => {
    const variables = {
      assetId: 'SOME_TICKER',
    };

    const result = tickerExternalAgentHistoryQuery(variables);

    expect(result.query).toBeDefined();
    expect(result.variables).toEqual(variables);
  });
});

describe('tickerExternalAgentActionsQuery', () => {
  it('should pass the variables to the grapqhl query', () => {
    let result = tickerExternalAgentActionsQuery({});

    expect(result.query).toBeDefined();
    expect(result.variables).toEqual({});

    const variables = {
      assetId: 'SOME_TICKER',
      callerId: 'someDid',
      palletName: 'asset',
      eventId: EventIdEnum.ControllerTransfer,
    };

    result = tickerExternalAgentActionsQuery(variables);

    expect(result.query).toBeDefined();
    expect(result.variables).toEqual(variables);

    result = tickerExternalAgentActionsQuery(variables, new BigNumber(1), new BigNumber(0));

    expect(result.query).toBeDefined();
    expect(result.variables).toEqual({
      ...variables,
      size: 1,
      start: 0,
    });
  });
});

describe('distributionQuery', () => {
  it('should pass the variables to the grapqhl query', () => {
    const variables = {
      id: '123',
    };

    const result = distributionQuery(variables);

    expect(result.query).toBeDefined();
    expect(result.variables).toEqual(variables);
  });
});

describe('distributionPaymentsQuery', () => {
  it('should pass the variables to the grapqhl query', () => {
    const variables = {
      distributionId: 'SOME_TICKER/1',
    };

    const result = distributionPaymentsQuery(variables);

    expect(result.query).toBeDefined();
    expect(result.variables).toEqual(variables);
  });
});

describe('assetHoldersQuery', () => {
  it('should pass the variables to the grapqhl query', () => {
    const variables = {
      identityId: 'someDid',
    };

    let result = assetHoldersQuery(variables);

    expect(result.query).toBeDefined();
    expect(result.variables).toEqual(variables);

    result = assetHoldersQuery(variables, new BigNumber(1), new BigNumber(0));

    expect(result.query).toBeDefined();
    expect(result.variables).toEqual({
      ...variables,
      size: 1,
      start: 0,
    });
  });
});

describe('settlementsQuery', () => {
  it('should pass the variables to the grapqhl query', () => {
    const variables = {
      identityId: 'someDid',
      portfolioId: new BigNumber(1),
      ticker: 'SOME_TICKER',
      address: 'someAddress',
    };

    const result = settlementsQuery(variables);

    expect(result.query).toBeDefined();
    expect(result.variables).toEqual({
      addresses: ['someAddress'],
      assetId: 'SOME_TICKER',
      fromId: 'someDid/1',
      toId: 'someDid/1',
    });
  });
});

describe('portfolioMovementsQuery', () => {
  it('should pass the variables to the grapqhl query', () => {
    const variables = {
      identityId: 'someDid',
      portfolioId: new BigNumber(1),
      ticker: 'SOME_TICKER',
      address: 'someAddress',
    };

    const result = portfolioMovementsQuery(variables);

    expect(result.query).toBeDefined();
    expect(result.variables).toEqual({
      address: 'someAddress',
      assetId: 'SOME_TICKER',
      fromId: 'someDid/1',
      toId: 'someDid/1',
    });
  });
});

describe('assetTransactionQuery', () => {
  it('should pass the variables to the grapqhl query', () => {
    const variables = {
      assetId: 'SOME_TICKER',
    };

    let result = assetTransactionQuery(variables);

    expect(result.query).toBeDefined();
    expect(result.variables).toEqual(variables);

    result = assetTransactionQuery(variables, new BigNumber(1), new BigNumber(0));

    expect(result.query).toBeDefined();
    expect(result.variables).toEqual({
      ...variables,
      size: 1,
      start: 0,
    });
  });
});

<<<<<<< HEAD
describe('authorizationsQuery', () => {
  it('should pass the variables to the grapqhl query', () => {
    let result = authorizationsQuery({});

    expect(result.query).toBeDefined();

    const variables = {
      fromId: 'someId',
      toId: 'someOtherId',
      toKey: 'someKey',
      type: AuthTypeEnum.RotatePrimaryKey,
      status: AuthorizationStatusEnum.Consumed,
    };

    result = authorizationsQuery(variables);
=======
describe('polyxTransactionsQuery', () => {
  it('should pass the variables to the grapqhl query', () => {
    const variables = {
      addresses: ['someAddress'],
      identityId: 'someDid',
    };

    let result = polyxTransactionsQuery(variables);
>>>>>>> c2b06fd3

    expect(result.query).toBeDefined();
    expect(result.variables).toEqual(variables);

<<<<<<< HEAD
    result = authorizationsQuery(variables, new BigNumber(1), new BigNumber(0));

    expect(result.query).toBeDefined();
    expect(result.variables).toEqual({
      ...variables,
      size: 1,
      start: 0,
=======
    result = polyxTransactionsQuery({}, new BigNumber(10), new BigNumber(2));

    expect(result.query).toBeDefined();
    expect(result.variables).toEqual({
      size: 10,
      start: 2,
>>>>>>> c2b06fd3
    });
  });
});<|MERGE_RESOLUTION|>--- conflicted
+++ resolved
@@ -461,7 +461,28 @@
   });
 });
 
-<<<<<<< HEAD
+describe('polyxTransactionsQuery', () => {
+  it('should pass the variables to the grapqhl query', () => {
+    const variables = {
+      addresses: ['someAddress'],
+      identityId: 'someDid',
+    };
+
+    let result = polyxTransactionsQuery(variables);
+
+    expect(result.query).toBeDefined();
+    expect(result.variables).toEqual(variables);
+
+    result = polyxTransactionsQuery({}, new BigNumber(10), new BigNumber(2));
+
+    expect(result.query).toBeDefined();
+    expect(result.variables).toEqual({
+      size: 10,
+      start: 2,
+    });
+  });
+});
+
 describe('authorizationsQuery', () => {
   it('should pass the variables to the grapqhl query', () => {
     let result = authorizationsQuery({});
@@ -477,21 +498,10 @@
     };
 
     result = authorizationsQuery(variables);
-=======
-describe('polyxTransactionsQuery', () => {
-  it('should pass the variables to the grapqhl query', () => {
-    const variables = {
-      addresses: ['someAddress'],
-      identityId: 'someDid',
-    };
-
-    let result = polyxTransactionsQuery(variables);
->>>>>>> c2b06fd3
-
-    expect(result.query).toBeDefined();
-    expect(result.variables).toEqual(variables);
-
-<<<<<<< HEAD
+
+    expect(result.query).toBeDefined();
+    expect(result.variables).toEqual(variables);
+
     result = authorizationsQuery(variables, new BigNumber(1), new BigNumber(0));
 
     expect(result.query).toBeDefined();
@@ -499,14 +509,6 @@
       ...variables,
       size: 1,
       start: 0,
-=======
-    result = polyxTransactionsQuery({}, new BigNumber(10), new BigNumber(2));
-
-    expect(result.query).toBeDefined();
-    expect(result.variables).toEqual({
-      size: 10,
-      start: 2,
->>>>>>> c2b06fd3
     });
   });
 });
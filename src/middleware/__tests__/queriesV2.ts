import BigNumber from 'bignumber.js';

import { CallIdEnum, ClaimTypeEnum, EventIdEnum, ModuleIdEnum } from '~/middleware/enumsV2';
import {
  assetHoldersQuery,
  assetQuery,
  assetTransactionQuery,
  claimsGroupingQuery,
  claimsQuery,
  distributionPaymentsQuery,
  distributionQuery,
  eventsByArgs,
  extrinsicByHash,
  extrinsicsByArgs,
  heartbeatQuery,
  instructionsByDidQuery,
  instructionsQuery,
  investmentsQuery,
  latestBlockQuery,
<<<<<<< HEAD
  polyxTransactionsQuery,
=======
  latestSqVersionQuery,
  metadataQuery,
>>>>>>> 7b58c8a4
  portfolioMovementsQuery,
  portfolioQuery,
  settlementsQuery,
  tickerExternalAgentActionsQuery,
  tickerExternalAgentHistoryQuery,
  tickerExternalAgentsQuery,
  trustedClaimIssuerQuery,
  trustingAssetsQuery,
} from '~/middleware/queriesV2';
import { ClaimScopeTypeEnum } from '~/middleware/types';

describe('latestBlockQuery', () => {
  it('should pass the variables to the grapqhl query', () => {
    const result = latestBlockQuery();

    expect(result.query).toBeDefined();
    expect(result.variables).toBeUndefined();
  });
});

describe('heartbeat', () => {
  it('should pass the variables to the grapqhl query', () => {
    const result = heartbeatQuery();

    expect(result.query).toBeDefined();
    expect(result.variables).toBeUndefined();
  });
});

describe('metadataQuery', () => {
  it('should pass the variables to the grapqhl query', () => {
    const result = metadataQuery();

    expect(result.query).toBeDefined();
    expect(result.variables).toBeUndefined();
  });
});

describe('latestSqVersionQuery', () => {
  it('should pass the variables to the grapqhl query', () => {
    const result = latestSqVersionQuery();

    expect(result.query).toBeDefined();
    expect(result.variables).toBeUndefined();
  });
});

describe('claimsGroupingQuery', () => {
  it('should pass the variables to the grapqhl query', () => {
    const variables = {
      dids: ['someDid', 'otherDid'],
      scope: { type: ClaimScopeTypeEnum.Ticker, value: 'someScope' },
      trustedClaimIssuers: ['someTrustedClaim'],
      claimTypes: [ClaimTypeEnum.Accredited],
      includeExpired: true,
    };

    const result = claimsGroupingQuery(variables);

    expect(result.query).toBeDefined();
    expect(result.variables).toEqual(variables);
  });
});

describe('claimsQuery', () => {
  it('should pass the variables to the grapqhl query', () => {
    const variables = {
      dids: ['someDid', 'otherDid'],
      scope: { type: ClaimScopeTypeEnum.Ticker, value: 'someScope' },
      trustedClaimIssuers: ['someTrustedClaim'],
      claimTypes: [ClaimTypeEnum.Accredited],
      includeExpired: true,
    };

    let result = claimsQuery(variables);

    expect(result.query).toBeDefined();
    expect(result.variables).toEqual(variables);

    result = claimsQuery(
      { ...variables, includeExpired: false },
      new BigNumber(1),
      new BigNumber(0)
    );

    expect(result.query).toBeDefined();
    expect(result.variables).toEqual({
      ...variables,
      includeExpired: false,
      expiryTimestamp: expect.any(Number),
      size: 1,
      start: 0,
    });
  });
});

describe('investmentsQuery', () => {
  it('should pass the variables to the grapqhl query', () => {
    const variables = {
      stoId: 1,
      offeringToken: 'SOME_TICKER',
    };

    const result = investmentsQuery(variables);

    expect(result.query).toBeDefined();
    expect(result.variables).toEqual(variables);
  });
});

describe('instructionsQuery', () => {
  it('should pass the variables to the grapqhl query', () => {
    const variables = {
      eventId: EventIdEnum.InstructionExecuted,
      id: '1',
    };

    let result = instructionsQuery(variables);

    expect(result.query).toBeDefined();
    expect(result.variables).toEqual(variables);

    result = instructionsQuery(
      {
        venueId: '2',
      },
      new BigNumber(10),
      new BigNumber(2)
    );

    expect(result.query).toBeDefined();
    expect(result.variables).toEqual({
      venueId: '2',
      size: 10,
      start: 2,
    });
  });
});

describe('instructionsByDidQuery', () => {
  it('should pass the variables to the grapqhl query', () => {
    const result = instructionsByDidQuery('someDid');
    expect(result.query).toBeDefined();
    expect(result.variables).toEqual({ fromId: 'someDid/', toId: 'someDid/' });
  });
});

describe('eventsByArgs', () => {
  it('should pass the variables to the grapqhl query', () => {
    let result = eventsByArgs({});

    expect(result.query).toBeDefined();
    expect(result.variables).toEqual({});

    const variables = {
      moduleId: ModuleIdEnum.Asset,
      eventId: EventIdEnum.AssetCreated,
      eventArg0: 'TICKER',
    };

    result = eventsByArgs(variables);

    expect(result.query).toBeDefined();
    expect(result.variables).toEqual(variables);

    result = eventsByArgs(variables, new BigNumber(1), new BigNumber(0));

    expect(result.query).toBeDefined();
    expect(result.variables).toEqual({
      ...variables,
      size: 1,
      start: 0,
    });
  });
});

describe('extrinsicByHash', () => {
  it('should pass the variables to the grapqhl query', () => {
    const variables = {
      extrinsicHash: 'someHash',
    };

    const result = extrinsicByHash(variables);

    expect(result.query).toBeDefined();
    expect(result.variables).toEqual(variables);
  });
});

describe('extrinsicsByArgs', () => {
  it('should pass the variables to the grapqhl query', () => {
    let result = extrinsicsByArgs({});

    expect(result.query).toBeDefined();
    expect(result.variables).toEqual({});

    const variables = {
      blockId: '123',
      address: 'someAddress',
      moduleId: ModuleIdEnum.Asset,
      callId: CallIdEnum.CreateAsset,
      success: 1,
    };

    result = extrinsicsByArgs(variables);

    expect(result.query).toBeDefined();
    expect(result.variables).toEqual(variables);
  });
});

describe('trustedClaimIssuerQuery', () => {
  it('should pass the variables to the grapqhl query', () => {
    const variables = {
      issuer: 'someDid',
      assetId: 'SOME_TICKER',
    };

    const result = trustedClaimIssuerQuery(variables);

    expect(result.query).toBeDefined();
    expect(result.variables).toEqual(variables);
  });
});

describe('trustingAssetsQuery', () => {
  it('should pass the variables to the grapqhl query', () => {
    const variables = {
      issuer: 'someDid',
    };

    const result = trustingAssetsQuery(variables);

    expect(result.query).toBeDefined();
    expect(result.variables).toEqual(variables);
  });
});

describe('portfolioQuery', () => {
  it('should pass the variables to the grapqhl query', () => {
    const variables = {
      identityId: 'someDid',
      number: 1,
    };

    const result = portfolioQuery(variables);

    expect(result.query).toBeDefined();
    expect(result.variables).toEqual(variables);
  });
});

describe('assetQuery', () => {
  it('should pass the variables to the grapqhl query', () => {
    const variables = {
      ticker: 'SOME_TICKER',
    };

    const result = assetQuery(variables);

    expect(result.query).toBeDefined();
    expect(result.variables).toEqual(variables);
  });
});

describe('tickerExternalAgentsQuery', () => {
  it('should pass the variables to the grapqhl query', () => {
    const variables = {
      assetId: 'SOME_TICKER',
    };

    const result = tickerExternalAgentsQuery(variables);

    expect(result.query).toBeDefined();
    expect(result.variables).toEqual(variables);
  });
});

describe('tickerExternalAgentHistoryQuery', () => {
  it('should pass the variables to the grapqhl query', () => {
    const variables = {
      assetId: 'SOME_TICKER',
    };

    const result = tickerExternalAgentHistoryQuery(variables);

    expect(result.query).toBeDefined();
    expect(result.variables).toEqual(variables);
  });
});

describe('tickerExternalAgentActionsQuery', () => {
  it('should pass the variables to the grapqhl query', () => {
    let result = tickerExternalAgentActionsQuery({});

    expect(result.query).toBeDefined();
    expect(result.variables).toEqual({});

    const variables = {
      assetId: 'SOME_TICKER',
      callerId: 'someDid',
      palletName: 'asset',
      eventId: EventIdEnum.ControllerTransfer,
    };

    result = tickerExternalAgentActionsQuery(variables);

    expect(result.query).toBeDefined();
    expect(result.variables).toEqual(variables);

    result = tickerExternalAgentActionsQuery(variables, new BigNumber(1), new BigNumber(0));

    expect(result.query).toBeDefined();
    expect(result.variables).toEqual({
      ...variables,
      size: 1,
      start: 0,
    });
  });
});

describe('distributionQuery', () => {
  it('should pass the variables to the grapqhl query', () => {
    const variables = {
      id: '123',
    };

    const result = distributionQuery(variables);

    expect(result.query).toBeDefined();
    expect(result.variables).toEqual(variables);
  });
});

describe('distributionPaymentsQuery', () => {
  it('should pass the variables to the grapqhl query', () => {
    const variables = {
      distributionId: 'SOME_TICKER/1',
    };

    const result = distributionPaymentsQuery(variables);

    expect(result.query).toBeDefined();
    expect(result.variables).toEqual(variables);
  });
});

describe('assetHoldersQuery', () => {
  it('should pass the variables to the grapqhl query', () => {
    const variables = {
      identityId: 'someDid',
    };

    let result = assetHoldersQuery(variables);

    expect(result.query).toBeDefined();
    expect(result.variables).toEqual(variables);

    result = assetHoldersQuery(variables, new BigNumber(1), new BigNumber(0));

    expect(result.query).toBeDefined();
    expect(result.variables).toEqual({
      ...variables,
      size: 1,
      start: 0,
    });
  });
});

describe('settlementsQuery', () => {
  it('should pass the variables to the grapqhl query', () => {
    const variables = {
      identityId: 'someDid',
      portfolioId: new BigNumber(1),
      ticker: 'SOME_TICKER',
      address: 'someAddress',
    };

    const result = settlementsQuery(variables);

    expect(result.query).toBeDefined();
    expect(result.variables).toEqual({
      addresses: ['someAddress'],
      assetId: 'SOME_TICKER',
      fromId: 'someDid/1',
      toId: 'someDid/1',
    });
  });
});

describe('portfolioMovementsQuery', () => {
  it('should pass the variables to the grapqhl query', () => {
    const variables = {
      identityId: 'someDid',
      portfolioId: new BigNumber(1),
      ticker: 'SOME_TICKER',
      address: 'someAddress',
    };

    const result = portfolioMovementsQuery(variables);

    expect(result.query).toBeDefined();
    expect(result.variables).toEqual({
      address: 'someAddress',
      assetId: 'SOME_TICKER',
      fromId: 'someDid/1',
      toId: 'someDid/1',
    });
  });
});

<<<<<<< HEAD
describe('polyxTransactionsQuery', () => {
  it('should pass the variables to the grapqhl query', () => {
    const variables = {
      addresses: ['someAddress'],
      identityId: 'someDid',
    };

    let result = polyxTransactionsQuery(variables);
=======
describe('assetTransactionQuery', () => {
  it('should pass the variables to the grapqhl query', () => {
    const variables = {
      assetId: 'SOME_TICKER',
    };

    let result = assetTransactionQuery(variables);
>>>>>>> 7b58c8a4

    expect(result.query).toBeDefined();
    expect(result.variables).toEqual(variables);

<<<<<<< HEAD
    result = polyxTransactionsQuery({}, new BigNumber(10), new BigNumber(2));

    expect(result.query).toBeDefined();
    expect(result.variables).toEqual({
      size: 10,
      start: 2,
=======
    result = assetTransactionQuery(variables, new BigNumber(1), new BigNumber(0));

    expect(result.query).toBeDefined();
    expect(result.variables).toEqual({
      ...variables,
      size: 1,
      start: 0,
>>>>>>> 7b58c8a4
    });
  });
});<|MERGE_RESOLUTION|>--- conflicted
+++ resolved
@@ -17,12 +17,9 @@
   instructionsQuery,
   investmentsQuery,
   latestBlockQuery,
-<<<<<<< HEAD
-  polyxTransactionsQuery,
-=======
   latestSqVersionQuery,
   metadataQuery,
->>>>>>> 7b58c8a4
+  polyxTransactionsQuery,
   portfolioMovementsQuery,
   portfolioQuery,
   settlementsQuery,
@@ -434,16 +431,6 @@
   });
 });
 
-<<<<<<< HEAD
-describe('polyxTransactionsQuery', () => {
-  it('should pass the variables to the grapqhl query', () => {
-    const variables = {
-      addresses: ['someAddress'],
-      identityId: 'someDid',
-    };
-
-    let result = polyxTransactionsQuery(variables);
-=======
 describe('assetTransactionQuery', () => {
   it('should pass the variables to the grapqhl query', () => {
     const variables = {
@@ -451,19 +438,10 @@
     };
 
     let result = assetTransactionQuery(variables);
->>>>>>> 7b58c8a4
-
-    expect(result.query).toBeDefined();
-    expect(result.variables).toEqual(variables);
-
-<<<<<<< HEAD
-    result = polyxTransactionsQuery({}, new BigNumber(10), new BigNumber(2));
-
-    expect(result.query).toBeDefined();
-    expect(result.variables).toEqual({
-      size: 10,
-      start: 2,
-=======
+
+    expect(result.query).toBeDefined();
+    expect(result.variables).toEqual(variables);
+
     result = assetTransactionQuery(variables, new BigNumber(1), new BigNumber(0));
 
     expect(result.query).toBeDefined();
@@ -471,7 +449,28 @@
       ...variables,
       size: 1,
       start: 0,
->>>>>>> 7b58c8a4
+    });
+  });
+});
+
+describe('polyxTransactionsQuery', () => {
+  it('should pass the variables to the grapqhl query', () => {
+    const variables = {
+      addresses: ['someAddress'],
+      identityId: 'someDid',
+    };
+
+    let result = polyxTransactionsQuery(variables);
+
+    expect(result.query).toBeDefined();
+    expect(result.variables).toEqual(variables);
+
+    result = polyxTransactionsQuery({}, new BigNumber(10), new BigNumber(2));
+
+    expect(result.query).toBeDefined();
+    expect(result.variables).toEqual({
+      size: 10,
+      start: 2,
     });
   });
 });
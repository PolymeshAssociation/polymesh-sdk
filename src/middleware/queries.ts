import gql from 'graphql-tag';

import {
  QueryDidsWithClaimsArgs,
  QueryEventsByIndexedArgsArgs,
  QueryIssuerDidsWithClaimsByTargetArgs,
  QueryProposalsArgs,
  QueryProposalVotesArgs,
  QueryScopesByIdentityArgs,
  QueryTokensByTrustedClaimIssuerArgs,
  QueryTokensHeldByDidArgs,
  QueryTransactionsArgs,
} from '~/middleware/types';
import { GraphqlQuery } from '~/types/internal';

/**
 * @hidden
 *
 * Get the current voters list for given pipId
 */
export function proposalVotes(
  variables: QueryProposalVotesArgs
): GraphqlQuery<QueryProposalVotesArgs> {
  const query = gql`
    query ProposalVotesQuery(
      $pipId: Int!
      $vote: Boolean!
      $count: Int
      $skip: Int
      $orderBy: ProposalVotesOrderByInput
    ) {
      proposalVotes(pipId: $pipId, vote: $vote, count: $count, skip: $skip, orderBy: $orderBy) {
        blockId
        eventIdx
        account
        vote
        weight
      }
    }
  `;

  return {
    query,
    variables,
  };
}

/**
 * @hidden
 *
 * Get all dids with at least one claim for a given scope and from one the given trustedClaimIssuers
 */
export function didsWithClaims(
  variables: QueryDidsWithClaimsArgs
): GraphqlQuery<QueryDidsWithClaimsArgs> {
  const query = gql`
    query DidsWithClaimsQuery(
      $dids: [String!]
      $scope: String
      $trustedClaimIssuers: [String!]
      $claimTypes: [ClaimTypeEnum!]
      $includeExpired: Boolean
      $count: Int
      $skip: Int
    ) {
      didsWithClaims(
        dids: $dids
        scope: $scope
        trustedClaimIssuers: $trustedClaimIssuers
        claimTypes: $claimTypes
        includeExpired: $includeExpired
        count: $count
        skip: $skip
      ) {
        totalCount
        items {
          did
          claims {
            targetDID
            issuer
            issuance_date
            last_update_date
            expiry
            type
            jurisdiction
            scope
          }
        }
      }
    }
  `;

  return {
    query,
    variables,
  };
}

/**
 * @hidden
 *
 * Get a single event by any of its indexed arguments
 */
export function eventByIndexedArgs(
  variables: QueryEventsByIndexedArgsArgs
): GraphqlQuery<QueryEventsByIndexedArgsArgs> {
  const query = gql`
    query EventByIndexedArgsQuery(
      $moduleId: ModuleIdEnum!
      $eventId: EventIdEnum!
      $eventArg0: String
      $eventArg1: String
      $eventArg2: String
    ) {
      eventByIndexedArgs(
        moduleId: $moduleId
        eventId: $eventId
        eventArg0: $eventArg0
        eventArg1: $eventArg1
        eventArg2: $eventArg2
      ) {
        block_id
        event_idx
        extrinsic_idx
        block {
          datetime
        }
      }
    }
  `;

  return {
    query,
    variables,
  };
}

/**
 * @hidden
 *
 * Get all proposals optionally filtered by pipId, proposer or state
 */
export function proposals(
  variables?: QueryProposalsArgs
): GraphqlQuery<QueryProposalsArgs | undefined> {
  const query = gql`
    query ProposalsQuery(
      $pipIds: [Int!]
      $proposers: [String!]
      $states: [ProposalState!]
      $count: Int
      $skip: Int
      $orderBy: ProposalOrderByInput
    ) {
      proposals(
        pipIds: $pipIds
        proposers: $proposers
        states: $states
        count: $count
        skip: $skip
        orderBy: $orderBy
      ) {
        pipId
        proposer
        createdAt
        url
        description
        coolOffEndBlock
        endBlock
        proposal
        lastState
        lastStateUpdatedAt
        totalVotes
        totalAyesWeight
        totalNaysWeight
      }
    }
  `;

  return {
    query,
    variables,
  };
}

/**
 * @hidden
 *
 * Get the tickers of all the tokens for which the passed DID is a trusted claim issuer
 */
export function tokensByTrustedClaimIssuer(
  variables: QueryTokensByTrustedClaimIssuerArgs
): GraphqlQuery<QueryTokensByTrustedClaimIssuerArgs> {
  const query = gql`
    query TokensByTrustedClaimIssuerQuery($claimIssuerDid: String!, $order: Order) {
      tokensByTrustedClaimIssuer(claimIssuerDid: $claimIssuerDid, order: $order)
    }
  `;

  return {
    query,
    variables,
  };
}

/**
 * @hidden
 *
 * Get all tickers of tokens that were held at some point by the given did
 */
export function tokensHeldByDid(
  variables: QueryTokensHeldByDidArgs
<<<<<<< HEAD
): GraphqlQuery<QueryTokensHeldByDidArgs | undefined> {
=======
): GraphqlQuery<QueryTokensHeldByDidArgs> {
>>>>>>> f1cd3fe9
  const query = gql`
    query TokensHeldByDidQuery($did: String!, $count: Int, $skip: Int, $order: Order) {
      tokensHeldByDid(did: $did, count: $count, skip: $skip, order: $order) {
        totalCount
        items
      }
    }
  `;

  return {
    query,
    variables,
  };
}

/**
 * @hidden
 *
 * Get transactions
 */
export function transactions(
  variables?: QueryTransactionsArgs
): GraphqlQuery<QueryTransactionsArgs | undefined> {
  const query = gql`
    query TransactionsQuery(
      $block_id: Int
      $address: String
      $module_id: ModuleIdEnum
      $call_id: CallIdEnum
      $success: Boolean
      $count: Int
      $skip: Int
      $orderBy: TransactionOrderByInput
    ) {
      transactions(
        block_id: $block_id
        address: $address
        module_id: $module_id
        call_id: $call_id
        success: $success
        count: $count
        skip: $skip
        orderBy: $orderBy
      ) {
        totalCount
        items {
          block_id
          extrinsic_idx
          address
          nonce
          module_id
          call_id
          params
          success
          spec_version_id
          extrinsic_hash
        }
      }
    }
  `;

  return {
    query,
    variables,
  };
}

/**
 * @hidden
 *
 * Get the scopes (and ticker, if applicable) of claims issued on an identity
 */
export function scopesByIdentity(
  variables: QueryScopesByIdentityArgs
): GraphqlQuery<QueryScopesByIdentityArgs> {
  const query = gql`
    query ScopesByIdentityQuery($did: String!) {
      scopesByIdentity(did: $did) {
        scope
        ticker
      }
    }
  `;

  return {
    query,
    variables,
  };
}

/**
 * @hidden
 *
 * Get issuer dids with at least one claim for given target
 */
export function issuerDidsWithClaimsByTarget(
  variables: QueryIssuerDidsWithClaimsByTargetArgs
): GraphqlQuery<QueryIssuerDidsWithClaimsByTargetArgs> {
  const query = gql`
    query IssuerDidsWithClaimsByTargetQuery(
      $target: String!
      $scope: String
      $trustedClaimIssuers: [String!]
      $count: Int
      $skip: Int
    ) {
      issuerDidsWithClaimsByTarget(
        target: $target
        scope: $scope
        trustedClaimIssuers: $trustedClaimIssuers
        count: $count
        skip: $skip
      )
    }
  `;

  return {
    query,
    variables,
  };
}<|MERGE_RESOLUTION|>--- conflicted
+++ resolved
@@ -210,11 +210,7 @@
  */
 export function tokensHeldByDid(
   variables: QueryTokensHeldByDidArgs
-<<<<<<< HEAD
-): GraphqlQuery<QueryTokensHeldByDidArgs | undefined> {
-=======
 ): GraphqlQuery<QueryTokensHeldByDidArgs> {
->>>>>>> f1cd3fe9
   const query = gql`
     query TokensHeldByDidQuery($did: String!, $count: Int, $skip: Int, $order: Order) {
       tokensHeldByDid(did: $did, count: $count, skip: $skip, order: $order) {

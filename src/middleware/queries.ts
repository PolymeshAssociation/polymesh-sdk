import gql from 'graphql-tag';

import {
  QueryDidsWithClaimsArgs,
  QueryEventsByIndexedArgsArgs,
  QueryProposalsArgs,
  QueryProposalVotesArgs,
  QueryScopesByIdentityArgs,
  QueryTokensByTrustedClaimIssuerArgs,
  QueryTransactionsArgs,
} from '~/middleware/types';
import { GraphqlQuery } from '~/types/internal';

/**
 * @hidden
 *
 * Get the current voters list for given pipId
 */
export function proposalVotes(
  variables: QueryProposalVotesArgs
): GraphqlQuery<QueryProposalVotesArgs> {
  const query = gql`
    query ProposalVotesQuery(
      $pipId: Int!
      $vote: Boolean!
      $count: Int
      $skip: Int
      $orderBy: ProposalVotesOrderByInput
    ) {
      proposalVotes(pipId: $pipId, vote: $vote, count: $count, skip: $skip, orderBy: $orderBy) {
        blockId
        eventIdx
        account
        vote
        weight
      }
    }
  `;

  return {
    query,
    variables,
  };
}

/**
 * @hidden
 *
 * Get all dids with at least one claim for a given scope and from one the given trustedClaimIssuers
 */
export function didsWithClaims(
  variables: QueryDidsWithClaimsArgs
): GraphqlQuery<QueryDidsWithClaimsArgs> {
  const query = gql`
    query DidsWithClaimsQuery(
      $dids: [String!]
      $scope: String
      $trustedClaimIssuers: [String!]
      $claimTypes: [ClaimTypeEnum!]
      $count: Int
      $skip: Int
    ) {
      didsWithClaims(
        dids: $dids
        scope: $scope
        trustedClaimIssuers: $trustedClaimIssuers
        claimTypes: $claimTypes
        count: $count
        skip: $skip
      ) {
        totalCount
        items {
          did
          claims {
            targetDID
            issuer
            issuance_date
            last_update_date
            expiry
            type
            jurisdiction
            scope
          }
        }
      }
    }
  `;

  return {
    query,
    variables,
  };
}

/**
 * @hidden
 *
 * Get a single event by any of its indexed arguments
 */
export function eventByIndexedArgs(
  variables: QueryEventsByIndexedArgsArgs
): GraphqlQuery<QueryEventsByIndexedArgsArgs> {
  const query = gql`
    query EventByIndexedArgsQuery(
      $moduleId: ModuleIdEnum!
      $eventId: EventIdEnum!
      $eventArg0: String
      $eventArg1: String
      $eventArg2: String
    ) {
      eventByIndexedArgs(
        moduleId: $moduleId
        eventId: $eventId
        eventArg0: $eventArg0
        eventArg1: $eventArg1
        eventArg2: $eventArg2
      ) {
        block_id
        event_idx
        extrinsic_idx
        block {
          datetime
        }
      }
    }
  `;

  return {
    query,
    variables,
  };
}

/**
 * @hidden
 *
 * Get all proposals optionally filtered by pipId, proposer or state
 */
export function proposals(
  variables?: QueryProposalsArgs
): GraphqlQuery<QueryProposalsArgs | undefined> {
  const query = gql`
    query ProposalsQuery(
      $pipIds: [Int!]
      $proposers: [String!]
      $states: [ProposalState!]
      $count: Int
      $skip: Int
      $orderBy: ProposalOrderByInput
    ) {
      proposals(
        pipIds: $pipIds
        proposers: $proposers
        states: $states
        count: $count
        skip: $skip
        orderBy: $orderBy
      ) {
        pipId
        proposer
        createdAt
        url
        description
        coolOffEndBlock
        endBlock
        proposal
        lastState
        lastStateUpdatedAt
        totalVotes
        totalAyesWeight
        totalNaysWeight
      }
    }
  `;

  return {
    query,
    variables,
  };
}

/**
 * @hidden
 *
 * Get the tickers of all the tokens for which the passed DID is a trusted claim issuer
 */
export function tokensByTrustedClaimIssuer(
  variables: QueryTokensByTrustedClaimIssuerArgs
): GraphqlQuery<QueryTokensByTrustedClaimIssuerArgs> {
  const query = gql`
    query TokensByTrustedClaimIssuerQuery($claimIssuerDid: String!, $order: Order) {
      tokensByTrustedClaimIssuer(claimIssuerDid: $claimIssuerDid, order: $order)
    }
  `;

  return {
    query,
    variables,
  };
}

/**
 * @hidden
 *
<<<<<<< HEAD
 * Get transactions
 */
export function transactions(
  variables?: QueryTransactionsArgs
): GraphqlQuery<QueryTransactionsArgs | undefined> {
  const query = gql`
    query TransactionsQuery(
      $block_id: Int
      $address: String
      $module_id: ModuleIdEnum
      $call_id: CallIdEnum
      $success: Boolean
      $count: Int
      $skip: Int
      $orderBy: TransactionOrderByInput
    ) {
      transactions(
        block_id: $block_id
        address: $address
        module_id: $module_id
        call_id: $call_id
        success: $success
        count: $count
        skip: $skip
        orderBy: $orderBy
      ) {
        totalCount
        items {
          block_id
          extrinsic_idx
          address
          nonce
          module_id
          call_id
          params
          success
          spec_version_id
          extrinsic_hash
        }
=======
 * Get the scopes (and ticker, if applicable) of claims issued on an identity
 */
export function scopesByIdentity(
  variables: QueryScopesByIdentityArgs
): GraphqlQuery<QueryScopesByIdentityArgs> {
  const query = gql`
    query ScopesByIdentityQuery($did: String!) {
      scopesByIdentity(did: $did) {
        scope
        ticker
>>>>>>> e1bb0d8e
      }
    }
  `;

  return {
    query,
    variables,
  };
}<|MERGE_RESOLUTION|>--- conflicted
+++ resolved
@@ -202,7 +202,6 @@
 /**
  * @hidden
  *
-<<<<<<< HEAD
  * Get transactions
  */
 export function transactions(
@@ -242,7 +241,19 @@
           spec_version_id
           extrinsic_hash
         }
-=======
+      }
+    }
+  `;
+
+  return {
+    query,
+    variables,
+  };
+}
+
+/**
+ * @hidden
+ *
  * Get the scopes (and ticker, if applicable) of claims issued on an identity
  */
 export function scopesByIdentity(
@@ -253,7 +264,6 @@
       scopesByIdentity(did: $did) {
         scope
         ticker
->>>>>>> e1bb0d8e
       }
     }
   `;

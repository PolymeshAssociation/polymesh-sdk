--- conflicted
+++ resolved
@@ -354,7 +354,6 @@
 /**
  * @hidden
  *
-<<<<<<< HEAD
  * Get a proposal by its pipId
  */
 export function proposal(variables: QueryProposalArgs): GraphqlQuery<QueryProposalArgs> {
@@ -374,7 +373,19 @@
         totalVotes
         totalAyesWeight
         totalNaysWeight
-=======
+      }
+    }
+  `;
+
+  return {
+    query,
+    variables,
+  };
+}
+
+/**
+ * @hidden
+ *
  * Fetch the number of the latest block that has been processed by the middleware
  */
 export function latestProcessedBlock(): GraphqlQuery {
@@ -382,16 +393,12 @@
     query {
       latestBlock {
         id
->>>>>>> 7a881b1b
-      }
-    }
-  `;
-
-  return {
-    query,
-<<<<<<< HEAD
-    variables,
-=======
+      }
+    }
+  `;
+
+  return {
+    query,
     variables: undefined,
   };
 }
@@ -411,6 +418,5 @@
   return {
     query,
     variables: undefined,
->>>>>>> 7a881b1b
   };
 }
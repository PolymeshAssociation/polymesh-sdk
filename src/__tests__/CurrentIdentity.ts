import { CurrentIdentity } from '~/CurrentIdentity';
import { TransactionQueue } from '~/internal';
import { dsMockUtils, entityMockUtils, procedureMockUtils } from '~/testUtils/mocks';
import { MockContext } from '~/testUtils/mocks/dataSources';
import { PermissionType } from '~/types';

jest.mock(
  '~/base/Procedure',
  require('~/testUtils/mocks/procedure').mockProcedureModule('~/base/Procedure')
);

describe('CurrentIdentity class', () => {
  let context: MockContext;

  beforeAll(() => {
    dsMockUtils.initMocks();
    entityMockUtils.initMocks();
    procedureMockUtils.initMocks();
  });

  beforeEach(() => {
    context = dsMockUtils.getContextInstance();
  });

  afterEach(() => {
    dsMockUtils.reset();
    entityMockUtils.reset();
    procedureMockUtils.reset();
  });

  afterAll(() => {
    dsMockUtils.cleanup();
    entityMockUtils.cleanup();
    procedureMockUtils.cleanup();
  });

  describe('method: removeSecondaryKeys', () => {
    test('should prepare the procedure with the correct arguments and context, and return the resulting transaction queue', async () => {
      const currentIdentity = new CurrentIdentity(context);

      const signers = [entityMockUtils.getAccountInstance({ address: 'someAccount' })];

      const expectedQueue = ('someQueue' as unknown) as TransactionQueue<void>;

      procedureMockUtils
        .getPrepareStub()
        .withArgs({ args: { signers }, transformer: undefined }, context)
        .resolves(expectedQueue);

      const queue = await currentIdentity.removeSecondaryKeys({ signers });

      expect(queue).toBe(expectedQueue);
    });
  });

  describe('method: revokePermissions', () => {
    test('should prepare the procedure with the correct arguments and context, and return the resulting transaction queue', async () => {
      const currentIdentity = new CurrentIdentity(context);

      const signers = [entityMockUtils.getAccountInstance({ address: 'someAccount' })];
      const secondaryKeys = [
        {
          signer: signers[0],
          permissions: {
            tokens: { type: PermissionType.Include, values: [] },
            transactions: { type: PermissionType.Include, values: [] },
            portfolios: { type: PermissionType.Include, values: [] },
          },
        },
      ];

      const expectedQueue = ('someQueue' as unknown) as TransactionQueue<void>;

      procedureMockUtils
        .getPrepareStub()
        .withArgs({ args: { secondaryKeys }, transformer: undefined }, context)
        .resolves(expectedQueue);

      const queue = await currentIdentity.revokePermissions({ secondaryKeys: signers });

      expect(queue).toBe(expectedQueue);
    });
  });

  describe('method: modifyPermissions', () => {
    test('should prepare the procedure with the correct arguments and context, and return the resulting transaction queue', async () => {
      const currentIdentity = new CurrentIdentity(context);

      const secondaryKeys = [
        {
          signer: entityMockUtils.getAccountInstance({ address: 'someAccount' }),
          permissions: { tokens: null, transactions: null, portfolios: null },
        },
      ];

      const expectedQueue = ('someQueue' as unknown) as TransactionQueue<void>;

      procedureMockUtils
        .getPrepareStub()
        .withArgs({ args: { secondaryKeys }, transformer: undefined }, context)
        .resolves(expectedQueue);

      const queue = await currentIdentity.modifyPermissions({ secondaryKeys });

      expect(queue).toBe(expectedQueue);
    });
  });

  describe('method: inviteAccount', () => {
    test('should prepare the procedure with the correct arguments and context, and return the resulting transaction queue', async () => {
      const currentIdentity = new CurrentIdentity(context);

      const args = {
        targetAccount: 'someAccount',
      };

      const expectedQueue = ('someQueue' as unknown) as TransactionQueue<void>;

      procedureMockUtils
        .getPrepareStub()
        .withArgs({ args, transformer: undefined }, context)
        .resolves(expectedQueue);

      const queue = await currentIdentity.inviteAccount(args);

      expect(queue).toBe(expectedQueue);
    });
  });

  describe('method: freezeSecondaryKeys', () => {
    test('should prepare the procedure with the correct arguments and context, and return the resulting transaction queue', async () => {
      const currentIdentity = new CurrentIdentity(context);

      const args = {
        freeze: true,
      };

      const expectedQueue = ('someQueue' as unknown) as TransactionQueue<void>;

      procedureMockUtils
        .getPrepareStub()
        .withArgs({ args, transformer: undefined }, context)
        .resolves(expectedQueue);

      const queue = await currentIdentity.freezeSecondaryKeys();

      expect(queue).toBe(expectedQueue);
    });
  });

  describe('method: unfreezeSecondaryKeys', () => {
    test('should prepare the procedure with the correct arguments and context, and return the resulting transaction queue', async () => {
      const currentIdentity = new CurrentIdentity(context);

      const args = {
        freeze: false,
      };

      const expectedQueue = ('someQueue' as unknown) as TransactionQueue<void>;

      procedureMockUtils
        .getPrepareStub()
        .withArgs({ args, transformer: undefined }, context)
        .resolves(expectedQueue);

      const queue = await currentIdentity.unfreezeSecondaryKeys();

      expect(queue).toBe(expectedQueue);
    });
  });
<<<<<<< HEAD

  describe('method: reserveTicker', () => {
    test('should prepare the procedure with the correct arguments and context, and return the resulting transaction queue', async () => {
      const currentIdentity = new CurrentIdentity(context);

      const args = {
        ticker: 'SOME_TICKER',
      };

      const expectedQueue = ('someQueue' as unknown) as TransactionQueue<TickerReservation>;

      procedureMockUtils
        .getPrepareStub()
        .withArgs({ args, transformer: undefined }, context)
        .resolves(expectedQueue);

      const queue = await currentIdentity.reserveTicker(args);

      expect(queue).toBe(expectedQueue);
    });
  });

  describe('method: createToken', () => {
    test('should prepare the procedure with the correct arguments and context, and return the resulting transaction queue', async () => {
      const ticker = 'FAKETICKER';
      const currentIdentity = new CurrentIdentity(context);

      const args = {
        ticker,
        name: 'TEST',
        totalSupply: new BigNumber(100),
        isDivisible: true,
        tokenType: KnownTokenType.EquityCommon,
        tokenIdentifiers: [{ type: TokenIdentifierType.Isin, value: '12345' }],
        fundingRound: 'Series A',
        requireInvestorUniqueness: false,
        reservationRequired: false,
      };

      const expectedQueue = ('someQueue' as unknown) as TransactionQueue<SecurityToken>;

      procedureMockUtils
        .getPrepareStub()
        .withArgs({ args, transformer: undefined }, context)
        .resolves(expectedQueue);

      const queue = await currentIdentity.createToken(args);

      expect(queue).toBe(expectedQueue);
    });
  });
=======
>>>>>>> a2a8f629
});<|MERGE_RESOLUTION|>--- conflicted
+++ resolved
@@ -168,58 +168,4 @@
       expect(queue).toBe(expectedQueue);
     });
   });
-<<<<<<< HEAD
-
-  describe('method: reserveTicker', () => {
-    test('should prepare the procedure with the correct arguments and context, and return the resulting transaction queue', async () => {
-      const currentIdentity = new CurrentIdentity(context);
-
-      const args = {
-        ticker: 'SOME_TICKER',
-      };
-
-      const expectedQueue = ('someQueue' as unknown) as TransactionQueue<TickerReservation>;
-
-      procedureMockUtils
-        .getPrepareStub()
-        .withArgs({ args, transformer: undefined }, context)
-        .resolves(expectedQueue);
-
-      const queue = await currentIdentity.reserveTicker(args);
-
-      expect(queue).toBe(expectedQueue);
-    });
-  });
-
-  describe('method: createToken', () => {
-    test('should prepare the procedure with the correct arguments and context, and return the resulting transaction queue', async () => {
-      const ticker = 'FAKETICKER';
-      const currentIdentity = new CurrentIdentity(context);
-
-      const args = {
-        ticker,
-        name: 'TEST',
-        totalSupply: new BigNumber(100),
-        isDivisible: true,
-        tokenType: KnownTokenType.EquityCommon,
-        tokenIdentifiers: [{ type: TokenIdentifierType.Isin, value: '12345' }],
-        fundingRound: 'Series A',
-        requireInvestorUniqueness: false,
-        reservationRequired: false,
-      };
-
-      const expectedQueue = ('someQueue' as unknown) as TransactionQueue<SecurityToken>;
-
-      procedureMockUtils
-        .getPrepareStub()
-        .withArgs({ args, transformer: undefined }, context)
-        .resolves(expectedQueue);
-
-      const queue = await currentIdentity.createToken(args);
-
-      expect(queue).toBe(expectedQueue);
-    });
-  });
-=======
->>>>>>> a2a8f629
 });
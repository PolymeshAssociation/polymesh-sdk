--- conflicted
+++ resolved
@@ -323,11 +323,6 @@
     });
   });
 
-<<<<<<< HEAD
-  describe('method: onConnectionError', () => {
-    test('should call the supplied listener when the event is emitted and return an unsubscribe callback', async () => {
-      const polkadot = polkadotMockUtils.getApiInstance();
-=======
   describe('method: getSecurityTokens', () => {
     beforeAll(() => {
       sinon.stub(utilsModule, 'signerToSignatory');
@@ -358,33 +353,12 @@
           ],
         ],
       });
->>>>>>> 087ab80e
-
-      const polymesh = await Polymesh.connect({
-        nodeUrl: 'wss://some.url',
-        accountUri: '//uri',
-      });
-
-<<<<<<< HEAD
-      const callback = sinon.stub();
-
-      const unsub = polymesh.onConnectionError(callback);
-
-      polkadot.emit('error');
-      polkadot.emit('disconnected');
-
-      unsub();
-
-      polkadot.emit('error');
-
-      sinon.assert.calledOnce(callback);
-    });
-  });
-
-  describe('method: onDisconnect', () => {
-    test('should call the supplied listener when the event is emitted and return an unsubscribe callback', async () => {
-      const polkadot = polkadotMockUtils.getApiInstance();
-=======
+
+      const polymesh = await Polymesh.connect({
+        nodeUrl: 'wss://some.url',
+        accountUri: '//uri',
+      });
+
       const securityTokens = await polymesh.getSecurityTokens({ did: 'someDid' });
 
       expect(securityTokens).toHaveLength(1);
@@ -441,27 +415,12 @@
           /* eslint-enable @typescript-eslint/camelcase */
         }),
       });
->>>>>>> 087ab80e
-
-      const polymesh = await Polymesh.connect({
-        nodeUrl: 'wss://some.url',
-        accountUri: '//uri',
-      });
-
-<<<<<<< HEAD
-      const callback = sinon.stub();
-
-      const unsub = polymesh.onDisconnect(callback);
-
-      polkadot.emit('disconnected');
-      polkadot.emit('error');
-
-      unsub();
-
-      polkadot.emit('disconnected');
-
-      sinon.assert.calledOnce(callback);
-=======
+
+      const polymesh = await Polymesh.connect({
+        nodeUrl: 'wss://some.url',
+        accountUri: '//uri',
+      });
+
       const securityToken = await polymesh.getSecurityToken({ ticker });
       expect(securityToken.ticker).toBe(ticker);
     });
@@ -490,7 +449,54 @@
       return expect(polymesh.getSecurityToken({ ticker })).rejects.toThrow(
         `There is no Security Token with ticker "${ticker}"`
       );
->>>>>>> 087ab80e
+    });
+  });
+
+  describe('method: onConnectionError', () => {
+    test('should call the supplied listener when the event is emitted and return an unsubscribe callback', async () => {
+      const polkadot = polkadotMockUtils.getApiInstance();
+
+      const polymesh = await Polymesh.connect({
+        nodeUrl: 'wss://some.url',
+        accountUri: '//uri',
+      });
+
+      const callback = sinon.stub();
+
+      const unsub = polymesh.onConnectionError(callback);
+
+      polkadot.emit('error');
+      polkadot.emit('disconnected');
+
+      unsub();
+
+      polkadot.emit('error');
+
+      sinon.assert.calledOnce(callback);
+    });
+  });
+
+  describe('method: onDisconnect', () => {
+    test('should call the supplied listener when the event is emitted and return an unsubscribe callback', async () => {
+      const polkadot = polkadotMockUtils.getApiInstance();
+
+      const polymesh = await Polymesh.connect({
+        nodeUrl: 'wss://some.url',
+        accountUri: '//uri',
+      });
+
+      const callback = sinon.stub();
+
+      const unsub = polymesh.onDisconnect(callback);
+
+      polkadot.emit('disconnected');
+      polkadot.emit('error');
+
+      unsub();
+
+      polkadot.emit('disconnected');
+
+      sinon.assert.calledOnce(callback);
     });
   });
 });
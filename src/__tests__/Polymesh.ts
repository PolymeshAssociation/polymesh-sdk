import * as polkadotModule from '@polymathnetwork/polkadot/api';
import { BigNumber } from 'bignumber.js';
import sinon from 'sinon';
import { ImportMock, MockManager } from 'ts-mock-imports';

import { TickerReservation } from '~/api/entities';
import { reserveTicker } from '~/api/procedures';
import { TransactionQueue } from '~/base';
import { Polymesh } from '~/Polymesh';
import { PolkadotMockFactory } from '~/testUtils/mocks';

describe('Polymesh Class', () => {
  const polkadotMockFactory = new PolkadotMockFactory();
  polkadotMockFactory.initMocks({ mockContext: true });
  let mockWsProvider: MockManager<polkadotModule.WsProvider>;

  beforeEach(() => {
    mockWsProvider = ImportMock.mockClass<polkadotModule.WsProvider>(polkadotModule, 'WsProvider');
  });

  afterEach(() => {
    polkadotMockFactory.reset();
    mockWsProvider.restore();
  });

  afterAll(() => {
    polkadotMockFactory.cleanup();
  });

  describe('method: create', () => {
    test('should instantiate Context and return a Polymesh instance', async () => {
      const polymesh = await Polymesh.connect({
        nodeUrl: '',
      });

      sinon.assert.match(polymesh instanceof Polymesh, true);
    });

<<<<<<< HEAD
    test('should instantiate Context with a seed and return a Polymesh instance', async () => {
      const accountSeed = 'Alice'.padEnd(32, ' ');
      const createStub = polkadotMockFactory.getContextCreateStub();

      await Polymesh.connect({
        nodeUrl: '',
        accountSeed,
      });

      sinon.assert.calledOnce(createStub);
      sinon.assert.calledWith(createStub, {
        polymeshApi: polkadotMockFactory.getApiInstance(),
        seed: accountSeed,
      });
    });

    test('should instantiate Context with a keyring and return a Polymesh instance', async () => {
      const keyring = {} as polkadotModule.Keyring;
      const createStub = polkadotMockFactory.getContextCreateStub();

      await Polymesh.connect({
        nodeUrl: '',
        keyring,
      });

      sinon.assert.calledOnce(createStub);
      sinon.assert.calledWith(createStub, {
        polymeshApi: polkadotMockFactory.getApiInstance(),
        keyring,
      });
    });

    test('should instantiate Context with a uri and return a Polymesh instance', async () => {
      const accountUri = '//uri';
      const createStub = polkadotMockFactory.getContextCreateStub();

      await Polymesh.connect({
        nodeUrl: '',
        accountUri,
      });

      sinon.assert.calledOnce(createStub);
      sinon.assert.calledWith(createStub, {
        polymeshApi: polkadotMockFactory.getApiInstance(),
        uri: accountUri,
      });
    });

    test('should throw if Context fails in the connection process', async () => {
=======
    test('should throw if ApiPromise fails in the connection process', () => {
>>>>>>> af31a5a8
      polkadotMockFactory.throwOnApiCreation();
      const nodeUrl = 'wss://some.url';
      const polymeshApiPromise = Polymesh.connect({
        nodeUrl,
      });

      return expect(polymeshApiPromise).rejects.toThrow(
        `Error while connecting to "${nodeUrl}": "Error"`
      );
    });

    test('should throw if Context create method fails', () => {
      polkadotMockFactory.throwOnContextCreation();
      const nodeUrl = 'wss://some.url';
      const polymeshApiPromise = Polymesh.connect({
        nodeUrl,
      });

      return expect(polymeshApiPromise).rejects.toThrow(
        `Error while connecting to "${nodeUrl}": "Error"`
      );
    });
  });

  describe('method: getIdentityBalance', () => {
    test('should throw if identity was not instantiated', async () => {
      polkadotMockFactory.initMocks({ mockContext: { withSeed: false } });

      const polymesh = await Polymesh.connect({
        nodeUrl: 'wss://some.url',
      });

      return expect(polymesh.getIdentityBalance()).rejects.toThrow(
        'The current account does not have an associated identity'
      );
    });

    test("should return the identity's POLY balance", async () => {
      const fakeBalance = new BigNumber(20);
      polkadotMockFactory.initMocks({ mockContext: { withSeed: true, balance: fakeBalance } });

      const polymesh = await Polymesh.connect({
        nodeUrl: 'wss://some.url',
        accountSeed: 'seed',
      });

      const result = await polymesh.getIdentityBalance();
      expect(result).toEqual(fakeBalance);
    });
  });

  describe('method: getAccountBalance', () => {
    test('should return the free POLY balance', async () => {
      const fakeBalance = new BigNumber(100);
      polkadotMockFactory.initMocks({ mockContext: { balance: fakeBalance } });

      const polymesh = await Polymesh.connect({
        nodeUrl: 'wss://some.url',
      });

      const result = await polymesh.getAccountBalance();
      expect(result).toEqual(fakeBalance);
    });
  });

  describe('method: reserveTicker', () => {
    test('should prepare the procedure with the correct arguments and context, and return the resulting transaction queue', async () => {
      const context = polkadotMockFactory.getContextInstance();

      const polymesh = await Polymesh.connect({
        nodeUrl: 'wss://some.url',
      });

      const args = {
        ticker: 'someTicker',
      };

      const expectedQueue = ('someQueue' as unknown) as TransactionQueue<TickerReservation>;

      sinon
        .stub(reserveTicker, 'prepare')
        .withArgs(args, context)
        .resolves(expectedQueue);

      const queue = await polymesh.reserveTicker(args);

      expect(queue).toBe(expectedQueue);
    });
  });
});<|MERGE_RESOLUTION|>--- conflicted
+++ resolved
@@ -30,19 +30,18 @@
   describe('method: create', () => {
     test('should instantiate Context and return a Polymesh instance', async () => {
       const polymesh = await Polymesh.connect({
-        nodeUrl: '',
+        nodeUrl: 'wss://some.url',
       });
 
       sinon.assert.match(polymesh instanceof Polymesh, true);
     });
 
-<<<<<<< HEAD
     test('should instantiate Context with a seed and return a Polymesh instance', async () => {
       const accountSeed = 'Alice'.padEnd(32, ' ');
       const createStub = polkadotMockFactory.getContextCreateStub();
 
       await Polymesh.connect({
-        nodeUrl: '',
+        nodeUrl: 'wss://some.url',
         accountSeed,
       });
 
@@ -58,7 +57,7 @@
       const createStub = polkadotMockFactory.getContextCreateStub();
 
       await Polymesh.connect({
-        nodeUrl: '',
+        nodeUrl: 'wss://some.url',
         keyring,
       });
 
@@ -74,7 +73,7 @@
       const createStub = polkadotMockFactory.getContextCreateStub();
 
       await Polymesh.connect({
-        nodeUrl: '',
+        nodeUrl: 'wss://some.url',
         accountUri,
       });
 
@@ -86,9 +85,6 @@
     });
 
     test('should throw if Context fails in the connection process', async () => {
-=======
-    test('should throw if ApiPromise fails in the connection process', () => {
->>>>>>> af31a5a8
       polkadotMockFactory.throwOnApiCreation();
       const nodeUrl = 'wss://some.url';
       const polymeshApiPromise = Polymesh.connect({

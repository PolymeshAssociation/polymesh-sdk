import { Keyring } from '@polkadot/api';
import { Signer as PolkadotSigner } from '@polkadot/api/types';
import { ApolloLink, GraphQLRequest } from 'apollo-link';
import * as apolloLinkContextModule from 'apollo-link-context';
import BigNumber from 'bignumber.js';
import semver from 'semver';
import sinon from 'sinon';

<<<<<<< HEAD
import { Identity, TickerReservation, TransactionQueue } from '~/internal';
import { heartbeat } from '~/middleware/queries';
import { Polymesh } from '~/Polymesh';
import { dsMockUtils, entityMockUtils, procedureMockUtils } from '~/testUtils/mocks';
import { AccountBalance, TickerReservationStatus } from '~/types';
import { tuple } from '~/types/utils';
=======
import { Account } from '~/internal';
import { heartbeat } from '~/middleware/queries';
import { Polymesh } from '~/Polymesh';
import { dsMockUtils, entityMockUtils, procedureMockUtils } from '~/testUtils/mocks';
import { AccountBalance, SubCallback } from '~/types';
>>>>>>> 3dcd448e
import { SUPPORTED_VERSION_RANGE } from '~/utils/constants';

jest.mock(
  '@polkadot/api',
  require('~/testUtils/mocks/dataSources').mockPolkadotModule('@polkadot/api')
);
jest.mock(
  '~/base/Context',
  require('~/testUtils/mocks/dataSources').mockContextModule('~/base/Context')
);
jest.mock(
  'apollo-client',
  require('~/testUtils/mocks/dataSources').mockApolloModule('apollo-client')
);
jest.mock(
  '~/api/entities/TickerReservation',
  require('~/testUtils/mocks/entities').mockTickerReservationModule(
    '~/api/entities/TickerReservation'
  )
);
jest.mock(
  '~/api/entities/Identity',
  require('~/testUtils/mocks/entities').mockIdentityModule('~/api/entities/Identity')
);
jest.mock(
  '~/api/entities/Account',
  require('~/testUtils/mocks/entities').mockAccountModule('~/api/entities/Account')
);
jest.mock(
  '~/base/Procedure',
  require('~/testUtils/mocks/procedure').mockProcedureModule('~/base/Procedure')
);
jest.mock(
  '~/api/entities/SecurityToken',
  require('~/testUtils/mocks/entities').mockSecurityTokenModule('~/api/entities/SecurityToken')
);
jest.mock(
  'websocket-as-promised',
  require('~/testUtils/mocks/dataSources').mockWebSocketAsPromisedModule()
);

describe('Polymesh Class', () => {
  beforeAll(() => {
    dsMockUtils.initMocks();
    entityMockUtils.initMocks();
    procedureMockUtils.initMocks();
  });

  afterEach(() => {
    dsMockUtils.reset();
    entityMockUtils.reset();
    procedureMockUtils.reset();
  });

  afterAll(() => {
    dsMockUtils.cleanup();
    entityMockUtils.cleanup();
    procedureMockUtils.cleanup();
  });

  describe('method: create', () => {
    beforeAll(() => {
      sinon.stub(apolloLinkContextModule, 'setContext').callsFake(cbFunc => {
        return new ApolloLink(cbFunc({} as GraphQLRequest, {}));
      });
    });

    test('should instantiate Context and return a Polymesh instance', async () => {
      const polymesh = await Polymesh.connect({
        nodeUrl: 'wss://some.url',
      });

      expect(polymesh instanceof Polymesh).toBe(true);
    });

    test('should instantiate Context with a seed and return a Polymesh instance', async () => {
      const accountSeed = 'Alice'.padEnd(66, ' ');
      const createStub = dsMockUtils.getContextCreateStub();

      await Polymesh.connect({
        nodeUrl: 'wss://some.url',
        accountSeed,
      });

      sinon.assert.calledOnce(createStub);
      sinon.assert.calledWith(createStub, {
        polymeshApi: dsMockUtils.getApiInstance(),
        middlewareApi: null,
        accountSeed,
        accountUri: undefined,
        accountMnemonic: undefined,
        keyring: undefined,
      });
    });

    test('should instantiate Context with a keyring and return a Polymesh instance', async () => {
      const keyring = {} as Keyring;
      const createStub = dsMockUtils.getContextCreateStub();

      await Polymesh.connect({
        nodeUrl: 'wss://some.url',
        keyring,
      });

      sinon.assert.calledOnce(createStub);
      sinon.assert.calledWith(createStub, {
        polymeshApi: dsMockUtils.getApiInstance(),
        middlewareApi: null,
        keyring,
        accountSeed: undefined,
        accountUri: undefined,
        accountMnemonic: undefined,
      });
    });

    test('should instantiate Context with a ui keyring and return a Polymesh instance', async () => {
      const keyring = {} as Keyring;
      const createStub = dsMockUtils.getContextCreateStub();

      await Polymesh.connect({
        nodeUrl: 'wss://some.url',
        keyring: { keyring },
      });

      sinon.assert.calledOnce(createStub);
      sinon.assert.calledWith(createStub, {
        polymeshApi: dsMockUtils.getApiInstance(),
        middlewareApi: null,
        keyring: { keyring },
        accountSeed: undefined,
        accountUri: undefined,
        accountMnemonic: undefined,
      });
    });

    test('should instantiate Context with a uri and return a Polymesh instance', async () => {
      const accountUri = '//uri';
      const createStub = dsMockUtils.getContextCreateStub();

      await Polymesh.connect({
        nodeUrl: 'wss://some.url',
        accountUri,
      });

      sinon.assert.calledOnce(createStub);
      sinon.assert.calledWith(createStub, {
        polymeshApi: dsMockUtils.getApiInstance(),
        middlewareApi: null,
        accountUri,
        accountSeed: undefined,
        accountMnemonic: undefined,
        keyring: undefined,
      });
    });

    test('should instantiate Context with a mnemonic and return a Polymesh instance', async () => {
      const accountMnemonic =
        'lorem ipsum dolor sit amet consectetur adipiscing elit nam hendrerit consectetur sagittis';
      const createStub = dsMockUtils.getContextCreateStub();

      await Polymesh.connect({
        nodeUrl: 'wss://some.url',
        accountMnemonic,
      });

      sinon.assert.calledOnce(createStub);
      sinon.assert.calledWith(createStub, {
        polymeshApi: dsMockUtils.getApiInstance(),
        middlewareApi: null,
        accountMnemonic,
        accountSeed: undefined,
        accountUri: undefined,
        keyring: undefined,
      });
    });

    test('should instantiate Context with middleware credentials and return a Polymesh instance', async () => {
      const accountUri = '//uri';
      const createStub = dsMockUtils.getContextCreateStub();
      const middleware = {
        link: 'someLink',
        key: 'someKey',
      };

      dsMockUtils.createApolloQueryStub(heartbeat(), true);

      await Polymesh.connect({
        nodeUrl: 'wss://some.url',
        accountUri,
        middleware,
      });

      sinon.assert.calledOnce(createStub);
      sinon.assert.calledWith(createStub, {
        polymeshApi: dsMockUtils.getApiInstance(),
        middlewareApi: dsMockUtils.getMiddlewareApi(),
        accountUri,
        accountSeed: undefined,
        accountMnemonic: undefined,
        keyring: undefined,
      });
    });

    test('should throw an error if the Polymesh version does not satisfy the supported version range', async () => {
      jest.spyOn(semver, 'satisfies').mockImplementationOnce(() => false);

      let err;
      try {
        await Polymesh.connect({
          nodeUrl: 'wss://some.url',
        });
      } catch (e) {
        err = e;
      }

      expect(err.message).toBe('Unsupported Polymesh version. Please upgrade the SDK');
      expect(err.data.supportedVersionRange).toBe(SUPPORTED_VERSION_RANGE);
    });

    test('should throw an error if the middleware credentials are incorrect', async () => {
      const accountUri = '//uri';
      const middleware = {
        link: 'wrong',
        key: 'alsoWrong',
      };

      dsMockUtils.throwOnMiddlewareQuery(new Error('Forbidden'));

      let err;
      try {
        await Polymesh.connect({
          nodeUrl: 'wss://some.url',
          accountUri,
          middleware,
        });
      } catch (e) {
        err = e;
      }

      expect(err.message).toBe('Incorrect middleware URL or API key');

      dsMockUtils.throwOnMiddlewareQuery(new Error('Missing Authentication Token'));
      err = undefined;

      try {
        await Polymesh.connect({
          nodeUrl: 'wss://some.url',
          accountUri,
          middleware,
        });
      } catch (e) {
        err = e;
      }

      expect(err.message).toBe('Incorrect middleware URL or API key');

      // other errors are caught when performing queries later on
      dsMockUtils.throwOnMiddlewareQuery(new Error('Anything else'));
      err = undefined;

      try {
        await Polymesh.connect({
          nodeUrl: 'wss://some.url',
          accountUri,
          middleware,
        });
      } catch (e) {
        err = e;
      }

      expect(err).toBeUndefined();
    });

    test('should set an optional signer for the polkadot API', async () => {
      const accountSeed = 'Alice'.padEnd(66, ' ');
      const createStub = dsMockUtils.getContextCreateStub();
      const signer = 'signer' as PolkadotSigner;

      await Polymesh.connect({
        nodeUrl: 'wss://some.url',
        accountSeed,
        signer,
      });

      sinon.assert.calledOnce(createStub);
      sinon.assert.calledWith(createStub, {
        polymeshApi: dsMockUtils.getApiInstance(),
        middlewareApi: null,
        accountSeed,
        accountUri: undefined,
        accountMnemonic: undefined,
        keyring: undefined,
      });
      sinon.assert.calledWith(dsMockUtils.getApiInstance().setSigner, signer);
    });

    test('should throw if Context fails in the connection process', async () => {
      dsMockUtils.throwOnApiCreation();
      const nodeUrl = 'wss://some.url';
      const polymeshApiPromise = Polymesh.connect({
        nodeUrl,
      });

      return expect(polymeshApiPromise).rejects.toThrow(
        `Error while connecting to "${nodeUrl}": "Error"`
      );
    });

    test('should throw if Polkadot fails in the connection process', async () => {
      dsMockUtils.throwOnApiCreation(new Error());

      const nodeUrl = 'wss://some.url';
      const polymeshApiPromise = Polymesh.connect({
        nodeUrl,
      });

      return expect(polymeshApiPromise).rejects.toThrow(
        `Error while connecting to "${nodeUrl}": "The node couldn’t be reached"`
      );
    });

    test('should throw if Context create method fails', () => {
      dsMockUtils.throwOnContextCreation();
      const nodeUrl = 'wss://some.url';
      const polymeshApiPromise = Polymesh.connect({
        nodeUrl,
      });

      return expect(polymeshApiPromise).rejects.toThrow(
        `Error while connecting to "${nodeUrl}": "Error"`
      );
    });
  });

<<<<<<< HEAD
  describe('method: claimClassicTicker', () => {
    test('should prepare the procedure with the correct arguments and context, and return the resulting transaction queue', async () => {
      const context = dsMockUtils.getContextInstance();
=======
  describe('method: getAccountBalance', () => {
    const fakeBalance = {
      free: new BigNumber(100),
      locked: new BigNumber(0),
      total: new BigNumber(100),
    };
    test('should return the free and locked POLYX balance of the current account', async () => {
      dsMockUtils.configureMocks({ contextOptions: { balance: fakeBalance } });
>>>>>>> 3dcd448e

      const polymesh = await Polymesh.connect({
        nodeUrl: 'wss://some.url',
      });

<<<<<<< HEAD
      const args = {
        ticker: 'SOMETICKER',
        ethereumSignature: 'someSig',
      };

      const expectedQueue = ('someQueue' as unknown) as TransactionQueue<TickerReservation>;

      procedureMockUtils
        .getPrepareStub()
        .withArgs({ args, transformer: undefined }, context)
        .resolves(expectedQueue);

      const queue = await polymesh.claimClassicTicker(args);

      expect(queue).toBe(expectedQueue);
    });
  });

  describe('method: isTickerAvailable', () => {
    beforeAll(() => {
      entityMockUtils.initMocks();
    });

    afterEach(() => {
      entityMockUtils.reset();
    });

    afterAll(() => {
      entityMockUtils.cleanup();
    });

    test('should return true if ticker is available to reserve it', async () => {
      entityMockUtils.getTickerReservationDetailsStub().resolves({
        owner: entityMockUtils.getIdentityInstance(),
        expiryDate: new Date(),
        status: TickerReservationStatus.Free,
      });

      const polymesh = await Polymesh.connect({
        nodeUrl: 'wss://some.url',
        accountUri: '//uri',
      });

      const isTickerAvailable = await polymesh.isTickerAvailable({ ticker: 'someTicker' });

      expect(isTickerAvailable).toBeTruthy();
    });

    test('should return false if ticker is not available to reserve it', async () => {
      entityMockUtils.getTickerReservationDetailsStub().resolves({
        owner: entityMockUtils.getIdentityInstance(),
        expiryDate: new Date(),
        status: TickerReservationStatus.Reserved,
      });

      const polymesh = await Polymesh.connect({
        nodeUrl: 'wss://some.url',
        accountUri: '//uri',
      });

      const isTickerAvailable = await polymesh.isTickerAvailable({ ticker: 'someTicker' });

      expect(isTickerAvailable).toBeFalsy();
    });

    test('should allow subscription', async () => {
      const unsubCallback = 'unsubCallBack';

      entityMockUtils.getTickerReservationDetailsStub().callsFake(async cbFunc => {
        cbFunc({
          owner: entityMockUtils.getIdentityInstance(),
          expiryDate: new Date(),
          status: TickerReservationStatus.Free,
        });

        return unsubCallback;
      });

      const polymesh = await Polymesh.connect({
        nodeUrl: 'wss://some.url',
        accountUri: '//uri',
      });

      const callback = sinon.stub();
      const result = await polymesh.isTickerAvailable({ ticker: 'someTicker' }, callback);

      expect(result).toBe(unsubCallback);
      sinon.assert.calledWithExactly(callback, true);
    });
  });

  describe('method: getTickerReservations', () => {
    beforeAll(() => {
      sinon.stub(utilsConversionModule, 'signerValueToSignatory');
    });

    afterAll(() => {
      sinon.restore();
    });

    test('should return a list of ticker reservations if did parameter is set', async () => {
      const fakeTicker = 'TEST';
      const did = 'someDid';

      dsMockUtils.configureMocks({ contextOptions: { withSeed: true } });

      dsMockUtils.createQueryStub('asset', 'assetOwnershipRelations', {
        entries: [
          tuple(
            [dsMockUtils.createMockIdentityId(did), dsMockUtils.createMockTicker(fakeTicker)],
            dsMockUtils.createMockAssetOwnershipRelation('TickerOwned')
          ),
        ],
      });

      const polymesh = await Polymesh.connect({
        nodeUrl: 'wss://some.url',
        accountUri: '//uri',
      });

      const tickerReservations = await polymesh.getTickerReservations({ owner: did });

      expect(tickerReservations).toHaveLength(1);
      expect(tickerReservations[0].ticker).toBe(fakeTicker);
    });

    test('should return a list of ticker reservations owned by the Identity', async () => {
      const fakeTicker = 'TEST';
      const did = 'someDid';

      dsMockUtils.configureMocks({ contextOptions: { withSeed: true } });

      dsMockUtils.createQueryStub('asset', 'assetOwnershipRelations', {
        entries: [
          tuple(
            [dsMockUtils.createMockIdentityId(did), dsMockUtils.createMockTicker(fakeTicker)],
            dsMockUtils.createMockAssetOwnershipRelation('TickerOwned')
          ),
        ],
      });

      const polymesh = await Polymesh.connect({
        nodeUrl: 'wss://some.url',
        accountUri: '//uri',
      });

      const tickerReservations = await polymesh.getTickerReservations();

      expect(tickerReservations).toHaveLength(1);
      expect(tickerReservations[0].ticker).toBe(fakeTicker);
    });

    test('should filter out tickers with unreadable characters', async () => {
      const fakeTicker = 'TEST';
      const unreadableTicker = String.fromCharCode(65533);
      const did = 'someDid';

      dsMockUtils.configureMocks({ contextOptions: { withSeed: true } });

      dsMockUtils.createQueryStub('asset', 'assetOwnershipRelations', {
        entries: [
          tuple(
            [dsMockUtils.createMockIdentityId(did), dsMockUtils.createMockTicker(fakeTicker)],
            dsMockUtils.createMockAssetOwnershipRelation('TickerOwned')
          ),
          tuple(
            [dsMockUtils.createMockIdentityId(did), dsMockUtils.createMockTicker('someTicker')],
            dsMockUtils.createMockAssetOwnershipRelation('AssetOwned')
          ),
          tuple(
            [dsMockUtils.createMockIdentityId(did), dsMockUtils.createMockTicker(unreadableTicker)],
            dsMockUtils.createMockAssetOwnershipRelation('TickerOwned')
          ),
        ],
      });

      const polymesh = await Polymesh.connect({
        nodeUrl: 'wss://some.url',
        accountUri: '//uri',
      });

      const tickerReservations = await polymesh.getTickerReservations();

      expect(tickerReservations).toHaveLength(1);
      expect(tickerReservations[0].ticker).toBe(fakeTicker);
    });
  });

  describe('method: getTickerReservation', () => {
    test('should return a specific ticker reservation owned by the Identity', async () => {
      const ticker = 'TEST';
      const expiry = new Date();

      dsMockUtils.createQueryStub('asset', 'tickers', {
        returnValue: dsMockUtils.createMockTickerRegistration({
          owner: dsMockUtils.createMockIdentityId('someDid'),
          expiry: dsMockUtils.createMockOption(dsMockUtils.createMockMoment(expiry.getTime())),
        }),
      });

      const polymesh = await Polymesh.connect({
        nodeUrl: 'wss://some.url',
        accountUri: '//uri',
      });

      const tickerReservation = await polymesh.getTickerReservation({ ticker });
      expect(tickerReservation.ticker).toBe(ticker);
    });

    test('should throw if ticker reservation does not exist', async () => {
      const ticker = 'TEST';

      dsMockUtils.createQueryStub('asset', 'tickers', {
        returnValue: dsMockUtils.createMockTickerRegistration({
          owner: dsMockUtils.createMockIdentityId(),
          expiry: dsMockUtils.createMockOption(),
        }),
      });

      const polymesh = await Polymesh.connect({
        nodeUrl: 'wss://some.url',
        accountUri: '//uri',
      });

      return expect(polymesh.getTickerReservation({ ticker })).rejects.toThrow(
        `There is no reservation for ${ticker} ticker`
      );
    });

    test('should throw if ticker is already a token', async () => {
      const ticker = 'TEST';

      dsMockUtils.createQueryStub('asset', 'tickers', {
        returnValue: dsMockUtils.createMockTickerRegistration({
          owner: dsMockUtils.createMockIdentityId('someDid'),
          expiry: dsMockUtils.createMockOption(),
        }),
      });

      const polymesh = await Polymesh.connect({
        nodeUrl: 'wss://some.url',
        accountUri: '//uri',
      });

      return expect(polymesh.getTickerReservation({ ticker })).rejects.toThrow(
        `${ticker} token has been created`
      );
    });
  });

  describe('method: getIdentity', () => {
    test('should return an Identity object with the passed did', async () => {
      const polymesh = await Polymesh.connect({
        nodeUrl: 'wss://some.url',
        accountUri: '//uri',
      });

      const params = { did: 'testDid' };

      const context = dsMockUtils.getContextInstance();
      const identity = new Identity(params, context);
      context.getIdentity.onFirstCall().resolves(identity);

      const result = await polymesh.getIdentity(params);

      expect(result).toMatchObject(identity);
=======
      const result = await polymesh.getAccountBalance();
      expect(result).toEqual(fakeBalance);
    });

    test('should return the free and locked POLYX balance of the supplied account', async () => {
      entityMockUtils.configureMocks({ accountOptions: { getBalance: fakeBalance } });

      const polymesh = await Polymesh.connect({
        nodeUrl: 'wss://some.url',
      });

      let result = await polymesh.getAccountBalance({ account: 'someId' });
      expect(result).toEqual(fakeBalance);

      result = await polymesh.getAccountBalance({
        account: new Account({ address: 'someId ' }, dsMockUtils.getContextInstance()),
      });
      expect(result).toEqual(fakeBalance);
    });

    test('should allow subscription (with and without a supplied account id)', async () => {
      const unsubCallback = 'unsubCallback';
      dsMockUtils.configureMocks({ contextOptions: { balance: fakeBalance } });
      entityMockUtils.configureMocks({ accountOptions: { getBalance: fakeBalance } });

      let accountBalanceStub = (dsMockUtils.getContextInstance().getCurrentAccount()
        .getBalance as sinon.SinonStub).resolves(unsubCallback);

      const polymesh = await Polymesh.connect({
        nodeUrl: 'wss://some.url',
      });

      const callback = (() => 1 as unknown) as SubCallback<AccountBalance>;
      let result = await polymesh.getAccountBalance(callback);
      expect(result).toEqual(unsubCallback);
      sinon.assert.calledWithExactly(accountBalanceStub, callback);

      accountBalanceStub = entityMockUtils.getAccountGetBalanceStub().resolves(unsubCallback);
      const account = 'someId';
      result = await polymesh.getAccountBalance({ account }, callback);
      expect(result).toEqual(unsubCallback);
      sinon.assert.calledWithExactly(accountBalanceStub, callback);
>>>>>>> 3dcd448e
    });
  });

  describe('method: getCurrentIdentity', () => {
    test('should return the current Identity', async () => {
      const polymesh = await Polymesh.connect({
        nodeUrl: 'wss://some.url',
        accountUri: '//uri',
      });

      const context = dsMockUtils.getContextInstance();
      const [result, currentIdentity] = await Promise.all([
        polymesh.getCurrentIdentity(),
        context.getCurrentIdentity(),
      ]);

      expect(result).toEqual(currentIdentity);
    });
  });

<<<<<<< HEAD
  describe('method: isIdentityValid', () => {
    test('should return true if the supplied Identity exists', async () => {
      const did = 'someDid';

      const polymesh = await Polymesh.connect({
        nodeUrl: 'wss://some.url',
        accountUri: '//uri',
      });

      const result = await polymesh.isIdentityValid({
        identity: entityMockUtils.getIdentityInstance({ did }),
      });

      expect(result).toBe(true);
    });

    test('should return false if the supplied Identity is invalid', async () => {
      const did = 'someDid';
      entityMockUtils.configureMocks({ identityOptions: { exists: false } });

      const polymesh = await Polymesh.connect({
        nodeUrl: 'wss://some.url',
        accountUri: '//uri',
      });

      const result = await polymesh.isIdentityValid({ identity: did });

      expect(result).toBe(false);
    });
  });

  describe('method: getTransactionFees', () => {
    test('should return the fees associated to the supplied transaction', async () => {
      dsMockUtils.configureMocks({ contextOptions: { transactionFee: new BigNumber(500) } });

      const polymesh = await Polymesh.connect({
        nodeUrl: 'wss://some.url',
        accountUri: '//uri',
      });

      const fee = await polymesh.getTransactionFees({ tag: TxTags.asset.CreateAsset });

      expect(fee).toEqual(new BigNumber(500));
    });
  });

  describe('method: getTreasuryAccount', () => {
    test('should return the treasury account', async () => {
      const treasuryAddress = '5EYCAe5ijAx5xEfZdpCna3grUpY1M9M5vLUH5vpmwV1EnaYR';
      const polymesh = await Polymesh.connect({
        nodeUrl: 'wss://some.url',
        accountUri: '//uri',
      });

      expect(polymesh.getTreasuryAccount().address).toEqual(treasuryAddress);
    });
  });

  describe('method: getSecurityTokens', () => {
    beforeAll(() => {
      sinon.stub(utilsConversionModule, 'signerValueToSignatory');
    });

    afterAll(() => {
      sinon.restore();
    });

    test('should return a list of security tokens owned by the supplied did', async () => {
      const fakeTicker = 'TEST';
      const did = 'someDid';

      dsMockUtils.configureMocks({ contextOptions: { withSeed: true } });

      dsMockUtils.createQueryStub('asset', 'assetOwnershipRelations', {
        entries: [
          tuple(
            [dsMockUtils.createMockIdentityId(did), dsMockUtils.createMockTicker(fakeTicker)],
            dsMockUtils.createMockAssetOwnershipRelation('AssetOwned')
          ),
        ],
      });

      const polymesh = await Polymesh.connect({
        nodeUrl: 'wss://some.url',
        accountUri: '//uri',
      });

      const securityTokens = await polymesh.getSecurityTokens({ owner: 'someDid' });

      expect(securityTokens).toHaveLength(1);
      expect(securityTokens[0].ticker).toBe(fakeTicker);
    });

    test('should return a list of security tokens owned by the current Identity if no did is supplied', async () => {
      const fakeTicker = 'TEST';
      const did = 'someDid';

      dsMockUtils.configureMocks({ contextOptions: { withSeed: true } });

      dsMockUtils.createQueryStub('asset', 'assetOwnershipRelations', {
        entries: [
          tuple(
            [dsMockUtils.createMockIdentityId(did), dsMockUtils.createMockTicker(fakeTicker)],
            dsMockUtils.createMockAssetOwnershipRelation('AssetOwned')
          ),
        ],
      });

=======
  describe('method: getAccount', () => {
    test('should return an Account object with the passed address', async () => {
>>>>>>> 3dcd448e
      const polymesh = await Polymesh.connect({
        nodeUrl: 'wss://some.url',
        accountUri: '//uri',
      });

<<<<<<< HEAD
      const securityTokens = await polymesh.getSecurityTokens();

      expect(securityTokens).toHaveLength(1);
      expect(securityTokens[0].ticker).toBe(fakeTicker);
    });

    test('should filter out tokens whose tickers have unreadable characters', async () => {
      const fakeTicker = 'TEST';
      const unreadableTicker = String.fromCharCode(65533);
      const did = 'someDid';

      dsMockUtils.configureMocks({ contextOptions: { withSeed: true } });

      dsMockUtils.createQueryStub('asset', 'assetOwnershipRelations', {
        entries: [
          tuple(
            [dsMockUtils.createMockIdentityId(did), dsMockUtils.createMockTicker(fakeTicker)],
            dsMockUtils.createMockAssetOwnershipRelation('AssetOwned')
          ),
          tuple(
            [dsMockUtils.createMockIdentityId(did), dsMockUtils.createMockTicker('someTicker')],
            dsMockUtils.createMockAssetOwnershipRelation('TickerOwned')
          ),
          tuple(
            [dsMockUtils.createMockIdentityId(did), dsMockUtils.createMockTicker(unreadableTicker)],
            dsMockUtils.createMockAssetOwnershipRelation('AssetOwned')
          ),
        ],
      });

      const polymesh = await Polymesh.connect({
        nodeUrl: 'wss://some.url',
        accountUri: '//uri',
      });

      const securityTokens = await polymesh.getSecurityTokens();

      expect(securityTokens).toHaveLength(1);
      expect(securityTokens[0].ticker).toBe(fakeTicker);
    });
  });

  describe('method: transferPolyx', () => {
    test('should prepare the procedure with the correct arguments and context, and return the resulting transaction queue', async () => {
      const context = dsMockUtils.getContextInstance();

=======
      const params = { address: 'testAddress' };

      const result = polymesh.getAccount(params);

      expect(result.address).toBe(params.address);
    });

    test('should return the current Account if no address is passed', async () => {
      const address = 'someAddress';
      dsMockUtils.configureMocks({ contextOptions: { currentPairAddress: address } });
>>>>>>> 3dcd448e
      const polymesh = await Polymesh.connect({
        nodeUrl: 'wss://some.url',
        accountUri: '//uri',
      });

<<<<<<< HEAD
      const args = {
        to: 'someAccount',
        amount: new BigNumber(50),
      };

      const expectedQueue = ('' as unknown) as TransactionQueue<void>;

      procedureMockUtils
        .getPrepareStub()
        .withArgs({ args, transformer: undefined }, context)
        .resolves(expectedQueue);

      const queue = await polymesh.transferPolyx(args);

      expect(queue).toBe(expectedQueue);
    });
  });

  describe('method: getSecurityToken', () => {
    test('should return a specific Security Token', async () => {
      const ticker = 'TEST';

      const polymesh = await Polymesh.connect({
        nodeUrl: 'wss://some.url',
        accountUri: '//uri',
      });

      const securityToken = await polymesh.getSecurityToken({ ticker });
      expect(securityToken.ticker).toBe(ticker);
    });

    test('should throw if the Security Token does not exist', async () => {
      const ticker = 'TEST';
      entityMockUtils.configureMocks({ securityTokenOptions: { exists: false } });

=======
      const result = polymesh.getAccount();

      expect(result.address).toBe(address);
    });
  });

  describe('method: getAccounts', () => {
    test('should return the list of signer accounts associated to the SDK', async () => {
      const accounts = [entityMockUtils.getAccountInstance()];
      dsMockUtils.configureMocks({
        contextOptions: {
          getAccounts: accounts,
        },
      });
>>>>>>> 3dcd448e
      const polymesh = await Polymesh.connect({
        nodeUrl: 'wss://some.url',
        accountUri: '//uri',
      });

<<<<<<< HEAD
      return expect(polymesh.getSecurityToken({ ticker })).rejects.toThrow(
        `There is no Security Token with ticker "${ticker}"`
      );
    });
  });

  describe('method: getNetworkProperties', () => {
    test('should return current network information', async () => {
      const name = 'someName';
      const version = 1;
      const fakeResult = {
        name,
        version,
      };

      const polymesh = await Polymesh.connect({
        nodeUrl: 'wss://some.url',
        accountUri: '//uri',
      });

      dsMockUtils.setRuntimeVersion({ specVersion: dsMockUtils.createMockU32(version) });
      dsMockUtils.createRpcStub('system', 'chain').resolves(dsMockUtils.createMockText(name));

      const result = await polymesh.getNetworkProperties();
      expect(result).toEqual(fakeResult);
    });
  });

  describe('method: getTreasuryBalance', () => {
    let fakeBalance: AccountBalance;

    beforeAll(() => {
      fakeBalance = {
        free: new BigNumber(500000),
        locked: new BigNumber(0),
        total: new BigNumber(500000),
      };
      entityMockUtils.configureMocks({ accountOptions: { getBalance: fakeBalance } });
    });

    test('should return the POLYX balance of the treasury account', async () => {
      const polymesh = await Polymesh.connect({
        nodeUrl: 'wss://some.url',
      });

      const result = await polymesh.getTreasuryBalance();
      expect(result).toEqual(fakeBalance.free);
    });

    test('should allow subscription', async () => {
      const unsubCallback = 'unsubCallback';

      entityMockUtils.getAccountInstance().getBalance.callsFake(async cbFunc => {
        cbFunc(fakeBalance);
        return unsubCallback;
      });

      const polymesh = await Polymesh.connect({
        nodeUrl: 'wss://some.url',
      });

      const callback = sinon.stub();
      const result = await polymesh.getTreasuryBalance(callback);
      expect(result).toEqual(unsubCallback);
      sinon.assert.calledWithExactly(callback, fakeBalance.free);
=======
      const result = polymesh.getAccounts();

      expect(result).toEqual(accounts);
>>>>>>> 3dcd448e
    });
  });

  describe('method: onConnectionError', () => {
    test('should call the supplied listener when the event is emitted and return an unsubscribe callback', async () => {
      const polkadot = dsMockUtils.getApiInstance();

      const polymesh = await Polymesh.connect({
        nodeUrl: 'wss://some.url',
        accountUri: '//uri',
      });

      const callback = sinon.stub();

      const unsub = polymesh.onConnectionError(callback);

      polkadot.emit('error');
      polkadot.emit('disconnected');

      unsub();

      polkadot.emit('error');

      sinon.assert.calledOnce(callback);
    });
  });

  describe('method: onDisconnect', () => {
    test('should call the supplied listener when the event is emitted and return an unsubscribe callback', async () => {
      const polkadot = dsMockUtils.getApiInstance();

      const polymesh = await Polymesh.connect({
        nodeUrl: 'wss://some.url',
        accountUri: '//uri',
      });

      const callback = sinon.stub();

      const unsub = polymesh.onDisconnect(callback);

      polkadot.emit('disconnected');
      polkadot.emit('error');

      unsub();

      polkadot.emit('disconnected');

      sinon.assert.calledOnce(callback);
    });
  });

  describe('method: disconnect', () => {
    test('should call the underlying disconnect function', async () => {
      const polymesh = await Polymesh.connect({
        nodeUrl: 'wss://some.url',
        accountUri: '//uri',
        middleware: {
          link: 'someLink',
          key: 'someKey',
        },
      });

      await polymesh.disconnect();
      sinon.assert.calledOnce(dsMockUtils.getContextInstance().disconnect);
    });
  });

  describe('method: addSigner', () => {
    test('should call the underlying addPair function', async () => {
      const pair = {
        address: '5EYCAe5ijAx5xEfZdpCna3grUpY1M9M5vLUH5vpmwV1EnaYR',
        publicKey: 'someKey',
        meta: {},
      };
      dsMockUtils.configureMocks({
        contextOptions: {
          addPair: pair,
        },
      });
      const polymesh = await Polymesh.connect({
        nodeUrl: 'wss://some.url',
        accountUri: '//uri',
        middleware: {
          link: 'someLink',
          key: 'someKey',
        },
      });

      let params:
        | {
            accountSeed: string;
          }
        | {
            accountUri: string;
          }
        | {
            accountMnemonic: string;
          } = { accountSeed: '0x1' };

      let account = polymesh.addSigner(params);
      expect(account.address).toBe(pair.address);

      params = { accountMnemonic: 'something' };

      account = polymesh.addSigner(params);
      expect(account.address).toBe(pair.address);

      params = { accountUri: '//Something' };

      account = polymesh.addSigner(params);
      expect(account.address).toBe(pair.address);
    });
  });

  describe('method: setSigner', () => {
    test('should call the underlying setPair function', async () => {
      const polymesh = await Polymesh.connect({
        nodeUrl: 'wss://some.url',
        accountUri: '//uri',
        middleware: {
          link: 'someLink',
          key: 'someKey',
        },
      });

      const address = 'address';

      polymesh.setSigner(address);
      sinon.assert.calledWith(dsMockUtils.getContextInstance().setPair, address);
    });
  });
});<|MERGE_RESOLUTION|>--- conflicted
+++ resolved
@@ -6,20 +6,11 @@
 import semver from 'semver';
 import sinon from 'sinon';
 
-<<<<<<< HEAD
-import { Identity, TickerReservation, TransactionQueue } from '~/internal';
-import { heartbeat } from '~/middleware/queries';
-import { Polymesh } from '~/Polymesh';
-import { dsMockUtils, entityMockUtils, procedureMockUtils } from '~/testUtils/mocks';
-import { AccountBalance, TickerReservationStatus } from '~/types';
-import { tuple } from '~/types/utils';
-=======
 import { Account } from '~/internal';
 import { heartbeat } from '~/middleware/queries';
 import { Polymesh } from '~/Polymesh';
 import { dsMockUtils, entityMockUtils, procedureMockUtils } from '~/testUtils/mocks';
 import { AccountBalance, SubCallback } from '~/types';
->>>>>>> 3dcd448e
 import { SUPPORTED_VERSION_RANGE } from '~/utils/constants';
 
 jest.mock(
@@ -354,11 +345,6 @@
     });
   });
 
-<<<<<<< HEAD
-  describe('method: claimClassicTicker', () => {
-    test('should prepare the procedure with the correct arguments and context, and return the resulting transaction queue', async () => {
-      const context = dsMockUtils.getContextInstance();
-=======
   describe('method: getAccountBalance', () => {
     const fakeBalance = {
       free: new BigNumber(100),
@@ -367,280 +353,11 @@
     };
     test('should return the free and locked POLYX balance of the current account', async () => {
       dsMockUtils.configureMocks({ contextOptions: { balance: fakeBalance } });
->>>>>>> 3dcd448e
-
-      const polymesh = await Polymesh.connect({
-        nodeUrl: 'wss://some.url',
-      });
-
-<<<<<<< HEAD
-      const args = {
-        ticker: 'SOMETICKER',
-        ethereumSignature: 'someSig',
-      };
-
-      const expectedQueue = ('someQueue' as unknown) as TransactionQueue<TickerReservation>;
-
-      procedureMockUtils
-        .getPrepareStub()
-        .withArgs({ args, transformer: undefined }, context)
-        .resolves(expectedQueue);
-
-      const queue = await polymesh.claimClassicTicker(args);
-
-      expect(queue).toBe(expectedQueue);
-    });
-  });
-
-  describe('method: isTickerAvailable', () => {
-    beforeAll(() => {
-      entityMockUtils.initMocks();
-    });
-
-    afterEach(() => {
-      entityMockUtils.reset();
-    });
-
-    afterAll(() => {
-      entityMockUtils.cleanup();
-    });
-
-    test('should return true if ticker is available to reserve it', async () => {
-      entityMockUtils.getTickerReservationDetailsStub().resolves({
-        owner: entityMockUtils.getIdentityInstance(),
-        expiryDate: new Date(),
-        status: TickerReservationStatus.Free,
-      });
-
-      const polymesh = await Polymesh.connect({
-        nodeUrl: 'wss://some.url',
-        accountUri: '//uri',
-      });
-
-      const isTickerAvailable = await polymesh.isTickerAvailable({ ticker: 'someTicker' });
-
-      expect(isTickerAvailable).toBeTruthy();
-    });
-
-    test('should return false if ticker is not available to reserve it', async () => {
-      entityMockUtils.getTickerReservationDetailsStub().resolves({
-        owner: entityMockUtils.getIdentityInstance(),
-        expiryDate: new Date(),
-        status: TickerReservationStatus.Reserved,
-      });
-
-      const polymesh = await Polymesh.connect({
-        nodeUrl: 'wss://some.url',
-        accountUri: '//uri',
-      });
-
-      const isTickerAvailable = await polymesh.isTickerAvailable({ ticker: 'someTicker' });
-
-      expect(isTickerAvailable).toBeFalsy();
-    });
-
-    test('should allow subscription', async () => {
-      const unsubCallback = 'unsubCallBack';
-
-      entityMockUtils.getTickerReservationDetailsStub().callsFake(async cbFunc => {
-        cbFunc({
-          owner: entityMockUtils.getIdentityInstance(),
-          expiryDate: new Date(),
-          status: TickerReservationStatus.Free,
-        });
-
-        return unsubCallback;
-      });
-
-      const polymesh = await Polymesh.connect({
-        nodeUrl: 'wss://some.url',
-        accountUri: '//uri',
-      });
-
-      const callback = sinon.stub();
-      const result = await polymesh.isTickerAvailable({ ticker: 'someTicker' }, callback);
-
-      expect(result).toBe(unsubCallback);
-      sinon.assert.calledWithExactly(callback, true);
-    });
-  });
-
-  describe('method: getTickerReservations', () => {
-    beforeAll(() => {
-      sinon.stub(utilsConversionModule, 'signerValueToSignatory');
-    });
-
-    afterAll(() => {
-      sinon.restore();
-    });
-
-    test('should return a list of ticker reservations if did parameter is set', async () => {
-      const fakeTicker = 'TEST';
-      const did = 'someDid';
-
-      dsMockUtils.configureMocks({ contextOptions: { withSeed: true } });
-
-      dsMockUtils.createQueryStub('asset', 'assetOwnershipRelations', {
-        entries: [
-          tuple(
-            [dsMockUtils.createMockIdentityId(did), dsMockUtils.createMockTicker(fakeTicker)],
-            dsMockUtils.createMockAssetOwnershipRelation('TickerOwned')
-          ),
-        ],
-      });
-
-      const polymesh = await Polymesh.connect({
-        nodeUrl: 'wss://some.url',
-        accountUri: '//uri',
-      });
-
-      const tickerReservations = await polymesh.getTickerReservations({ owner: did });
-
-      expect(tickerReservations).toHaveLength(1);
-      expect(tickerReservations[0].ticker).toBe(fakeTicker);
-    });
-
-    test('should return a list of ticker reservations owned by the Identity', async () => {
-      const fakeTicker = 'TEST';
-      const did = 'someDid';
-
-      dsMockUtils.configureMocks({ contextOptions: { withSeed: true } });
-
-      dsMockUtils.createQueryStub('asset', 'assetOwnershipRelations', {
-        entries: [
-          tuple(
-            [dsMockUtils.createMockIdentityId(did), dsMockUtils.createMockTicker(fakeTicker)],
-            dsMockUtils.createMockAssetOwnershipRelation('TickerOwned')
-          ),
-        ],
-      });
-
-      const polymesh = await Polymesh.connect({
-        nodeUrl: 'wss://some.url',
-        accountUri: '//uri',
-      });
-
-      const tickerReservations = await polymesh.getTickerReservations();
-
-      expect(tickerReservations).toHaveLength(1);
-      expect(tickerReservations[0].ticker).toBe(fakeTicker);
-    });
-
-    test('should filter out tickers with unreadable characters', async () => {
-      const fakeTicker = 'TEST';
-      const unreadableTicker = String.fromCharCode(65533);
-      const did = 'someDid';
-
-      dsMockUtils.configureMocks({ contextOptions: { withSeed: true } });
-
-      dsMockUtils.createQueryStub('asset', 'assetOwnershipRelations', {
-        entries: [
-          tuple(
-            [dsMockUtils.createMockIdentityId(did), dsMockUtils.createMockTicker(fakeTicker)],
-            dsMockUtils.createMockAssetOwnershipRelation('TickerOwned')
-          ),
-          tuple(
-            [dsMockUtils.createMockIdentityId(did), dsMockUtils.createMockTicker('someTicker')],
-            dsMockUtils.createMockAssetOwnershipRelation('AssetOwned')
-          ),
-          tuple(
-            [dsMockUtils.createMockIdentityId(did), dsMockUtils.createMockTicker(unreadableTicker)],
-            dsMockUtils.createMockAssetOwnershipRelation('TickerOwned')
-          ),
-        ],
-      });
-
-      const polymesh = await Polymesh.connect({
-        nodeUrl: 'wss://some.url',
-        accountUri: '//uri',
-      });
-
-      const tickerReservations = await polymesh.getTickerReservations();
-
-      expect(tickerReservations).toHaveLength(1);
-      expect(tickerReservations[0].ticker).toBe(fakeTicker);
-    });
-  });
-
-  describe('method: getTickerReservation', () => {
-    test('should return a specific ticker reservation owned by the Identity', async () => {
-      const ticker = 'TEST';
-      const expiry = new Date();
-
-      dsMockUtils.createQueryStub('asset', 'tickers', {
-        returnValue: dsMockUtils.createMockTickerRegistration({
-          owner: dsMockUtils.createMockIdentityId('someDid'),
-          expiry: dsMockUtils.createMockOption(dsMockUtils.createMockMoment(expiry.getTime())),
-        }),
-      });
-
-      const polymesh = await Polymesh.connect({
-        nodeUrl: 'wss://some.url',
-        accountUri: '//uri',
-      });
-
-      const tickerReservation = await polymesh.getTickerReservation({ ticker });
-      expect(tickerReservation.ticker).toBe(ticker);
-    });
-
-    test('should throw if ticker reservation does not exist', async () => {
-      const ticker = 'TEST';
-
-      dsMockUtils.createQueryStub('asset', 'tickers', {
-        returnValue: dsMockUtils.createMockTickerRegistration({
-          owner: dsMockUtils.createMockIdentityId(),
-          expiry: dsMockUtils.createMockOption(),
-        }),
-      });
-
-      const polymesh = await Polymesh.connect({
-        nodeUrl: 'wss://some.url',
-        accountUri: '//uri',
-      });
-
-      return expect(polymesh.getTickerReservation({ ticker })).rejects.toThrow(
-        `There is no reservation for ${ticker} ticker`
-      );
-    });
-
-    test('should throw if ticker is already a token', async () => {
-      const ticker = 'TEST';
-
-      dsMockUtils.createQueryStub('asset', 'tickers', {
-        returnValue: dsMockUtils.createMockTickerRegistration({
-          owner: dsMockUtils.createMockIdentityId('someDid'),
-          expiry: dsMockUtils.createMockOption(),
-        }),
-      });
-
-      const polymesh = await Polymesh.connect({
-        nodeUrl: 'wss://some.url',
-        accountUri: '//uri',
-      });
-
-      return expect(polymesh.getTickerReservation({ ticker })).rejects.toThrow(
-        `${ticker} token has been created`
-      );
-    });
-  });
-
-  describe('method: getIdentity', () => {
-    test('should return an Identity object with the passed did', async () => {
-      const polymesh = await Polymesh.connect({
-        nodeUrl: 'wss://some.url',
-        accountUri: '//uri',
-      });
-
-      const params = { did: 'testDid' };
-
-      const context = dsMockUtils.getContextInstance();
-      const identity = new Identity(params, context);
-      context.getIdentity.onFirstCall().resolves(identity);
-
-      const result = await polymesh.getIdentity(params);
-
-      expect(result).toMatchObject(identity);
-=======
+
+      const polymesh = await Polymesh.connect({
+        nodeUrl: 'wss://some.url',
+      });
+
       const result = await polymesh.getAccountBalance();
       expect(result).toEqual(fakeBalance);
     });
@@ -683,7 +400,6 @@
       result = await polymesh.getAccountBalance({ account }, callback);
       expect(result).toEqual(unsubCallback);
       sinon.assert.calledWithExactly(accountBalanceStub, callback);
->>>>>>> 3dcd448e
     });
   });
 
@@ -704,172 +420,13 @@
     });
   });
 
-<<<<<<< HEAD
-  describe('method: isIdentityValid', () => {
-    test('should return true if the supplied Identity exists', async () => {
-      const did = 'someDid';
-
-      const polymesh = await Polymesh.connect({
-        nodeUrl: 'wss://some.url',
-        accountUri: '//uri',
-      });
-
-      const result = await polymesh.isIdentityValid({
-        identity: entityMockUtils.getIdentityInstance({ did }),
-      });
-
-      expect(result).toBe(true);
-    });
-
-    test('should return false if the supplied Identity is invalid', async () => {
-      const did = 'someDid';
-      entityMockUtils.configureMocks({ identityOptions: { exists: false } });
-
-      const polymesh = await Polymesh.connect({
-        nodeUrl: 'wss://some.url',
-        accountUri: '//uri',
-      });
-
-      const result = await polymesh.isIdentityValid({ identity: did });
-
-      expect(result).toBe(false);
-    });
-  });
-
-  describe('method: getTransactionFees', () => {
-    test('should return the fees associated to the supplied transaction', async () => {
-      dsMockUtils.configureMocks({ contextOptions: { transactionFee: new BigNumber(500) } });
-
-      const polymesh = await Polymesh.connect({
-        nodeUrl: 'wss://some.url',
-        accountUri: '//uri',
-      });
-
-      const fee = await polymesh.getTransactionFees({ tag: TxTags.asset.CreateAsset });
-
-      expect(fee).toEqual(new BigNumber(500));
-    });
-  });
-
-  describe('method: getTreasuryAccount', () => {
-    test('should return the treasury account', async () => {
-      const treasuryAddress = '5EYCAe5ijAx5xEfZdpCna3grUpY1M9M5vLUH5vpmwV1EnaYR';
-      const polymesh = await Polymesh.connect({
-        nodeUrl: 'wss://some.url',
-        accountUri: '//uri',
-      });
-
-      expect(polymesh.getTreasuryAccount().address).toEqual(treasuryAddress);
-    });
-  });
-
-  describe('method: getSecurityTokens', () => {
-    beforeAll(() => {
-      sinon.stub(utilsConversionModule, 'signerValueToSignatory');
-    });
-
-    afterAll(() => {
-      sinon.restore();
-    });
-
-    test('should return a list of security tokens owned by the supplied did', async () => {
-      const fakeTicker = 'TEST';
-      const did = 'someDid';
-
-      dsMockUtils.configureMocks({ contextOptions: { withSeed: true } });
-
-      dsMockUtils.createQueryStub('asset', 'assetOwnershipRelations', {
-        entries: [
-          tuple(
-            [dsMockUtils.createMockIdentityId(did), dsMockUtils.createMockTicker(fakeTicker)],
-            dsMockUtils.createMockAssetOwnershipRelation('AssetOwned')
-          ),
-        ],
-      });
-
-      const polymesh = await Polymesh.connect({
-        nodeUrl: 'wss://some.url',
-        accountUri: '//uri',
-      });
-
-      const securityTokens = await polymesh.getSecurityTokens({ owner: 'someDid' });
-
-      expect(securityTokens).toHaveLength(1);
-      expect(securityTokens[0].ticker).toBe(fakeTicker);
-    });
-
-    test('should return a list of security tokens owned by the current Identity if no did is supplied', async () => {
-      const fakeTicker = 'TEST';
-      const did = 'someDid';
-
-      dsMockUtils.configureMocks({ contextOptions: { withSeed: true } });
-
-      dsMockUtils.createQueryStub('asset', 'assetOwnershipRelations', {
-        entries: [
-          tuple(
-            [dsMockUtils.createMockIdentityId(did), dsMockUtils.createMockTicker(fakeTicker)],
-            dsMockUtils.createMockAssetOwnershipRelation('AssetOwned')
-          ),
-        ],
-      });
-
-=======
   describe('method: getAccount', () => {
     test('should return an Account object with the passed address', async () => {
->>>>>>> 3dcd448e
-      const polymesh = await Polymesh.connect({
-        nodeUrl: 'wss://some.url',
-        accountUri: '//uri',
-      });
-
-<<<<<<< HEAD
-      const securityTokens = await polymesh.getSecurityTokens();
-
-      expect(securityTokens).toHaveLength(1);
-      expect(securityTokens[0].ticker).toBe(fakeTicker);
-    });
-
-    test('should filter out tokens whose tickers have unreadable characters', async () => {
-      const fakeTicker = 'TEST';
-      const unreadableTicker = String.fromCharCode(65533);
-      const did = 'someDid';
-
-      dsMockUtils.configureMocks({ contextOptions: { withSeed: true } });
-
-      dsMockUtils.createQueryStub('asset', 'assetOwnershipRelations', {
-        entries: [
-          tuple(
-            [dsMockUtils.createMockIdentityId(did), dsMockUtils.createMockTicker(fakeTicker)],
-            dsMockUtils.createMockAssetOwnershipRelation('AssetOwned')
-          ),
-          tuple(
-            [dsMockUtils.createMockIdentityId(did), dsMockUtils.createMockTicker('someTicker')],
-            dsMockUtils.createMockAssetOwnershipRelation('TickerOwned')
-          ),
-          tuple(
-            [dsMockUtils.createMockIdentityId(did), dsMockUtils.createMockTicker(unreadableTicker)],
-            dsMockUtils.createMockAssetOwnershipRelation('AssetOwned')
-          ),
-        ],
-      });
-
-      const polymesh = await Polymesh.connect({
-        nodeUrl: 'wss://some.url',
-        accountUri: '//uri',
-      });
-
-      const securityTokens = await polymesh.getSecurityTokens();
-
-      expect(securityTokens).toHaveLength(1);
-      expect(securityTokens[0].ticker).toBe(fakeTicker);
-    });
-  });
-
-  describe('method: transferPolyx', () => {
-    test('should prepare the procedure with the correct arguments and context, and return the resulting transaction queue', async () => {
-      const context = dsMockUtils.getContextInstance();
-
-=======
+      const polymesh = await Polymesh.connect({
+        nodeUrl: 'wss://some.url',
+        accountUri: '//uri',
+      });
+
       const params = { address: 'testAddress' };
 
       const result = polymesh.getAccount(params);
@@ -880,49 +437,11 @@
     test('should return the current Account if no address is passed', async () => {
       const address = 'someAddress';
       dsMockUtils.configureMocks({ contextOptions: { currentPairAddress: address } });
->>>>>>> 3dcd448e
-      const polymesh = await Polymesh.connect({
-        nodeUrl: 'wss://some.url',
-        accountUri: '//uri',
-      });
-
-<<<<<<< HEAD
-      const args = {
-        to: 'someAccount',
-        amount: new BigNumber(50),
-      };
-
-      const expectedQueue = ('' as unknown) as TransactionQueue<void>;
-
-      procedureMockUtils
-        .getPrepareStub()
-        .withArgs({ args, transformer: undefined }, context)
-        .resolves(expectedQueue);
-
-      const queue = await polymesh.transferPolyx(args);
-
-      expect(queue).toBe(expectedQueue);
-    });
-  });
-
-  describe('method: getSecurityToken', () => {
-    test('should return a specific Security Token', async () => {
-      const ticker = 'TEST';
-
-      const polymesh = await Polymesh.connect({
-        nodeUrl: 'wss://some.url',
-        accountUri: '//uri',
-      });
-
-      const securityToken = await polymesh.getSecurityToken({ ticker });
-      expect(securityToken.ticker).toBe(ticker);
-    });
-
-    test('should throw if the Security Token does not exist', async () => {
-      const ticker = 'TEST';
-      entityMockUtils.configureMocks({ securityTokenOptions: { exists: false } });
-
-=======
+      const polymesh = await Polymesh.connect({
+        nodeUrl: 'wss://some.url',
+        accountUri: '//uri',
+      });
+
       const result = polymesh.getAccount();
 
       expect(result.address).toBe(address);
@@ -937,83 +456,14 @@
           getAccounts: accounts,
         },
       });
->>>>>>> 3dcd448e
-      const polymesh = await Polymesh.connect({
-        nodeUrl: 'wss://some.url',
-        accountUri: '//uri',
-      });
-
-<<<<<<< HEAD
-      return expect(polymesh.getSecurityToken({ ticker })).rejects.toThrow(
-        `There is no Security Token with ticker "${ticker}"`
-      );
-    });
-  });
-
-  describe('method: getNetworkProperties', () => {
-    test('should return current network information', async () => {
-      const name = 'someName';
-      const version = 1;
-      const fakeResult = {
-        name,
-        version,
-      };
-
-      const polymesh = await Polymesh.connect({
-        nodeUrl: 'wss://some.url',
-        accountUri: '//uri',
-      });
-
-      dsMockUtils.setRuntimeVersion({ specVersion: dsMockUtils.createMockU32(version) });
-      dsMockUtils.createRpcStub('system', 'chain').resolves(dsMockUtils.createMockText(name));
-
-      const result = await polymesh.getNetworkProperties();
-      expect(result).toEqual(fakeResult);
-    });
-  });
-
-  describe('method: getTreasuryBalance', () => {
-    let fakeBalance: AccountBalance;
-
-    beforeAll(() => {
-      fakeBalance = {
-        free: new BigNumber(500000),
-        locked: new BigNumber(0),
-        total: new BigNumber(500000),
-      };
-      entityMockUtils.configureMocks({ accountOptions: { getBalance: fakeBalance } });
-    });
-
-    test('should return the POLYX balance of the treasury account', async () => {
-      const polymesh = await Polymesh.connect({
-        nodeUrl: 'wss://some.url',
-      });
-
-      const result = await polymesh.getTreasuryBalance();
-      expect(result).toEqual(fakeBalance.free);
-    });
-
-    test('should allow subscription', async () => {
-      const unsubCallback = 'unsubCallback';
-
-      entityMockUtils.getAccountInstance().getBalance.callsFake(async cbFunc => {
-        cbFunc(fakeBalance);
-        return unsubCallback;
-      });
-
-      const polymesh = await Polymesh.connect({
-        nodeUrl: 'wss://some.url',
-      });
-
-      const callback = sinon.stub();
-      const result = await polymesh.getTreasuryBalance(callback);
-      expect(result).toEqual(unsubCallback);
-      sinon.assert.calledWithExactly(callback, fakeBalance.free);
-=======
+      const polymesh = await Polymesh.connect({
+        nodeUrl: 'wss://some.url',
+        accountUri: '//uri',
+      });
+
       const result = polymesh.getAccounts();
 
       expect(result).toEqual(accounts);
->>>>>>> 3dcd448e
     });
   });
 

import { Keyring } from '@polkadot/api';
import BigNumber from 'bignumber.js';
import sinon from 'sinon';

import { Identity, TickerReservation } from '~/api/entities';
import { addClaims, reserveTicker, revokeClaims, transferPolyX } from '~/api/procedures';
import { TransactionQueue } from '~/base';
import { didsWithClaims } from '~/harvester/queries';
import { IdentityWithClaims } from '~/harvester/types';
import { Polymesh } from '~/Polymesh';
<<<<<<< HEAD
import { apolloMockUtils, polkadotMockUtils } from '~/testUtils/mocks';
import { ClaimTargets, ClaimType } from '~/types';
=======
import { polkadotMockUtils } from '~/testUtils/mocks';
import { ClaimTargets, ClaimType, SubCallback } from '~/types';
>>>>>>> c6cebde9
import * as utilsModule from '~/utils';

jest.mock(
  '@polkadot/api',
  require('~/testUtils/mocks/polkadot').mockPolkadotModule('@polkadot/api')
);
jest.mock('~/context', require('~/testUtils/mocks/polkadot').mockContextModule('~/context'));
jest.mock('apollo-client', require('~/testUtils/mocks/apollo').mockApolloModule('apollo-client'));

describe('Polymesh Class', () => {
  beforeAll(() => {
    polkadotMockUtils.initMocks();
    apolloMockUtils.initMocks();
  });

  afterEach(() => {
    polkadotMockUtils.reset();
  });

  afterAll(() => {
    polkadotMockUtils.cleanup();
  });

  describe('method: create', () => {
    test('should instantiate Context and return a Polymesh instance', async () => {
      const polymesh = await Polymesh.connect({
        nodeUrl: 'wss://some.url',
      });

      expect(polymesh instanceof Polymesh).toBe(true);
    });

    test('should instantiate Context with a seed and return a Polymesh instance', async () => {
      const accountSeed = 'Alice'.padEnd(32, ' ');
      const createStub = polkadotMockUtils.getContextCreateStub();

      await Polymesh.connect({
        nodeUrl: 'wss://some.url',
        accountSeed,
      });

      sinon.assert.calledOnce(createStub);
      sinon.assert.calledWith(createStub, {
        polymeshApi: polkadotMockUtils.getApiInstance(),
        apolloClient: apolloMockUtils.getApolloClient(),
        seed: accountSeed,
      });
    });

    test('should instantiate Context with a keyring and return a Polymesh instance', async () => {
      const keyring = {} as Keyring;
      const createStub = polkadotMockUtils.getContextCreateStub();

      await Polymesh.connect({
        nodeUrl: 'wss://some.url',
        keyring,
      });

      sinon.assert.calledOnce(createStub);
      sinon.assert.calledWith(createStub, {
        polymeshApi: polkadotMockUtils.getApiInstance(),
        apolloClient: apolloMockUtils.getApolloClient(),
        keyring,
      });
    });

    test('should instantiate Context with a uri and return a Polymesh instance', async () => {
      const accountUri = '//uri';
      const createStub = polkadotMockUtils.getContextCreateStub();

      await Polymesh.connect({
        nodeUrl: 'wss://some.url',
        accountUri,
      });

      sinon.assert.calledOnce(createStub);
      sinon.assert.calledWith(createStub, {
        polymeshApi: polkadotMockUtils.getApiInstance(),
        apolloClient: apolloMockUtils.getApolloClient(),
        uri: accountUri,
      });
    });

    test('should throw if Context fails in the connection process', async () => {
      polkadotMockUtils.throwOnApiCreation();
      const nodeUrl = 'wss://some.url';
      const polymeshApiPromise = Polymesh.connect({
        nodeUrl,
      });

      return expect(polymeshApiPromise).rejects.toThrow(
        `Error while connecting to "${nodeUrl}": "Error"`
      );
    });

    test('should throw if Context create method fails', () => {
      polkadotMockUtils.throwOnContextCreation();
      const nodeUrl = 'wss://some.url';
      const polymeshApiPromise = Polymesh.connect({
        nodeUrl,
      });

      return expect(polymeshApiPromise).rejects.toThrow(
        `Error while connecting to "${nodeUrl}": "Error"`
      );
    });
  });

  // TODO: uncomment the method after v1
  /*
  describe('method: getIdentityBalance', () => {
    test("should return the identity's POLYX balance", async () => {
      const fakeBalance = new BigNumber(20);
      polkadotMockUtils.configureMocks({
        contextOptions: { withSeed: true, balance: fakeBalance },
      });

      const polymesh = await Polymesh.connect({
        nodeUrl: 'wss://some.url',
        accountSeed: 'seed',
      });

      const result = await polymesh.getIdentityBalance();
      expect(result).toEqual(fakeBalance);
    });
  });
  */

  describe('method: getAccountBalance', () => {
    test('should return the free POLYX balance of the current account', async () => {
      const fakeBalance = new BigNumber(100);
      polkadotMockUtils.configureMocks({ contextOptions: { balance: fakeBalance } });

      const polymesh = await Polymesh.connect({
        nodeUrl: 'wss://some.url',
      });

      const result = await polymesh.getAccountBalance();
      expect(result).toEqual(fakeBalance);
    });

    test('should return the free POLYX balance of the supplied account', async () => {
      const fakeBalance = new BigNumber(100);
      polkadotMockUtils.configureMocks({ contextOptions: { balance: fakeBalance } });

      const polymesh = await Polymesh.connect({
        nodeUrl: 'wss://some.url',
      });

      const result = await polymesh.getAccountBalance({ accountId: 'someId' });
      expect(result).toEqual(fakeBalance);
    });

    test('should allow subscription (with and without a supplied account id)', async () => {
      const fakeBalance = new BigNumber(100);
      const unsubCallback = 'unsubCallback';
      polkadotMockUtils.configureMocks({ contextOptions: { balance: fakeBalance } });

      const accountBalanceStub = polkadotMockUtils
        .getContextInstance()
        .accountBalance.resolves(unsubCallback);

      const polymesh = await Polymesh.connect({
        nodeUrl: 'wss://some.url',
      });

      const callback = (() => 1 as unknown) as SubCallback<BigNumber>;
      let result = await polymesh.getAccountBalance(callback);
      expect(result).toEqual(unsubCallback);
      sinon.assert.calledWithExactly(accountBalanceStub, undefined, callback);

      const accountId = 'someId';
      result = await polymesh.getAccountBalance({ accountId }, callback);
      expect(result).toEqual(unsubCallback);
      sinon.assert.calledWithExactly(accountBalanceStub, accountId, callback);
    });
  });

  describe('method: reserveTicker', () => {
    test('should prepare the procedure with the correct arguments and context, and return the resulting transaction queue', async () => {
      const context = polkadotMockUtils.getContextInstance();

      const polymesh = await Polymesh.connect({
        nodeUrl: 'wss://some.url',
      });

      const args = {
        ticker: 'someTicker',
      };

      const expectedQueue = ('someQueue' as unknown) as TransactionQueue<TickerReservation>;

      sinon
        .stub(reserveTicker, 'prepare')
        .withArgs(args, context)
        .resolves(expectedQueue);

      const queue = await polymesh.reserveTicker(args);

      expect(queue).toBe(expectedQueue);
    });
  });

  describe('method: getTickerReservations', () => {
    beforeAll(() => {
      sinon.stub(utilsModule, 'signerToSignatory');
    });

    afterAll(() => {
      sinon.restore();
    });

    test('should return a list of ticker reservations if did parameter is set', async () => {
      const fakeTicker = 'TEST';

      polkadotMockUtils.configureMocks({ contextOptions: { withSeed: true } });

      polkadotMockUtils.createQueryStub('identity', 'links', {
        entries: [
          [
            ['someKey'],
            polkadotMockUtils.createMockLink({
              // eslint-disable-next-line @typescript-eslint/camelcase
              link_data: polkadotMockUtils.createMockLinkData({
                TickerOwned: polkadotMockUtils.createMockTicker(fakeTicker),
              }),
              expiry: polkadotMockUtils.createMockOption(),
              // eslint-disable-next-line @typescript-eslint/camelcase
              link_id: polkadotMockUtils.createMockU64(),
            }),
          ],
        ],
      });

      const polymesh = await Polymesh.connect({
        nodeUrl: 'wss://some.url',
        accountUri: '//uri',
      });

      const tickerReservations = await polymesh.getTickerReservations({ did: 'someDid' });

      expect(tickerReservations).toHaveLength(1);
      expect(tickerReservations[0].ticker).toBe(fakeTicker);
    });

    test('should return a list of ticker reservations owned by the identity', async () => {
      const fakeTicker = 'TEST';

      polkadotMockUtils.configureMocks({ contextOptions: { withSeed: true } });

      polkadotMockUtils.createQueryStub('identity', 'links', {
        entries: [
          [
            ['someKey'],
            polkadotMockUtils.createMockLink({
              // eslint-disable-next-line @typescript-eslint/camelcase
              link_data: polkadotMockUtils.createMockLinkData({
                TickerOwned: polkadotMockUtils.createMockTicker(fakeTicker),
              }),
              expiry: polkadotMockUtils.createMockOption(),
              // eslint-disable-next-line @typescript-eslint/camelcase
              link_id: polkadotMockUtils.createMockU64(),
            }),
          ],
        ],
      });

      const polymesh = await Polymesh.connect({
        nodeUrl: 'wss://some.url',
        accountUri: '//uri',
      });

      const tickerReservations = await polymesh.getTickerReservations();

      expect(tickerReservations).toHaveLength(1);
      expect(tickerReservations[0].ticker).toBe(fakeTicker);
    });
  });

  describe('method: getTickerReservation', () => {
    test('should return a specific ticker reservation owned by the identity', async () => {
      const ticker = 'TEST';

      polkadotMockUtils.createQueryStub('asset', 'tickers', {
        returnValue: polkadotMockUtils.createMockTickerRegistration({
          owner: polkadotMockUtils.createMockIdentityId('someDid'),
          expiry: polkadotMockUtils.createMockOption(),
        }),
      });

      const polymesh = await Polymesh.connect({
        nodeUrl: 'wss://some.url',
        accountUri: '//uri',
      });

      const tickerReservation = await polymesh.getTickerReservation({ ticker });
      expect(tickerReservation.ticker).toBe(ticker);
    });

    test('should throw if ticker reservation does not exist', async () => {
      const ticker = 'TEST';

      polkadotMockUtils.createQueryStub('asset', 'tickers', {
        returnValue: polkadotMockUtils.createMockTickerRegistration({
          owner: polkadotMockUtils.createMockIdentityId(),
          expiry: polkadotMockUtils.createMockOption(),
        }),
      });

      const polymesh = await Polymesh.connect({
        nodeUrl: 'wss://some.url',
        accountUri: '//uri',
      });

      return expect(polymesh.getTickerReservation({ ticker })).rejects.toThrow(
        `There is no reservation for ${ticker} ticker`
      );
    });
  });

  describe('method: getIdentity', () => {
    test('should return the current identity if no parameters are passed', async () => {
      const polymesh = await Polymesh.connect({
        nodeUrl: 'wss://some.url',
        accountUri: '//uri',
      });

      const context = polkadotMockUtils.getContextInstance();

      expect(polymesh.getIdentity()).toEqual(context.getCurrentIdentity());
    });

    test('should return an identity object with the passed did', async () => {
      const polymesh = await Polymesh.connect({
        nodeUrl: 'wss://some.url',
        accountUri: '//uri',
      });

      const params = { did: 'testDid' };

      const result = polymesh.getIdentity(params);
      const context = polkadotMockUtils.getContextInstance();

      expect(result instanceof Identity).toBe(true);
      expect(result).toMatchObject(new Identity(params, context));
    });
  });

  describe('method: getSecurityTokens', () => {
    beforeAll(() => {
      sinon.stub(utilsModule, 'signerToSignatory');
    });

    afterAll(() => {
      sinon.restore();
    });

    test('should return a list of security tokens owned by the supplied did', async () => {
      const fakeTicker = 'TEST';

      polkadotMockUtils.configureMocks({ contextOptions: { withSeed: true } });

      polkadotMockUtils.createQueryStub('identity', 'links', {
        entries: [
          [
            ['someKey'],
            polkadotMockUtils.createMockLink({
              // eslint-disable-next-line @typescript-eslint/camelcase
              link_data: polkadotMockUtils.createMockLinkData({
                AssetOwned: polkadotMockUtils.createMockTicker(fakeTicker),
              }),
              expiry: polkadotMockUtils.createMockOption(),
              // eslint-disable-next-line @typescript-eslint/camelcase
              link_id: polkadotMockUtils.createMockU64(),
            }),
          ],
        ],
      });

      const polymesh = await Polymesh.connect({
        nodeUrl: 'wss://some.url',
        accountUri: '//uri',
      });

      const securityTokens = await polymesh.getSecurityTokens({ did: 'someDid' });

      expect(securityTokens).toHaveLength(1);
      expect(securityTokens[0].ticker).toBe(fakeTicker);
    });

    test('should return a list of security tokens owned by the current identity if no did is supplied', async () => {
      const fakeTicker = 'TEST';

      polkadotMockUtils.configureMocks({ contextOptions: { withSeed: true } });

      polkadotMockUtils.createQueryStub('identity', 'links', {
        entries: [
          [
            ['someKey'],
            polkadotMockUtils.createMockLink({
              // eslint-disable-next-line @typescript-eslint/camelcase
              link_data: polkadotMockUtils.createMockLinkData({
                AssetOwned: polkadotMockUtils.createMockTicker(fakeTicker),
              }),
              expiry: polkadotMockUtils.createMockOption(),
              // eslint-disable-next-line @typescript-eslint/camelcase
              link_id: polkadotMockUtils.createMockU64(),
            }),
          ],
        ],
      });

      const polymesh = await Polymesh.connect({
        nodeUrl: 'wss://some.url',
        accountUri: '//uri',
      });

      const securityTokens = await polymesh.getSecurityTokens();

      expect(securityTokens).toHaveLength(1);
      expect(securityTokens[0].ticker).toBe(fakeTicker);
    });
  });

  describe('method: getSecurityToken', () => {
    test('should return a list of issued claims', async () => {
      const context = polkadotMockUtils.getContextInstance();
      const targetDid = 'someTargetDid';
      const issuerDid = 'someIssuerDid';
      const date = 1589816265000;
      const customerDueDiligenceType = 'CustomerDueDiligence';
      const jurisdictionType = 'Jurisdiction';
      const whitelistedType = 'Whitelisted';
      const claim = {
        target: new Identity({ did: targetDid }, context),
        issuer: new Identity({ did: issuerDid }, context),
        issuedAt: new Date(date),
      };
      const fakeClaims = [
        {
          ...claim,
          expiry: null,
          claim: {
            type: customerDueDiligenceType,
          },
        },
        {
          ...claim,
          expiry: new Date(date),
          claim: {
            type: jurisdictionType,
            name: 'someJurisdiction',
            scope: 'someScope',
          },
        },
        {
          ...claim,
          expiry: null,
          claim: {
            type: whitelistedType,
            scope: 'someScope',
          },
        },
      ];
      /* eslint-disable @typescript-eslint/camelcase */
      const claims = {
        targetDID: targetDid,
        issuer: issuerDid,
        issuance_date: date,
        last_update_date: date,
      };
      const didsWithClaimsQueryResponse: IdentityWithClaims[] = [
        {
          did: targetDid,
          claims: [
            {
              ...claims,
              expiry: null,
              type: customerDueDiligenceType,
            },
            {
              ...claims,
              expiry: date,
              type: jurisdictionType,
              jurisdiction: 'someJurisdiction',
              scope: 'someScope',
            },
            {
              ...claims,
              expiry: null,
              type: whitelistedType,
              jurisdiction: null,
              scope: 'someScope',
            },
          ],
        },
      ];
      /* eslint-enabled @typescript-eslint/camelcase */

      polkadotMockUtils.configureMocks({ contextOptions: { withSeed: true } });

      const polymesh = await Polymesh.connect({
        nodeUrl: 'wss://some.url',
        accountUri: '//uri',
      });

      polkadotMockUtils.createApolloQueryStub(didsWithClaims({}).query, {
        didsWithClaims: didsWithClaimsQueryResponse,
      });

      const getIssuedClaims = await polymesh.getIssuedClaims();

      expect(getIssuedClaims).toEqual(fakeClaims);
    });

    test('should throw if the harvester query fails', async () => {
      polkadotMockUtils.configureMocks({ contextOptions: { withSeed: true } });

      const polymesh = await Polymesh.connect({
        nodeUrl: 'wss://some.url',
        accountUri: '//uri',
      });

      polkadotMockUtils.throwOnHarvesterQuery();

      return expect(polymesh.getIssuedClaims()).rejects.toThrow('Error in harvester query: Error');
    });
  });

  describe('method: transferPolyX', () => {
    test('should prepare the procedure with the correct arguments and context, and return the resulting transaction queue', async () => {
      const context = polkadotMockUtils.getContextInstance();

      const polymesh = await Polymesh.connect({
        nodeUrl: 'wss://some.url',
        accountUri: '//uri',
      });

      const args = {
        to: 'someAccount',
        amount: new BigNumber(50),
      };

      const expectedQueue = ('' as unknown) as TransactionQueue<void>;

      sinon
        .stub(transferPolyX, 'prepare')
        .withArgs(args, context)
        .resolves(expectedQueue);

      const queue = await polymesh.transferPolyX(args);

      expect(queue).toBe(expectedQueue);
    });
  });

  describe('method: getSecurityToken', () => {
    test('should return a specific security token', async () => {
      const ticker = 'TEST';

      polkadotMockUtils.createQueryStub('asset', 'tokens', {
        returnValue: polkadotMockUtils.createMockSecurityToken({
          /* eslint-disable @typescript-eslint/camelcase */
          owner_did: polkadotMockUtils.createMockIdentityId(),
          name: polkadotMockUtils.createMockTokenName(ticker),
          asset_type: polkadotMockUtils.createMockAssetType(),
          divisible: polkadotMockUtils.createMockBool(),
          link_id: polkadotMockUtils.createMockU64(),
          total_supply: polkadotMockUtils.createMockBalance(),
          /* eslint-enable @typescript-eslint/camelcase */
        }),
      });

      const polymesh = await Polymesh.connect({
        nodeUrl: 'wss://some.url',
        accountUri: '//uri',
      });

      const securityToken = await polymesh.getSecurityToken({ ticker });
      expect(securityToken.ticker).toBe(ticker);
    });

    test('should throw if security token does not exist', async () => {
      const ticker = 'TEST';

      polkadotMockUtils.createQueryStub('asset', 'tokens', {
        returnValue: polkadotMockUtils.createMockSecurityToken({
          /* eslint-disable @typescript-eslint/camelcase */
          owner_did: polkadotMockUtils.createMockIdentityId(),
          name: polkadotMockUtils.createMockTokenName(),
          asset_type: polkadotMockUtils.createMockAssetType(),
          divisible: polkadotMockUtils.createMockBool(),
          link_id: polkadotMockUtils.createMockU64(),
          total_supply: polkadotMockUtils.createMockBalance(),
          /* eslint-enable @typescript-eslint/camelcase */
        }),
      });

      const polymesh = await Polymesh.connect({
        nodeUrl: 'wss://some.url',
        accountUri: '//uri',
      });

      return expect(polymesh.getSecurityToken({ ticker })).rejects.toThrow(
        `There is no Security Token with ticker "${ticker}"`
      );
    });
  });

  describe('method: addClaims', () => {
    test('should prepare the procedure with the correct arguments and context, and return the resulting transaction queue', async () => {
      const context = polkadotMockUtils.getContextInstance();

      const polymesh = await Polymesh.connect({
        nodeUrl: 'wss://some.url',
        accountUri: '//uri',
      });

      const claims: ClaimTargets[] = [
        {
          targets: ['someDid'],
          claim: {
            type: ClaimType.Accredited,
            scope: 'someIdentityId',
          },
        },
      ];

      const args = { claims };

      const expectedQueue = ('someQueue' as unknown) as TransactionQueue<void>;

      sinon
        .stub(addClaims, 'prepare')
        .withArgs(args, context)
        .resolves(expectedQueue);

      const queue = await polymesh.addClaims(args);

      expect(queue).toBe(expectedQueue);
    });
  });

  describe('method: revokeClaims', () => {
    test('should prepare the procedure with the correct arguments and context, and return the resulting transaction queue', async () => {
      const context = polkadotMockUtils.getContextInstance();

      const polymesh = await Polymesh.connect({
        nodeUrl: 'wss://some.url',
        accountUri: '//uri',
      });

      const claims: ClaimTargets[] = [
        {
          targets: ['someDid'],
          claim: {
            type: ClaimType.Accredited,
            scope: 'someIdentityId',
          },
        },
      ];

      const args = { claims };

      const expectedQueue = ('someQueue' as unknown) as TransactionQueue<void>;

      sinon
        .stub(revokeClaims, 'prepare')
        .withArgs(args, context)
        .resolves(expectedQueue);

      const queue = await polymesh.revokeClaims(args);

      expect(queue).toBe(expectedQueue);
    });
  });

  describe('method: onConnectionError', () => {
    test('should call the supplied listener when the event is emitted and return an unsubscribe callback', async () => {
      const polkadot = polkadotMockUtils.getApiInstance();

      const polymesh = await Polymesh.connect({
        nodeUrl: 'wss://some.url',
        accountUri: '//uri',
      });

      const callback = sinon.stub();

      const unsub = polymesh.onConnectionError(callback);

      polkadot.emit('error');
      polkadot.emit('disconnected');

      unsub();

      polkadot.emit('error');

      sinon.assert.calledOnce(callback);
    });
  });

  describe('method: onDisconnect', () => {
    test('should call the supplied listener when the event is emitted and return an unsubscribe callback', async () => {
      const polkadot = polkadotMockUtils.getApiInstance();

      const polymesh = await Polymesh.connect({
        nodeUrl: 'wss://some.url',
        accountUri: '//uri',
      });

      const callback = sinon.stub();

      const unsub = polymesh.onDisconnect(callback);

      polkadot.emit('disconnected');
      polkadot.emit('error');

      unsub();

      polkadot.emit('disconnected');

      sinon.assert.calledOnce(callback);
    });
  });
});<|MERGE_RESOLUTION|>--- conflicted
+++ resolved
@@ -8,13 +8,8 @@
 import { didsWithClaims } from '~/harvester/queries';
 import { IdentityWithClaims } from '~/harvester/types';
 import { Polymesh } from '~/Polymesh';
-<<<<<<< HEAD
 import { apolloMockUtils, polkadotMockUtils } from '~/testUtils/mocks';
-import { ClaimTargets, ClaimType } from '~/types';
-=======
-import { polkadotMockUtils } from '~/testUtils/mocks';
 import { ClaimTargets, ClaimType, SubCallback } from '~/types';
->>>>>>> c6cebde9
 import * as utilsModule from '~/utils';
 
 jest.mock(

--- conflicted
+++ resolved
@@ -3,11 +3,7 @@
 import sinon from 'sinon';
 
 import { Identity, TickerReservation } from '~/api/entities';
-<<<<<<< HEAD
-import { reserveTicker, transferPolyX } from '~/api/procedures';
-=======
-import { addClaims, ClaimTargets, reserveTicker } from '~/api/procedures';
->>>>>>> b14e6401
+import { addClaims, ClaimTargets, reserveTicker, transferPolyX } from '~/api/procedures';
 import { TransactionQueue } from '~/base';
 import { Polymesh } from '~/Polymesh';
 import { polkadotMockUtils } from '~/testUtils/mocks';

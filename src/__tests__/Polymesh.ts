import { SigningManager } from '@polymathnetwork/signing-manager-types';
import { ApolloLink, GraphQLRequest } from 'apollo-link';
import * as apolloLinkContextModule from 'apollo-link-context';
import semver from 'semver';
import sinon from 'sinon';

import { heartbeat } from '~/middleware/queries';
import { Polymesh } from '~/Polymesh';
import { dsMockUtils, entityMockUtils, procedureMockUtils } from '~/testUtils/mocks';
import { SUPPORTED_VERSION_RANGE } from '~/utils/constants';

jest.mock(
  '@polkadot/api',
  require('~/testUtils/mocks/dataSources').mockPolkadotModule('@polkadot/api')
);
jest.mock(
  '~/base/Context',
  require('~/testUtils/mocks/dataSources').mockContextModule('~/base/Context')
);
jest.mock(
  'apollo-client',
  require('~/testUtils/mocks/dataSources').mockApolloModule('apollo-client')
);
jest.mock(
  '~/api/entities/TickerReservation',
  require('~/testUtils/mocks/entities').mockTickerReservationModule(
    '~/api/entities/TickerReservation'
  )
);
jest.mock(
  '~/api/entities/Identity',
  require('~/testUtils/mocks/entities').mockIdentityModule('~/api/entities/Identity')
);
jest.mock(
  '~/api/entities/Account',
  require('~/testUtils/mocks/entities').mockAccountModule('~/api/entities/Account')
);
jest.mock(
  '~/base/Procedure',
  require('~/testUtils/mocks/procedure').mockProcedureModule('~/base/Procedure')
);
jest.mock(
  '~/api/entities/Asset',
  require('~/testUtils/mocks/entities').mockAssetModule('~/api/entities/Asset')
);
jest.mock(
  'websocket-as-promised',
  require('~/testUtils/mocks/dataSources').mockWebSocketAsPromisedModule()
);

describe('Polymesh Class', () => {
  beforeAll(() => {
    dsMockUtils.initMocks();
    entityMockUtils.initMocks();
    procedureMockUtils.initMocks();
  });

  afterEach(() => {
    dsMockUtils.reset();
    entityMockUtils.reset();
    procedureMockUtils.reset();
  });

  afterAll(() => {
    dsMockUtils.cleanup();
    procedureMockUtils.cleanup();
  });

  describe('method: create', () => {
    beforeAll(() => {
      sinon.stub(apolloLinkContextModule, 'setContext').callsFake(cbFunc => {
        return new ApolloLink(cbFunc({} as GraphQLRequest, {}));
      });
    });

    it('should instantiate Context and return a Polymesh instance', async () => {
      const polymesh = await Polymesh.connect({
        nodeUrl: 'wss://some.url',
      });

      expect(polymesh instanceof Polymesh).toBe(true);
    });

    it('should instantiate Context with a Signing Manager and return a Polymesh instance', async () => {
      const signingManager = 'signingManager' as unknown as SigningManager;
      const createStub = dsMockUtils.getContextCreateStub();

      await Polymesh.connect({
        nodeUrl: 'wss://some.url',
        signingManager,
      });

      sinon.assert.calledOnce(createStub);
      sinon.assert.calledWith(createStub, {
        polymeshApi: dsMockUtils.getApiInstance(),
        middlewareApi: null,
<<<<<<< HEAD
        middlewareV2Api: null,
        middlewareDiffLogger: undefined,
        accountSeed,
        accountUri: undefined,
        accountMnemonic: undefined,
        keyring: undefined,
      });
    });

    test('should instantiate Context with a keyring and return a Polymesh instance', async () => {
      const keyring = {} as Keyring;
      const createStub = dsMockUtils.getContextCreateStub();

      await Polymesh.connect({
        nodeUrl: 'wss://some.url',
        keyring,
      });

      sinon.assert.calledOnce(createStub);
      sinon.assert.calledWith(createStub, {
        polymeshApi: dsMockUtils.getApiInstance(),
        middlewareApi: null,
        middlewareV2Api: null,
        middlewareDiffLogger: undefined,
        keyring,
        accountSeed: undefined,
        accountUri: undefined,
        accountMnemonic: undefined,
      });
    });

    test('should instantiate Context with a ui keyring and return a Polymesh instance', async () => {
      const keyring = {} as Keyring;
      const createStub = dsMockUtils.getContextCreateStub();

      await Polymesh.connect({
        nodeUrl: 'wss://some.url',
        keyring: { keyring },
      });

      sinon.assert.calledOnce(createStub);
      sinon.assert.calledWith(createStub, {
        polymeshApi: dsMockUtils.getApiInstance(),
        middlewareApi: null,
        middlewareV2Api: null,
        middlewareDiffLogger: undefined,
        keyring: { keyring },
        accountSeed: undefined,
        accountUri: undefined,
        accountMnemonic: undefined,
      });
    });

    test('should instantiate Context with a uri and return a Polymesh instance', async () => {
      const accountUri = '//uri';
      const createStub = dsMockUtils.getContextCreateStub();

      await Polymesh.connect({
        nodeUrl: 'wss://some.url',
        accountUri,
      });

      sinon.assert.calledOnce(createStub);
      sinon.assert.calledWith(createStub, {
        polymeshApi: dsMockUtils.getApiInstance(),
        middlewareApi: null,
        middlewareV2Api: null,
        middlewareDiffLogger: undefined,
        accountUri,
        accountSeed: undefined,
        accountMnemonic: undefined,
        keyring: undefined,
      });
    });

    test('should instantiate Context with a mnemonic and return a Polymesh instance', async () => {
      const accountMnemonic =
        'lorem ipsum dolor sit amet consectetur adipiscing elit nam hendrerit consectetur sagittis';
      const createStub = dsMockUtils.getContextCreateStub();

      await Polymesh.connect({
        nodeUrl: 'wss://some.url',
        accountMnemonic,
      });

      sinon.assert.calledOnce(createStub);
      sinon.assert.calledWith(createStub, {
        polymeshApi: dsMockUtils.getApiInstance(),
        middlewareApi: null,
        middlewareV2Api: null,
        middlewareDiffLogger: undefined,
        accountMnemonic,
        accountSeed: undefined,
        accountUri: undefined,
        keyring: undefined,
      });
    });

    test('should instantiate Context with middleware credentials and return a Polymesh instance', async () => {
      const accountUri = '//uri';
=======
        signingManager,
      });
    });

    it('should instantiate Context with middleware credentials and return a Polymesh instance', async () => {
>>>>>>> 42dba579
      const createStub = dsMockUtils.getContextCreateStub();
      const middleware = {
        link: 'someLink',
        key: 'someKey',
      };

      dsMockUtils.createApolloQueryStub(heartbeat(), true);

      await Polymesh.connect({
        nodeUrl: 'wss://some.url',
        middleware,
      });

      sinon.assert.calledOnce(createStub);
      sinon.assert.calledWith(createStub, {
        polymeshApi: dsMockUtils.getApiInstance(),
        middlewareApi: dsMockUtils.getMiddlewareApi(),
<<<<<<< HEAD
        middlewareV2Api: null,
        middlewareDiffLogger: undefined,
        accountUri,
        accountSeed: undefined,
        accountMnemonic: undefined,
        keyring: undefined,
=======
        signingManager: undefined,
>>>>>>> 42dba579
      });
    });

    it('should throw an error if the Polymesh version does not satisfy the supported version range', async () => {
      jest.spyOn(semver, 'satisfies').mockImplementationOnce(() => false);

      let err;
      try {
        await Polymesh.connect({
          nodeUrl: 'wss://some.url',
        });
      } catch (e) {
        err = e;
      }

      expect(err.message).toBe('Unsupported Polymesh version. Please upgrade the SDK');
      expect(err.data.supportedVersionRange).toBe(SUPPORTED_VERSION_RANGE);
    });

    it('should throw an error if the middleware credentials are incorrect', async () => {
      const middleware = {
        link: 'wrong',
        key: 'alsoWrong',
      };

      dsMockUtils.throwOnMiddlewareQuery(new Error('Forbidden'));

      let err;
      try {
        await Polymesh.connect({
          nodeUrl: 'wss://some.url',
          middleware,
        });
      } catch (e) {
        err = e;
      }

      expect(err.message).toBe('Incorrect middleware URL or API key');

      dsMockUtils.throwOnMiddlewareQuery(new Error('Missing Authentication Token'));
      err = undefined;

      try {
        await Polymesh.connect({
          nodeUrl: 'wss://some.url',
          middleware,
        });
      } catch (e) {
        err = e;
      }

      expect(err.message).toBe('Incorrect middleware URL or API key');

      // other errors are caught when performing queries later on
      dsMockUtils.throwOnMiddlewareQuery(new Error('Anything else'));
      err = undefined;

      try {
        await Polymesh.connect({
          nodeUrl: 'wss://some.url',
          middleware,
        });
      } catch (e) {
        err = e;
      }

      expect(err).toBeUndefined();
    });

<<<<<<< HEAD
    test('should set an optional signer for the polkadot API', async () => {
      const accountSeed = 'Alice'.padEnd(66, ' ');
      const createStub = dsMockUtils.getContextCreateStub();
      const signer = 'signer' as PolkadotSigner;

      await Polymesh.connect({
        nodeUrl: 'wss://some.url',
        accountSeed,
        signer,
      });

      sinon.assert.calledOnce(createStub);
      sinon.assert.calledWith(createStub, {
        polymeshApi: dsMockUtils.getApiInstance(),
        middlewareApi: null,
        middlewareV2Api: null,
        middlewareDiffLogger: undefined,
        accountSeed,
        accountUri: undefined,
        accountMnemonic: undefined,
        keyring: undefined,
      });
      sinon.assert.calledWith(dsMockUtils.getApiInstance().setSigner, signer);
    });

    test('should throw if Context fails in the connection process', async () => {
=======
    it('should throw if Context fails in the connection process', async () => {
>>>>>>> 42dba579
      dsMockUtils.throwOnApiCreation();
      const nodeUrl = 'wss://some.url';
      const polymeshApiPromise = Polymesh.connect({
        nodeUrl,
      });

      return expect(polymeshApiPromise).rejects.toThrow(
        `Error while connecting to "${nodeUrl}": "Error"`
      );
    });

    it('should throw if Polkadot fails in the connection process', async () => {
      dsMockUtils.throwOnApiCreation(new Error());

      const nodeUrl = 'wss://some.url';
      const polymeshApiPromise = Polymesh.connect({
        nodeUrl,
      });

      return expect(polymeshApiPromise).rejects.toThrow(
        `Error while connecting to "${nodeUrl}": "The node couldn’t be reached"`
      );
    });

    it('should throw if Context create method fails', () => {
      dsMockUtils.throwOnContextCreation();
      const nodeUrl = 'wss://some.url';
      const polymeshApiPromise = Polymesh.connect({
        nodeUrl,
      });

      return expect(polymeshApiPromise).rejects.toThrow(
        `Error while connecting to "${nodeUrl}": "Error"`
      );
    });
  });

  describe('method: getSigningIdentity', () => {
    it('should return the signing Identity', async () => {
      const polymesh = await Polymesh.connect({
        nodeUrl: 'wss://some.url',
        signingManager: 'signingManager' as unknown as SigningManager,
      });

      const context = dsMockUtils.getContextInstance();
      const [result, signingIdentity] = await Promise.all([
        polymesh.getSigningIdentity(),
        context.getSigningIdentity(),
      ]);

      expect(result).toEqual(signingIdentity);
    });
  });

  describe('method: onConnectionError', () => {
    it('should call the supplied listener when the event is emitted and return an unsubscribe callback', async () => {
      const polkadot = dsMockUtils.getApiInstance();

      const polymesh = await Polymesh.connect({
        nodeUrl: 'wss://some.url',
      });

      const callback = sinon.stub();

      const unsub = polymesh.onConnectionError(callback);

      polkadot.emit('error');
      polkadot.emit('disconnected');

      unsub();

      polkadot.emit('error');

      sinon.assert.calledOnce(callback);
    });
  });

  describe('method: onDisconnect', () => {
    it('should call the supplied listener when the event is emitted and return an unsubscribe callback', async () => {
      const polkadot = dsMockUtils.getApiInstance();

      const polymesh = await Polymesh.connect({
        nodeUrl: 'wss://some.url',
      });

      const callback = sinon.stub();

      const unsub = polymesh.onDisconnect(callback);

      polkadot.emit('disconnected');
      polkadot.emit('error');

      unsub();

      polkadot.emit('disconnected');

      sinon.assert.calledOnce(callback);
    });
  });

  describe('method: disconnect', () => {
    it('should call the underlying disconnect function', async () => {
      const polymesh = await Polymesh.connect({
        nodeUrl: 'wss://some.url',
        middleware: {
          link: 'someLink',
          key: 'someKey',
        },
      });

      await polymesh.disconnect();
      sinon.assert.calledOnce(dsMockUtils.getContextInstance().disconnect);
    });
  });

  describe('method: setSigningAccount', () => {
    it('should call the underlying setSigningAccount function', async () => {
      const polymesh = await Polymesh.connect({
        nodeUrl: 'wss://some.url',
        signingManager: 'signingManager' as unknown as SigningManager,
        middleware: {
          link: 'someLink',
          key: 'someKey',
        },
      });

      const address = 'address';

      polymesh.setSigningAccount(address);
      sinon.assert.calledWith(dsMockUtils.getContextInstance().setSigningAddress, address);
    });
  });

  describe('method: setSigningManager', () => {
    it('should call the underlying setSigningManager function', async () => {
      const polymesh = await Polymesh.connect({
        nodeUrl: 'wss://some.url',
        signingManager: 'signingManager' as unknown as SigningManager,
        middleware: {
          link: 'someLink',
          key: 'someKey',
        },
      });

      const signingManager = 'manager' as unknown as SigningManager;

      polymesh.setSigningManager(signingManager);
      sinon.assert.calledWith(dsMockUtils.getContextInstance().setSigningManager, signingManager);
    });
  });
});<|MERGE_RESOLUTION|>--- conflicted
+++ resolved
@@ -88,29 +88,6 @@
       await Polymesh.connect({
         nodeUrl: 'wss://some.url',
         signingManager,
-      });
-
-      sinon.assert.calledOnce(createStub);
-      sinon.assert.calledWith(createStub, {
-        polymeshApi: dsMockUtils.getApiInstance(),
-        middlewareApi: null,
-<<<<<<< HEAD
-        middlewareV2Api: null,
-        middlewareDiffLogger: undefined,
-        accountSeed,
-        accountUri: undefined,
-        accountMnemonic: undefined,
-        keyring: undefined,
-      });
-    });
-
-    test('should instantiate Context with a keyring and return a Polymesh instance', async () => {
-      const keyring = {} as Keyring;
-      const createStub = dsMockUtils.getContextCreateStub();
-
-      await Polymesh.connect({
-        nodeUrl: 'wss://some.url',
-        keyring,
       });
 
       sinon.assert.calledOnce(createStub);
@@ -119,89 +96,11 @@
         middlewareApi: null,
         middlewareV2Api: null,
         middlewareDiffLogger: undefined,
-        keyring,
-        accountSeed: undefined,
-        accountUri: undefined,
-        accountMnemonic: undefined,
-      });
-    });
-
-    test('should instantiate Context with a ui keyring and return a Polymesh instance', async () => {
-      const keyring = {} as Keyring;
-      const createStub = dsMockUtils.getContextCreateStub();
-
-      await Polymesh.connect({
-        nodeUrl: 'wss://some.url',
-        keyring: { keyring },
-      });
-
-      sinon.assert.calledOnce(createStub);
-      sinon.assert.calledWith(createStub, {
-        polymeshApi: dsMockUtils.getApiInstance(),
-        middlewareApi: null,
-        middlewareV2Api: null,
-        middlewareDiffLogger: undefined,
-        keyring: { keyring },
-        accountSeed: undefined,
-        accountUri: undefined,
-        accountMnemonic: undefined,
-      });
-    });
-
-    test('should instantiate Context with a uri and return a Polymesh instance', async () => {
-      const accountUri = '//uri';
-      const createStub = dsMockUtils.getContextCreateStub();
-
-      await Polymesh.connect({
-        nodeUrl: 'wss://some.url',
-        accountUri,
-      });
-
-      sinon.assert.calledOnce(createStub);
-      sinon.assert.calledWith(createStub, {
-        polymeshApi: dsMockUtils.getApiInstance(),
-        middlewareApi: null,
-        middlewareV2Api: null,
-        middlewareDiffLogger: undefined,
-        accountUri,
-        accountSeed: undefined,
-        accountMnemonic: undefined,
-        keyring: undefined,
-      });
-    });
-
-    test('should instantiate Context with a mnemonic and return a Polymesh instance', async () => {
-      const accountMnemonic =
-        'lorem ipsum dolor sit amet consectetur adipiscing elit nam hendrerit consectetur sagittis';
-      const createStub = dsMockUtils.getContextCreateStub();
-
-      await Polymesh.connect({
-        nodeUrl: 'wss://some.url',
-        accountMnemonic,
-      });
-
-      sinon.assert.calledOnce(createStub);
-      sinon.assert.calledWith(createStub, {
-        polymeshApi: dsMockUtils.getApiInstance(),
-        middlewareApi: null,
-        middlewareV2Api: null,
-        middlewareDiffLogger: undefined,
-        accountMnemonic,
-        accountSeed: undefined,
-        accountUri: undefined,
-        keyring: undefined,
-      });
-    });
-
-    test('should instantiate Context with middleware credentials and return a Polymesh instance', async () => {
-      const accountUri = '//uri';
-=======
         signingManager,
       });
     });
 
     it('should instantiate Context with middleware credentials and return a Polymesh instance', async () => {
->>>>>>> 42dba579
       const createStub = dsMockUtils.getContextCreateStub();
       const middleware = {
         link: 'someLink',
@@ -219,16 +118,9 @@
       sinon.assert.calledWith(createStub, {
         polymeshApi: dsMockUtils.getApiInstance(),
         middlewareApi: dsMockUtils.getMiddlewareApi(),
-<<<<<<< HEAD
         middlewareV2Api: null,
         middlewareDiffLogger: undefined,
-        accountUri,
-        accountSeed: undefined,
-        accountMnemonic: undefined,
-        keyring: undefined,
-=======
         signingManager: undefined,
->>>>>>> 42dba579
       });
     });
 
@@ -298,36 +190,7 @@
       expect(err).toBeUndefined();
     });
 
-<<<<<<< HEAD
-    test('should set an optional signer for the polkadot API', async () => {
-      const accountSeed = 'Alice'.padEnd(66, ' ');
-      const createStub = dsMockUtils.getContextCreateStub();
-      const signer = 'signer' as PolkadotSigner;
-
-      await Polymesh.connect({
-        nodeUrl: 'wss://some.url',
-        accountSeed,
-        signer,
-      });
-
-      sinon.assert.calledOnce(createStub);
-      sinon.assert.calledWith(createStub, {
-        polymeshApi: dsMockUtils.getApiInstance(),
-        middlewareApi: null,
-        middlewareV2Api: null,
-        middlewareDiffLogger: undefined,
-        accountSeed,
-        accountUri: undefined,
-        accountMnemonic: undefined,
-        keyring: undefined,
-      });
-      sinon.assert.calledWith(dsMockUtils.getApiInstance().setSigner, signer);
-    });
-
-    test('should throw if Context fails in the connection process', async () => {
-=======
     it('should throw if Context fails in the connection process', async () => {
->>>>>>> 42dba579
       dsMockUtils.throwOnApiCreation();
       const nodeUrl = 'wss://some.url';
       const polymeshApiPromise = Polymesh.connect({

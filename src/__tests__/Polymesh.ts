--- conflicted
+++ resolved
@@ -7,11 +7,7 @@
 import semver from 'semver';
 import sinon from 'sinon';
 
-<<<<<<< HEAD
-import { Account, Identity, TransactionQueue } from '~/internal';
-=======
 import { Account, TransactionQueue } from '~/internal';
->>>>>>> 2fe2593e
 import { heartbeat } from '~/middleware/queries';
 import { Polymesh } from '~/Polymesh';
 import { dsMockUtils, entityMockUtils, procedureMockUtils } from '~/testUtils/mocks';
@@ -408,28 +404,6 @@
     });
   });
 
-<<<<<<< HEAD
-  describe('method: getIdentity', () => {
-    test('should return an Identity object with the passed did', async () => {
-      const polymesh = await Polymesh.connect({
-        nodeUrl: 'wss://some.url',
-        accountUri: '//uri',
-      });
-
-      const params = { did: 'testDid' };
-
-      const context = dsMockUtils.getContextInstance();
-      const identity = new Identity(params, context);
-      context.getIdentity.onFirstCall().resolves(identity);
-
-      const result = await polymesh.getIdentity(params);
-
-      expect(result).toMatchObject(identity);
-    });
-  });
-
-=======
->>>>>>> 2fe2593e
   describe('method: getCurrentIdentity', () => {
     test('should return the current Identity', async () => {
       const polymesh = await Polymesh.connect({

--- conflicted
+++ resolved
@@ -341,73 +341,6 @@
     });
   });
 
-<<<<<<< HEAD
-  describe('method: getAccountBalance', () => {
-    const fakeBalance = {
-      free: new BigNumber(100),
-      locked: new BigNumber(0),
-      total: new BigNumber(100),
-    };
-    test('should return the free and locked POLYX balance of the current account', async () => {
-      dsMockUtils.configureMocks({ contextOptions: { balance: fakeBalance } });
-
-      const polymesh = await Polymesh.connect({
-        nodeUrl: 'wss://some.url',
-      });
-
-      const result = await polymesh.getAccountBalance();
-      expect(result).toEqual(fakeBalance);
-    });
-
-    test('should return the free and locked POLYX balance of the supplied account', async () => {
-      entityMockUtils.configureMocks({ accountOptions: { getBalance: fakeBalance } });
-
-      const polymesh = await Polymesh.connect({
-        nodeUrl: 'wss://some.url',
-      });
-
-      let result = await polymesh.getAccountBalance({ account: 'someId' });
-      expect(result).toEqual(fakeBalance);
-
-      result = await polymesh.getAccountBalance({
-        account: new Account({ address: 'someId ' }, dsMockUtils.getContextInstance()),
-      });
-      expect(result).toEqual(fakeBalance);
-    });
-
-    test('should allow subscription (with and without a supplied account id)', async () => {
-      const unsubCallback = 'unsubCallback';
-      dsMockUtils.configureMocks({ contextOptions: { balance: fakeBalance } });
-      entityMockUtils.configureMocks({ accountOptions: { getBalance: fakeBalance } });
-
-      const accountBalanceStub = (
-        dsMockUtils.getContextInstance().getCurrentAccount().getBalance as sinon.SinonStub
-      ).resolves(unsubCallback);
-
-      const polymesh = await Polymesh.connect({
-        nodeUrl: 'wss://some.url',
-      });
-
-      const callback = (() => 1 as unknown) as SubCallback<AccountBalance>;
-      let result = await polymesh.getAccountBalance(callback);
-      expect(result).toEqual(unsubCallback);
-      sinon.assert.calledWithExactly(accountBalanceStub, callback);
-
-      const getBalanceStub = sinon.stub().resolves(unsubCallback);
-      entityMockUtils.configureMocks({
-        accountOptions: {
-          getBalance: getBalanceStub,
-        },
-      });
-      const account = 'someId';
-      result = await polymesh.getAccountBalance({ account }, callback);
-      expect(result).toEqual(unsubCallback);
-      sinon.assert.calledWithExactly(getBalanceStub, callback);
-    });
-  });
-
-=======
->>>>>>> 73ce625e
   describe('method: getCurrentIdentity', () => {
     test('should return the current Identity', async () => {
       const polymesh = await Polymesh.connect({
@@ -425,176 +358,6 @@
     });
   });
 
-<<<<<<< HEAD
-  describe('method: getAccount', () => {
-    test('should return an Account object with the passed address', async () => {
-      const polymesh = await Polymesh.connect({
-        nodeUrl: 'wss://some.url',
-        accountUri: '//uri',
-      });
-
-      const params = { address: 'testAddress' };
-
-      const result = polymesh.getAccount(params);
-
-      expect(result.address).toBe(params.address);
-    });
-
-    test('should return the current Account if no address is passed', async () => {
-      const address = 'someAddress';
-      dsMockUtils.configureMocks({ contextOptions: { currentPairAddress: address } });
-      const polymesh = await Polymesh.connect({
-        nodeUrl: 'wss://some.url',
-        accountUri: '//uri',
-      });
-
-      const result = polymesh.getAccount();
-
-      expect(result.address).toBe(address);
-    });
-  });
-
-  describe('method: getAccounts', () => {
-    test('should return the list of signer accounts associated to the SDK', async () => {
-      const accounts = [entityMockUtils.getAccountInstance()];
-      dsMockUtils.configureMocks({
-        contextOptions: {
-          getAccounts: accounts,
-        },
-      });
-      const polymesh = await Polymesh.connect({
-        nodeUrl: 'wss://some.url',
-        accountUri: '//uri',
-      });
-
-      const result = polymesh.getAccounts();
-
-      expect(result).toEqual(accounts);
-    });
-  });
-
-  describe('method: getTransactionFees', () => {
-    test('should return the fees associated to the supplied transaction', async () => {
-      dsMockUtils.configureMocks({ contextOptions: { transactionFee: new BigNumber(500) } });
-
-      const polymesh = await Polymesh.connect({
-        nodeUrl: 'wss://some.url',
-        accountUri: '//uri',
-      });
-
-      const fee = await polymesh.getTransactionFees({ tag: TxTags.asset.CreateAsset });
-
-      expect(fee).toEqual(new BigNumber(500));
-    });
-  });
-
-  describe('method: getTreasuryAccount', () => {
-    test('should return the treasury account', async () => {
-      const treasuryAddress = '5EYCAe5ijAx5xEfZdpCna3grUpY1M9M5vLUH5vpmwV1EnaYR';
-      const polymesh = await Polymesh.connect({
-        nodeUrl: 'wss://some.url',
-        accountUri: '//uri',
-      });
-
-      expect(polymesh.getTreasuryAccount().address).toEqual(treasuryAddress);
-    });
-  });
-
-  describe('method: transferPolyx', () => {
-    test('should prepare the procedure with the correct arguments and context, and return the resulting transaction queue', async () => {
-      const context = dsMockUtils.getContextInstance();
-
-      const polymesh = await Polymesh.connect({
-        nodeUrl: 'wss://some.url',
-        accountUri: '//uri',
-      });
-
-      const args = {
-        to: 'someAccount',
-        amount: new BigNumber(50),
-      };
-
-      const expectedQueue = '' as unknown as TransactionQueue<void>;
-
-      procedureMockUtils
-        .getPrepareStub()
-        .withArgs({ args, transformer: undefined }, context)
-        .resolves(expectedQueue);
-
-      const queue = await polymesh.transferPolyx(args);
-
-      expect(queue).toBe(expectedQueue);
-    });
-  });
-
-  describe('method: getNetworkProperties', () => {
-    test('should return current network information', async () => {
-      const name = 'someName';
-      const version = 1;
-      const fakeResult = {
-        name,
-        version,
-      };
-
-      const polymesh = await Polymesh.connect({
-        nodeUrl: 'wss://some.url',
-        accountUri: '//uri',
-      });
-
-      dsMockUtils.setRuntimeVersion({ specVersion: dsMockUtils.createMockU32(version) });
-      dsMockUtils.createRpcStub('system', 'chain').resolves(dsMockUtils.createMockText(name));
-
-      const result = await polymesh.getNetworkProperties();
-      expect(result).toEqual(fakeResult);
-    });
-  });
-
-  describe('method: getTreasuryBalance', () => {
-    let fakeBalance: AccountBalance;
-
-    beforeAll(() => {
-      fakeBalance = {
-        free: new BigNumber(500000),
-        locked: new BigNumber(0),
-        total: new BigNumber(500000),
-      };
-      entityMockUtils.configureMocks({ accountOptions: { getBalance: fakeBalance } });
-    });
-
-    test('should return the POLYX balance of the treasury account', async () => {
-      const polymesh = await Polymesh.connect({
-        nodeUrl: 'wss://some.url',
-      });
-
-      const result = await polymesh.getTreasuryBalance();
-      expect(result).toEqual(fakeBalance.free);
-    });
-
-    test('should allow subscription', async () => {
-      const unsubCallback = 'unsubCallback';
-
-      entityMockUtils.configureMocks({
-        accountOptions: {
-          getBalance: async cbFunc => {
-            cbFunc(fakeBalance);
-            return unsubCallback;
-          },
-        },
-      });
-
-      const polymesh = await Polymesh.connect({
-        nodeUrl: 'wss://some.url',
-      });
-
-      const callback = sinon.stub();
-      const result = await polymesh.getTreasuryBalance(callback);
-      expect(result).toEqual(unsubCallback);
-      sinon.assert.calledWithExactly(callback, fakeBalance.free);
-    });
-  });
-
-=======
->>>>>>> 73ce625e
   describe('method: onConnectionError', () => {
     test('should call the supplied listener when the event is emitted and return an unsubscribe callback', async () => {
       const polkadot = dsMockUtils.getApiInstance();

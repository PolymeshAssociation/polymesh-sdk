import BigNumber from 'bignumber.js';
import sinon from 'sinon';

import { Assets } from '~/Assets';
import { Asset, Context, TickerReservation, TransactionQueue } from '~/internal';
import { dsMockUtils, entityMockUtils, procedureMockUtils } from '~/testUtils/mocks';
import { Mocked } from '~/testUtils/types';
import { KnownSecurityType, SecurityIdentifierType, TickerReservationStatus } from '~/types';
import { tuple } from '~/types/utils';
import * as utilsConversionModule from '~/utils/conversion';

jest.mock(
  '~/api/entities/TickerReservation',
  require('~/testUtils/mocks/entities').mockTickerReservationModule(
    '~/api/entities/TickerReservation'
  )
);
jest.mock(
  '~/base/Procedure',
  require('~/testUtils/mocks/procedure').mockProcedureModule('~/base/Procedure')
);
jest.mock(
  '~/api/entities/Asset',
  require('~/testUtils/mocks/entities').mockAssetModule('~/api/entities/Asset')
);

describe('Assets Class', () => {
  let context: Mocked<Context>;
  let assets: Assets;

  beforeAll(() => {
    dsMockUtils.initMocks();
    entityMockUtils.initMocks();
    procedureMockUtils.initMocks();
  });

  beforeEach(() => {
    context = dsMockUtils.getContextInstance();
    assets = new Assets(context);
  });

  afterEach(() => {
    dsMockUtils.reset();
    entityMockUtils.reset();
    procedureMockUtils.reset();
  });

  afterAll(() => {
    dsMockUtils.cleanup();
    entityMockUtils.cleanup();
    procedureMockUtils.cleanup();
  });

  describe('method: reserveTicker', () => {
    test('should prepare the procedure with the correct arguments and context, and return the resulting transaction queue', async () => {
      const args = {
        ticker: 'SOME_TICKER',
      };

      const expectedQueue = 'someQueue' as unknown as TransactionQueue<TickerReservation>;

      procedureMockUtils
        .getPrepareStub()
        .withArgs({ args, transformer: undefined }, context)
        .resolves(expectedQueue);

      const queue = await assets.reserveTicker(args);

      expect(queue).toBe(expectedQueue);
    });
  });

  describe('method: createAsset', () => {
    test('should prepare the procedure with the correct arguments and context, and return the resulting transaction queue', async () => {
      const ticker = 'FAKE_TICKER';

      const args = {
        ticker,
        name: 'TEST',
        totalSupply: new BigNumber(100),
        isDivisible: true,
        assetType: KnownSecurityType.EquityCommon,
        securityIdentifier: [{ type: SecurityIdentifierType.Isin, value: '12345' }],
        fundingRound: 'Series A',
        requireInvestorUniqueness: false,
        reservationRequired: false,
      };

<<<<<<< HEAD
      const expectedQueue = 'someQueue' as unknown as TransactionQueue<Asset>;
=======
      const expectedQueue = 'someQueue' as unknown as TransactionQueue<SecurityToken>;
>>>>>>> fa286c4a

      procedureMockUtils
        .getPrepareStub()
        .withArgs({ args, transformer: undefined }, context)
        .resolves(expectedQueue);

      const queue = await assets.createAsset(args);

      expect(queue).toBe(expectedQueue);
    });
  });

  describe('method: claimClassicTicker', () => {
    test('should prepare the procedure with the correct arguments and context, and return the resulting transaction queue', async () => {
      const args = {
        ticker: 'SOME_TICKER',
        ethereumSignature: 'someSig',
      };

      const expectedQueue = 'someQueue' as unknown as TransactionQueue<TickerReservation>;

      procedureMockUtils
        .getPrepareStub()
        .withArgs({ args, transformer: undefined }, context)
        .resolves(expectedQueue);

      const queue = await assets.claimClassicTicker(args);

      expect(queue).toBe(expectedQueue);
    });
  });

  describe('method: isTickerAvailable', () => {
    beforeAll(() => {
      entityMockUtils.initMocks();
    });

    afterEach(() => {
      entityMockUtils.reset();
    });

    afterAll(() => {
      entityMockUtils.cleanup();
    });

    test('should return true if ticker is available to reserve it', async () => {
      entityMockUtils.getTickerReservationDetailsStub().resolves({
        owner: entityMockUtils.getIdentityInstance(),
        expiryDate: new Date(),
        status: TickerReservationStatus.Free,
      });

      const isTickerAvailable = await assets.isTickerAvailable({ ticker: 'someTicker' });

      expect(isTickerAvailable).toBeTruthy();
    });

    test('should return false if ticker is not available to reserve it', async () => {
      entityMockUtils.getTickerReservationDetailsStub().resolves({
        owner: entityMockUtils.getIdentityInstance(),
        expiryDate: new Date(),
        status: TickerReservationStatus.Reserved,
      });

      const isTickerAvailable = await assets.isTickerAvailable({ ticker: 'someTicker' });

      expect(isTickerAvailable).toBeFalsy();
    });

    test('should allow subscription', async () => {
      const unsubCallback = 'unsubCallBack';

      entityMockUtils.getTickerReservationDetailsStub().callsFake(async cbFunc => {
        cbFunc({
          owner: entityMockUtils.getIdentityInstance(),
          expiryDate: new Date(),
          status: TickerReservationStatus.Free,
        });

        return unsubCallback;
      });

      const callback = sinon.stub();
      const result = await assets.isTickerAvailable({ ticker: 'someTicker' }, callback);

      expect(result).toBe(unsubCallback);
      sinon.assert.calledWithExactly(callback, true);
    });
  });

  describe('method: getTickerReservations', () => {
    beforeAll(() => {
      sinon.stub(utilsConversionModule, 'signerValueToSignatory');
    });

    afterAll(() => {
      sinon.restore();
    });

    test('should return a list of ticker reservations if did parameter is set', async () => {
      const fakeTicker = 'TEST';
      const did = 'someDid';

      dsMockUtils.configureMocks({ contextOptions: { withSeed: true } });

      dsMockUtils.createQueryStub('asset', 'assetOwnershipRelations', {
        entries: [
          tuple(
            [dsMockUtils.createMockIdentityId(did), dsMockUtils.createMockTicker(fakeTicker)],
            dsMockUtils.createMockAssetOwnershipRelation('TickerOwned')
          ),
        ],
      });

      const tickerReservations = await assets.getTickerReservations({ owner: did });

      expect(tickerReservations).toHaveLength(1);
      expect(tickerReservations[0].ticker).toBe(fakeTicker);
    });

    test('should return a list of ticker reservations owned by the Identity', async () => {
      const fakeTicker = 'TEST';
      const did = 'someDid';

      dsMockUtils.configureMocks({ contextOptions: { withSeed: true } });

      dsMockUtils.createQueryStub('asset', 'assetOwnershipRelations', {
        entries: [
          tuple(
            [dsMockUtils.createMockIdentityId(did), dsMockUtils.createMockTicker(fakeTicker)],
            dsMockUtils.createMockAssetOwnershipRelation('TickerOwned')
          ),
        ],
      });

      const tickerReservations = await assets.getTickerReservations();

      expect(tickerReservations).toHaveLength(1);
      expect(tickerReservations[0].ticker).toBe(fakeTicker);
    });

    test('should filter out tickers with unreadable characters', async () => {
      const fakeTicker = 'TEST';
      const unreadableTicker = String.fromCharCode(65533);
      const did = 'someDid';

      dsMockUtils.configureMocks({ contextOptions: { withSeed: true } });

      dsMockUtils.createQueryStub('asset', 'assetOwnershipRelations', {
        entries: [
          tuple(
            [dsMockUtils.createMockIdentityId(did), dsMockUtils.createMockTicker(fakeTicker)],
            dsMockUtils.createMockAssetOwnershipRelation('TickerOwned')
          ),
          tuple(
            [dsMockUtils.createMockIdentityId(did), dsMockUtils.createMockTicker('someTicker')],
            dsMockUtils.createMockAssetOwnershipRelation('AssetOwned')
          ),
          tuple(
            [dsMockUtils.createMockIdentityId(did), dsMockUtils.createMockTicker(unreadableTicker)],
            dsMockUtils.createMockAssetOwnershipRelation('TickerOwned')
          ),
        ],
      });

      const tickerReservations = await assets.getTickerReservations();

      expect(tickerReservations).toHaveLength(1);
      expect(tickerReservations[0].ticker).toBe(fakeTicker);
    });
  });

  describe('method: getTickerReservation', () => {
    test('should return a specific ticker reservation owned by the Identity', async () => {
      const ticker = 'TEST';
      const expiry = new Date();

      dsMockUtils.createQueryStub('asset', 'tickers', {
        returnValue: dsMockUtils.createMockTickerRegistration({
          owner: dsMockUtils.createMockIdentityId('someDid'),
          expiry: dsMockUtils.createMockOption(dsMockUtils.createMockMoment(expiry.getTime())),
        }),
      });

      const tickerReservation = await assets.getTickerReservation({ ticker });
      expect(tickerReservation.ticker).toBe(ticker);
    });

    test('should throw if ticker reservation does not exist', async () => {
      const ticker = 'TEST';

      dsMockUtils.createQueryStub('asset', 'tickers', {
        returnValue: dsMockUtils.createMockTickerRegistration({
          owner: dsMockUtils.createMockIdentityId(),
          expiry: dsMockUtils.createMockOption(),
        }),
      });

      return expect(assets.getTickerReservation({ ticker })).rejects.toThrow(
        `There is no reservation for ${ticker} ticker`
      );
    });

    test('should throw if ticker is already an Asset', async () => {
      const ticker = 'TEST';

      dsMockUtils.createQueryStub('asset', 'tickers', {
        returnValue: dsMockUtils.createMockTickerRegistration({
          owner: dsMockUtils.createMockIdentityId('someDid'),
          expiry: dsMockUtils.createMockOption(),
        }),
      });

      return expect(assets.getTickerReservation({ ticker })).rejects.toThrow(
        `${ticker} Asset has been created`
      );
    });
  });

  describe('method: getAsset', () => {
    test('should return a specific Asset', async () => {
      const ticker = 'TEST';

      const asset = await assets.getAsset({ ticker });
      expect(asset.ticker).toBe(ticker);
    });

    test('should throw if the Asset does not exist', async () => {
      const ticker = 'TEST';
      entityMockUtils.configureMocks({ assetOptions: { exists: false } });

      return expect(assets.getAsset({ ticker })).rejects.toThrow(
        `There is no Asset with ticker "${ticker}"`
      );
    });
  });

  describe('method: getAssets', () => {
    beforeAll(() => {
      sinon.stub(utilsConversionModule, 'signerValueToSignatory');
    });

    afterAll(() => {
      sinon.restore();
    });

    test('should return a list of Assets owned by the supplied did', async () => {
      const fakeTicker = 'TEST';
      const did = 'someDid';

      dsMockUtils.configureMocks({ contextOptions: { withSeed: true } });

      dsMockUtils.createQueryStub('asset', 'assetOwnershipRelations', {
        entries: [
          tuple(
            [dsMockUtils.createMockIdentityId(did), dsMockUtils.createMockTicker(fakeTicker)],
            dsMockUtils.createMockAssetOwnershipRelation('AssetOwned')
          ),
        ],
      });

      const asset = await assets.getAssets({ owner: 'someDid' });

      expect(asset).toHaveLength(1);
      expect(asset[0].ticker).toBe(fakeTicker);
    });

    test('should return a list of Assets owned by the current Identity if no did is supplied', async () => {
      const fakeTicker = 'TEST';
      const did = 'someDid';

      dsMockUtils.configureMocks({ contextOptions: { withSeed: true } });

      dsMockUtils.createQueryStub('asset', 'assetOwnershipRelations', {
        entries: [
          tuple(
            [dsMockUtils.createMockIdentityId(did), dsMockUtils.createMockTicker(fakeTicker)],
            dsMockUtils.createMockAssetOwnershipRelation('AssetOwned')
          ),
        ],
      });

      const assetResults = await assets.getAssets();

      expect(assetResults).toHaveLength(1);
      expect(assetResults[0].ticker).toBe(fakeTicker);
    });

    test('should filter out Assets whose tickers have unreadable characters', async () => {
      const fakeTicker = 'TEST';
      const unreadableTicker = String.fromCharCode(65533);
      const did = 'someDid';

      dsMockUtils.configureMocks({ contextOptions: { withSeed: true } });

      dsMockUtils.createQueryStub('asset', 'assetOwnershipRelations', {
        entries: [
          tuple(
            [dsMockUtils.createMockIdentityId(did), dsMockUtils.createMockTicker(fakeTicker)],
            dsMockUtils.createMockAssetOwnershipRelation('AssetOwned')
          ),
          tuple(
            [dsMockUtils.createMockIdentityId(did), dsMockUtils.createMockTicker('someTicker')],
            dsMockUtils.createMockAssetOwnershipRelation('TickerOwned')
          ),
          tuple(
            [dsMockUtils.createMockIdentityId(did), dsMockUtils.createMockTicker(unreadableTicker)],
            dsMockUtils.createMockAssetOwnershipRelation('AssetOwned')
          ),
        ],
      });

      const assetResults = await assets.getAssets();

      expect(assetResults).toHaveLength(1);
      expect(assetResults[0].ticker).toBe(fakeTicker);
    });
  });
});<|MERGE_RESOLUTION|>--- conflicted
+++ resolved
@@ -86,11 +86,7 @@
         reservationRequired: false,
       };
 
-<<<<<<< HEAD
       const expectedQueue = 'someQueue' as unknown as TransactionQueue<Asset>;
-=======
-      const expectedQueue = 'someQueue' as unknown as TransactionQueue<SecurityToken>;
->>>>>>> fa286c4a
 
       procedureMockUtils
         .getPrepareStub()

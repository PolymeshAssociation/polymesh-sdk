--- conflicted
+++ resolved
@@ -1,10 +1,6 @@
 import BigNumber from 'bignumber.js';
 
-<<<<<<< HEAD
-import { Context, Instruction, Venue } from '~/internal';
-=======
 import { Context } from '~/internal';
->>>>>>> eee4ea35
 import { Settlements } from '~/Settlements';
 import { dsMockUtils, entityMockUtils } from '~/testUtils/mocks';
 import { Mocked } from '~/testUtils/types';
@@ -46,11 +42,7 @@
   describe('method: getVenue', () => {
     test('should return a Venue by its id', async () => {
       const venueId = new BigNumber(1);
-<<<<<<< HEAD
-      const matchingVenue = new Venue({ id: venueId }, context);
-=======
       const matchingVenue = entityMockUtils.getVenueInstance({ id: venueId });
->>>>>>> eee4ea35
 
       entityMockUtils.configureMocks({
         venueOptions: { exists: true },
@@ -74,7 +66,7 @@
   describe('method: getInstruction', () => {
     test('should return an Instruction by its id', async () => {
       const instructionId = new BigNumber(1);
-      const matchingInstruction = new Instruction({ id: instructionId }, context);
+      const matchingInstruction = entityMockUtils.getInstructionInstance({ id: instructionId });
 
       entityMockUtils.configureMocks({
         instructionOptions: { exists: true },
@@ -85,13 +77,15 @@
     });
 
     test('should throw if Instruction does not exist', async () => {
-      const instructionId = 1;
+      const instructionId = new BigNumber(1);
 
       entityMockUtils.configureMocks({
         instructionOptions: { exists: false },
       });
 
-      expect(settlements.getVenue(instructionId)).rejects.toThrow("The Instruction doesn't exist");
+      expect(settlements.getInstruction(instructionId)).rejects.toThrow(
+        "The Instruction doesn't exist"
+      );
     });
   });
 });
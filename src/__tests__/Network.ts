--- conflicted
+++ resolved
@@ -106,11 +106,7 @@
   });
 
   describe('method: getTreasuryAccount', () => {
-<<<<<<< HEAD
-    test('should return the treasury Account', async () => {
-=======
-    it('should return the treasury account', async () => {
->>>>>>> b7202388
+    it('should return the treasury Account', async () => {
       const treasuryAddress = '5EYCAe5ijAx5xEfZdpCna3grUpY1M9M5vLUH5vpmwV1EnaYR';
 
       expect(network.getTreasuryAccount().address).toEqual(treasuryAddress);
@@ -129,11 +125,7 @@
       entityMockUtils.configureMocks({ accountOptions: { getBalance: fakeBalance } });
     });
 
-<<<<<<< HEAD
-    test('should return the POLYX balance of the treasury Account', async () => {
-=======
-    it('should return the POLYX balance of the treasury account', async () => {
->>>>>>> b7202388
+    it('should return the POLYX balance of the treasury Account', async () => {
       const result = await network.getTreasuryBalance();
       expect(result).toEqual(fakeBalance.free);
     });

import BigNumber from 'bignumber.js';
import sinon from 'sinon';

import { AccountManagement } from '~/AccountManagement';
import { Account, TransactionQueue } from '~/internal';
import { dsMockUtils, entityMockUtils, procedureMockUtils } from '~/testUtils/mocks';
import { MockContext } from '~/testUtils/mocks/dataSources';
import { AccountBalance, PermissionType, SubCallback } from '~/types';

jest.mock(
  '~/base/Procedure',
  require('~/testUtils/mocks/procedure').mockProcedureModule('~/base/Procedure')
);
jest.mock(
  '~/api/entities/Account',
  require('~/testUtils/mocks/entities').mockAccountModule('~/api/entities/Account')
);

describe('AccountManagement class', () => {
  let context: MockContext;
  let accountManagement: AccountManagement;

  beforeAll(() => {
    dsMockUtils.initMocks();
    entityMockUtils.initMocks();
    procedureMockUtils.initMocks();
  });

  beforeEach(() => {
    context = dsMockUtils.getContextInstance();
    accountManagement = new AccountManagement(context);
  });

  afterEach(() => {
    dsMockUtils.reset();
    entityMockUtils.reset();
    procedureMockUtils.reset();
  });

  afterAll(() => {
    dsMockUtils.cleanup();
    procedureMockUtils.cleanup();
  });

  describe('method: leaveIdentity', () => {
    test('should prepare the procedure with the correct arguments and context, and return the resulting transaction queue', async () => {
      const expectedQueue = 'someQueue' as unknown as TransactionQueue<void>;

      procedureMockUtils
        .getPrepareStub()
        .withArgs({ args: undefined, transformer: undefined }, context)
        .resolves(expectedQueue);

      const queue = await accountManagement.leaveIdentity();

      expect(queue).toBe(expectedQueue);
    });
  });

  describe('method: removeSecondaryAccounts', () => {
    it('should prepare the procedure with the correct arguments and context, and return the resulting transaction queue', async () => {
      const accounts = [entityMockUtils.getAccountInstance({ address: 'someAccount' })];

      const expectedQueue = 'someQueue' as unknown as TransactionQueue<void>;

      procedureMockUtils
        .getPrepareStub()
        .withArgs({ args: { accounts }, transformer: undefined }, context)
        .resolves(expectedQueue);

      const queue = await accountManagement.removeSecondaryAccounts({ accounts });

      expect(queue).toBe(expectedQueue);
    });
  });

  describe('method: revokePermissions', () => {
    it('should prepare the procedure with the correct arguments and context, and return the resulting transaction queue', async () => {
      const account = entityMockUtils.getAccountInstance({ address: 'someAccount' });
      const secondaryAccounts = [
        {
          account,
          permissions: {
            tokens: { type: PermissionType.Include, values: [] },
            transactions: { type: PermissionType.Include, values: [] },
            portfolios: { type: PermissionType.Include, values: [] },
          },
        },
      ];

      const expectedQueue = 'someQueue' as unknown as TransactionQueue<void>;

      procedureMockUtils
        .getPrepareStub()
        .withArgs({ args: { secondaryAccounts }, transformer: undefined }, context)
        .resolves(expectedQueue);

      const queue = await accountManagement.revokePermissions({ secondaryAccounts: [account] });

      expect(queue).toBe(expectedQueue);
    });
  });

  describe('method: modifyPermissions', () => {
    it('should prepare the procedure with the correct arguments and context, and return the resulting transaction queue', async () => {
      const secondaryAccounts = [
        {
          account: entityMockUtils.getAccountInstance({ address: 'someAccount' }),
          permissions: { tokens: null, transactions: null, portfolios: null },
        },
      ];

      const expectedQueue = 'someQueue' as unknown as TransactionQueue<void>;

      procedureMockUtils
        .getPrepareStub()
        .withArgs({ args: { secondaryAccounts }, transformer: undefined }, context)
        .resolves(expectedQueue);

      const queue = await accountManagement.modifyPermissions({ secondaryAccounts });

      expect(queue).toBe(expectedQueue);
    });
  });

  describe('method: inviteAccount', () => {
    it('should prepare the procedure with the correct arguments and context, and return the resulting transaction queue', async () => {
      const args = {
        targetAccount: 'someAccount',
      };

      const expectedQueue = 'someQueue' as unknown as TransactionQueue<void>;

      procedureMockUtils
        .getPrepareStub()
        .withArgs({ args, transformer: undefined }, context)
        .resolves(expectedQueue);

      const queue = await accountManagement.inviteAccount(args);

      expect(queue).toBe(expectedQueue);
    });
  });

  describe('method: freezeSecondaryAccounts', () => {
    it('should prepare the procedure with the correct arguments and context, and return the resulting transaction queue', async () => {
      const args = {
        freeze: true,
      };

      const expectedQueue = 'someQueue' as unknown as TransactionQueue<void>;

      procedureMockUtils
        .getPrepareStub()
        .withArgs({ args, transformer: undefined }, context)
        .resolves(expectedQueue);

      const queue = await accountManagement.freezeSecondaryAccounts();

      expect(queue).toBe(expectedQueue);
    });
  });

  describe('method: unfreezeSecondaryAccounts', () => {
    it('should prepare the procedure with the correct arguments and context, and return the resulting transaction queue', async () => {
      const args = {
        freeze: false,
      };

      const expectedQueue = 'someQueue' as unknown as TransactionQueue<void>;

      procedureMockUtils
        .getPrepareStub()
        .withArgs({ args, transformer: undefined }, context)
        .resolves(expectedQueue);

      const queue = await accountManagement.unfreezeSecondaryAccounts();

      expect(queue).toBe(expectedQueue);
    });
  });

  describe('method: subsidizeAccount', () => {
    it('should prepare the procedure with the correct arguments and context, and return the resulting transaction queue', async () => {
      const args = {
        beneficiary: 'someAccount',
        allowance: new BigNumber(1000),
      };

      const expectedQueue = 'someQueue' as unknown as TransactionQueue<void>;

      procedureMockUtils
        .getPrepareStub()
        .withArgs({ args, transformer: undefined }, context)
        .resolves(expectedQueue);

      const queue = await accountManagement.subsidizeAccount(args);

      expect(queue).toBe(expectedQueue);
    });
  });

  describe('method: getAccount', () => {
    it('should return an Account object with the passed address', async () => {
      const params = { address: 'testAddress' };

      const result = accountManagement.getAccount(params);

      expect(result.address).toBe(params.address);
    });
  });

<<<<<<< HEAD
  describe('method: getSigningAccount', () => {
    test('should return the signing Account', async () => {
=======
    it('should return the current Account if no address is passed', async () => {
>>>>>>> b7202388
      const address = 'someAddress';
      dsMockUtils.configureMocks({ contextOptions: { signingAddress: address } });

      const result = accountManagement.getSigningAccount();

      expect(result && result.address).toBe(address);
    });

    test('should return null if there is no set signing Account', async () => {
      context.getSigningAccount.throws('err');

      const result = accountManagement.getSigningAccount();

      expect(result).toBeNull();
    });
  });

  describe('method: getAccountBalance', () => {
    const fakeBalance = {
      free: new BigNumber(100),
      locked: new BigNumber(0),
      total: new BigNumber(100),
    };
<<<<<<< HEAD
    test('should return the free and locked POLYX balance of the signing Account', async () => {
=======
    it('should return the free and locked POLYX balance of the current Account', async () => {
>>>>>>> b7202388
      dsMockUtils.configureMocks({ contextOptions: { balance: fakeBalance } });

      const result = await accountManagement.getAccountBalance();
      expect(result).toEqual(fakeBalance);
    });

<<<<<<< HEAD
    test('should return the free and locked POLYX balance of the supplied Account', async () => {
=======
    it('should return the free and locked POLYX balance of the supplied account', async () => {
>>>>>>> b7202388
      entityMockUtils.configureMocks({ accountOptions: { getBalance: fakeBalance } });

      let result = await accountManagement.getAccountBalance({ account: 'someId' });
      expect(result).toEqual(fakeBalance);

      result = await accountManagement.getAccountBalance({
        account: new Account({ address: 'someId ' }, dsMockUtils.getContextInstance()),
      });
      expect(result).toEqual(fakeBalance);
    });

<<<<<<< HEAD
    test('should allow subscription (with and without a supplied Account id)', async () => {
=======
    it('should allow subscription (with and without a supplied account id)', async () => {
>>>>>>> b7202388
      const unsubCallback = 'unsubCallback';
      dsMockUtils.configureMocks({ contextOptions: { balance: fakeBalance } });
      entityMockUtils.configureMocks({ accountOptions: { getBalance: fakeBalance } });

      let accountBalanceStub = (
        dsMockUtils.getContextInstance().getSigningAccount().getBalance as sinon.SinonStub
      ).resolves(unsubCallback);

      const callback = (() => 1 as unknown) as SubCallback<AccountBalance>;
      let result = await accountManagement.getAccountBalance(callback);
      expect(result).toEqual(unsubCallback);
      sinon.assert.calledWithExactly(accountBalanceStub, callback);

      accountBalanceStub = sinon.stub().resolves(unsubCallback);
      entityMockUtils.configureMocks({
        accountOptions: {
          getBalance: accountBalanceStub,
        },
      });
      const account = 'someId';
      result = await accountManagement.getAccountBalance({ account }, callback);
      expect(result).toEqual(unsubCallback);
      sinon.assert.calledWithExactly(accountBalanceStub, callback);
    });
  });

<<<<<<< HEAD
  describe('method: getSigningAccounts', () => {
    test('should return the list of signer Accounts associated to the SDK', async () => {
=======
  describe('method: getAccounts', () => {
    it('should return the list of signer accounts associated to the SDK', async () => {
>>>>>>> b7202388
      const accounts = [entityMockUtils.getAccountInstance()];
      dsMockUtils.configureMocks({
        contextOptions: {
          getSigningAccounts: accounts,
        },
      });

      const result = await accountManagement.getSigningAccounts();

      expect(result).toEqual(accounts);
    });
  });
});<|MERGE_RESOLUTION|>--- conflicted
+++ resolved
@@ -43,7 +43,7 @@
   });
 
   describe('method: leaveIdentity', () => {
-    test('should prepare the procedure with the correct arguments and context, and return the resulting transaction queue', async () => {
+    it('should prepare the procedure with the correct arguments and context, and return the resulting transaction queue', async () => {
       const expectedQueue = 'someQueue' as unknown as TransactionQueue<void>;
 
       procedureMockUtils
@@ -210,12 +210,8 @@
     });
   });
 
-<<<<<<< HEAD
   describe('method: getSigningAccount', () => {
-    test('should return the signing Account', async () => {
-=======
-    it('should return the current Account if no address is passed', async () => {
->>>>>>> b7202388
+    it('should return the signing Account', async () => {
       const address = 'someAddress';
       dsMockUtils.configureMocks({ contextOptions: { signingAddress: address } });
 
@@ -224,7 +220,7 @@
       expect(result && result.address).toBe(address);
     });
 
-    test('should return null if there is no set signing Account', async () => {
+    it('should return null if there is no set signing Account', async () => {
       context.getSigningAccount.throws('err');
 
       const result = accountManagement.getSigningAccount();
@@ -239,22 +235,14 @@
       locked: new BigNumber(0),
       total: new BigNumber(100),
     };
-<<<<<<< HEAD
-    test('should return the free and locked POLYX balance of the signing Account', async () => {
-=======
-    it('should return the free and locked POLYX balance of the current Account', async () => {
->>>>>>> b7202388
+    it('should return the free and locked POLYX balance of the signing Account', async () => {
       dsMockUtils.configureMocks({ contextOptions: { balance: fakeBalance } });
 
       const result = await accountManagement.getAccountBalance();
       expect(result).toEqual(fakeBalance);
     });
 
-<<<<<<< HEAD
-    test('should return the free and locked POLYX balance of the supplied Account', async () => {
-=======
-    it('should return the free and locked POLYX balance of the supplied account', async () => {
->>>>>>> b7202388
+    it('should return the free and locked POLYX balance of the supplied Account', async () => {
       entityMockUtils.configureMocks({ accountOptions: { getBalance: fakeBalance } });
 
       let result = await accountManagement.getAccountBalance({ account: 'someId' });
@@ -266,11 +254,7 @@
       expect(result).toEqual(fakeBalance);
     });
 
-<<<<<<< HEAD
-    test('should allow subscription (with and without a supplied Account id)', async () => {
-=======
-    it('should allow subscription (with and without a supplied account id)', async () => {
->>>>>>> b7202388
+    it('should allow subscription (with and without a supplied Account id)', async () => {
       const unsubCallback = 'unsubCallback';
       dsMockUtils.configureMocks({ contextOptions: { balance: fakeBalance } });
       entityMockUtils.configureMocks({ accountOptions: { getBalance: fakeBalance } });
@@ -297,13 +281,8 @@
     });
   });
 
-<<<<<<< HEAD
   describe('method: getSigningAccounts', () => {
-    test('should return the list of signer Accounts associated to the SDK', async () => {
-=======
-  describe('method: getAccounts', () => {
-    it('should return the list of signer accounts associated to the SDK', async () => {
->>>>>>> b7202388
+    it('should return the list of signer Accounts associated to the SDK', async () => {
       const accounts = [entityMockUtils.getAccountInstance()];
       dsMockUtils.configureMocks({
         contextOptions: {

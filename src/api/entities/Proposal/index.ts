import { BlockHash } from '@polkadot/types/interfaces/chain';
import BigNumber from 'bignumber.js';

import { Identity } from '~/api/entities/Identity';
import { cancelProposal, editProposal, EditProposalParams } from '~/api/procedures';
import { Entity, TransactionQueue } from '~/base';
import { Context } from '~/context';
import { eventByIndexedArgs, proposal, proposalVotes } from '~/middleware/queries';
import { EventIdEnum, ModuleIdEnum, Query } from '~/middleware/types';
import { Ensured, ResultSet } from '~/types';
<<<<<<< HEAD
import { meshProposalToCall, u32ToBigNumber, valueToDid } from '~/utils';
=======
import {
  balanceToBigNumber,
  meshProposalStateToProposalState,
  requestAtBlock,
  u32ToBigNumber,
  valueToDid,
} from '~/utils';
>>>>>>> ad17cbfa

import { ProposalDetails, ProposalStage, ProposalVote, ProposalVotesOrderByInput } from './types';

/**
 * Properties that uniquely identify a Proposal
 */
export interface UniqueIdentifiers {
  pipId: number;
}

/**
 * Represents a Polymesh Improvement Proposal (PIP)
 */
export class Proposal extends Entity<UniqueIdentifiers> {
  /**
   * @hidden
   * Check if a value is of type [[UniqueIdentifiers]]
   */
  public static isUniqueIdentifiers(identifier: unknown): identifier is UniqueIdentifiers {
    const { pipId } = identifier as UniqueIdentifiers;

    return typeof pipId === 'number';
  }

  /**
   * internal identifier
   */
  public pipId: number;

  /**
   * @hidden
   */
  constructor(identifiers: UniqueIdentifiers, context: Context) {
    super(identifiers, context);

    const { pipId } = identifiers;

    this.pipId = pipId;
  }

  /**
   * Check if an identity has voted on the proposal
   *
   * @param args.did - identity representation or identity ID as stored in the blockchain
   */
  public async identityHasVoted(args?: { did: string | Identity }): Promise<boolean> {
    const { pipId, context } = this;

    let identity: string;

    if (args) {
      identity = valueToDid(args.did);
    } else {
      ({ did: identity } = await context.getCurrentIdentity());
    }

    const result = await context.queryMiddleware<Ensured<Query, 'eventByIndexedArgs'>>(
      eventByIndexedArgs({
        moduleId: ModuleIdEnum.Pips,
        eventId: EventIdEnum.Voted,
        eventArg0: identity,
        eventArg2: pipId.toString(),
      })
    );

    if (result.data.eventByIndexedArgs) {
      return true;
    }

    return false;
  }

  /**
   * Retrieve all the votes of the proposal. Can be filtered using parameters
   *
   * @param opts.vote - vote decision (positive or negative)
   * @param opts.orderBy - the order in witch the votes are returned
   * @param opts.size - number of votes in each requested page (default: 25)
   * @param opts.start - page offset
   */
  public async getVotes(
    opts: {
      vote?: boolean;
      orderBy?: ProposalVotesOrderByInput;
      size?: number;
      start?: number;
    } = {}
  ): Promise<ResultSet<ProposalVote>> {
    const { pipId, context } = this;

    const { vote, orderBy, size, start } = opts;

    const result = await context.queryMiddleware<Ensured<Query, 'proposalVotes'>>(
      proposalVotes({
        pipId,
        vote,
        orderBy,
        count: size,
        skip: start,
      })
    );

    const data = result.data.proposalVotes.map(({ account: did, vote: proposalVote, weight }) => {
      return {
        identity: new Identity({ did }, context),
        vote: proposalVote,
        weight: new BigNumber(weight),
      };
    });

    return {
      data,
      // TODO: replace by proper calculation once the query returns totalCount
      next: null,
    };
  }

  /**
   * Edit a proposal
   *
   * @param args.discussionUrl - URL to the forum/messageboard/issue where the proposal is being discussed
   */
  public async edit(args: EditProposalParams): Promise<TransactionQueue<void>> {
    const { context, pipId } = this;
    return editProposal.prepare({ pipId, ...args }, context);
  }

  /**
   * Cancel the proposal
   */
  public async cancel(): Promise<TransactionQueue<void>> {
    const { context, pipId } = this;
    return cancelProposal.prepare({ pipId }, context);
  }

  /**
   * Retrieve the proposal details
   */
  public async getDetails(): Promise<ProposalDetails> {
    const { context, pipId } = this;

    const {
      data: {
        proposal: {
          pipId: id,
          proposer,
          createdAt,
          url,
          description,
          coolOffEndBlock,
          endBlock,
          proposal: rawProposal,
          lastState,
          lastStateUpdatedAt,
          totalVotes,
          totalAyesWeight,
          totalNaysWeight,
        },
      },
    } = await context.queryMiddleware<Ensured<Query, 'proposal'>>(
      proposal({
        pipId,
      })
    );

    return {
      pipId: id,
      proposer,
      createdAt,
      url,
      description,
      coolOffEndBlock,
      endBlock,
      call: rawProposal ? meshProposalToCall(rawProposal, context) : undefined,
      lastState,
      lastStateUpdatedAt,
      totalVotes,
      totalAyesWeight: new BigNumber(totalAyesWeight),
      totalNaysWeight: new BigNumber(totalNaysWeight),
    };
  }

  /**
   * Retrieve the current stage of the proposal
   */
  public async getStage(): Promise<ProposalStage> {
    const {
      context: {
        polymeshApi: {
          query: { pips },
          rpc: { chain },
        },
      },
      pipId,
    } = this;

    const [metadata, header] = await Promise.all([pips.proposalMetadata(pipId), chain.getHeader()]);

    const { end: rawEnd, cool_off_until: rawCoolOff } = metadata.unwrap();
    const { number: rawBlockId } = header;

    const blockId = u32ToBigNumber(rawBlockId.unwrap());
    const end = u32ToBigNumber(rawEnd);
    const coolOff = u32ToBigNumber(rawCoolOff);

    if (blockId.lt(coolOff)) {
      return ProposalStage.CoolOff;
    }

    if (blockId.lt(end)) {
      return ProposalStage.Open;
    }

    return ProposalStage.Ended;
  }

  /**
   * Retrieve the minimum amount of POLYX that must be bonded by aye votes for the proposal to be considered valid
   */
  public async minimumBondedAmount(): Promise<BigNumber> {
    const {
      context: {
        polymeshApi: {
          query: { pips },
          rpc: { chain },
        },
      },
      pipId,
    } = this;

    const [stage, metadata] = await Promise.all([this.getStage(), pips.proposalMetadata(pipId)]);

    const { end: endBlock } = metadata.unwrap();

    const opts: { args: []; blockHash?: BlockHash } = {
      args: [],
    };

    if (stage !== ProposalStage.Open) {
      const blockHash = await chain.getBlockHash(endBlock);
      opts.blockHash = blockHash;
    }

    const result = await requestAtBlock(pips.quorumThreshold, opts);

    return balanceToBigNumber(result);
  }
}<|MERGE_RESOLUTION|>--- conflicted
+++ resolved
@@ -8,17 +8,13 @@
 import { eventByIndexedArgs, proposal, proposalVotes } from '~/middleware/queries';
 import { EventIdEnum, ModuleIdEnum, Query } from '~/middleware/types';
 import { Ensured, ResultSet } from '~/types';
-<<<<<<< HEAD
-import { meshProposalToCall, u32ToBigNumber, valueToDid } from '~/utils';
-=======
 import {
   balanceToBigNumber,
-  meshProposalStateToProposalState,
+  meshProposalToCall,
   requestAtBlock,
   u32ToBigNumber,
   valueToDid,
 } from '~/utils';
->>>>>>> ad17cbfa
 
 import { ProposalDetails, ProposalStage, ProposalVote, ProposalVotesOrderByInput } from './types';
 

import { ApolloQueryResult } from 'apollo-client';
import BigNumber from 'bignumber.js';

import { Identity } from '~/api/entities/Identity';
import { Entity, PolymeshError } from '~/base';
import { Context } from '~/context';
<<<<<<< HEAD
import { eventByIndexedArgs, proposalVotes } from '~/middleware/queries';
import { EventIdEnum, ModuleIdEnum, ProposalVotesOrderByInput, Query } from '~/middleware/types';
import { Ensured, ErrorCode } from '~/types';
import { valueToDid } from '~/utils';
=======
import { proposalVotes } from '~/middleware/queries';
import { Query } from '~/middleware/types';
import { Ensured, ErrorCode, ProposalVotesOrderByInput } from '~/types';
>>>>>>> 6426fee3

import { ProposalVote } from './types';

/**
 * Properties that uniquely identify a Proposal
 */
export interface UniqueIdentifiers {
  pipId: number;
}

/**
 * Represents a Polymesh Improvement Proposal (PIP)
 */
export class Proposal extends Entity<UniqueIdentifiers> {
  /**
   * @hidden
   * Check if a value is of type [[UniqueIdentifiers]]
   */
  public static isUniqueIdentifiers(identifier: unknown): identifier is UniqueIdentifiers {
    const { pipId } = identifier as UniqueIdentifiers;

    return typeof pipId === 'number';
  }

  /**
   * internal identifier
   */
  public pipId: number;

  /**
   * @hidden
   */
  constructor(identifiers: UniqueIdentifiers, context: Context) {
    super(identifiers, context);

    const { pipId } = identifiers;

    this.pipId = pipId;
  }

  /**
   * Check if an identity has voted on the proposal
   *
   * @param args.did - identity representation or identity ID as stored in the blockchain
   */
  public async identityHasVoted(args?: { did: string | Identity }): Promise<boolean> {
    const {
      context: { middlewareApi },
      pipId,
      context,
    } = this;

    let identity: string;

    if (args) {
      identity = valueToDid(args.did);
    } else {
      identity = context.getCurrentIdentity().did;
    }

    let result: ApolloQueryResult<Ensured<Query, 'eventByIndexedArgs'>>;
    try {
      result = await middlewareApi.query<Ensured<Query, 'eventByIndexedArgs'>>(
        eventByIndexedArgs({
          moduleId: ModuleIdEnum.Pips,
          eventId: EventIdEnum.Voted,
          eventArg0: identity,
          eventArg2: pipId.toString(),
        })
      );
    } catch (e) {
      throw new PolymeshError({
        code: ErrorCode.MiddlewareError,
        message: `Error in middleware query: ${e.message}`,
      });
    }

    if (result.data.eventByIndexedArgs) {
      return true;
    }

    return false;
  }

  /**
   * Retrieve all the votes of the proposal. Can be filtered using parameters
   *
   * @param opts.vote - vote decision (positive or negative)
   * @param opts.orderBy - the order in witch the votes are returned
   * @param opts.size - number of votes in each requested page (default: 25)
   * @param opts.start - page offset
   */
  public async getVotes(
    opts: {
      vote?: boolean;
      orderBy?: ProposalVotesOrderByInput;
      size?: number;
      start?: number;
    } = {}
  ): Promise<ProposalVote[]> {
    const {
      context: { middlewareApi },
      pipId,
      context,
    } = this;

    const { vote, orderBy, size, start } = opts;

    let result: ApolloQueryResult<Ensured<Query, 'proposalVotes'>>;
    try {
      result = await middlewareApi.query<Ensured<Query, 'proposalVotes'>>(
        proposalVotes({
          pipId,
          vote,
          orderBy,
          count: size,
          skip: start,
        })
      );
    } catch (e) {
      throw new PolymeshError({
        code: ErrorCode.MiddlewareError,
        message: `Error in middleware query: ${e.message}`,
      });
    }

    return result.data.proposalVotes.map(({ account: did, vote: proposalVote, weight }) => {
      return {
        identity: new Identity({ did }, context),
        vote: proposalVote,
        weight: new BigNumber(weight),
      };
    });
  }
}<|MERGE_RESOLUTION|>--- conflicted
+++ resolved
@@ -4,16 +4,10 @@
 import { Identity } from '~/api/entities/Identity';
 import { Entity, PolymeshError } from '~/base';
 import { Context } from '~/context';
-<<<<<<< HEAD
 import { eventByIndexedArgs, proposalVotes } from '~/middleware/queries';
-import { EventIdEnum, ModuleIdEnum, ProposalVotesOrderByInput, Query } from '~/middleware/types';
-import { Ensured, ErrorCode } from '~/types';
+import { EventIdEnum, ModuleIdEnum, Query } from '~/middleware/types';
+import { Ensured, ErrorCode, ProposalVotesOrderByInput } from '~/types';
 import { valueToDid } from '~/utils';
-=======
-import { proposalVotes } from '~/middleware/queries';
-import { Query } from '~/middleware/types';
-import { Ensured, ErrorCode, ProposalVotesOrderByInput } from '~/types';
->>>>>>> 6426fee3
 
 import { ProposalVote } from './types';
 

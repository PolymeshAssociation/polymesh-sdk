import { u32 } from '@polkadot/types';
import { Balance } from '@polkadot/types/interfaces';
import { Call } from '@polkadot/types/interfaces/runtime';
import BigNumber from 'bignumber.js';
import sinon from 'sinon';

import { Identity } from '~/api/entities/Identity';
import { ProposalStage } from '~/api/entities/Proposal/types';
import { cancelProposal, editProposal } from '~/api/procedures';
import { Entity, TransactionQueue } from '~/base';
import { Context } from '~/context';
import { eventByIndexedArgs, proposalVotes } from '~/middleware/queries';
import { EventIdEnum, ModuleIdEnum, ProposalState } from '~/middleware/types';
import { dsMockUtils } from '~/testUtils/mocks';
import * as utilsModule from '~/utils';

import { Proposal } from '../';

describe('Proposal class', () => {
  const pipId = 10;
  let context: Context;
  let proposal: Proposal;
  let u32ToBigNumberStub: sinon.SinonStub<[u32], BigNumber>;
  let requestAtBlockStub: sinon.SinonStub;
  let balanceToBigNumberStub: sinon.SinonStub<[Balance], BigNumber>;

  beforeAll(() => {
    dsMockUtils.initMocks();
    u32ToBigNumberStub = sinon.stub(utilsModule, 'u32ToBigNumber');
    requestAtBlockStub = sinon.stub(utilsModule, 'requestAtBlock');
    balanceToBigNumberStub = sinon.stub(utilsModule, 'balanceToBigNumber');
  });

  beforeEach(() => {
    context = dsMockUtils.getContextInstance();
    proposal = new Proposal({ pipId }, context);
  });

  afterEach(() => {
    dsMockUtils.reset();
  });

  afterAll(() => {
    dsMockUtils.cleanup();
  });

  test('should extend entity', () => {
    expect(Proposal.prototype instanceof Entity).toBe(true);
  });

  describe('constructor', () => {
    test('should assign pipId to instance', () => {
      expect(proposal.pipId).toBe(pipId);
    });
  });

  describe('method: isUniqueIdentifiers', () => {
    test('should return true if the object conforms to the interface', () => {
      expect(Proposal.isUniqueIdentifiers({ pipId: 10 })).toBe(true);
      expect(Proposal.isUniqueIdentifiers({})).toBe(false);
      expect(Proposal.isUniqueIdentifiers({ pipId: '10' })).toBe(false);
    });
  });

  describe('method: identityHasVoted', () => {
    const did = 'someDid';
    const variables = {
      moduleId: ModuleIdEnum.Pips,
      eventId: EventIdEnum.Voted,
      eventArg0: did,
      eventArg2: pipId.toString(),
    };

    beforeEach(() => {
      context = dsMockUtils.getContextInstance();
      proposal = new Proposal({ pipId }, context);
    });

    test('should return true if the identity has voted on the proposal', async () => {
      const fakeResult = true;

      dsMockUtils.createApolloQueryStub(eventByIndexedArgs(variables), {
        /* eslint-disable @typescript-eslint/camelcase */
        eventByIndexedArgs: {
          block_id: 'someBlockId',
        },
        /* eslint-enable @typescript-eslint/camelcase */
      });

      const result = await proposal.identityHasVoted();
      expect(result).toEqual(fakeResult);
    });

    test('should return false if the identity has not voted on the proposal', async () => {
      dsMockUtils.createApolloQueryStub(eventByIndexedArgs(variables), {});
      const result = await proposal.identityHasVoted({ did: 'someDid' });
      expect(result).toBeFalsy();
    });
  });

  describe('method: getVotes', () => {
    test('should return the list of votes', async () => {
      const did = 'someDid';
      const vote = false;
      const weight = new BigNumber(10000000000);
      const proposalVotesQueryResponse = [
        {
          account: did,
          vote,
          weight: weight.toNumber(),
        },
      ];
      const fakeResult = [
        {
          identity: new Identity({ did }, context),
          vote,
          weight,
        },
      ];

      dsMockUtils.createApolloQueryStub(
        proposalVotes({
          pipId,
          vote: undefined,
          orderBy: undefined,
          count: undefined,
          skip: undefined,
        }),
        {
          proposalVotes: proposalVotesQueryResponse,
        }
      );

      const result = await proposal.getVotes();

      expect(result.data).toEqual(fakeResult);
      expect(result.next).toBeNull();
      expect(result.count).toBeUndefined();
    });
  });

  describe('method: edit', () => {
    test('should prepare the procedure with the correct arguments and context', async () => {
      const args = {
        discussionUrl: 'www.my-new-proposal.com',
        description: 'A new proposal description',
      };

      const expectedQueue = ('someQueue' as unknown) as TransactionQueue<void>;

      sinon
        .stub(editProposal, 'prepare')
        .withArgs({ pipId, ...args }, context)
        .resolves(expectedQueue);

      const queue = await proposal.edit(args);

      expect(queue).toBe(expectedQueue);
    });
  });

  describe('method: cancel', () => {
    test('should prepare the procedure with the correct arguments and context', async () => {
      const expectedQueue = ('someQueue' as unknown) as TransactionQueue<void>;

      sinon
        .stub(cancelProposal, 'prepare')
        .withArgs({ pipId }, context)
        .resolves(expectedQueue);

      const queue = await proposal.cancel();

      expect(queue).toBe(expectedQueue);
    });
  });

  describe('method: getDetails', () => {
    test('should return the proposal details', async () => {
      const fakeState = ProposalState.Pending;
      const mockState = dsMockUtils.createMockProposalState('Pending');

      sinon
        .stub(utilsModule, 'meshProposalStateToProposalState')
        .withArgs(mockState)
        .returns(fakeState);

      dsMockUtils.createQueryStub('pips', 'proposals', {
        returnValue: dsMockUtils.createMockOption(
          dsMockUtils.createMockPip({
            id: dsMockUtils.createMockU32(),
            proposal: ('proposal' as unknown) as Call,
            state: mockState,
          })
        ),
      });

      const result = await proposal.getDetails();
      expect(result.state).toEqual(fakeState);
    });
  });

  describe('method: getStage', () => {
    const coolOff = 555000;

    afterEach(() => {
      dsMockUtils.reset();
    });

    test('should return coolOff as stage of the proposal', async () => {
      const blockNumber = new BigNumber(500000);
      const rawCoolOff = dsMockUtils.createMockU32(coolOff);
<<<<<<< HEAD

      dsMockUtils.initMocks({ contextOptions: { latestBlock: blockNumber } });
=======
      const mockBlockId = dsMockUtils.createMockU32(blockId);
      const rawBlockId = dsMockUtils.createMockOption(mockBlockId);
>>>>>>> ad17cbfa

      dsMockUtils.createQueryStub('pips', 'proposalMetadata', {
        returnValue: dsMockUtils.createMockOption(
          dsMockUtils.createMockPipsMetadata({
            proposer: dsMockUtils.createMockAccountId(),
            // eslint-disable-next-line @typescript-eslint/camelcase
            cool_off_until: rawCoolOff,
            end: dsMockUtils.createMockU32(),
          })
        ),
      });

      u32ToBigNumberStub.withArgs(rawCoolOff).returns(new BigNumber(coolOff));
<<<<<<< HEAD
=======
      u32ToBigNumberStub.withArgs(mockBlockId).returns(new BigNumber(blockId));
>>>>>>> ad17cbfa

      const result = await proposal.getStage();
      expect(result).toEqual(ProposalStage.CoolOff);
    });

    test('should return open as stage of the proposal', async () => {
      const blockNumber = new BigNumber(600000);
      const end = 1000000;
      const rawCoolOff = dsMockUtils.createMockU32(coolOff);
<<<<<<< HEAD
=======
      const mockBlockId = dsMockUtils.createMockU32(blockId);
      const rawBlockId = dsMockUtils.createMockOption(mockBlockId);
>>>>>>> ad17cbfa
      const rawEnd = dsMockUtils.createMockU32(end);

      dsMockUtils.initMocks({ contextOptions: { latestBlock: blockNumber } });

      dsMockUtils.createQueryStub('pips', 'proposalMetadata', {
        returnValue: dsMockUtils.createMockOption(
          dsMockUtils.createMockPipsMetadata({
            proposer: dsMockUtils.createMockAccountId(),
            // eslint-disable-next-line @typescript-eslint/camelcase
            cool_off_until: rawCoolOff,
            end: rawEnd,
          })
        ),
      });

      u32ToBigNumberStub.withArgs(rawCoolOff).returns(new BigNumber(coolOff));
<<<<<<< HEAD
=======
      u32ToBigNumberStub.withArgs(mockBlockId).returns(new BigNumber(blockId));
>>>>>>> ad17cbfa
      u32ToBigNumberStub.withArgs(rawEnd).returns(new BigNumber(end));

      const result = await proposal.getStage();
      expect(result).toEqual(ProposalStage.Open);
    });

    test('should return ended as stage of the proposal', async () => {
      const blockNumber = new BigNumber(1000000);
      const end = 700000;
      const rawCoolOff = dsMockUtils.createMockU32(coolOff);
<<<<<<< HEAD
=======
      const mockBlockId = dsMockUtils.createMockU32(blockId);
      const rawBlockId = dsMockUtils.createMockOption(mockBlockId);
>>>>>>> ad17cbfa
      const rawEnd = dsMockUtils.createMockU32(end);

      dsMockUtils.initMocks({ contextOptions: { latestBlock: blockNumber } });

      dsMockUtils.createQueryStub('pips', 'proposalMetadata', {
        returnValue: dsMockUtils.createMockOption(
          dsMockUtils.createMockPipsMetadata({
            proposer: dsMockUtils.createMockAccountId(),
            // eslint-disable-next-line @typescript-eslint/camelcase
            cool_off_until: rawCoolOff,
            end: rawEnd,
          })
        ),
      });

      u32ToBigNumberStub.withArgs(rawCoolOff).returns(new BigNumber(coolOff));
<<<<<<< HEAD
=======
      u32ToBigNumberStub.withArgs(mockBlockId).returns(new BigNumber(blockId));
>>>>>>> ad17cbfa
      u32ToBigNumberStub.withArgs(rawEnd).returns(new BigNumber(end));

      const result = await proposal.getStage();
      expect(result).toEqual(ProposalStage.Ended);
    });
  });

  describe('method: minimumBondedAmount', () => {
    const fakeResult = new BigNumber(100000);
    const rawBalance = dsMockUtils.createMockBalance(fakeResult.toNumber());
    const end = 150000;
    const rawEnd = dsMockUtils.createMockU32(end);

    beforeEach(() => {
      dsMockUtils.createQueryStub('pips', 'proposalMetadata', {
        returnValue: dsMockUtils.createMockOption(
          dsMockUtils.createMockPipsMetadata({
            proposer: dsMockUtils.createMockAccountId(),
            // eslint-disable-next-line @typescript-eslint/camelcase
            cool_off_until: dsMockUtils.createMockU32(),
            end: rawEnd,
          })
        ),
      });

      requestAtBlockStub.returns(rawBalance);
      balanceToBigNumberStub.withArgs(rawBalance).returns(fakeResult);
    });

    afterEach(() => {
      dsMockUtils.reset();
    });

    test('should return the minimum bonded amount from the current storage', async () => {
      sinon.stub(proposal, 'getStage').resolves(ProposalStage.Open);

      const result = await proposal.minimumBondedAmount();
      expect(result).toBe(fakeResult);
    });

    test('should return the minimum bonded amount from the historic storage', async () => {
      const blockHash = new BigNumber(123456);
      const rawBlockHash = dsMockUtils.createMockU32(blockHash.toNumber());

      sinon.stub(proposal, 'getStage').resolves(ProposalStage.Ended);

      dsMockUtils.createRpcStub('chain', 'getBlockHash').returns(rawBlockHash);

      const result = await proposal.minimumBondedAmount();
      expect(result).toBe(fakeResult);
    });
  });
});<|MERGE_RESOLUTION|>--- conflicted
+++ resolved
@@ -209,13 +209,8 @@
     test('should return coolOff as stage of the proposal', async () => {
       const blockNumber = new BigNumber(500000);
       const rawCoolOff = dsMockUtils.createMockU32(coolOff);
-<<<<<<< HEAD
 
       dsMockUtils.initMocks({ contextOptions: { latestBlock: blockNumber } });
-=======
-      const mockBlockId = dsMockUtils.createMockU32(blockId);
-      const rawBlockId = dsMockUtils.createMockOption(mockBlockId);
->>>>>>> ad17cbfa
 
       dsMockUtils.createQueryStub('pips', 'proposalMetadata', {
         returnValue: dsMockUtils.createMockOption(
@@ -229,10 +224,6 @@
       });
 
       u32ToBigNumberStub.withArgs(rawCoolOff).returns(new BigNumber(coolOff));
-<<<<<<< HEAD
-=======
-      u32ToBigNumberStub.withArgs(mockBlockId).returns(new BigNumber(blockId));
->>>>>>> ad17cbfa
 
       const result = await proposal.getStage();
       expect(result).toEqual(ProposalStage.CoolOff);
@@ -242,11 +233,6 @@
       const blockNumber = new BigNumber(600000);
       const end = 1000000;
       const rawCoolOff = dsMockUtils.createMockU32(coolOff);
-<<<<<<< HEAD
-=======
-      const mockBlockId = dsMockUtils.createMockU32(blockId);
-      const rawBlockId = dsMockUtils.createMockOption(mockBlockId);
->>>>>>> ad17cbfa
       const rawEnd = dsMockUtils.createMockU32(end);
 
       dsMockUtils.initMocks({ contextOptions: { latestBlock: blockNumber } });
@@ -263,10 +249,6 @@
       });
 
       u32ToBigNumberStub.withArgs(rawCoolOff).returns(new BigNumber(coolOff));
-<<<<<<< HEAD
-=======
-      u32ToBigNumberStub.withArgs(mockBlockId).returns(new BigNumber(blockId));
->>>>>>> ad17cbfa
       u32ToBigNumberStub.withArgs(rawEnd).returns(new BigNumber(end));
 
       const result = await proposal.getStage();
@@ -277,11 +259,6 @@
       const blockNumber = new BigNumber(1000000);
       const end = 700000;
       const rawCoolOff = dsMockUtils.createMockU32(coolOff);
-<<<<<<< HEAD
-=======
-      const mockBlockId = dsMockUtils.createMockU32(blockId);
-      const rawBlockId = dsMockUtils.createMockOption(mockBlockId);
->>>>>>> ad17cbfa
       const rawEnd = dsMockUtils.createMockU32(end);
 
       dsMockUtils.initMocks({ contextOptions: { latestBlock: blockNumber } });
@@ -298,10 +275,6 @@
       });
 
       u32ToBigNumberStub.withArgs(rawCoolOff).returns(new BigNumber(coolOff));
-<<<<<<< HEAD
-=======
-      u32ToBigNumberStub.withArgs(mockBlockId).returns(new BigNumber(blockId));
->>>>>>> ad17cbfa
       u32ToBigNumberStub.withArgs(rawEnd).returns(new BigNumber(end));
 
       const result = await proposal.getStage();

import { u32 } from '@polkadot/types';
<<<<<<< HEAD
=======
import { Balance } from '@polkadot/types/interfaces';
import { Call } from '@polkadot/types/interfaces/runtime';
>>>>>>> ad17cbfa
import BigNumber from 'bignumber.js';
import sinon from 'sinon';

import { Identity } from '~/api/entities/Identity';
import { ProposalStage } from '~/api/entities/Proposal/types';
import { cancelProposal, editProposal } from '~/api/procedures';
import { Entity, TransactionQueue } from '~/base';
import { Context } from '~/context';
import { eventByIndexedArgs, proposal as queryProposal, proposalVotes } from '~/middleware/queries';
import { EventIdEnum, ModuleIdEnum, ProposalState } from '~/middleware/types';
import { dsMockUtils } from '~/testUtils/mocks';
import * as utilsModule from '~/utils';

import { Proposal } from '../';

describe('Proposal class', () => {
  const pipId = 10;
  let context: Context;
  let proposal: Proposal;
  let u32ToBigNumberStub: sinon.SinonStub<[u32], BigNumber>;
  let requestAtBlockStub: sinon.SinonStub;
  let balanceToBigNumberStub: sinon.SinonStub<[Balance], BigNumber>;

  beforeAll(() => {
    dsMockUtils.initMocks();
    u32ToBigNumberStub = sinon.stub(utilsModule, 'u32ToBigNumber');
    requestAtBlockStub = sinon.stub(utilsModule, 'requestAtBlock');
    balanceToBigNumberStub = sinon.stub(utilsModule, 'balanceToBigNumber');
  });

  beforeEach(() => {
    context = dsMockUtils.getContextInstance();
    proposal = new Proposal({ pipId }, context);
  });

  afterEach(() => {
    dsMockUtils.reset();
  });

  afterAll(() => {
    dsMockUtils.cleanup();
  });

  test('should extend entity', () => {
    expect(Proposal.prototype instanceof Entity).toBe(true);
  });

  describe('constructor', () => {
    test('should assign pipId to instance', () => {
      expect(proposal.pipId).toBe(pipId);
    });
  });

  describe('method: isUniqueIdentifiers', () => {
    test('should return true if the object conforms to the interface', () => {
      expect(Proposal.isUniqueIdentifiers({ pipId: 10 })).toBe(true);
      expect(Proposal.isUniqueIdentifiers({})).toBe(false);
      expect(Proposal.isUniqueIdentifiers({ pipId: '10' })).toBe(false);
    });
  });

  describe('method: identityHasVoted', () => {
    const did = 'someDid';
    const variables = {
      moduleId: ModuleIdEnum.Pips,
      eventId: EventIdEnum.Voted,
      eventArg0: did,
      eventArg2: pipId.toString(),
    };

    beforeEach(() => {
      context = dsMockUtils.getContextInstance();
      proposal = new Proposal({ pipId }, context);
    });

    test('should return true if the identity has voted on the proposal', async () => {
      const fakeResult = true;

      dsMockUtils.createApolloQueryStub(eventByIndexedArgs(variables), {
        /* eslint-disable @typescript-eslint/camelcase */
        eventByIndexedArgs: {
          block_id: 'someBlockId',
        },
        /* eslint-enable @typescript-eslint/camelcase */
      });

      const result = await proposal.identityHasVoted();
      expect(result).toEqual(fakeResult);
    });

    test('should return false if the identity has not voted on the proposal', async () => {
      dsMockUtils.createApolloQueryStub(eventByIndexedArgs(variables), {});
      const result = await proposal.identityHasVoted({ did: 'someDid' });
      expect(result).toBeFalsy();
    });
  });

  describe('method: getVotes', () => {
    test('should return the list of votes', async () => {
      const did = 'someDid';
      const vote = false;
      const weight = new BigNumber(10000000000);
      const proposalVotesQueryResponse = [
        {
          account: did,
          vote,
          weight: weight.toNumber(),
        },
      ];
      const fakeResult = [
        {
          identity: new Identity({ did }, context),
          vote,
          weight,
        },
      ];

      dsMockUtils.createApolloQueryStub(
        proposalVotes({
          pipId,
          vote: undefined,
          orderBy: undefined,
          count: undefined,
          skip: undefined,
        }),
        {
          proposalVotes: proposalVotesQueryResponse,
        }
      );

      const result = await proposal.getVotes();

      expect(result.data).toEqual(fakeResult);
      expect(result.next).toBeNull();
      expect(result.count).toBeUndefined();
    });
  });

  describe('method: edit', () => {
    test('should prepare the procedure with the correct arguments and context', async () => {
      const args = {
        discussionUrl: 'www.my-new-proposal.com',
        description: 'A new proposal description',
      };

      const expectedQueue = ('someQueue' as unknown) as TransactionQueue<void>;

      sinon
        .stub(editProposal, 'prepare')
        .withArgs({ pipId, ...args }, context)
        .resolves(expectedQueue);

      const queue = await proposal.edit(args);

      expect(queue).toBe(expectedQueue);
    });
  });

  describe('method: cancel', () => {
    test('should prepare the procedure with the correct arguments and context', async () => {
      const expectedQueue = ('someQueue' as unknown) as TransactionQueue<void>;

      sinon
        .stub(cancelProposal, 'prepare')
        .withArgs({ pipId }, context)
        .resolves(expectedQueue);

      const queue = await proposal.cancel();

      expect(queue).toBe(expectedQueue);
    });
  });

  describe('method: getDetails', () => {
    test('should return the proposal details', async () => {
      const totalAyesWeight = new BigNumber(10);
      const totalNaysWeight = new BigNumber(20);
      const rawProposal = '0x110000';
      const variables = { pipId };
      const fakeCall = { method: 'disbursement', module: 'treasury' };
      const fakeProposal = {
        pipId,
        proposer: 'someProposer',
        createdAt: 150000,
        url: 'http://someUrl',
        description: 'some description',
        coolOffEndBlock: 160000,
        endBlock: 165000,
        lastState: ProposalState.Pending,
        lastStateUpdatedAt: 163000,
        totalVotes: 0,
        totalAyesWeight: totalAyesWeight.toNumber(),
        totalNaysWeight: totalNaysWeight.toNumber(),
      };

      dsMockUtils.createApolloQueryStub(queryProposal(variables), {
        proposal: { ...fakeProposal, proposal: rawProposal },
      });

      sinon
        .stub(utilsModule, 'meshProposalToCall')
        .withArgs(rawProposal, context)
        .returns(fakeCall);

      let result = await proposal.getDetails();
      expect(result).toEqual({
        ...fakeProposal,
        totalAyesWeight,
        totalNaysWeight,
        call: fakeCall,
      });

      dsMockUtils.createApolloQueryStub(queryProposal(variables), {
        proposal: { ...fakeProposal },
      });

      result = await proposal.getDetails();
      expect(result).toEqual({
        ...fakeProposal,
        totalAyesWeight,
        totalNaysWeight,
      });
    });
  });

  describe('method: getStage', () => {
    const coolOff = 555000;

    afterEach(() => {
      dsMockUtils.reset();
    });

    test('should return coolOff as stage of the proposal', async () => {
      const blockId = 500000;
      const rawCoolOff = dsMockUtils.createMockU32(coolOff);
      const mockBlockId = dsMockUtils.createMockU32(blockId);
      const rawBlockId = dsMockUtils.createMockOption(mockBlockId);

      dsMockUtils.createQueryStub('pips', 'proposalMetadata', {
        returnValue: dsMockUtils.createMockOption(
          dsMockUtils.createMockPipsMetadata({
            proposer: dsMockUtils.createMockAccountId(),
            // eslint-disable-next-line @typescript-eslint/camelcase
            cool_off_until: rawCoolOff,
            end: dsMockUtils.createMockU32(),
          })
        ),
      });

      dsMockUtils.createRpcStub('chain', 'getHeader').returns({ number: rawBlockId });

      u32ToBigNumberStub.withArgs(rawCoolOff).returns(new BigNumber(coolOff));
      u32ToBigNumberStub.withArgs(mockBlockId).returns(new BigNumber(blockId));

      const result = await proposal.getStage();
      expect(result).toEqual(ProposalStage.CoolOff);
    });

    test('should return open as stage of the proposal', async () => {
      const blockId = 600000;
      const end = 1000000;
      const rawCoolOff = dsMockUtils.createMockU32(coolOff);
      const mockBlockId = dsMockUtils.createMockU32(blockId);
      const rawBlockId = dsMockUtils.createMockOption(mockBlockId);
      const rawEnd = dsMockUtils.createMockU32(end);

      dsMockUtils.createQueryStub('pips', 'proposalMetadata', {
        returnValue: dsMockUtils.createMockOption(
          dsMockUtils.createMockPipsMetadata({
            proposer: dsMockUtils.createMockAccountId(),
            // eslint-disable-next-line @typescript-eslint/camelcase
            cool_off_until: rawCoolOff,
            end: rawEnd,
          })
        ),
      });

      dsMockUtils.createRpcStub('chain', 'getHeader').returns({ number: rawBlockId });

      u32ToBigNumberStub.withArgs(rawCoolOff).returns(new BigNumber(coolOff));
      u32ToBigNumberStub.withArgs(mockBlockId).returns(new BigNumber(blockId));
      u32ToBigNumberStub.withArgs(rawEnd).returns(new BigNumber(end));

      const result = await proposal.getStage();
      expect(result).toEqual(ProposalStage.Open);
    });

    test('should return ended as stage of the proposal', async () => {
      const blockId = 1000000;
      const end = 700000;
      const rawCoolOff = dsMockUtils.createMockU32(coolOff);
      const mockBlockId = dsMockUtils.createMockU32(blockId);
      const rawBlockId = dsMockUtils.createMockOption(mockBlockId);
      const rawEnd = dsMockUtils.createMockU32(end);

      dsMockUtils.createQueryStub('pips', 'proposalMetadata', {
        returnValue: dsMockUtils.createMockOption(
          dsMockUtils.createMockPipsMetadata({
            proposer: dsMockUtils.createMockAccountId(),
            // eslint-disable-next-line @typescript-eslint/camelcase
            cool_off_until: rawCoolOff,
            end: rawEnd,
          })
        ),
      });

      dsMockUtils.createRpcStub('chain', 'getHeader').returns({ number: rawBlockId });

      u32ToBigNumberStub.withArgs(rawCoolOff).returns(new BigNumber(coolOff));
      u32ToBigNumberStub.withArgs(mockBlockId).returns(new BigNumber(blockId));
      u32ToBigNumberStub.withArgs(rawEnd).returns(new BigNumber(end));

      const result = await proposal.getStage();
      expect(result).toEqual(ProposalStage.Ended);
    });
  });

  describe('method: minimumBondedAmount', () => {
    const fakeResult = new BigNumber(100000);
    const rawBalance = dsMockUtils.createMockBalance(fakeResult.toNumber());
    const end = 150000;
    const rawEnd = dsMockUtils.createMockU32(end);

    beforeEach(() => {
      dsMockUtils.createQueryStub('pips', 'proposalMetadata', {
        returnValue: dsMockUtils.createMockOption(
          dsMockUtils.createMockPipsMetadata({
            proposer: dsMockUtils.createMockAccountId(),
            // eslint-disable-next-line @typescript-eslint/camelcase
            cool_off_until: dsMockUtils.createMockU32(),
            end: rawEnd,
          })
        ),
      });

      requestAtBlockStub.returns(rawBalance);
      balanceToBigNumberStub.withArgs(rawBalance).returns(fakeResult);
    });

    afterEach(() => {
      dsMockUtils.reset();
    });

    test('should return the minimum bonded amount from the current storage', async () => {
      sinon.stub(proposal, 'getStage').resolves(ProposalStage.Open);

      const result = await proposal.minimumBondedAmount();
      expect(result).toBe(fakeResult);
    });

    test('should return the minimum bonded amount from the historic storage', async () => {
      const blockHash = new BigNumber(123456);
      const rawBlockHash = dsMockUtils.createMockU32(blockHash.toNumber());

      sinon.stub(proposal, 'getStage').resolves(ProposalStage.Ended);

      dsMockUtils.createRpcStub('chain', 'getBlockHash').returns(rawBlockHash);

      const result = await proposal.minimumBondedAmount();
      expect(result).toBe(fakeResult);
    });
  });
});<|MERGE_RESOLUTION|>--- conflicted
+++ resolved
@@ -1,9 +1,5 @@
 import { u32 } from '@polkadot/types';
-<<<<<<< HEAD
-=======
 import { Balance } from '@polkadot/types/interfaces';
-import { Call } from '@polkadot/types/interfaces/runtime';
->>>>>>> ad17cbfa
 import BigNumber from 'bignumber.js';
 import sinon from 'sinon';
 

--- conflicted
+++ resolved
@@ -193,23 +193,12 @@
    * Modify the Distribution's Checkpoint
    */
   public modifyCheckpoint: ProcedureMethod<
-<<<<<<< HEAD
-    Omit<ModifyCaCheckpointParams, 'checkpoint'> & {
-      checkpoint:
-        | Checkpoint
-        | CheckpointSchedule
-        | Date
-        | { type: DistributionCheckpointType.Schedule; id: BigNumber }
-        | { type: DistributionCheckpointType.Existing; id: BigNumber };
-    },
-=======
     Modify<
       ModifyCaCheckpointParams,
       {
         checkpoint: Checkpoint | CheckpointSchedule | Date;
       }
     >,
->>>>>>> 5100f6d5
     void
   >;
 

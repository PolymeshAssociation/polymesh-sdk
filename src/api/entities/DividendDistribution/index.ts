import { Option } from '@polkadot/types';
import { BlockNumber, Hash } from '@polkadot/types/interfaces/runtime';
import { PalletCorporateActionsDistribution } from '@polkadot/types/lookup';
import BigNumber from 'bignumber.js';
import P from 'bluebird';
import { chunk, flatten, remove } from 'lodash';

import {
  HumanReadable as CorporateActionHumanReadable,
  Params as CorporateActionParams,
  UniqueIdentifiers,
} from '~/api/entities/CorporateAction';
import {
  Checkpoint,
  CheckpointSchedule,
  claimDividends,
  Context,
  CorporateActionBase,
  DefaultPortfolio,
  Identity,
  modifyCaCheckpoint,
  NumberedPortfolio,
  payDividends,
  PolymeshError,
  reclaimDividendDistributionFunds,
} from '~/internal';
import { getHistoryOfPaymentEventsForCa, getWithholdingTaxesOfCa } from '~/middleware/queries';
import { distributionPaymentsQuery, distributionQuery } from '~/middleware/queriesV2';
import { Query } from '~/middleware/types';
import { Query as QueryV2 } from '~/middleware/typesV2';
import {
  CorporateActionKind,
  DistributionPayment,
  DividendDistributionDetails,
  ErrorCode,
  IdentityBalance,
  InputCaCheckpoint,
  ModifyCaCheckpointParams,
  NoArgsProcedureMethod,
  PayDividendsParams,
  ProcedureMethod,
  ResultSet,
  TargetTreatment,
} from '~/types';
<<<<<<< HEAD
import { ProcedureParams } from '~/types/internal';
import { Ensured, HumanReadableType, Modify, QueryReturnType, tuple } from '~/types/utils';
=======
import {
  Ensured,
  EnsuredV2,
  HumanReadableType,
  Modify,
  QueryReturnType,
  tuple,
} from '~/types/utils';
>>>>>>> fd6ff194
import { MAX_CONCURRENT_REQUESTS, MAX_DECIMALS, MAX_PAGE_SIZE } from '~/utils/constants';
import {
  balanceToBigNumber,
  bigNumberToU32,
  boolToBoolean,
  corporateActionIdentifierToCaId,
  hashToString,
  stringToIdentityId,
} from '~/utils/conversion';
import {
  calculateNextKey,
  createProcedureMethod,
  getIdentity,
  toHumanReadable,
  xor,
} from '~/utils/internal';

import { DistributionParticipant } from './types';

export interface HumanReadable extends CorporateActionHumanReadable {
  origin: HumanReadableType<DefaultPortfolio | NumberedPortfolio>;
  currency: string;
  perShare: string;
  maxAmount: string;
  expiryDate: string | null;
  paymentDate: string;
}

export interface DividendDistributionParams {
  origin: DefaultPortfolio | NumberedPortfolio;
  currency: string;
  perShare: BigNumber;
  maxAmount: BigNumber;
  expiryDate: null | Date;
  paymentDate: Date;
}

export type Params = CorporateActionParams & DividendDistributionParams;

const notExistsMessage = 'The Dividend Distribution no longer exists';

/**
 * Represents a Corporate Action via which an Asset issuer wishes to distribute dividends
 *   between a subset of the Asset Holders (targets)
 */
export class DividendDistribution extends CorporateActionBase {
  /**
   * Portfolio from which the dividends will be distributed
   */
  public origin: DefaultPortfolio | NumberedPortfolio;

  /**
   * ticker of the currency in which dividends are being distributed
   */
  public currency: string;

  /**
   * amount of `currency` to pay for each share held by the Asset Holders
   */
  public perShare: BigNumber;

  /**
   * maximum amount of `currency` to be distributed. Distributions are "first come, first served", so funds can be depleted before
   *   every Asset Holder receives their corresponding amount
   */
  public maxAmount: BigNumber;

  /**
   * date after which dividends can no longer be paid/reclaimed. A null value means the distribution never expires
   */
  public expiryDate: null | Date;

  /**
   * date starting from which dividends can be paid/reclaimed
   */
  public paymentDate: Date;

  /**
   * type of dividend distribution being represented. The chain enforces it to be either PredictableBenefit or UnpredictableBenefit
   */
  protected declare kind:
    | CorporateActionKind.UnpredictableBenefit
    | CorporateActionKind.PredictableBenefit;

  /**
   * @hidden
   */
  public constructor(args: UniqueIdentifiers & Params, context: Context) {
    const {
      origin,
      currency,
      perShare,
      maxAmount,
      expiryDate,
      paymentDate,
      ...corporateActionArgs
    } = args;

    super({ ...corporateActionArgs }, context);

    this.origin = origin;
    this.currency = currency;
    this.perShare = perShare;
    this.maxAmount = maxAmount;
    this.expiryDate = expiryDate;
    this.paymentDate = paymentDate;

    this.pay = createProcedureMethod(
      {
        getProcedureAndArgs: payDividendsArgs => [
          payDividends,
          { ...payDividendsArgs, distribution: this },
        ],
      },
      context
    );

    this.claim = createProcedureMethod(
      { getProcedureAndArgs: () => [claimDividends, { distribution: this }], voidArgs: true },
      context
    );

    this.modifyCheckpoint = createProcedureMethod<
      Modify<
        ModifyCaCheckpointParams,
        {
          checkpoint: InputCaCheckpoint;
        }
      >,
      ProcedureParams<typeof modifyCaCheckpoint>,
      void
    >(
      {
        getProcedureAndArgs: modifyCheckpointArgs => [
          modifyCaCheckpoint,
          { corporateAction: this, ...modifyCheckpointArgs },
        ],
      },
      context
    );

    this.reclaimFunds = createProcedureMethod(
      {
        getProcedureAndArgs: () => [reclaimDividendDistributionFunds, { distribution: this }],
        voidArgs: true,
      },
      context
    );
  }

  /**
   * Claim the Dividends corresponding to the signing Identity
   *
   * @note if `currency` is indivisible, the Identity's share will be rounded down to the nearest integer (after taxes are withheld)
   */
  public claim: NoArgsProcedureMethod<void>;

  /**
   * Modify the Distribution's Checkpoint
   */
  public modifyCheckpoint: ProcedureMethod<
    Modify<
      ModifyCaCheckpointParams,
      {
        checkpoint: InputCaCheckpoint;
      }
    >,
    void
  >;

  /**
   * Transfer the corresponding share of the dividends to a list of Identities
   *
   * @note due to performance issues, we do not validate that the distribution has enough remaining funds to pay the corresponding amount to the supplied Identities
   * @note if `currency` is indivisible, the Identity's share will be rounded down to the nearest integer (after taxes are withheld)
   */
  public pay: ProcedureMethod<PayDividendsParams, void>;

  /**
   * Reclaim any remaining funds back to the origin Portfolio. This can only be done after the Distribution has expired
   *
   * @note withheld taxes are also reclaimed in the same transaction
   *
   * @note required roles:
   *   - Origin Portfolio Custodian
   */
  public reclaimFunds: NoArgsProcedureMethod<void>;

  /**
   * Retrieve the Checkpoint associated with this Dividend Distribution. If the Checkpoint is scheduled and has not been created yet,
   *   the corresponding CheckpointSchedule is returned instead
   */
  public override async checkpoint(): Promise<Checkpoint | CheckpointSchedule> {
    const exists = await this.exists();

    if (!exists) {
      throw new PolymeshError({
        code: ErrorCode.DataUnavailable,
        message: notExistsMessage,
      });
    }

    const checkpoint = await super.checkpoint();

    // eslint-disable-next-line @typescript-eslint/no-non-null-assertion
    return checkpoint!;
  }

  /**
   * Retrieve whether the Distribution exists
   */
  public override async exists(): Promise<boolean> {
    const distribution = await this.fetchDistribution();

    return distribution.isSome;
  }

  /**
   * Retrieve details associated with this Dividend Distribution
   */
  public async details(): Promise<DividendDistributionDetails> {
    const distribution = await this.fetchDistribution();

    if (distribution.isNone) {
      throw new PolymeshError({
        code: ErrorCode.DataUnavailable,
        message: notExistsMessage,
      });
    }

    const { reclaimed, remaining } = distribution.unwrap();

    return {
      remainingFunds: balanceToBigNumber(remaining),
      fundsReclaimed: boolToBoolean(reclaimed),
    };
  }

  /**
   * Retrieve a comprehensive list of all Identities that are entitled to dividends in this Distribution (participants),
   *   the amount they are entitled to and whether they have been paid or not
   *
   * @note this request can take a lot of time with large amounts of Asset Holders
   * @note if the Distribution Checkpoint hasn't been created yet, the result will be an empty array.
   *   This is because the Distribution participants cannot be determined without a Checkpoint
   */
  public async getParticipants(): Promise<DistributionParticipant[]> {
    const {
      targets: { identities: targetIdentities, treatment },
      paymentDate,
    } = this;

    let balances: IdentityBalance[] = [];

    const checkpoint = await this.checkpoint();

    if (checkpoint instanceof CheckpointSchedule) {
      return [];
    }

    let allFetched = false;
    let start: string | undefined;

    while (!allFetched) {
      const { data, next } = await checkpoint.allBalances({ size: MAX_PAGE_SIZE, start });
      start = (next as string) || undefined;
      allFetched = !next;
      balances = [...balances, ...data];
    }

    const isExclusion = treatment === TargetTreatment.Exclude;

    const participants: DistributionParticipant[] = [];
    const clonedTargets = [...targetIdentities];

    balances.forEach(({ identity, balance }) => {
      const isTarget = !!remove(clonedTargets, target => identity.isEqual(target)).length;
      if (balance.gt(0) && xor(isTarget, isExclusion)) {
        participants.push(this.assembleParticipant(identity, balance));
      }
    });

    // participants can't be paid before the payment date
    if (paymentDate < new Date()) {
      return participants;
    }

    const paidStatuses = await this.getParticipantStatuses(participants);

    return paidStatuses.map((paid, index) => ({ ...participants[index], paid }));
  }

  /**
   * Retrieve an Identity that is entitled to dividends in this Distribution (participant),
   *   the amount it is entitled to and whether it has been paid or not
   *
   * @param args.identity - defaults to the signing Identity
   *
   * @note if the Distribution Checkpoint hasn't been created yet, the result will be null.
   *   This is because the Distribution participant's corresponding payment cannot be determined without a Checkpoint
   */
  public async getParticipant(args?: {
    identity: string | Identity;
  }): Promise<DistributionParticipant | null> {
    const {
      id: localId,
      asset: { ticker },
      targets: { identities: targetIdentities, treatment },
      paymentDate,
      context,
      context: {
        polymeshApi: { query },
      },
    } = this;

    const checkpoint = await this.checkpoint();

    if (checkpoint instanceof CheckpointSchedule) {
      return null;
    }

    const [identity, balance] = await Promise.all([
      getIdentity(args?.identity, context),
      checkpoint.balance(args),
    ]);

    const isTarget = !!targetIdentities.find(target => identity.isEqual(target));

    let participant: DistributionParticipant;

    const isExclusion = treatment === TargetTreatment.Exclude;

    if (balance.gt(0) && xor(isTarget, isExclusion)) {
      participant = this.assembleParticipant(identity, balance);
    } else {
      return null;
    }

    // participant can't be paid before the payment date
    if (paymentDate < new Date()) {
      return participant;
    }

    const rawDid = stringToIdentityId(identity.did, context);
    const rawCaId = corporateActionIdentifierToCaId({ ticker, localId }, context);
    const holderPaid = await query.capitalDistribution.holderPaid([rawCaId, rawDid]);
    const paid = boolToBoolean(holderPaid);

    return { ...participant, paid };
  }

  /**
   * @hidden
   */
  private assembleParticipant(identity: Identity, balance: BigNumber): DistributionParticipant {
    const { defaultTaxWithholding, taxWithholdings, perShare } = this;

    let taxWithholdingPercentage = defaultTaxWithholding;

    const taxWithholding = taxWithholdings.find(({ identity: taxIdentity }) =>
      identity.isEqual(taxIdentity)
    );
    if (taxWithholding) {
      taxWithholdingPercentage = taxWithholding.percentage;
    }

    const amount = balance.multipliedBy(perShare);

    const amountAfterTax = amount
      .minus(
        amount.multipliedBy(taxWithholdingPercentage).dividedBy(100).decimalPlaces(MAX_DECIMALS)
      )
      .decimalPlaces(MAX_DECIMALS);

    return {
      identity,
      amount,
      taxWithholdingPercentage,
      amountAfterTax,
      paid: false,
    };
  }

  /**
   * @hidden
   */
  private fetchDistribution(): Promise<Option<PalletCorporateActionsDistribution>> {
    const {
      asset: { ticker },
      id,
      context,
    } = this;

    return context.polymeshApi.query.capitalDistribution.distributions(
      corporateActionIdentifierToCaId({ ticker, localId: id }, context)
    );
  }

  /**
   * Retrieve the amount of taxes that have been withheld up to this point in this Distribution
   *
   * @note uses the middleware
   */
  public async getWithheldTax(): Promise<BigNumber> {
    const {
      id,
      asset: { ticker },
      context,
    } = this;

    const taxPromise = context.queryMiddleware<Ensured<Query, 'getWithholdingTaxesOfCA'>>(
      getWithholdingTaxesOfCa({
        // eslint-disable-next-line @typescript-eslint/naming-convention
        CAId: { ticker, localId: id.toNumber() },
      })
    );

    const [exists, result] = await Promise.all([this.exists(), taxPromise]);

    if (!exists) {
      throw new PolymeshError({
        code: ErrorCode.DataUnavailable,
        message: notExistsMessage,
      });
    }

    // eslint-disable-next-line @typescript-eslint/no-non-null-assertion
    const { taxes } = result.data.getWithholdingTaxesOfCA!;

    return new BigNumber(taxes);
  }

  /**
   * Retrieve the amount of taxes that have been withheld up to this point in this Distribution
   *
   * @note uses the middlewareV2
   */
  public async getWithheldTaxV2(): Promise<BigNumber> {
    const {
      id,
      asset: { ticker },
      context,
    } = this;

    const taxPromise = context.queryMiddlewareV2<EnsuredV2<QueryV2, 'distribution'>>(
      distributionQuery({
        id: `${ticker}/${id.toString()}`,
      })
    );

    const [
      exists,
      {
        data: {
          distribution: { taxes },
        },
      },
    ] = await Promise.all([this.exists(), taxPromise]);

    if (!exists) {
      throw new PolymeshError({
        code: ErrorCode.DataUnavailable,
        message: notExistsMessage,
      });
    }

    return new BigNumber(taxes).shiftedBy(-6);
  }

  /**
   * Retrieve the payment history for this Distribution
   *
   * @note uses the middleware
   * @note supports pagination
   */
  public async getPaymentHistory(
    opts: { size?: BigNumber; start?: BigNumber } = {}
  ): Promise<ResultSet<DistributionPayment>> {
    const {
      id,
      asset: { ticker },
      context,
      context: {
        polymeshApi: {
          query: { system },
        },
      },
    } = this;
    const { size, start } = opts;

    const paymentsPromise = context.queryMiddleware<
      Ensured<Query, 'getHistoryOfPaymentEventsForCA'>
    >(
      getHistoryOfPaymentEventsForCa({
        CAId: { ticker, localId: id.toNumber() },
        fromDate: null,
        toDate: null,
        count: size?.toNumber(),
        skip: start?.toNumber(),
      })
    );

    const [exists, result] = await Promise.all([this.exists(), paymentsPromise]);

    if (!exists) {
      throw new PolymeshError({
        code: ErrorCode.DataUnavailable,
        message: notExistsMessage,
      });
    }

    const {
      data: { getHistoryOfPaymentEventsForCA: getHistoryOfPaymentEventsForCaResult },
    } = result;

    const { items, totalCount } = getHistoryOfPaymentEventsForCaResult;

    const count = new BigNumber(totalCount);
    const data: Omit<DistributionPayment, 'blockHash'>[] = [];
    const multiParams: BlockNumber[] = [];

    /* eslint-disable @typescript-eslint/no-non-null-assertion */
    items!.forEach(item => {
      const { blockId, datetime, eventDid: did, balance, tax } = item!;

      const blockNumber = new BigNumber(blockId);
      multiParams.push(bigNumberToU32(blockNumber, context));
      data.push({
        blockNumber,
        date: new Date(datetime),
        target: new Identity({ did }, context),
        amount: new BigNumber(balance).shiftedBy(-6),
        withheldTax: new BigNumber(tax).shiftedBy(-4),
      });
    });
    /* eslint-enable @typescript-eslint/no-non-null-assertion */

    const next = calculateNextKey(count, size, start);

    let hashes: Hash[] = [];

    if (multiParams.length) {
      hashes = await system.blockHash.multi<QueryReturnType<typeof system.blockHash>>(multiParams);
    }

    return {
      data: data.map((payment, index) => ({
        ...payment,
        blockHash: hashToString(hashes[index]),
      })),
      next,
      count,
    };
  }

  /**
   * Retrieve the payment history for this Distribution
   *
   * @note uses the middleware V2
   * @note supports pagination
   */
  public async getPaymentHistoryV2(
    opts: { size?: BigNumber; start?: BigNumber } = {}
  ): Promise<ResultSet<DistributionPayment>> {
    const {
      id,
      asset: { ticker },
      context,
    } = this;
    const { size, start } = opts;

    const paymentsPromise = context.queryMiddlewareV2<EnsuredV2<QueryV2, 'distributionPayments'>>(
      distributionPaymentsQuery(
        {
          distributionId: `${ticker}/${id.toString()}`,
        },
        size,
        start
      )
    );

    const [exists, result] = await Promise.all([this.exists(), paymentsPromise]);

    if (!exists) {
      throw new PolymeshError({
        code: ErrorCode.DataUnavailable,
        message: notExistsMessage,
      });
    }

    const {
      data: {
        distributionPayments: { nodes, totalCount },
      },
    } = result;

    const count = new BigNumber(totalCount);
    const data: DistributionPayment[] = [];

    nodes.forEach(({ createdBlock, datetime, targetId: did, amount, tax }) => {
      // eslint-disable-next-line @typescript-eslint/no-non-null-assertion
      const { blockId, hash } = createdBlock!;

      data.push({
        blockNumber: new BigNumber(blockId),
        blockHash: hash,
        date: new Date(datetime),
        target: new Identity({ did }, context),
        amount: new BigNumber(amount).shiftedBy(-6),
        /**
         * Since we want to depict the `withheldTax` as percentage value between 0-100,
         *   we multiply the tax(`Permill`) by 100, hence shifted by -4
         */
        withheldTax: new BigNumber(tax).shiftedBy(-4),
      });
    });

    const next = calculateNextKey(count, size, start);

    return {
      data,
      next,
      count,
    };
  }

  /**
   * @hidden
   */
  private async getParticipantStatuses(
    participants: DistributionParticipant[]
  ): Promise<boolean[]> {
    const {
      asset: { ticker },
      id: localId,
      context: {
        polymeshApi: {
          query: { capitalDistribution },
        },
      },
      context,
    } = this;

    /*
     * For optimization, we separate the participants into chunks that can fit into one multi call
     * and then sequentially perform bunches of said multi requests in parallel
     */
    const participantChunks = chunk(participants, MAX_PAGE_SIZE.toNumber());
    const parallelCallChunks = chunk(participantChunks, MAX_CONCURRENT_REQUESTS);

    let paidStatuses: boolean[] = [];

    const caId = corporateActionIdentifierToCaId({ localId, ticker }, context);

    await P.each(parallelCallChunks, async callChunk => {
      const parallelMultiCalls = callChunk.map(participantChunk => {
        const multiParams = participantChunk.map(({ identity: { did } }) =>
          tuple(caId, stringToIdentityId(did, context))
        );

        return capitalDistribution.holderPaid.multi<
          QueryReturnType<typeof capitalDistribution.holderPaid>
        >(multiParams);
      });

      const results = await Promise.all(parallelMultiCalls);

      paidStatuses = [...paidStatuses, ...flatten(results).map(paid => boolToBoolean(paid))];
    });

    return paidStatuses;
  }

  /**
   * Return the Dividend Distribution's static data
   */
  public override toHuman(): HumanReadable {
    const { origin, currency, perShare, maxAmount, expiryDate, paymentDate } = this;

    const parentReadable = super.toHuman();

    return {
      ...toHumanReadable({ origin, currency, perShare, maxAmount, expiryDate, paymentDate }),
      ...parentReadable,
    };
  }
}<|MERGE_RESOLUTION|>--- conflicted
+++ resolved
@@ -42,10 +42,7 @@
   ResultSet,
   TargetTreatment,
 } from '~/types';
-<<<<<<< HEAD
 import { ProcedureParams } from '~/types/internal';
-import { Ensured, HumanReadableType, Modify, QueryReturnType, tuple } from '~/types/utils';
-=======
 import {
   Ensured,
   EnsuredV2,
@@ -54,7 +51,6 @@
   QueryReturnType,
   tuple,
 } from '~/types/utils';
->>>>>>> fd6ff194
 import { MAX_CONCURRENT_REQUESTS, MAX_DECIMALS, MAX_PAGE_SIZE } from '~/utils/constants';
 import {
   balanceToBigNumber,

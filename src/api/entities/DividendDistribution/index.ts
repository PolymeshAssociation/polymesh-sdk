--- conflicted
+++ resolved
@@ -17,11 +17,7 @@
   PolymeshError,
   reclaimDividendDistributionFunds,
 } from '~/internal';
-<<<<<<< HEAD
-import { getHistoryOfClaimsForCA, getWithholdingTaxesOfCA } from '~/middleware/queries';
-=======
-import { getWithholdingTaxesOfCa } from '~/middleware/queries';
->>>>>>> 0e5a5681
+import { getHistoryOfClaimsForCA, getWithholdingTaxesOfCa } from '~/middleware/queries';
 import { Query } from '~/middleware/types';
 import { Distribution } from '~/polkadot';
 import {

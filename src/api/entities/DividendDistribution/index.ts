import { Option } from '@polkadot/types';
import { BlockNumber, Hash } from '@polkadot/types/interfaces/runtime';
import { PalletCorporateActionsDistribution } from '@polkadot/types/lookup';
import BigNumber from 'bignumber.js';
import P from 'bluebird';
import { chunk, flatten, remove } from 'lodash';

import {
  HumanReadable as CorporateActionHumanReadable,
  Params as CorporateActionParams,
  UniqueIdentifiers,
} from '~/api/entities/CorporateAction';
import {
  Checkpoint,
  CheckpointSchedule,
  claimDividends,
  Context,
  CorporateActionBase,
  DefaultPortfolio,
  Identity,
<<<<<<< HEAD
  modifyCaCheckpoint,
  ModifyCaCheckpointParams,
=======
  modifyDistributionCheckpoint,
>>>>>>> 9591f605
  NumberedPortfolio,
  payDividends,
  PolymeshError,
  reclaimDividendDistributionFunds,
} from '~/internal';
import { getHistoryOfPaymentEventsForCa, getWithholdingTaxesOfCa } from '~/middleware/queries';
import { Query } from '~/middleware/types';
import {
  CorporateActionKind,
  DistributionPayment,
  DividendDistributionDetails,
  ErrorCode,
  IdentityBalance,
  InputCaCheckpoint,
  ModifyCaCheckpointParams,
  NoArgsProcedureMethod,
  PayDividendsParams,
  ProcedureMethod,
  ResultSet,
  TargetTreatment,
} from '~/types';
import { ProcedureParams } from '~/types/internal';
import { Ensured, HumanReadableType, Modify, QueryReturnType, tuple } from '~/types/utils';
import { MAX_CONCURRENT_REQUESTS, MAX_DECIMALS, MAX_PAGE_SIZE } from '~/utils/constants';
import {
  balanceToBigNumber,
  bigNumberToU32,
  boolToBoolean,
  corporateActionIdentifierToCaId,
  hashToString,
  stringToIdentityId,
} from '~/utils/conversion';
import {
  calculateNextKey,
  createProcedureMethod,
  getIdentity,
  toHumanReadable,
  xor,
} from '~/utils/internal';

import { DistributionParticipant } from './types';

export interface HumanReadable extends CorporateActionHumanReadable {
  origin: HumanReadableType<DefaultPortfolio | NumberedPortfolio>;
  currency: string;
  perShare: string;
  maxAmount: string;
  expiryDate: string | null;
  paymentDate: string;
}

export interface DividendDistributionParams {
  origin: DefaultPortfolio | NumberedPortfolio;
  currency: string;
  perShare: BigNumber;
  maxAmount: BigNumber;
  expiryDate: null | Date;
  paymentDate: Date;
}

export type Params = CorporateActionParams & DividendDistributionParams;

const notExistsMessage = 'The Dividend Distribution no longer exists';

/**
 * Represents a Corporate Action via which an Asset issuer wishes to distribute dividends
 *   between a subset of the Asset Holders (targets)
 */
export class DividendDistribution extends CorporateActionBase {
  /**
   * Portfolio from which the dividends will be distributed
   */
  public origin: DefaultPortfolio | NumberedPortfolio;

  /**
   * ticker of the currency in which dividends are being distributed
   */
  public currency: string;

  /**
   * amount of `currency` to pay for each share held by the Asset Holders
   */
  public perShare: BigNumber;

  /**
   * maximum amount of `currency` to be distributed. Distributions are "first come, first served", so funds can be depleted before
   *   every Asset Holder receives their corresponding amount
   */
  public maxAmount: BigNumber;

  /**
   * date after which dividends can no longer be paid/reclaimed. A null value means the distribution never expires
   */
  public expiryDate: null | Date;

  /**
   * date starting from which dividends can be paid/reclaimed
   */
  public paymentDate: Date;

  /**
   * type of dividend distribution being represented. The chain enforces it to be either PredictableBenefit or UnpredictableBenefit
   */
  protected declare kind:
    | CorporateActionKind.UnpredictableBenefit
    | CorporateActionKind.PredictableBenefit;

  /**
   * @hidden
   */
  public constructor(args: UniqueIdentifiers & Params, context: Context) {
    const {
      origin,
      currency,
      perShare,
      maxAmount,
      expiryDate,
      paymentDate,
      ...corporateActionArgs
    } = args;

    super({ ...corporateActionArgs }, context);

    this.origin = origin;
    this.currency = currency;
    this.perShare = perShare;
    this.maxAmount = maxAmount;
    this.expiryDate = expiryDate;
    this.paymentDate = paymentDate;

    this.pay = createProcedureMethod(
      {
        getProcedureAndArgs: payDividendsArgs => [
          payDividends,
          { ...payDividendsArgs, distribution: this },
        ],
      },
      context
    );

    this.claim = createProcedureMethod(
      { getProcedureAndArgs: () => [claimDividends, { distribution: this }], voidArgs: true },
      context
    );

    this.modifyCheckpoint = createProcedureMethod<
      Modify<
        ModifyCaCheckpointParams,
        {
          checkpoint: InputCaCheckpoint;
        }
      >,
      ProcedureParams<typeof modifyCaCheckpoint>,
      void
    >(
      {
        getProcedureAndArgs: modifyCheckpointArgs => [
          modifyCaCheckpoint,
          { corporateAction: this, ...modifyCheckpointArgs },
        ],
      },
      context
    );

    this.reclaimFunds = createProcedureMethod(
      {
        getProcedureAndArgs: () => [reclaimDividendDistributionFunds, { distribution: this }],
        voidArgs: true,
      },
      context
    );
  }

  /**
   * Claim the Dividends corresponding to the signing Identity
   *
   * @note if `currency` is indivisible, the Identity's share will be rounded down to the nearest integer (after taxes are withheld)
   */
  public claim: NoArgsProcedureMethod<void>;

  /**
   * Modify the Distribution's Checkpoint
   */
  public modifyCheckpoint: ProcedureMethod<
    Modify<
      ModifyCaCheckpointParams,
      {
        checkpoint: InputCaCheckpoint;
      }
    >,
    void
  >;

  /**
   * Transfer the corresponding share of the dividends to a list of Identities
   *
   * @note due to performance issues, we do not validate that the distribution has enough remaining funds to pay the corresponding amount to the supplied Identities
   * @note if `currency` is indivisible, the Identity's share will be rounded down to the nearest integer (after taxes are withheld)
   */
  public pay: ProcedureMethod<PayDividendsParams, void>;

  /**
   * Reclaim any remaining funds back to the origin Portfolio. This can only be done after the Distribution has expired
   *
   * @note withheld taxes are also reclaimed in the same transaction
   *
   * @note required roles:
   *   - Origin Portfolio Custodian
   */
  public reclaimFunds: NoArgsProcedureMethod<void>;

  /**
   * Retrieve the Checkpoint associated with this Dividend Distribution. If the Checkpoint is scheduled and has not been created yet,
   *   the corresponding CheckpointSchedule is returned instead
   */
  public override async checkpoint(): Promise<Checkpoint | CheckpointSchedule> {
    const exists = await this.exists();

    if (!exists) {
      throw new PolymeshError({
        code: ErrorCode.DataUnavailable,
        message: notExistsMessage,
      });
    }

    const checkpoint = await super.checkpoint();

    // eslint-disable-next-line @typescript-eslint/no-non-null-assertion
    return checkpoint!;
  }

  /**
   * Retrieve whether the Distribution exists
   */
  public override async exists(): Promise<boolean> {
    const distribution = await this.fetchDistribution();

    return distribution.isSome;
  }

  /**
   * Retrieve details associated with this Dividend Distribution
   */
  public async details(): Promise<DividendDistributionDetails> {
    const distribution = await this.fetchDistribution();

    if (distribution.isNone) {
      throw new PolymeshError({
        code: ErrorCode.DataUnavailable,
        message: notExistsMessage,
      });
    }

    const { reclaimed, remaining } = distribution.unwrap();

    return {
      remainingFunds: balanceToBigNumber(remaining),
      fundsReclaimed: boolToBoolean(reclaimed),
    };
  }

  /**
   * Retrieve a comprehensive list of all Identities that are entitled to dividends in this Distribution (participants),
   *   the amount they are entitled to and whether they have been paid or not
   *
   * @note this request can take a lot of time with large amounts of Asset Holders
   * @note if the Distribution Checkpoint hasn't been created yet, the result will be an empty array.
   *   This is because the Distribution participants cannot be determined without a Checkpoint
   */
  public async getParticipants(): Promise<DistributionParticipant[]> {
    const {
      targets: { identities: targetIdentities, treatment },
      paymentDate,
    } = this;

    let balances: IdentityBalance[] = [];

    const checkpoint = await this.checkpoint();

    if (checkpoint instanceof CheckpointSchedule) {
      return [];
    }

    let allFetched = false;
    let start: string | undefined;

    while (!allFetched) {
      const { data, next } = await checkpoint.allBalances({ size: MAX_PAGE_SIZE, start });
      start = (next as string) || undefined;
      allFetched = !next;
      balances = [...balances, ...data];
    }

    const isExclusion = treatment === TargetTreatment.Exclude;

    const participants: DistributionParticipant[] = [];
    const clonedTargets = [...targetIdentities];

    balances.forEach(({ identity, balance }) => {
      const isTarget = !!remove(clonedTargets, target => identity.isEqual(target)).length;
      if (balance.gt(0) && xor(isTarget, isExclusion)) {
        participants.push(this.assembleParticipant(identity, balance));
      }
    });

    // participants can't be paid before the payment date
    if (paymentDate < new Date()) {
      return participants;
    }

    const paidStatuses = await this.getParticipantStatuses(participants);

    return paidStatuses.map((paid, index) => ({ ...participants[index], paid }));
  }

  /**
   * Retrieve an Identity that is entitled to dividends in this Distribution (participant),
   *   the amount it is entitled to and whether it has been paid or not
   *
   * @param args.identity - defaults to the signing Identity
   *
   * @note if the Distribution Checkpoint hasn't been created yet, the result will be null.
   *   This is because the Distribution participant's corresponding payment cannot be determined without a Checkpoint
   */
  public async getParticipant(args?: {
    identity: string | Identity;
  }): Promise<DistributionParticipant | null> {
    const {
      id: localId,
      asset: { ticker },
      targets: { identities: targetIdentities, treatment },
      paymentDate,
      context,
      context: {
        polymeshApi: { query },
      },
    } = this;

    const checkpoint = await this.checkpoint();

    if (checkpoint instanceof CheckpointSchedule) {
      return null;
    }

    const [identity, balance] = await Promise.all([
      getIdentity(args?.identity, context),
      checkpoint.balance(args),
    ]);

    const isTarget = !!targetIdentities.find(target => identity.isEqual(target));

    let participant: DistributionParticipant;

    const isExclusion = treatment === TargetTreatment.Exclude;

    if (balance.gt(0) && xor(isTarget, isExclusion)) {
      participant = this.assembleParticipant(identity, balance);
    } else {
      return null;
    }

    // participant can't be paid before the payment date
    if (paymentDate < new Date()) {
      return participant;
    }

    const rawDid = stringToIdentityId(identity.did, context);
    const rawCaId = corporateActionIdentifierToCaId({ ticker, localId }, context);
    const holderPaid = await query.capitalDistribution.holderPaid([rawCaId, rawDid]);
    const paid = boolToBoolean(holderPaid);

    return { ...participant, paid };
  }

  /**
   * @hidden
   */
  private assembleParticipant(identity: Identity, balance: BigNumber): DistributionParticipant {
    const { defaultTaxWithholding, taxWithholdings, perShare } = this;

    let taxWithholdingPercentage = defaultTaxWithholding;

    const taxWithholding = taxWithholdings.find(({ identity: taxIdentity }) =>
      identity.isEqual(taxIdentity)
    );
    if (taxWithholding) {
      taxWithholdingPercentage = taxWithholding.percentage;
    }

    const amount = balance.multipliedBy(perShare);

    const amountAfterTax = amount
      .minus(
        amount.multipliedBy(taxWithholdingPercentage).dividedBy(100).decimalPlaces(MAX_DECIMALS)
      )
      .decimalPlaces(MAX_DECIMALS);

    return {
      identity,
      amount,
      taxWithholdingPercentage,
      amountAfterTax,
      paid: false,
    };
  }

  /**
   * @hidden
   */
  private fetchDistribution(): Promise<Option<PalletCorporateActionsDistribution>> {
    const {
      asset: { ticker },
      id,
      context,
    } = this;

    return context.polymeshApi.query.capitalDistribution.distributions(
      corporateActionIdentifierToCaId({ ticker, localId: id }, context)
    );
  }

  /**
   * Retrieve the amount of taxes that have been withheld up to this point in this Distribution
   *
   * @note uses the middleware
   */
  public async getWithheldTax(): Promise<BigNumber> {
    const {
      id,
      asset: { ticker },
      context,
    } = this;

    const taxPromise = context.queryMiddleware<Ensured<Query, 'getWithholdingTaxesOfCA'>>(
      getWithholdingTaxesOfCa({
        // eslint-disable-next-line @typescript-eslint/naming-convention
        CAId: { ticker, localId: id.toNumber() },
      })
    );

    const [exists, result] = await Promise.all([this.exists(), taxPromise]);

    if (!exists) {
      throw new PolymeshError({
        code: ErrorCode.DataUnavailable,
        message: notExistsMessage,
      });
    }

    // eslint-disable-next-line @typescript-eslint/no-non-null-assertion
    const { taxes } = result.data.getWithholdingTaxesOfCA!;

    return new BigNumber(taxes);
  }

  /**
   * Retrieve the payment history for this Distribution
   *
   * @note uses the middleware
   * @note supports pagination
   */
  public async getPaymentHistory(
    opts: { size?: BigNumber; start?: BigNumber } = {}
  ): Promise<ResultSet<DistributionPayment>> {
    const {
      id,
      asset: { ticker },
      context,
      context: {
        polymeshApi: {
          query: { system },
        },
      },
    } = this;
    const { size, start } = opts;

    const paymentsPromise = context.queryMiddleware<
      Ensured<Query, 'getHistoryOfPaymentEventsForCA'>
    >(
      getHistoryOfPaymentEventsForCa({
        CAId: { ticker, localId: id.toNumber() },
        fromDate: null,
        toDate: null,
        count: size?.toNumber(),
        skip: start?.toNumber(),
      })
    );

    const [exists, result] = await Promise.all([this.exists(), paymentsPromise]);

    if (!exists) {
      throw new PolymeshError({
        code: ErrorCode.DataUnavailable,
        message: notExistsMessage,
      });
    }

    const {
      data: { getHistoryOfPaymentEventsForCA: getHistoryOfPaymentEventsForCaResult },
    } = result;

    const { items, totalCount } = getHistoryOfPaymentEventsForCaResult;

    const count = new BigNumber(totalCount);
    const data: Omit<DistributionPayment, 'blockHash'>[] = [];
    const multiParams: BlockNumber[] = [];

    /* eslint-disable @typescript-eslint/no-non-null-assertion */
    items!.forEach(item => {
      const { blockId, datetime, eventDid: did, balance, tax } = item!;

      const blockNumber = new BigNumber(blockId);
      multiParams.push(bigNumberToU32(blockNumber, context));
      data.push({
        blockNumber,
        date: new Date(datetime),
        target: new Identity({ did }, context),
        amount: new BigNumber(balance).shiftedBy(-6),
        withheldTax: new BigNumber(tax).shiftedBy(-4),
      });
    });
    /* eslint-enable @typescript-eslint/no-non-null-assertion */

    const next = calculateNextKey(count, size, start);

    let hashes: Hash[] = [];

    if (multiParams.length) {
      hashes = await system.blockHash.multi<QueryReturnType<typeof system.blockHash>>(multiParams);
    }

    return {
      data: data.map((payment, index) => ({
        ...payment,
        blockHash: hashToString(hashes[index]),
      })),
      next,
      count,
    };
  }

  /**
   * @hidden
   */
  private async getParticipantStatuses(
    participants: DistributionParticipant[]
  ): Promise<boolean[]> {
    const {
      asset: { ticker },
      id: localId,
      context: {
        polymeshApi: {
          query: { capitalDistribution },
        },
      },
      context,
    } = this;

    /*
     * For optimization, we separate the participants into chunks that can fit into one multi call
     * and then sequentially perform bunches of said multi requests in parallel
     */
    const participantChunks = chunk(participants, MAX_PAGE_SIZE.toNumber());
    const parallelCallChunks = chunk(participantChunks, MAX_CONCURRENT_REQUESTS);

    let paidStatuses: boolean[] = [];

    const caId = corporateActionIdentifierToCaId({ localId, ticker }, context);

    await P.each(parallelCallChunks, async callChunk => {
      const parallelMultiCalls = callChunk.map(participantChunk => {
        const multiParams = participantChunk.map(({ identity: { did } }) =>
          tuple(caId, stringToIdentityId(did, context))
        );

        return capitalDistribution.holderPaid.multi<
          QueryReturnType<typeof capitalDistribution.holderPaid>
        >(multiParams);
      });

      const results = await Promise.all(parallelMultiCalls);

      paidStatuses = [...paidStatuses, ...flatten(results).map(paid => boolToBoolean(paid))];
    });

    return paidStatuses;
  }

  /**
   * Return the Dividend Distribution's static data
   */
  public override toHuman(): HumanReadable {
    const { origin, currency, perShare, maxAmount, expiryDate, paymentDate } = this;

    const parentReadable = super.toHuman();

    return {
      ...toHumanReadable({ origin, currency, perShare, maxAmount, expiryDate, paymentDate }),
      ...parentReadable,
    };
  }
}<|MERGE_RESOLUTION|>--- conflicted
+++ resolved
@@ -18,12 +18,7 @@
   CorporateActionBase,
   DefaultPortfolio,
   Identity,
-<<<<<<< HEAD
   modifyCaCheckpoint,
-  ModifyCaCheckpointParams,
-=======
-  modifyDistributionCheckpoint,
->>>>>>> 9591f605
   NumberedPortfolio,
   payDividends,
   PolymeshError,

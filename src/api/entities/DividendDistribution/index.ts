--- conflicted
+++ resolved
@@ -468,15 +468,8 @@
     >(
       getHistoryOfPaymentEventsForCa({
         CAId: { ticker, localId: id.toNumber() },
-<<<<<<< HEAD
-        count: size,
-        skip: start,
-=======
-        fromDate: null,
-        toDate: null,
         count: size?.toNumber(),
         skip: start?.toNumber(),
->>>>>>> 42dba579
       })
     );
 

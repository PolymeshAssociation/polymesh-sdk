import BigNumber from 'bignumber.js';
import sinon, { SinonStub } from 'sinon';

import {
  Checkpoint,
  Context,
  CorporateActionBase,
  DefaultPortfolio,
  DividendDistribution,
  TransactionQueue,
} from '~/internal';
import { getHistoryOfPaymentEventsForCa, getWithholdingTaxesOfCa } from '~/middleware/queries';
import { dsMockUtils, entityMockUtils, procedureMockUtils } from '~/testUtils/mocks';
import {
  CorporateActionKind,
  CorporateActionTargets,
  TargetTreatment,
  TaxWithholding,
} from '~/types';
import * as utilsConversionModule from '~/utils/conversion';

jest.mock(
  '~/api/entities/Identity',
  require('~/testUtils/mocks/entities').mockIdentityModule('~/api/entities/Identity')
);
jest.mock(
  '~/base/Procedure',
  require('~/testUtils/mocks/procedure').mockProcedureModule('~/base/Procedure')
);
jest.mock(
  '~/api/entities/Asset',
  require('~/testUtils/mocks/entities').mockAssetModule('~/api/entities/Asset')
);

describe('DividendDistribution class', () => {
  let context: Context;

  let id: BigNumber;
  let ticker: string;
  let declarationDate: Date;
  let description: string;
  let targets: CorporateActionTargets;
  let defaultTaxWithholding: BigNumber;
  let taxWithholdings: TaxWithholding[];
  let origin: DefaultPortfolio;
  let currency: string;
  let perShare: BigNumber;
  let maxAmount: BigNumber;
  let expiryDate: Date | null;
  let paymentDate: Date;
  let dividendDistribution: DividendDistribution;

  beforeAll(() => {
    dsMockUtils.initMocks();
    entityMockUtils.initMocks();
    procedureMockUtils.initMocks();
  });

  beforeEach(() => {
    context = dsMockUtils.getContextInstance();

    id = new BigNumber(1);
    ticker = 'SOME_TICKER';
    declarationDate = new Date('10/14/1987 UTC');
    description = 'something';
    targets = {
      identities: [entityMockUtils.getIdentityInstance()],
      treatment: TargetTreatment.Include,
    };
    defaultTaxWithholding = new BigNumber(10);
    taxWithholdings = [];
    origin = entityMockUtils.getDefaultPortfolioInstance();
    currency = 'USD';
    perShare = new BigNumber(10);
    maxAmount = new BigNumber(10000);
    expiryDate = null;
    paymentDate = new Date(new Date().getTime() + 60 * 60 * 24 * 365);
    dividendDistribution = new DividendDistribution(
      {
        id,
        ticker,
        declarationDate,
        description,
        targets,
        defaultTaxWithholding,
        taxWithholdings,
        origin,
        currency,
        perShare,
        maxAmount,
        expiryDate,
        paymentDate,
        kind: CorporateActionKind.UnpredictableBenefit,
      },
      context
    );

    dsMockUtils.createQueryStub('capitalDistribution', 'distributions', {
      returnValue: dsMockUtils.createMockOption(
        dsMockUtils.createMockDistribution({
          /* eslint-disable @typescript-eslint/naming-convention */
          from: {
            kind: 'Default',
            did: 'someDid',
          },
          currency: 'USD',
          per_share: new BigNumber(20000000),
          amount: new BigNumber(50000000000),
          remaining: new BigNumber(40000000000),
          payment_at: new BigNumber(new Date(new Date().getTime() + 60 * 60 * 1000).getTime()),
          expires_at: null,
          reclaimed: false,
          /* eslint-enable @typescript-eslint/naming-convention */
        })
      ),
    });
  });

  afterEach(() => {
    dsMockUtils.reset();
    entityMockUtils.reset();
    procedureMockUtils.reset();
  });

  afterAll(() => {
    dsMockUtils.cleanup();
    procedureMockUtils.cleanup();
  });

  it('should extend CorporateActionBase', () => {
    expect(DividendDistribution.prototype instanceof CorporateActionBase).toBe(true);
  });

  describe('constructor', () => {
    it('should assign parameters to instance', () => {
      expect(dividendDistribution.id).toEqual(id);
      expect(dividendDistribution.asset.ticker).toBe(ticker);
      expect(dividendDistribution.declarationDate).toEqual(declarationDate);
      expect(dividendDistribution.description).toEqual(description);
      expect(dividendDistribution.targets).toEqual(targets);
      expect(dividendDistribution.defaultTaxWithholding).toEqual(defaultTaxWithholding);
      expect(dividendDistribution.taxWithholdings).toEqual(taxWithholdings);
    });
  });

  describe('method: checkpoint', () => {
    it('should just pass the call down the line', async () => {
      const fakeResult = 'checkpoint' as unknown as Checkpoint;
      sinon.stub(CorporateActionBase.prototype, 'checkpoint').resolves(fakeResult);

      const result = await dividendDistribution.checkpoint();

      expect(result).toEqual(fakeResult);
    });

    it('should throw an error if the Dividend Distribution does not exist', () => {
      dsMockUtils.createQueryStub('capitalDistribution', 'distributions', {
        returnValue: dsMockUtils.createMockOption(),
      });

      return expect(dividendDistribution.checkpoint()).rejects.toThrow(
        'The Dividend Distribution no longer exists'
      );
    });
  });

  describe('method: exists', () => {
    it('should return whether the Distribution exists', async () => {
      let result = await dividendDistribution.exists();

      expect(result).toBe(true);

      dsMockUtils.createQueryStub('capitalDistribution', 'distributions', {
        returnValue: dsMockUtils.createMockOption(),
      });

      result = await dividendDistribution.exists();

      expect(result).toBe(false);
    });
  });

  describe('method: claim', () => {
    it('should prepare the procedure and return the resulting transaction queue', async () => {
      const expectedQueue = 'someQueue' as unknown as TransactionQueue<void>;

      procedureMockUtils
        .getPrepareStub()
        .withArgs({ args: { distribution: dividendDistribution }, transformer: undefined }, context)
        .resolves(expectedQueue);

      const queue = await dividendDistribution.claim();

      expect(queue).toBe(expectedQueue);
    });
  });

  describe('method: pay', () => {
    it('should prepare the procedure and return the resulting transaction queue', async () => {
      const expectedQueue = 'someQueue' as unknown as TransactionQueue<void>;
      const identityTargets = ['identityDid'];

      procedureMockUtils
        .getPrepareStub()
        .withArgs(
          {
            args: { targets: identityTargets, distribution: dividendDistribution },
            transformer: undefined,
          },
          context
        )
        .resolves(expectedQueue);

      const queue = await dividendDistribution.pay({ targets: identityTargets });

      expect(queue).toBe(expectedQueue);
    });
  });

  describe('method: details', () => {
    it('should return the distribution details', async () => {
      const result = await dividendDistribution.details();

      expect(result).toEqual({
        remainingFunds: new BigNumber(40000),
        fundsReclaimed: false,
      });
    });

    it('should throw an error if the Dividend Distribution does not exist', async () => {
      dsMockUtils.createQueryStub('capitalDistribution', 'distributions', {
        returnValue: dsMockUtils.createMockOption(),
      });

      let err;
      try {
        await dividendDistribution.details();
      } catch (error) {
        err = error;
      }

      expect(err.message).toBe('The Dividend Distribution no longer exists');
    });
  });

  describe('method: modifyCheckpoint', () => {
    it('should prepare the procedure and return the resulting transaction queue', async () => {
      const expectedQueue = 'someQueue' as unknown as TransactionQueue<void>;
      const args = {
        checkpoint: new Date(),
      };

      procedureMockUtils
        .getPrepareStub()
        .withArgs(
          { args: { distribution: dividendDistribution, ...args }, transformer: undefined },
          context
        )
        .resolves(expectedQueue);

      const queue = await dividendDistribution.modifyCheckpoint(args);

      expect(queue).toBe(expectedQueue);
    });
  });

  describe('method: getWithheldTax', () => {
    it('should return the amount of the withheld tax', async () => {
      const fakeTax = new BigNumber(100);

      dsMockUtils.createApolloQueryStub(
        getWithholdingTaxesOfCa({
          CAId: { ticker, localId: id.toNumber() },
        }),
        {
          getWithholdingTaxesOfCA: {
            taxes: fakeTax.toNumber(),
          },
        }
      );

      const result = await dividendDistribution.getWithheldTax();

      expect(result).toEqual(fakeTax);
    });

    it('should throw an error if the Dividend Distribution does not exist', () => {
      dsMockUtils.createQueryStub('capitalDistribution', 'distributions', {
        returnValue: dsMockUtils.createMockOption(),
      });

      dsMockUtils.createApolloQueryStub(
        getWithholdingTaxesOfCa({
          CAId: { ticker, localId: id.toNumber() },
        }),
        {
          getWithholdingTaxesOfCA: {
            taxes: 0,
          },
        }
      );

      return expect(dividendDistribution.getWithheldTax()).rejects.toThrow(
        'The Dividend Distribution no longer exists'
      );
    });
  });

  describe('method: getParticipants', () => {
    it('should return the distribution participants', async () => {
      const excluded = entityMockUtils.getIdentityInstance({ did: 'excluded', isEqual: true });

      const balances = [
        {
          identity: entityMockUtils.getIdentityInstance({ did: 'someDid', isEqual: false }),
          balance: new BigNumber(10000),
        },
        {
          identity: entityMockUtils.getIdentityInstance({ did: 'otherDid', isEqual: false }),
          balance: new BigNumber(0),
        },
        {
          identity: excluded,
          balance: new BigNumber(20000),
        },
      ];

      const allBalancesStub = sinon.stub();

      allBalancesStub.onFirstCall().resolves({ data: balances, next: 'notNull' });
      allBalancesStub.onSecondCall().resolves({ data: [], next: null });

      entityMockUtils.configureMocks({
        checkpointOptions: {
          allBalances: allBalancesStub,
        },
      });

      dividendDistribution.targets = {
        identities: [excluded],
        treatment: TargetTreatment.Exclude,
      };
      sinon
        .stub(dividendDistribution, 'checkpoint')
        .resolves(entityMockUtils.getCheckpointInstance());

      dsMockUtils.createQueryStub('capitalDistribution', 'holderPaid', {
        multi: [dsMockUtils.createMockBool(true)],
      });

      let result = await dividendDistribution.getParticipants();

      expect(result).toEqual([
        {
          identity: balances[0].identity,
          amount: balances[0].balance.multipliedBy(dividendDistribution.perShare),
          paid: true,
        },
      ]);

      dividendDistribution.paymentDate = new Date('10/14/1987');

      allBalancesStub.onThirdCall().resolves({ data: balances, next: null });

      result = await dividendDistribution.getParticipants();

      expect(result).toEqual([
        {
          identity: balances[0].identity,
          amount: balances[0].balance.multipliedBy(dividendDistribution.perShare),
          paid: false,
        },
      ]);
    });

    it("should return an empty array if the distribution checkpoint hasn't been created yet", async () => {
      sinon
        .stub(dividendDistribution, 'checkpoint')
        .resolves(entityMockUtils.getCheckpointScheduleInstance());

      const result = await dividendDistribution.getParticipants();

      expect(result).toEqual([]);
    });
  });

  describe('method: getParticipant', () => {
    it('should return the distribution participant', async () => {
      const did = 'someDid';
      const balance = new BigNumber(100);
      const excluded = entityMockUtils.getIdentityInstance({ did: 'excluded' });

      dividendDistribution.targets = {
        identities: [excluded],
        treatment: TargetTreatment.Exclude,
      };
      sinon.stub(dividendDistribution, 'checkpoint').resolves(
        entityMockUtils.getCheckpointInstance({
          balance,
        })
      );

      sinon
        .stub(utilsConversionModule, 'stringToIdentityId')
        .returns(dsMockUtils.createMockIdentityId(did));

      /* eslint-disable @typescript-eslint/naming-convention */
      sinon
        .stub(utilsConversionModule, 'corporateActionIdentifierToCaId')
        .returns(dsMockUtils.createMockCAId({ ticker, local_id: id }));
      /* eslint-enable @typescript-eslint/naming-convention */
      sinon.stub(utilsConversionModule, 'boolToBoolean').returns(false);

      dsMockUtils.createQueryStub('capitalDistribution', 'holderPaid', {
        returnValue: false,
      });

      let result = await dividendDistribution.getParticipant({
        identity: entityMockUtils.getIdentityInstance({ isEqual: false, did }),
      });

      expect(result?.identity.did).toBe(did);
      expect(result?.amount).toEqual(balance.multipliedBy(dividendDistribution.perShare));
      expect(result?.paid).toBe(false);

      dividendDistribution.paymentDate = new Date('10/14/1987');

      result = await dividendDistribution.getParticipant({
        identity: entityMockUtils.getIdentityInstance({ isEqual: false, did }),
      });

      expect(result?.identity.did).toBe(did);
      expect(result?.amount).toEqual(balance.multipliedBy(dividendDistribution.perShare));
      expect(result?.paid).toBe(false);

      (context.getSigningIdentity as SinonStub).resolves(
        entityMockUtils.getIdentityInstance({ did, isEqual: false })
      );

      result = await dividendDistribution.getParticipant();

      expect(result?.identity.did).toBe(did);
      expect(result?.amount).toEqual(balance.multipliedBy(dividendDistribution.perShare));
      expect(result?.paid).toBe(false);
    });

    it("should return null if the distribution checkpoint hasn't been created yet", async () => {
      sinon
        .stub(dividendDistribution, 'checkpoint')
        .resolves(entityMockUtils.getCheckpointScheduleInstance());

      const result = await dividendDistribution.getParticipant({
        identity: 'someDid',
      });

      expect(result).toEqual(null);
    });

    it('should return null if the identity is excluded of the distribution', async () => {
      const did = 'someDid';
      const excluded = entityMockUtils.getIdentityInstance({ did });
      dividendDistribution.targets = {
        identities: [excluded],
        treatment: TargetTreatment.Exclude,
      };
      sinon.stub(dividendDistribution, 'checkpoint').resolves(
        entityMockUtils.getCheckpointInstance({
          balance: new BigNumber(10),
        })
      );

      const result = await dividendDistribution.getParticipant({
        identity: did,
      });

      expect(result).toEqual(null);
    });
  });

  describe('method: reclaimFunds', () => {
    it('should prepare the procedure and return the resulting transaction queue', async () => {
      const expectedQueue = 'someQueue' as unknown as TransactionQueue<void>;

      procedureMockUtils
        .getPrepareStub()
        .withArgs({ args: { distribution: dividendDistribution }, transformer: undefined }, context)
        .resolves(expectedQueue);

      const queue = await dividendDistribution.reclaimFunds();

      expect(queue).toBe(expectedQueue);
    });
  });

  describe('method: getPaymentHistory', () => {
    it('should return the amount of the withheld tax', async () => {
      const blockId = new BigNumber(1);
      const blockHash = 'someHash';
      const eventId = 'eventId';
      const datetime = '2020-10-10';
      const eventDid = 'eventDid';
      const balance = new BigNumber(100);
      const tax = new BigNumber(10);

      dsMockUtils.createQueryStub('system', 'blockHash', {
        multi: [dsMockUtils.createMockHash(blockHash)],
      });
      dsMockUtils.createApolloQueryStub(
        getHistoryOfPaymentEventsForCa({
          CAId: { ticker, localId: id.toNumber() },
<<<<<<< HEAD
          count: undefined,
          skip: undefined,
=======
          fromDate: null,
          toDate: null,
          count: 1,
          skip: 0,
>>>>>>> 42dba579
        }),
        {
          getHistoryOfPaymentEventsForCA: {
            totalCount: 1,
            items: [
              {
                blockId: blockId.toNumber(),
                eventId,
                datetime,
                eventDid,
                balance: balance.toNumber(),
                tax: tax.toNumber(),
              },
            ],
          },
        }
      );

      const {
        data: [result],
      } = await dividendDistribution.getPaymentHistory({
        size: new BigNumber(1),
        start: new BigNumber(0),
      });

      expect(result.blockNumber).toEqual(blockId);
      expect(result.blockHash).toEqual(blockHash);
      expect(result.date).toEqual(new Date(`${datetime}Z`));
      expect(result.target.did).toBe(eventDid);
      expect(result.amount).toEqual(balance);
      expect(result.withheldTax).toEqual(tax);
    });

    it('should return null if the query result is empty', async () => {
      dsMockUtils.createApolloQueryStub(
        getHistoryOfPaymentEventsForCa({
          CAId: { ticker, localId: id.toNumber() },
          count: undefined,
          skip: undefined,
        }),
        {
          getHistoryOfPaymentEventsForCA: {
            totalCount: 0,
            items: [],
          },
        }
      );
      const result = await dividendDistribution.getPaymentHistory();
      expect(result.data).toEqual([]);
      expect(result.next).toBeNull();
    });

    it('should throw an error if the Dividend Distribution does not exist', () => {
      dsMockUtils.createQueryStub('capitalDistribution', 'distributions', {
        returnValue: dsMockUtils.createMockOption(),
      });

      dsMockUtils.createApolloQueryStub(
        getHistoryOfPaymentEventsForCa({
          CAId: { ticker, localId: id.toNumber() },
          fromDate: null,
          toDate: null,
          count: undefined,
          skip: undefined,
        }),
        {
          getHistoryOfPaymentEventsForCA: {
            totalCount: 0,
            items: [],
          },
        }
      );

      return expect(dividendDistribution.getPaymentHistory()).rejects.toThrow(
        'The Dividend Distribution no longer exists'
      );
    });
  });

  describe('method: toJson', () => {
    it('should return a human readable version of the entity', () => {
      dividendDistribution.targets = {
        treatment: TargetTreatment.Exclude,
        identities: [],
      };
      expect(dividendDistribution.toJson()).toEqual({
        id: '1',
        ticker: 'SOME_TICKER',
        declarationDate: '1987-10-14T00:00:00.000Z',
        defaultTaxWithholding: '10',
        description: 'something',
        targets: {
          identities: [],
          treatment: TargetTreatment.Exclude,
        },
        taxWithholdings: [],
        currency: 'USD',
        expiryDate: null,
        paymentDate: dividendDistribution.paymentDate.toISOString(),
        maxAmount: '10000',
        origin: { did: 'someDid' },
        perShare: '10',
      });
    });
  });
});<|MERGE_RESOLUTION|>--- conflicted
+++ resolved
@@ -508,15 +508,8 @@
       dsMockUtils.createApolloQueryStub(
         getHistoryOfPaymentEventsForCa({
           CAId: { ticker, localId: id.toNumber() },
-<<<<<<< HEAD
-          count: undefined,
-          skip: undefined,
-=======
-          fromDate: null,
-          toDate: null,
           count: 1,
           skip: 0,
->>>>>>> 42dba579
         }),
         {
           getHistoryOfPaymentEventsForCA: {

--- conflicted
+++ resolved
@@ -241,7 +241,6 @@
     });
   });
 
-<<<<<<< HEAD
   describe('method: getWithheldTax', () => {
     test('should return the amount of the withheld tax', async () => {
       const fakeTax = new BigNumber(100);
@@ -275,7 +274,9 @@
       );
       const result = await dividendDistribution.getWithheldTax();
       expect(result).toEqual(new BigNumber(0));
-=======
+    });
+  });
+
   describe('method: getParticipants', () => {
     test('should return the distribution participants', async () => {
       const excluded = entityMockUtils.getIdentityInstance({ did: 'excluded' });
@@ -343,7 +344,6 @@
       const result = await dividendDistribution.getParticipants();
 
       expect(result).toEqual([]);
->>>>>>> 4be9c17e
     });
   });
 

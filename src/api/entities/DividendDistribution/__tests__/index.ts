import BigNumber from 'bignumber.js';
import sinon from 'sinon';

import {
  Checkpoint,
  Context,
  CorporateActionBase,
  DefaultPortfolio,
  DividendDistribution,
  TransactionQueue,
} from '~/internal';
import { getHistoryOfPaymentEventsForCa, getWithholdingTaxesOfCa } from '~/middleware/queries';
import { dsMockUtils, entityMockUtils, procedureMockUtils } from '~/testUtils/mocks';
import {
  CorporateActionKind,
  CorporateActionTargets,
  TargetTreatment,
  TaxWithholding,
} from '~/types';
import * as utilsConversionModule from '~/utils/conversion';

jest.mock(
  '~/api/entities/Identity',
  require('~/testUtils/mocks/entities').mockIdentityModule('~/api/entities/Identity')
);
jest.mock(
  '~/base/Procedure',
  require('~/testUtils/mocks/procedure').mockProcedureModule('~/base/Procedure')
);
jest.mock(
  '~/api/entities/Asset',
  require('~/testUtils/mocks/entities').mockAssetModule('~/api/entities/Asset')
);

describe('DividendDistribution class', () => {
  let context: Context;

  let id: BigNumber;
  let ticker: string;
  let declarationDate: Date;
  let description: string;
  let targets: CorporateActionTargets;
  let defaultTaxWithholding: BigNumber;
  let taxWithholdings: TaxWithholding[];
  let origin: DefaultPortfolio;
  let currency: string;
  let perShare: BigNumber;
  let maxAmount: BigNumber;
  let expiryDate: Date | null;
  let paymentDate: Date;
  let dividendDistribution: DividendDistribution;

  beforeAll(() => {
    dsMockUtils.initMocks();
    entityMockUtils.initMocks();
    procedureMockUtils.initMocks();
  });

  beforeEach(() => {
    context = dsMockUtils.getContextInstance();

    id = new BigNumber(1);
    ticker = 'SOME_TICKER';
    declarationDate = new Date('10/14/1987 UTC');
    description = 'something';
    targets = {
      identities: [entityMockUtils.getIdentityInstance()],
      treatment: TargetTreatment.Include,
    };
    defaultTaxWithholding = new BigNumber(10);
    taxWithholdings = [];
    origin = entityMockUtils.getDefaultPortfolioInstance();
    currency = 'USD';
    perShare = new BigNumber(10);
    maxAmount = new BigNumber(10000);
    expiryDate = null;
    paymentDate = new Date(new Date().getTime() + 60 * 60 * 24 * 365);
    dividendDistribution = new DividendDistribution(
      {
        id,
        ticker,
        declarationDate,
        description,
        targets,
        defaultTaxWithholding,
        taxWithholdings,
        origin,
        currency,
        perShare,
        maxAmount,
        expiryDate,
        paymentDate,
        kind: CorporateActionKind.UnpredictableBenefit,
      },
      context
    );

    dsMockUtils.createQueryStub('capitalDistribution', 'distributions', {
      returnValue: dsMockUtils.createMockOption(
        dsMockUtils.createMockDistribution({
          /* eslint-disable @typescript-eslint/naming-convention */
          from: {
            kind: 'Default',
            did: 'someDid',
          },
          currency: 'USD',
          per_share: new BigNumber(20000000),
          amount: new BigNumber(50000000000),
          remaining: new BigNumber(40000000000),
          payment_at: new BigNumber(new Date(new Date().getTime() + 60 * 60 * 1000).getTime()),
          expires_at: null,
          reclaimed: false,
          /* eslint-enable @typescript-eslint/naming-convention */
        })
      ),
    });
  });

  afterEach(() => {
    dsMockUtils.reset();
    entityMockUtils.reset();
    procedureMockUtils.reset();
  });

  afterAll(() => {
    dsMockUtils.cleanup();
    procedureMockUtils.cleanup();
  });

  test('should extend CorporateActionBase', () => {
    expect(DividendDistribution.prototype instanceof CorporateActionBase).toBe(true);
  });

  describe('constructor', () => {
    test('should assign parameters to instance', () => {
      expect(dividendDistribution.id).toEqual(id);
      expect(dividendDistribution.asset.ticker).toBe(ticker);
      expect(dividendDistribution.declarationDate).toEqual(declarationDate);
      expect(dividendDistribution.description).toEqual(description);
      expect(dividendDistribution.targets).toEqual(targets);
      expect(dividendDistribution.defaultTaxWithholding).toEqual(defaultTaxWithholding);
      expect(dividendDistribution.taxWithholdings).toEqual(taxWithholdings);
    });
  });

  describe('method: checkpoint', () => {
    test('should just pass the call down the line', async () => {
      const fakeResult = 'checkpoint' as unknown as Checkpoint;
      sinon.stub(CorporateActionBase.prototype, 'checkpoint').resolves(fakeResult);

      const result = await dividendDistribution.checkpoint();

      expect(result).toEqual(fakeResult);
    });

    test('should throw an error if the Dividend Distribution does not exist', () => {
      dsMockUtils.createQueryStub('capitalDistribution', 'distributions', {
        returnValue: dsMockUtils.createMockOption(),
      });

      return expect(dividendDistribution.checkpoint()).rejects.toThrow(
        'The Dividend Distribution no longer exists'
      );
    });
  });

  describe('method: exists', () => {
    test('should return whether the Distribution exists', async () => {
      let result = await dividendDistribution.exists();

      expect(result).toBe(true);

      dsMockUtils.createQueryStub('capitalDistribution', 'distributions', {
        returnValue: dsMockUtils.createMockOption(),
      });

      result = await dividendDistribution.exists();

      expect(result).toBe(false);
    });
  });

  describe('method: claim', () => {
    test('should prepare the procedure and return the resulting transaction queue', async () => {
      const expectedQueue = 'someQueue' as unknown as TransactionQueue<void>;

      procedureMockUtils
        .getPrepareStub()
        .withArgs({ args: { distribution: dividendDistribution }, transformer: undefined }, context)
        .resolves(expectedQueue);

      const queue = await dividendDistribution.claim();

      expect(queue).toBe(expectedQueue);
    });
  });

  describe('method: pay', () => {
    test('should prepare the procedure and return the resulting transaction queue', async () => {
      const expectedQueue = 'someQueue' as unknown as TransactionQueue<void>;
      const identityTargets = ['identityDid'];

      procedureMockUtils
        .getPrepareStub()
        .withArgs(
          {
            args: { targets: identityTargets, distribution: dividendDistribution },
            transformer: undefined,
          },
          context
        )
        .resolves(expectedQueue);

      const queue = await dividendDistribution.pay({ targets: identityTargets });

      expect(queue).toBe(expectedQueue);
    });
  });

  describe('method: details', () => {
    test('should return the distribution details', async () => {
      const result = await dividendDistribution.details();

      expect(result).toEqual({
        remainingFunds: new BigNumber(40000),
        fundsReclaimed: false,
      });
    });

    test('should throw an error if the Dividend Distribution does not exist', async () => {
      dsMockUtils.createQueryStub('capitalDistribution', 'distributions', {
        returnValue: dsMockUtils.createMockOption(),
      });

      let err;
      try {
        await dividendDistribution.details();
      } catch (error) {
        err = error;
      }

      expect(err.message).toBe('The Dividend Distribution no longer exists');
    });
  });

  describe('method: modifyCheckpoint', () => {
    test('should prepare the procedure and return the resulting transaction queue', async () => {
      const expectedQueue = 'someQueue' as unknown as TransactionQueue<void>;
      const args = {
        checkpoint: new Date(),
      };

      procedureMockUtils
        .getPrepareStub()
        .withArgs(
          { args: { distribution: dividendDistribution, ...args }, transformer: undefined },
          context
        )
        .resolves(expectedQueue);

      const queue = await dividendDistribution.modifyCheckpoint(args);

      expect(queue).toBe(expectedQueue);
    });
  });

  describe('method: getWithheldTax', () => {
    test('should return the amount of the withheld tax', async () => {
      const fakeTax = new BigNumber(100);

      dsMockUtils.createApolloQueryStub(
        getWithholdingTaxesOfCa({
          CAId: { ticker, localId: id.toNumber() },
        }),
        {
          getWithholdingTaxesOfCA: {
            taxes: fakeTax.toNumber(),
          },
        }
      );

      const result = await dividendDistribution.getWithheldTax();

      expect(result).toEqual(fakeTax);
    });

    test('should throw an error if the Dividend Distribution does not exist', () => {
      dsMockUtils.createQueryStub('capitalDistribution', 'distributions', {
        returnValue: dsMockUtils.createMockOption(),
      });

      dsMockUtils.createApolloQueryStub(
        getWithholdingTaxesOfCa({
          CAId: { ticker, localId: id.toNumber() },
        }),
        {
          getWithholdingTaxesOfCA: {
            taxes: 0,
          },
        }
      );

      return expect(dividendDistribution.getWithheldTax()).rejects.toThrow(
        'The Dividend Distribution no longer exists'
      );
    });
  });

  describe('method: getParticipants', () => {
    test('should return the distribution participants', async () => {
      const excluded = entityMockUtils.getIdentityInstance({ did: 'excluded' });

      const balances = [
        {
          identity: entityMockUtils.getIdentityInstance({ did: 'someDid' }),
          balance: new BigNumber(10000),
        },
        {
          identity: entityMockUtils.getIdentityInstance({ did: 'otherDid' }),
          balance: new BigNumber(0),
        },
        {
          identity: excluded,
          balance: new BigNumber(20000),
        },
      ];

      const allBalancesStub = sinon.stub();

      allBalancesStub.onFirstCall().resolves({ data: balances, next: 'notNull' });
      allBalancesStub.onSecondCall().resolves({ data: [], next: null });

      entityMockUtils.configureMocks({
        checkpointOptions: {
          allBalances: allBalancesStub,
        },
      });

      dividendDistribution.targets = {
        identities: [excluded],
        treatment: TargetTreatment.Exclude,
      };
      sinon
        .stub(dividendDistribution, 'checkpoint')
        .resolves(entityMockUtils.getCheckpointInstance());

      dsMockUtils.createQueryStub('capitalDistribution', 'holderPaid', {
        multi: [dsMockUtils.createMockBool(true)],
      });

      let result = await dividendDistribution.getParticipants();

      expect(result).toEqual([
        {
          identity: balances[0].identity,
          amount: balances[0].balance.multipliedBy(dividendDistribution.perShare),
          paid: true,
        },
      ]);

      dividendDistribution.paymentDate = new Date('10/14/1987');

      allBalancesStub.onThirdCall().resolves({ data: balances, next: null });

      result = await dividendDistribution.getParticipants();

      expect(result).toEqual([
        {
          identity: balances[0].identity,
          amount: balances[0].balance.multipliedBy(dividendDistribution.perShare),
          paid: false,
        },
      ]);
    });

    test("should return an empty array if the distribution checkpoint hasn't been created yet", async () => {
      sinon
        .stub(dividendDistribution, 'checkpoint')
        .resolves(entityMockUtils.getCheckpointScheduleInstance());

      const result = await dividendDistribution.getParticipants();

      expect(result).toEqual([]);
    });
  });

  describe('method: getParticipant', () => {
    test('should return the distribution participant', async () => {
      const did = 'someDid';
      const balance = new BigNumber(100);
      const excluded = entityMockUtils.getIdentityInstance({ did: 'excluded' });

      dividendDistribution.targets = {
        identities: [excluded],
        treatment: TargetTreatment.Exclude,
      };
      sinon.stub(dividendDistribution, 'checkpoint').resolves(
        entityMockUtils.getCheckpointInstance({
          balance,
        })
      );

      sinon
        .stub(utilsConversionModule, 'stringToIdentityId')
        .returns(dsMockUtils.createMockIdentityId(did));

      /* eslint-disable @typescript-eslint/naming-convention */
      sinon
        .stub(utilsConversionModule, 'corporateActionIdentifierToCaId')
        .returns(dsMockUtils.createMockCAId({ ticker, local_id: id }));
      /* eslint-enable @typescript-eslint/naming-convention */
      sinon.stub(utilsConversionModule, 'boolToBoolean').returns(false);

      dsMockUtils.createQueryStub('capitalDistribution', 'holderPaid', {
        returnValue: false,
      });

      let result = await dividendDistribution.getParticipant({
        identity: did,
      });

      expect(result?.identity.did).toBe(did);
      expect(result?.amount).toEqual(balance.multipliedBy(dividendDistribution.perShare));
      expect(result?.paid).toBe(false);

      dividendDistribution.paymentDate = new Date('10/14/1987');

      result = await dividendDistribution.getParticipant({
        identity: did,
      });

      expect(result?.identity.did).toBe(did);
      expect(result?.amount).toEqual(balance.multipliedBy(dividendDistribution.perShare));
      expect(result?.paid).toBe(false);

      result = await dividendDistribution.getParticipant();

      expect(result?.identity.did).toBe(did);
      expect(result?.amount).toEqual(balance.multipliedBy(dividendDistribution.perShare));
      expect(result?.paid).toBe(false);
    });

    test("should return null if the distribution checkpoint hasn't been created yet", async () => {
      sinon
        .stub(dividendDistribution, 'checkpoint')
        .resolves(entityMockUtils.getCheckpointScheduleInstance());

      const result = await dividendDistribution.getParticipant({
        identity: 'someDid',
      });

      expect(result).toEqual(null);
    });

    test('should return null if the identity is excluded of the distribution', async () => {
      const did = 'someDid';
      const excluded = entityMockUtils.getIdentityInstance({ did });
      dividendDistribution.targets = {
        identities: [excluded],
        treatment: TargetTreatment.Exclude,
      };
      sinon.stub(dividendDistribution, 'checkpoint').resolves(
        entityMockUtils.getCheckpointInstance({
          balance: new BigNumber(10),
        })
      );

      const result = await dividendDistribution.getParticipant({
        identity: did,
      });

      expect(result).toEqual(null);
    });
  });

  describe('method: reclaimFunds', () => {
    test('should prepare the procedure and return the resulting transaction queue', async () => {
      const expectedQueue = 'someQueue' as unknown as TransactionQueue<void>;

      procedureMockUtils
        .getPrepareStub()
        .withArgs({ args: { distribution: dividendDistribution }, transformer: undefined }, context)
        .resolves(expectedQueue);

      const queue = await dividendDistribution.reclaimFunds();

      expect(queue).toBe(expectedQueue);
    });
  });

  describe('method: getPaymentHistory', () => {
    test('should return the amount of the withheld tax', async () => {
      const blockId = new BigNumber(1);
      const blockHash = 'someHash';
      const eventId = 'eventId';
      const datetime = '2020-10-10';
      const eventDid = 'eventDid';
      const balance = new BigNumber(100);
      const tax = new BigNumber(10);

      dsMockUtils.createQueryStub('system', 'blockHash', {
        multi: [dsMockUtils.createMockHash(blockHash)],
      });
      dsMockUtils.createApolloQueryStub(
        getHistoryOfPaymentEventsForCa({
          CAId: { ticker, localId: id.toNumber() },
          fromDate: null,
          toDate: null,
          count: 1,
          skip: 0,
        }),
        {
          getHistoryOfPaymentEventsForCA: {
            totalCount: 1,
            items: [
              {
                blockId: blockId.toNumber(),
                eventId,
                datetime,
                eventDid,
                balance: balance.toNumber(),
                tax: tax.toNumber(),
              },
            ],
          },
        }
      );

<<<<<<< HEAD
      const {
        data: [result],
      } = await dividendDistribution.getPaymentHistory();
=======
      const result = await dividendDistribution.getPaymentHistory({
        size: new BigNumber(1),
        start: new BigNumber(0),
      });
>>>>>>> 7db55be8

      expect(result.blockNumber).toEqual(blockId);
      expect(result.blockHash).toEqual(blockHash);
      expect(result.date).toEqual(new Date(`${datetime}Z`));
      expect(result.target.did).toBe(eventDid);
      expect(result.amount).toEqual(balance);
      expect(result.withheldTax).toEqual(tax);
    });

    test('should return null if the query result is empty', async () => {
      dsMockUtils.createApolloQueryStub(
        getHistoryOfPaymentEventsForCa({
          CAId: { ticker, localId: id.toNumber() },
          fromDate: null,
          toDate: null,
          count: undefined,
          skip: undefined,
        }),
        {
          getHistoryOfPaymentEventsForCA: {
            totalCount: 0,
            items: [],
          },
        }
      );
      const result = await dividendDistribution.getPaymentHistory();
      expect(result.data).toEqual([]);
      expect(result.next).toBeNull();
    });

    test('should throw an error if the Dividend Distribution does not exist', () => {
      dsMockUtils.createQueryStub('capitalDistribution', 'distributions', {
        returnValue: dsMockUtils.createMockOption(),
      });

      dsMockUtils.createApolloQueryStub(
        getHistoryOfPaymentEventsForCa({
          CAId: { ticker, localId: id.toNumber() },
          fromDate: null,
          toDate: null,
          count: undefined,
          skip: undefined,
        }),
        {
          getHistoryOfPaymentEventsForCA: {
            totalCount: 0,
            items: [],
          },
        }
      );

      return expect(dividendDistribution.getPaymentHistory()).rejects.toThrow(
        'The Dividend Distribution no longer exists'
      );
    });
  });

  describe('method: toJson', () => {
    test('should return a human readable version of the entity', () => {
      dividendDistribution.targets = {
        treatment: TargetTreatment.Exclude,
        identities: [],
      };
      expect(dividendDistribution.toJson()).toEqual({
        id: '1',
        ticker: 'SOME_TICKER',
        declarationDate: '1987-10-14T00:00:00.000Z',
        defaultTaxWithholding: '10',
        description: 'something',
        targets: {
          identities: [],
          treatment: TargetTreatment.Exclude,
        },
        taxWithholdings: [],
        currency: 'USD',
        expiryDate: null,
        paymentDate: dividendDistribution.paymentDate.toISOString(),
        maxAmount: '10000',
        origin: { did: 'someDid' },
        perShare: '10',
      });
    });
  });
});<|MERGE_RESOLUTION|>--- conflicted
+++ resolved
@@ -526,16 +526,12 @@
         }
       );
 
-<<<<<<< HEAD
       const {
         data: [result],
-      } = await dividendDistribution.getPaymentHistory();
-=======
-      const result = await dividendDistribution.getPaymentHistory({
+      } = await dividendDistribution.getPaymentHistory({
         size: new BigNumber(1),
         start: new BigNumber(0),
       });
->>>>>>> 7db55be8
 
       expect(result.blockNumber).toEqual(blockId);
       expect(result.blockHash).toEqual(blockHash);

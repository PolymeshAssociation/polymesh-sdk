--- conflicted
+++ resolved
@@ -8,11 +8,8 @@
   DefaultPortfolio,
   DividendDistribution,
   Entity,
-<<<<<<< HEAD
   modifyDistributionCheckpoint,
   payDividends,
-=======
->>>>>>> 1cf98912
   TransactionQueue,
 } from '~/internal';
 import { dsMockUtils, entityMockUtils, procedureMockUtils } from '~/testUtils/mocks';

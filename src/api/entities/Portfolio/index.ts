import BigNumber from 'bignumber.js';
import { values } from 'lodash';
import { Ticker } from 'polymesh-types/types';

import { Entity, Identity, SecurityToken } from '~/api/entities';
<<<<<<< HEAD
import { moveFunds, MoveFundsParams } from '~/api/procedures';
import { Context, TransactionQueue } from '~/base';
import { balanceToBigNumber, getDid, portfolioIdToMeshPortfolioId, tickerToString } from '~/utils';
=======
import { Context } from '~/base';
import {
  balanceToBigNumber,
  getDid,
  identityIdToString,
  portfolioIdToMeshPortfolioId,
  tickerToString,
} from '~/utils';
>>>>>>> aea12830

import { PortfolioBalance } from './types';

export interface UniqueIdentifiers {
  did: string;
  id?: BigNumber;
}

/**
 * Represents a base Portfolio for a specific Identity in the Polymesh blockchain
 */
export class Portfolio extends Entity<UniqueIdentifiers> {
  /**
   * @hidden
   * Check if a value is of type [[UniqueIdentifiers]]
   */
  public static isUniqueIdentifiers(identifier: unknown): identifier is UniqueIdentifiers {
    const { did, id } = identifier as UniqueIdentifiers;

    return typeof did === 'string' && (id === undefined || id instanceof BigNumber);
  }

  /**
   * identity of the Portfolio's owner
   */
  public owner: Identity;

  /**
   * internal Portfolio identifier (unused for default Portfolio)
   */
  protected _id?: BigNumber;

  /**
   * @hidden
   */
  public constructor(identifiers: UniqueIdentifiers, context: Context) {
    super(identifiers, context);

    const { did, id } = identifiers;

    this.owner = new Identity({ did }, context);
    this._id = id;
  }

  /**
   * Return whether an Identity is the Portfolio owner
   *
   * @param args.identity - defaults to the current Identity
   */
  public async isOwnedBy(args?: { identity: string | Identity }): Promise<boolean> {
    const {
      owner: { did: ownerDid },
      context,
    } = this;

    const did = await getDid(args?.identity, context);

    return ownerDid === did;
  }

  /**
   * Retrieve the balances of all assets in this Portfolio
   *
   * @param args.tokens - array of Security Tokens (or tickers) for which to fetch balances (optional, all balances are retrieved if not passed)
   */
  public async getTokenBalances(args?: {
    tokens: (string | SecurityToken)[];
  }): Promise<PortfolioBalance[]> {
    const {
      owner: { did },
      _id,
      context: {
        polymeshApi: {
          query: { portfolio },
        },
      },
      context,
    } = this;

    const rawPortfolioId = portfolioIdToMeshPortfolioId({ did, number: _id }, context);
    const [totalBalanceEntries, lockedBalanceEntries] = await Promise.all([
      portfolio.portfolioAssetBalances.entries(rawPortfolioId),
      portfolio.portfolioLockedAssets.entries(rawPortfolioId),
    ]);

    const assetBalances: Record<string, PortfolioBalance> = {};

    totalBalanceEntries.forEach(([key, balance]) => {
      const ticker = tickerToString(key.args[1] as Ticker);
      const total = balanceToBigNumber(balance);

      assetBalances[ticker] = {
        token: new SecurityToken({ ticker }, context),
        total,
        locked: new BigNumber(0),
      };
    });

    lockedBalanceEntries.forEach(([key, balance]) => {
      const ticker = tickerToString(key.args[1] as Ticker);
      const locked = balanceToBigNumber(balance);

      assetBalances[ticker].locked = locked;
    });

    const mask: PortfolioBalance[] | undefined = args?.tokens.map(ticker => {
      const token = typeof ticker === 'string' ? new SecurityToken({ ticker }, context) : ticker;

      return {
        total: new BigNumber(0),
        locked: new BigNumber(0),
        token,
      };
    });

    if (mask) {
      return mask.map(portfolioBalance => {
        const {
          token: { ticker },
        } = portfolioBalance;

        return assetBalances[ticker] ?? portfolioBalance;
      });
    }

    return values(assetBalances);
  }

  /**
<<<<<<< HEAD
   * Moves funds from this Portfolio to another one owned by the same Identity
   *
   * @param args.to - portfolio (or portfolio ID) that will receive the funds. Optional, if no value is passed, the funds will be moved to the default Portfolio of this Portfolio's owner
   * @param args.movements - list of tokens (and their corresponding amounts) that will be moved
   */
  public async moveFunds(args: MoveFundsParams): Promise<TransactionQueue<void>> {
    return moveFunds.prepare({ ...args, from: this }, this.context);
=======
   * Retrieve the custodian Identity of this Portfolio
   *
   * @note if no custodian is set, the owner Identity is returned
   */
  public async getCustodian(): Promise<Identity> {
    const {
      owner,
      owner: { did },
      _id,
      context: {
        polymeshApi: {
          query: { portfolio },
        },
      },
      context,
    } = this;

    const rawPortfolioId = portfolioIdToMeshPortfolioId({ did, number: _id }, context);
    const portfolioCustodian = await portfolio.portfolioCustodian(rawPortfolioId);

    try {
      const rawIdentityId = portfolioCustodian.unwrap();
      return new Identity({ did: identityIdToString(rawIdentityId) }, context);
    } catch (_) {
      return owner;
    }
>>>>>>> aea12830
  }
}<|MERGE_RESOLUTION|>--- conflicted
+++ resolved
@@ -3,12 +3,8 @@
 import { Ticker } from 'polymesh-types/types';
 
 import { Entity, Identity, SecurityToken } from '~/api/entities';
-<<<<<<< HEAD
 import { moveFunds, MoveFundsParams } from '~/api/procedures';
 import { Context, TransactionQueue } from '~/base';
-import { balanceToBigNumber, getDid, portfolioIdToMeshPortfolioId, tickerToString } from '~/utils';
-=======
-import { Context } from '~/base';
 import {
   balanceToBigNumber,
   getDid,
@@ -16,7 +12,6 @@
   portfolioIdToMeshPortfolioId,
   tickerToString,
 } from '~/utils';
->>>>>>> aea12830
 
 import { PortfolioBalance } from './types';
 
@@ -146,7 +141,6 @@
   }
 
   /**
-<<<<<<< HEAD
    * Moves funds from this Portfolio to another one owned by the same Identity
    *
    * @param args.to - portfolio (or portfolio ID) that will receive the funds. Optional, if no value is passed, the funds will be moved to the default Portfolio of this Portfolio's owner
@@ -154,7 +148,9 @@
    */
   public async moveFunds(args: MoveFundsParams): Promise<TransactionQueue<void>> {
     return moveFunds.prepare({ ...args, from: this }, this.context);
-=======
+  }
+
+  /**
    * Retrieve the custodian Identity of this Portfolio
    *
    * @note if no custodian is set, the owner Identity is returned
@@ -181,6 +177,5 @@
     } catch (_) {
       return owner;
     }
->>>>>>> aea12830
   }
 }
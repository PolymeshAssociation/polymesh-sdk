import BigNumber from 'bignumber.js';
import { values } from 'lodash';
import { Ticker } from 'polymesh-types/types';

import { Entity, Identity, SecurityToken } from '~/api/entities';
import { Context } from '~/base';
<<<<<<< HEAD
import {
  balanceToBigNumber,
  identityIdToString,
  portfolioIdToMeshPortfolioId,
  tickerToString,
} from '~/utils';
=======
import { balanceToBigNumber, getDid, portfolioIdToMeshPortfolioId, tickerToString } from '~/utils';
>>>>>>> cbee4d49

import { PortfolioBalance } from './types';

export interface UniqueIdentifiers {
  did: string;
  id?: BigNumber;
}

/**
 * Represents a base Portfolio for a specific Identity in the Polymesh blockchain
 */
export class Portfolio extends Entity<UniqueIdentifiers> {
  /**
   * @hidden
   * Check if a value is of type [[UniqueIdentifiers]]
   */
  public static isUniqueIdentifiers(identifier: unknown): identifier is UniqueIdentifiers {
    const { did, id } = identifier as UniqueIdentifiers;

    return typeof did === 'string' && (id === undefined || id instanceof BigNumber);
  }

  /**
   * identity of the Portfolio's owner
   */
  public owner: Identity;

  /**
   * internal Portfolio identifier (unused for default Portfolio)
   */
  protected _id?: BigNumber;

  /**
   * @hidden
   */
  public constructor(identifiers: UniqueIdentifiers, context: Context) {
    super(identifiers, context);

    const { did, id } = identifiers;

    this.owner = new Identity({ did }, context);
    this._id = id;
  }

  /**
   * Return whether an Identity is the Portfolio owner
   *
   * @param args.identity - defaults to the current Identity
   */
  public async isOwnedBy(args?: { identity: string | Identity }): Promise<boolean> {
    const {
      owner: { did: ownerDid },
      context,
    } = this;

    const did = await getDid(args?.identity, context);

    return ownerDid === did;
  }

  /**
   * Retrieve the balances of all assets in this Portfolio
   *
   * @param args.tokens - array of Security Tokens (or tickers) for which to fetch balances (optional, all balances are retrieved if not passed)
   */
  public async getTokenBalances(args?: {
    tokens: (string | SecurityToken)[];
  }): Promise<PortfolioBalance[]> {
    const {
      owner: { did },
      _id,
      context: {
        polymeshApi: {
          query: { portfolio },
        },
      },
      context,
    } = this;

    const rawPortfolioId = portfolioIdToMeshPortfolioId({ did, number: _id }, context);
    const [totalBalanceEntries, lockedBalanceEntries] = await Promise.all([
      portfolio.portfolioAssetBalances.entries(rawPortfolioId),
      portfolio.portfolioLockedAssets.entries(rawPortfolioId),
    ]);

    const assetBalances: Record<string, PortfolioBalance> = {};

    totalBalanceEntries.forEach(([key, balance]) => {
      const ticker = tickerToString(key.args[1] as Ticker);
      const total = balanceToBigNumber(balance);

      assetBalances[ticker] = {
        token: new SecurityToken({ ticker }, context),
        total,
        locked: new BigNumber(0),
      };
    });

    lockedBalanceEntries.forEach(([key, balance]) => {
      const ticker = tickerToString(key.args[1] as Ticker);
      const locked = balanceToBigNumber(balance);

      assetBalances[ticker].locked = locked;
    });

    const mask: PortfolioBalance[] | undefined = args?.tokens.map(ticker => {
      const token = typeof ticker === 'string' ? new SecurityToken({ ticker }, context) : ticker;

      return {
        total: new BigNumber(0),
        locked: new BigNumber(0),
        token,
      };
    });

    if (mask) {
      return mask.map(portfolioBalance => {
        const {
          token: { ticker },
        } = portfolioBalance;

        return assetBalances[ticker] ?? portfolioBalance;
      });
    }

    return values(assetBalances);
  }

  /**
   * Retrieve the custodian Identity of this Portfolio
   *
   * @note if no custodian is set, the owner Identity is returned
   */
  public async getCustodian(): Promise<Identity> {
    const {
      owner,
      owner: { did },
      _id,
      context: {
        polymeshApi: {
          query: { portfolio },
        },
      },
      context,
    } = this;

    const rawPortfolioId = portfolioIdToMeshPortfolioId({ did, number: _id }, context);
    const portfolioCustodian = await portfolio.portfolioCustodian(rawPortfolioId);

    try {
      const rawIdentityId = portfolioCustodian.unwrap();
      return new Identity({ did: identityIdToString(rawIdentityId) }, context);
    } catch (_) {
      return owner;
    }
  }
}<|MERGE_RESOLUTION|>--- conflicted
+++ resolved
@@ -4,16 +4,13 @@
 
 import { Entity, Identity, SecurityToken } from '~/api/entities';
 import { Context } from '~/base';
-<<<<<<< HEAD
 import {
   balanceToBigNumber,
+  getDid,
   identityIdToString,
   portfolioIdToMeshPortfolioId,
   tickerToString,
 } from '~/utils';
-=======
-import { balanceToBigNumber, getDid, portfolioIdToMeshPortfolioId, tickerToString } from '~/utils';
->>>>>>> cbee4d49
 
 import { PortfolioBalance } from './types';
 

--- conflicted
+++ resolved
@@ -94,7 +94,7 @@
       const portfolio = new Portfolio({ did, id }, context);
       const custodianDid = 'custodianDid';
       const currentIdentityDid = 'currentIdentity';
-      const identityIdToStringStub = sinon.stub(utilsModule, 'identityIdToString');
+      const identityIdToStringStub = sinon.stub(utilsConversionModule, 'identityIdToString');
       const portfolioCustodianStub = dsMockUtils.createQueryStub('portfolio', 'portfolioCustodian');
 
       portfolioCustodianStub.returns(
@@ -263,7 +263,6 @@
 
       expect(queue).toBe(expectedQueue);
     });
-<<<<<<< HEAD
   });
 
   describe('method: getCustodian', () => {
@@ -273,7 +272,7 @@
     beforeAll(() => {
       did = 'someDid';
       id = new BigNumber(1);
-      sinon.stub(utilsModule, 'portfolioIdToMeshPortfolioId');
+      sinon.stub(utilsConversionModule, 'portfolioIdToMeshPortfolioId');
     });
 
     afterAll(() => {
@@ -282,7 +281,7 @@
 
     test('should return the custodian of the portfolio', async () => {
       const custodianDid = 'custodianDid';
-      const identityIdToStringStub = sinon.stub(utilsModule, 'identityIdToString');
+      const identityIdToStringStub = sinon.stub(utilsConversionModule, 'identityIdToString');
 
       dsMockUtils
         .createQueryStub('portfolio', 'portfolioCustodian')
@@ -302,7 +301,5 @@
       result = await portfolio.getCustodian();
       expect(result.did).toEqual(did);
     });
-=======
->>>>>>> c72e5b05
   });
 });
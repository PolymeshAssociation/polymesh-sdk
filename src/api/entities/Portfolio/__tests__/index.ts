import { Balance } from '@polkadot/types/interfaces';
import BigNumber from 'bignumber.js';
import { PortfolioId, Ticker } from 'polymesh-types/types';
import sinon from 'sinon';

import { Asset, Context, Entity, NumberedPortfolio, Portfolio, TransactionQueue } from '~/internal';
import { heartbeat, settlements } from '~/middleware/queries';
import {
  SettlementDirectionEnum,
  SettlementResult,
  SettlementResultEnum,
} from '~/middleware/types';
import { dsMockUtils, entityMockUtils, procedureMockUtils } from '~/testUtils/mocks';
import { tuple } from '~/types/utils';
import * as utilsConversionModule from '~/utils/conversion';

jest.mock(
  '~/api/entities/Identity',
  require('~/testUtils/mocks/entities').mockIdentityModule('~/api/entities/Identity')
);
jest.mock(
  '~/api/entities/NumberedPortfolio',
  require('~/testUtils/mocks/entities').mockNumberedPortfolioModule(
    '~/api/entities/NumberedPortfolio'
  )
);
jest.mock(
  '~/api/entities/DefaultPortfolio',
  require('~/testUtils/mocks/entities').mockDefaultPortfolioModule(
    '~/api/entities/DefaultPortfolio'
  )
);
jest.mock(
  '~/base/Procedure',
  require('~/testUtils/mocks/procedure').mockProcedureModule('~/base/Procedure')
);

let exists: boolean;

// eslint-disable-next-line require-jsdoc
class NonAbstract extends Portfolio {
  // eslint-disable-next-line require-jsdoc
  public async exists(): Promise<boolean> {
    return exists;
  }
}

describe('Portfolio class', () => {
  let context: Context;

  beforeAll(() => {
    dsMockUtils.initMocks();
    entityMockUtils.initMocks();
    procedureMockUtils.initMocks();
  });

  beforeEach(() => {
    context = dsMockUtils.getContextInstance();
    exists = true;
  });

  afterEach(() => {
    dsMockUtils.reset();
    entityMockUtils.reset();
    procedureMockUtils.reset();
  });

  afterAll(() => {
    dsMockUtils.cleanup();
    procedureMockUtils.cleanup();
  });

  it('should extend Entity', () => {
    expect(Portfolio.prototype instanceof Entity).toBe(true);
  });

  describe('constructor', () => {
    it('should assign Identity to instance', () => {
      const did = 'someDid';
      const portfolio = new NonAbstract({ did }, context);

      expect(portfolio.owner.did).toBe(did);
    });
  });

  describe('method: isUniqueIdentifiers', () => {
    it('should return true if the object conforms to the interface', () => {
      expect(Portfolio.isUniqueIdentifiers({ did: 'someDid', id: new BigNumber(1) })).toBe(true);
      expect(Portfolio.isUniqueIdentifiers({ did: 'someDid' })).toBe(true);
      expect(Portfolio.isUniqueIdentifiers({})).toBe(false);
      expect(Portfolio.isUniqueIdentifiers({ did: 'someDid', id: 3 })).toBe(false);
      expect(Portfolio.isUniqueIdentifiers({ did: 1 })).toBe(false);
    });
  });

  describe('method: isOwnedBy', () => {
    let did: string;

    beforeAll(() => {
      did = 'signingIdentity';
      dsMockUtils.configureMocks({ contextOptions: { did } });
    });

<<<<<<< HEAD
    test('should return whether the signing Identity is the Portfolio owner', async () => {
=======
    it('should return whether the current Identity is the Portfolio owner', async () => {
>>>>>>> b7202388
      let portfolio = new NonAbstract({ did }, context);

      let result = await portfolio.isOwnedBy();

      expect(result).toBe(true);

      portfolio = new NonAbstract({ did: 'notTheSigningIdentity' }, context);

      result = await portfolio.isOwnedBy({ identity: did });

      expect(result).toBe(false);
    });
  });

  describe('method: isCustodiedBy', () => {
    let did: string;
    let id: BigNumber;

    beforeAll(() => {
      did = 'someDid';
      id = new BigNumber(1);
    });

    afterAll(() => {
      sinon.restore();
    });

    it('should return the custodian of the portfolio', async () => {
      const portfolio = new NonAbstract({ did, id }, context);
      const custodianDid = 'custodianDid';
      const signingIdentityDid = 'signingIdentity';
      const identityIdToStringStub = sinon.stub(utilsConversionModule, 'identityIdToString');
      const portfolioCustodianStub = dsMockUtils.createQueryStub('portfolio', 'portfolioCustodian');

      portfolioCustodianStub.returns(
        dsMockUtils.createMockOption(dsMockUtils.createMockIdentityId(custodianDid))
      );
      identityIdToStringStub.returns(custodianDid);

      let result = await portfolio.isCustodiedBy();
      expect(result).toEqual(false);

      portfolioCustodianStub.returns(
        dsMockUtils.createMockOption(dsMockUtils.createMockIdentityId(signingIdentityDid))
      );
      identityIdToStringStub.returns(signingIdentityDid);

      result = await portfolio.isCustodiedBy({ identity: signingIdentityDid });
      expect(result).toEqual(true);
    });
  });

  describe('method: getAssetBalance', () => {
    let did: string;
    let id: BigNumber;
    let ticker0: string;
    let ticker1: string;
    let total0: BigNumber;
    let total1: BigNumber;
    let locked0: BigNumber;
    let locked1: BigNumber;
    let rawTicker0: Ticker;
    let rawTicker1: Ticker;
    let rawTotal0: Balance;
    let rawTotal1: Balance;
    let rawLocked0: Balance;
    let rawLocked1: Balance;
    let rawPortfolioId: PortfolioId;

    beforeAll(() => {
      did = 'someDid';
      id = new BigNumber(1);
      ticker0 = 'TICKER0';
      ticker1 = 'TICKER1';
      total0 = new BigNumber(100);
      total1 = new BigNumber(200);
      locked0 = new BigNumber(50);
      locked1 = new BigNumber(25);
      rawTicker0 = dsMockUtils.createMockTicker(ticker0);
      rawTicker1 = dsMockUtils.createMockTicker(ticker1);
      rawTotal0 = dsMockUtils.createMockBalance(total0.shiftedBy(6));
      rawTotal1 = dsMockUtils.createMockBalance(total1.shiftedBy(6));
      rawLocked0 = dsMockUtils.createMockBalance(locked0.shiftedBy(6));
      rawLocked1 = dsMockUtils.createMockBalance(locked1.shiftedBy(6));
      rawPortfolioId = dsMockUtils.createMockPortfolioId({
        did: dsMockUtils.createMockIdentityId(did),
        kind: dsMockUtils.createMockPortfolioKind({
          User: dsMockUtils.createMockU64(id),
        }),
      });
      sinon.stub(utilsConversionModule, 'portfolioIdToMeshPortfolioId');
      dsMockUtils.configureMocks({ contextOptions: { did } });
    });

    beforeEach(() => {
      dsMockUtils.createQueryStub('portfolio', 'portfolioAssetBalances', {
        entries: [
          tuple([rawPortfolioId, rawTicker0], rawTotal0),
          tuple([rawPortfolioId, rawTicker1], rawTotal1),
        ],
      });
      dsMockUtils.createQueryStub('portfolio', 'portfolioLockedAssets', {
        entries: [
          tuple([rawPortfolioId, rawTicker0], rawLocked0),
          tuple([rawPortfolioId, rawTicker1], rawLocked1),
        ],
      });
    });

    afterAll(() => {
      sinon.restore();
    });

    it("should return all of the portfolio's assets and their balances", async () => {
      const portfolio = new NonAbstract({ did, id }, context);

      const result = await portfolio.getAssetBalances();

      expect(result[0].asset.ticker).toBe(ticker0);
      expect(result[0].total).toEqual(total0);
      expect(result[0].locked).toEqual(locked0);
      expect(result[0].free).toEqual(total0.minus(locked0));
      expect(result[1].asset.ticker).toBe(ticker1);
      expect(result[1].total).toEqual(total1);
      expect(result[1].locked).toEqual(locked1);
      expect(result[1].free).toEqual(total1.minus(locked1));
    });

    it('should return the requested portfolio assets and their balances', async () => {
      const portfolio = new NonAbstract({ did, id }, context);

      const otherTicker = 'OTHER_TICKER';
      const result = await portfolio.getAssetBalances({
        assets: [ticker0, new Asset({ ticker: otherTicker }, context)],
      });

      expect(result.length).toBe(2);
      expect(result[0].asset.ticker).toBe(ticker0);
      expect(result[0].total).toEqual(total0);
      expect(result[0].locked).toEqual(locked0);
      expect(result[0].free).toEqual(total0.minus(locked0));
      expect(result[1].asset.ticker).toBe(otherTicker);
      expect(result[1].total).toEqual(new BigNumber(0));
      expect(result[1].locked).toEqual(new BigNumber(0));
      expect(result[1].free).toEqual(new BigNumber(0));
    });

    it('should throw an error if the portfolio does not exist', () => {
      const portfolio = new NonAbstract({ did, id }, context);
      exists = false;

      return expect(portfolio.getAssetBalances()).rejects.toThrow(
        "The Portfolio doesn't exist or was removed by its owner"
      );
    });
  });

  describe('method: getCustodian', () => {
    let did: string;
    let id: BigNumber;

    beforeAll(() => {
      did = 'someDid';
      id = new BigNumber(1);
      sinon.stub(utilsConversionModule, 'portfolioIdToMeshPortfolioId');
    });

    afterAll(() => {
      sinon.restore();
    });

    it('should return the custodian of the portfolio', async () => {
      const custodianDid = 'custodianDid';
      const identityIdToStringStub = sinon.stub(utilsConversionModule, 'identityIdToString');

      dsMockUtils
        .createQueryStub('portfolio', 'portfolioCustodian')
        .returns(dsMockUtils.createMockOption(dsMockUtils.createMockIdentityId(custodianDid)));

      identityIdToStringStub.returns(custodianDid);

      const portfolio = new NonAbstract({ did, id }, context);

      let result = await portfolio.getCustodian();
      expect(result.did).toEqual(custodianDid);

      dsMockUtils.createQueryStub('portfolio', 'portfolioCustodian').returns({});

      identityIdToStringStub.returns(did);

      result = await portfolio.getCustodian();
      expect(result.did).toEqual(did);
    });

    it('should throw an error if the portfolio does not exist', () => {
      const portfolio = new NonAbstract({ did, id }, context);
      exists = false;
      dsMockUtils.createQueryStub('portfolio', 'portfolioCustodian');

      return expect(portfolio.getCustodian()).rejects.toThrow(
        "The Portfolio doesn't exist or was removed by its owner"
      );
    });
  });

  describe('method: moveFunds', () => {
    it('should prepare the procedure and return the resulting transaction queue', async () => {
      const args = {
        to: new NumberedPortfolio({ id: new BigNumber(1), did: 'someDid' }, context),
        items: [{ asset: 'someAsset', amount: new BigNumber(100) }],
      };
      const portfolio = new NonAbstract({ did: 'someDid' }, context);
      const expectedQueue = 'someQueue' as unknown as TransactionQueue<void>;

      procedureMockUtils
        .getPrepareStub()
        .withArgs({ args: { ...args, from: portfolio }, transformer: undefined }, context)
        .resolves(expectedQueue);

      const queue = await portfolio.moveFunds(args);

      expect(queue).toBe(expectedQueue);
    });
  });

  describe('method: quitCustody', () => {
    it('should prepare the procedure and return the resulting transaction queue', async () => {
      const portfolio = new NonAbstract({ did: 'someDid' }, context);
      const expectedQueue = 'someQueue' as unknown as TransactionQueue<void>;

      procedureMockUtils
        .getPrepareStub()
        .withArgs({ args: { portfolio }, transformer: undefined }, context)
        .resolves(expectedQueue);

      const queue = await portfolio.quitCustody();

      expect(queue).toBe(expectedQueue);
    });
  });

  describe('method: setCustodian', () => {
    let did: string;
    let id: BigNumber;

    beforeAll(() => {
      did = 'someDid';
      id = new BigNumber(1);
    });

    afterAll(() => {
      sinon.restore();
    });

    it('should prepare the procedure and return the resulting transaction queue', async () => {
      const portfolio = new NonAbstract({ id, did }, context);
      const targetIdentity = 'someTarget';
      const expectedQueue = 'someQueue' as unknown as TransactionQueue<void>;

      procedureMockUtils
        .getPrepareStub()
        .withArgs({ args: { id, did, targetIdentity }, transformer: undefined }, context)
        .resolves(expectedQueue);

      const queue = await portfolio.setCustodian({ targetIdentity });

      expect(queue).toBe(expectedQueue);
    });
  });

  describe('method: getTransactionHistory', () => {
    let did: string;
    let id: BigNumber;

    beforeAll(() => {
      did = 'someDid';
      id = new BigNumber(1);
    });

    afterAll(() => {
      sinon.restore();
    });

    it('should return a list of transactions', async () => {
      let portfolio = new NonAbstract({ id, did }, context);

      const account = 'someAccount';
      const key = 'someKey';

      const blockNumber1 = new BigNumber(1);
      const blockNumber2 = new BigNumber(2);

      const blockHash1 = 'someHash';
      const blockHash2 = 'otherHash';

      const ticker1 = 'TICKER_1';
      const ticker2 = 'TICKER_2';

      const amount1 = new BigNumber(1000);
      const amount2 = new BigNumber(2000);

      const portfolioDid1 = 'portfolioDid1';
      const portfolioKind1 = 'Default';

      const portfolioDid2 = 'portfolioDid2';
      const portfolioKind2 = '10';

      const portfolioId2 = new BigNumber(portfolioKind2);

      const legs1 = [
        {
          ticker: ticker1,
          amount: amount1.toString(),
          direction: SettlementDirectionEnum.Incoming,
          from: {
            kind: portfolioKind1,
            did: portfolioDid1,
          },
          to: {
            kind: portfolioKind2,
            did: portfolioDid2,
          },
        },
      ];
      const legs2 = [
        {
          ticker: ticker2,
          amount: amount2.toString(),
          direction: SettlementDirectionEnum.Outgoing,
          from: {
            kind: portfolioKind2,
            did: portfolioDid2,
          },
          to: {
            kind: portfolioKind1,
            did: portfolioDid1,
          },
        },
      ];

      /* eslint-disable @typescript-eslint/naming-convention */
      const transactionsQueryResponse: SettlementResult = {
        totalCount: 20,
        items: [
          {
            block_id: blockNumber1.toNumber(),
            addresses: ['be865155e5b6be843e99117a825e9580bb03e401a9c2ace644fff604fe624917'],
            result: SettlementResultEnum.Executed,
            legs: legs1,
          },
          {
            block_id: blockNumber2.toNumber(),
            addresses: ['be865155e5b6be843e99117a825e9580bb03e401a9c2ace644fff604fe624917'],
            result: SettlementResultEnum.Executed,
            legs: legs2,
          },
        ],
      };
      /* eslint-enabled @typescript-eslint/naming-convention */

      dsMockUtils.configureMocks({ contextOptions: { withSigningManager: true } });
      dsMockUtils.createApolloQueryStub(heartbeat(), true);
      sinon.stub(utilsConversionModule, 'addressToKey').withArgs(account, context).returns(key);

      dsMockUtils.createQueryStub('system', 'blockHash', {
        multi: [dsMockUtils.createMockHash(blockHash1), dsMockUtils.createMockHash(blockHash2)],
      });

      dsMockUtils.createApolloQueryStub(
        settlements({
          identityId: did,
          portfolioNumber: id.toString(),
          addressFilter: key,
          tickerFilter: undefined,
          count: 5,
          skip: 0,
        }),
        {
          settlements: transactionsQueryResponse,
        }
      );

      let result = await portfolio.getTransactionHistory({
        account,
        size: new BigNumber(5),
        start: new BigNumber(0),
      });

      /* eslint-disable @typescript-eslint/no-non-null-assertion */
      expect(result.data[0].blockNumber).toEqual(blockNumber1);
      expect(result.data[1].blockNumber).toEqual(blockNumber2);
      expect(result.data[0].blockHash).toBe(blockHash1);
      expect(result.data[1].blockHash).toBe(blockHash2);
      expect(result.data[0].legs[0].asset.ticker).toBe(ticker1);
      expect(result.data[1].legs[0].asset.ticker).toBe(ticker2);
      expect(result.data[0].legs[0].amount).toEqual(amount1.div(Math.pow(10, 6)));
      expect(result.data[1].legs[0].amount).toEqual(amount2.div(Math.pow(10, 6)));
      expect(result.data[0].legs[0].from.owner.did).toBe(portfolioDid1);
      expect(result.data[0].legs[0].to.owner.did).toBe(portfolioDid2);
      expect((result.data[0].legs[0].to as NumberedPortfolio).id).toEqual(portfolioId2);
      expect(result.data[1].legs[0].from.owner.did).toBe(portfolioDid2);
      expect((result.data[1].legs[0].from as NumberedPortfolio).id).toEqual(portfolioId2);
      expect(result.data[1].legs[0].to.owner.did).toEqual(portfolioDid1);
      expect(result.count).toEqual(new BigNumber(20));
      expect(result.next).toEqual(new BigNumber(5));
      /* eslint-enable @typescript-eslint/no-non-null-assertion */

      dsMockUtils.createApolloQueryStub(
        settlements({
          identityId: did,
          portfolioNumber: null,
          addressFilter: undefined,
          tickerFilter: undefined,
          count: undefined,
          skip: undefined,
        }),
        {
          settlements: {
            totalCount: 0,
            items: [],
          },
        }
      );

      portfolio = new NonAbstract({ did }, context);
      result = await portfolio.getTransactionHistory();

      expect(result.data).toEqual([]);
      expect(result.next).toBeNull();
    });

    it('should throw an error if the portfolio does not exist', () => {
      const portfolio = new NonAbstract({ did, id }, context);
      exists = false;

      dsMockUtils.createApolloQueryStub(heartbeat(), true);
      dsMockUtils.createApolloQueryStub(
        settlements({
          identityId: did,
          portfolioNumber: null,
          addressFilter: undefined,
          tickerFilter: undefined,
          count: undefined,
          skip: undefined,
        }),
        {
          settlements: {
            totalCount: 0,
            items: null,
          },
        }
      );

      return expect(portfolio.getTransactionHistory()).rejects.toThrow(
        "The Portfolio doesn't exist or was removed by its owner"
      );
    });
  });

  describe('method: toJson', () => {
    it('should return a human readable version of the entity', () => {
      let portfolio = new NonAbstract({ did: 'someDid', id: new BigNumber(1) }, context);

      expect(portfolio.toJson()).toEqual({
        did: 'someDid',
        id: '1',
      });

      portfolio = new NonAbstract({ did: 'someDid' }, context);

      expect(portfolio.toJson()).toEqual({
        did: 'someDid',
      });
    });
  });
});<|MERGE_RESOLUTION|>--- conflicted
+++ resolved
@@ -101,11 +101,7 @@
       dsMockUtils.configureMocks({ contextOptions: { did } });
     });
 
-<<<<<<< HEAD
-    test('should return whether the signing Identity is the Portfolio owner', async () => {
-=======
-    it('should return whether the current Identity is the Portfolio owner', async () => {
->>>>>>> b7202388
+    it('should return whether the signing Identity is the Portfolio owner', async () => {
       let portfolio = new NonAbstract({ did }, context);
 
       let result = await portfolio.isOwnedBy();

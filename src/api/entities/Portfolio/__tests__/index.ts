import { Balance } from '@polkadot/types/interfaces';
import BigNumber from 'bignumber.js';
import { PortfolioId, Ticker } from 'polymesh-types/types';
import sinon from 'sinon';

import { Asset, Context, Entity, NumberedPortfolio, Portfolio, TransactionQueue } from '~/internal';
import { heartbeat, settlements } from '~/middleware/queries';
import {
  SettlementDirectionEnum,
  SettlementResult,
  SettlementResultEnum,
} from '~/middleware/types';
import { dsMockUtils, entityMockUtils, procedureMockUtils } from '~/testUtils/mocks';
import { tuple } from '~/types/utils';
import * as utilsConversionModule from '~/utils/conversion';

jest.mock(
  '~/api/entities/Identity',
  require('~/testUtils/mocks/entities').mockIdentityModule('~/api/entities/Identity')
);
jest.mock(
  '~/api/entities/NumberedPortfolio',
  require('~/testUtils/mocks/entities').mockNumberedPortfolioModule(
    '~/api/entities/NumberedPortfolio'
  )
);
jest.mock(
  '~/api/entities/DefaultPortfolio',
  require('~/testUtils/mocks/entities').mockDefaultPortfolioModule(
    '~/api/entities/DefaultPortfolio'
  )
);
jest.mock(
  '~/base/Procedure',
  require('~/testUtils/mocks/procedure').mockProcedureModule('~/base/Procedure')
);

let exists: boolean;

// eslint-disable-next-line require-jsdoc
class NonAbstract extends Portfolio {
  // eslint-disable-next-line require-jsdoc
  public async exists(): Promise<boolean> {
    return exists;
  }
}

describe('Portfolio class', () => {
  let context: Context;

  beforeAll(() => {
    dsMockUtils.initMocks();
    entityMockUtils.initMocks();
    procedureMockUtils.initMocks();
  });

  beforeEach(() => {
    context = dsMockUtils.getContextInstance();
    exists = true;
  });

  afterEach(() => {
    dsMockUtils.reset();
    entityMockUtils.reset();
    procedureMockUtils.reset();
  });

  afterAll(() => {
    dsMockUtils.cleanup();
    procedureMockUtils.cleanup();
  });

  test('should extend Entity', () => {
    expect(Portfolio.prototype instanceof Entity).toBe(true);
  });

  describe('constructor', () => {
    test('should assign Identity to instance', () => {
      const did = 'someDid';
      const portfolio = new NonAbstract({ did }, context);

      expect(portfolio.owner.did).toBe(did);
    });
  });

  describe('method: isUniqueIdentifiers', () => {
    test('should return true if the object conforms to the interface', () => {
      expect(Portfolio.isUniqueIdentifiers({ did: 'someDid', id: new BigNumber(1) })).toBe(true);
      expect(Portfolio.isUniqueIdentifiers({ did: 'someDid' })).toBe(true);
      expect(Portfolio.isUniqueIdentifiers({})).toBe(false);
      expect(Portfolio.isUniqueIdentifiers({ did: 'someDid', id: 3 })).toBe(false);
      expect(Portfolio.isUniqueIdentifiers({ did: 1 })).toBe(false);
    });
  });

  describe('method: isOwnedBy', () => {
    let did: string;

    beforeAll(() => {
      did = 'currentIdentity';
      dsMockUtils.configureMocks({ contextOptions: { did } });
    });

    test('should return whether the current Identity is the Portfolio owner', async () => {
      let portfolio = new NonAbstract({ did }, context);

      let result = await portfolio.isOwnedBy();

      expect(result).toBe(true);

      portfolio = new NonAbstract({ did: 'notTheCurrentIdentity' }, context);

      result = await portfolio.isOwnedBy({ identity: did });

      expect(result).toBe(false);
    });
  });

  describe('method: isCustodiedBy', () => {
    let did: string;
    let id: BigNumber;

    beforeAll(() => {
      did = 'someDid';
      id = new BigNumber(1);
    });

    afterAll(() => {
      sinon.restore();
    });

    test('should return the custodian of the portfolio', async () => {
      const portfolio = new NonAbstract({ did, id }, context);
      const custodianDid = 'custodianDid';
      const currentIdentityDid = 'currentIdentity';
      const identityIdToStringStub = sinon.stub(utilsConversionModule, 'identityIdToString');
      const portfolioCustodianStub = dsMockUtils.createQueryStub('portfolio', 'portfolioCustodian');

      portfolioCustodianStub.returns(
        dsMockUtils.createMockOption(dsMockUtils.createMockIdentityId(custodianDid))
      );
      identityIdToStringStub.returns(custodianDid);

      let result = await portfolio.isCustodiedBy();
      expect(result).toEqual(false);

      portfolioCustodianStub.returns(
        dsMockUtils.createMockOption(dsMockUtils.createMockIdentityId(currentIdentityDid))
      );
      identityIdToStringStub.returns(currentIdentityDid);

      result = await portfolio.isCustodiedBy({ identity: currentIdentityDid });
      expect(result).toEqual(true);
    });
  });

  describe('method: getAssetBalance', () => {
    let did: string;
    let id: BigNumber;
    let ticker0: string;
    let ticker1: string;
    let total0: BigNumber;
    let total1: BigNumber;
    let locked0: BigNumber;
    let locked1: BigNumber;
    let rawTicker0: Ticker;
    let rawTicker1: Ticker;
    let rawTotal0: Balance;
    let rawTotal1: Balance;
    let rawLocked0: Balance;
    let rawLocked1: Balance;
    let rawPortfolioId: PortfolioId;

    beforeAll(() => {
      did = 'someDid';
      id = new BigNumber(1);
      ticker0 = 'TICKER0';
      ticker1 = 'TICKER1';
      total0 = new BigNumber(100);
      total1 = new BigNumber(200);
      locked0 = new BigNumber(50);
      locked1 = new BigNumber(25);
      rawTicker0 = dsMockUtils.createMockTicker(ticker0);
      rawTicker1 = dsMockUtils.createMockTicker(ticker1);
      rawTotal0 = dsMockUtils.createMockBalance(total0.shiftedBy(6));
      rawTotal1 = dsMockUtils.createMockBalance(total1.shiftedBy(6));
      rawLocked0 = dsMockUtils.createMockBalance(locked0.shiftedBy(6));
      rawLocked1 = dsMockUtils.createMockBalance(locked1.shiftedBy(6));
      rawPortfolioId = dsMockUtils.createMockPortfolioId({
        did: dsMockUtils.createMockIdentityId(did),
        kind: dsMockUtils.createMockPortfolioKind({
          User: dsMockUtils.createMockU64(id),
        }),
      });
      sinon.stub(utilsConversionModule, 'portfolioIdToMeshPortfolioId');
      dsMockUtils.configureMocks({ contextOptions: { did } });
    });

    beforeEach(() => {
      dsMockUtils.createQueryStub('portfolio', 'portfolioAssetBalances', {
        entries: [
          tuple([rawPortfolioId, rawTicker0], rawTotal0),
          tuple([rawPortfolioId, rawTicker1], rawTotal1),
        ],
      });
      dsMockUtils.createQueryStub('portfolio', 'portfolioLockedAssets', {
        entries: [
          tuple([rawPortfolioId, rawTicker0], rawLocked0),
          tuple([rawPortfolioId, rawTicker1], rawLocked1),
        ],
      });
    });

    afterAll(() => {
      sinon.restore();
    });

    test("should return all of the portfolio's assets and their balances", async () => {
      const portfolio = new NonAbstract({ did, id }, context);

      const result = await portfolio.getAssetBalances();

      expect(result[0].asset.ticker).toBe(ticker0);
      expect(result[0].total).toEqual(total0);
      expect(result[0].locked).toEqual(locked0);
      expect(result[0].free).toEqual(total0.minus(locked0));
      expect(result[1].asset.ticker).toBe(ticker1);
      expect(result[1].total).toEqual(total1);
      expect(result[1].locked).toEqual(locked1);
      expect(result[1].free).toEqual(total1.minus(locked1));
    });

    test('should return the requested portfolio assets and their balances', async () => {
      const portfolio = new NonAbstract({ did, id }, context);

      const otherTicker = 'OTHER_TICKER';
      const result = await portfolio.getAssetBalances({
        assets: [ticker0, new Asset({ ticker: otherTicker }, context)],
      });

      expect(result.length).toBe(2);
      expect(result[0].asset.ticker).toBe(ticker0);
      expect(result[0].total).toEqual(total0);
      expect(result[0].locked).toEqual(locked0);
      expect(result[0].free).toEqual(total0.minus(locked0));
      expect(result[1].asset.ticker).toBe(otherTicker);
      expect(result[1].total).toEqual(new BigNumber(0));
      expect(result[1].locked).toEqual(new BigNumber(0));
      expect(result[1].free).toEqual(new BigNumber(0));
    });

    test('should throw an error if the portfolio does not exist', () => {
      const portfolio = new NonAbstract({ did, id }, context);
      exists = false;

      return expect(portfolio.getAssetBalances()).rejects.toThrow(
        "The Portfolio doesn't exist or was removed by its owner"
      );
    });
  });

  describe('method: getCustodian', () => {
    let did: string;
    let id: BigNumber;

    beforeAll(() => {
      did = 'someDid';
      id = new BigNumber(1);
      sinon.stub(utilsConversionModule, 'portfolioIdToMeshPortfolioId');
    });

    afterAll(() => {
      sinon.restore();
    });

    test('should return the custodian of the portfolio', async () => {
      const custodianDid = 'custodianDid';
      const identityIdToStringStub = sinon.stub(utilsConversionModule, 'identityIdToString');

      dsMockUtils
        .createQueryStub('portfolio', 'portfolioCustodian')
        .returns(dsMockUtils.createMockOption(dsMockUtils.createMockIdentityId(custodianDid)));

      identityIdToStringStub.returns(custodianDid);

      const portfolio = new NonAbstract({ did, id }, context);

      let result = await portfolio.getCustodian();
      expect(result.did).toEqual(custodianDid);

      dsMockUtils.createQueryStub('portfolio', 'portfolioCustodian').returns({});

      identityIdToStringStub.returns(did);

      result = await portfolio.getCustodian();
      expect(result.did).toEqual(did);
    });

    test('should throw an error if the portfolio does not exist', () => {
      const portfolio = new NonAbstract({ did, id }, context);
      exists = false;
      dsMockUtils.createQueryStub('portfolio', 'portfolioCustodian');

      return expect(portfolio.getCustodian()).rejects.toThrow(
        "The Portfolio doesn't exist or was removed by its owner"
      );
    });
  });

  describe('method: moveFunds', () => {
    test('should prepare the procedure and return the resulting transaction queue', async () => {
      const args = {
        to: new NumberedPortfolio({ id: new BigNumber(1), did: 'someDid' }, context),
        items: [{ asset: 'someAsset', amount: new BigNumber(100) }],
      };
      const portfolio = new NonAbstract({ did: 'someDid' }, context);
      const expectedQueue = 'someQueue' as unknown as TransactionQueue<void>;

      procedureMockUtils
        .getPrepareStub()
        .withArgs({ args: { ...args, from: portfolio }, transformer: undefined }, context)
        .resolves(expectedQueue);

      const queue = await portfolio.moveFunds(args);

      expect(queue).toBe(expectedQueue);
    });
  });

  describe('method: quitCustody', () => {
    test('should prepare the procedure and return the resulting transaction queue', async () => {
      const portfolio = new NonAbstract({ did: 'someDid' }, context);
      const expectedQueue = 'someQueue' as unknown as TransactionQueue<void>;

      procedureMockUtils
        .getPrepareStub()
        .withArgs({ args: { portfolio }, transformer: undefined }, context)
        .resolves(expectedQueue);

      const queue = await portfolio.quitCustody();

      expect(queue).toBe(expectedQueue);
    });
  });

  describe('method: setCustodian', () => {
    let did: string;
    let id: BigNumber;

    beforeAll(() => {
      did = 'someDid';
      id = new BigNumber(1);
    });

    afterAll(() => {
      sinon.restore();
    });

    test('should prepare the procedure and return the resulting transaction queue', async () => {
      const portfolio = new NonAbstract({ id, did }, context);
      const targetIdentity = 'someTarget';
      const expectedQueue = 'someQueue' as unknown as TransactionQueue<void>;

      procedureMockUtils
        .getPrepareStub()
        .withArgs({ args: { id, did, targetIdentity }, transformer: undefined }, context)
        .resolves(expectedQueue);

      const queue = await portfolio.setCustodian({ targetIdentity });

      expect(queue).toBe(expectedQueue);
    });
  });

  describe('method: getTransactionHistory', () => {
    let did: string;
    let id: BigNumber;

    beforeAll(() => {
      did = 'someDid';
      id = new BigNumber(1);
    });

    afterAll(() => {
      sinon.restore();
    });

    test('should return a list of transactions', async () => {
      let portfolio = new NonAbstract({ id, did }, context);

      const account = 'someAccount';
      const key = 'someKey';

      const blockNumber1 = new BigNumber(1);
      const blockNumber2 = new BigNumber(2);

      const blockHash1 = 'someHash';
      const blockHash2 = 'otherHash';

      const ticker1 = 'TICKER_1';
      const ticker2 = 'TICKER_2';

      const amount1 = new BigNumber(1000);
      const amount2 = new BigNumber(2000);

      const portfolioDid1 = 'portfolioDid1';
      const portfolioKind1 = 'Default';

      const portfolioDid2 = 'portfolioDid2';
      const portfolioKind2 = '10';

      const portfolioId2 = new BigNumber(portfolioKind2);

      const legs1 = [
        {
          ticker: ticker1,
          amount: amount1.toString(),
          direction: SettlementDirectionEnum.Incoming,
          from: {
            kind: portfolioKind1,
            did: portfolioDid1,
          },
          to: {
            kind: portfolioKind2,
            did: portfolioDid2,
          },
        },
      ];
      const legs2 = [
        {
          ticker: ticker2,
          amount: amount2.toString(),
          direction: SettlementDirectionEnum.Outgoing,
          from: {
            kind: portfolioKind2,
            did: portfolioDid2,
          },
          to: {
            kind: portfolioKind1,
            did: portfolioDid1,
          },
        },
      ];

      /* eslint-disable @typescript-eslint/naming-convention */
      const transactionsQueryResponse: SettlementResult = {
        totalCount: 20,
        items: [
          {
            block_id: blockNumber1.toNumber(),
            addresses: ['be865155e5b6be843e99117a825e9580bb03e401a9c2ace644fff604fe624917'],
            result: SettlementResultEnum.Executed,
            legs: legs1,
          },
          {
            block_id: blockNumber2.toNumber(),
            addresses: ['be865155e5b6be843e99117a825e9580bb03e401a9c2ace644fff604fe624917'],
            result: SettlementResultEnum.Executed,
            legs: legs2,
          },
        ],
      };
      /* eslint-enabled @typescript-eslint/naming-convention */

      dsMockUtils.configureMocks({ contextOptions: { withSeed: true } });
      dsMockUtils.createApolloQueryStub(heartbeat(), true);
      sinon.stub(utilsConversionModule, 'addressToKey').withArgs(account, context).returns(key);

      dsMockUtils.createQueryStub('system', 'blockHash', {
        multi: [dsMockUtils.createMockHash(blockHash1), dsMockUtils.createMockHash(blockHash2)],
      });

      dsMockUtils.createApolloQueryStub(
        settlements({
          identityId: did,
          portfolioNumber: id.toString(),
          addressFilter: key,
          tickerFilter: undefined,
          count: 5,
          skip: 0,
        }),
        {
          settlements: transactionsQueryResponse,
        }
      );

      let result = await portfolio.getTransactionHistory({
        account,
        size: new BigNumber(5),
        start: new BigNumber(0),
      });

      /* eslint-disable @typescript-eslint/no-non-null-assertion */
      expect(result.data[0].blockNumber).toEqual(blockNumber1);
      expect(result.data[1].blockNumber).toEqual(blockNumber2);
      expect(result.data[0].blockHash).toBe(blockHash1);
      expect(result.data[1].blockHash).toBe(blockHash2);
      expect(result.data[0].legs[0].asset.ticker).toBe(ticker1);
      expect(result.data[1].legs[0].asset.ticker).toBe(ticker2);
      expect(result.data[0].legs[0].amount).toEqual(amount1.div(Math.pow(10, 6)));
      expect(result.data[1].legs[0].amount).toEqual(amount2.div(Math.pow(10, 6)));
<<<<<<< HEAD
      expect(result.data[0].legs[0].from.owner.did).toBe(portfolioDid1);
      expect(result.data[0].legs[0].to.owner.did).toBe(portfolioDid2);
      expect((result.data[0].legs[0].to as NumberedPortfolio).id).toEqual(portfolioId2);
      expect(result.data[1].legs[0].from.owner.did).toBe(portfolioDid2);
      expect((result.data[1].legs[0].from as NumberedPortfolio).id).toEqual(portfolioId2);
      expect(result.data[1].legs[0].to.owner.did).toEqual(portfolioDid1);
      expect(result.count).toEqual(20);
      expect(result.next).toEqual(5);
      /* eslint-enable @typescript-eslint/no-non-null-assertion */
=======
      expect(result.data[0].legs[0].from).toEqual(portfolio1);
      expect(result.data[0].legs[0].to).toEqual(portfolio2);
      expect(result.data[1].legs[0].from).toEqual(portfolio2);
      expect(result.data[1].legs[0].to).toEqual(portfolio1);
      expect(result.count).toEqual(new BigNumber(20));
      expect(result.next).toEqual(new BigNumber(5));
      /* eslint-enabled @typescript-eslint/no-non-null-assertion */
>>>>>>> 7db55be8

      dsMockUtils.createApolloQueryStub(
        settlements({
          identityId: did,
          portfolioNumber: null,
          addressFilter: undefined,
          tickerFilter: undefined,
          count: undefined,
          skip: undefined,
        }),
        {
          settlements: {
            totalCount: 0,
            items: [],
          },
        }
      );

      portfolio = new NonAbstract({ did }, context);
      result = await portfolio.getTransactionHistory();

      expect(result.data).toEqual([]);
      expect(result.next).toBeNull();
    });

    test('should throw an error if the portfolio does not exist', () => {
      const portfolio = new NonAbstract({ did, id }, context);
      exists = false;

      dsMockUtils.createApolloQueryStub(heartbeat(), true);
      dsMockUtils.createApolloQueryStub(
        settlements({
          identityId: did,
          portfolioNumber: null,
          addressFilter: undefined,
          tickerFilter: undefined,
          count: undefined,
          skip: undefined,
        }),
        {
          settlements: {
            totalCount: 0,
            items: null,
          },
        }
      );

      return expect(portfolio.getTransactionHistory()).rejects.toThrow(
        "The Portfolio doesn't exist or was removed by its owner"
      );
    });
  });

  describe('method: toJson', () => {
    test('should return a human readable version of the entity', () => {
      let portfolio = new NonAbstract({ did: 'someDid', id: new BigNumber(1) }, context);

      expect(portfolio.toJson()).toEqual({
        did: 'someDid',
        id: '1',
      });

      portfolio = new NonAbstract({ did: 'someDid' }, context);

      expect(portfolio.toJson()).toEqual({
        did: 'someDid',
      });
    });
  });
});<|MERGE_RESOLUTION|>--- conflicted
+++ resolved
@@ -499,25 +499,15 @@
       expect(result.data[1].legs[0].asset.ticker).toBe(ticker2);
       expect(result.data[0].legs[0].amount).toEqual(amount1.div(Math.pow(10, 6)));
       expect(result.data[1].legs[0].amount).toEqual(amount2.div(Math.pow(10, 6)));
-<<<<<<< HEAD
       expect(result.data[0].legs[0].from.owner.did).toBe(portfolioDid1);
       expect(result.data[0].legs[0].to.owner.did).toBe(portfolioDid2);
       expect((result.data[0].legs[0].to as NumberedPortfolio).id).toEqual(portfolioId2);
       expect(result.data[1].legs[0].from.owner.did).toBe(portfolioDid2);
       expect((result.data[1].legs[0].from as NumberedPortfolio).id).toEqual(portfolioId2);
       expect(result.data[1].legs[0].to.owner.did).toEqual(portfolioDid1);
-      expect(result.count).toEqual(20);
-      expect(result.next).toEqual(5);
-      /* eslint-enable @typescript-eslint/no-non-null-assertion */
-=======
-      expect(result.data[0].legs[0].from).toEqual(portfolio1);
-      expect(result.data[0].legs[0].to).toEqual(portfolio2);
-      expect(result.data[1].legs[0].from).toEqual(portfolio2);
-      expect(result.data[1].legs[0].to).toEqual(portfolio1);
       expect(result.count).toEqual(new BigNumber(20));
       expect(result.next).toEqual(new BigNumber(5));
-      /* eslint-enabled @typescript-eslint/no-non-null-assertion */
->>>>>>> 7db55be8
+      /* eslint-enable @typescript-eslint/no-non-null-assertion */
 
       dsMockUtils.createApolloQueryStub(
         settlements({

--- conflicted
+++ resolved
@@ -3,7 +3,6 @@
 import { PortfolioId, Ticker } from 'polymesh-types/types';
 import sinon from 'sinon';
 
-<<<<<<< HEAD
 import {
   Context,
   Entity,
@@ -12,14 +11,9 @@
   NumberedPortfolio,
   Portfolio,
   SecurityToken,
+  setCustodian,
   TransactionQueue,
 } from '~/internal';
-=======
-import { Entity, Identity, Portfolio, SecurityToken } from '~/api/entities';
-import { NumberedPortfolio } from '~/api/entities/NumberedPortfolio';
-import { moveFunds, setCustodian } from '~/api/procedures';
-import { Context, TransactionQueue } from '~/base';
->>>>>>> 4357d542
 import { dsMockUtils } from '~/testUtils/mocks';
 import { tuple } from '~/types/utils';
 import * as utilsConversionModule from '~/utils/conversion';

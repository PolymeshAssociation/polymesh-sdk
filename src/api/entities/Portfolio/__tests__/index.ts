import { Balance } from '@polkadot/types/interfaces';
import BigNumber from 'bignumber.js';
import { PortfolioId, Ticker } from 'polymesh-types/types';
import sinon from 'sinon';

import { Entity, Identity, Portfolio, SecurityToken } from '~/api/entities';
import { NumberedPortfolio } from '~/api/entities/NumberedPortfolio';
import { moveFunds } from '~/api/procedures';
import { Context, TransactionQueue } from '~/base';
import { dsMockUtils } from '~/testUtils/mocks';
import { tuple } from '~/types/utils';
import * as utilsConversionModule from '~/utils/conversion';

describe('Portfolio class', () => {
  let context: Context;

  beforeAll(() => {
    dsMockUtils.initMocks();
  });

  beforeEach(() => {
    context = dsMockUtils.getContextInstance();
  });

  afterEach(() => {
    dsMockUtils.reset();
  });

  afterAll(() => {
    dsMockUtils.cleanup();
  });

  test('should extend entity', () => {
    expect(Portfolio.prototype instanceof Entity).toBe(true);
  });

  describe('constructor', () => {
    test('should assign Identity to instance', () => {
      const did = 'someDid';
      const identity = new Identity({ did }, context);
      const portfolio = new Portfolio({ did }, context);

      expect(portfolio.owner).toEqual(identity);
    });
  });

  describe('method: isUniqueIdentifiers', () => {
    test('should return true if the object conforms to the interface', () => {
      expect(Portfolio.isUniqueIdentifiers({ did: 'someDid', id: new BigNumber(1) })).toBe(true);
      expect(Portfolio.isUniqueIdentifiers({ did: 'someDid' })).toBe(true);
      expect(Portfolio.isUniqueIdentifiers({})).toBe(false);
      expect(Portfolio.isUniqueIdentifiers({ did: 'someDid', id: 3 })).toBe(false);
      expect(Portfolio.isUniqueIdentifiers({ did: 1 })).toBe(false);
    });
  });

  describe('method: isOwnedBy', () => {
    let did: string;

    beforeAll(() => {
      did = 'currentIdentity';
      dsMockUtils.configureMocks({ contextOptions: { did } });
    });

    test('should return whether the current Identity is the Portfolio owner', async () => {
      let portfolio = new Portfolio({ did }, context);

      let result = await portfolio.isOwnedBy();

      expect(result).toBe(true);

      portfolio = new Portfolio({ did: 'notTheCurrentIdentity' }, context);

      result = await portfolio.isOwnedBy({ identity: did });

      expect(result).toBe(false);
    });
  });

  describe('method: getTokenBalances', () => {
    let did: string;
    let id: BigNumber;
    let ticker0: string;
    let ticker1: string;
    let total0: BigNumber;
    let total1: BigNumber;
    let locked0: BigNumber;
    let locked1: BigNumber;
    let rawTicker0: Ticker;
    let rawTicker1: Ticker;
    let rawTotal0: Balance;
    let rawTotal1: Balance;
    let rawLocked0: Balance;
    let rawLocked1: Balance;
    let rawPortfolioId: PortfolioId;

    beforeAll(() => {
      did = 'someDid';
      id = new BigNumber(1);
      ticker0 = 'TICKER0';
      ticker1 = 'TICKER1';
      total0 = new BigNumber(100);
      total1 = new BigNumber(200);
      locked0 = new BigNumber(50);
      locked1 = new BigNumber(25);
      rawTicker0 = dsMockUtils.createMockTicker(ticker0);
      rawTicker1 = dsMockUtils.createMockTicker(ticker1);
      rawTotal0 = dsMockUtils.createMockBalance(total0.times(Math.pow(10, 6)).toNumber());
      rawTotal1 = dsMockUtils.createMockBalance(total1.times(Math.pow(10, 6)).toNumber());
      rawLocked0 = dsMockUtils.createMockBalance(locked0.times(Math.pow(10, 6)).toNumber());
      rawLocked1 = dsMockUtils.createMockBalance(locked1.times(Math.pow(10, 6)).toNumber());
      rawPortfolioId = dsMockUtils.createMockPortfolioId({
        did: dsMockUtils.createMockIdentityId(did),
        kind: dsMockUtils.createMockPortfolioKind({
          User: dsMockUtils.createMockU64(id.toNumber()),
        }),
      });
      sinon.stub(utilsConversionModule, 'portfolioIdToMeshPortfolioId');
      dsMockUtils.configureMocks({ contextOptions: { did } });
    });

    beforeEach(() => {
      dsMockUtils.createQueryStub('portfolio', 'portfolioAssetBalances', {
        entries: [
          tuple([rawPortfolioId, rawTicker0], rawTotal0),
          tuple([rawPortfolioId, rawTicker1], rawTotal1),
        ],
      });
      dsMockUtils.createQueryStub('portfolio', 'portfolioLockedAssets', {
        entries: [
          tuple([rawPortfolioId, rawTicker0], rawLocked0),
          tuple([rawPortfolioId, rawTicker1], rawLocked1),
        ],
      });
    });

    afterAll(() => {
      sinon.restore();
    });

    test("should return all of the portfolio's assets and their balances", async () => {
      const portfolio = new Portfolio({ did, id }, context);

      const result = await portfolio.getTokenBalances();

      expect(result[0].token.ticker).toBe(ticker0);
      expect(result[0].total).toEqual(total0);
      expect(result[0].locked).toEqual(locked0);
      expect(result[1].token.ticker).toBe(ticker1);
      expect(result[1].total).toEqual(total1);
      expect(result[1].locked).toEqual(locked1);
    });

    test('should return the requested portfolio assets and their balances', async () => {
      const portfolio = new Portfolio({ did, id }, context);

      const otherTicker = 'OTHER_TICKER';
      const result = await portfolio.getTokenBalances({
        tokens: [ticker0, new SecurityToken({ ticker: otherTicker }, context)],
      });

      expect(result.length).toBe(2);
      expect(result[0].token.ticker).toBe(ticker0);
      expect(result[0].total).toEqual(total0);
      expect(result[0].locked).toEqual(locked0);
      expect(result[1].token.ticker).toBe(otherTicker);
      expect(result[1].total).toEqual(new BigNumber(0));
      expect(result[1].locked).toEqual(new BigNumber(0));
    });
  });

  describe('method: moveFunds', () => {
    test('should prepare the procedure and return the resulting transaction queue', async () => {
      const args = {
        to: new NumberedPortfolio({ id: new BigNumber(1), did: 'someDid' }, context),
        items: [{ token: 'someToken', amount: new BigNumber(100) }],
      };
      const portfolio = new Portfolio({ did: 'someDid' }, context);
      const expectedQueue = ('someQueue' as unknown) as TransactionQueue<void>;

<<<<<<< HEAD
    beforeAll(() => {
      did = 'someDid';
      id = new BigNumber(1);
      sinon.stub(utilsConversionModule, 'portfolioIdToMeshPortfolioId');
    });
=======
      sinon
        .stub(moveFunds, 'prepare')
        .withArgs({ ...args, from: portfolio }, context)
        .resolves(expectedQueue);
>>>>>>> ba69f963

      const queue = await portfolio.moveFunds(args);

      expect(queue).toBe(expectedQueue);
    });

<<<<<<< HEAD
    test('should return the custodian of the portfolio', async () => {
      const custodianDid = 'custodianDid';
      const identityIdToStringStub = sinon.stub(utilsConversionModule, 'identityIdToString');
=======
    describe('method: getCustodian', () => {
      let did: string;
      let id: BigNumber;
>>>>>>> ba69f963

      beforeAll(() => {
        did = 'someDid';
        id = new BigNumber(1);
        sinon.stub(utilsModule, 'portfolioIdToMeshPortfolioId');
      });

      afterAll(() => {
        sinon.restore();
      });

      test('should return the custodian of the portfolio', async () => {
        const custodianDid = 'custodianDid';
        const identityIdToStringStub = sinon.stub(utilsModule, 'identityIdToString');

        dsMockUtils
          .createQueryStub('portfolio', 'portfolioCustodian')
          .returns(dsMockUtils.createMockOption(dsMockUtils.createMockIdentityId(custodianDid)));

        identityIdToStringStub.returns(custodianDid);

        const portfolio = new Portfolio({ did, id }, context);

        let result = await portfolio.getCustodian();
        expect(result.did).toEqual(custodianDid);

        dsMockUtils.createQueryStub('portfolio', 'portfolioCustodian').returns({});

        identityIdToStringStub.returns(did);

        result = await portfolio.getCustodian();
        expect(result.did).toEqual(did);
      });
    });
  });
});<|MERGE_RESOLUTION|>--- conflicted
+++ resolved
@@ -169,6 +169,44 @@
     });
   });
 
+  describe('method: getCustodian', () => {
+    let did: string;
+    let id: BigNumber;
+
+    beforeAll(() => {
+      did = 'someDid';
+      id = new BigNumber(1);
+      sinon.stub(utilsConversionModule, 'portfolioIdToMeshPortfolioId');
+    });
+
+    afterAll(() => {
+      sinon.restore();
+    });
+
+    test('should return the custodian of the portfolio', async () => {
+      const custodianDid = 'custodianDid';
+      const identityIdToStringStub = sinon.stub(utilsConversionModule, 'identityIdToString');
+
+      dsMockUtils
+        .createQueryStub('portfolio', 'portfolioCustodian')
+        .returns(dsMockUtils.createMockOption(dsMockUtils.createMockIdentityId(custodianDid)));
+
+      identityIdToStringStub.returns(custodianDid);
+
+      const portfolio = new Portfolio({ did, id }, context);
+
+      let result = await portfolio.getCustodian();
+      expect(result.did).toEqual(custodianDid);
+
+      dsMockUtils.createQueryStub('portfolio', 'portfolioCustodian').returns({});
+
+      identityIdToStringStub.returns(did);
+
+      result = await portfolio.getCustodian();
+      expect(result.did).toEqual(did);
+    });
+  });
+
   describe('method: moveFunds', () => {
     test('should prepare the procedure and return the resulting transaction queue', async () => {
       const args = {
@@ -178,66 +216,14 @@
       const portfolio = new Portfolio({ did: 'someDid' }, context);
       const expectedQueue = ('someQueue' as unknown) as TransactionQueue<void>;
 
-<<<<<<< HEAD
-    beforeAll(() => {
-      did = 'someDid';
-      id = new BigNumber(1);
-      sinon.stub(utilsConversionModule, 'portfolioIdToMeshPortfolioId');
-    });
-=======
       sinon
         .stub(moveFunds, 'prepare')
         .withArgs({ ...args, from: portfolio }, context)
         .resolves(expectedQueue);
->>>>>>> ba69f963
 
       const queue = await portfolio.moveFunds(args);
 
       expect(queue).toBe(expectedQueue);
     });
-
-<<<<<<< HEAD
-    test('should return the custodian of the portfolio', async () => {
-      const custodianDid = 'custodianDid';
-      const identityIdToStringStub = sinon.stub(utilsConversionModule, 'identityIdToString');
-=======
-    describe('method: getCustodian', () => {
-      let did: string;
-      let id: BigNumber;
->>>>>>> ba69f963
-
-      beforeAll(() => {
-        did = 'someDid';
-        id = new BigNumber(1);
-        sinon.stub(utilsModule, 'portfolioIdToMeshPortfolioId');
-      });
-
-      afterAll(() => {
-        sinon.restore();
-      });
-
-      test('should return the custodian of the portfolio', async () => {
-        const custodianDid = 'custodianDid';
-        const identityIdToStringStub = sinon.stub(utilsModule, 'identityIdToString');
-
-        dsMockUtils
-          .createQueryStub('portfolio', 'portfolioCustodian')
-          .returns(dsMockUtils.createMockOption(dsMockUtils.createMockIdentityId(custodianDid)));
-
-        identityIdToStringStub.returns(custodianDid);
-
-        const portfolio = new Portfolio({ did, id }, context);
-
-        let result = await portfolio.getCustodian();
-        expect(result.did).toEqual(custodianDid);
-
-        dsMockUtils.createQueryStub('portfolio', 'portfolioCustodian').returns({});
-
-        identityIdToStringStub.returns(did);
-
-        result = await portfolio.getCustodian();
-        expect(result.did).toEqual(did);
-      });
-    });
   });
 });
--- conflicted
+++ resolved
@@ -4,12 +4,8 @@
 import sinon from 'sinon';
 
 import { Entity, Identity, Portfolio, SecurityToken } from '~/api/entities';
-<<<<<<< HEAD
-import { setCustodian } from '~/api/procedures';
-=======
 import { NumberedPortfolio } from '~/api/entities/NumberedPortfolio';
-import { moveFunds } from '~/api/procedures';
->>>>>>> 29275986
+import { moveFunds, setCustodian } from '~/api/procedures';
 import { Context, TransactionQueue } from '~/base';
 import { dsMockUtils } from '~/testUtils/mocks';
 import { tuple } from '~/types/utils';
@@ -173,22 +169,44 @@
     });
   });
 
-<<<<<<< HEAD
-  describe('method: setCustodian', () => {
-    test('should prepare the procedure and return the resulting transaction queue', async () => {
-      const id = new BigNumber(1);
-      const did = 'someDid';
-      const portfolio = new Portfolio({ id, did }, context);
-      const targetAccount = 'someTarget';
-      const expectedQueue = ('someQueue' as unknown) as TransactionQueue<void>;
-
-      sinon
-        .stub(setCustodian, 'prepare')
-        .withArgs({ id, did, targetAccount }, context)
-        .resolves(expectedQueue);
-
-      const queue = await portfolio.setCustodian({ targetAccount });
-=======
+  describe('method: getCustodian', () => {
+    let did: string;
+    let id: BigNumber;
+
+    beforeAll(() => {
+      did = 'someDid';
+      id = new BigNumber(1);
+      sinon.stub(utilsModule, 'portfolioIdToMeshPortfolioId');
+    });
+
+    afterAll(() => {
+      sinon.restore();
+    });
+
+    test('should return the custodian of the portfolio', async () => {
+      const custodianDid = 'custodianDid';
+      const identityIdToStringStub = sinon.stub(utilsModule, 'identityIdToString');
+
+      dsMockUtils
+        .createQueryStub('portfolio', 'portfolioCustodian')
+        .returns(dsMockUtils.createMockOption(dsMockUtils.createMockIdentityId(custodianDid)));
+
+      identityIdToStringStub.returns(custodianDid);
+
+      const portfolio = new Portfolio({ did, id }, context);
+
+      let result = await portfolio.getCustodian();
+      expect(result.did).toEqual(custodianDid);
+
+      dsMockUtils.createQueryStub('portfolio', 'portfolioCustodian').returns({});
+
+      identityIdToStringStub.returns(did);
+
+      result = await portfolio.getCustodian();
+      expect(result.did).toEqual(did);
+    });
+  });
+
   describe('method: moveFunds', () => {
     test('should prepare the procedure and return the resulting transaction queue', async () => {
       const args = {
@@ -204,80 +222,27 @@
         .resolves(expectedQueue);
 
       const queue = await portfolio.moveFunds(args);
->>>>>>> 29275986
 
       expect(queue).toBe(expectedQueue);
     });
-    describe('method: getCustodian', () => {
-      let did: string;
-      let id: BigNumber;
-
-      beforeAll(() => {
-        did = 'someDid';
-        id = new BigNumber(1);
-        sinon.stub(utilsModule, 'portfolioIdToMeshPortfolioId');
-      });
-
-<<<<<<< HEAD
-      afterAll(() => {
-        sinon.restore();
-      });
-
-      test('should return the custodian of the portfolio', async () => {
-        const custodianDid = 'custodianDid';
-        const identityIdToStringStub = sinon.stub(utilsModule, 'identityIdToString');
-
-        dsMockUtils
-          .createQueryStub('portfolio', 'portfolioCustodian')
-          .returns(dsMockUtils.createMockOption(dsMockUtils.createMockIdentityId(custodianDid)));
-
-        identityIdToStringStub.returns(custodianDid);
-
-        const portfolio = new Portfolio({ did, id }, context);
-
-        let result = await portfolio.getCustodian();
-        expect(result.did).toEqual(custodianDid);
-
-        dsMockUtils.createQueryStub('portfolio', 'portfolioCustodian').returns({});
-
-=======
-    describe('method: getCustodian', () => {
-      let did: string;
-      let id: BigNumber;
-
-      beforeAll(() => {
-        did = 'someDid';
-        id = new BigNumber(1);
-        sinon.stub(utilsModule, 'portfolioIdToMeshPortfolioId');
-      });
-
-      afterAll(() => {
-        sinon.restore();
-      });
-
-      test('should return the custodian of the portfolio', async () => {
-        const custodianDid = 'custodianDid';
-        const identityIdToStringStub = sinon.stub(utilsModule, 'identityIdToString');
-
-        dsMockUtils
-          .createQueryStub('portfolio', 'portfolioCustodian')
-          .returns(dsMockUtils.createMockOption(dsMockUtils.createMockIdentityId(custodianDid)));
-
-        identityIdToStringStub.returns(custodianDid);
-
-        const portfolio = new Portfolio({ did, id }, context);
-
-        let result = await portfolio.getCustodian();
-        expect(result.did).toEqual(custodianDid);
-
-        dsMockUtils.createQueryStub('portfolio', 'portfolioCustodian').returns({});
-
->>>>>>> 29275986
-        identityIdToStringStub.returns(did);
-
-        result = await portfolio.getCustodian();
-        expect(result.did).toEqual(did);
-      });
+  });
+
+  describe('method: setCustodian', () => {
+    test('should prepare the procedure and return the resulting transaction queue', async () => {
+      const id = new BigNumber(1);
+      const did = 'someDid';
+      const portfolio = new Portfolio({ id, did }, context);
+      const targetAccount = 'someTarget';
+      const expectedQueue = ('someQueue' as unknown) as TransactionQueue<void>;
+
+      sinon
+        .stub(setCustodian, 'prepare')
+        .withArgs({ id, did, targetAccount }, context)
+        .resolves(expectedQueue);
+
+      const queue = await portfolio.setCustodian({ targetAccount });
+
+      expect(queue).toBe(expectedQueue);
     });
   });
 });
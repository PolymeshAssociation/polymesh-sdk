--- conflicted
+++ resolved
@@ -263,13 +263,8 @@
       const portfolio = new NonAbstract({ did, id }, context);
       exists = false;
 
-<<<<<<< HEAD
-      return expect(portfolio.getTokenBalances()).rejects.toThrow(
+      return expect(portfolio.getAssetBalances()).rejects.toThrow(
         "The Portfolio doesn't exist or was removed by its owner"
-=======
-      return expect(portfolio.getAssetBalances()).rejects.toThrow(
-        'The Portfolio was removed and no longer exists'
->>>>>>> e3922d2c
       );
     });
   });

--- conflicted
+++ resolved
@@ -3,14 +3,7 @@
 import { PortfolioId, Ticker } from 'polymesh-types/types';
 import sinon from 'sinon';
 
-import {
-  Asset,
-  Context,
-  Entity,
-  NumberedPortfolio,
-  Portfolio,
-  TransactionQueue,
-} from '~/internal';
+import { Asset, Context, Entity, NumberedPortfolio, Portfolio, TransactionQueue } from '~/internal';
 import { heartbeat, settlements } from '~/middleware/queries';
 import {
   SettlementDirectionEnum,
@@ -404,16 +397,10 @@
       const blockHash1 = 'someHash';
       const blockHash2 = 'otherHash';
 
-<<<<<<< HEAD
       const ticker1 = 'TICKER_1';
       const ticker2 = 'TICKER_2';
 
       const amount1 = new BigNumber(1000);
-=======
-      const asset1 = new Asset({ ticker: 'TICKER1' }, context);
-      const amount1 = new BigNumber(1000);
-      const asset2 = new Asset({ ticker: 'TICKER2' }, context);
->>>>>>> daa784ca
       const amount2 = new BigNumber(2000);
 
       const portfolioDid1 = 'portfolioDid1';
@@ -426,11 +413,7 @@
 
       const legs1 = [
         {
-<<<<<<< HEAD
           ticker: ticker1,
-=======
-          ticker: asset1.ticker,
->>>>>>> daa784ca
           amount: amount1.toString(),
           direction: SettlementDirectionEnum.Incoming,
           from: {
@@ -445,11 +428,7 @@
       ];
       const legs2 = [
         {
-<<<<<<< HEAD
           ticker: ticker2,
-=======
-          ticker: asset2.ticker,
->>>>>>> daa784ca
           amount: amount2.toString(),
           direction: SettlementDirectionEnum.Outgoing,
           from: {
@@ -514,17 +493,10 @@
       /* eslint-disable @typescript-eslint/no-non-null-assertion */
       expect(result.data[0].blockNumber).toEqual(blockNumber1);
       expect(result.data[1].blockNumber).toEqual(blockNumber2);
-<<<<<<< HEAD
       expect(result.data[0].blockHash).toBe(blockHash1);
       expect(result.data[1].blockHash).toBe(blockHash2);
-      expect(result.data[0].legs[0].token.ticker).toBe(ticker1);
-      expect(result.data[1].legs[0].token.ticker).toBe(ticker2);
-=======
-      expect(result.data[0].blockHash).toEqual(blockHash1);
-      expect(result.data[1].blockHash).toEqual(blockHash2);
-      expect(result.data[0].legs[0].asset.ticker).toEqual(asset1.ticker);
-      expect(result.data[1].legs[0].asset.ticker).toEqual(asset2.ticker);
->>>>>>> daa784ca
+      expect(result.data[0].legs[0].asset.ticker).toBe(ticker1);
+      expect(result.data[1].legs[0].asset.ticker).toBe(ticker2);
       expect(result.data[0].legs[0].amount).toEqual(amount1.div(Math.pow(10, 6)));
       expect(result.data[1].legs[0].amount).toEqual(amount2.div(Math.pow(10, 6)));
       expect(result.data[0].legs[0].from.owner.did).toBe(portfolioDid1);

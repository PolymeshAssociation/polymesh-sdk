--- conflicted
+++ resolved
@@ -265,7 +265,6 @@
     });
   });
 
-<<<<<<< HEAD
   describe('method: getCustodian', () => {
     let did: string;
     let id: BigNumber;
@@ -301,24 +300,23 @@
 
       result = await portfolio.getCustodian();
       expect(result.did).toEqual(did);
-=======
-  describe('method: setCustodian', () => {
-    test('should prepare the procedure and return the resulting transaction queue', async () => {
-      const id = new BigNumber(1);
-      const did = 'someDid';
-      const portfolio = new Portfolio({ id, did }, context);
-      const targetIdentity = 'someTarget';
-      const expectedQueue = ('someQueue' as unknown) as TransactionQueue<void>;
-
-      sinon
-        .stub(setCustodian, 'prepare')
-        .withArgs({ id, did, targetIdentity }, context)
-        .resolves(expectedQueue);
-
-      const queue = await portfolio.setCustodian({ targetIdentity });
-
-      expect(queue).toBe(expectedQueue);
->>>>>>> a996a689
+    });
+
+    describe('method: setCustodian', () => {
+      test('should prepare the procedure and return the resulting transaction queue', async () => {
+        const portfolio = new Portfolio({ id, did }, context);
+        const targetIdentity = 'someTarget';
+        const expectedQueue = ('someQueue' as unknown) as TransactionQueue<void>;
+
+        sinon
+          .stub(setCustodian, 'prepare')
+          .withArgs({ id, did, targetIdentity }, context)
+          .resolves(expectedQueue);
+
+        const queue = await portfolio.setCustodian({ targetIdentity });
+
+        expect(queue).toBe(expectedQueue);
+      });
     });
   });
 });
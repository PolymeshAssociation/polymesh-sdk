--- conflicted
+++ resolved
@@ -1,13 +1,7 @@
-<<<<<<< HEAD
+import BigNumber from 'bignumber.js';
+
 import { Entity, Identity } from '~/api/entities';
 import { Context } from '~/base';
-=======
-import BigNumber from 'bignumber.js';
-
-import { Identity } from '~/api/entities/Identity';
-import { Entity } from '~/base';
-import { Context } from '~/context';
->>>>>>> add888cf
 import { eventByIndexedArgs } from '~/middleware/queries';
 import { EventIdEnum, ModuleIdEnum, Query } from '~/middleware/types';
 import { Ensured, EventIdentifier } from '~/types';

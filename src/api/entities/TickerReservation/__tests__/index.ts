--- conflicted
+++ resolved
@@ -1,30 +1,10 @@
-<<<<<<< HEAD
 import { Callback, Codec } from '@polkadot/types/types';
 import { Ticker } from 'polymesh-types/types';
-
-import { Entity } from '~/base';
-import { polkadotMockUtils } from '~/testUtils/mocks';
-=======
-import { Ticker } from '@polymathnetwork/polkadot/types/interfaces';
-import { Callback, Codec } from '@polymathnetwork/polkadot/types/types';
 import sinon from 'sinon';
 
 import { reserveTicker } from '~/api/procedures';
 import { Entity, TransactionQueue } from '~/base';
-import {
-  createMockAssetType,
-  createMockBalance,
-  createMockBool,
-  createMockIdentityId,
-  createMockMoment,
-  createMockOption,
-  createMockSecurityToken,
-  createMockTickerRegistration,
-  createMockTokenName,
-  createMockU64,
-  PolkadotMockFactory,
-} from '~/testUtils/mocks';
->>>>>>> 8c9965fc
+import { polkadotMockUtils } from '~/testUtils/mocks';
 import { TickerReservationStatus } from '~/types';
 
 import { TickerReservation } from '../';
@@ -69,25 +49,12 @@
     let tokensStub: sinon.SinonStub<[string | Uint8Array | Ticker, Callback<Codec | Codec[]>]>;
 
     beforeEach(() => {
-<<<<<<< HEAD
-      tickersStub = polkadotMockUtils.createQueryStub(
-        'asset',
-        'tickers',
-        polkadotMockUtils.createMockTickerRegistration()
-      );
-      tokensStub = polkadotMockUtils.createQueryStub(
-        'asset',
-        'tokens',
-        polkadotMockUtils.createMockSecurityToken()
-      );
-=======
-      tickersStub = polkadotMockFactory.createQueryStub('asset', 'tickers', {
-        returnValue: createMockTickerRegistration(),
-      });
-      tokensStub = polkadotMockFactory.createQueryStub('asset', 'tokens', {
-        returnValue: createMockSecurityToken(),
-      });
->>>>>>> 8c9965fc
+      tickersStub = polkadotMockUtils.createQueryStub('asset', 'tickers', {
+        returnValue: polkadotMockUtils.createMockTickerRegistration(),
+      });
+      tokensStub = polkadotMockUtils.createQueryStub('asset', 'tokens', {
+        returnValue: polkadotMockUtils.createMockSecurityToken(),
+      });
     });
 
     test('should return details for a free ticker', async () => {
@@ -216,7 +183,7 @@
   describe('method: extend', () => {
     test('should prepare the procedure with the correct arguments and context, and return the resulting transaction queue', async () => {
       const ticker = 'TEST';
-      const context = polkadotMockFactory.getContextInstance();
+      const context = polkadotMockUtils.getContextInstance();
       const tickerReservation = new TickerReservation({ ticker }, context);
 
       const args = {

--- conflicted
+++ resolved
@@ -1,10 +1,6 @@
-<<<<<<< HEAD
 import { Identity } from '~/api/entities/Identity';
-import { Entity } from '~/base';
-=======
 import { reserveTicker } from '~/api/procedures';
 import { Entity, TransactionQueue } from '~/base';
->>>>>>> 8c9965fc
 import { Context } from '~/context';
 import { identityIdToString, momentToDate } from '~/utils';
 

--- conflicted
+++ resolved
@@ -2,20 +2,24 @@
 import BigNumber from 'bignumber.js';
 import { CorporateAction as MeshCorporateAction } from 'polymesh-types/types';
 
-<<<<<<< HEAD
-import { Context, Entity, linkCaDocs, LinkCaDocsParams } from '~/internal';
+import {
+  Checkpoint,
+  CheckpointSchedule,
+  Context,
+  Entity,
+  linkCaDocs,
+  LinkCaDocsParams,
+  PolymeshError,
+} from '~/internal';
+import { ErrorCode } from '~/types';
 import { ProcedureMethod } from '~/types/internal';
-import { createProcedureMethod } from '~/utils/internal';
-=======
-import { Checkpoint, CheckpointSchedule, Context, Entity, PolymeshError } from '~/internal';
-import { ErrorCode } from '~/types';
 import {
   numberToU32,
   storedScheduleToCheckpointScheduleParams,
   stringToTicker,
   u64ToBigNumber,
 } from '~/utils/conversion';
->>>>>>> bb8c4a17
+import { createProcedureMethod } from '~/utils/internal';
 
 import { CorporateActionKind, CorporateActionTargets, TaxWithholding } from './types';
 
@@ -121,7 +125,6 @@
   }
 
   /**
-<<<<<<< HEAD
    * Link a list of documents to this corporate action
    *
    * @param args.documents - list of documents
@@ -131,7 +134,8 @@
    *   - Corporate Actions Agent
    */
   public linkCaDocs: ProcedureMethod<LinkCaDocsParams, void>;
-=======
+
+  /**
    * Retrieve whether the Corporate Action exists
    */
   public async exists(): Promise<boolean> {
@@ -220,5 +224,4 @@
 
     return query.corporateAction.corporateActions(rawTicker, numberToU32(id, context));
   }
->>>>>>> bb8c4a17
 }
--- conflicted
+++ resolved
@@ -2,7 +2,6 @@
 import sinon from 'sinon';
 
 import { Checkpoint } from '~/api/entities/Checkpoint';
-<<<<<<< HEAD
 import {
   CheckpointSchedule,
   Context,
@@ -12,11 +11,7 @@
   modifyCaCheckpoint,
   TransactionQueue,
 } from '~/internal';
-import { dsMockUtils, entityMockUtils } from '~/testUtils/mocks';
-=======
-import { CheckpointSchedule, Context, CorporateAction, Entity, TransactionQueue } from '~/internal';
 import { dsMockUtils, entityMockUtils, procedureMockUtils } from '~/testUtils/mocks';
->>>>>>> 1cf98912
 import {
   CalendarUnit,
   CorporateActionKind,

import BigNumber from 'bignumber.js';
import dayjs from 'dayjs';

import { Checkpoint, Context, Entity } from '~/internal';
import { CalendarPeriod } from '~/types';
import {
  momentToDate,
  numberToU64,
  stringToTicker,
  u32ToBigNumber,
  u64ToBigNumber,
} from '~/utils/conversion';

export interface UniqueIdentifiers {
  id: BigNumber;
  ticker: string;
}

export interface Params {
  period: CalendarPeriod;
  start: Date;
  remaining: number;
}

/**
 * Represents a Schedule in which Checkpoints are created for a specific
 *  Security Token. Schedules can be set up to create checkpoints
 */
export class CheckpointSchedule extends Entity<UniqueIdentifiers> {
  /**
   * @hidden
   * Check if a value is of type [[UniqueIdentifiers]]
   */
  public static isUniqueIdentifiers(identifier: unknown): identifier is UniqueIdentifiers {
    const { id, ticker } = identifier as UniqueIdentifiers;

    return id instanceof BigNumber && typeof ticker === 'string';
  }

  /**
   * schedule identifier number
   */
  public id: BigNumber;

  /**
   * ticker of the Security Token for which Checkpoints are scheduled
   */
  public ticker: string;

  /**
   * how often this Schedule creates a Checkpoint. A null value means this Schedule
   *   creates a single Checkpoint and then expires
   */
  public period: CalendarPeriod | null;

  /**
   * first Checkpoint creation date
   */
  public start: Date;

  /**
   * if true, the Schedule never expires
   */
  public isInfinite: boolean;

  /**
   * @hidden
   */
  public constructor(args: UniqueIdentifiers & Params, context: Context) {
    const { period, start, remaining, ...identifiers } = args;

    super(identifiers, context);

    const { id, ticker } = identifiers;

    const noPeriod = period.amount === 0;

    this.id = id;
    this.ticker = ticker;
    this.period = noPeriod ? null : period;
    this.start = start;

    /*
      if both remaining and period.amount are 0, remaining is ignored and the Schedule
      is treated as a one-shot
    */
    this.isInfinite = remaining === 0 && !noPeriod;
  }

  /**
   * Retrieve the date at which the last Checkpoint will be created with this Schedule.
   *   A null value means that this Schedule never expires
   */
  public async expiryDate(): Promise<Date | null> {
    const { isInfinite, context, ticker, id, period, start } = this;

    if (isInfinite) {
      return null;
    }

    if (!period) {
      return start;
    }

    const schedules = await context.polymeshApi.query.checkpoint.schedules(
      stringToTicker(ticker, context)
    );

    // eslint-disable-next-line @typescript-eslint/no-non-null-assertion
    const { remaining: rawRemaining, at } = schedules.find(({ id: scheduleId }) =>
      u64ToBigNumber(scheduleId).eq(id)
    )!;

    const remaining = u32ToBigNumber(rawRemaining).toNumber();
    const nextCheckpointDate = momentToDate(at);

    const { amount, unit } = period;

    return dayjs(nextCheckpointDate)
      .add(amount * (remaining - 1), unit)
      .toDate();
  }

  /**
<<<<<<< HEAD
   * Retrieve all checkpoints created by this schedule
   */
  public async getCheckpoints(): Promise<Checkpoint[]> {
=======
   * Retrieve whether the Checkpoint Schedule still exists on chain
   */
  public async exists(): Promise<boolean> {
>>>>>>> e51bab69
    const {
      context: {
        polymeshApi: {
          query: { checkpoint },
        },
      },
      context,
      ticker,
      id,
    } = this;

<<<<<<< HEAD
    const result = await checkpoint.schedulePoints(
      stringToTicker(ticker, context),
      numberToU64(id, context)
    );

    return result.map(rawId => new Checkpoint({ id: u64ToBigNumber(rawId), ticker }, context));
=======
    const rawSchedules = await checkpoint.schedules(stringToTicker(ticker, context));

    const scheduleIds = rawSchedules.map(({ id: scheduleId }) => u64ToBigNumber(scheduleId));

    return scheduleIds.includes(id);
>>>>>>> e51bab69
  }
}<|MERGE_RESOLUTION|>--- conflicted
+++ resolved
@@ -122,15 +122,9 @@
   }
 
   /**
-<<<<<<< HEAD
    * Retrieve all checkpoints created by this schedule
    */
   public async getCheckpoints(): Promise<Checkpoint[]> {
-=======
-   * Retrieve whether the Checkpoint Schedule still exists on chain
-   */
-  public async exists(): Promise<boolean> {
->>>>>>> e51bab69
     const {
       context: {
         polymeshApi: {
@@ -142,19 +136,33 @@
       id,
     } = this;
 
-<<<<<<< HEAD
     const result = await checkpoint.schedulePoints(
       stringToTicker(ticker, context),
       numberToU64(id, context)
     );
 
     return result.map(rawId => new Checkpoint({ id: u64ToBigNumber(rawId), ticker }, context));
-=======
+  }
+
+  /**
+   * Retrieve whether the Checkpoint Schedule still exists on chain
+   */
+  public async exists(): Promise<boolean> {
+    const {
+      context: {
+        polymeshApi: {
+          query: { checkpoint },
+        },
+      },
+      context,
+      ticker,
+      id,
+    } = this;
+
     const rawSchedules = await checkpoint.schedules(stringToTicker(ticker, context));
 
     const scheduleIds = rawSchedules.map(({ id: scheduleId }) => u64ToBigNumber(scheduleId));
 
     return scheduleIds.includes(id);
->>>>>>> e51bab69
   }
 }
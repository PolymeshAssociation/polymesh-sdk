--- conflicted
+++ resolved
@@ -336,11 +336,7 @@
   }
 
   /**
-<<<<<<< HEAD
-   * Check if this Account possess certain Permissions to act on behalf of its corresponding Identity
-=======
    * Check if this Account possesses certain Permissions to act on behalf of its corresponding Identity
->>>>>>> 73ce625e
    *
    * @return which permissions the Account is missing (if any) and the final result
    */

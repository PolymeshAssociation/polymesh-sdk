import BigNumber from 'bignumber.js';
import { remove } from 'lodash';

import {
  Context,
  launchSto,
  LaunchStoParams,
  Namespace,
  PolymeshError,
  SecurityToken,
  Sto,
} from '~/internal';
import { ErrorCode, ProcedureMethod, StoStatus, StoWithDetails } from '~/types';
import { fundraiserToStoDetails, stringToTicker, u64ToBigNumber } from '~/utils/conversion';
import { createProcedureMethod } from '~/utils/internal';

/**
 * Handles all Security Token Offering related functionality
 */
export class Offerings extends Namespace<SecurityToken> {
  /**
   * @hidden
   */
  constructor(parent: SecurityToken, context: Context) {
    super(parent, context);

    const { ticker } = parent;

    this.launch = createProcedureMethod(
      { getProcedureAndArgs: args => [launchSto, { ticker, ...args }] },
      context
    );
  }

  /**
   * Launch a Security Token Offering
   *
   * @note required roles:
   *   - Offering Portfolio Custodian
   *   - Raising Portfolio Custodian
   */
  public launch: ProcedureMethod<LaunchStoParams, Sto>;

  /**
   * Retrieve a single Offering associated to this Security Token by its ID
   *
   * @throws if there is no Offering with the passed ID
   */
  public async getOne(args: { id: BigNumber }): Promise<Sto> {
    const {
      parent: { ticker },
      context,
    } = this;
    const { id } = args;
    const offering = new Sto({ ticker, id }, context);

    const exists = await offering.exists();

    if (!exists) {
      throw new PolymeshError({
        code: ErrorCode.DataUnavailable,
        message: 'The Offering does not exist',
      });
    }

    return offering;
  }

  /**
   * Retrieve all of the Token's Offerings and their details. Can be filtered using parameters
   *
   * @param opts.status - status of the offerings to fetch. If defined, only STOs that have all passed statuses will be returned
   */
  public async get(opts: { status?: Partial<StoStatus> } = {}): Promise<StoWithDetails[]> {
    const {
      parent: { ticker },
      context: {
        polymeshApi: {
          query: { sto },
        },
      },
      context,
    } = this;

    const { status: { timing: timingFilter, balance: balanceFilter, sale: saleFilter } = {} } =
      opts;

    const rawTicker = stringToTicker(ticker, context);

    const [fundraiserEntries, nameEntries] = await Promise.all([
      sto.fundraisers.entries(rawTicker),
      sto.fundraiserNames.entries(rawTicker),
    ]);

    const stos = fundraiserEntries.map(
      ([
        {
          args: [, rawFundraiserId],
        },
        fundraiser,
      ]) => {
        const id = u64ToBigNumber(rawFundraiserId);
<<<<<<< HEAD
        const [[, name]] = remove(nameEntries, ([{ args: [, rawId] }]) =>
          u64ToBigNumber(rawId).eq(id)
=======
        // eslint-disable-next-line @typescript-eslint/no-non-null-assertion
        const [[, name]] = remove(
          nameEntries,
          ([
            {
              args: [, rawId],
            },
          ]) => u64ToBigNumber(rawId).eq(id)
>>>>>>> fa286c4a
        );
        return {
          sto: new Sto({ id, ticker }, context),
          details: fundraiserToStoDetails(fundraiser.unwrap(), name, context),
        };
      }
    );

    return stos.filter(
      ({
        details: {
          status: { timing, sale, balance },
        },
      }) =>
        (!timingFilter || timingFilter === timing) &&
        (!saleFilter || saleFilter === sale) &&
        (!balanceFilter || balanceFilter === balance)
    );
  }
}<|MERGE_RESOLUTION|>--- conflicted
+++ resolved
@@ -100,11 +100,6 @@
         fundraiser,
       ]) => {
         const id = u64ToBigNumber(rawFundraiserId);
-<<<<<<< HEAD
-        const [[, name]] = remove(nameEntries, ([{ args: [, rawId] }]) =>
-          u64ToBigNumber(rawId).eq(id)
-=======
-        // eslint-disable-next-line @typescript-eslint/no-non-null-assertion
         const [[, name]] = remove(
           nameEntries,
           ([
@@ -112,7 +107,6 @@
               args: [, rawId],
             },
           ]) => u64ToBigNumber(rawId).eq(id)
->>>>>>> fa286c4a
         );
         return {
           sto: new Sto({ id, ticker }, context),

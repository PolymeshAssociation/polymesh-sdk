--- conflicted
+++ resolved
@@ -4,13 +4,9 @@
   createGroup,
   CreateGroupParams,
   CustomPermissionGroup,
-<<<<<<< HEAD
-  Identity,
   inviteExternalAgent,
   InviteExternalAgentParams,
-=======
   KnownPermissionGroup,
->>>>>>> bbe2116b
   Namespace,
   SecurityToken,
 } from '~/internal';
@@ -52,18 +48,12 @@
   public createGroup: ProcedureMethod<CreateGroupParams, CustomPermissionGroup>;
 
   /**
-<<<<<<< HEAD
    * Invite a new external agent to this Security Token
    */
   public inviteAgent: ProcedureMethod<InviteExternalAgentParams, void>;
 
   /**
-   * Retrieve all custom group permissions of the Security Token
-   *
-   * @note supports pagination
-=======
    * Retrieve all group permissions of the Security Token
->>>>>>> bbe2116b
    */
   public async getGroups(): Promise<(CustomPermissionGroup | KnownPermissionGroup)[]> {
     const {

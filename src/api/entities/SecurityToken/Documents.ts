--- conflicted
+++ resolved
@@ -1,9 +1,5 @@
 import { setTokenDocuments, SetTokenDocumentsParams } from '~/api/procedures';
 import { Namespace, TransactionQueue } from '~/base';
-<<<<<<< HEAD
-import { SignerType, TokenDocument } from '~/types';
-import { documentToTokenDocument, signerToSignatory, tickerToDid } from '~/utils';
-=======
 import { DocumentName } from '~/polkadot';
 import { PaginationOptions, ResultSet, TokenDocument } from '~/types';
 import {
@@ -12,7 +8,6 @@
   requestPaginated,
   stringToTicker,
 } from '~/utils';
->>>>>>> 3519f8a6
 
 import { SecurityToken } from './';
 

--- conflicted
+++ resolved
@@ -60,21 +60,12 @@
       dsMockUtils.createQueryStub('asset', 'tokens', {
         returnValue: dsMockUtils.createMockSecurityToken({
           /* eslint-disable @typescript-eslint/camelcase */
-<<<<<<< HEAD
           owner_did: dsMockUtils.createMockIdentityId(owner),
-          name: dsMockUtils.createMockTokenName(ticker),
+          name: dsMockUtils.createMockAssetName(ticker),
           asset_type: dsMockUtils.createMockAssetType(assetType),
           divisible: dsMockUtils.createMockBool(isDivisible),
           link_id: dsMockUtils.createMockU64(3),
           total_supply: dsMockUtils.createMockBalance(totalSupply),
-=======
-          owner_did: polkadotMockUtils.createMockIdentityId(owner),
-          name: polkadotMockUtils.createMockAssetName(ticker),
-          asset_type: polkadotMockUtils.createMockAssetType(assetType),
-          divisible: polkadotMockUtils.createMockBool(isDivisible),
-          link_id: polkadotMockUtils.createMockU64(3),
-          total_supply: polkadotMockUtils.createMockBalance(totalSupply),
->>>>>>> fb6db3e9
           /* eslint-enable @typescript-eslint/camelcase */
         }),
       });

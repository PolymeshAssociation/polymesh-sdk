--- conflicted
+++ resolved
@@ -660,18 +660,12 @@
     });
   });
 
-<<<<<<< HEAD
   describe('method: getOperationHistory', () => {
     test('should return a list of agent operations', async () => {
-=======
-  describe('method: exists', () => {
-    test('should return whether the Security Token exists', async () => {
->>>>>>> 49977734
-      const ticker = 'TICKER';
-      const context = dsMockUtils.getContextInstance();
-      const securityToken = new SecurityToken({ ticker }, context);
-
-<<<<<<< HEAD
+      const ticker = 'TICKER';
+      const context = dsMockUtils.getContextInstance();
+      const securityToken = new SecurityToken({ ticker }, context);
+
       const did = 'someDid';
       const blockId = new BigNumber(1);
       const eventIndex = 'eventId';
@@ -709,7 +703,15 @@
         blockDate: new Date(`${datetime}Z`),
         eventIndex,
       });
-=======
+    });
+  });
+
+  describe('method: exists', () => {
+    test('should return whether the Security Token exists', async () => {
+      const ticker = 'TICKER';
+      const context = dsMockUtils.getContextInstance();
+      const securityToken = new SecurityToken({ ticker }, context);
+
       dsMockUtils.createQueryStub('asset', 'tokens', {
         size: 10,
       });
@@ -725,7 +727,6 @@
       result = await securityToken.exists();
 
       expect(result).toBe(false);
->>>>>>> 49977734
     });
   });
 

import BigNumber from 'bignumber.js';
import sinon from 'sinon';

<<<<<<< HEAD
import { Context, Namespace, SecurityToken, TransactionQueue } from '~/internal';
=======
import { CustomPermissionGroup } from '~/api/entities/CustomPermissionGroup';
import { KnownPermissionGroup, Namespace, SecurityToken, TransactionQueue } from '~/internal';
>>>>>>> 6a4add99
import { dsMockUtils, entityMockUtils, procedureMockUtils } from '~/testUtils/mocks';
import { PermissionGroupType, TransactionPermissions } from '~/types';
import { tuple } from '~/types/utils';

import { Permissions } from '../Permissions';

jest.mock(
  '~/base/Procedure',
  require('~/testUtils/mocks/procedure').mockProcedureModule('~/base/Procedure')
);

<<<<<<< HEAD
describe('Issuance class', () => {
  let ticker: string;
  let token: SecurityToken;
  let context: Context;
  let permission: Permissions;

=======
describe('Permissions class', () => {
>>>>>>> 6a4add99
  beforeAll(() => {
    entityMockUtils.initMocks();
    dsMockUtils.initMocks();
    procedureMockUtils.initMocks();

    ticker = 'SOME_TOKEN';
  });

  beforeEach(() => {
    context = dsMockUtils.getContextInstance();
    token = entityMockUtils.getSecurityTokenInstance({ ticker });
    permission = new Permissions(token, context);
  });

  afterEach(() => {
    entityMockUtils.reset();
    dsMockUtils.reset();
    procedureMockUtils.reset();
  });

  afterAll(() => {
    entityMockUtils.cleanup();
    dsMockUtils.cleanup();
    procedureMockUtils.cleanup();
  });

  test('should extend namespace', () => {
    expect(Permissions.prototype instanceof Namespace).toBe(true);
  });

  describe('method: createGroup', () => {
    afterAll(() => {
      sinon.restore();
    });

    test('should prepare the procedure with the correct arguments and context, and return the resulting transaction queue', async () => {
      const args = {
        ticker: token.ticker,
        permissions: { transactions: {} as TransactionPermissions },
      };

      const expectedQueue = ('someQueue' as unknown) as TransactionQueue<SecurityToken>;

      procedureMockUtils
        .getPrepareStub()
        .withArgs({ args, transformer: undefined }, context)
        .resolves(expectedQueue);

      const queue = await permission.createGroup(args);

      expect(queue).toBe(expectedQueue);
    });
  });

  describe('method: getGroups', () => {
    afterAll(() => {
      sinon.restore();
    });

    test('should retrieve all the permission groups of the Security Token', async () => {
      const id = new BigNumber(1);
<<<<<<< HEAD
      dsMockUtils.createQueryStub('externalAgents', 'groupPermissions');

      const rawEntries = [
        tuple(
          ({
            args: [dsMockUtils.createMockTicker(ticker), dsMockUtils.createMockU32(id.toNumber())],
          } as unknown) as StorageKey,
          dsMockUtils.createMockOption(dsMockUtils.createMockExtrinsicPermissions())
        ),
      ];

      sinon
        .stub(utilsInternalModule, 'requestPaginated')
        .resolves({ entries: rawEntries, lastKey: null });
=======
      const ticker = 'TICKERNAME';
      const context = dsMockUtils.getContextInstance();
      const token = entityMockUtils.getSecurityTokenInstance({
        ticker,
      });
      const permission = new Permissions(token, context);

      dsMockUtils.createQueryStub('externalAgents', 'groupPermissions', {
        entries: [
          tuple(
            [dsMockUtils.createMockTicker(ticker), dsMockUtils.createMockU32(id.toNumber())],
            dsMockUtils.createMockOption(dsMockUtils.createMockExtrinsicPermissions())
          ),
        ],
      });
>>>>>>> 6a4add99

      const result = await permission.getGroups();

      expect(result.length).toEqual(5);
      result.forEach((group, i) => {
        if (i === 4) {
          expect(group instanceof CustomPermissionGroup).toBe(true);
        } else {
          expect(group instanceof KnownPermissionGroup).toBe(true);
        }
      });
    });
  });

  describe('method: getAgents', () => {
    test('should retrieve a list of agent identities', async () => {
      const did = 'someDid';
      const otherDid = 'otherDid';

      dsMockUtils.createQueryStub('externalAgents', 'groupOfAgent', {
        entries: [
          tuple(
            [dsMockUtils.createMockTicker(ticker), dsMockUtils.createMockIdentityId(did)],
            dsMockUtils.createMockOption(dsMockUtils.createMockAgentGroup('PolymeshV1Caa'))
          ),
          tuple(
            [dsMockUtils.createMockTicker(ticker), dsMockUtils.createMockIdentityId(otherDid)],
            dsMockUtils.createMockOption(dsMockUtils.createMockAgentGroup('PolymeshV1Pia'))
          ),
        ],
      });

      const result = await permission.getAgents();

      expect(result[0].identity.did).toEqual(did);
      expect(result[1].identity.did).toEqual(otherDid);
      expect(result[0].group).toEqual(PermissionGroupType.PolymeshV1Caa);
      expect(result[1].group).toEqual(PermissionGroupType.PolymeshV1Pia);
    });
  });
});<|MERGE_RESOLUTION|>--- conflicted
+++ resolved
@@ -1,12 +1,8 @@
 import BigNumber from 'bignumber.js';
 import sinon from 'sinon';
 
-<<<<<<< HEAD
-import { Context, Namespace, SecurityToken, TransactionQueue } from '~/internal';
-=======
 import { CustomPermissionGroup } from '~/api/entities/CustomPermissionGroup';
-import { KnownPermissionGroup, Namespace, SecurityToken, TransactionQueue } from '~/internal';
->>>>>>> 6a4add99
+import { Context, KnownPermissionGroup, Namespace, SecurityToken, TransactionQueue } from '~/internal';
 import { dsMockUtils, entityMockUtils, procedureMockUtils } from '~/testUtils/mocks';
 import { PermissionGroupType, TransactionPermissions } from '~/types';
 import { tuple } from '~/types/utils';
@@ -18,16 +14,12 @@
   require('~/testUtils/mocks/procedure').mockProcedureModule('~/base/Procedure')
 );
 
-<<<<<<< HEAD
-describe('Issuance class', () => {
+describe('Permissions class', () => {
   let ticker: string;
   let token: SecurityToken;
   let context: Context;
   let permission: Permissions;
 
-=======
-describe('Permissions class', () => {
->>>>>>> 6a4add99
   beforeAll(() => {
     entityMockUtils.initMocks();
     dsMockUtils.initMocks();
@@ -89,28 +81,6 @@
 
     test('should retrieve all the permission groups of the Security Token', async () => {
       const id = new BigNumber(1);
-<<<<<<< HEAD
-      dsMockUtils.createQueryStub('externalAgents', 'groupPermissions');
-
-      const rawEntries = [
-        tuple(
-          ({
-            args: [dsMockUtils.createMockTicker(ticker), dsMockUtils.createMockU32(id.toNumber())],
-          } as unknown) as StorageKey,
-          dsMockUtils.createMockOption(dsMockUtils.createMockExtrinsicPermissions())
-        ),
-      ];
-
-      sinon
-        .stub(utilsInternalModule, 'requestPaginated')
-        .resolves({ entries: rawEntries, lastKey: null });
-=======
-      const ticker = 'TICKERNAME';
-      const context = dsMockUtils.getContextInstance();
-      const token = entityMockUtils.getSecurityTokenInstance({
-        ticker,
-      });
-      const permission = new Permissions(token, context);
 
       dsMockUtils.createQueryStub('externalAgents', 'groupPermissions', {
         entries: [
@@ -120,7 +90,6 @@
           ),
         ],
       });
->>>>>>> 6a4add99
 
       const result = await permission.getGroups();
 

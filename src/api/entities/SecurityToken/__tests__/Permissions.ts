--- conflicted
+++ resolved
@@ -24,12 +24,8 @@
   let ticker: string;
   let token: SecurityToken;
   let context: Context;
-<<<<<<< HEAD
-  let permission: Permissions;
   let target: string;
-=======
   let permissions: Permissions;
->>>>>>> bbe2116b
 
   beforeAll(() => {
     entityMockUtils.initMocks();
@@ -105,7 +101,7 @@
         .withArgs({ args, transformer: undefined }, context)
         .resolves(expectedQueue);
 
-      const queue = await permission.inviteAgent(args);
+      const queue = await permissions.inviteAgent(args);
 
       expect(queue).toBe(expectedQueue);
     });

--- conflicted
+++ resolved
@@ -65,11 +65,8 @@
   // Namespaces
   public documents: Documents;
   public transfers: Transfers;
-<<<<<<< HEAD
   public issuance: Issuance;
-=======
   public compliance: Compliance;
->>>>>>> 56abc0f3
 
   /**
    * @hidden
@@ -84,11 +81,8 @@
 
     this.documents = new Documents(this, context);
     this.transfers = new Transfers(this, context);
-<<<<<<< HEAD
     this.issuance = new Issuance(this, context);
-=======
     this.compliance = new Compliance(this, context);
->>>>>>> 56abc0f3
   }
 
   /**

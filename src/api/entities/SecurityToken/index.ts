--- conflicted
+++ resolved
@@ -12,11 +12,8 @@
   tokenNameToString,
 } from '~/utils';
 
-<<<<<<< HEAD
+import { Documents } from './Documents';
 import { Transfers } from './Transfers';
-=======
-import { Documents } from './Documents';
->>>>>>> b3784495
 import { SecurityTokenDetails } from './types';
 
 /**
@@ -53,13 +50,9 @@
    */
   public ticker: string;
 
-<<<<<<< HEAD
+  // Namespaces
+  public documents: Documents;
   public transfers: Transfers;
-=======
-  // Namespaces
-
-  public documents: Documents;
->>>>>>> b3784495
 
   /**
    * @hidden
@@ -72,11 +65,8 @@
     this.ticker = ticker;
     this.did = tickerToDid(ticker);
 
-<<<<<<< HEAD
+    this.documents = new Documents(this, context);
     this.transfers = new Transfers(this, context);
-=======
-    this.documents = new Documents(this, context);
->>>>>>> b3784495
   }
 
   /**

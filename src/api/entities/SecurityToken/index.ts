<<<<<<< HEAD
import { SecurityToken as MeshSecurityToken } from 'polymesh-types/types';
=======
import BigNumber from 'bignumber.js';
import { AssetIdentifier, SecurityToken as MeshSecurityToken } from 'polymesh-types/types';
>>>>>>> a6ec93f3

import { Entity, Identity } from '~/api/entities';
import {
  modifyToken,
  ModifyTokenParams,
  transferTokenOwnership,
  TransferTokenOwnershipParams,
} from '~/api/procedures';
import { Context, TransactionQueue } from '~/base';
import { eventByIndexedArgs } from '~/middleware/queries';
import { EventIdEnum, ModuleIdEnum, Query } from '~/middleware/types';
import { Ensured, EventIdentifier, SubCallback, TokenIdentifier, UnsubCallback } from '~/types';
import {
  assetIdentifierToTokenIdentifier,
  assetNameToString,
  assetTypeToString,
  balanceToBigNumber,
  boolToBoolean,
  fundingRoundNameToString,
  identityIdToString,
  padString,
  stringToTicker,
  tickerToDid,
} from '~/utils';
import { MAX_TICKER_LENGTH } from '~/utils/constants';

import { Compliance } from './Compliance';
import { Documents } from './Documents';
import { Issuance } from './Issuance';
import { TokenHolders } from './TokenHolders';
import { Transfers } from './Transfers';
import { SecurityTokenDetails } from './types';

/**
 * Properties that uniquely identify a Security Token
 */
export interface UniqueIdentifiers {
  /**
   * ticker of the security token
   */
  ticker: string;
}

/**
 * Class used to manage all the Security Token functionality
 */
export class SecurityToken extends Entity<UniqueIdentifiers> {
  /**
   * @hidden
   * Check if a value is of type [[UniqueIdentifiers]]
   */
  public static isUniqueIdentifiers(identifier: unknown): identifier is UniqueIdentifiers {
    const { ticker } = identifier as UniqueIdentifiers;

    return typeof ticker === 'string';
  }

  /**
   * identity id of the Security Token
   */
  public did: string;

  /**
   * ticker of the Security Token
   */
  public ticker: string;

  // Namespaces
  public documents: Documents;
  public transfers: Transfers;
  public tokenHolders: TokenHolders;
  public issuance: Issuance;
  public compliance: Compliance;

  /**
   * @hidden
   */
  constructor(identifiers: UniqueIdentifiers, context: Context) {
    super(identifiers, context);

    const { ticker } = identifiers;

    this.ticker = ticker;
    this.did = tickerToDid(ticker);

    this.documents = new Documents(this, context);
    this.transfers = new Transfers(this, context);
    this.tokenHolders = new TokenHolders(this, context);
    this.issuance = new Issuance(this, context);
    this.compliance = new Compliance(this, context);
  }

  /**
   * Transfer ownership of the Security Token to another Identity. This generates an authorization request that must be accepted
   *   by the destinatary
   *
   * @param args.expiry - date at which the authorization request for transfer expires (optional)
   *
   * @note this will create [[AuthorizationRequest | Authorization Requests]] which have to be accepted by
   *   the corresponding [[Account | Accounts]] and/or [[Identity | Identities]]. An Account or Identity can
   *   fetch its pending Authorization Requests by calling `authorizations.getReceived`
   */
  public transferOwnership(
    args: TransferTokenOwnershipParams
  ): Promise<TransactionQueue<SecurityToken>> {
    const { ticker } = this;
    return transferTokenOwnership.prepare({ ticker, ...args }, this.context);
  }

  /**
   * Modify some properties of the Security Token
   *
   * @param args.makeDivisible - makes an indivisible token divisible
   * @throws if the passed values result in no changes being made to the token
   */
  public modify(args: ModifyTokenParams): Promise<TransactionQueue<SecurityToken>> {
    const { ticker } = this;
    return modifyToken.prepare({ ticker, ...args }, this.context);
  }

  /**
   * Retrieve the Security Token's name, total supply, whether it is divisible or not and the Identity of the owner
   *
   * @note can be subscribed to
   */
  public details(): Promise<SecurityTokenDetails>;
  public details(callback: SubCallback<SecurityTokenDetails>): Promise<UnsubCallback>;

  // eslint-disable-next-line require-jsdoc
  public async details(
    callback?: SubCallback<SecurityTokenDetails>
  ): Promise<SecurityTokenDetails | UnsubCallback> {
    const {
      context: {
        polymeshApi: {
          query: { asset },
        },
      },
      ticker,
      context,
    } = this;

    /* eslint-disable @typescript-eslint/camelcase */
    const assembleResult = ({
      name,
      total_supply,
      divisible,
      owner_did,
      asset_type,
      primary_issuance_agent,
    }: MeshSecurityToken): SecurityTokenDetails => ({
      assetType: assetTypeToString(asset_type),
      isDivisible: boolToBoolean(divisible),
      name: assetNameToString(name),
      owner: new Identity({ did: identityIdToString(owner_did) }, context),
      totalSupply: balanceToBigNumber(total_supply),
      primaryIssuanceAgent: primary_issuance_agent.isSome
        ? new Identity({ did: identityIdToString(primary_issuance_agent.unwrap()) }, context)
        : null,
    });
    /* eslint-enable @typescript-eslint/camelcase */

    if (callback) {
      return asset.tokens(ticker, securityToken => {
        callback(assembleResult(securityToken));
      });
    }

    const token = await asset.tokens(ticker);

    return assembleResult(token);
  }

  /**
   * Retrieve the Security Token's funding round
   *
   * @note can be subscribed to
   */
  public currentFundingRound(): Promise<string>;
  public currentFundingRound(callback: SubCallback<string>): Promise<UnsubCallback>;

  // eslint-disable-next-line require-jsdoc
  public async currentFundingRound(
    callback?: SubCallback<string>
  ): Promise<string | UnsubCallback> {
    const {
      context: {
        polymeshApi: {
          query: { asset },
        },
      },
      ticker,
    } = this;

    if (callback) {
      return asset.fundingRound(ticker, round => {
        callback(fundingRoundNameToString(round));
      });
    }

    const fundingRound = await asset.fundingRound(ticker);
    return fundingRoundNameToString(fundingRound);
  }

  /**
   * Retrive the Security Token's asset identifiers list
   *
   * @note can be subscribed to
   */
  public getIdentifiers(): Promise<TokenIdentifier[]>;
  public getIdentifiers(callback?: SubCallback<TokenIdentifier[]>): Promise<UnsubCallback>;

  // eslint-disable-next-line require-jsdoc
  public async getIdentifiers(
    callback?: SubCallback<TokenIdentifier[]>
  ): Promise<TokenIdentifier[] | UnsubCallback> {
    const {
      context: {
        polymeshApi: {
          query: { asset },
        },
      },
      ticker,
      context,
    } = this;

    const rawTicker = stringToTicker(ticker, context);

    if (callback) {
      return asset.identifiers(rawTicker, identifiers => {
        callback(identifiers.map(assetIdentifierToTokenIdentifier));
      });
    }

    const assetIdentifiers = await asset.identifiers(rawTicker);

    return assetIdentifiers.map(assetIdentifierToTokenIdentifier);
  }

  /**
   * Retrieve the identifier data (block number, date and event index) of the event that was emitted when the token was created
   *
   * @note uses the middleware
   * @note there is a possibility that the data is not ready by the time it is requested. In that case, `null` is returned
   */
  public async createdAt(): Promise<EventIdentifier | null> {
    const { ticker, context } = this;

    const result = await context.queryMiddleware<Ensured<Query, 'eventByIndexedArgs'>>(
      eventByIndexedArgs({
        moduleId: ModuleIdEnum.Asset,
        eventId: EventIdEnum.AssetCreated,
        eventArg1: padString(ticker, MAX_TICKER_LENGTH),
      })
    );

    if (result.data.eventByIndexedArgs) {
      // TODO remove null check once types fixed
      /* eslint-disable @typescript-eslint/no-non-null-assertion */
      return {
        blockNumber: new BigNumber(result.data.eventByIndexedArgs.block_id!),
        blockDate: result.data.eventByIndexedArgs.block!.datetime!,
        eventIndex: result.data.eventByIndexedArgs.event_idx!,
      };
      /* eslint-enabled @typescript-eslint/no-non-null-assertion */
    }

    return null;
  }
}<|MERGE_RESOLUTION|>--- conflicted
+++ resolved
@@ -1,9 +1,5 @@
-<<<<<<< HEAD
+import BigNumber from 'bignumber.js';
 import { SecurityToken as MeshSecurityToken } from 'polymesh-types/types';
-=======
-import BigNumber from 'bignumber.js';
-import { AssetIdentifier, SecurityToken as MeshSecurityToken } from 'polymesh-types/types';
->>>>>>> a6ec93f3
 
 import { Entity, Identity } from '~/api/entities';
 import {

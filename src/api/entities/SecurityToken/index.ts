--- conflicted
+++ resolved
@@ -1,9 +1,5 @@
-<<<<<<< HEAD
-import { Option, StorageKey } from '@polkadot/types';
+import { bool, Option, StorageKey } from '@polkadot/types';
 import BigNumber from 'bignumber.js';
-=======
-import { bool, Option, StorageKey } from '@polkadot/types';
->>>>>>> 14ffcfa4
 import {
   AgentGroup,
   AssetName,

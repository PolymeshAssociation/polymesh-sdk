import { bool, Option, StorageKey } from '@polkadot/types';
import BigNumber from 'bignumber.js';
import {
  AgentGroup,
  AssetName,
  Counter,
  IdentityId,
  SecurityToken as MeshSecurityToken,
  Ticker,
} from 'polymesh-types/types';

import {
  Context,
  controllerTransfer,
  ControllerTransferParams,
  Entity,
  Identity,
  modifyPrimaryIssuanceAgent,
  ModifyPrimaryIssuanceAgentParams,
  modifyToken,
  ModifyTokenParams,
  redeemToken,
  RedeemTokenParams,
  removePrimaryIssuanceAgent,
  toggleFreezeTransfers,
  transferTokenOwnership,
  TransferTokenOwnershipParams,
} from '~/internal';
import { eventByIndexedArgs, tickerExternalAgentHistory } from '~/middleware/queries';
import { EventIdEnum, ModuleIdEnum, Query } from '~/middleware/types';
import {
  Ensured,
  EventIdentifier,
  HistoricAgentOperation,
  ProcedureMethod,
  SubCallback,
  TokenIdentifier,
  UnsubCallback,
} from '~/types';
import { MAX_TICKER_LENGTH } from '~/utils/constants';
import {
  assetIdentifierToTokenIdentifier,
  assetTypeToKnownOrId,
  balanceToBigNumber,
  boolToBoolean,
  bytesToString,
  fundingRoundNameToString,
  identityIdToString,
  middlewareEventToEventIdentifier,
  numberToU32,
  stringToTicker,
  textToString,
  tickerToDid,
  u64ToBigNumber,
} from '~/utils/conversion';
import { createProcedureMethod, optionize, padString } from '~/utils/internal';

import { Checkpoints } from './Checkpoints';
import { Compliance } from './Compliance';
import { CorporateActions } from './CorporateActions';
import { Documents } from './Documents';
import { Issuance } from './Issuance';
import { Offerings } from './Offerings';
import { Permissions } from './Permissions';
import { Settlements } from './Settlements';
import { TokenHolders } from './TokenHolders';
import { TransferRestrictions } from './TransferRestrictions';
import { SecurityTokenDetails } from './types';

/**
 * Properties that uniquely identify a Security Token
 */
export interface UniqueIdentifiers {
  /**
   * ticker of the security token
   */
  ticker: string;
}

/**
 * Class used to manage all the Security Token functionality
 */
export class SecurityToken extends Entity<UniqueIdentifiers, string> {
  /**
   * @hidden
   * Check if a value is of type [[UniqueIdentifiers]]
   */
  public static isUniqueIdentifiers(identifier: unknown): identifier is UniqueIdentifiers {
    const { ticker } = identifier as UniqueIdentifiers;

    return typeof ticker === 'string';
  }

  /**
   * identity id of the Security Token
   */
  public did: string;

  /**
   * ticker of the Security Token
   */
  public ticker: string;

  // Namespaces
  public documents: Documents;
  public settlements: Settlements;
  public tokenHolders: TokenHolders;
  public issuance: Issuance;
  public compliance: Compliance;
  public transferRestrictions: TransferRestrictions;
  public offerings: Offerings;
  public checkpoints: Checkpoints;
  public corporateActions: CorporateActions;
  public permissions: Permissions;

  /**
   * @hidden
   */
  constructor(identifiers: UniqueIdentifiers, context: Context) {
    super(identifiers, context);

    const { ticker } = identifiers;

    this.ticker = ticker;
    this.did = tickerToDid(ticker);

    this.documents = new Documents(this, context);
    this.settlements = new Settlements(this, context);
    this.tokenHolders = new TokenHolders(this, context);
    this.issuance = new Issuance(this, context);
    this.compliance = new Compliance(this, context);
    this.transferRestrictions = new TransferRestrictions(this, context);
    this.offerings = new Offerings(this, context);
    this.checkpoints = new Checkpoints(this, context);
    this.corporateActions = new CorporateActions(this, context);
    this.permissions = new Permissions(this, context);

    this.transferOwnership = createProcedureMethod(
      { getProcedureAndArgs: args => [transferTokenOwnership, { ticker, ...args }] },
      context
    );
    this.modify = createProcedureMethod(
      { getProcedureAndArgs: args => [modifyToken, { ticker, ...args }] },
      context
    );
    this.freeze = createProcedureMethod(
      { getProcedureAndArgs: () => [toggleFreezeTransfers, { ticker, freeze: true }] },
      context
    );
    this.unfreeze = createProcedureMethod(
      { getProcedureAndArgs: () => [toggleFreezeTransfers, { ticker, freeze: false }] },
      context
    );
    this.modifyPrimaryIssuanceAgent = createProcedureMethod(
      { getProcedureAndArgs: args => [modifyPrimaryIssuanceAgent, { ticker, ...args }] },
      context
    );
    this.removePrimaryIssuanceAgent = createProcedureMethod(
      { getProcedureAndArgs: () => [removePrimaryIssuanceAgent, { ticker }] },
      context
    );
    this.redeem = createProcedureMethod(
      { getProcedureAndArgs: args => [redeemToken, { ticker, ...args }] },
      context
    );
    this.controllerTransfer = createProcedureMethod(
      { getProcedureAndArgs: args => [controllerTransfer, { ticker, ...args }] },
      context
    );
  }

  /**
   * Transfer ownership of the Security Token to another Identity. This generates an authorization request that must be accepted
   *   by the destinatary
   *
   * @note this will create [[AuthorizationRequest | Authorization Requests]] which have to be accepted by
   *   the corresponding [[Account | Accounts]] and/or [[Identity | Identities]]. An Account or Identity can
   *   fetch its pending Authorization Requests by calling `authorizations.getReceived`
   */
  public transferOwnership: ProcedureMethod<TransferTokenOwnershipParams, SecurityToken>;

  /**
   * Modify some properties of the Security Token
   *
   * @throws if the passed values result in no changes being made to the token
   */
  public modify: ProcedureMethod<ModifyTokenParams, SecurityToken>;

  /**
   * Retrieve the Security Token's data
   *
   * @note can be subscribed to
   */
  public details(): Promise<SecurityTokenDetails>;
  public details(callback: SubCallback<SecurityTokenDetails>): Promise<UnsubCallback>;

  // eslint-disable-next-line require-jsdoc
  public async details(
    callback?: SubCallback<SecurityTokenDetails>
  ): Promise<SecurityTokenDetails | UnsubCallback> {
    const {
      context: {
        polymeshApi: {
          query: { asset, externalAgents },
        },
      },
      ticker,
      context,
    } = this;

    /* eslint-disable @typescript-eslint/naming-convention */
    const assembleResult = async (
      { total_supply, divisible, owner_did, asset_type }: MeshSecurityToken,
      agentGroups: [StorageKey<[Ticker, IdentityId]>, Option<AgentGroup>][],
      assetName: AssetName,
      iuDisabled: bool
    ): Promise<SecurityTokenDetails> => {
      const primaryIssuanceAgents: Identity[] = [];
      const fullAgents: Identity[] = [];

      agentGroups.forEach(([storageKey, agentGroup]) => {
        const rawAgentGroup = agentGroup.unwrap();
        if (rawAgentGroup.isPolymeshV1Pia) {
          primaryIssuanceAgents.push(
            new Identity({ did: identityIdToString(storageKey.args[1]) }, context)
          );
        } else if (rawAgentGroup.isFull) {
          fullAgents.push(new Identity({ did: identityIdToString(storageKey.args[1]) }, context));
        }
      });

      const owner = new Identity({ did: identityIdToString(owner_did) }, context);
      const type = assetTypeToKnownOrId(asset_type);

      let assetType: string;
      if (typeof type === 'string') {
        assetType = type;
      } else {
        const customType = await asset.customTypes(numberToU32(type, context));
        assetType = bytesToString(customType);
      }

      return {
        assetType,
        isDivisible: boolToBoolean(divisible),
        name: textToString(assetName),
        owner,
        totalSupply: balanceToBigNumber(total_supply),
        primaryIssuanceAgents,
        fullAgents,
        requiresInvestorUniqueness: !boolToBoolean(iuDisabled),
      };
    };
    /* eslint-enable @typescript-eslint/naming-convention */

    const rawTicker = stringToTicker(ticker, context);

    const groupOfAgentPromise = externalAgents.groupOfAgent.entries(rawTicker);
    const namePromise = asset.assetNames(rawTicker);
    const disabledIuPromise = asset.disableInvestorUniqueness(rawTicker);

    if (callback) {
      const groupEntries = await groupOfAgentPromise;
      const assetName = await namePromise;
      const disabledInvestorUniqueness = await disabledIuPromise;

      return asset.tokens(rawTicker, async securityToken => {
        const result = await assembleResult(
          securityToken,
          groupEntries,
          assetName,
          disabledInvestorUniqueness
        );
        callback(result);
      });
    }

    const [token, groups, name, disabledIu] = await Promise.all([
      asset.tokens(rawTicker),
      groupOfAgentPromise,
      namePromise,
      disabledIuPromise,
    ]);

    return assembleResult(token, groups, name, disabledIu);
  }

  /**
   * Retrieve the Security Token's funding round
   *
   * @note can be subscribed to
   */
  public currentFundingRound(): Promise<string>;
  public currentFundingRound(callback: SubCallback<string>): Promise<UnsubCallback>;

  // eslint-disable-next-line require-jsdoc
  public async currentFundingRound(
    callback?: SubCallback<string>
  ): Promise<string | UnsubCallback> {
    const {
      context: {
        polymeshApi: {
          query: { asset },
        },
      },
      ticker,
      context,
    } = this;

    const rawTicker = stringToTicker(ticker, context);

    if (callback) {
      return asset.fundingRound(rawTicker, round => {
        callback(fundingRoundNameToString(round));
      });
    }

    const fundingRound = await asset.fundingRound(rawTicker);
    return fundingRoundNameToString(fundingRound);
  }

  /**
   * Retrieve the Security Token's asset identifiers list
   *
   * @note can be subscribed to
   */
  public getIdentifiers(): Promise<TokenIdentifier[]>;
  public getIdentifiers(callback?: SubCallback<TokenIdentifier[]>): Promise<UnsubCallback>;

  // eslint-disable-next-line require-jsdoc
  public async getIdentifiers(
    callback?: SubCallback<TokenIdentifier[]>
  ): Promise<TokenIdentifier[] | UnsubCallback> {
    const {
      context: {
        polymeshApi: {
          query: { asset },
        },
      },
      ticker,
      context,
    } = this;

    const rawTicker = stringToTicker(ticker, context);

    if (callback) {
      return asset.identifiers(rawTicker, identifiers => {
        callback(identifiers.map(assetIdentifierToTokenIdentifier));
      });
    }

    const assetIdentifiers = await asset.identifiers(rawTicker);

    return assetIdentifiers.map(assetIdentifierToTokenIdentifier);
  }

  /**
   * Retrieve the identifier data (block number, date and event index) of the event that was emitted when the token was created
   *
   * @note uses the middleware
   * @note there is a possibility that the data is not ready by the time it is requested. In that case, `null` is returned
   */
  public async createdAt(): Promise<EventIdentifier | null> {
    const { ticker, context } = this;

    const {
      data: { eventByIndexedArgs: event },
    } = await context.queryMiddleware<Ensured<Query, 'eventByIndexedArgs'>>(
      eventByIndexedArgs({
        moduleId: ModuleIdEnum.Asset,
        eventId: EventIdEnum.AssetCreated,
        eventArg1: padString(ticker, MAX_TICKER_LENGTH),
      })
    );

    return optionize(middlewareEventToEventIdentifier)(event);
  }

  /**
   * Freezes transfers and minting of the Security Token
   */
  public freeze: ProcedureMethod<void, SecurityToken>;

  /**
   * Unfreeze transfers and minting of the Security Token
   */
  public unfreeze: ProcedureMethod<void, SecurityToken>;

  /**
   * Check whether transfers are frozen for the Security Token
   *
   * @note can be subscribed to
   */
  public isFrozen(): Promise<boolean>;
  public isFrozen(callback: SubCallback<boolean>): Promise<UnsubCallback>;

  // eslint-disable-next-line require-jsdoc
  public async isFrozen(callback?: SubCallback<boolean>): Promise<boolean | UnsubCallback> {
    const {
      ticker,
      context: {
        polymeshApi: {
          query: { asset },
        },
      },
      context,
    } = this;

    const rawTicker = stringToTicker(ticker, context);

    if (callback) {
      return asset.frozen(rawTicker, frozen => {
        callback(boolToBoolean(frozen));
      });
    }

    const result = await asset.frozen(rawTicker);

    return boolToBoolean(result);
  }

  /**
   * Assign a new primary issuance agent for the Security Token
   *
   * @note this may create AuthorizationRequest which have to be accepted by
   *   the corresponding Account. An Account or Identity can
   *   fetch its pending Authorization Requests by calling `authorizations.getReceived`
   *
   * @deprecated in favor of `inviteAgent`
   */
  public modifyPrimaryIssuanceAgent: ProcedureMethod<ModifyPrimaryIssuanceAgentParams, void>;

  /**
   * Remove the primary issuance agent of the Security Token
   *
   * @note if primary issuance agent is not set, Security Token owner would be used by default
   *
   * @deprecated
   */
  public removePrimaryIssuanceAgent: ProcedureMethod<void, void>;

  /**
   * Redeem (burn) an amount of this Security Token
   *
   * @note Tokens are removed from the caller's Default Portfolio.
   */
  public redeem: ProcedureMethod<RedeemTokenParams, void>;

  /**
   * Retrieve the amount of unique investors that hold this Security Token
   *
   * @note this takes into account the Scope ID of Investor Uniqueness Claims. If an investor holds balances
   *   of this token in two or more different Identities, but they all have Investor Uniqueness Claims with the same
   *   Scope ID, then they will only be counted once for the purposes of this result
   *
   * @note can be subscribed to
   */
  public investorCount(): Promise<number>;
  public investorCount(callback: SubCallback<number>): Promise<UnsubCallback>;

  // eslint-disable-next-line require-jsdoc
  public async investorCount(callback?: SubCallback<number>): Promise<number | UnsubCallback> {
    const {
      context: {
        polymeshApi: {
          query: { statistics },
        },
      },
      context,
      ticker,
    } = this;

    const rawTicker = stringToTicker(ticker, context);

    const assembleResult = (value: Counter): number => u64ToBigNumber(value).toNumber();

    if (callback) {
      return statistics.investorCountPerAsset(rawTicker, count => {
        callback(assembleResult(count));
      });
    }

    const result = await statistics.investorCountPerAsset(stringToTicker(ticker, context));

    return u64ToBigNumber(result).toNumber();
  }

  /**
   * Force a transfer from a given Portfolio to the caller’s default Portfolio
   */
  public controllerTransfer: ProcedureMethod<ControllerTransferParams, void>;

  /**
<<<<<<< HEAD
   * Retrieve this Security Token's Operation History
   *
   * @note Operations are grouped by the Agent Identity who performed them
   *
   * @note uses the middleware
   */
  public async getOperationHistory(): Promise<HistoricAgentOperation[]> {
    const { context, ticker } = this;

    const {
      data: { tickerExternalAgentHistory: tickerExternalAgentHistoryResult },
    } = await context.queryMiddleware<Ensured<Query, 'tickerExternalAgentHistory'>>(
      tickerExternalAgentHistory({
        ticker,
      })
    );

    return tickerExternalAgentHistoryResult.map(({ did, history }) => ({
      identity: new Identity({ did }, context),
      history: history.map(({ block_id: blockNumber, datetime, event_idx: eventIndex }) => {
        return {
          blockNumber: new BigNumber(blockNumber),
          blockDate: new Date(datetime),
          eventIndex,
        };
      }),
    }));
=======
   * Determine whether this Security Token exists on chain
   */
  public async exists(): Promise<boolean> {
    const { ticker, context } = this;

    const tokenSize = await context.polymeshApi.query.asset.tokens.size(
      stringToTicker(ticker, context)
    );

    return !tokenSize.isZero();
>>>>>>> 49977734
  }

  /**
   * Return the Token's ticker
   */
  public toJson(): string {
    return this.ticker;
  }
}<|MERGE_RESOLUTION|>--- conflicted
+++ resolved
@@ -491,7 +491,6 @@
   public controllerTransfer: ProcedureMethod<ControllerTransferParams, void>;
 
   /**
-<<<<<<< HEAD
    * Retrieve this Security Token's Operation History
    *
    * @note Operations are grouped by the Agent Identity who performed them
@@ -519,7 +518,9 @@
         };
       }),
     }));
-=======
+  }
+
+  /**
    * Determine whether this Security Token exists on chain
    */
   public async exists(): Promise<boolean> {
@@ -530,7 +531,6 @@
     );
 
     return !tokenSize.isZero();
->>>>>>> 49977734
   }
 
   /**

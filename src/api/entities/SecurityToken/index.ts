import { AssetIdentifier } from 'polymesh-types/types';

import { Identity } from '~/api/entities/Identity';
import {
  modifyToken,
  ModifyTokenParams,
  transferTokenOwnership,
  TransferTokenOwnershipParams,
} from '~/api/procedures';
import { Entity, TransactionQueue } from '~/base';
import { Context } from '~/context';
import { TokenIdentifier, TokenIdentifierType } from '~/types';
import {
  assetIdentifierToString,
  assetTypeToString,
  balanceToBigNumber,
  boolToBoolean,
  fundingRoundNameToString,
  identityIdToString,
  tickerToDid,
  tokenIdentifierTypeToIdentifierType,
  tokenNameToString,
} from '~/utils';

import { Compliance } from './Compliance';
import { Documents } from './Documents';
<<<<<<< HEAD
import { TokenHolders } from './TokenHolders';
=======
import { Issuance } from './Issuance';
>>>>>>> 4dfa2ec8
import { Transfers } from './Transfers';
import { SecurityTokenDetails } from './types';

/**
 * Properties that uniquely identify a Security Token
 */
export interface UniqueIdentifiers {
  /**
   * ticker of the security token
   */
  ticker: string;
}

/**
 * Class used to manage all the Security Token functionality
 */
export class SecurityToken extends Entity<UniqueIdentifiers> {
  /**
   * @hidden
   * Check if a value is of type [[UniqueIdentifiers]]
   */
  public static isUniqueIdentifiers(identifier: unknown): identifier is UniqueIdentifiers {
    const { ticker } = identifier as UniqueIdentifiers;

    return typeof ticker === 'string';
  }

  /**
   * identity id of the Security Token
   */
  public did: string;

  /**
   * ticker of the Security Token
   */
  public ticker: string;

  // Namespaces
  public documents: Documents;
  public transfers: Transfers;
<<<<<<< HEAD
  public tokenHolders: TokenHolders;
=======
  public issuance: Issuance;
  public compliance: Compliance;
>>>>>>> 4dfa2ec8

  /**
   * @hidden
   */
  constructor(identifiers: UniqueIdentifiers, context: Context) {
    super(identifiers, context);

    const { ticker } = identifiers;

    this.ticker = ticker;
    this.did = tickerToDid(ticker);

    this.documents = new Documents(this, context);
    this.transfers = new Transfers(this, context);
<<<<<<< HEAD
    this.tokenHolders = new TokenHolders(this, context);
=======
    this.issuance = new Issuance(this, context);
    this.compliance = new Compliance(this, context);
>>>>>>> 4dfa2ec8
  }

  /**
   * Transfer ownership of the Security Token to another identity. This generates an authorization request that must be accepted
   * by the destinatary
   *
   * @param args.expiry - date at which the authorization request for transfer expires (optional)
   */
  public transferOwnership(
    args: TransferTokenOwnershipParams
  ): Promise<TransactionQueue<SecurityToken>> {
    const { ticker } = this;
    return transferTokenOwnership.prepare({ ticker, ...args }, this.context);
  }

  /**
   * Modify some properties of the Security Token
   *
   * @param args.makeDivisible - makes an indivisible token divisible
   * @throws if the passed values result in no changes being made to the token
   */
  public modify(args: ModifyTokenParams): Promise<TransactionQueue<SecurityToken>> {
    const { ticker } = this;
    return modifyToken.prepare({ ticker, ...args }, this.context);
  }

  /**
   * Retrieve the Security Token's name, total supply, whether it is divisible or not and the identity of the owner
   */
  public async details(): Promise<SecurityTokenDetails> {
    const {
      context: {
        polymeshApi: {
          query: { asset },
        },
      },
      ticker,
      context,
    } = this;

    /* eslint-disable @typescript-eslint/camelcase */
    const { name, total_supply, divisible, owner_did, asset_type } = await asset.tokens(ticker);

    return {
      assetType: assetTypeToString(asset_type),
      isDivisible: boolToBoolean(divisible),
      name: tokenNameToString(name),
      owner: new Identity({ did: identityIdToString(owner_did) }, context),
      totalSupply: balanceToBigNumber(total_supply),
    };
    /* eslint-enable @typescript-eslint/camelcase */
  }

  /**
   * Retrieve the Security Token's funding round
   */
  public async currentFundingRound(): Promise<string> {
    const {
      context: {
        polymeshApi: {
          query: { asset },
        },
      },
      ticker,
    } = this;

    const fundingRound = await asset.fundingRound(ticker);
    return fundingRoundNameToString(fundingRound);
  }

  /**
   * Retrive the Security Token's asset identifiers list
   */
  public async getIdentifiers(): Promise<TokenIdentifier[]> {
    const {
      context: {
        polymeshApi: {
          query: { asset },
        },
      },
      ticker,
      context,
    } = this;

    const tokenIdentifierTypes = Object.values(TokenIdentifierType);
    const identifierTypes = tokenIdentifierTypes.map(type => [
      ticker,
      tokenIdentifierTypeToIdentifierType(type, context),
    ]);

    const assetIdentifiers = await asset.identifiers.multi<AssetIdentifier>(identifierTypes);

    const tokenIdentifiers = tokenIdentifierTypes.map((type, i) => ({
      type,
      value: assetIdentifierToString(assetIdentifiers[i]),
    }));

    return tokenIdentifiers;
  }
}<|MERGE_RESOLUTION|>--- conflicted
+++ resolved
@@ -24,11 +24,8 @@
 
 import { Compliance } from './Compliance';
 import { Documents } from './Documents';
-<<<<<<< HEAD
+import { Issuance } from './Issuance';
 import { TokenHolders } from './TokenHolders';
-=======
-import { Issuance } from './Issuance';
->>>>>>> 4dfa2ec8
 import { Transfers } from './Transfers';
 import { SecurityTokenDetails } from './types';
 
@@ -69,12 +66,9 @@
   // Namespaces
   public documents: Documents;
   public transfers: Transfers;
-<<<<<<< HEAD
   public tokenHolders: TokenHolders;
-=======
   public issuance: Issuance;
   public compliance: Compliance;
->>>>>>> 4dfa2ec8
 
   /**
    * @hidden
@@ -89,12 +83,9 @@
 
     this.documents = new Documents(this, context);
     this.transfers = new Transfers(this, context);
-<<<<<<< HEAD
     this.tokenHolders = new TokenHolders(this, context);
-=======
     this.issuance = new Issuance(this, context);
     this.compliance = new Compliance(this, context);
->>>>>>> 4dfa2ec8
   }
 
   /**

--- conflicted
+++ resolved
@@ -13,12 +13,9 @@
   removeCorporateActionsAgent,
   SecurityToken,
 } from '~/internal';
-<<<<<<< HEAD
 import { NoArgsProcedureMethod, ProcedureMethod } from '~/types';
-=======
 import { ProcedureMethod } from '~/types';
 import { QueryReturnType } from '~/types/utils';
->>>>>>> 2f1efaea
 import {
   identityIdToString,
   permillToBigNumber,

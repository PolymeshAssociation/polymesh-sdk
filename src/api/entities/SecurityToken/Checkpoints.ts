import P from 'bluebird';

import { CreateCheckpointScheduleParams } from '~/api/procedures/createCheckpointSchedule';
import { RemoveCheckpointScheduleParams } from '~/api/procedures/removeCheckpointSchedule';
import {
  Checkpoint,
  CheckpointSchedule,
  Context,
  createCheckpoint,
  createCheckpointSchedule,
  Namespace,
  removeCheckpointSchedule,
  SecurityToken,
} from '~/internal';
<<<<<<< HEAD
import { CheckpointWithCreationDate, PaginationOptions, ResultSet, ScheduleDetail } from '~/types';
import { ProcedureMethod } from '~/types/internal';
import {
  momentToDate,
  storedScheduleToScheduleParams,
  stringToTicker,
  u64ToBigNumber,
} from '~/utils/conversion';
import { createProcedureMethod, requestPaginated } from '~/utils/internal';
=======
import { CheckpointWithCreationDate } from '~/types';
import { ProcedureMethod } from '~/types/internal';
import { momentToDate, stringToTicker, u64ToBigNumber } from '~/utils/conversion';
import { createProcedureMethod } from '~/utils/internal';
>>>>>>> b317c7b2

/**
 * Handles all Security Token Checkpoints related functionality
 */
export class Checkpoints extends Namespace<SecurityToken> {
  /**
   * @hidden
   */
  constructor(parent: SecurityToken, context: Context) {
    super(parent, context);

    const { ticker } = parent;

    this.create = createProcedureMethod(() => [createCheckpoint, { ticker }], context);
    this.createSchedule = createProcedureMethod(
      args => [createCheckpointSchedule, { ticker, ...args }],
      context
    );
    this.removeSchedule = createProcedureMethod(
      args => [removeCheckpointSchedule, { ticker, ...args }],
      context
    );
  }

  /**
   * Create a snapshot of Security Token holders and their respective balances at this moment
   *
   * @note required role:
   *   - Security Token Owner
   */
  public create: ProcedureMethod<void, Checkpoint>;

  /**
   * Create a schedule for Checkpoint creation (i.e. "Create a checkpoint every week for 5 weeks, starting next tuesday")
   *
   * @note due to chain limitations, schedules are advanced and (if appropriate) executed whenever the Security Token is
   *   redeemed, issued or transferred between portfolios. This means that on a Security Token without much movement, there may be disparities between intended Checkpoint creation dates
   *   and the actual date when they are created. This, however, has no effect on the Checkpoint's accuracy regarding to balances
   *
   * @note required role:
   *   - Security Token Owner
   */
  public createSchedule: ProcedureMethod<CreateCheckpointScheduleParams, CheckpointSchedule>;

  /**
   * Remove the supplied Checkpoint Schedule for a given Security Token
   *
   * @param args.schedule - Schedule (or ID) of the schedule to be removed
   *
   * @note required role:
   *   - Security Token Owner
   */
  public removeSchedule: ProcedureMethod<RemoveCheckpointScheduleParams, void>;

  /**
   * Retrieve all Checkpoints created on this Security Token, together with their corresponding creation Date
   */
  public async get(): Promise<CheckpointWithCreationDate[]> {
    const {
      parent: { ticker },
      context,
    } = this;

    const entries = await context.polymeshApi.query.checkpoint.timestamps.entries(
      stringToTicker(ticker, context)
    );

    const now = new Date();
    return (
      entries
        .map(([{ args: [, id] }, timestamp]) => ({
          checkpoint: new Checkpoint({ id: u64ToBigNumber(id), ticker }, context),
          createdAt: momentToDate(timestamp),
        }))
        // the query also returns the next scheduled checkpoint for every schedule (which haven't been created yet)
        .filter(({ createdAt }) => createdAt <= now)
    );
  }

  /**
   * Retrieve the current checkpoint schedules
   */
  public async getSchedules(): Promise<ScheduleDetail[]> {
    const {
      parent: { ticker },
      context: {
        polymeshApi: {
          query: { checkpoint },
        },
      },
      context,
    } = this;

    const rawTicker = stringToTicker(ticker, context);

    const rawSchedules = await checkpoint.schedules(rawTicker);

    return P.map(rawSchedules, async rawSchedule => {
      const schedule = new CheckpointSchedule(
        { ...storedScheduleToScheduleParams(rawSchedule), ticker },
        context
      );
      const details = await schedule.details();
      return {
        schedule,
        details,
      };
    });
  }
}<|MERGE_RESOLUTION|>--- conflicted
+++ resolved
@@ -12,8 +12,7 @@
   removeCheckpointSchedule,
   SecurityToken,
 } from '~/internal';
-<<<<<<< HEAD
-import { CheckpointWithCreationDate, PaginationOptions, ResultSet, ScheduleDetail } from '~/types';
+import { CheckpointWithCreationDate, ScheduleDetail } from '~/types';
 import { ProcedureMethod } from '~/types/internal';
 import {
   momentToDate,
@@ -21,13 +20,7 @@
   stringToTicker,
   u64ToBigNumber,
 } from '~/utils/conversion';
-import { createProcedureMethod, requestPaginated } from '~/utils/internal';
-=======
-import { CheckpointWithCreationDate } from '~/types';
-import { ProcedureMethod } from '~/types/internal';
-import { momentToDate, stringToTicker, u64ToBigNumber } from '~/utils/conversion';
 import { createProcedureMethod } from '~/utils/internal';
->>>>>>> b317c7b2
 
 /**
  * Handles all Security Token Checkpoints related functionality

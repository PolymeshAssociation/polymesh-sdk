--- conflicted
+++ resolved
@@ -68,8 +68,7 @@
         .resolves(expectedQueue);
 
       const queue = await rules.set(args);
-<<<<<<< HEAD
-
+      
       expect(queue).toBe(expectedQueue);
     });
   });
@@ -92,8 +91,6 @@
         .resolves(expectedQueue);
 
       const queue = await rules.reset();
-=======
->>>>>>> 070cf98c
 
       expect(queue).toBe(expectedQueue);
     });

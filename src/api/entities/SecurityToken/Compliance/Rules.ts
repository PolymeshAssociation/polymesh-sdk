--- conflicted
+++ resolved
@@ -29,16 +29,6 @@
   }
 
   /**
-<<<<<<< HEAD
-   * Detele all the current rules for the Security Token.
-   */
-  public reset(): Promise<TransactionQueue<SecurityToken>> {
-    const {
-      parent: { ticker },
-      context,
-    } = this;
-    return setTokenRules.prepare({ ticker, rules: [] }, context);
-=======
    * Retrieve all of the Security Token's transfer rules
    */
   public async get(): Promise<Rule[]> {
@@ -69,6 +59,16 @@
 
       return rule;
     });
->>>>>>> 070cf98c
+  }
+  
+  /**
+   * Detele all the current rules for the Security Token.
+   */
+  public reset(): Promise<TransactionQueue<SecurityToken>> {
+    const {
+      parent: { ticker },
+      context,
+    } = this;
+    return setTokenRules.prepare({ ticker, rules: [] }, context);
   }
 }
--- conflicted
+++ resolved
@@ -1,22 +1,20 @@
-<<<<<<< HEAD
-import { Context, Identity, setPermissionGroup, SetPermissionGroupParams } from '~/internal';
-import { ProcedureMethod } from '~/types';
-import { createProcedureMethod } from '~/utils/internal';
-=======
+
 import {
   Context,
   CustomPermissionGroup,
   Identity,
   KnownPermissionGroup,
   PolymeshError,
+  setPermissionGroup,
+  SetPermissionGroupParams,
 } from '~/internal';
-import { ErrorCode } from '~/types';
+import { ErrorCode, ProcedureMethod } from '~/types';
 import {
   agentGroupToPermissionGroup,
   stringToIdentityId,
-  stringToTicker,
+  stringToTicker
 } from '~/utils/conversion';
->>>>>>> bb85ec76
+import { createProcedureMethod } from '~/utils/internal';
 
 export interface UniqueIdentifiers {
   did: string;
@@ -59,11 +57,11 @@
   }
 
   /**
-<<<<<<< HEAD
    * Remove an external agent from this Security Token
    */
   public setPermissionGroup: ProcedureMethod<SetPermissionGroupParams, void>;
-=======
+
+  /**
    * Retrieve the agent group associated with this Agent
    */
   public async getPermissionGroup(): Promise<CustomPermissionGroup | KnownPermissionGroup> {
@@ -93,5 +91,4 @@
 
     return agentGroupToPermissionGroup(agentGroup, ticker, context);
   }
->>>>>>> bb85ec76
 }
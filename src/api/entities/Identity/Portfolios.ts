<<<<<<< HEAD
import { DefaultPortfolio, Identity, Namespace, NumberedPortfolio } from '~/api/entities';
import { createPortfolio } from '~/api/procedures';
import { TransactionQueue } from '~/base';
import { PortfolioNumber } from '~/polkadot';
import { stringToIdentityId, u64ToBigNumber } from '~/utils';
=======
import BigNumber from 'bignumber.js';

import { DefaultPortfolio, Identity, Namespace, NumberedPortfolio } from '~/api/entities';
import { createPortfolio } from '~/api/procedures';
import { PolymeshError, TransactionQueue } from '~/base';
import { ErrorCode } from '~/types';
import { numberToU64, stringToIdentityId } from '~/utils';
>>>>>>> 3c5fce9f

/**
 * Handles all Portfolio related functionality on the Identity side
 */
export class Portfolios extends Namespace<Identity> {
  /**
<<<<<<< HEAD
   * Retrieve all the Portfolios for the Identity
   */
  public async getPortfolios(): Promise<[DefaultPortfolio, ...NumberedPortfolio[]]> {
=======
   * Retrieve a numbered Portfolio or the default Portfolio if Portfolio ID is not passed
   *
   * @param args.porfolioId - optional, defaults to the default portfolio
   */
  public async getPortfolio(args?: {
    portfolioId: BigNumber;
  }): Promise<DefaultPortfolio | NumberedPortfolio> {
>>>>>>> 3c5fce9f
    const {
      context,
      context: {
        polymeshApi: {
          query: { portfolio },
        },
      },
      parent: { did },
    } = this;

<<<<<<< HEAD
    const identityId = stringToIdentityId(did, context);
    const rawPortfolios = await portfolio.portfolios.entries(identityId);

    const portfolios: [DefaultPortfolio, ...NumberedPortfolio[]] = [
      new DefaultPortfolio({ did }, context),
    ];
    rawPortfolios.forEach(([key]) => {
      portfolios.push(
        new NumberedPortfolio({ id: u64ToBigNumber(key.args[1] as PortfolioNumber), did }, context)
      );
    });

    return portfolios;
  }

  /**
   * Create a new Portfolio for the Identity
=======
    const portfolioId = args?.portfolioId;

    if (!portfolioId) {
      return new DefaultPortfolio({ did }, context);
    }

    const identityId = stringToIdentityId(did, context);
    const rawPortfolioNumber = numberToU64(portfolioId, context);
    const rawPortfolioName = await portfolio.portfolios(identityId, rawPortfolioNumber);

    if (rawPortfolioName.isEmpty) {
      throw new PolymeshError({
        code: ErrorCode.ValidationError,
        message: "The Portfolio doesn't exist",
      });
    }

    return new NumberedPortfolio({ id: portfolioId, did }, context);
  }

  /**
   * Create a new Portfolio for the Current Identity
>>>>>>> 3c5fce9f
   */
  public createPortfolio(args: { name: string }): Promise<TransactionQueue<NumberedPortfolio>> {
    return createPortfolio.prepare(args, this.context);
  }
}<|MERGE_RESOLUTION|>--- conflicted
+++ resolved
@@ -1,37 +1,20 @@
-<<<<<<< HEAD
-import { DefaultPortfolio, Identity, Namespace, NumberedPortfolio } from '~/api/entities';
-import { createPortfolio } from '~/api/procedures';
-import { TransactionQueue } from '~/base';
-import { PortfolioNumber } from '~/polkadot';
-import { stringToIdentityId, u64ToBigNumber } from '~/utils';
-=======
 import BigNumber from 'bignumber.js';
 
 import { DefaultPortfolio, Identity, Namespace, NumberedPortfolio } from '~/api/entities';
 import { createPortfolio } from '~/api/procedures';
 import { PolymeshError, TransactionQueue } from '~/base';
+import { PortfolioNumber } from '~/polkadot';
 import { ErrorCode } from '~/types';
-import { numberToU64, stringToIdentityId } from '~/utils';
->>>>>>> 3c5fce9f
+import { numberToU64, stringToIdentityId, u64ToBigNumber } from '~/utils';
 
 /**
  * Handles all Portfolio related functionality on the Identity side
  */
 export class Portfolios extends Namespace<Identity> {
   /**
-<<<<<<< HEAD
    * Retrieve all the Portfolios for the Identity
    */
   public async getPortfolios(): Promise<[DefaultPortfolio, ...NumberedPortfolio[]]> {
-=======
-   * Retrieve a numbered Portfolio or the default Portfolio if Portfolio ID is not passed
-   *
-   * @param args.porfolioId - optional, defaults to the default portfolio
-   */
-  public async getPortfolio(args?: {
-    portfolioId: BigNumber;
-  }): Promise<DefaultPortfolio | NumberedPortfolio> {
->>>>>>> 3c5fce9f
     const {
       context,
       context: {
@@ -42,7 +25,6 @@
       parent: { did },
     } = this;
 
-<<<<<<< HEAD
     const identityId = stringToIdentityId(did, context);
     const rawPortfolios = await portfolio.portfolios.entries(identityId);
 
@@ -59,8 +41,23 @@
   }
 
   /**
-   * Create a new Portfolio for the Identity
-=======
+   * Retrieve a numbered Portfolio or the default Portfolio if Portfolio ID is not passed
+   *
+   * @param args.porfolioId - optional, defaults to the default portfolio
+   */
+  public async getPortfolio(args?: {
+    portfolioId: BigNumber;
+  }): Promise<DefaultPortfolio | NumberedPortfolio> {
+    const {
+      context,
+      context: {
+        polymeshApi: {
+          query: { portfolio },
+        },
+      },
+      parent: { did },
+    } = this;
+
     const portfolioId = args?.portfolioId;
 
     if (!portfolioId) {
@@ -83,7 +80,6 @@
 
   /**
    * Create a new Portfolio for the Current Identity
->>>>>>> 3c5fce9f
    */
   public createPortfolio(args: { name: string }): Promise<TransactionQueue<NumberedPortfolio>> {
     return createPortfolio.prepare(args, this.context);

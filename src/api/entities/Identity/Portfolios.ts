<<<<<<< HEAD
import BigNumber from 'bignumber.js';

import { DefaultPortfolio, Identity, Namespace, NumberedPortfolio } from '~/api/entities';
import { PolymeshError } from '~/base';
import { ErrorCode } from '~/types';
import { bytesToString, numberToU64, stringToIdentityId } from '~/utils';
=======
import { Identity, Namespace, NumberedPortfolio } from '~/api/entities';
import { createPortfolio } from '~/api/procedures';
import { TransactionQueue } from '~/base';
>>>>>>> 1ecd8c3e

/**
 * Handles all Portfolio related functionality on the Identity side
 */
export class Portfolios extends Namespace<Identity> {
  /**
<<<<<<< HEAD
   * Retrieve a numbered Portfolio or the default Portfolio if Portfolio Id is not passed
   *
   * @param args.porfolioId - optional, default to the default portfolio
   */
  public async getPortfolio(porfolioId?: BigNumber): Promise<DefaultPortfolio | NumberedPortfolio> {
    const {
      context,
      context: {
        polymeshApi: {
          query: { portfolio },
        },
      },
    } = this;

    const { did } = await context.getCurrentIdentity();

    if (!porfolioId) {
      return new DefaultPortfolio({ did }, context);
    }

    const identityId = stringToIdentityId(did, context);
    const rawPortolioNumber = numberToU64(porfolioId, context);
    const rawPortfolioName = await portfolio.portfolios(identityId, rawPortolioNumber);

    if (!bytesToString(rawPortfolioName)) {
      throw new PolymeshError({
        code: ErrorCode.InvalidUuid,
        message: "The Portfolio doesn't exist",
      });
    }

    return new NumberedPortfolio({ id: porfolioId, did }, context);
=======
   * Create a new Portfolio for the Current Identity
   */
  public createPortfolio(args: { name: string }): Promise<TransactionQueue<NumberedPortfolio>> {
    return createPortfolio.prepare(args, this.context);
>>>>>>> 1ecd8c3e
  }
}<|MERGE_RESOLUTION|>--- conflicted
+++ resolved
@@ -1,22 +1,16 @@
-<<<<<<< HEAD
 import BigNumber from 'bignumber.js';
 
 import { DefaultPortfolio, Identity, Namespace, NumberedPortfolio } from '~/api/entities';
-import { PolymeshError } from '~/base';
+import { createPortfolio } from '~/api/procedures';
+import { PolymeshError, TransactionQueue } from '~/base';
 import { ErrorCode } from '~/types';
 import { bytesToString, numberToU64, stringToIdentityId } from '~/utils';
-=======
-import { Identity, Namespace, NumberedPortfolio } from '~/api/entities';
-import { createPortfolio } from '~/api/procedures';
-import { TransactionQueue } from '~/base';
->>>>>>> 1ecd8c3e
 
 /**
  * Handles all Portfolio related functionality on the Identity side
  */
 export class Portfolios extends Namespace<Identity> {
   /**
-<<<<<<< HEAD
    * Retrieve a numbered Portfolio or the default Portfolio if Portfolio Id is not passed
    *
    * @param args.porfolioId - optional, default to the default portfolio
@@ -49,11 +43,12 @@
     }
 
     return new NumberedPortfolio({ id: porfolioId, did }, context);
-=======
+  }
+
+  /**
    * Create a new Portfolio for the Current Identity
    */
   public createPortfolio(args: { name: string }): Promise<TransactionQueue<NumberedPortfolio>> {
     return createPortfolio.prepare(args, this.context);
->>>>>>> 1ecd8c3e
   }
 }
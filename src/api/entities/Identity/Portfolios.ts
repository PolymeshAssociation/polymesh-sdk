--- conflicted
+++ resolved
@@ -6,16 +6,7 @@
 import { PolymeshError, TransactionQueue } from '~/base';
 import { PortfolioNumber } from '~/polkadot';
 import { ErrorCode } from '~/types';
-<<<<<<< HEAD
-import {
-  identityIdToString,
-  numberToU64,
-  stringToIdentityId,
-  u64ToBigNumber,
-} from '~/utils/conversion';
-=======
-import { identityIdToString, stringToIdentityId, u64ToBigNumber } from '~/utils';
->>>>>>> ba69f963
+import { identityIdToString, stringToIdentityId, u64ToBigNumber } from '~/utils/conversion';
 
 /**
  * Handles all Portfolio related functionality on the Identity side

import { StorageKey, u64 } from '@polkadot/types';
import BigNumber from 'bignumber.js';
import { IdentityId } from 'polymesh-types/types';
import sinon from 'sinon';

import {
  Context,
  DefaultPortfolio,
  Identity,
  Namespace,
  NumberedPortfolio,
  TransactionQueue,
} from '~/internal';
import { dsMockUtils, entityMockUtils, procedureMockUtils } from '~/testUtils/mocks';
import { Mocked } from '~/testUtils/types';
import { tuple } from '~/types/utils';
import * as utilsConversionModule from '~/utils/conversion';
import * as utilsInternalModule from '~/utils/internal';

import { Portfolios } from '../Portfolios';

jest.mock(
  '~/api/entities/NumberedPortfolio',
  require('~/testUtils/mocks/entities').mockNumberedPortfolioModule(
    '~/api/entities/NumberedPortfolio'
  )
);
jest.mock(
  '~/base/Procedure',
  require('~/testUtils/mocks/procedure').mockProcedureModule('~/base/Procedure')
);

describe('Portfolios class', () => {
  const did = 'someDid';
  const rawIdentityId = dsMockUtils.createMockIdentityId(did);
  const numberedPortfolioId = new BigNumber(1);
  const rawNumberedPortfolioId = dsMockUtils.createMockU64(numberedPortfolioId.toNumber());
  let mockContext: Mocked<Context>;
  let stringToIdentityIdStub: sinon.SinonStub<[string, Context], IdentityId>;
  let u64ToBigNumberStub: sinon.SinonStub<[u64], BigNumber>;
  let portfolios: Portfolios;
  let identity: Identity;

  beforeAll(() => {
    dsMockUtils.initMocks();
    entityMockUtils.initMocks();
    procedureMockUtils.initMocks();
    stringToIdentityIdStub = sinon.stub(utilsConversionModule, 'stringToIdentityId');
    u64ToBigNumberStub = sinon.stub(utilsConversionModule, 'u64ToBigNumber');
  });

  beforeEach(() => {
    mockContext = dsMockUtils.getContextInstance();
    identity = new Identity({ did }, mockContext);
    portfolios = new Portfolios(identity, mockContext);
  });

  afterEach(() => {
    entityMockUtils.reset();
    dsMockUtils.reset();
    procedureMockUtils.reset();
  });

  afterAll(() => {
    entityMockUtils.cleanup();
    dsMockUtils.cleanup();
    procedureMockUtils.cleanup();
  });

  test('should extend namespace', () => {
    expect(Portfolios.prototype instanceof Namespace).toBe(true);
  });

  describe('method: getPortfolios', () => {
    test('should retrieve all the portfolios for the identity', async () => {
      dsMockUtils.createQueryStub('portfolio', 'portfolios', {
        entries: [
          tuple(
            [dsMockUtils.createMockIdentityId(did), rawNumberedPortfolioId],
            dsMockUtils.createMockBytes()
          ),
        ],
      });

      stringToIdentityIdStub.withArgs(did, mockContext).returns(rawIdentityId);
      u64ToBigNumberStub.returns(numberedPortfolioId);

      const result = await portfolios.getPortfolios();
      expect(result).toHaveLength(2);
      expect(result[0] instanceof DefaultPortfolio).toBe(true);
      expect(result[1] instanceof NumberedPortfolio).toBe(true);
      expect(result[0].owner.did).toEqual(did);
      expect(result[1].id).toEqual(numberedPortfolioId);
    });
  });

  describe('method: getCustodiedPortfolos', () => {
    test('should retrieve all the Portfolios custodied by the Identity', async () => {
      dsMockUtils.createQueryStub('portfolio', 'portfoliosInCustody');

      const entries = [
        tuple(
          {
            args: [
              rawIdentityId,
              dsMockUtils.createMockPortfolioId({
                did: rawIdentityId,
                kind: dsMockUtils.createMockPortfolioKind('Default'),
              }),
            ],
          } as unknown as StorageKey,
          dsMockUtils.createMockBool(true)
        ),
        tuple(
          {
            args: [
              rawIdentityId,
              dsMockUtils.createMockPortfolioId({
                did: rawIdentityId,
                kind: dsMockUtils.createMockPortfolioKind({ User: rawNumberedPortfolioId }),
              }),
            ],
          } as unknown as StorageKey,
          dsMockUtils.createMockBool(true)
        ),
      ];

      sinon.stub(utilsInternalModule, 'requestPaginated').resolves({ entries, lastKey: null });

      stringToIdentityIdStub.withArgs(did, mockContext).returns(rawIdentityId);
      u64ToBigNumberStub.returns(numberedPortfolioId);

      const { data } = await portfolios.getCustodiedPortfolios();
      expect(data).toHaveLength(2);
      expect(data[0] instanceof DefaultPortfolio).toBe(true);
      expect(data[1] instanceof NumberedPortfolio).toBe(true);
      expect(data[0].owner.did).toEqual(did);
      expect((data[1] as NumberedPortfolio).id).toEqual(numberedPortfolioId);
    });
  });

  describe('method: getPortfolio', () => {
    test('should return the default portfolio for the current identity', async () => {
      const result = await portfolios.getPortfolio();
      expect(result instanceof DefaultPortfolio).toBe(true);
      expect(result.owner.did).toEqual(did);
    });

    test('should return a numbered portfolio', async () => {
      const portfolioId = new BigNumber(1);

      const result = await portfolios.getPortfolio({ portfolioId });

      expect(result instanceof NumberedPortfolio).toBe(true);
      expect(result.id).toEqual(portfolioId);
    });

    test("should throw an error if a numbered portfolio doesn't exist", () => {
      const portfolioId = new BigNumber(1);

      entityMockUtils.configureMocks({
        numberedPortfolioOptions: {
          exists: false,
        },
      });

      return expect(portfolios.getPortfolio({ portfolioId })).rejects.toThrow(
        "The Portfolio doesn't exist"
      );
    });
  });

<<<<<<< HEAD
=======
  describe('method: create', () => {
    test('should prepare the procedure and return the resulting transaction queue', async () => {
      const name = 'someName';
      const expectedQueue = 'someQueue' as unknown as TransactionQueue<NumberedPortfolio>;

      procedureMockUtils
        .getPrepareStub()
        .withArgs({ args: { name }, transformer: undefined }, mockContext)
        .resolves(expectedQueue);

      const queue = await portfolios.create({ name });

      expect(queue).toBe(expectedQueue);
    });
  });

>>>>>>> fa286c4a
  describe('method: delete', () => {
    test('should prepare the procedure and return the resulting transaction queue', async () => {
      const portfolioId = new BigNumber(5);
      const expectedQueue = 'someQueue' as unknown as TransactionQueue<void>;

      procedureMockUtils
        .getPrepareStub()
        .withArgs({ args: { id: portfolioId, did }, transformer: undefined }, mockContext)
        .resolves(expectedQueue);

      let queue = await portfolios.delete({ portfolio: portfolioId });

      expect(queue).toBe(expectedQueue);

      queue = await portfolios.delete({
        portfolio: new NumberedPortfolio({ id: portfolioId, did }, mockContext),
      });

      expect(queue).toBe(expectedQueue);
    });
  });
});<|MERGE_RESOLUTION|>--- conflicted
+++ resolved
@@ -170,25 +170,6 @@
     });
   });
 
-<<<<<<< HEAD
-=======
-  describe('method: create', () => {
-    test('should prepare the procedure and return the resulting transaction queue', async () => {
-      const name = 'someName';
-      const expectedQueue = 'someQueue' as unknown as TransactionQueue<NumberedPortfolio>;
-
-      procedureMockUtils
-        .getPrepareStub()
-        .withArgs({ args: { name }, transformer: undefined }, mockContext)
-        .resolves(expectedQueue);
-
-      const queue = await portfolios.create({ name });
-
-      expect(queue).toBe(expectedQueue);
-    });
-  });
-
->>>>>>> fa286c4a
   describe('method: delete', () => {
     test('should prepare the procedure and return the resulting transaction queue', async () => {
       const portfolioId = new BigNumber(5);

--- conflicted
+++ resolved
@@ -34,14 +34,8 @@
   beforeAll(() => {
     dsMockUtils.initMocks();
     entityMockUtils.initMocks();
-<<<<<<< HEAD
     stringToIdentityIdStub = sinon.stub(utilsConversionModule, 'stringToIdentityId');
     u64ToBigNumberStub = sinon.stub(utilsConversionModule, 'u64ToBigNumber');
-    numberToU64Stub = sinon.stub(utilsConversionModule, 'numberToU64');
-=======
-    stringToIdentityIdStub = sinon.stub(utilsModule, 'stringToIdentityId');
-    u64ToBigNumberStub = sinon.stub(utilsModule, 'u64ToBigNumber');
->>>>>>> ba69f963
   });
 
   beforeEach(() => {

--- conflicted
+++ resolved
@@ -71,11 +71,7 @@
   });
 
   describe('method: getPortfolios', () => {
-<<<<<<< HEAD
-    test('should retrieve all the portfolios for the Identity', async () => {
-=======
-    it('should retrieve all the portfolios for the identity', async () => {
->>>>>>> b7202388
+    it('should retrieve all the portfolios for the Identity', async () => {
       dsMockUtils.createQueryStub('portfolio', 'portfolios', {
         entries: [
           tuple(
@@ -143,11 +139,7 @@
   });
 
   describe('method: getPortfolio', () => {
-<<<<<<< HEAD
-    test('should return the default portfolio for the signing Identity', async () => {
-=======
-    it('should return the default portfolio for the current identity', async () => {
->>>>>>> b7202388
+    it('should return the default portfolio for the signing Identity', async () => {
       const result = await portfolios.getPortfolio();
       expect(result instanceof DefaultPortfolio).toBe(true);
       expect(result.owner.did).toEqual(did);

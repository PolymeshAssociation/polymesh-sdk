--- conflicted
+++ resolved
@@ -1,14 +1,10 @@
 import { u64 } from '@polkadot/types';
 import { AccountId, Balance } from '@polkadot/types/interfaces';
 import {
-<<<<<<< HEAD
   PolymeshPrimitivesIdentityDidRecord,
+  PolymeshPrimitivesIdentityId,
   PolymeshPrimitivesSecondaryKeyKeyRecord,
-=======
-  PolymeshPrimitivesIdentity,
-  PolymeshPrimitivesIdentityId,
   PolymeshPrimitivesTicker,
->>>>>>> bc2bd8f9
 } from '@polkadot/types/lookup';
 import { bool } from '@polkadot/types/primitive';
 import BigNumber from 'bignumber.js';
@@ -16,11 +12,7 @@
 
 import { Asset, Context, Entity, Identity } from '~/internal';
 import { tokensByTrustedClaimIssuer, tokensHeldByDid } from '~/middleware/queries';
-<<<<<<< HEAD
-import { IdentityId, ScopeId, Ticker } from '~/polkadot/polymesh';
-=======
-import { DidRecord, ScopeId, Signatory } from '~/polkadot/polymesh';
->>>>>>> bc2bd8f9
+import { ScopeId } from '~/polkadot/polymesh';
 import { dsMockUtils, entityMockUtils } from '~/testUtils/mocks';
 import { MockContext } from '~/testUtils/mocks/dataSources';
 import {

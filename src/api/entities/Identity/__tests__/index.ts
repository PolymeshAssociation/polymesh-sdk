import { u64 } from '@polkadot/types';
import { AccountId, Balance } from '@polkadot/types/interfaces';
import { bool } from '@polkadot/types/primitive';
import BigNumber from 'bignumber.js';
import { DidRecord, IdentityId, ScopeId, Signatory, Ticker, TxTags } from 'polymesh-types/types';
import sinon from 'sinon';

import {
  Context,
  Entity,
  Identity,
  KnownPermissionGroup,
  SecurityToken,
  TransactionQueue,
  Venue,
} from '~/internal';
import { tokensByTrustedClaimIssuer, tokensHeldByDid } from '~/middleware/queries';
import { dsMockUtils, entityMockUtils, procedureMockUtils } from '~/testUtils/mocks';
import { MockContext } from '~/testUtils/mocks/dataSources';
import {
  Account,
  DistributionWithDetails,
  IdentityRole,
  Order,
  PermissionGroupType,
  PermissionType,
  PortfolioCustodianRole,
  Role,
  RoleType,
  SecondaryKey,
  Signer,
  SignerType,
  SignerValue,
  TickerOwnerRole,
  VenueOwnerRole,
  VenueType,
} from '~/types';
import { tuple } from '~/types/utils';
import * as utilsConversionModule from '~/utils/conversion';

jest.mock(
  '~/api/entities/TickerReservation',
  require('~/testUtils/mocks/entities').mockTickerReservationModule(
    '~/api/entities/TickerReservation'
  )
);
jest.mock(
  '~/api/entities/SecurityToken',
  require('~/testUtils/mocks/entities').mockSecurityTokenModule('~/api/entities/SecurityToken')
);
jest.mock(
  '~/api/entities/Venue',
  require('~/testUtils/mocks/entities').mockVenueModule('~/api/entities/Venue')
);
jest.mock(
  '~/api/entities/NumberedPortfolio',
  require('~/testUtils/mocks/entities').mockNumberedPortfolioModule(
    '~/api/entities/NumberedPortfolio'
  )
);
jest.mock(
  '~/api/entities/DefaultPortfolio',
  require('~/testUtils/mocks/entities').mockDefaultPortfolioModule(
    '~/api/entities/DefaultPortfolio'
  )
);
jest.mock(
  '~/api/entities/Instruction',
  require('~/testUtils/mocks/entities').mockInstructionModule('~/api/entities/Instruction')
);
jest.mock(
  '~/base/Procedure',
  require('~/testUtils/mocks/procedure').mockProcedureModule('~/base/Procedure')
);
jest.mock(
  '~/api/entities/Agent',
  require('~/testUtils/mocks/entities').mockAgentModule('~/api/entities/Agent')
);

describe('Identity class', () => {
  let context: MockContext;
  let stringToIdentityIdStub: sinon.SinonStub<[string, Context], IdentityId>;
  let identityIdToStringStub: sinon.SinonStub<[IdentityId], string>;

  beforeAll(() => {
    dsMockUtils.initMocks();
    entityMockUtils.initMocks();
    procedureMockUtils.initMocks();
    stringToIdentityIdStub = sinon.stub(utilsConversionModule, 'stringToIdentityId');
    identityIdToStringStub = sinon.stub(utilsConversionModule, 'identityIdToString');
  });

  beforeEach(() => {
    context = dsMockUtils.getContextInstance();
  });

  afterEach(() => {
    dsMockUtils.reset();
    entityMockUtils.reset();
    procedureMockUtils.reset();
  });

  afterAll(() => {
    dsMockUtils.cleanup();
    entityMockUtils.cleanup();
    procedureMockUtils.cleanup();
  });

  test('should extend Entity', () => {
    expect(Identity.prototype instanceof Entity).toBe(true);
  });

  describe('constructor', () => {
    test('should assign did to instance', () => {
      const did = 'abc';
      const identity = new Identity({ did }, context);

      expect(identity.did).toBe(did);
    });
  });

  describe('method: isUniqueIdentifiers', () => {
    test('should return true if the object conforms to the interface', () => {
      expect(Identity.isUniqueIdentifiers({ did: 'someDid' })).toBe(true);
      expect(Identity.isUniqueIdentifiers({})).toBe(false);
      expect(Identity.isUniqueIdentifiers({ did: 3 })).toBe(false);
    });
  });

  describe('method: hasTokenPermissions', () => {
    beforeAll(() => {
      entityMockUtils.initMocks();
    });

    afterEach(() => {
      entityMockUtils.reset();
    });

    afterAll(() => {
      entityMockUtils.cleanup();
    });

    test('should check whether the Identity has the appropriate permissions for the token', async () => {
      const identity = new Identity({ did: 'someDid' }, context);
      const ticker = 'SOME_TICKER';
      const token = entityMockUtils.getSecurityTokenInstance({ ticker });

      dsMockUtils.createQueryStub('externalAgents', 'groupOfAgent', {
        returnValue: dsMockUtils.createMockOption(),
      });

      let result = await identity.hasTokenPermissions({ token, transactions: [] });

      expect(result).toBe(false);
      dsMockUtils.createQueryStub('externalAgents', 'groupOfAgent', {
        returnValue: dsMockUtils.createMockOption(dsMockUtils.createMockAgentGroup('Full')),
      });

      result = await identity.hasTokenPermissions({ token, transactions: [] });

      expect(result).toBe(true);

      dsMockUtils.createQueryStub('externalAgents', 'groupOfAgent', {
        returnValue: dsMockUtils.createMockOption(dsMockUtils.createMockAgentGroup('ExceptMeta')),
      });

      result = await identity.hasTokenPermissions({ token, transactions: null });

      expect(result).toBe(false);

      result = await identity.hasTokenPermissions({
        token,
        transactions: [TxTags.externalAgents.RemoveAgent],
      });

      expect(result).toBe(false);

      result = await identity.hasTokenPermissions({
        token,
        transactions: [TxTags.identity.AcceptAuthorization],
      });

      expect(result).toBe(false);

      result = await identity.hasTokenPermissions({
        token,
        transactions: [TxTags.asset.ControllerTransfer],
      });

      expect(result).toBe(true);

      dsMockUtils.createQueryStub('externalAgents', 'groupOfAgent', {
        returnValue: dsMockUtils.createMockOption(
          dsMockUtils.createMockAgentGroup('PolymeshV1Pia')
        ),
      });

      result = await identity.hasTokenPermissions({
        token,
        transactions: [TxTags.asset.CreateAsset],
      });

      expect(result).toBe(false);

      result = await identity.hasTokenPermissions({
        token,
        transactions: [TxTags.asset.ControllerTransfer, TxTags.sto.Invest],
      });

      expect(result).toBe(false);

      result = await identity.hasTokenPermissions({
        token,
        transactions: [TxTags.asset.ControllerTransfer, TxTags.sto.FreezeFundraiser],
      });

      expect(result).toBe(true);

      dsMockUtils.createQueryStub('externalAgents', 'groupOfAgent', {
        returnValue: dsMockUtils.createMockOption(
          dsMockUtils.createMockAgentGroup('PolymeshV1Caa')
        ),
      });

      result = await identity.hasTokenPermissions({
        token,
        transactions: [TxTags.asset.CreateAsset],
      });

      expect(result).toBe(false);

      result = await identity.hasTokenPermissions({
        token,
        transactions: [TxTags.corporateAction.ChangeRecordDate],
      });

      expect(result).toBe(true);

      dsMockUtils.createQueryStub('externalAgents', 'groupOfAgent', {
        returnValue: dsMockUtils.createMockOption(
          dsMockUtils.createMockAgentGroup({ Custom: dsMockUtils.createMockU32(1) })
        ),
      });
      dsMockUtils.createQueryStub('externalAgents', 'groupPermissions', {
        returnValue: dsMockUtils.createMockOption(
          dsMockUtils.createMockExtrinsicPermissions('Whole')
        ),
      });

      result = await identity.hasTokenPermissions({
        token,
        transactions: [TxTags.corporateAction.ChangeRecordDate],
      });

      expect(result).toBe(true);

      /* eslint-disable @typescript-eslint/naming-convention */
      dsMockUtils.createQueryStub('externalAgents', 'groupPermissions', {
        returnValue: dsMockUtils.createMockOption(
          dsMockUtils.createMockExtrinsicPermissions({
            These: [
              dsMockUtils.createMockPalletPermissions({
                pallet_name: 'asset',
                dispatchable_names: {
                  Except: [dsMockUtils.createMockDispatchableName('createAsset')],
                },
              }),
            ],
          })
        ),
      });

      result = await identity.hasTokenPermissions({
        token,
        transactions: [TxTags.asset.CreateAsset],
      });

      expect(result).toBe(false);

      dsMockUtils.createQueryStub('externalAgents', 'groupPermissions', {
        returnValue: dsMockUtils.createMockOption(
          dsMockUtils.createMockExtrinsicPermissions({
            Except: [
              dsMockUtils.createMockPalletPermissions({
                pallet_name: 'asset',
                dispatchable_names: 'Whole',
              }),
            ],
          })
        ),
      });

      result = await identity.hasTokenPermissions({
        token,
        transactions: [TxTags.identity.AddClaim],
      });

      expect(result).toBe(true);
      /* eslint-enable @typescript-eslint/naming-convention */
    });
  });

  describe('method: hasRole and hasRoles', () => {
    beforeAll(() => {
      entityMockUtils.initMocks();
    });

    afterEach(() => {
      entityMockUtils.reset();
    });

    afterAll(() => {
      entityMockUtils.cleanup();
    });

    test('hasRole should check whether the Identity has the Ticker Owner role', async () => {
      const identity = new Identity({ did: 'someDid' }, context);
      const role: TickerOwnerRole = { type: RoleType.TickerOwner, ticker: 'someTicker' };

      let hasRole = await identity.hasRole(role);

      expect(hasRole).toBe(true);

      identity.did = 'otherDid';

      hasRole = await identity.hasRole(role);

      expect(hasRole).toBe(false);
    });

    test('hasRole should check whether the Identity has the CDD Provider role', async () => {
      const did = 'someDid';
      const identity = new Identity({ did }, context);
      const role: Role = { type: RoleType.CddProvider };
      const rawDid = dsMockUtils.createMockIdentityId(did);

      dsMockUtils.createQueryStub('cddServiceProviders', 'activeMembers').resolves([rawDid]);

      identityIdToStringStub.withArgs(rawDid).returns(did);

      let hasRole = await identity.hasRole(role);

      expect(hasRole).toBe(true);

      identity.did = 'otherDid';

      hasRole = await identity.hasRole(role);

      expect(hasRole).toBe(false);
    });

    test('hasRole should check whether the Identity has the Venue Owner role', async () => {
      const did = 'someDid';
      const identity = new Identity({ did }, context);
      const role: VenueOwnerRole = { type: RoleType.VenueOwner, venueId: new BigNumber(10) };

      entityMockUtils.configureMocks({
        venueOptions: { details: { owner: new Identity({ did }, context) } },
      });

      let hasRole = await identity.hasRole(role);

      expect(hasRole).toBe(true);

      identity.did = 'otherDid';

      hasRole = await identity.hasRole(role);

      expect(hasRole).toBe(false);
    });

    test('hasRole should check whether the Identity has the Portfolio Custodian role', async () => {
      const did = 'someDid';
      const identity = new Identity({ did }, context);
      const portfolioId = {
        did,
        number: new BigNumber(1),
      };
      let role: PortfolioCustodianRole = { type: RoleType.PortfolioCustodian, portfolioId };

      entityMockUtils.configureMocks({
        numberedPortfolioOptions: { isCustodiedBy: true },
        defaultPortfolioOptions: { isCustodiedBy: false },
      });

      let hasRole = await identity.hasRole(role);

      expect(hasRole).toBe(true);

      role = { type: RoleType.PortfolioCustodian, portfolioId: { did } };

      hasRole = await identity.hasRole(role);

      expect(hasRole).toBe(false);
    });

    test('hasRole should check whether the Identity has the Identity role', async () => {
      const did = 'someDid';
      const identity = new Identity({ did }, context);
      const role: IdentityRole = { type: RoleType.Identity, did };

      let hasRole = await identity.hasRole(role);

      expect(hasRole).toBe(true);

      identity.did = 'otherDid';

      hasRole = await identity.hasRole(role);

      expect(hasRole).toBe(false);
    });

    test('hasRole should throw an error if the role is not recognized', () => {
      const identity = new Identity({ did: 'someDid' }, context);
      const type = 'Fake' as RoleType;
      const role = { type, ticker: 'someTicker' } as TickerOwnerRole;

      const hasRole = identity.hasRole(role);

      return expect(hasRole).rejects.toThrow(`Unrecognized role "${JSON.stringify(role)}"`);
    });

    test('hasRoles should return true if the Identity possesses all roles', async () => {
      const identity = new Identity({ did: 'someDid' }, context);
      const roles: TickerOwnerRole[] = [
        { type: RoleType.TickerOwner, ticker: 'someTicker' },
        { type: RoleType.TickerOwner, ticker: 'otherTicker' },
      ];

      const hasRole = await identity.hasRoles(roles);

      expect(hasRole).toBe(true);
    });

    test("hasRoles should return false if at least one role isn't possessed by the Identity", async () => {
      const identity = new Identity({ did: 'someDid' }, context);
      const roles: TickerOwnerRole[] = [
        { type: RoleType.TickerOwner, ticker: 'someTicker' },
        { type: RoleType.TickerOwner, ticker: 'otherTicker' },
      ];

      const stub = entityMockUtils.getTickerReservationDetailsStub();

      stub.onSecondCall().returns({
        owner: null,
      });

      const hasRole = await identity.hasRoles(roles);

      expect(hasRole).toBe(false);
    });
  });

  describe('method: getTokenBalance', () => {
    let ticker: string;
    let did: string;
    let rawTicker: Ticker;
    let rawIdentityId: IdentityId;
    let fakeValue: BigNumber;
    let fakeBalance: Balance;
    let mockContext: Context;
    let balanceOfStub: sinon.SinonStub;
    let tokensStub: sinon.SinonStub;

    let identity: Identity;

    beforeAll(() => {
      ticker = 'TEST';
      did = 'someDid';
      rawTicker = dsMockUtils.createMockTicker(ticker);
      rawIdentityId = dsMockUtils.createMockIdentityId(did);
      fakeValue = new BigNumber(100);
      fakeBalance = dsMockUtils.createMockBalance(fakeValue.toNumber());
      mockContext = dsMockUtils.getContextInstance();
      balanceOfStub = dsMockUtils.createQueryStub('asset', 'balanceOf');
      tokensStub = dsMockUtils.createQueryStub('asset', 'tokens');

      stringToIdentityIdStub.withArgs(did, mockContext).returns(rawIdentityId);

      identity = new Identity({ did }, mockContext);

      sinon
        .stub(utilsConversionModule, 'stringToTicker')
        .withArgs(ticker, mockContext)
        .returns(rawTicker);

      sinon
        .stub(utilsConversionModule, 'balanceToBigNumber')
        .withArgs(fakeBalance)
        .returns(fakeValue);
    });

    beforeEach(() => {
      /* eslint-disable @typescript-eslint/naming-convention */
      tokensStub.withArgs(rawTicker).resolves(
        dsMockUtils.createMockSecurityToken({
          owner_did: dsMockUtils.createMockIdentityId('tokenOwner'),
          total_supply: dsMockUtils.createMockBalance(3000),
          divisible: dsMockUtils.createMockBool(true),
          asset_type: dsMockUtils.createMockAssetType('EquityCommon'),
          name: dsMockUtils.createMockAssetName('someToken'),
        })
      );
      /* eslint-enable @typescript-eslint/naming-convention */
    });

    test('should return the balance of a given token', async () => {
      balanceOfStub.withArgs(rawTicker, rawIdentityId).resolves(fakeBalance);

      const result = await identity.getTokenBalance({ ticker });

      expect(result).toEqual(fakeValue);
    });

    test('should allow subscription', async () => {
      const unsubCallback = 'unsubCallback';
      const callback = sinon.stub();

      balanceOfStub.withArgs(rawTicker, rawIdentityId).callsFake(async (_a, _b, cbFunc) => {
        cbFunc(fakeBalance);
        return unsubCallback;
      });

      const result = await identity.getTokenBalance({ ticker }, callback);

      expect(result).toEqual(unsubCallback);
      sinon.assert.calledWithExactly(callback, fakeValue);
    });

    test("should throw an error if the token doesn't exist", async () => {
      tokensStub.withArgs(rawTicker).resolves(dsMockUtils.createMockSecurityToken());

      let error;

      try {
        await identity.getTokenBalance({ ticker });
      } catch (err) {
        error = err;
      }

      expect(error.message).toBe(`There is no Security Token with ticker "${ticker}"`);
    });
  });

  describe('method: hasValidCdd', () => {
    test('should return whether the Identity has valid CDD', async () => {
      const did = 'someDid';
      const statusResponse = true;
      const mockContext = dsMockUtils.getContextInstance();
      const rawIdentityId = dsMockUtils.createMockIdentityId(did);
      const fakeHasValidCdd = dsMockUtils.createMockCddStatus({
        Ok: rawIdentityId,
      });

      stringToIdentityIdStub.withArgs(did, mockContext).returns(rawIdentityId);

      dsMockUtils
        .createRpcStub('identity', 'isIdentityHasValidCdd')
        .withArgs(rawIdentityId)
        .resolves(fakeHasValidCdd);

      sinon
        .stub(utilsConversionModule, 'cddStatusToBoolean')
        .withArgs(fakeHasValidCdd)
        .returns(statusResponse);

      const identity = new Identity({ did }, context);
      const result = await identity.hasValidCdd();

      expect(result).toEqual(statusResponse);
    });
  });

  describe('method: isGcMember', () => {
    test('should return whether the Identity is GC member', async () => {
      const did = 'someDid';
      const rawDid = dsMockUtils.createMockIdentityId(did);
      const mockContext = dsMockUtils.getContextInstance();
      const identity = new Identity({ did }, mockContext);

      identityIdToStringStub.withArgs(rawDid).returns(did);

      dsMockUtils
        .createQueryStub('committeeMembership', 'activeMembers')
        .resolves([rawDid, dsMockUtils.createMockIdentityId('otherDid')]);

      const result = await identity.isGcMember();

      expect(result).toBeTruthy();
    });
  });

  describe('method: isCddProvider', () => {
    test('should return whether the Identity is a CDD provider', async () => {
      const did = 'someDid';
      const rawDid = dsMockUtils.createMockIdentityId(did);
      const mockContext = dsMockUtils.getContextInstance();
      const identity = new Identity({ did }, mockContext);

      identityIdToStringStub.withArgs(rawDid).returns(did);

      dsMockUtils
        .createQueryStub('cddServiceProviders', 'activeMembers')
        .resolves([rawDid, dsMockUtils.createMockIdentityId('otherDid')]);

      const result = await identity.isCddProvider();

      expect(result).toBeTruthy();
    });
  });

  describe('method: getPrimaryKey', () => {
    const did = 'someDid';
    const accountId = 'somePrimaryKey';

    let accountIdToStringStub: sinon.SinonStub<[AccountId], string>;
    let didRecordsStub: sinon.SinonStub;
    let rawDidRecord: DidRecord;

    beforeAll(() => {
      accountIdToStringStub = sinon.stub(utilsConversionModule, 'accountIdToString');
      accountIdToStringStub.returns(accountId);
    });

    beforeEach(() => {
      didRecordsStub = dsMockUtils.createQueryStub('identity', 'didRecords');
      /* eslint-disable @typescript-eslint/naming-convention */
      rawDidRecord = dsMockUtils.createMockDidRecord({
        roles: [],
        primary_key: dsMockUtils.createMockAccountId(accountId),
        secondary_keys: [],
      });
      /* eslint-enabled @typescript-eslint/naming-convention */
    });

    test('should return a PrimaryKey', async () => {
      const mockContext = dsMockUtils.getContextInstance();
      const identity = new Identity({ did }, mockContext);

      didRecordsStub.returns(rawDidRecord);

      const result = await identity.getPrimaryKey();
      expect(result).toEqual(accountId);
    });

    test('should allow subscription', async () => {
      const mockContext = dsMockUtils.getContextInstance();
      const identity = new Identity({ did }, mockContext);

      const unsubCallback = 'unsubCallBack';

      didRecordsStub.callsFake(async (_, cbFunc) => {
        cbFunc(rawDidRecord);
        return unsubCallback;
      });

      const callback = sinon.stub();
      const result = await identity.getPrimaryKey(callback);

      expect(result).toBe(unsubCallback);
      sinon.assert.calledWithExactly(callback, accountId);
    });
  });

  describe('method: getTrustingTokens', () => {
    const did = 'someDid';
    const tickers = ['TOKEN1\0\0', 'TOKEN2\0\0'];

    test('should return a list of security tokens', async () => {
      const identity = new Identity({ did }, context);

      dsMockUtils.createApolloQueryStub(
        tokensByTrustedClaimIssuer({ claimIssuerDid: did, order: Order.Asc }),
        {
          tokensByTrustedClaimIssuer: tickers,
        }
      );

      const result = await identity.getTrustingTokens();

      expect(result[0].ticker).toBe('TOKEN1');
      expect(result[1].ticker).toBe('TOKEN2');
    });
  });

  describe('method: getHeldTokens', () => {
    const did = 'someDid';
    const tickers = ['TOKEN1', 'TOKEN2'];

    test('should return a list of security tokens', async () => {
      const identity = new Identity({ did }, context);

      dsMockUtils.createApolloQueryStub(
        tokensHeldByDid({ did, count: undefined, skip: undefined, order: Order.Asc }),
        {
          tokensHeldByDid: { items: tickers, totalCount: 2 },
        }
      );

      const result = await identity.getHeldTokens();

      expect(result.data[0].ticker).toBe(tickers[0]);
      expect(result.data[1].ticker).toBe(tickers[1]);
    });
  });

  describe('method: getVenues', () => {
    let did: string;
    let venueId: BigNumber;

    let rawDid: IdentityId;
    let rawVenueId: u64;

    beforeAll(() => {
      did = 'someDid';
      venueId = new BigNumber(10);

      rawDid = dsMockUtils.createMockIdentityId(did);
      rawVenueId = dsMockUtils.createMockU64(venueId.toNumber());
    });

    beforeEach(() => {
      stringToIdentityIdStub.withArgs(did, context).returns(rawDid);
    });

    afterAll(() => {
      sinon.restore();
    });

    test('should return a list of Venues', async () => {
      const fakeResult = [entityMockUtils.getVenueInstance({ id: venueId })];

      dsMockUtils
        .createQueryStub('settlement', 'userVenues')
        .withArgs(rawDid)
        .resolves([rawVenueId]);

      const identity = new Identity({ did }, context);

      const result = await identity.getVenues();
      expect(result).toEqual(fakeResult);
    });

    test('should allow subscription', async () => {
      const unsubCallback = 'unsubCallBack';

      const fakeResult = [entityMockUtils.getVenueInstance({ id: venueId })];

      dsMockUtils.createQueryStub('settlement', 'userVenues').callsFake(async (_, cbFunc) => {
        cbFunc([rawVenueId]);
        return unsubCallback;
      });

      const identity = new Identity({ did }, context);

      const callback = sinon.stub();
      const result = await identity.getVenues(callback);
      expect(result).toEqual(unsubCallback);
      sinon.assert.calledWithExactly(callback, fakeResult);
    });
  });

  describe('method: getScopeId', () => {
    let did: string;
    let ticker: string;
    let scopeId: string;

    let rawDid: IdentityId;
    let rawTicker: Ticker;
    let rawScopeId: ScopeId;

    let stringToTickerStub: sinon.SinonStub<[string, Context], Ticker>;

    beforeAll(() => {
      did = 'someDid';
      ticker = 'SOME_TICKER';
      scopeId = 'someScopeId';

      rawDid = dsMockUtils.createMockIdentityId(did);
      rawTicker = dsMockUtils.createMockTicker(ticker);
      rawScopeId = dsMockUtils.createMockScopeId(scopeId);

      stringToTickerStub = sinon.stub(utilsConversionModule, 'stringToTicker');
    });

    beforeEach(() => {
      stringToIdentityIdStub.withArgs(did, context).returns(rawDid);
      stringToTickerStub.withArgs(ticker, context).returns(rawTicker);

      dsMockUtils.createQueryStub('asset', 'scopeIdOf', {
        returnValue: rawScopeId,
      });
    });

    afterAll(() => {
      sinon.restore();
    });

    test("should return the Identity's scopeId associated to the token", async () => {
      const identity = new Identity({ did }, context);

      let result = await identity.getScopeId({ token: ticker });
      expect(result).toEqual(scopeId);

      result = await identity.getScopeId({
        token: entityMockUtils.getSecurityTokenInstance({ ticker }),
      });
      expect(result).toEqual(scopeId);
    });
  });

  describe('method: getInstructions', () => {
    afterAll(() => {
      sinon.restore();
    });

    test('should return all instructions in which the identity is involved, grouped by status', async () => {
      const id1 = new BigNumber(1);
      const id2 = new BigNumber(2);
      const id3 = new BigNumber(3);
      const id4 = new BigNumber(4);
      const id5 = new BigNumber(5);

      const did = 'someDid';
      const identity = new Identity({ did }, context);

      const defaultPortfolioDid = 'someDid';
      const numberedPortfolioDid = 'someDid';
      const numberedPortfolioId = new BigNumber(1);

      const defaultPortfolio = entityMockUtils.getDefaultPortfolioInstance({
        did: defaultPortfolioDid,
        isCustodiedBy: true,
      });

      const numberedPortfolio = entityMockUtils.getNumberedPortfolioInstance({
        did: numberedPortfolioDid,
        id: numberedPortfolioId,
        isCustodiedBy: false,
      });

      identity.portfolios.getPortfolios = sinon
        .stub()
        .resolves([defaultPortfolio, numberedPortfolio]);

      identity.portfolios.getCustodiedPortfolios = sinon.stub().resolves({ data: [], next: null });

      const portfolioLikeToPortfolioIdStub = sinon.stub(
        utilsConversionModule,
        'portfolioLikeToPortfolioId'
      );

      portfolioLikeToPortfolioIdStub
        .withArgs(defaultPortfolio)
        .returns({ did: defaultPortfolioDid, number: undefined });
      portfolioLikeToPortfolioIdStub
        .withArgs(numberedPortfolio)
        .returns({ did: numberedPortfolioDid, number: numberedPortfolioId });

      const rawPortfolio = dsMockUtils.createMockPortfolioId({
        did: dsMockUtils.createMockIdentityId(did),
        kind: dsMockUtils.createMockPortfolioKind('Default'),
      });

      const portfolioIdToMeshPortfolioIdStub = sinon.stub(
        utilsConversionModule,
        'portfolioIdToMeshPortfolioId'
      );

      portfolioIdToMeshPortfolioIdStub
        .withArgs({ did, number: undefined }, context)
        .returns(rawPortfolio);

      const userAuthsStub = dsMockUtils.createQueryStub('settlement', 'userAffirmations');

      const rawId1 = dsMockUtils.createMockU64(id1.toNumber());
      const rawId2 = dsMockUtils.createMockU64(id2.toNumber());
      const rawId3 = dsMockUtils.createMockU64(id3.toNumber());
      const rawId4 = dsMockUtils.createMockU64(id4.toNumber());
      const rawId5 = dsMockUtils.createMockU64(id5.toNumber());

      const entriesStub = sinon.stub();
      entriesStub
        .withArgs(rawPortfolio)
        .resolves([
          tuple(
            { args: [rawPortfolio, rawId1] },
            dsMockUtils.createMockAffirmationStatus('Affirmed')
          ),
          tuple(
            { args: [rawPortfolio, rawId2] },
            dsMockUtils.createMockAffirmationStatus('Pending')
          ),
          tuple(
            { args: [rawPortfolio, rawId3] },
            dsMockUtils.createMockAffirmationStatus('Rejected')
          ),
          tuple(
            { args: [rawPortfolio, rawId4] },
            dsMockUtils.createMockAffirmationStatus('Affirmed')
          ),
          tuple(
            { args: [rawPortfolio, rawId5] },
            dsMockUtils.createMockAffirmationStatus('Unknown')
          ),
        ]);

      userAuthsStub.entries = entriesStub;

      const instructionDetailsStub = dsMockUtils.createQueryStub(
        'settlement',
        'instructionDetails',
        {
          multi: [],
        }
      );

      const multiStub = sinon.stub();

      multiStub.withArgs([rawId1, rawId2, rawId3, rawId4, rawId5]).resolves([
        dsMockUtils.createMockInstruction({
          instruction_id: dsMockUtils.createMockU64(id1.toNumber()),
          venue_id: dsMockUtils.createMockU64(),
          status: dsMockUtils.createMockInstructionStatus('Pending'),
          settlement_type: dsMockUtils.createMockSettlementType('SettleOnAffirmation'),
          created_at: dsMockUtils.createMockOption(),
          trade_date: dsMockUtils.createMockOption(),
          value_date: dsMockUtils.createMockOption(),
        }),
        dsMockUtils.createMockInstruction({
          instruction_id: dsMockUtils.createMockU64(id2.toNumber()),
          venue_id: dsMockUtils.createMockU64(),
          status: dsMockUtils.createMockInstructionStatus('Pending'),
          settlement_type: dsMockUtils.createMockSettlementType('SettleOnAffirmation'),
          created_at: dsMockUtils.createMockOption(),
          trade_date: dsMockUtils.createMockOption(),
          value_date: dsMockUtils.createMockOption(),
        }),
        dsMockUtils.createMockInstruction({
          instruction_id: dsMockUtils.createMockU64(id3.toNumber()),
          venue_id: dsMockUtils.createMockU64(),
          status: dsMockUtils.createMockInstructionStatus('Pending'),
          settlement_type: dsMockUtils.createMockSettlementType('SettleOnAffirmation'),
          created_at: dsMockUtils.createMockOption(),
          trade_date: dsMockUtils.createMockOption(),
          value_date: dsMockUtils.createMockOption(),
        }),
        dsMockUtils.createMockInstruction({
          instruction_id: dsMockUtils.createMockU64(id4.toNumber()),
          venue_id: dsMockUtils.createMockU64(),
          status: dsMockUtils.createMockInstructionStatus('Failed'),
          settlement_type: dsMockUtils.createMockSettlementType('SettleOnAffirmation'),
          created_at: dsMockUtils.createMockOption(),
          trade_date: dsMockUtils.createMockOption(),
          value_date: dsMockUtils.createMockOption(),
        }),
        dsMockUtils.createMockInstruction({
          instruction_id: dsMockUtils.createMockU64(id4.toNumber()),
          venue_id: dsMockUtils.createMockU64(),
          status: dsMockUtils.createMockInstructionStatus('Unknown'),
          settlement_type: dsMockUtils.createMockSettlementType('SettleOnAffirmation'),
          created_at: dsMockUtils.createMockOption(),
          trade_date: dsMockUtils.createMockOption(),
          value_date: dsMockUtils.createMockOption(),
        }),
      ]);

      instructionDetailsStub.multi = multiStub;

      const result = await identity.getInstructions();

      expect(result.affirmed).toEqual([entityMockUtils.getInstructionInstance({ id: id1 })]);
      expect(result.pending).toEqual([entityMockUtils.getInstructionInstance({ id: id2 })]);
      expect(result.rejected).toEqual([entityMockUtils.getInstructionInstance({ id: id3 })]);
      expect(result.failed).toEqual([entityMockUtils.getInstructionInstance({ id: id4 })]);
    });
  });

  describe('method: getPendingInstructions', () => {
    afterAll(() => {
      sinon.restore();
    });

    test('should return all pending instructions in which the identity is involved', async () => {
      const id1 = new BigNumber(1);
      const id2 = new BigNumber(2);
      const id3 = new BigNumber(3);
      const id4 = new BigNumber(4);

      const did = 'someDid';
      const identity = new Identity({ did }, context);

      const defaultPortfolioDid = 'someDid';
      const numberedPortfolioDid = 'someDid';
      const numberedPortfolioId = new BigNumber(1);

      const defaultPortfolio = entityMockUtils.getDefaultPortfolioInstance({
        did: defaultPortfolioDid,
        isCustodiedBy: true,
      });

      const numberedPortfolio = entityMockUtils.getNumberedPortfolioInstance({
        did: numberedPortfolioDid,
        id: numberedPortfolioId,
        isCustodiedBy: false,
      });

      identity.portfolios.getPortfolios = sinon
        .stub()
        .resolves([defaultPortfolio, numberedPortfolio]);

      identity.portfolios.getCustodiedPortfolios = sinon.stub().resolves({ data: [], next: null });

      const portfolioLikeToPortfolioIdStub = sinon.stub(
        utilsConversionModule,
        'portfolioLikeToPortfolioId'
      );

      portfolioLikeToPortfolioIdStub
        .withArgs(defaultPortfolio)
        .returns({ did: defaultPortfolioDid, number: undefined });
      portfolioLikeToPortfolioIdStub
        .withArgs(numberedPortfolio)
        .returns({ did: numberedPortfolioDid, number: numberedPortfolioId });

      const rawPortfolio = dsMockUtils.createMockPortfolioId({
        did: dsMockUtils.createMockIdentityId(did),
        kind: dsMockUtils.createMockPortfolioKind('Default'),
      });

      const portfolioIdToMeshPortfolioIdStub = sinon.stub(
        utilsConversionModule,
        'portfolioIdToMeshPortfolioId'
      );

      portfolioIdToMeshPortfolioIdStub
        .withArgs({ did, number: undefined }, context)
        .returns(rawPortfolio);

      const userAuthsStub = dsMockUtils.createQueryStub('settlement', 'userAffirmations');

      const rawId1 = dsMockUtils.createMockU64(id1.toNumber());
      const rawId2 = dsMockUtils.createMockU64(id2.toNumber());
      const rawId3 = dsMockUtils.createMockU64(id3.toNumber());

      const entriesStub = sinon.stub();
      entriesStub
        .withArgs(rawPortfolio)
        .resolves([
          tuple(
            { args: [rawPortfolio, rawId1] },
            dsMockUtils.createMockAffirmationStatus('Pending')
          ),
          tuple(
            { args: [rawPortfolio, rawId2] },
            dsMockUtils.createMockAffirmationStatus('Pending')
          ),
          tuple(
            { args: [rawPortfolio, rawId3] },
            dsMockUtils.createMockAffirmationStatus('Pending')
          ),
        ]);

      userAuthsStub.entries = entriesStub;

      /* eslint-disable @typescript-eslint/naming-convention */
      const instructionDetailsStub = dsMockUtils.createQueryStub(
        'settlement',
        'instructionDetails',
        {
          multi: [],
        }
      );

      const multiStub = sinon.stub();

      multiStub.withArgs([rawId1, rawId2, rawId3]).resolves([
        dsMockUtils.createMockInstruction({
          instruction_id: dsMockUtils.createMockU64(id1.toNumber()),
          venue_id: dsMockUtils.createMockU64(),
          status: dsMockUtils.createMockInstructionStatus('Pending'),
          settlement_type: dsMockUtils.createMockSettlementType('SettleOnAffirmation'),
          created_at: dsMockUtils.createMockOption(),
          trade_date: dsMockUtils.createMockOption(),
          value_date: dsMockUtils.createMockOption(),
        }),
        dsMockUtils.createMockInstruction({
          instruction_id: dsMockUtils.createMockU64(id2.toNumber()),
          venue_id: dsMockUtils.createMockU64(),
          status: dsMockUtils.createMockInstructionStatus('Pending'),
          settlement_type: dsMockUtils.createMockSettlementType('SettleOnAffirmation'),
          created_at: dsMockUtils.createMockOption(),
          trade_date: dsMockUtils.createMockOption(),
          value_date: dsMockUtils.createMockOption(),
        }),
        dsMockUtils.createMockInstruction({
          instruction_id: dsMockUtils.createMockU64(id3.toNumber()),
          venue_id: dsMockUtils.createMockU64(),
          status: dsMockUtils.createMockInstructionStatus('Unknown'),
          settlement_type: dsMockUtils.createMockSettlementType('SettleOnAffirmation'),
          created_at: dsMockUtils.createMockOption(),
          trade_date: dsMockUtils.createMockOption(),
          value_date: dsMockUtils.createMockOption(),
        }),
        dsMockUtils.createMockInstruction({
          instruction_id: dsMockUtils.createMockU64(id4.toNumber()),
          venue_id: dsMockUtils.createMockU64(),
          status: dsMockUtils.createMockInstructionStatus('Pending'),
          settlement_type: dsMockUtils.createMockSettlementType('SettleOnAffirmation'),
          created_at: dsMockUtils.createMockOption(),
          trade_date: dsMockUtils.createMockOption(),
          value_date: dsMockUtils.createMockOption(),
        }),
      ]);

      instructionDetailsStub.multi = multiStub;
      /* eslint-enable @typescript-eslint/naming-convention */

      const result = await identity.getPendingInstructions();

      expect(result.length).toBe(3);
      expect(result[0].id).toEqual(id1);
      expect(result[1].id).toEqual(id2);
      expect(result[2].id).toEqual(id4);
    });
  });

  describe('method: areSecondaryKeysFrozen', () => {
    let frozenStub: sinon.SinonStub;
    let boolValue: boolean;
    let rawBoolValue: bool;

    beforeAll(() => {
      boolValue = true;
      rawBoolValue = dsMockUtils.createMockBool(boolValue);
    });

    beforeEach(() => {
      frozenStub = dsMockUtils.createQueryStub('identity', 'isDidFrozen');
    });

    test('should return whether secondary key is frozen or not', async () => {
      const identity = new Identity({ did: 'someDid' }, context);

      frozenStub.resolves(rawBoolValue);

      const result = await identity.areSecondaryKeysFrozen();

      expect(result).toBe(boolValue);
    });

    test('should allow subscription', async () => {
      const identity = new Identity({ did: 'someDid' }, context);
      const unsubCallback = 'unsubCallBack';

      frozenStub.callsFake(async (_, cbFunc) => {
        cbFunc(rawBoolValue);
        return unsubCallback;
      });

      const callback = sinon.stub();
      const result = await identity.areSecondaryKeysFrozen(callback);

      expect(result).toBe(unsubCallback);
      sinon.assert.calledWithExactly(callback, boolValue);
    });
  });

  describe('method: getPendingDistributions', () => {
    let tokens: SecurityToken[];
    let distributions: DistributionWithDetails[];
    let expectedDistribution: DistributionWithDetails;

    beforeAll(() => {
      tokens = [
        entityMockUtils.getSecurityTokenInstance({ ticker: 'TICKER_1' }),
        entityMockUtils.getSecurityTokenInstance({ ticker: 'TICKER_2' }),
      ];
      const distributionTemplate = {
        expiryDate: null,
        perShare: new BigNumber(1),
        checkpoint: entityMockUtils.getCheckpointInstance({
          balance: new BigNumber(1000),
        }),
        paymentDate: new Date('10/14/1987'),
      };
      const detailsTemplate = {
        remainingFunds: new BigNumber(10000),
        fundsReclaimed: false,
      };
      expectedDistribution = {
        distribution: entityMockUtils.getDividendDistributionInstance(distributionTemplate),
        details: detailsTemplate,
      };
      distributions = [
        expectedDistribution,
        {
          distribution: entityMockUtils.getDividendDistributionInstance({
            ...distributionTemplate,
            expiryDate: new Date('10/14/1987'),
          }),
          details: detailsTemplate,
        },
        {
          distribution: entityMockUtils.getDividendDistributionInstance({
            ...distributionTemplate,
            paymentDate: new Date(new Date().getTime() + 3 * 60 * 1000),
          }),
          details: detailsTemplate,
        },
        {
          distribution: entityMockUtils.getDividendDistributionInstance({
            ...distributionTemplate,
            id: new BigNumber(5),
            ticker: 'HOLDER_PAID',
          }),
          details: detailsTemplate,
        },
      ];
    });

    beforeEach(() => {
      context.getDividendDistributionsForTokens.withArgs({ tokens }).resolves(distributions);
    });

    afterAll(() => {
      sinon.restore();
    });

    test('should return all distributions where the Identity can claim funds', async () => {
      const holderPaidStub = dsMockUtils.createQueryStub('capitalDistribution', 'holderPaid');

      // eslint-disable-next-line @typescript-eslint/naming-convention
      const rawCaId = dsMockUtils.createMockCAId({ ticker: 'HOLDER_PAID', local_id: 5 });
      const rawIdentityId = dsMockUtils.createMockIdentityId('someDid');

      sinon
        .stub(utilsConversionModule, 'stringToIdentityId')
        .withArgs('someDid', context)
        .returns(rawIdentityId);
      sinon
        .stub(utilsConversionModule, 'corporateActionIdentifierToCaId')
        .withArgs({ ticker: 'HOLDER_PAID', localId: new BigNumber(5) }, context)
        .returns(rawCaId);

      holderPaidStub.resolves(dsMockUtils.createMockBool(false));
      holderPaidStub.withArgs([rawCaId, rawIdentityId]).resolves(dsMockUtils.createMockBool(true));

      const identity = new Identity({ did: 'someDid' }, context);

      const heldTokensStub = sinon.stub(identity, 'getHeldTokens');
      heldTokensStub.onFirstCall().resolves({ data: [tokens[0]], next: 1 });
      heldTokensStub.onSecondCall().resolves({ data: [tokens[1]], next: null });

      const result = await identity.getPendingDistributions();

      expect(result).toEqual([expectedDistribution]);
    });
  });

  describe('method: getSecondaryKeys', () => {
    const did = 'someDid';
    const accountId = 'someAccountId';
    const signerValues = [
      { value: did, type: SignerType.Identity },
      { value: accountId, type: SignerType.Account },
    ];
    const signerIdentityId = dsMockUtils.createMockSignatory({
      Identity: dsMockUtils.createMockIdentityId(did),
    });
    const signerAccountId = dsMockUtils.createMockSignatory({
      Account: dsMockUtils.createMockAccountId(accountId),
    });

    let account: Account;
    let fakeIdentity: Identity;
    let fakeResult: SecondaryKey[];

    let signatoryToSignerValueStub: sinon.SinonStub<[Signatory], SignerValue>;
    let signerValueToSignerStub: sinon.SinonStub<[SignerValue, Context], Signer>;
    let didRecordsStub: sinon.SinonStub;
    let rawDidRecord: DidRecord;

    beforeAll(() => {
      fakeIdentity = entityMockUtils.getIdentityInstance();
      signatoryToSignerValueStub = sinon.stub(utilsConversionModule, 'signatoryToSignerValue');
      signatoryToSignerValueStub.withArgs(signerIdentityId).returns(signerValues[0]);
      signatoryToSignerValueStub.withArgs(signerAccountId).returns(signerValues[1]);

      account = entityMockUtils.getAccountInstance({ address: accountId });
      signerValueToSignerStub = sinon.stub(utilsConversionModule, 'signerValueToSigner');
      signerValueToSignerStub.withArgs(signerValues[0], sinon.match.object).returns(fakeIdentity);
      signerValueToSignerStub.withArgs(signerValues[1], sinon.match.object).returns(account);

      fakeResult = [
        {
          signer: fakeIdentity,
          permissions: {
            tokens: null,
            portfolios: null,
            transactions: null,
            transactionGroups: [],
          },
        },
        {
          signer: account,
          permissions: {
            tokens: null,
            portfolios: null,
            transactions: null,
            transactionGroups: [],
          },
        },
      ];
    });

    beforeEach(() => {
      didRecordsStub = dsMockUtils.createQueryStub('identity', 'didRecords');
      /* eslint-disable @typescript-eslint/naming-convention */
      rawDidRecord = dsMockUtils.createMockDidRecord({
        roles: [],
        primary_key: dsMockUtils.createMockAccountId(),
        secondary_keys: [
          dsMockUtils.createMockSecondaryKey({
            signer: signerIdentityId,
            permissions: dsMockUtils.createMockPermissions({
              asset: dsMockUtils.createMockAssetPermissions(),
              extrinsic: dsMockUtils.createMockExtrinsicPermissions(),
              portfolio: dsMockUtils.createMockPortfolioPermissions(),
            }),
          }),
          dsMockUtils.createMockSecondaryKey({
            signer: signerAccountId,
            permissions: dsMockUtils.createMockPermissions({
              asset: dsMockUtils.createMockAssetPermissions('Whole'),
              extrinsic: dsMockUtils.createMockExtrinsicPermissions('Whole'),
              portfolio: dsMockUtils.createMockPortfolioPermissions('Whole'),
            }),
          }),
        ],
      });
      /* eslint-enabled @typescript-eslint/naming-convention */
    });

    test('should return a list of Signers', async () => {
      const identity = new Identity({ did: 'someDid' }, context);
      didRecordsStub.resolves(rawDidRecord);

      const result = await identity.getSecondaryKeys();
      expect(result).toEqual(fakeResult);
    });

    test('should allow subscription', async () => {
      const identity = new Identity({ did: 'someDid' }, context);
      const unsubCallback = 'unsubCallBack';

      didRecordsStub.callsFake(async (_, cbFunc) => {
        cbFunc(rawDidRecord);
        return unsubCallback;
      });

      const callback = sinon.stub();
      const result = await identity.getSecondaryKeys(callback);

      expect(result).toBe(unsubCallback);
      sinon.assert.calledWithExactly(callback, fakeResult);
    });
  });

  describe('method: removeSecondaryKeys', () => {
    test('should prepare the procedure with the correct arguments and context, and return the resulting transaction queue', async () => {
      const did = 'someDid';
      const identity = new Identity({ did }, context);

      const signers = [entityMockUtils.getAccountInstance({ address: 'someAccount' })];

      const expectedQueue = ('someQueue' as unknown) as TransactionQueue<void>;

      procedureMockUtils
        .getPrepareStub()
        .withArgs({ args: { signers, identity }, transformer: undefined }, context)
        .resolves(expectedQueue);

      const queue = await identity.removeSecondaryKeys({ signers });

      expect(queue).toBe(expectedQueue);
    });
  });

  describe('method: revokePermissions', () => {
    test('should prepare the procedure with the correct arguments and context, and return the resulting transaction queue', async () => {
      const did = 'someDid';
      const identity = new Identity({ did }, context);

      const signers = [entityMockUtils.getAccountInstance({ address: 'someAccount' })];
      const secondaryKeys = [
        {
          signer: signers[0],
          permissions: {
            tokens: { type: PermissionType.Include, values: [] },
            transactions: { type: PermissionType.Include, values: [] },
            portfolios: { type: PermissionType.Include, values: [] },
          },
        },
      ];

      const expectedQueue = ('someQueue' as unknown) as TransactionQueue<void>;

      procedureMockUtils
        .getPrepareStub()
        .withArgs({ args: { secondaryKeys, identity }, transformer: undefined }, context)
        .resolves(expectedQueue);

      const queue = await identity.revokePermissions({ secondaryKeys: signers });

      expect(queue).toBe(expectedQueue);
    });
  });

  describe('method: modifyPermissions', () => {
    test('should prepare the procedure with the correct arguments and context, and return the resulting transaction queue', async () => {
      const did = 'someDid';
      const identity = new Identity({ did }, context);

      const secondaryKeys = [
        {
          signer: entityMockUtils.getAccountInstance({ address: 'someAccount' }),
          permissions: { tokens: null, transactions: null, portfolios: null },
        },
      ];

      const expectedQueue = ('someQueue' as unknown) as TransactionQueue<void>;

      procedureMockUtils
        .getPrepareStub()
        .withArgs({ args: { secondaryKeys, identity }, transformer: undefined }, context)
        .resolves(expectedQueue);

      const queue = await identity.modifyPermissions({ secondaryKeys });

      expect(queue).toBe(expectedQueue);
    });
  });

  describe('method: inviteAccount', () => {
    test('should prepare the procedure with the correct arguments and context, and return the resulting transaction queue', async () => {
      const did = 'someDid';
      const identity = new Identity({ did }, context);

      const args = {
        targetAccount: 'someAccount',
        identity,
      };

      const expectedQueue = ('someQueue' as unknown) as TransactionQueue<void>;

      procedureMockUtils
        .getPrepareStub()
        .withArgs({ args, transformer: undefined }, context)
        .resolves(expectedQueue);

      const queue = await identity.inviteAccount(args);

      expect(queue).toBe(expectedQueue);
    });
  });

  describe('method: createVenue', () => {
    test('should prepare the procedure with the correct arguments and context, and return the resulting transaction queue', async () => {
      const did = 'someDid';
      const identity = new Identity({ did }, context);

      const args = {
        details: 'details',
        type: VenueType.Distribution,
      };

      const expectedQueue = ('someQueue' as unknown) as TransactionQueue<Venue>;

      procedureMockUtils
        .getPrepareStub()
        .withArgs({ args, transformer: undefined }, context)
        .resolves(expectedQueue);

      const queue = await identity.createVenue(args);

      expect(queue).toBe(expectedQueue);
    });
  });

  describe('method: freezeSecondaryKeys', () => {
    test('should prepare the procedure with the correct arguments and context, and return the resulting transaction queue', async () => {
      const did = 'someDid';
      const identity = new Identity({ did }, context);

      const args = {
        freeze: true,
        identity,
      };

      const expectedQueue = ('someQueue' as unknown) as TransactionQueue<void>;

      procedureMockUtils
        .getPrepareStub()
        .withArgs({ args, transformer: undefined }, context)
        .resolves(expectedQueue);

      const queue = await identity.freezeSecondaryKeys();

      expect(queue).toBe(expectedQueue);
    });
  });

  describe('method: unfreezeSecondaryKeys', () => {
    test('should prepare the procedure with the correct arguments and context, and return the resulting transaction queue', async () => {
      const did = 'someDid';
      const identity = new Identity({ did }, context);

      const args = {
        freeze: false,
        identity,
      };

      const expectedQueue = ('someQueue' as unknown) as TransactionQueue<void>;

      procedureMockUtils
        .getPrepareStub()
        .withArgs({ args, transformer: undefined }, context)
        .resolves(expectedQueue);

      const queue = await identity.unfreezeSecondaryKeys();

      expect(queue).toBe(expectedQueue);
    });
  });

<<<<<<< HEAD
  describe('method: waivePermissions', () => {
    test('should prepare the procedure with the correct arguments and context, and return the resulting transaction queue', async () => {
      const did = 'someDid';
      const identity = new Identity({ did }, context);

      const args = {
        token: 'SOME_TICKER',
        identity
      };

      const expectedQueue = ('someQueue' as unknown) as TransactionQueue<Venue>;

      procedureMockUtils
        .getPrepareStub()
        .withArgs({ args, transformer: undefined }, context)
        .resolves(expectedQueue);

      const queue = await identity.waivePermissions(args);

      expect(queue).toBe(expectedQueue);
=======
  describe('method: agentOf', () => {
    let did: string;
    let ticker: string;
    let rawDid: IdentityId;
    let rawTicker: Ticker;

    beforeAll(() => {
      did = 'someDid';
      ticker = 'SOMETICKER';
      rawDid = dsMockUtils.createMockIdentityId(did);
      rawTicker = dsMockUtils.createMockTicker(ticker);
    });

    beforeEach(() => {
      stringToIdentityIdStub.withArgs(did, context).returns(rawDid);
    });

    afterAll(() => {
      sinon.restore();
    });

    test('should return a list of AssetPermission', async () => {
      const identity = new Identity({ did }, context);
      const group = entityMockUtils.getKnownPermissionGroupInstance({
        ticker,
        type: PermissionGroupType.Full,
        getPermissions: {
          transactions: null,
          transactionGroups: [],
        },
      });

      entityMockUtils.configureMocks({
        securityTokenOptions: {
          ticker,
        },
        agentOptions: {
          getPermissionGroup: group,
        },
      });

      dsMockUtils.createQueryStub('externalAgents', 'agentOf', {
        entries: [tuple([rawDid, rawTicker], {})],
      });

      const result = await identity.agentOf();
      expect(result.length).toEqual(1);
      expect(result[0].token.ticker).toEqual(ticker);
      expect(result[0].group instanceof KnownPermissionGroup).toEqual(true);
>>>>>>> 2fd9944d
    });
  });

  describe('method: toJson', () => {
    test('should return a human readable version of the entity', () => {
      const identity = new Identity({ did: 'someDid' }, context);
      expect(identity.toJson()).toBe('someDid');
    });
  });
});<|MERGE_RESOLUTION|>--- conflicted
+++ resolved
@@ -1534,7 +1534,6 @@
     });
   });
 
-<<<<<<< HEAD
   describe('method: waivePermissions', () => {
     test('should prepare the procedure with the correct arguments and context, and return the resulting transaction queue', async () => {
       const did = 'someDid';
@@ -1555,7 +1554,9 @@
       const queue = await identity.waivePermissions(args);
 
       expect(queue).toBe(expectedQueue);
-=======
+    })
+  });
+  
   describe('method: agentOf', () => {
     let did: string;
     let ticker: string;
@@ -1605,7 +1606,6 @@
       expect(result.length).toEqual(1);
       expect(result[0].token.ticker).toEqual(ticker);
       expect(result[0].group instanceof KnownPermissionGroup).toEqual(true);
->>>>>>> 2fd9944d
     });
   });
 

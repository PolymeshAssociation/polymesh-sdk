--- conflicted
+++ resolved
@@ -13,12 +13,9 @@
 
 import { Asset, Context, Entity, Identity } from '~/internal';
 import { tokensByTrustedClaimIssuer, tokensHeldByDid } from '~/middleware/queries';
-<<<<<<< HEAD
-import { ScopeId } from '~/polkadot/polymesh';
-=======
 import { assetHoldersQuery, trustingAssetsQuery } from '~/middleware/queriesV2';
 import { AssetHoldersOrderBy } from '~/middleware/typesV2';
->>>>>>> 31a16a34
+import { ScopeId } from '~/polkadot/polymesh/types';
 import { dsMockUtils, entityMockUtils } from '~/testUtils/mocks';
 import { MockContext } from '~/testUtils/mocks/dataSources';
 import {

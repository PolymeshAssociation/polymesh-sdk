import { u64 } from '@polkadot/types';
import { AccountId, Balance } from '@polkadot/types/interfaces';
import { bool } from '@polkadot/types/primitive';
import BigNumber from 'bignumber.js';
import { DidRecord, IdentityId, ScopeId, Signatory, Ticker, TxTags } from 'polymesh-types/types';
import sinon from 'sinon';

import { Context, Entity, Identity, SecurityToken } from '~/internal';
import { tokensByTrustedClaimIssuer, tokensHeldByDid } from '~/middleware/queries';
import { dsMockUtils, entityMockUtils } from '~/testUtils/mocks';
import { MockContext } from '~/testUtils/mocks/dataSources';
import {
  Account,
  DistributionWithDetails,
  Order,
  PortfolioCustodianRole,
  Role,
  RoleType,
  SecondaryKey,
  Signer,
  TickerOwnerRole,
  TokenCaaRole,
  TokenPiaRole,
  VenueOwnerRole,
} from '~/types';
import { SignerType, SignerValue } from '~/types/internal';
import { tuple } from '~/types/utils';
import * as utilsConversionModule from '~/utils/conversion';

jest.mock(
  '~/api/entities/TickerReservation',
  require('~/testUtils/mocks/entities').mockTickerReservationModule(
    '~/api/entities/TickerReservation'
  )
);
jest.mock(
  '~/api/entities/SecurityToken',
  require('~/testUtils/mocks/entities').mockSecurityTokenModule('~/api/entities/SecurityToken')
);
jest.mock(
  '~/api/entities/Venue',
  require('~/testUtils/mocks/entities').mockVenueModule('~/api/entities/Venue')
);
jest.mock(
  '~/api/entities/NumberedPortfolio',
  require('~/testUtils/mocks/entities').mockNumberedPortfolioModule(
    '~/api/entities/NumberedPortfolio'
  )
);
jest.mock(
  '~/api/entities/DefaultPortfolio',
  require('~/testUtils/mocks/entities').mockDefaultPortfolioModule(
    '~/api/entities/DefaultPortfolio'
  )
);

describe('Identity class', () => {
  let context: MockContext;
  let stringToIdentityIdStub: sinon.SinonStub<[string, Context], IdentityId>;
  let identityIdToStringStub: sinon.SinonStub<[IdentityId], string>;

  beforeAll(() => {
    dsMockUtils.initMocks();
    stringToIdentityIdStub = sinon.stub(utilsConversionModule, 'stringToIdentityId');
    identityIdToStringStub = sinon.stub(utilsConversionModule, 'identityIdToString');
  });

  beforeEach(() => {
    context = dsMockUtils.getContextInstance();
  });

  afterEach(() => {
    dsMockUtils.reset();
  });

  afterAll(() => {
    dsMockUtils.cleanup();
  });

  test('should extend Entity', () => {
    expect(Identity.prototype instanceof Entity).toBe(true);
  });

  describe('constructor', () => {
    test('should assign did to instance', () => {
      const did = 'abc';
      const identity = new Identity({ did }, context);

      expect(identity.did).toBe(did);
    });
  });

  describe('method: isUniqueIdentifiers', () => {
    test('should return true if the object conforms to the interface', () => {
      expect(Identity.isUniqueIdentifiers({ did: 'someDid' })).toBe(true);
      expect(Identity.isUniqueIdentifiers({})).toBe(false);
      expect(Identity.isUniqueIdentifiers({ did: 3 })).toBe(false);
    });
  });

  describe('method: hasTokenPermissions', () => {
    beforeAll(() => {
      entityMockUtils.initMocks();
    });

    afterEach(() => {
      entityMockUtils.reset();
    });

    afterAll(() => {
      entityMockUtils.cleanup();
    });

    test('should check whether the Identity has the appropriate permissions for the token', async () => {
      const identity = new Identity({ did: 'someDid' }, context);
      const ticker = 'SOME_TICKER';
      const token = entityMockUtils.getSecurityTokenInstance({ ticker });

      dsMockUtils.createQueryStub('externalAgents', 'groupOfAgent', {
        returnValue: dsMockUtils.createMockOption(),
      });

      let result = await identity.hasTokenPermissions({ token, transactions: [] });

      expect(result).toBe(false);
      dsMockUtils.createQueryStub('externalAgents', 'groupOfAgent', {
        returnValue: dsMockUtils.createMockOption(dsMockUtils.createMockAgentGroup('Full')),
      });

      result = await identity.hasTokenPermissions({ token, transactions: [] });

      expect(result).toBe(true);

      dsMockUtils.createQueryStub('externalAgents', 'groupOfAgent', {
        returnValue: dsMockUtils.createMockOption(dsMockUtils.createMockAgentGroup('ExceptMeta')),
      });

      result = await identity.hasTokenPermissions({ token, transactions: null });

      expect(result).toBe(false);

      result = await identity.hasTokenPermissions({
        token,
        transactions: [TxTags.externalAgents.RemoveAgent],
      });

      expect(result).toBe(false);

      result = await identity.hasTokenPermissions({
        token,
        transactions: [TxTags.identity.AcceptAuthorization],
      });

      expect(result).toBe(false);

      result = await identity.hasTokenPermissions({
        token,
        transactions: [TxTags.asset.ControllerTransfer],
      });

      expect(result).toBe(true);

      dsMockUtils.createQueryStub('externalAgents', 'groupOfAgent', {
        returnValue: dsMockUtils.createMockOption(
          dsMockUtils.createMockAgentGroup('PolymeshV1Pia')
        ),
      });

      result = await identity.hasTokenPermissions({
        token,
        transactions: [TxTags.asset.CreateAsset],
      });

      expect(result).toBe(false);

      result = await identity.hasTokenPermissions({
        token,
        transactions: [TxTags.asset.ControllerTransfer, TxTags.sto.Invest],
      });

      expect(result).toBe(false);

      result = await identity.hasTokenPermissions({
        token,
        transactions: [TxTags.asset.ControllerTransfer, TxTags.sto.FreezeFundraiser],
      });

      expect(result).toBe(true);

      dsMockUtils.createQueryStub('externalAgents', 'groupOfAgent', {
        returnValue: dsMockUtils.createMockOption(
          dsMockUtils.createMockAgentGroup('PolymeshV1Caa')
        ),
      });

      result = await identity.hasTokenPermissions({
        token,
        transactions: [TxTags.asset.CreateAsset],
      });

      expect(result).toBe(false);

      result = await identity.hasTokenPermissions({
        token,
        transactions: [TxTags.corporateAction.ChangeRecordDate],
      });

      expect(result).toBe(true);

      dsMockUtils.createQueryStub('externalAgents', 'groupOfAgent', {
        returnValue: dsMockUtils.createMockOption(
          dsMockUtils.createMockAgentGroup({ Custom: dsMockUtils.createMockU32(1) })
        ),
      });
      dsMockUtils.createQueryStub('externalAgents', 'groupPermissions', {
        returnValue: dsMockUtils.createMockOption(
          dsMockUtils.createMockExtrinsicPermissions('Whole')
        ),
      });

      result = await identity.hasTokenPermissions({
        token,
        transactions: [TxTags.corporateAction.ChangeRecordDate],
      });

      expect(result).toBe(true);

      /* eslint-disable @typescript-eslint/naming-convention */
      dsMockUtils.createQueryStub('externalAgents', 'groupPermissions', {
        returnValue: dsMockUtils.createMockOption(
          dsMockUtils.createMockExtrinsicPermissions({
            These: [
              dsMockUtils.createMockPalletPermissions({
                pallet_name: 'asset',
                dispatchable_names: {
                  Except: [dsMockUtils.createMockDispatchableName('createAsset')],
                },
              }),
            ],
          })
        ),
      });

      result = await identity.hasTokenPermissions({
        token,
        transactions: [TxTags.asset.CreateAsset],
      });

      expect(result).toBe(false);

      dsMockUtils.createQueryStub('externalAgents', 'groupPermissions', {
        returnValue: dsMockUtils.createMockOption(
          dsMockUtils.createMockExtrinsicPermissions({
            Except: [
              dsMockUtils.createMockPalletPermissions({
                pallet_name: 'asset',
                dispatchable_names: 'Whole',
              }),
            ],
          })
        ),
      });

      result = await identity.hasTokenPermissions({
        token,
        transactions: [TxTags.identity.AddClaim],
      });

      expect(result).toBe(true);
      /* eslint-enable @typescript-eslint/naming-convention */
    });
  });

  describe('method: hasRole and hasRoles', () => {
    beforeAll(() => {
      entityMockUtils.initMocks();
    });

    afterEach(() => {
      entityMockUtils.reset();
    });

    afterAll(() => {
      entityMockUtils.cleanup();
    });

    test('hasRole should check whether the Identity has the Ticker Owner role', async () => {
      const identity = new Identity({ did: 'someDid' }, context);
      const role: TickerOwnerRole = { type: RoleType.TickerOwner, ticker: 'someTicker' };

      let hasRole = await identity.hasRole(role);

      expect(hasRole).toBe(true);

      identity.did = 'otherDid';

      hasRole = await identity.hasRole(role);

      expect(hasRole).toBe(false);
    });

    test('hasRole should check whether the Identity has the Token PIA role', async () => {
      const identity = new Identity({ did: 'someDid' }, context);
      const role: TokenPiaRole = { type: RoleType.TokenPia, ticker: 'someTicker' };

      let hasRole = await identity.hasRole(role);

      expect(hasRole).toBe(false);

      entityMockUtils.configureMocks({
        securityTokenOptions: {
          details: {
            primaryIssuanceAgents: [identity],
          },
        },
      });

      hasRole = await identity.hasRole(role);

      expect(hasRole).toBe(true);

      entityMockUtils.reset();
      entityMockUtils.configureMocks({
        securityTokenOptions: {
          details: {
            primaryIssuanceAgents: [new Identity({ did: 'anotherDid' }, context)],
          },
        },
      });

      hasRole = await identity.hasRole(role);

      expect(hasRole).toBe(false);
    });

    test('hasRole should check whether the Identity has the Token CAA role', async () => {
      const identity = new Identity({ did: 'someDid' }, context);
      const role: TokenCaaRole = { type: RoleType.TokenCaa, ticker: 'someTicker' };

      entityMockUtils.configureMocks({
        securityTokenOptions: {
          corporateActionsGetAgents: [identity],
        },
      });

      let hasRole = await identity.hasRole(role);

      expect(hasRole).toBe(true);

      entityMockUtils.configureMocks({
        securityTokenOptions: {
          corporateActionsGetAgents: [new Identity({ did: 'otherdid' }, context)],
        },
      });

      hasRole = await identity.hasRole(role);

      expect(hasRole).toBe(false);
    });

    test('hasRole should check whether the Identity has the CDD Provider role', async () => {
      const did = 'someDid';
      const identity = new Identity({ did }, context);
      const role: Role = { type: RoleType.CddProvider };
      const rawDid = dsMockUtils.createMockIdentityId(did);

      dsMockUtils.createQueryStub('cddServiceProviders', 'activeMembers').resolves([rawDid]);

      identityIdToStringStub.withArgs(rawDid).returns(did);

      let hasRole = await identity.hasRole(role);

      expect(hasRole).toBe(true);

      identity.did = 'otherDid';

      hasRole = await identity.hasRole(role);

      expect(hasRole).toBe(false);
    });

    test('hasRole should check whether the Identity has the Venue Owner role', async () => {
      const did = 'someDid';
      const identity = new Identity({ did }, context);
      const role: VenueOwnerRole = { type: RoleType.VenueOwner, venueId: new BigNumber(10) };

      entityMockUtils.configureMocks({
        venueOptions: { details: { owner: new Identity({ did }, context) } },
      });

      let hasRole = await identity.hasRole(role);

      expect(hasRole).toBe(true);

      identity.did = 'otherDid';

      hasRole = await identity.hasRole(role);

      expect(hasRole).toBe(false);
    });

    test('hasRole should check whether the Identity has the Portfolio Custodian role', async () => {
      const did = 'someDid';
      const identity = new Identity({ did }, context);
      const portfolioId = {
        did,
        number: new BigNumber(1),
      };
      let role: PortfolioCustodianRole = { type: RoleType.PortfolioCustodian, portfolioId };

      entityMockUtils.configureMocks({
        numberedPortfolioOptions: { isCustodiedBy: true },
        defaultPortfolioOptions: { isCustodiedBy: false },
      });

      let hasRole = await identity.hasRole(role);

      expect(hasRole).toBe(true);

      role = { type: RoleType.PortfolioCustodian, portfolioId: { did } };

      hasRole = await identity.hasRole(role);

      expect(hasRole).toBe(false);
    });

    test('hasRole should throw an error if the role is not recognized', () => {
      const identity = new Identity({ did: 'someDid' }, context);
      const type = 'Fake' as RoleType;
      const role = { type, ticker: 'someTicker' } as TickerOwnerRole;

      const hasRole = identity.hasRole(role);

      return expect(hasRole).rejects.toThrow(`Unrecognized role "${JSON.stringify(role)}"`);
    });

    test('hasRoles should return true if the Identity possesses all roles', async () => {
      const identity = new Identity({ did: 'someDid' }, context);
      const roles: TickerOwnerRole[] = [
        { type: RoleType.TickerOwner, ticker: 'someTicker' },
        { type: RoleType.TickerOwner, ticker: 'otherTicker' },
      ];

      const hasRole = await identity.hasRoles(roles);

      expect(hasRole).toBe(true);
    });

    test("hasRoles should return false if at least one role isn't possessed by the Identity", async () => {
      const identity = new Identity({ did: 'someDid' }, context);
      const roles: TickerOwnerRole[] = [
        { type: RoleType.TickerOwner, ticker: 'someTicker' },
        { type: RoleType.TickerOwner, ticker: 'otherTicker' },
      ];

      const stub = entityMockUtils.getTickerReservationDetailsStub();

      stub.onSecondCall().returns({
        owner: null,
      });

      const hasRole = await identity.hasRoles(roles);

      expect(hasRole).toBe(false);
    });
  });

  describe('method: getTokenBalance', () => {
    let ticker: string;
    let did: string;
    let rawTicker: Ticker;
    let rawIdentityId: IdentityId;
    let fakeValue: BigNumber;
    let fakeBalance: Balance;
    let mockContext: Context;
    let balanceOfStub: sinon.SinonStub;
    let tokensStub: sinon.SinonStub;

    let identity: Identity;

    beforeAll(() => {
      ticker = 'TEST';
      did = 'someDid';
      rawTicker = dsMockUtils.createMockTicker(ticker);
      rawIdentityId = dsMockUtils.createMockIdentityId(did);
      fakeValue = new BigNumber(100);
      fakeBalance = dsMockUtils.createMockBalance(fakeValue.toNumber());
      mockContext = dsMockUtils.getContextInstance();
      balanceOfStub = dsMockUtils.createQueryStub('asset', 'balanceOf');
      tokensStub = dsMockUtils.createQueryStub('asset', 'tokens');

      stringToIdentityIdStub.withArgs(did, mockContext).returns(rawIdentityId);

      identity = new Identity({ did }, mockContext);

      sinon
        .stub(utilsConversionModule, 'stringToTicker')
        .withArgs(ticker, mockContext)
        .returns(rawTicker);

      sinon
        .stub(utilsConversionModule, 'balanceToBigNumber')
        .withArgs(fakeBalance)
        .returns(fakeValue);
    });

    beforeEach(() => {
      /* eslint-disable @typescript-eslint/naming-convention */
      tokensStub.withArgs(rawTicker).resolves(
        dsMockUtils.createMockSecurityToken({
          owner_did: dsMockUtils.createMockIdentityId('tokenOwner'),
          total_supply: dsMockUtils.createMockBalance(3000),
          divisible: dsMockUtils.createMockBool(true),
          asset_type: dsMockUtils.createMockAssetType('EquityCommon'),
          name: dsMockUtils.createMockAssetName('someToken'),
        })
      );
      /* eslint-enable @typescript-eslint/naming-convention */
    });

    test('should return the balance of a given token', async () => {
      balanceOfStub.withArgs(rawTicker, rawIdentityId).resolves(fakeBalance);

      const result = await identity.getTokenBalance({ ticker });

      expect(result).toEqual(fakeValue);
    });

    test('should allow subscription', async () => {
      const unsubCallback = 'unsubCallback';
      const callback = sinon.stub();

      balanceOfStub.withArgs(rawTicker, rawIdentityId).callsFake(async (_a, _b, cbFunc) => {
        cbFunc(fakeBalance);
        return unsubCallback;
      });

      const result = await identity.getTokenBalance({ ticker }, callback);

      expect(result).toEqual(unsubCallback);
      sinon.assert.calledWithExactly(callback, fakeValue);
    });

    test("should throw an error if the token doesn't exist", async () => {
      tokensStub.withArgs(rawTicker).resolves(dsMockUtils.createMockSecurityToken());

      let error;

      try {
        await identity.getTokenBalance({ ticker });
      } catch (err) {
        error = err;
      }

      expect(error.message).toBe(`There is no Security Token with ticker "${ticker}"`);
    });
  });

  describe('method: hasValidCdd', () => {
    test('should return whether the Identity has valid CDD', async () => {
      const did = 'someDid';
      const statusResponse = true;
      const mockContext = dsMockUtils.getContextInstance();
      const rawIdentityId = dsMockUtils.createMockIdentityId(did);
      const fakeHasValidCdd = dsMockUtils.createMockCddStatus({
        Ok: rawIdentityId,
      });

      stringToIdentityIdStub.withArgs(did, mockContext).returns(rawIdentityId);

      dsMockUtils
        .createRpcStub('identity', 'isIdentityHasValidCdd')
        .withArgs(rawIdentityId)
        .resolves(fakeHasValidCdd);

      sinon
        .stub(utilsConversionModule, 'cddStatusToBoolean')
        .withArgs(fakeHasValidCdd)
        .returns(statusResponse);

      const identity = new Identity({ did }, context);
      const result = await identity.hasValidCdd();

      expect(result).toEqual(statusResponse);
    });
  });

  describe('method: isGcMember', () => {
    test('should return whether the Identity is GC member', async () => {
      const did = 'someDid';
      const rawDid = dsMockUtils.createMockIdentityId(did);
      const mockContext = dsMockUtils.getContextInstance();
      const identity = new Identity({ did }, mockContext);

      identityIdToStringStub.withArgs(rawDid).returns(did);

      dsMockUtils
        .createQueryStub('committeeMembership', 'activeMembers')
        .resolves([rawDid, dsMockUtils.createMockIdentityId('otherDid')]);

      const result = await identity.isGcMember();

      expect(result).toBeTruthy();
    });
  });

  describe('method: isCddProvider', () => {
    test('should return whether the Identity is a CDD provider', async () => {
      const did = 'someDid';
      const rawDid = dsMockUtils.createMockIdentityId(did);
      const mockContext = dsMockUtils.getContextInstance();
      const identity = new Identity({ did }, mockContext);

      identityIdToStringStub.withArgs(rawDid).returns(did);

      dsMockUtils
        .createQueryStub('cddServiceProviders', 'activeMembers')
        .resolves([rawDid, dsMockUtils.createMockIdentityId('otherDid')]);

      const result = await identity.isCddProvider();

      expect(result).toBeTruthy();
    });
  });

  describe('method: getPrimaryKey', () => {
    const did = 'someDid';
    const accountId = 'somePrimaryKey';

    let accountIdToStringStub: sinon.SinonStub<[AccountId], string>;
    let didRecordsStub: sinon.SinonStub;
    let rawDidRecord: DidRecord;

    beforeAll(() => {
      accountIdToStringStub = sinon.stub(utilsConversionModule, 'accountIdToString');
      accountIdToStringStub.returns(accountId);
    });

    beforeEach(() => {
      didRecordsStub = dsMockUtils.createQueryStub('identity', 'didRecords');
      /* eslint-disable @typescript-eslint/naming-convention */
      rawDidRecord = dsMockUtils.createMockDidRecord({
        roles: [],
        primary_key: dsMockUtils.createMockAccountId(accountId),
        secondary_keys: [],
      });
      /* eslint-enabled @typescript-eslint/naming-convention */
    });

    test('should return a PrimaryKey', async () => {
      const mockContext = dsMockUtils.getContextInstance();
      const identity = new Identity({ did }, mockContext);

      didRecordsStub.returns(rawDidRecord);

      const result = await identity.getPrimaryKey();
      expect(result).toEqual(accountId);
    });

    test('should allow subscription', async () => {
      const mockContext = dsMockUtils.getContextInstance();
      const identity = new Identity({ did }, mockContext);

      const unsubCallback = 'unsubCallBack';

      didRecordsStub.callsFake(async (_, cbFunc) => {
        cbFunc(rawDidRecord);
        return unsubCallback;
      });

      const callback = sinon.stub();
      const result = await identity.getPrimaryKey(callback);

      expect(result).toBe(unsubCallback);
      sinon.assert.calledWithExactly(callback, accountId);
    });
  });

  describe('method: getTrustingTokens', () => {
    const did = 'someDid';
    const tickers = ['TOKEN1\0\0', 'TOKEN2\0\0'];

    test('should return a list of security tokens', async () => {
      const identity = new Identity({ did }, context);

      dsMockUtils.createApolloQueryStub(
        tokensByTrustedClaimIssuer({ claimIssuerDid: did, order: Order.Asc }),
        {
          tokensByTrustedClaimIssuer: tickers,
        }
      );

      const result = await identity.getTrustingTokens();

      expect(result[0].ticker).toBe('TOKEN1');
      expect(result[1].ticker).toBe('TOKEN2');
    });
  });

  describe('method: getHeldTokens', () => {
    const did = 'someDid';
    const tickers = ['TOKEN1', 'TOKEN2'];

    test('should return a list of security tokens', async () => {
      const identity = new Identity({ did }, context);

      dsMockUtils.createApolloQueryStub(
        tokensHeldByDid({ did, count: undefined, skip: undefined, order: Order.Asc }),
        {
          tokensHeldByDid: { items: tickers, totalCount: 2 },
        }
      );

      const result = await identity.getHeldTokens();

      expect(result.data[0].ticker).toBe(tickers[0]);
      expect(result.data[1].ticker).toBe(tickers[1]);
    });
  });

  describe('method: getVenues', () => {
    let did: string;
    let venueId: BigNumber;

    let rawDid: IdentityId;
    let rawVenueId: u64;

    beforeAll(() => {
      did = 'someDid';
      venueId = new BigNumber(10);

      rawDid = dsMockUtils.createMockIdentityId(did);
      rawVenueId = dsMockUtils.createMockU64(venueId.toNumber());
    });

    beforeEach(() => {
      stringToIdentityIdStub.withArgs(did, context).returns(rawDid);
    });

    afterAll(() => {
      sinon.restore();
    });

    test('should return a list of Venues', async () => {
      const fakeResult = [entityMockUtils.getVenueInstance({ id: venueId })];

      dsMockUtils
        .createQueryStub('settlement', 'userVenues')
        .withArgs(rawDid)
        .resolves([rawVenueId]);

      const identity = new Identity({ did }, context);

      const result = await identity.getVenues();
      expect(result).toEqual(fakeResult);
    });

    test('should allow subscription', async () => {
      const unsubCallback = 'unsubCallBack';

      const fakeResult = [entityMockUtils.getVenueInstance({ id: venueId })];

      dsMockUtils.createQueryStub('settlement', 'userVenues').callsFake(async (_, cbFunc) => {
        cbFunc([rawVenueId]);
        return unsubCallback;
      });

      const identity = new Identity({ did }, context);

      const callback = sinon.stub();
      const result = await identity.getVenues(callback);
      expect(result).toEqual(unsubCallback);
      sinon.assert.calledWithExactly(callback, fakeResult);
    });
  });

  describe('method: getScopeId', () => {
    let did: string;
    let ticker: string;
    let scopeId: string;

    let rawDid: IdentityId;
    let rawTicker: Ticker;
    let rawScopeId: ScopeId;

    let stringToTickerStub: sinon.SinonStub<[string, Context], Ticker>;

    beforeAll(() => {
      did = 'someDid';
      ticker = 'SOME_TICKER';
      scopeId = 'someScopeId';

      rawDid = dsMockUtils.createMockIdentityId(did);
      rawTicker = dsMockUtils.createMockTicker(ticker);
      rawScopeId = dsMockUtils.createMockScopeId(scopeId);

      stringToTickerStub = sinon.stub(utilsConversionModule, 'stringToTicker');
    });

    beforeEach(() => {
      stringToIdentityIdStub.withArgs(did, context).returns(rawDid);
      stringToTickerStub.withArgs(ticker, context).returns(rawTicker);

      dsMockUtils.createQueryStub('asset', 'scopeIdOf', {
        returnValue: rawScopeId,
      });
    });

    afterAll(() => {
      sinon.restore();
    });

    test("should return the Identity's scopeId associated to the token", async () => {
      const identity = new Identity({ did }, context);

      let result = await identity.getScopeId({ token: ticker });
      expect(result).toEqual(scopeId);

      result = await identity.getScopeId({
        token: entityMockUtils.getSecurityTokenInstance({ ticker }),
      });
      expect(result).toEqual(scopeId);
    });
  });

  describe('method: getPendingInstructions', () => {
    test('should return all pending instructions in which the identity is involved', async () => {
      const id1 = new BigNumber(1);
      const id2 = new BigNumber(2);
      const id3 = new BigNumber(3);
      const id4 = new BigNumber(4);

      const did = 'someDid';
      const identity = new Identity({ did }, context);

      const defaultPortfolioDid = 'someDid';
      const numberedPortfolioDid = 'someDid';
      const numberedPortfolioId = new BigNumber(1);

      const defaultPortfolio = entityMockUtils.getDefaultPortfolioInstance({
        did: defaultPortfolioDid,
        isCustodiedBy: true,
      });

      const numberedPortfolio = entityMockUtils.getNumberedPortfolioInstance({
        did: numberedPortfolioDid,
        id: numberedPortfolioId,
        isCustodiedBy: false,
      });

      identity.portfolios.getPortfolios = sinon
        .stub()
        .resolves([defaultPortfolio, numberedPortfolio]);

      identity.portfolios.getCustodiedPortfolios = sinon.stub().resolves({ data: [], next: null });

      const portfolioLikeToPortfolioIdStub = sinon.stub(
        utilsConversionModule,
        'portfolioLikeToPortfolioId'
      );

      portfolioLikeToPortfolioIdStub
        .withArgs(defaultPortfolio)
        .returns({ did: defaultPortfolioDid, number: undefined });
      portfolioLikeToPortfolioIdStub
        .withArgs(numberedPortfolio)
        .returns({ did: numberedPortfolioDid, number: numberedPortfolioId });

      const rawPortfolio = dsMockUtils.createMockPortfolioId({
        did: dsMockUtils.createMockIdentityId(did),
        kind: dsMockUtils.createMockPortfolioKind('Default'),
      });

      const portfolioIdToMeshPortfolioIdStub = sinon.stub(
        utilsConversionModule,
        'portfolioIdToMeshPortfolioId'
      );

      portfolioIdToMeshPortfolioIdStub
        .withArgs({ did, number: undefined }, context)
        .returns(rawPortfolio);

      const userAuthsStub = dsMockUtils.createQueryStub('settlement', 'userAffirmations');

      const rawId1 = dsMockUtils.createMockU64(id1.toNumber());
      const rawId2 = dsMockUtils.createMockU64(id2.toNumber());
      const rawId3 = dsMockUtils.createMockU64(id3.toNumber());

      const entriesStub = sinon.stub();
      entriesStub
        .withArgs(rawPortfolio)
        .resolves([
          tuple(
            { args: [rawPortfolio, rawId1] },
            dsMockUtils.createMockAffirmationStatus('Pending')
          ),
          tuple(
            { args: [rawPortfolio, rawId2] },
            dsMockUtils.createMockAffirmationStatus('Pending')
          ),
          tuple(
            { args: [rawPortfolio, rawId3] },
            dsMockUtils.createMockAffirmationStatus('Pending')
          ),
        ]);

      userAuthsStub.entries = entriesStub;

      /* eslint-disable @typescript-eslint/naming-convention */
      const instructionDetailsStub = dsMockUtils.createQueryStub(
        'settlement',
        'instructionDetails',
        {
          multi: [],
        }
      );

      const multiStub = sinon.stub();

      multiStub.withArgs([rawId1, rawId2, rawId3]).resolves([
        dsMockUtils.createMockInstruction({
          instruction_id: dsMockUtils.createMockU64(id1.toNumber()),
          venue_id: dsMockUtils.createMockU64(),
          status: dsMockUtils.createMockInstructionStatus('Pending'),
          settlement_type: dsMockUtils.createMockSettlementType('SettleOnAffirmation'),
          created_at: dsMockUtils.createMockOption(),
          trade_date: dsMockUtils.createMockOption(),
          value_date: dsMockUtils.createMockOption(),
        }),
        dsMockUtils.createMockInstruction({
          instruction_id: dsMockUtils.createMockU64(id2.toNumber()),
          venue_id: dsMockUtils.createMockU64(),
          status: dsMockUtils.createMockInstructionStatus('Pending'),
          settlement_type: dsMockUtils.createMockSettlementType('SettleOnAffirmation'),
          created_at: dsMockUtils.createMockOption(),
          trade_date: dsMockUtils.createMockOption(),
          value_date: dsMockUtils.createMockOption(),
        }),
        dsMockUtils.createMockInstruction({
          instruction_id: dsMockUtils.createMockU64(id3.toNumber()),
          venue_id: dsMockUtils.createMockU64(),
          status: dsMockUtils.createMockInstructionStatus('Unknown'),
          settlement_type: dsMockUtils.createMockSettlementType('SettleOnAffirmation'),
          created_at: dsMockUtils.createMockOption(),
          trade_date: dsMockUtils.createMockOption(),
          value_date: dsMockUtils.createMockOption(),
        }),
        dsMockUtils.createMockInstruction({
          instruction_id: dsMockUtils.createMockU64(id4.toNumber()),
          venue_id: dsMockUtils.createMockU64(),
          status: dsMockUtils.createMockInstructionStatus('Pending'),
          settlement_type: dsMockUtils.createMockSettlementType('SettleOnAffirmation'),
          created_at: dsMockUtils.createMockOption(),
          trade_date: dsMockUtils.createMockOption(),
          value_date: dsMockUtils.createMockOption(),
        }),
      ]);

      instructionDetailsStub.multi = multiStub;
      /* eslint-enable @typescript-eslint/naming-convention */

      const result = await identity.getPendingInstructions();

      expect(result.length).toBe(3);
      expect(result[0].id).toEqual(id1);
      expect(result[1].id).toEqual(id2);
      expect(result[2].id).toEqual(id4);
    });
  });

  describe('method: areSecondaryKeysFrozen', () => {
    let frozenStub: sinon.SinonStub;
    let boolValue: boolean;
    let rawBoolValue: bool;

    beforeAll(() => {
      boolValue = true;
      rawBoolValue = dsMockUtils.createMockBool(boolValue);
    });

    beforeEach(() => {
      frozenStub = dsMockUtils.createQueryStub('identity', 'isDidFrozen');
    });

    test('should return whether secondary key is frozen or not', async () => {
      const identity = new Identity({ did: 'someDid' }, context);

      frozenStub.resolves(rawBoolValue);

      const result = await identity.areSecondaryKeysFrozen();

      expect(result).toBe(boolValue);
    });

    test('should allow subscription', async () => {
      const identity = new Identity({ did: 'someDid' }, context);
      const unsubCallback = 'unsubCallBack';

      frozenStub.callsFake(async (_, cbFunc) => {
        cbFunc(rawBoolValue);
        return unsubCallback;
      });

      const callback = sinon.stub();
      const result = await identity.areSecondaryKeysFrozen(callback);

      expect(result).toBe(unsubCallback);
      sinon.assert.calledWithExactly(callback, boolValue);
    });
  });

  describe('method: getPendingDistributions', () => {
    let tokens: SecurityToken[];
    let distributions: DistributionWithDetails[];
    let expectedDistribution: DistributionWithDetails;

    beforeAll(() => {
      tokens = [
        entityMockUtils.getSecurityTokenInstance({ ticker: 'TICKER_1' }),
        entityMockUtils.getSecurityTokenInstance({ ticker: 'TICKER_2' }),
      ];
      const distributionTemplate = {
        expiryDate: null,
        perShare: new BigNumber(1),
        checkpoint: entityMockUtils.getCheckpointInstance({
          balance: new BigNumber(1000),
        }),
        paymentDate: new Date('10/14/1987'),
      };
      const detailsTemplate = {
        remainingFunds: new BigNumber(10000),
        fundsReclaimed: false,
      };
      expectedDistribution = {
        distribution: entityMockUtils.getDividendDistributionInstance(distributionTemplate),
        details: detailsTemplate,
      };
      distributions = [
        expectedDistribution,
        {
          distribution: entityMockUtils.getDividendDistributionInstance({
            ...distributionTemplate,
            expiryDate: new Date('10/14/1987'),
          }),
          details: detailsTemplate,
        },
        {
          distribution: entityMockUtils.getDividendDistributionInstance({
            ...distributionTemplate,
            paymentDate: new Date(new Date().getTime() + 3 * 60 * 1000),
          }),
          details: detailsTemplate,
        },
        {
          distribution: entityMockUtils.getDividendDistributionInstance({
            ...distributionTemplate,
            id: new BigNumber(5),
            ticker: 'HOLDER_PAID',
          }),
          details: detailsTemplate,
        },
      ];
    });

    beforeEach(() => {
      context.getDividendDistributionsForTokens.withArgs({ tokens }).resolves(distributions);
    });

    afterAll(() => {
      sinon.restore();
    });

    test('should return all distributions where the Identity can claim funds', async () => {
      const holderPaidStub = dsMockUtils.createQueryStub('capitalDistribution', 'holderPaid');

      // eslint-disable-next-line @typescript-eslint/naming-convention
      const rawCaId = dsMockUtils.createMockCAId({ ticker: 'HOLDER_PAID', local_id: 5 });
      const rawIdentityId = dsMockUtils.createMockIdentityId('someDid');

      sinon
        .stub(utilsConversionModule, 'stringToIdentityId')
        .withArgs('someDid', context)
        .returns(rawIdentityId);
      sinon
        .stub(utilsConversionModule, 'corporateActionIdentifierToCaId')
        .withArgs({ ticker: 'HOLDER_PAID', localId: new BigNumber(5) }, context)
        .returns(rawCaId);

      holderPaidStub.resolves(dsMockUtils.createMockBool(false));
      holderPaidStub.withArgs([rawCaId, rawIdentityId]).resolves(dsMockUtils.createMockBool(true));

      const identity = new Identity({ did: 'someDid' }, context);

      const heldTokensStub = sinon.stub(identity, 'getHeldTokens');
      heldTokensStub.onFirstCall().resolves({ data: [tokens[0]], next: 1 });
      heldTokensStub.onSecondCall().resolves({ data: [tokens[1]], next: null });

      const result = await identity.getPendingDistributions();

      expect(result).toEqual([expectedDistribution]);
    });
  });

<<<<<<< HEAD
  describe('method: getSecondaryKeys', () => {
    const did = 'someDid';
    const accountId = 'someAccountId';
    const signerValues = [
      { value: did, type: SignerType.Identity },
      { value: accountId, type: SignerType.Account },
    ];
    const signerIdentityId = dsMockUtils.createMockSignatory({
      Identity: dsMockUtils.createMockIdentityId(did),
    });
    const signerAccountId = dsMockUtils.createMockSignatory({
      Account: dsMockUtils.createMockAccountId(accountId),
    });

    let account: Account;
    let fakeIdentity: Identity;
    let fakeResult: SecondaryKey[];

    let signatoryToSignerValueStub: sinon.SinonStub<[Signatory], SignerValue>;
    let signerValueToSignerStub: sinon.SinonStub<[SignerValue, Context], Signer>;
    let didRecordsStub: sinon.SinonStub;
    let rawDidRecord: DidRecord;

    beforeAll(() => {
      fakeIdentity = entityMockUtils.getIdentityInstance();
      signatoryToSignerValueStub = sinon.stub(utilsConversionModule, 'signatoryToSignerValue');
      signatoryToSignerValueStub.withArgs(signerIdentityId).returns(signerValues[0]);
      signatoryToSignerValueStub.withArgs(signerAccountId).returns(signerValues[1]);

      account = entityMockUtils.getAccountInstance({ address: accountId });
      signerValueToSignerStub = sinon.stub(utilsConversionModule, 'signerValueToSigner');
      signerValueToSignerStub.withArgs(signerValues[0], sinon.match.object).returns(fakeIdentity);
      signerValueToSignerStub.withArgs(signerValues[1], sinon.match.object).returns(account);

      fakeResult = [
        {
          signer: fakeIdentity,
          permissions: {
            tokens: null,
            portfolios: null,
            transactions: null,
            transactionGroups: [],
          },
        },
        {
          signer: account,
          permissions: {
            tokens: null,
            portfolios: null,
            transactions: null,
            transactionGroups: [],
          },
        },
      ];
    });

    beforeEach(() => {
      didRecordsStub = dsMockUtils.createQueryStub('identity', 'didRecords');
      /* eslint-disable @typescript-eslint/naming-convention */
      rawDidRecord = dsMockUtils.createMockDidRecord({
        roles: [],
        primary_key: dsMockUtils.createMockAccountId(),
        secondary_keys: [
          dsMockUtils.createMockSecondaryKey({
            signer: signerIdentityId,
            permissions: dsMockUtils.createMockPermissions({
              asset: dsMockUtils.createMockAssetPermissions(),
              extrinsic: dsMockUtils.createMockExtrinsicPermissions(),
              portfolio: dsMockUtils.createMockPortfolioPermissions(),
            }),
          }),
          dsMockUtils.createMockSecondaryKey({
            signer: signerAccountId,
            permissions: dsMockUtils.createMockPermissions({
              asset: dsMockUtils.createMockAssetPermissions('Whole'),
              extrinsic: dsMockUtils.createMockExtrinsicPermissions('Whole'),
              portfolio: dsMockUtils.createMockPortfolioPermissions('Whole'),
            }),
          }),
        ],
      });
      /* eslint-enabled @typescript-eslint/naming-convention */
    });

    test('should return a list of Signers', async () => {
      const identity = new Identity({ did: 'someDid' }, context);
      didRecordsStub.resolves(rawDidRecord);

      const result = await identity.getSecondaryKeys();
      expect(result).toEqual(fakeResult);
    });

    test('should allow subscription', async () => {
      const identity = new Identity({ did: 'someDid' }, context);
      const unsubCallback = 'unsubCallBack';

      didRecordsStub.callsFake(async (_, cbFunc) => {
        cbFunc(rawDidRecord);
        return unsubCallback;
      });

      const callback = sinon.stub();
      const result = await identity.getSecondaryKeys(callback);

      expect(result).toBe(unsubCallback);
      sinon.assert.calledWithExactly(callback, fakeResult);
=======
  describe('method: toJson', () => {
    test('should return a human readable version of the entity', () => {
      const identity = new Identity({ did: 'someDid' }, context);
      expect(identity.toJson()).toBe('someDid');
>>>>>>> e6a90d57
    });
  });
});<|MERGE_RESOLUTION|>--- conflicted
+++ resolved
@@ -18,12 +18,13 @@
   RoleType,
   SecondaryKey,
   Signer,
+  SignerType,
+  SignerValue,
   TickerOwnerRole,
   TokenCaaRole,
   TokenPiaRole,
   VenueOwnerRole,
 } from '~/types';
-import { SignerType, SignerValue } from '~/types/internal';
 import { tuple } from '~/types/utils';
 import * as utilsConversionModule from '~/utils/conversion';
 
@@ -1101,7 +1102,6 @@
     });
   });
 
-<<<<<<< HEAD
   describe('method: getSecondaryKeys', () => {
     const did = 'someDid';
     const accountId = 'someAccountId';
@@ -1208,12 +1208,13 @@
 
       expect(result).toBe(unsubCallback);
       sinon.assert.calledWithExactly(callback, fakeResult);
-=======
+    });
+  });
+
   describe('method: toJson', () => {
     test('should return a human readable version of the entity', () => {
       const identity = new Identity({ did: 'someDid' }, context);
       expect(identity.toJson()).toBe('someDid');
->>>>>>> e6a90d57
     });
   });
 });
--- conflicted
+++ resolved
@@ -300,61 +300,6 @@
     });
   });
 
-<<<<<<< HEAD
-  describe('method: hasRoles', () => {
-    beforeAll(() => {
-      entityMockUtils.initMocks();
-    });
-
-    afterEach(() => {
-      entityMockUtils.reset();
-    });
-
-    it('should return true if the Identity possesses all roles', async () => {
-      const identity = new Identity({ did: 'someDid' }, context);
-      const roles: TickerOwnerRole[] = [
-        { type: RoleType.TickerOwner, ticker: 'SOME_TICKER' },
-        { type: RoleType.TickerOwner, ticker: 'otherTicker' },
-      ];
-      const spy = jest.spyOn(identity, 'isEqual').mockReturnValue(true);
-
-      const hasRole = await identity.hasRoles(roles);
-
-      expect(hasRole).toBe(true);
-      spy.mockRestore();
-    });
-
-    it("should return false if at least one role isn't possessed by the Identity", async () => {
-      const identity = new Identity({ did: 'someDid' }, context);
-      const roles: TickerOwnerRole[] = [
-        { type: RoleType.TickerOwner, ticker: 'SOME_TICKER' },
-        { type: RoleType.TickerOwner, ticker: 'otherTicker' },
-      ];
-
-      const stub = jest.fn();
-
-      stub
-        .mockReturnValue({
-          owner: identity,
-        })
-        .mockReturnValue({
-          owner: null,
-        });
-
-      entityMockUtils.configureMocks({
-        tickerReservationOptions: {
-          details: stub,
-        },
-      });
-
-      const hasRole = await identity.hasRoles(roles);
-
-      expect(hasRole).toBe(false);
-    });
-  });
-
-=======
->>>>>>> a44aa098
   describe('method: getAssetBalance', () => {
     let ticker: string;
     let did: string;
@@ -1014,160 +959,6 @@
     });
   });
 
-<<<<<<< HEAD
-  describe('method: getPendingInstructions', () => {
-    afterAll(() => {
-      jest.restoreAllMocks();
-    });
-
-    it('should return all pending instructions in which the identity is involved', async () => {
-      const id1 = new BigNumber(1);
-      const id2 = new BigNumber(2);
-      const id3 = new BigNumber(3);
-      const id4 = new BigNumber(4);
-
-      const did = 'someDid';
-      const identity = new Identity({ did }, context);
-
-      const defaultPortfolioDid = 'someDid';
-      const numberedPortfolioDid = 'someDid';
-      const numberedPortfolioId = new BigNumber(1);
-
-      const defaultPortfolio = entityMockUtils.getDefaultPortfolioInstance({
-        did: defaultPortfolioDid,
-        isCustodiedBy: true,
-      });
-
-      const numberedPortfolio = entityMockUtils.getNumberedPortfolioInstance({
-        did: numberedPortfolioDid,
-        id: numberedPortfolioId,
-        isCustodiedBy: false,
-      });
-
-      identity.portfolios.getPortfolios = jest
-        .fn()
-        .mockResolvedValue([defaultPortfolio, numberedPortfolio]);
-
-      identity.portfolios.getCustodiedPortfolios = jest
-        .fn()
-        .mockResolvedValue({ data: [], next: null });
-
-      const portfolioLikeToPortfolioIdStub = jest.spyOn(
-        utilsConversionModule,
-        'portfolioLikeToPortfolioId'
-      );
-
-      when(portfolioLikeToPortfolioIdStub)
-        .calledWith(defaultPortfolio)
-        .mockReturnValue({ did: defaultPortfolioDid, number: undefined });
-      when(portfolioLikeToPortfolioIdStub)
-        .calledWith(numberedPortfolio)
-        .mockReturnValue({ did: numberedPortfolioDid, number: numberedPortfolioId });
-
-      const rawPortfolio = dsMockUtils.createMockPortfolioId({
-        did: dsMockUtils.createMockIdentityId(did),
-        kind: dsMockUtils.createMockPortfolioKind('Default'),
-      });
-
-      const portfolioIdToMeshPortfolioIdStub = jest.spyOn(
-        utilsConversionModule,
-        'portfolioIdToMeshPortfolioId'
-      );
-
-      when(portfolioIdToMeshPortfolioIdStub)
-        .calledWith({ did, number: undefined }, context)
-        .mockReturnValue(rawPortfolio);
-
-      const userAuthsStub = dsMockUtils.createQueryStub('settlement', 'userAffirmations');
-
-      const rawId1 = dsMockUtils.createMockU64(id1);
-      const rawId2 = dsMockUtils.createMockU64(id2);
-      const rawId3 = dsMockUtils.createMockU64(id3);
-
-      const entriesStub = jest.fn();
-      when(entriesStub)
-        .calledWith(rawPortfolio)
-        .mockResolvedValue([
-          tuple(
-            { args: [rawPortfolio, rawId1] },
-            dsMockUtils.createMockAffirmationStatus('Pending')
-          ),
-          tuple(
-            { args: [rawPortfolio, rawId2] },
-            dsMockUtils.createMockAffirmationStatus('Pending')
-          ),
-          tuple(
-            { args: [rawPortfolio, rawId3] },
-            dsMockUtils.createMockAffirmationStatus('Pending')
-          ),
-        ]);
-
-      userAuthsStub.entries = entriesStub;
-
-      const instructionDetailsStub = dsMockUtils.createQueryStub(
-        'settlement',
-        'instructionDetails',
-        {
-          multi: [],
-        }
-      );
-
-      const multiStub = jest.fn();
-
-      when(multiStub)
-        .calledWith([rawId1, rawId2, rawId3])
-        .mockResolvedValue([
-          dsMockUtils.createMockInstruction({
-            instructionId: dsMockUtils.createMockU64(id1),
-            venueId: dsMockUtils.createMockU64(),
-            status: dsMockUtils.createMockInstructionStatus('Pending'),
-            settlementType: dsMockUtils.createMockSettlementType('SettleOnAffirmation'),
-            createdAt: dsMockUtils.createMockOption(),
-            tradeDate: dsMockUtils.createMockOption(),
-            valueDate: dsMockUtils.createMockOption(),
-          }),
-          dsMockUtils.createMockInstruction({
-            instructionId: dsMockUtils.createMockU64(id2),
-            venueId: dsMockUtils.createMockU64(),
-            status: dsMockUtils.createMockInstructionStatus('Pending'),
-            settlementType: dsMockUtils.createMockSettlementType('SettleOnAffirmation'),
-            createdAt: dsMockUtils.createMockOption(),
-            tradeDate: dsMockUtils.createMockOption(),
-            valueDate: dsMockUtils.createMockOption(),
-          }),
-          dsMockUtils.createMockInstruction({
-            instructionId: dsMockUtils.createMockU64(id3),
-            venueId: dsMockUtils.createMockU64(),
-            status: dsMockUtils.createMockInstructionStatus('Unknown'),
-            settlementType: dsMockUtils.createMockSettlementType('SettleOnAffirmation'),
-            createdAt: dsMockUtils.createMockOption(),
-            tradeDate: dsMockUtils.createMockOption(),
-            valueDate: dsMockUtils.createMockOption(),
-          }),
-          dsMockUtils.createMockInstruction({
-            instructionId: dsMockUtils.createMockU64(id4),
-            venueId: dsMockUtils.createMockU64(),
-            status: dsMockUtils.createMockInstructionStatus('Pending'),
-            settlementType: dsMockUtils.createMockSettlementType('SettleOnAffirmation'),
-            createdAt: dsMockUtils.createMockOption(),
-            tradeDate: dsMockUtils.createMockOption(),
-            valueDate: dsMockUtils.createMockOption(),
-          }),
-        ]);
-
-      instructionDetailsStub.multi = multiStub;
-
-      const result = await identity.getPendingInstructions();
-
-      expect(result.length).toBe(3);
-      expect(result[0].id).toEqual(id1);
-      expect(result[1].id).toEqual(id2);
-      expect(result[2].id).toEqual(id4);
-    });
-  });
-
-=======
->>>>>>> a44aa098
   describe('method: areSecondaryAccountsFrozen', () => {
     let frozenStub: jest.Mock;
     let boolValue: boolean;

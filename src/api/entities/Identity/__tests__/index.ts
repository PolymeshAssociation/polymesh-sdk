import { AccountId, Balance } from '@polkadot/types/interfaces';
import BigNumber from 'bignumber.js';
import { DidRecord, IdentityId, Ticker } from 'polymesh-types/types';
import sinon from 'sinon';

import { Entity } from '~/base';
import { Context } from '~/context';
import {
<<<<<<< HEAD
  scopesByIdentity,
  tokensByTrustedClaimIssuer,
  tokensHeldByDid,
} from '~/middleware/queries';
=======
  issuerDidsWithClaimsByTarget,
  scopesByIdentity,
  tokensByTrustedClaimIssuer,
} from '~/middleware/queries';
import { ClaimTypeEnum, IdentityWithClaimsResult } from '~/middleware/types';
>>>>>>> 33a4a5c4
import { dsMockUtils, entityMockUtils } from '~/testUtils/mocks';
import {
  ClaimData,
  ClaimType,
  IdentityWithClaims,
  Order,
  ResultSet,
  Role,
  RoleType,
  TickerOwnerRole,
  TokenOwnerRole,
} from '~/types';
import * as utilsModule from '~/utils';

import { Identity } from '../';

jest.mock(
  '~/api/entities/TickerReservation',
  require('~/testUtils/mocks/entities').mockTickerReservationModule(
    '~/api/entities/TickerReservation'
  )
);
jest.mock(
  '~/api/entities/SecurityToken',
  require('~/testUtils/mocks/entities').mockSecurityTokenModule('~/api/entities/SecurityToken')
);

describe('Identity class', () => {
  let context: Context;
  let stringToIdentityIdStub: sinon.SinonStub<[string, Context], IdentityId>;
  let identityIdToStringStub: sinon.SinonStub<[IdentityId], string>;

  beforeAll(() => {
    dsMockUtils.initMocks();
    stringToIdentityIdStub = sinon.stub(utilsModule, 'stringToIdentityId');
    identityIdToStringStub = sinon.stub(utilsModule, 'identityIdToString');
  });

  beforeEach(() => {
    context = dsMockUtils.getContextInstance();
  });

  afterEach(() => {
    dsMockUtils.reset();
  });

  afterAll(() => {
    dsMockUtils.cleanup();
  });

  test('should extend entity', () => {
    expect(Identity.prototype instanceof Entity).toBe(true);
  });

  describe('constructor', () => {
    test('should assign did to instance', () => {
      const did = 'abc';
      const identity = new Identity({ did }, context);

      expect(identity.did).toBe(did);
    });
  });

  describe('method: isUniqueIdentifiers', () => {
    test('should return true if the object conforms to the interface', () => {
      expect(Identity.isUniqueIdentifiers({ did: 'someDid' })).toBe(true);
      expect(Identity.isUniqueIdentifiers({})).toBe(false);
      expect(Identity.isUniqueIdentifiers({ did: 3 })).toBe(false);
    });
  });

  describe('method: hasRole and hasRoles', () => {
    beforeAll(() => {
      entityMockUtils.initMocks();
    });

    afterEach(() => {
      entityMockUtils.reset();
    });

    afterAll(() => {
      entityMockUtils.cleanup();
    });

    test('hasRole should check whether the identity has the Ticker Owner role', async () => {
      const identity = new Identity({ did: 'someDid' }, context);
      const role: TickerOwnerRole = { type: RoleType.TickerOwner, ticker: 'someTicker' };

      let hasRole = await identity.hasRole(role);

      expect(hasRole).toBe(true);

      identity.did = 'otherDid';

      hasRole = await identity.hasRole(role);

      expect(hasRole).toBe(false);
    });

    test('hasRole should check whether the identity has the Token Owner role', async () => {
      const identity = new Identity({ did: 'someDid' }, context);
      const role: TokenOwnerRole = { type: RoleType.TokenOwner, ticker: 'someTicker' };

      let hasRole = await identity.hasRole(role);

      expect(hasRole).toBe(true);

      identity.did = 'otherDid';

      hasRole = await identity.hasRole(role);

      expect(hasRole).toBe(false);
    });

    test('hasRole should check whether the identity has the CDD Provider role', async () => {
      const did = 'someDid';
      const identity = new Identity({ did }, context);
      const role: Role = { type: RoleType.CddProvider };
      const rawDid = dsMockUtils.createMockIdentityId(did);

      dsMockUtils.createQueryStub('cddServiceProviders', 'activeMembers').resolves([rawDid]);

      identityIdToStringStub.withArgs(rawDid).returns(did);

      let hasRole = await identity.hasRole(role);

      expect(hasRole).toBe(true);

      identity.did = 'otherDid';

      hasRole = await identity.hasRole(role);

      expect(hasRole).toBe(false);
    });

    test('hasRole should throw an error if the role is not recognized', () => {
      const identity = new Identity({ did: 'someDid' }, context);
      const type = 'Fake' as RoleType;
      const role = { type, ticker: 'someTicker' } as TokenOwnerRole;

      const hasRole = identity.hasRole(role);

      return expect(hasRole).rejects.toThrow(`Unrecognized role "${JSON.stringify(role)}"`);
    });

    test('hasRoles should return true if the identity possesses all roles', async () => {
      const identity = new Identity({ did: 'someDid' }, context);
      const roles: TickerOwnerRole[] = [
        { type: RoleType.TickerOwner, ticker: 'someTicker' },
        { type: RoleType.TickerOwner, ticker: 'otherTicker' },
      ];

      const hasRole = await identity.hasRoles(roles);

      expect(hasRole).toBe(true);
    });

    test("hasRoles should return false if at least one role isn't possessed by the identity", async () => {
      const identity = new Identity({ did: 'someDid' }, context);
      const roles: TickerOwnerRole[] = [
        { type: RoleType.TickerOwner, ticker: 'someTicker' },
        { type: RoleType.TickerOwner, ticker: 'otherTicker' },
      ];

      const stub = entityMockUtils.getTickerReservationDetailsStub();

      stub.onSecondCall().returns({
        owner: null,
      });

      const hasRole = await identity.hasRoles(roles);

      expect(hasRole).toBe(false);
    });
  });

  describe('method: getTokenBalance', () => {
    let ticker: string;
    let did: string;
    let rawTicker: Ticker;
    let rawIdentityId: IdentityId;
    let fakeValue: BigNumber;
    let fakeBalance: Balance;
    let mockContext: Context;
    let balanceOfStub: sinon.SinonStub;
    let tokensStub: sinon.SinonStub;

    let identity: Identity;

    beforeAll(() => {
      ticker = 'TEST';
      did = 'someDid';
      rawTicker = dsMockUtils.createMockTicker(ticker);
      rawIdentityId = dsMockUtils.createMockIdentityId(did);
      fakeValue = new BigNumber(100);
      fakeBalance = dsMockUtils.createMockBalance(fakeValue.toNumber());
      mockContext = dsMockUtils.getContextInstance();
      balanceOfStub = dsMockUtils.createQueryStub('asset', 'balanceOf');
      tokensStub = dsMockUtils.createQueryStub('asset', 'tokens');

      stringToIdentityIdStub.withArgs(did, mockContext).returns(rawIdentityId);

      identity = new Identity({ did }, mockContext);

      sinon
        .stub(utilsModule, 'stringToTicker')
        .withArgs(ticker, mockContext)
        .returns(rawTicker);

      sinon
        .stub(utilsModule, 'balanceToBigNumber')
        .withArgs(fakeBalance)
        .returns(fakeValue);
    });

    beforeEach(() => {
      /* eslint-disable @typescript-eslint/camelcase */
      tokensStub.withArgs(rawTicker).resolves(
        dsMockUtils.createMockSecurityToken({
          owner_did: dsMockUtils.createMockIdentityId('tokenOwner'),
          total_supply: dsMockUtils.createMockBalance(3000),
          divisible: dsMockUtils.createMockBool(true),
          asset_type: dsMockUtils.createMockAssetType('EquityCommon'),
          treasury_did: dsMockUtils.createMockOption(),
          name: dsMockUtils.createMockAssetName('someToken'),
        })
      );
      /* eslint-enable @typescript-eslint/camelcase */
    });

    test('should return the balance of a given token', async () => {
      balanceOfStub.withArgs(rawTicker, rawIdentityId).resolves(fakeBalance);

      const result = await identity.getTokenBalance({ ticker });

      expect(result).toEqual(fakeValue);
    });

    test('should allow subscription', async () => {
      const unsubCallback = 'unsubCallback';
      const callback = sinon.stub();

      balanceOfStub.withArgs(rawTicker, rawIdentityId).callsFake(async (_a, _b, cbFunc) => {
        cbFunc(fakeBalance);
        return unsubCallback;
      });

      const result = await identity.getTokenBalance({ ticker }, callback);

      expect(result).toEqual(unsubCallback);
      sinon.assert.calledWithExactly(callback, fakeValue);
    });

    test("should throw an error if the token doesn't exist", async () => {
      tokensStub.withArgs(rawTicker).resolves(dsMockUtils.createMockSecurityToken());

      let error;

      try {
        await identity.getTokenBalance({ ticker });
      } catch (err) {
        error = err;
      }

      expect(error.message).toBe(`There is no Security Token with ticker "${ticker}"`);
    });
  });

  describe('method: hasValidCdd', () => {
    test('should return whether the Identity has valid CDD', async () => {
      const did = 'someDid';
      const statusResponse = true;
      const mockContext = dsMockUtils.getContextInstance();
      const rawIdentityId = dsMockUtils.createMockIdentityId(did);
      const fakeHasValidCdd = dsMockUtils.createMockCddStatus({
        Ok: rawIdentityId,
      });

      stringToIdentityIdStub.withArgs(did, mockContext).returns(rawIdentityId);

      dsMockUtils
        .createRpcStub('identity', 'isIdentityHasValidCdd')
        .withArgs(rawIdentityId)
        .resolves(fakeHasValidCdd);

      sinon
        .stub(utilsModule, 'cddStatusToBoolean')
        .withArgs(fakeHasValidCdd)
        .returns(statusResponse);

      const identity = new Identity({ did }, context);
      const result = await identity.hasValidCdd();

      expect(result).toEqual(statusResponse);
    });
  });

  describe('method: isGcMember', () => {
    test('should return whether the Identity is GC member', async () => {
      const did = 'someDid';
      const rawDid = dsMockUtils.createMockIdentityId(did);
      const mockContext = dsMockUtils.getContextInstance();
      const identity = new Identity({ did }, mockContext);

      identityIdToStringStub.withArgs(rawDid).returns(did);

      dsMockUtils
        .createQueryStub('committeeMembership', 'activeMembers')
        .resolves([rawDid, dsMockUtils.createMockIdentityId('otherDid')]);

      const result = await identity.isGcMember();

      expect(result).toBeTruthy();
    });
  });

  describe('method: getCddClaims', () => {
    test('should return a list of cdd claims', async () => {
      const did = 'someDid';
      const identity = new Identity({ did }, context);

      const issuedClaims: ResultSet<ClaimData> = {
        data: [
          {
            target: new Identity({ did }, context),
            issuer: new Identity({ did: 'otherDid' }, context),
            issuedAt: new Date(),
            expiry: null,
            claim: { type: ClaimType.CustomerDueDiligence },
          },
        ],
        next: 1,
        count: 1,
      };

      dsMockUtils.configureMocks({
        contextOptions: {
          issuedClaims,
        },
      });

      const result = await identity.getCddClaims();
      expect(result).toEqual(issuedClaims);
    });
  });

  describe('method: getMasterKey', () => {
    const did = 'someDid';
    const accountId = 'someMasterKey';

    let accountIdToStringStub: sinon.SinonStub<[AccountId], string>;
    let didRecordsStub: sinon.SinonStub;
    let rawDidRecord: DidRecord;

    beforeAll(() => {
      accountIdToStringStub = sinon.stub(utilsModule, 'accountIdToString');
      accountIdToStringStub.returns(accountId);
    });

    beforeEach(() => {
      didRecordsStub = dsMockUtils.createQueryStub('identity', 'didRecords');
      /* eslint-disable @typescript-eslint/camelcase */
      rawDidRecord = dsMockUtils.createMockDidRecord({
        roles: [],
        master_key: dsMockUtils.createMockAccountId(accountId),
        signing_keys: [],
      });
      /* eslint-enabled @typescript-eslint/camelcase */
    });

    test('should return a MasterKey', async () => {
      const mockContext = dsMockUtils.getContextInstance();
      const identity = new Identity({ did }, mockContext);

      didRecordsStub.returns(rawDidRecord);

      const result = await identity.getMasterKey();
      expect(result).toEqual(accountId);
    });

    test('should allow subscription', async () => {
      const mockContext = dsMockUtils.getContextInstance();
      const identity = new Identity({ did }, mockContext);

      const unsubCallback = 'unsubCallBack';

      didRecordsStub.callsFake(async (_, cbFunc) => {
        cbFunc(rawDidRecord);
        return unsubCallback;
      });

      const callback = sinon.stub();
      const result = await identity.getMasterKey(callback);

      expect(result).toBe(unsubCallback);
      sinon.assert.calledWithExactly(callback, accountId);
    });
  });

  describe('method: getTrustingTokens', () => {
    const did = 'someDid';
    const tickers = ['TOKEN1\0\0', 'TOKEN2\0\0'];

    test('should return a list of security tokens', async () => {
      const identity = new Identity({ did }, context);

      dsMockUtils.createApolloQueryStub(
        tokensByTrustedClaimIssuer({ claimIssuerDid: did, order: Order.Asc }),
        {
          tokensByTrustedClaimIssuer: tickers,
        }
      );

      const result = await identity.getTrustingTokens();

      expect(result[0].ticker).toBe('TOKEN1');
      expect(result[1].ticker).toBe('TOKEN2');
    });
  });

  describe('method: getHeldTokens', () => {
    const did = 'someDid';
    const tickers = ['TOKEN1', 'TOKEN2'];

    test('should return a list of security tokens', async () => {
      const identity = new Identity({ did }, context);

      dsMockUtils.createApolloQueryStub(
        tokensHeldByDid({ did, count: undefined, skip: undefined, order: Order.Asc }),
        {
          tokensHeldByDid: { items: tickers, totalCount: 2 },
        }
      );

      const result = await identity.getHeldTokens();

      expect(result.data[0].ticker).toBe(tickers[0]);
      expect(result.data[1].ticker).toBe(tickers[1]);
    });
  });

  describe('method: getClaimScopes', () => {
    const did = 'someDid';
    const scopes = [
      {
        scope: 'someScope',
        ticker: 'TOKEN\0\0',
      },
      {
        scope: null,
      },
    ];

    test('should return a list of scopes and tickers', async () => {
      const identity = new Identity({ did }, context);

      dsMockUtils.createApolloQueryStub(scopesByIdentity({ did }), {
        scopesByIdentity: scopes,
      });

      const result = await identity.getClaimScopes();

      expect(result[0].ticker).toBe('TOKEN');
      expect(result[0].scope).toBe('someScope');
      expect(result[1].ticker).toBeUndefined();
      expect(result[1].scope).toBeNull();
    });
  });

  describe('method: getClaims', () => {
    test('should return a list of claims issued with this identity as the target', async () => {
      const did = 'someDid';
      const identity = new Identity({ did }, context);
      const issuerDid = 'someIssuerDid';
      const date = 1589816265000;
      const claim = {
        target: new Identity({ did }, context),
        issuer: new Identity({ did: issuerDid }, context),
        issuedAt: new Date(date),
      };
      const fakeClaims: IdentityWithClaims[] = [
        {
          identity: new Identity({ did }, context),
          claims: [
            {
              ...claim,
              expiry: new Date(date),
              claim: {
                type: ClaimType.CustomerDueDiligence,
              },
            },
          ],
        },
      ];
      /* eslint-disable @typescript-eslint/camelcase */
      const commonClaimData = {
        targetDID: did,
        issuer: issuerDid,
        issuance_date: date,
        last_update_date: date,
      };
      const issuerDidsWithClaimsByTargetQueryResponse: IdentityWithClaimsResult = {
        totalCount: 25,
        items: [
          {
            did,
            claims: [
              {
                ...commonClaimData,
                expiry: date,
                type: ClaimTypeEnum.CustomerDueDiligence,
              },
            ],
          },
        ],
      };
      /* eslint-enabled @typescript-eslint/camelcase */

      dsMockUtils.configureMocks({ contextOptions: { withSeed: true } });

      sinon
        .stub(utilsModule, 'toIdentityWithClaimsArray')
        .withArgs(issuerDidsWithClaimsByTargetQueryResponse.items, context)
        .returns(fakeClaims);

      dsMockUtils.createApolloQueryStub(
        issuerDidsWithClaimsByTarget({
          target: did,
          scope: undefined,
          trustedClaimIssuers: [did],
          count: 1,
          skip: undefined,
        }),
        {
          issuerDidsWithClaimsByTarget: issuerDidsWithClaimsByTargetQueryResponse,
        }
      );

      let result = await identity.getClaims({
        trustedClaimIssuers: [did],
        size: 1,
      });

      expect(result.data).toEqual(fakeClaims);
      expect(result.count).toEqual(25);
      expect(result.next).toEqual(1);

      dsMockUtils.createApolloQueryStub(
        issuerDidsWithClaimsByTarget({
          target: did,
          scope: undefined,
          trustedClaimIssuers: undefined,
          count: undefined,
          skip: undefined,
        }),
        {
          issuerDidsWithClaimsByTarget: issuerDidsWithClaimsByTargetQueryResponse,
        }
      );

      result = await identity.getClaims();

      expect(result.data).toEqual(fakeClaims);
      expect(result.count).toEqual(25);
      expect(result.next).toBeNull();
    });
  });
});<|MERGE_RESOLUTION|>--- conflicted
+++ resolved
@@ -6,18 +6,12 @@
 import { Entity } from '~/base';
 import { Context } from '~/context';
 import {
-<<<<<<< HEAD
+  issuerDidsWithClaimsByTarget,
   scopesByIdentity,
   tokensByTrustedClaimIssuer,
   tokensHeldByDid,
 } from '~/middleware/queries';
-=======
-  issuerDidsWithClaimsByTarget,
-  scopesByIdentity,
-  tokensByTrustedClaimIssuer,
-} from '~/middleware/queries';
 import { ClaimTypeEnum, IdentityWithClaimsResult } from '~/middleware/types';
->>>>>>> 33a4a5c4
 import { dsMockUtils, entityMockUtils } from '~/testUtils/mocks';
 import {
   ClaimData,

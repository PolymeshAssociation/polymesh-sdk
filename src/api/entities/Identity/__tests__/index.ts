import { u64 } from '@polkadot/types';
import { AccountId, Balance } from '@polkadot/types/interfaces';
import { bool } from '@polkadot/types/primitive';
import BigNumber from 'bignumber.js';
import { DidRecord, IdentityId, ScopeId, Signatory, Ticker } from 'polymesh-types/types';
import sinon from 'sinon';

import { Context, Entity, Identity, SecurityToken } from '~/internal';
import { tokensByTrustedClaimIssuer, tokensHeldByDid } from '~/middleware/queries';
import { dsMockUtils, entityMockUtils } from '~/testUtils/mocks';
import { MockContext } from '~/testUtils/mocks/dataSources';
import {
  Account,
  DistributionWithDetails,
  IdentityRole,
  Order,
  PortfolioCustodianRole,
  Role,
  RoleType,
  SecondaryAccount,
  Signer,
  SignerType,
  SignerValue,
  TickerOwnerRole,
  VenueOwnerRole,
  VenueType,
} from '~/types';
import { tuple } from '~/types/utils';
import * as utilsConversionModule from '~/utils/conversion';

jest.mock(
  '~/api/entities/TickerReservation',
  require('~/testUtils/mocks/entities').mockTickerReservationModule(
    '~/api/entities/TickerReservation'
  )
);
jest.mock(
  '~/api/entities/SecurityToken',
  require('~/testUtils/mocks/entities').mockSecurityTokenModule('~/api/entities/SecurityToken')
);
jest.mock(
  '~/api/entities/Account',
  require('~/testUtils/mocks/entities').mockAccountModule('~/api/entities/Account')
);
jest.mock(
  '~/api/entities/Venue',
  require('~/testUtils/mocks/entities').mockVenueModule('~/api/entities/Venue')
);
jest.mock(
  '~/api/entities/NumberedPortfolio',
  require('~/testUtils/mocks/entities').mockNumberedPortfolioModule(
    '~/api/entities/NumberedPortfolio'
  )
);
jest.mock(
  '~/api/entities/DefaultPortfolio',
  require('~/testUtils/mocks/entities').mockDefaultPortfolioModule(
    '~/api/entities/DefaultPortfolio'
  )
);
jest.mock(
  '~/api/entities/Instruction',
  require('~/testUtils/mocks/entities').mockInstructionModule('~/api/entities/Instruction')
);

describe('Identity class', () => {
  let context: MockContext;
  let stringToIdentityIdStub: sinon.SinonStub<[string, Context], IdentityId>;
  let identityIdToStringStub: sinon.SinonStub<[IdentityId], string>;

  beforeAll(() => {
    dsMockUtils.initMocks();
    entityMockUtils.initMocks();
    stringToIdentityIdStub = sinon.stub(utilsConversionModule, 'stringToIdentityId');
    identityIdToStringStub = sinon.stub(utilsConversionModule, 'identityIdToString');
  });

  beforeEach(() => {
    context = dsMockUtils.getContextInstance();
  });

  afterEach(() => {
    dsMockUtils.reset();
    entityMockUtils.reset();
  });

  afterAll(() => {
    dsMockUtils.cleanup();
  });

  test('should extend Entity', () => {
    expect(Identity.prototype instanceof Entity).toBe(true);
  });

  describe('constructor', () => {
    test('should assign did to instance', () => {
      const did = 'abc';
      const identity = new Identity({ did }, context);

      expect(identity.did).toBe(did);
    });
  });

  describe('method: isUniqueIdentifiers', () => {
    test('should return true if the object conforms to the interface', () => {
      expect(Identity.isUniqueIdentifiers({ did: 'someDid' })).toBe(true);
      expect(Identity.isUniqueIdentifiers({})).toBe(false);
      expect(Identity.isUniqueIdentifiers({ did: 3 })).toBe(false);
    });
  });

  describe('method: checkRoles', () => {
    beforeAll(() => {
      entityMockUtils.initMocks();
    });

    afterEach(() => {
      entityMockUtils.reset();
    });

    test('should return whether the Identity possesses all roles', async () => {
      const identity = new Identity({ did: 'someDid' }, context);
      const roles: TickerOwnerRole[] = [
        { type: RoleType.TickerOwner, ticker: 'someTicker' },
        { type: RoleType.TickerOwner, ticker: 'otherTicker' },
      ];

      let result = await identity.checkRoles(roles);

      expect(result).toEqual({
        result: true,
      });

      const stub = sinon.stub();

      stub.onFirstCall().resolves({
        owner: identity,
      });
      stub.onSecondCall().resolves({
        owner: null,
      });

      entityMockUtils.configureMocks({
        tickerReservationOptions: {
          details: stub,
        },
      });

      result = await identity.checkRoles(roles);

      expect(result).toEqual({
        result: false,
        missingRoles: [{ type: RoleType.TickerOwner, ticker: 'otherTicker' }],
      });
    });
  });

  describe('method: hasRole and hasRoles', () => {
    beforeAll(() => {
      entityMockUtils.initMocks();
    });

    afterEach(() => {
      entityMockUtils.reset();
    });

    test('hasRole should check whether the Identity has the Ticker Owner role', async () => {
      const identity = new Identity({ did: 'someDid' }, context);
      const role: TickerOwnerRole = { type: RoleType.TickerOwner, ticker: 'someTicker' };

      let hasRole = await identity.hasRole(role);

      expect(hasRole).toBe(true);

      identity.did = 'otherDid';

      hasRole = await identity.hasRole(role);

      expect(hasRole).toBe(false);
    });

    test('hasRole should check whether the Identity has the CDD Provider role', async () => {
      const did = 'someDid';
      const identity = new Identity({ did }, context);
      const role: Role = { type: RoleType.CddProvider };
      const rawDid = dsMockUtils.createMockIdentityId(did);

      dsMockUtils.createQueryStub('cddServiceProviders', 'activeMembers').resolves([rawDid]);

      identityIdToStringStub.withArgs(rawDid).returns(did);

      let hasRole = await identity.hasRole(role);

      expect(hasRole).toBe(true);

      identity.did = 'otherDid';

      hasRole = await identity.hasRole(role);

      expect(hasRole).toBe(false);
    });

    test('hasRole should check whether the Identity has the Venue Owner role', async () => {
      const did = 'someDid';
      const identity = new Identity({ did }, context);
      const role: VenueOwnerRole = { type: RoleType.VenueOwner, venueId: new BigNumber(10) };

      entityMockUtils.configureMocks({
        venueOptions: {
          details: {
            owner: new Identity({ did }, context),
            type: VenueType.Sto,
            description: 'aVenue',
          },
        },
      });

      let hasRole = await identity.hasRole(role);

      expect(hasRole).toBe(true);

      identity.did = 'otherDid';

      hasRole = await identity.hasRole(role);

      expect(hasRole).toBe(false);
    });

    test('hasRole should check whether the Identity has the Portfolio Custodian role', async () => {
      const did = 'someDid';
      const identity = new Identity({ did }, context);
      const portfolioId = {
        did,
        number: new BigNumber(1),
      };
      let role: PortfolioCustodianRole = { type: RoleType.PortfolioCustodian, portfolioId };

      entityMockUtils.configureMocks({
        numberedPortfolioOptions: { isCustodiedBy: true },
        defaultPortfolioOptions: { isCustodiedBy: false },
      });

      let hasRole = await identity.hasRole(role);

      expect(hasRole).toBe(true);

      role = { type: RoleType.PortfolioCustodian, portfolioId: { did } };

      hasRole = await identity.hasRole(role);

      expect(hasRole).toBe(false);
    });

    test('hasRole should check whether the Identity has the Identity role', async () => {
      const did = 'someDid';
      const identity = new Identity({ did }, context);
      const role: IdentityRole = { type: RoleType.Identity, did };

      let hasRole = await identity.hasRole(role);

      expect(hasRole).toBe(true);

      identity.did = 'otherDid';

      hasRole = await identity.hasRole(role);

      expect(hasRole).toBe(false);
    });

    test('hasRole should throw an error if the role is not recognized', () => {
      const identity = new Identity({ did: 'someDid' }, context);
      const type = 'Fake' as RoleType;
      const role = { type, ticker: 'someTicker' } as TickerOwnerRole;

      const hasRole = identity.hasRole(role);

      return expect(hasRole).rejects.toThrow(`Unrecognized role "${JSON.stringify(role)}"`);
    });

    test('hasRoles should return true if the Identity possesses all roles', async () => {
      const identity = new Identity({ did: 'someDid' }, context);
      const roles: TickerOwnerRole[] = [
        { type: RoleType.TickerOwner, ticker: 'someTicker' },
        { type: RoleType.TickerOwner, ticker: 'otherTicker' },
      ];

      const hasRole = await identity.hasRoles(roles);

      expect(hasRole).toBe(true);
    });

    test("hasRoles should return false if at least one role isn't possessed by the Identity", async () => {
      const identity = new Identity({ did: 'someDid' }, context);
      const roles: TickerOwnerRole[] = [
        { type: RoleType.TickerOwner, ticker: 'someTicker' },
        { type: RoleType.TickerOwner, ticker: 'otherTicker' },
      ];

      const stub = sinon.stub();

      stub.onFirstCall().returns({
        owner: identity,
      });
      stub.onSecondCall().returns({
        owner: null,
      });

      entityMockUtils.configureMocks({
        tickerReservationOptions: {
          details: stub,
        },
      });

      const hasRole = await identity.hasRoles(roles);

      expect(hasRole).toBe(false);
    });
  });

  describe('method: getTokenBalance', () => {
    let ticker: string;
    let did: string;
    let rawTicker: Ticker;
    let rawIdentityId: IdentityId;
    let fakeValue: BigNumber;
    let fakeBalance: Balance;
    let mockContext: Context;
    let balanceOfStub: sinon.SinonStub;
    let tokensStub: sinon.SinonStub;

    let identity: Identity;

    beforeAll(() => {
      ticker = 'TEST';
      did = 'someDid';
      rawTicker = dsMockUtils.createMockTicker(ticker);
      rawIdentityId = dsMockUtils.createMockIdentityId(did);
      fakeValue = new BigNumber(100);
      fakeBalance = dsMockUtils.createMockBalance(fakeValue.toNumber());
      mockContext = dsMockUtils.getContextInstance();
      balanceOfStub = dsMockUtils.createQueryStub('asset', 'balanceOf');
      tokensStub = dsMockUtils.createQueryStub('asset', 'tokens');

      stringToIdentityIdStub.withArgs(did, mockContext).returns(rawIdentityId);

      identity = new Identity({ did }, mockContext);

      sinon
        .stub(utilsConversionModule, 'stringToTicker')
        .withArgs(ticker, mockContext)
        .returns(rawTicker);

      sinon
        .stub(utilsConversionModule, 'balanceToBigNumber')
        .withArgs(fakeBalance)
        .returns(fakeValue);
    });

    beforeEach(() => {
      /* eslint-disable @typescript-eslint/naming-convention */
      tokensStub.withArgs(rawTicker).resolves(
        dsMockUtils.createMockSecurityToken({
          owner_did: dsMockUtils.createMockIdentityId('tokenOwner'),
          total_supply: dsMockUtils.createMockBalance(3000),
          divisible: dsMockUtils.createMockBool(true),
          asset_type: dsMockUtils.createMockAssetType('EquityCommon'),
        })
      );
      /* eslint-enable @typescript-eslint/naming-convention */
    });

    test('should return the balance of a given token', async () => {
      balanceOfStub.withArgs(rawTicker, rawIdentityId).resolves(fakeBalance);

      const result = await identity.getTokenBalance({ ticker });

      expect(result).toEqual(fakeValue);
    });

    test('should allow subscription', async () => {
      const unsubCallback = 'unsubCallback';
      const callback = sinon.stub();

      balanceOfStub.withArgs(rawTicker, rawIdentityId).callsFake(async (_a, _b, cbFunc) => {
        cbFunc(fakeBalance);
        return unsubCallback;
      });

      const result = await identity.getTokenBalance({ ticker }, callback);

      expect(result).toEqual(unsubCallback);
      sinon.assert.calledWithExactly(callback, fakeValue);
    });

    test("should throw an error if the token doesn't exist", async () => {
      tokensStub.withArgs(rawTicker).resolves(dsMockUtils.createMockSecurityToken());

      let error;

      try {
        await identity.getTokenBalance({ ticker });
      } catch (err) {
        error = err;
      }

      expect(error.message).toBe(`There is no Security Token with ticker "${ticker}"`);
    });
  });

  describe('method: hasValidCdd', () => {
    test('should return whether the Identity has valid CDD', async () => {
      const did = 'someDid';
      const statusResponse = true;
      const mockContext = dsMockUtils.getContextInstance();
      const rawIdentityId = dsMockUtils.createMockIdentityId(did);
      const fakeHasValidCdd = dsMockUtils.createMockCddStatus({
        Ok: rawIdentityId,
      });

      stringToIdentityIdStub.withArgs(did, mockContext).returns(rawIdentityId);

      dsMockUtils
        .createRpcStub('identity', 'isIdentityHasValidCdd')
        .withArgs(rawIdentityId)
        .resolves(fakeHasValidCdd);

      sinon
        .stub(utilsConversionModule, 'cddStatusToBoolean')
        .withArgs(fakeHasValidCdd)
        .returns(statusResponse);

      const identity = new Identity({ did }, context);
      const result = await identity.hasValidCdd();

      expect(result).toEqual(statusResponse);
    });
  });

  describe('method: isGcMember', () => {
    test('should return whether the Identity is GC member', async () => {
      const did = 'someDid';
      const rawDid = dsMockUtils.createMockIdentityId(did);
      const mockContext = dsMockUtils.getContextInstance();
      const identity = new Identity({ did }, mockContext);

      identityIdToStringStub.withArgs(rawDid).returns(did);

      dsMockUtils
        .createQueryStub('committeeMembership', 'activeMembers')
        .resolves([rawDid, dsMockUtils.createMockIdentityId('otherDid')]);

      const result = await identity.isGcMember();

      expect(result).toBeTruthy();
    });
  });

  describe('method: isCddProvider', () => {
    test('should return whether the Identity is a CDD provider', async () => {
      const did = 'someDid';
      const rawDid = dsMockUtils.createMockIdentityId(did);
      const mockContext = dsMockUtils.getContextInstance();
      const identity = new Identity({ did }, mockContext);

      identityIdToStringStub.withArgs(rawDid).returns(did);

      dsMockUtils
        .createQueryStub('cddServiceProviders', 'activeMembers')
        .resolves([rawDid, dsMockUtils.createMockIdentityId('otherDid')]);

      const result = await identity.isCddProvider();

      expect(result).toBeTruthy();
    });
  });

  describe('method: getPrimaryAccount', () => {
    const did = 'someDid';
    const accountId = '5EYCAe5ijAx5xEfZdpCna3grUpY1M9M5vLUH5vpmwV1EnaYR';

    let accountIdToStringStub: sinon.SinonStub<[AccountId], string>;
    let didRecordsStub: sinon.SinonStub;
    let rawDidRecord: DidRecord;

    beforeAll(() => {
      accountIdToStringStub = sinon.stub(utilsConversionModule, 'accountIdToString');
      accountIdToStringStub.returns(accountId);
    });

    beforeEach(() => {
      didRecordsStub = dsMockUtils.createQueryStub('identity', 'didRecords');
      /* eslint-disable @typescript-eslint/naming-convention */
      rawDidRecord = dsMockUtils.createMockDidRecord({
        roles: [],
        primary_key: dsMockUtils.createMockAccountId(accountId),
        secondary_keys: [],
      });
      /* eslint-enabled @typescript-eslint/naming-convention */
    });

    test('should return a PrimaryAccount', async () => {
      const mockContext = dsMockUtils.getContextInstance();
      const identity = new Identity({ did }, mockContext);

      didRecordsStub.returns(rawDidRecord);

<<<<<<< HEAD
      const result = await identity.getPrimaryKey();
      expect(result.address).toBe(accountId);
=======
      const result = await identity.getPrimaryAccount();
      expect(result).toEqual(entityMockUtils.getAccountInstance({ address: accountId }));
>>>>>>> 73ce625e
    });

    test('should allow subscription', async () => {
      const mockContext = dsMockUtils.getContextInstance();
      const identity = new Identity({ did }, mockContext);

      const unsubCallback = 'unsubCallBack';

      didRecordsStub.callsFake(async (_, cbFunc) => {
        cbFunc(rawDidRecord);
        return unsubCallback;
      });

      const callback = sinon.stub();
      const result = await identity.getPrimaryAccount(callback);

      expect(result).toBe(unsubCallback);
      sinon.assert.calledWithMatch(callback, { address: accountId });
    });
  });

  describe('method: getTrustingTokens', () => {
    const did = 'someDid';
    const tickers = ['TOKEN1\0\0', 'TOKEN2\0\0'];

    test('should return a list of security tokens', async () => {
      const identity = new Identity({ did }, context);

      dsMockUtils.createApolloQueryStub(tokensByTrustedClaimIssuer({ claimIssuerDid: did }), {
        tokensByTrustedClaimIssuer: tickers,
      });

      const result = await identity.getTrustingTokens();

      expect(result[0].ticker).toBe('TOKEN1');
      expect(result[1].ticker).toBe('TOKEN2');
    });
  });

  describe('method: getHeldTokens', () => {
    const did = 'someDid';
    const tickers = ['TOKEN1', 'TOKEN2'];

    test('should return a list of security tokens', async () => {
      const identity = new Identity({ did }, context);

      dsMockUtils.createApolloQueryStub(
        tokensHeldByDid({ did, count: undefined, skip: undefined, order: Order.Asc }),
        {
          tokensHeldByDid: { items: tickers, totalCount: 2 },
        }
      );

      const result = await identity.getHeldTokens();

      expect(result.data[0].ticker).toBe(tickers[0]);
      expect(result.data[1].ticker).toBe(tickers[1]);
    });
  });

  describe('method: getVenues', () => {
    let did: string;
    let venueId: BigNumber;

    let rawDid: IdentityId;
    let rawVenueId: u64;

    beforeAll(() => {
      did = 'someDid';
      venueId = new BigNumber(10);

      rawDid = dsMockUtils.createMockIdentityId(did);
      rawVenueId = dsMockUtils.createMockU64(venueId.toNumber());
    });

    beforeEach(() => {
      stringToIdentityIdStub.withArgs(did, context).returns(rawDid);
    });

    afterAll(() => {
      sinon.restore();
    });

    test('should return a list of Venues', async () => {
      dsMockUtils
        .createQueryStub('settlement', 'userVenues')
        .withArgs(rawDid)
        .resolves([rawVenueId]);

      const identity = new Identity({ did }, context);

      const result = await identity.getVenues();
      expect(result[0].id).toEqual(venueId);
    });

    test('should allow subscription', async () => {
      const unsubCallback = 'unsubCallBack';

      dsMockUtils.createQueryStub('settlement', 'userVenues').callsFake(async (_, cbFunc) => {
        cbFunc([rawVenueId]);
        return unsubCallback;
      });

      const identity = new Identity({ did }, context);

      const callback = sinon.stub();
      const result = await identity.getVenues(callback);
      expect(result).toEqual(unsubCallback);
      sinon.assert.calledWithMatch(callback, [sinon.match({ id: venueId })]);
    });
  });

  describe('method: exists', () => {
    test('should return whether the Identity exists', async () => {
      const identity = new Identity({ did: 'someDid' }, context);

      dsMockUtils.createQueryStub('identity', 'didRecords', {
        size: 10,
      });

      await expect(identity.exists()).resolves.toBe(true);

      dsMockUtils.createQueryStub('identity', 'didRecords', {
        size: 0,
      });

      return expect(identity.exists()).resolves.toBe(false);
    });
  });

  describe('method: getScopeId', () => {
    let did: string;
    let ticker: string;
    let scopeId: string;

    let rawDid: IdentityId;
    let rawTicker: Ticker;
    let rawScopeId: ScopeId;

    let stringToTickerStub: sinon.SinonStub<[string, Context], Ticker>;

    beforeAll(() => {
      did = 'someDid';
      ticker = 'SOME_TICKER';
      scopeId = 'someScopeId';

      rawDid = dsMockUtils.createMockIdentityId(did);
      rawTicker = dsMockUtils.createMockTicker(ticker);
      rawScopeId = dsMockUtils.createMockScopeId(scopeId);

      stringToTickerStub = sinon.stub(utilsConversionModule, 'stringToTicker');
    });

    beforeEach(() => {
      stringToIdentityIdStub.withArgs(did, context).returns(rawDid);
      stringToTickerStub.withArgs(ticker, context).returns(rawTicker);

      dsMockUtils.createQueryStub('asset', 'scopeIdOf', {
        returnValue: rawScopeId,
      });
    });

    afterAll(() => {
      sinon.restore();
    });

    test("should return the Identity's scopeId associated to the token", async () => {
      const identity = new Identity({ did }, context);

      let result = await identity.getScopeId({ token: ticker });
      expect(result).toEqual(scopeId);

      result = await identity.getScopeId({
        token: entityMockUtils.getSecurityTokenInstance({ ticker }),
      });
      expect(result).toEqual(scopeId);
    });
  });

  describe('method: getInstructions', () => {
    afterAll(() => {
      sinon.restore();
    });

    test('should return all instructions in which the identity is involved, grouped by status', async () => {
      const id1 = new BigNumber(1);
      const id2 = new BigNumber(2);
      const id3 = new BigNumber(3);
      const id4 = new BigNumber(4);
      const id5 = new BigNumber(5);

      const did = 'someDid';
      const identity = new Identity({ did }, context);

      const defaultPortfolioDid = 'someDid';
      const numberedPortfolioDid = 'someDid';
      const numberedPortfolioId = new BigNumber(1);

      const defaultPortfolio = entityMockUtils.getDefaultPortfolioInstance({
        did: defaultPortfolioDid,
        isCustodiedBy: true,
      });

      const numberedPortfolio = entityMockUtils.getNumberedPortfolioInstance({
        did: numberedPortfolioDid,
        id: numberedPortfolioId,
        isCustodiedBy: false,
      });

      identity.portfolios.getPortfolios = sinon
        .stub()
        .resolves([defaultPortfolio, numberedPortfolio]);

      identity.portfolios.getCustodiedPortfolios = sinon.stub().resolves({ data: [], next: null });

      const portfolioLikeToPortfolioIdStub = sinon.stub(
        utilsConversionModule,
        'portfolioLikeToPortfolioId'
      );

      portfolioLikeToPortfolioIdStub
        .withArgs(defaultPortfolio)
        .returns({ did: defaultPortfolioDid, number: undefined });
      portfolioLikeToPortfolioIdStub
        .withArgs(numberedPortfolio)
        .returns({ did: numberedPortfolioDid, number: numberedPortfolioId });

      const rawPortfolio = dsMockUtils.createMockPortfolioId({
        did: dsMockUtils.createMockIdentityId(did),
        kind: dsMockUtils.createMockPortfolioKind('Default'),
      });

      const portfolioIdToMeshPortfolioIdStub = sinon.stub(
        utilsConversionModule,
        'portfolioIdToMeshPortfolioId'
      );

      portfolioIdToMeshPortfolioIdStub
        .withArgs({ did, number: undefined }, context)
        .returns(rawPortfolio);

      const userAuthsStub = dsMockUtils.createQueryStub('settlement', 'userAffirmations');

      const rawId1 = dsMockUtils.createMockU64(id1.toNumber());
      const rawId2 = dsMockUtils.createMockU64(id2.toNumber());
      const rawId3 = dsMockUtils.createMockU64(id3.toNumber());
      const rawId4 = dsMockUtils.createMockU64(id4.toNumber());
      const rawId5 = dsMockUtils.createMockU64(id5.toNumber());

      const entriesStub = sinon.stub();
      entriesStub
        .withArgs(rawPortfolio)
        .resolves([
          tuple(
            { args: [rawPortfolio, rawId1] },
            dsMockUtils.createMockAffirmationStatus('Affirmed')
          ),
          tuple(
            { args: [rawPortfolio, rawId2] },
            dsMockUtils.createMockAffirmationStatus('Pending')
          ),
          tuple(
            { args: [rawPortfolio, rawId3] },
            dsMockUtils.createMockAffirmationStatus('Unknown')
          ),
          tuple(
            { args: [rawPortfolio, rawId4] },
            dsMockUtils.createMockAffirmationStatus('Affirmed')
          ),
          tuple(
            { args: [rawPortfolio, rawId5] },
            dsMockUtils.createMockAffirmationStatus('Unknown')
          ),
        ]);

      userAuthsStub.entries = entriesStub;

      const instructionDetailsStub = dsMockUtils.createQueryStub(
        'settlement',
        'instructionDetails',
        {
          multi: [],
        }
      );

      const multiStub = sinon.stub();

      multiStub.withArgs([rawId1, rawId2, rawId3, rawId4, rawId5]).resolves([
        dsMockUtils.createMockInstruction({
          instruction_id: dsMockUtils.createMockU64(id1.toNumber()),
          venue_id: dsMockUtils.createMockU64(),
          status: dsMockUtils.createMockInstructionStatus('Pending'),
          settlement_type: dsMockUtils.createMockSettlementType('SettleOnAffirmation'),
          created_at: dsMockUtils.createMockOption(),
          trade_date: dsMockUtils.createMockOption(),
          value_date: dsMockUtils.createMockOption(),
        }),
        dsMockUtils.createMockInstruction({
          instruction_id: dsMockUtils.createMockU64(id2.toNumber()),
          venue_id: dsMockUtils.createMockU64(),
          status: dsMockUtils.createMockInstructionStatus('Pending'),
          settlement_type: dsMockUtils.createMockSettlementType('SettleOnAffirmation'),
          created_at: dsMockUtils.createMockOption(),
          trade_date: dsMockUtils.createMockOption(),
          value_date: dsMockUtils.createMockOption(),
        }),
        dsMockUtils.createMockInstruction({
          instruction_id: dsMockUtils.createMockU64(id3.toNumber()),
          venue_id: dsMockUtils.createMockU64(),
          status: dsMockUtils.createMockInstructionStatus('Unknown'),
          settlement_type: dsMockUtils.createMockSettlementType('SettleOnAffirmation'),
          created_at: dsMockUtils.createMockOption(),
          trade_date: dsMockUtils.createMockOption(),
          value_date: dsMockUtils.createMockOption(),
        }),
        dsMockUtils.createMockInstruction({
          instruction_id: dsMockUtils.createMockU64(id4.toNumber()),
          venue_id: dsMockUtils.createMockU64(),
          status: dsMockUtils.createMockInstructionStatus('Failed'),
          settlement_type: dsMockUtils.createMockSettlementType('SettleOnAffirmation'),
          created_at: dsMockUtils.createMockOption(),
          trade_date: dsMockUtils.createMockOption(),
          value_date: dsMockUtils.createMockOption(),
        }),
        dsMockUtils.createMockInstruction({
          instruction_id: dsMockUtils.createMockU64(id4.toNumber()),
          venue_id: dsMockUtils.createMockU64(),
          status: dsMockUtils.createMockInstructionStatus('Unknown'),
          settlement_type: dsMockUtils.createMockSettlementType('SettleOnAffirmation'),
          created_at: dsMockUtils.createMockOption(),
          trade_date: dsMockUtils.createMockOption(),
          value_date: dsMockUtils.createMockOption(),
        }),
      ]);

      instructionDetailsStub.multi = multiStub;

      const result = await identity.getInstructions();

      expect(result.affirmed[0].id).toEqual(id1);
      expect(result.pending[0].id).toEqual(id2);
      expect(result.failed[0].id).toEqual(id4);
    });
  });

  describe('method: getPendingInstructions', () => {
    afterAll(() => {
      sinon.restore();
    });

    test('should return all pending instructions in which the identity is involved', async () => {
      const id1 = new BigNumber(1);
      const id2 = new BigNumber(2);
      const id3 = new BigNumber(3);
      const id4 = new BigNumber(4);

      const did = 'someDid';
      const identity = new Identity({ did }, context);

      const defaultPortfolioDid = 'someDid';
      const numberedPortfolioDid = 'someDid';
      const numberedPortfolioId = new BigNumber(1);

      const defaultPortfolio = entityMockUtils.getDefaultPortfolioInstance({
        did: defaultPortfolioDid,
        isCustodiedBy: true,
      });

      const numberedPortfolio = entityMockUtils.getNumberedPortfolioInstance({
        did: numberedPortfolioDid,
        id: numberedPortfolioId,
        isCustodiedBy: false,
      });

      identity.portfolios.getPortfolios = sinon
        .stub()
        .resolves([defaultPortfolio, numberedPortfolio]);

      identity.portfolios.getCustodiedPortfolios = sinon.stub().resolves({ data: [], next: null });

      const portfolioLikeToPortfolioIdStub = sinon.stub(
        utilsConversionModule,
        'portfolioLikeToPortfolioId'
      );

      portfolioLikeToPortfolioIdStub
        .withArgs(defaultPortfolio)
        .returns({ did: defaultPortfolioDid, number: undefined });
      portfolioLikeToPortfolioIdStub
        .withArgs(numberedPortfolio)
        .returns({ did: numberedPortfolioDid, number: numberedPortfolioId });

      const rawPortfolio = dsMockUtils.createMockPortfolioId({
        did: dsMockUtils.createMockIdentityId(did),
        kind: dsMockUtils.createMockPortfolioKind('Default'),
      });

      const portfolioIdToMeshPortfolioIdStub = sinon.stub(
        utilsConversionModule,
        'portfolioIdToMeshPortfolioId'
      );

      portfolioIdToMeshPortfolioIdStub
        .withArgs({ did, number: undefined }, context)
        .returns(rawPortfolio);

      const userAuthsStub = dsMockUtils.createQueryStub('settlement', 'userAffirmations');

      const rawId1 = dsMockUtils.createMockU64(id1.toNumber());
      const rawId2 = dsMockUtils.createMockU64(id2.toNumber());
      const rawId3 = dsMockUtils.createMockU64(id3.toNumber());

      const entriesStub = sinon.stub();
      entriesStub
        .withArgs(rawPortfolio)
        .resolves([
          tuple(
            { args: [rawPortfolio, rawId1] },
            dsMockUtils.createMockAffirmationStatus('Pending')
          ),
          tuple(
            { args: [rawPortfolio, rawId2] },
            dsMockUtils.createMockAffirmationStatus('Pending')
          ),
          tuple(
            { args: [rawPortfolio, rawId3] },
            dsMockUtils.createMockAffirmationStatus('Pending')
          ),
        ]);

      userAuthsStub.entries = entriesStub;

      /* eslint-disable @typescript-eslint/naming-convention */
      const instructionDetailsStub = dsMockUtils.createQueryStub(
        'settlement',
        'instructionDetails',
        {
          multi: [],
        }
      );

      const multiStub = sinon.stub();

      multiStub.withArgs([rawId1, rawId2, rawId3]).resolves([
        dsMockUtils.createMockInstruction({
          instruction_id: dsMockUtils.createMockU64(id1.toNumber()),
          venue_id: dsMockUtils.createMockU64(),
          status: dsMockUtils.createMockInstructionStatus('Pending'),
          settlement_type: dsMockUtils.createMockSettlementType('SettleOnAffirmation'),
          created_at: dsMockUtils.createMockOption(),
          trade_date: dsMockUtils.createMockOption(),
          value_date: dsMockUtils.createMockOption(),
        }),
        dsMockUtils.createMockInstruction({
          instruction_id: dsMockUtils.createMockU64(id2.toNumber()),
          venue_id: dsMockUtils.createMockU64(),
          status: dsMockUtils.createMockInstructionStatus('Pending'),
          settlement_type: dsMockUtils.createMockSettlementType('SettleOnAffirmation'),
          created_at: dsMockUtils.createMockOption(),
          trade_date: dsMockUtils.createMockOption(),
          value_date: dsMockUtils.createMockOption(),
        }),
        dsMockUtils.createMockInstruction({
          instruction_id: dsMockUtils.createMockU64(id3.toNumber()),
          venue_id: dsMockUtils.createMockU64(),
          status: dsMockUtils.createMockInstructionStatus('Unknown'),
          settlement_type: dsMockUtils.createMockSettlementType('SettleOnAffirmation'),
          created_at: dsMockUtils.createMockOption(),
          trade_date: dsMockUtils.createMockOption(),
          value_date: dsMockUtils.createMockOption(),
        }),
        dsMockUtils.createMockInstruction({
          instruction_id: dsMockUtils.createMockU64(id4.toNumber()),
          venue_id: dsMockUtils.createMockU64(),
          status: dsMockUtils.createMockInstructionStatus('Pending'),
          settlement_type: dsMockUtils.createMockSettlementType('SettleOnAffirmation'),
          created_at: dsMockUtils.createMockOption(),
          trade_date: dsMockUtils.createMockOption(),
          value_date: dsMockUtils.createMockOption(),
        }),
      ]);

      instructionDetailsStub.multi = multiStub;
      /* eslint-enable @typescript-eslint/naming-convention */

      const result = await identity.getPendingInstructions();

      expect(result.length).toBe(3);
      expect(result[0].id).toEqual(id1);
      expect(result[1].id).toEqual(id2);
      expect(result[2].id).toEqual(id4);
    });
  });

  describe('method: areSecondaryAccountsFrozen', () => {
    let frozenStub: sinon.SinonStub;
    let boolValue: boolean;
    let rawBoolValue: bool;

    beforeAll(() => {
      boolValue = true;
      rawBoolValue = dsMockUtils.createMockBool(boolValue);
    });

    beforeEach(() => {
      frozenStub = dsMockUtils.createQueryStub('identity', 'isDidFrozen');
    });

    test('should return whether secondary key is frozen or not', async () => {
      const identity = new Identity({ did: 'someDid' }, context);

      frozenStub.resolves(rawBoolValue);

      const result = await identity.areSecondaryAccountsFrozen();

      expect(result).toBe(boolValue);
    });

    test('should allow subscription', async () => {
      const identity = new Identity({ did: 'someDid' }, context);
      const unsubCallback = 'unsubCallBack';

      frozenStub.callsFake(async (_, cbFunc) => {
        cbFunc(rawBoolValue);
        return unsubCallback;
      });

      const callback = sinon.stub();
      const result = await identity.areSecondaryAccountsFrozen(callback);

      expect(result).toBe(unsubCallback);
      sinon.assert.calledWithExactly(callback, boolValue);
    });
  });

  describe('method: getPendingDistributions', () => {
    let tokens: SecurityToken[];
    let distributions: DistributionWithDetails[];
    let expectedDistribution: DistributionWithDetails;

    beforeAll(() => {
      tokens = [
        entityMockUtils.getSecurityTokenInstance({ ticker: 'TICKER_1' }),
        entityMockUtils.getSecurityTokenInstance({ ticker: 'TICKER_2' }),
      ];
      const distributionTemplate = {
        expiryDate: null,
        perShare: new BigNumber(1),
        checkpoint: entityMockUtils.getCheckpointInstance({
          balance: new BigNumber(1000),
        }),
        paymentDate: new Date('10/14/1987'),
      };
      const detailsTemplate = {
        remainingFunds: new BigNumber(10000),
        fundsReclaimed: false,
      };
      expectedDistribution = {
        distribution: entityMockUtils.getDividendDistributionInstance(distributionTemplate),
        details: detailsTemplate,
      };
      distributions = [
        expectedDistribution,
        {
          distribution: entityMockUtils.getDividendDistributionInstance({
            ...distributionTemplate,
            expiryDate: new Date('10/14/1987'),
          }),
          details: detailsTemplate,
        },
        {
          distribution: entityMockUtils.getDividendDistributionInstance({
            ...distributionTemplate,
            paymentDate: new Date(new Date().getTime() + 3 * 60 * 1000),
          }),
          details: detailsTemplate,
        },
        {
          distribution: entityMockUtils.getDividendDistributionInstance({
            ...distributionTemplate,
            id: new BigNumber(5),
            ticker: 'HOLDER_PAID',
          }),
          details: detailsTemplate,
        },
      ];
    });

    beforeEach(() => {
      context.getDividendDistributionsForTokens.withArgs({ tokens }).resolves(distributions);
    });

    afterAll(() => {
      sinon.restore();
    });

    test('should return all distributions where the Identity can claim funds', async () => {
      const holderPaidStub = dsMockUtils.createQueryStub('capitalDistribution', 'holderPaid');

      // eslint-disable-next-line @typescript-eslint/naming-convention
      const rawCaId = dsMockUtils.createMockCAId({ ticker: 'HOLDER_PAID', local_id: 5 });
      const rawIdentityId = dsMockUtils.createMockIdentityId('someDid');

      sinon
        .stub(utilsConversionModule, 'stringToIdentityId')
        .withArgs('someDid', context)
        .returns(rawIdentityId);
      sinon
        .stub(utilsConversionModule, 'corporateActionIdentifierToCaId')
        .withArgs({ ticker: 'HOLDER_PAID', localId: new BigNumber(5) }, context)
        .returns(rawCaId);

      holderPaidStub.resolves(dsMockUtils.createMockBool(false));
      holderPaidStub.withArgs([rawCaId, rawIdentityId]).resolves(dsMockUtils.createMockBool(true));

      const identity = new Identity({ did: 'someDid' }, context);

      const heldTokensStub = sinon.stub(identity, 'getHeldTokens');
      heldTokensStub.onFirstCall().resolves({ data: [tokens[0]], next: 1 });
      heldTokensStub.onSecondCall().resolves({ data: [tokens[1]], next: null });

      const result = await identity.getPendingDistributions();

      expect(result).toEqual([expectedDistribution]);
    });
  });

  describe('method: getSecondaryAccounts', () => {
    const did = 'someDid';
    const accountId = 'someAccountId';
    const signerValues = [
      { value: did, type: SignerType.Identity },
      { value: accountId, type: SignerType.Account },
    ];
    const signerIdentityId = dsMockUtils.createMockSignatory({
      Identity: dsMockUtils.createMockIdentityId(did),
    });
    const signerAccountId = dsMockUtils.createMockSignatory({
      Account: dsMockUtils.createMockAccountId(accountId),
    });

    let account: Account;
    let fakeIdentity: Identity;
    let fakeResult: SecondaryAccount[];

    let signatoryToSignerValueStub: sinon.SinonStub<[Signatory], SignerValue>;
    let signerValueToSignerStub: sinon.SinonStub<[SignerValue, Context], Signer>;
    let didRecordsStub: sinon.SinonStub;
    let rawDidRecord: DidRecord;

    beforeAll(() => {
      fakeIdentity = entityMockUtils.getIdentityInstance();
      signatoryToSignerValueStub = sinon.stub(utilsConversionModule, 'signatoryToSignerValue');
      signatoryToSignerValueStub.withArgs(signerIdentityId).returns(signerValues[0]);
      signatoryToSignerValueStub.withArgs(signerAccountId).returns(signerValues[1]);

      account = entityMockUtils.getAccountInstance({ address: accountId });
      signerValueToSignerStub = sinon.stub(utilsConversionModule, 'signerValueToSigner');
      signerValueToSignerStub.withArgs(signerValues[0], sinon.match.object).returns(fakeIdentity);
      signerValueToSignerStub.withArgs(signerValues[1], sinon.match.object).returns(account);

      fakeResult = [
        {
          signer: fakeIdentity,
          permissions: {
            tokens: null,
            portfolios: null,
            transactions: null,
            transactionGroups: [],
          },
        },
        {
          signer: account,
          permissions: {
            tokens: null,
            portfolios: null,
            transactions: null,
            transactionGroups: [],
          },
        },
      ];
    });

    beforeEach(() => {
      didRecordsStub = dsMockUtils.createQueryStub('identity', 'didRecords');
      /* eslint-disable @typescript-eslint/naming-convention */
      rawDidRecord = dsMockUtils.createMockDidRecord({
        roles: [],
        primary_key: dsMockUtils.createMockAccountId(),
        secondary_keys: [
          dsMockUtils.createMockSecondaryKey({
            signer: signerIdentityId,
            permissions: dsMockUtils.createMockPermissions({
              asset: dsMockUtils.createMockAssetPermissions(),
              extrinsic: dsMockUtils.createMockExtrinsicPermissions(),
              portfolio: dsMockUtils.createMockPortfolioPermissions(),
            }),
          }),
          dsMockUtils.createMockSecondaryKey({
            signer: signerAccountId,
            permissions: dsMockUtils.createMockPermissions({
              asset: dsMockUtils.createMockAssetPermissions('Whole'),
              extrinsic: dsMockUtils.createMockExtrinsicPermissions('Whole'),
              portfolio: dsMockUtils.createMockPortfolioPermissions('Whole'),
            }),
          }),
        ],
      });
      /* eslint-enabled @typescript-eslint/naming-convention */
    });

    test('should return a list of Signers', async () => {
      const identity = new Identity({ did: 'someDid' }, context);
      didRecordsStub.resolves(rawDidRecord);

      const result = await identity.getSecondaryAccounts();
      expect(result).toEqual(fakeResult);
    });

    test('should allow subscription', async () => {
      const identity = new Identity({ did: 'someDid' }, context);
      const unsubCallback = 'unsubCallBack';

      didRecordsStub.callsFake(async (_, cbFunc) => {
        cbFunc(rawDidRecord);
        return unsubCallback;
      });

      const callback = sinon.stub();
      const result = await identity.getSecondaryAccounts(callback);

      expect(result).toBe(unsubCallback);
      sinon.assert.calledWithExactly(callback, fakeResult);
    });
  });

  describe('method: toJson', () => {
    test('should return a human readable version of the entity', () => {
      const identity = new Identity({ did: 'someDid' }, context);
      expect(identity.toJson()).toBe('someDid');
    });
  });
});<|MERGE_RESOLUTION|>--- conflicted
+++ resolved
@@ -504,13 +504,8 @@
 
       didRecordsStub.returns(rawDidRecord);
 
-<<<<<<< HEAD
-      const result = await identity.getPrimaryKey();
-      expect(result.address).toBe(accountId);
-=======
       const result = await identity.getPrimaryAccount();
-      expect(result).toEqual(entityMockUtils.getAccountInstance({ address: accountId }));
->>>>>>> 73ce625e
+      expect(result).toEqual(expect.objectContaining({ address: accountId }));
     });
 
     test('should allow subscription', async () => {

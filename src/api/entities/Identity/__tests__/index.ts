import { u64 } from '@polkadot/types';
import { AccountId, Balance } from '@polkadot/types/interfaces';
import { bool } from '@polkadot/types/primitive';
import BigNumber from 'bignumber.js';
import { DidRecord, IdentityId, ScopeId, Signatory, Ticker } from 'polymesh-types/types';
import sinon from 'sinon';

import { Context, Entity, Identity, SecurityToken } from '~/internal';
import { tokensByTrustedClaimIssuer, tokensHeldByDid } from '~/middleware/queries';
import { dsMockUtils, entityMockUtils } from '~/testUtils/mocks';
import { MockContext } from '~/testUtils/mocks/dataSources';
import {
  Account,
  DistributionWithDetails,
  IdentityRole,
  Order,
  PortfolioCustodianRole,
  Role,
  RoleType,
  SecondaryKey,
  Signer,
  SignerType,
  SignerValue,
  TickerOwnerRole,
  VenueOwnerRole,
} from '~/types';
import { tuple } from '~/types/utils';
import * as utilsConversionModule from '~/utils/conversion';

jest.mock(
  '~/api/entities/TickerReservation',
  require('~/testUtils/mocks/entities').mockTickerReservationModule(
    '~/api/entities/TickerReservation'
  )
);
jest.mock(
  '~/api/entities/SecurityToken',
  require('~/testUtils/mocks/entities').mockSecurityTokenModule('~/api/entities/SecurityToken')
);
jest.mock(
  '~/api/entities/Account',
  require('~/testUtils/mocks/entities').mockAccountModule('~/api/entities/Account')
);
jest.mock(
  '~/api/entities/Venue',
  require('~/testUtils/mocks/entities').mockVenueModule('~/api/entities/Venue')
);
jest.mock(
  '~/api/entities/NumberedPortfolio',
  require('~/testUtils/mocks/entities').mockNumberedPortfolioModule(
    '~/api/entities/NumberedPortfolio'
  )
);
jest.mock(
  '~/api/entities/DefaultPortfolio',
  require('~/testUtils/mocks/entities').mockDefaultPortfolioModule(
    '~/api/entities/DefaultPortfolio'
  )
);
jest.mock(
  '~/api/entities/Instruction',
  require('~/testUtils/mocks/entities').mockInstructionModule('~/api/entities/Instruction')
);

describe('Identity class', () => {
  let context: MockContext;
  let stringToIdentityIdStub: sinon.SinonStub<[string, Context], IdentityId>;
  let identityIdToStringStub: sinon.SinonStub<[IdentityId], string>;

  beforeAll(() => {
    dsMockUtils.initMocks();
    entityMockUtils.initMocks();
    stringToIdentityIdStub = sinon.stub(utilsConversionModule, 'stringToIdentityId');
    identityIdToStringStub = sinon.stub(utilsConversionModule, 'identityIdToString');
  });

  beforeEach(() => {
    context = dsMockUtils.getContextInstance();
  });

  afterEach(() => {
    dsMockUtils.reset();
    entityMockUtils.reset();
  });

  afterAll(() => {
    dsMockUtils.cleanup();
    entityMockUtils.cleanup();
  });

  test('should extend Entity', () => {
    expect(Identity.prototype instanceof Entity).toBe(true);
  });

  describe('constructor', () => {
    test('should assign did to instance', () => {
      const did = 'abc';
      const identity = new Identity({ did }, context);

      expect(identity.did).toBe(did);
    });
  });

  describe('method: isUniqueIdentifiers', () => {
    test('should return true if the object conforms to the interface', () => {
      expect(Identity.isUniqueIdentifiers({ did: 'someDid' })).toBe(true);
      expect(Identity.isUniqueIdentifiers({})).toBe(false);
      expect(Identity.isUniqueIdentifiers({ did: 3 })).toBe(false);
    });
  });

  describe('method: hasRole and hasRoles', () => {
    beforeAll(() => {
      entityMockUtils.initMocks();
    });

    afterEach(() => {
      entityMockUtils.reset();
    });

    afterAll(() => {
      entityMockUtils.cleanup();
    });

    test('hasRole should check whether the Identity has the Ticker Owner role', async () => {
      const identity = new Identity({ did: 'someDid' }, context);
      const role: TickerOwnerRole = { type: RoleType.TickerOwner, ticker: 'someTicker' };

      let hasRole = await identity.hasRole(role);

      expect(hasRole).toBe(true);

      identity.did = 'otherDid';

      hasRole = await identity.hasRole(role);

      expect(hasRole).toBe(false);
    });

    test('hasRole should check whether the Identity has the CDD Provider role', async () => {
      const did = 'someDid';
      const identity = new Identity({ did }, context);
      const role: Role = { type: RoleType.CddProvider };
      const rawDid = dsMockUtils.createMockIdentityId(did);

      dsMockUtils.createQueryStub('cddServiceProviders', 'activeMembers').resolves([rawDid]);

      identityIdToStringStub.withArgs(rawDid).returns(did);

      let hasRole = await identity.hasRole(role);

      expect(hasRole).toBe(true);

      identity.did = 'otherDid';

      hasRole = await identity.hasRole(role);

      expect(hasRole).toBe(false);
    });

    test('hasRole should check whether the Identity has the Venue Owner role', async () => {
      const did = 'someDid';
      const identity = new Identity({ did }, context);
      const role: VenueOwnerRole = { type: RoleType.VenueOwner, venueId: new BigNumber(10) };

      entityMockUtils.configureMocks({
        venueOptions: { details: { owner: new Identity({ did }, context) } },
      });

      let hasRole = await identity.hasRole(role);

      expect(hasRole).toBe(true);

      identity.did = 'otherDid';

      hasRole = await identity.hasRole(role);

      expect(hasRole).toBe(false);
    });

    test('hasRole should check whether the Identity has the Portfolio Custodian role', async () => {
      const did = 'someDid';
      const identity = new Identity({ did }, context);
      const portfolioId = {
        did,
        number: new BigNumber(1),
      };
      let role: PortfolioCustodianRole = { type: RoleType.PortfolioCustodian, portfolioId };

      entityMockUtils.configureMocks({
        numberedPortfolioOptions: { isCustodiedBy: true },
        defaultPortfolioOptions: { isCustodiedBy: false },
      });

      let hasRole = await identity.hasRole(role);

      expect(hasRole).toBe(true);

      role = { type: RoleType.PortfolioCustodian, portfolioId: { did } };

      hasRole = await identity.hasRole(role);

      expect(hasRole).toBe(false);
    });

    test('hasRole should check whether the Identity has the Identity role', async () => {
      const did = 'someDid';
      const identity = new Identity({ did }, context);
      const role: IdentityRole = { type: RoleType.Identity, did };

      let hasRole = await identity.hasRole(role);

      expect(hasRole).toBe(true);

      identity.did = 'otherDid';

      hasRole = await identity.hasRole(role);

      expect(hasRole).toBe(false);
    });

    test('hasRole should throw an error if the role is not recognized', () => {
      const identity = new Identity({ did: 'someDid' }, context);
      const type = 'Fake' as RoleType;
      const role = { type, ticker: 'someTicker' } as TickerOwnerRole;

      const hasRole = identity.hasRole(role);

      return expect(hasRole).rejects.toThrow(`Unrecognized role "${JSON.stringify(role)}"`);
    });

    test('hasRoles should return true if the Identity possesses all roles', async () => {
      const identity = new Identity({ did: 'someDid' }, context);
      const roles: TickerOwnerRole[] = [
        { type: RoleType.TickerOwner, ticker: 'someTicker' },
        { type: RoleType.TickerOwner, ticker: 'otherTicker' },
      ];

      const hasRole = await identity.hasRoles(roles);

      expect(hasRole).toBe(true);
    });

    test("hasRoles should return false if at least one role isn't possessed by the Identity", async () => {
      const identity = new Identity({ did: 'someDid' }, context);
      const roles: TickerOwnerRole[] = [
        { type: RoleType.TickerOwner, ticker: 'someTicker' },
        { type: RoleType.TickerOwner, ticker: 'otherTicker' },
      ];

      const stub = entityMockUtils.getTickerReservationDetailsStub();

      stub.onSecondCall().returns({
        owner: null,
      });

      const hasRole = await identity.hasRoles(roles);

      expect(hasRole).toBe(false);
    });
  });

  describe('method: getTokenBalance', () => {
    let ticker: string;
    let did: string;
    let rawTicker: Ticker;
    let rawIdentityId: IdentityId;
    let fakeValue: BigNumber;
    let fakeBalance: Balance;
    let mockContext: Context;
    let balanceOfStub: sinon.SinonStub;
    let tokensStub: sinon.SinonStub;

    let identity: Identity;

    beforeAll(() => {
      ticker = 'TEST';
      did = 'someDid';
      rawTicker = dsMockUtils.createMockTicker(ticker);
      rawIdentityId = dsMockUtils.createMockIdentityId(did);
      fakeValue = new BigNumber(100);
      fakeBalance = dsMockUtils.createMockBalance(fakeValue.toNumber());
      mockContext = dsMockUtils.getContextInstance();
      balanceOfStub = dsMockUtils.createQueryStub('asset', 'balanceOf');
      tokensStub = dsMockUtils.createQueryStub('asset', 'tokens');

      stringToIdentityIdStub.withArgs(did, mockContext).returns(rawIdentityId);

      identity = new Identity({ did }, mockContext);

      sinon
        .stub(utilsConversionModule, 'stringToTicker')
        .withArgs(ticker, mockContext)
        .returns(rawTicker);

      sinon
        .stub(utilsConversionModule, 'balanceToBigNumber')
        .withArgs(fakeBalance)
        .returns(fakeValue);
    });

    beforeEach(() => {
      /* eslint-disable @typescript-eslint/naming-convention */
      tokensStub.withArgs(rawTicker).resolves(
        dsMockUtils.createMockSecurityToken({
          owner_did: dsMockUtils.createMockIdentityId('tokenOwner'),
          total_supply: dsMockUtils.createMockBalance(3000),
          divisible: dsMockUtils.createMockBool(true),
          asset_type: dsMockUtils.createMockAssetType('EquityCommon'),
        })
      );
      /* eslint-enable @typescript-eslint/naming-convention */
    });

    test('should return the balance of a given token', async () => {
      balanceOfStub.withArgs(rawTicker, rawIdentityId).resolves(fakeBalance);

      const result = await identity.getTokenBalance({ ticker });

      expect(result).toEqual(fakeValue);
    });

    test('should allow subscription', async () => {
      const unsubCallback = 'unsubCallback';
      const callback = sinon.stub();

      balanceOfStub.withArgs(rawTicker, rawIdentityId).callsFake(async (_a, _b, cbFunc) => {
        cbFunc(fakeBalance);
        return unsubCallback;
      });

      const result = await identity.getTokenBalance({ ticker }, callback);

      expect(result).toEqual(unsubCallback);
      sinon.assert.calledWithExactly(callback, fakeValue);
    });

    test("should throw an error if the token doesn't exist", async () => {
      tokensStub.withArgs(rawTicker).resolves(dsMockUtils.createMockSecurityToken());

      let error;

      try {
        await identity.getTokenBalance({ ticker });
      } catch (err) {
        error = err;
      }

      expect(error.message).toBe(`There is no Security Token with ticker "${ticker}"`);
    });
  });

  describe('method: hasValidCdd', () => {
    test('should return whether the Identity has valid CDD', async () => {
      const did = 'someDid';
      const statusResponse = true;
      const mockContext = dsMockUtils.getContextInstance();
      const rawIdentityId = dsMockUtils.createMockIdentityId(did);
      const fakeHasValidCdd = dsMockUtils.createMockCddStatus({
        Ok: rawIdentityId,
      });

      stringToIdentityIdStub.withArgs(did, mockContext).returns(rawIdentityId);

      dsMockUtils
        .createRpcStub('identity', 'isIdentityHasValidCdd')
        .withArgs(rawIdentityId)
        .resolves(fakeHasValidCdd);

      sinon
        .stub(utilsConversionModule, 'cddStatusToBoolean')
        .withArgs(fakeHasValidCdd)
        .returns(statusResponse);

      const identity = new Identity({ did }, context);
      const result = await identity.hasValidCdd();

      expect(result).toEqual(statusResponse);
    });
  });

  describe('method: isGcMember', () => {
    test('should return whether the Identity is GC member', async () => {
      const did = 'someDid';
      const rawDid = dsMockUtils.createMockIdentityId(did);
      const mockContext = dsMockUtils.getContextInstance();
      const identity = new Identity({ did }, mockContext);

      identityIdToStringStub.withArgs(rawDid).returns(did);

      dsMockUtils
        .createQueryStub('committeeMembership', 'activeMembers')
        .resolves([rawDid, dsMockUtils.createMockIdentityId('otherDid')]);

      const result = await identity.isGcMember();

      expect(result).toBeTruthy();
    });
  });

  describe('method: isCddProvider', () => {
    test('should return whether the Identity is a CDD provider', async () => {
      const did = 'someDid';
      const rawDid = dsMockUtils.createMockIdentityId(did);
      const mockContext = dsMockUtils.getContextInstance();
      const identity = new Identity({ did }, mockContext);

      identityIdToStringStub.withArgs(rawDid).returns(did);

      dsMockUtils
        .createQueryStub('cddServiceProviders', 'activeMembers')
        .resolves([rawDid, dsMockUtils.createMockIdentityId('otherDid')]);

      const result = await identity.isCddProvider();

      expect(result).toBeTruthy();
    });
  });

  describe('method: getPrimaryKey', () => {
    const did = 'someDid';
    const accountId = '5EYCAe5ijAx5xEfZdpCna3grUpY1M9M5vLUH5vpmwV1EnaYR';

    let accountIdToStringStub: sinon.SinonStub<[AccountId], string>;
    let didRecordsStub: sinon.SinonStub;
    let rawDidRecord: DidRecord;

    beforeAll(() => {
      accountIdToStringStub = sinon.stub(utilsConversionModule, 'accountIdToString');
      accountIdToStringStub.returns(accountId);
    });

    beforeEach(() => {
      didRecordsStub = dsMockUtils.createQueryStub('identity', 'didRecords');
      /* eslint-disable @typescript-eslint/naming-convention */
      rawDidRecord = dsMockUtils.createMockDidRecord({
        roles: [],
        primary_key: dsMockUtils.createMockAccountId(accountId),
        secondary_keys: [],
      });
      /* eslint-enabled @typescript-eslint/naming-convention */
    });

    test('should return a PrimaryKey', async () => {
      const mockContext = dsMockUtils.getContextInstance();
      const identity = new Identity({ did }, mockContext);

      didRecordsStub.returns(rawDidRecord);

      const result = await identity.getPrimaryKey();
      expect(result).toEqual(entityMockUtils.getAccountInstance({ address: accountId }));
    });

    test('should allow subscription', async () => {
      const mockContext = dsMockUtils.getContextInstance();
      const identity = new Identity({ did }, mockContext);

      const unsubCallback = 'unsubCallBack';

      didRecordsStub.callsFake(async (_, cbFunc) => {
        cbFunc(rawDidRecord);
        return unsubCallback;
      });

      const callback = sinon.stub();
      const result = await identity.getPrimaryKey(callback);

      expect(result).toBe(unsubCallback);
      sinon.assert.calledWithExactly(
        callback,
        entityMockUtils.getAccountInstance({ address: accountId })
      );
    });
  });

  describe('method: getTrustingTokens', () => {
    const did = 'someDid';
    const tickers = ['TOKEN1\0\0', 'TOKEN2\0\0'];

    test('should return a list of security tokens', async () => {
      const identity = new Identity({ did }, context);

      dsMockUtils.createApolloQueryStub(tokensByTrustedClaimIssuer({ claimIssuerDid: did }), {
        tokensByTrustedClaimIssuer: tickers,
      });

      const result = await identity.getTrustingTokens();

      expect(result[0].ticker).toBe('TOKEN1');
      expect(result[1].ticker).toBe('TOKEN2');
    });
  });

  describe('method: getHeldTokens', () => {
    const did = 'someDid';
    const tickers = ['TOKEN1', 'TOKEN2'];

    test('should return a list of security tokens', async () => {
      const identity = new Identity({ did }, context);

      dsMockUtils.createApolloQueryStub(
        tokensHeldByDid({ did, count: undefined, skip: undefined, order: Order.Asc }),
        {
          tokensHeldByDid: { items: tickers, totalCount: 2 },
        }
      );

      const result = await identity.getHeldTokens();

      expect(result.data[0].ticker).toBe(tickers[0]);
      expect(result.data[1].ticker).toBe(tickers[1]);
    });
  });

  describe('method: getVenues', () => {
    let did: string;
    let venueId: BigNumber;

    let rawDid: IdentityId;
    let rawVenueId: u64;

    beforeAll(() => {
      did = 'someDid';
      venueId = new BigNumber(10);

      rawDid = dsMockUtils.createMockIdentityId(did);
      rawVenueId = dsMockUtils.createMockU64(venueId.toNumber());
    });

    beforeEach(() => {
      stringToIdentityIdStub.withArgs(did, context).returns(rawDid);
    });

    afterAll(() => {
      sinon.restore();
    });

    test('should return a list of Venues', async () => {
      const fakeResult = [entityMockUtils.getVenueInstance({ id: venueId })];

      dsMockUtils
        .createQueryStub('settlement', 'userVenues')
        .withArgs(rawDid)
        .resolves([rawVenueId]);

      const identity = new Identity({ did }, context);

      const result = await identity.getVenues();
      expect(result).toEqual(fakeResult);
    });

    test('should allow subscription', async () => {
      const unsubCallback = 'unsubCallBack';

      const fakeResult = [entityMockUtils.getVenueInstance({ id: venueId })];

      dsMockUtils.createQueryStub('settlement', 'userVenues').callsFake(async (_, cbFunc) => {
        cbFunc([rawVenueId]);
        return unsubCallback;
      });

      const identity = new Identity({ did }, context);

      const callback = sinon.stub();
      const result = await identity.getVenues(callback);
      expect(result).toEqual(unsubCallback);
      sinon.assert.calledWithExactly(callback, fakeResult);
    });
  });

  describe('method: exists', () => {
    test('should return whether the Identity exists', async () => {
      const identity = new Identity({ did: 'someDid' }, context);

      dsMockUtils.createQueryStub('identity', 'didRecords', {
        size: 10,
      });

      await expect(identity.exists()).resolves.toBe(true);

      dsMockUtils.createQueryStub('identity', 'didRecords', {
        size: 0,
      });

      return expect(identity.exists()).resolves.toBe(false);
    });
  });

  describe('method: getScopeId', () => {
    let did: string;
    let ticker: string;
    let scopeId: string;

    let rawDid: IdentityId;
    let rawTicker: Ticker;
    let rawScopeId: ScopeId;

    let stringToTickerStub: sinon.SinonStub<[string, Context], Ticker>;

    beforeAll(() => {
      did = 'someDid';
      ticker = 'SOME_TICKER';
      scopeId = 'someScopeId';

      rawDid = dsMockUtils.createMockIdentityId(did);
      rawTicker = dsMockUtils.createMockTicker(ticker);
      rawScopeId = dsMockUtils.createMockScopeId(scopeId);

      stringToTickerStub = sinon.stub(utilsConversionModule, 'stringToTicker');
    });

    beforeEach(() => {
      stringToIdentityIdStub.withArgs(did, context).returns(rawDid);
      stringToTickerStub.withArgs(ticker, context).returns(rawTicker);

      dsMockUtils.createQueryStub('asset', 'scopeIdOf', {
        returnValue: rawScopeId,
      });
    });

    afterAll(() => {
      sinon.restore();
    });

    test("should return the Identity's scopeId associated to the token", async () => {
      const identity = new Identity({ did }, context);

      let result = await identity.getScopeId({ token: ticker });
      expect(result).toEqual(scopeId);

      result = await identity.getScopeId({
        token: entityMockUtils.getSecurityTokenInstance({ ticker }),
      });
      expect(result).toEqual(scopeId);
    });
  });

  describe('method: getInstructions', () => {
    afterAll(() => {
      sinon.restore();
    });

    test('should return all instructions in which the identity is involved, grouped by status', async () => {
      const id1 = new BigNumber(1);
      const id2 = new BigNumber(2);
      const id3 = new BigNumber(3);
      const id4 = new BigNumber(4);
      const id5 = new BigNumber(5);

      const did = 'someDid';
      const identity = new Identity({ did }, context);

      const defaultPortfolioDid = 'someDid';
      const numberedPortfolioDid = 'someDid';
      const numberedPortfolioId = new BigNumber(1);

      const defaultPortfolio = entityMockUtils.getDefaultPortfolioInstance({
        did: defaultPortfolioDid,
        isCustodiedBy: true,
      });

      const numberedPortfolio = entityMockUtils.getNumberedPortfolioInstance({
        did: numberedPortfolioDid,
        id: numberedPortfolioId,
        isCustodiedBy: false,
      });

      identity.portfolios.getPortfolios = sinon
        .stub()
        .resolves([defaultPortfolio, numberedPortfolio]);

      identity.portfolios.getCustodiedPortfolios = sinon.stub().resolves({ data: [], next: null });

      const portfolioLikeToPortfolioIdStub = sinon.stub(
        utilsConversionModule,
        'portfolioLikeToPortfolioId'
      );

      portfolioLikeToPortfolioIdStub
        .withArgs(defaultPortfolio)
        .returns({ did: defaultPortfolioDid, number: undefined });
      portfolioLikeToPortfolioIdStub
        .withArgs(numberedPortfolio)
        .returns({ did: numberedPortfolioDid, number: numberedPortfolioId });

      const rawPortfolio = dsMockUtils.createMockPortfolioId({
        did: dsMockUtils.createMockIdentityId(did),
        kind: dsMockUtils.createMockPortfolioKind('Default'),
      });

      const portfolioIdToMeshPortfolioIdStub = sinon.stub(
        utilsConversionModule,
        'portfolioIdToMeshPortfolioId'
      );

      portfolioIdToMeshPortfolioIdStub
        .withArgs({ did, number: undefined }, context)
        .returns(rawPortfolio);

      const userAuthsStub = dsMockUtils.createQueryStub('settlement', 'userAffirmations');

      const rawId1 = dsMockUtils.createMockU64(id1.toNumber());
      const rawId2 = dsMockUtils.createMockU64(id2.toNumber());
      const rawId3 = dsMockUtils.createMockU64(id3.toNumber());
      const rawId4 = dsMockUtils.createMockU64(id4.toNumber());
      const rawId5 = dsMockUtils.createMockU64(id5.toNumber());

      const entriesStub = sinon.stub();
      entriesStub
        .withArgs(rawPortfolio)
        .resolves([
          tuple(
            { args: [rawPortfolio, rawId1] },
            dsMockUtils.createMockAffirmationStatus('Affirmed')
          ),
          tuple(
            { args: [rawPortfolio, rawId2] },
            dsMockUtils.createMockAffirmationStatus('Pending')
          ),
          tuple(
            { args: [rawPortfolio, rawId3] },
            dsMockUtils.createMockAffirmationStatus('Unknown')
          ),
          tuple(
            { args: [rawPortfolio, rawId4] },
            dsMockUtils.createMockAffirmationStatus('Affirmed')
          ),
          tuple(
            { args: [rawPortfolio, rawId5] },
            dsMockUtils.createMockAffirmationStatus('Unknown')
          ),
        ]);

      userAuthsStub.entries = entriesStub;

      const instructionDetailsStub = dsMockUtils.createQueryStub(
        'settlement',
        'instructionDetails',
        {
          multi: [],
        }
      );

      const multiStub = sinon.stub();

      multiStub.withArgs([rawId1, rawId2, rawId3, rawId4, rawId5]).resolves([
        dsMockUtils.createMockInstruction({
          instruction_id: dsMockUtils.createMockU64(id1.toNumber()),
          venue_id: dsMockUtils.createMockU64(),
          status: dsMockUtils.createMockInstructionStatus('Pending'),
          settlement_type: dsMockUtils.createMockSettlementType('SettleOnAffirmation'),
          created_at: dsMockUtils.createMockOption(),
          trade_date: dsMockUtils.createMockOption(),
          value_date: dsMockUtils.createMockOption(),
        }),
        dsMockUtils.createMockInstruction({
          instruction_id: dsMockUtils.createMockU64(id2.toNumber()),
          venue_id: dsMockUtils.createMockU64(),
          status: dsMockUtils.createMockInstructionStatus('Pending'),
          settlement_type: dsMockUtils.createMockSettlementType('SettleOnAffirmation'),
          created_at: dsMockUtils.createMockOption(),
          trade_date: dsMockUtils.createMockOption(),
          value_date: dsMockUtils.createMockOption(),
        }),
        dsMockUtils.createMockInstruction({
          instruction_id: dsMockUtils.createMockU64(id3.toNumber()),
          venue_id: dsMockUtils.createMockU64(),
          status: dsMockUtils.createMockInstructionStatus('Unknown'),
          settlement_type: dsMockUtils.createMockSettlementType('SettleOnAffirmation'),
          created_at: dsMockUtils.createMockOption(),
          trade_date: dsMockUtils.createMockOption(),
          value_date: dsMockUtils.createMockOption(),
        }),
        dsMockUtils.createMockInstruction({
          instruction_id: dsMockUtils.createMockU64(id4.toNumber()),
          venue_id: dsMockUtils.createMockU64(),
          status: dsMockUtils.createMockInstructionStatus('Failed'),
          settlement_type: dsMockUtils.createMockSettlementType('SettleOnAffirmation'),
          created_at: dsMockUtils.createMockOption(),
          trade_date: dsMockUtils.createMockOption(),
          value_date: dsMockUtils.createMockOption(),
        }),
        dsMockUtils.createMockInstruction({
          instruction_id: dsMockUtils.createMockU64(id4.toNumber()),
          venue_id: dsMockUtils.createMockU64(),
          status: dsMockUtils.createMockInstructionStatus('Unknown'),
          settlement_type: dsMockUtils.createMockSettlementType('SettleOnAffirmation'),
          created_at: dsMockUtils.createMockOption(),
          trade_date: dsMockUtils.createMockOption(),
          value_date: dsMockUtils.createMockOption(),
        }),
      ]);

      instructionDetailsStub.multi = multiStub;

      const result = await identity.getInstructions();

      expect(result.affirmed).toEqual([entityMockUtils.getInstructionInstance({ id: id1 })]);
      expect(result.pending).toEqual([entityMockUtils.getInstructionInstance({ id: id2 })]);
      expect(result.failed).toEqual([entityMockUtils.getInstructionInstance({ id: id4 })]);
    });
  });

  describe('method: getPendingInstructions', () => {
    afterAll(() => {
      sinon.restore();
    });

    test('should return all pending instructions in which the identity is involved', async () => {
      const id1 = new BigNumber(1);
      const id2 = new BigNumber(2);
      const id3 = new BigNumber(3);
      const id4 = new BigNumber(4);

      const did = 'someDid';
      const identity = new Identity({ did }, context);

      const defaultPortfolioDid = 'someDid';
      const numberedPortfolioDid = 'someDid';
      const numberedPortfolioId = new BigNumber(1);

      const defaultPortfolio = entityMockUtils.getDefaultPortfolioInstance({
        did: defaultPortfolioDid,
        isCustodiedBy: true,
      });

      const numberedPortfolio = entityMockUtils.getNumberedPortfolioInstance({
        did: numberedPortfolioDid,
        id: numberedPortfolioId,
        isCustodiedBy: false,
      });

      identity.portfolios.getPortfolios = sinon
        .stub()
        .resolves([defaultPortfolio, numberedPortfolio]);

      identity.portfolios.getCustodiedPortfolios = sinon.stub().resolves({ data: [], next: null });

      const portfolioLikeToPortfolioIdStub = sinon.stub(
        utilsConversionModule,
        'portfolioLikeToPortfolioId'
      );

      portfolioLikeToPortfolioIdStub
        .withArgs(defaultPortfolio)
        .returns({ did: defaultPortfolioDid, number: undefined });
      portfolioLikeToPortfolioIdStub
        .withArgs(numberedPortfolio)
        .returns({ did: numberedPortfolioDid, number: numberedPortfolioId });

      const rawPortfolio = dsMockUtils.createMockPortfolioId({
        did: dsMockUtils.createMockIdentityId(did),
        kind: dsMockUtils.createMockPortfolioKind('Default'),
      });

      const portfolioIdToMeshPortfolioIdStub = sinon.stub(
        utilsConversionModule,
        'portfolioIdToMeshPortfolioId'
      );

      portfolioIdToMeshPortfolioIdStub
        .withArgs({ did, number: undefined }, context)
        .returns(rawPortfolio);

      const userAuthsStub = dsMockUtils.createQueryStub('settlement', 'userAffirmations');

      const rawId1 = dsMockUtils.createMockU64(id1.toNumber());
      const rawId2 = dsMockUtils.createMockU64(id2.toNumber());
      const rawId3 = dsMockUtils.createMockU64(id3.toNumber());

      const entriesStub = sinon.stub();
      entriesStub
        .withArgs(rawPortfolio)
        .resolves([
          tuple(
            { args: [rawPortfolio, rawId1] },
            dsMockUtils.createMockAffirmationStatus('Pending')
          ),
          tuple(
            { args: [rawPortfolio, rawId2] },
            dsMockUtils.createMockAffirmationStatus('Pending')
          ),
          tuple(
            { args: [rawPortfolio, rawId3] },
            dsMockUtils.createMockAffirmationStatus('Pending')
          ),
        ]);

      userAuthsStub.entries = entriesStub;

      /* eslint-disable @typescript-eslint/naming-convention */
      const instructionDetailsStub = dsMockUtils.createQueryStub(
        'settlement',
        'instructionDetails',
        {
          multi: [],
        }
      );

      const multiStub = sinon.stub();

      multiStub.withArgs([rawId1, rawId2, rawId3]).resolves([
        dsMockUtils.createMockInstruction({
          instruction_id: dsMockUtils.createMockU64(id1.toNumber()),
          venue_id: dsMockUtils.createMockU64(),
          status: dsMockUtils.createMockInstructionStatus('Pending'),
          settlement_type: dsMockUtils.createMockSettlementType('SettleOnAffirmation'),
          created_at: dsMockUtils.createMockOption(),
          trade_date: dsMockUtils.createMockOption(),
          value_date: dsMockUtils.createMockOption(),
        }),
        dsMockUtils.createMockInstruction({
          instruction_id: dsMockUtils.createMockU64(id2.toNumber()),
          venue_id: dsMockUtils.createMockU64(),
          status: dsMockUtils.createMockInstructionStatus('Pending'),
          settlement_type: dsMockUtils.createMockSettlementType('SettleOnAffirmation'),
          created_at: dsMockUtils.createMockOption(),
          trade_date: dsMockUtils.createMockOption(),
          value_date: dsMockUtils.createMockOption(),
        }),
        dsMockUtils.createMockInstruction({
          instruction_id: dsMockUtils.createMockU64(id3.toNumber()),
          venue_id: dsMockUtils.createMockU64(),
          status: dsMockUtils.createMockInstructionStatus('Unknown'),
          settlement_type: dsMockUtils.createMockSettlementType('SettleOnAffirmation'),
          created_at: dsMockUtils.createMockOption(),
          trade_date: dsMockUtils.createMockOption(),
          value_date: dsMockUtils.createMockOption(),
        }),
        dsMockUtils.createMockInstruction({
          instruction_id: dsMockUtils.createMockU64(id4.toNumber()),
          venue_id: dsMockUtils.createMockU64(),
          status: dsMockUtils.createMockInstructionStatus('Pending'),
          settlement_type: dsMockUtils.createMockSettlementType('SettleOnAffirmation'),
          created_at: dsMockUtils.createMockOption(),
          trade_date: dsMockUtils.createMockOption(),
          value_date: dsMockUtils.createMockOption(),
        }),
      ]);

      instructionDetailsStub.multi = multiStub;
      /* eslint-enable @typescript-eslint/naming-convention */

      const result = await identity.getPendingInstructions();

      expect(result.length).toBe(3);
      expect(result[0].id).toEqual(id1);
      expect(result[1].id).toEqual(id2);
      expect(result[2].id).toEqual(id4);
    });
  });

  describe('method: areSecondaryKeysFrozen', () => {
    let frozenStub: sinon.SinonStub;
    let boolValue: boolean;
    let rawBoolValue: bool;

    beforeAll(() => {
      boolValue = true;
      rawBoolValue = dsMockUtils.createMockBool(boolValue);
    });

    beforeEach(() => {
      frozenStub = dsMockUtils.createQueryStub('identity', 'isDidFrozen');
    });

    test('should return whether secondary key is frozen or not', async () => {
      const identity = new Identity({ did: 'someDid' }, context);

      frozenStub.resolves(rawBoolValue);

      const result = await identity.areSecondaryKeysFrozen();

      expect(result).toBe(boolValue);
    });

    test('should allow subscription', async () => {
      const identity = new Identity({ did: 'someDid' }, context);
      const unsubCallback = 'unsubCallBack';

      frozenStub.callsFake(async (_, cbFunc) => {
        cbFunc(rawBoolValue);
        return unsubCallback;
      });

      const callback = sinon.stub();
      const result = await identity.areSecondaryKeysFrozen(callback);

      expect(result).toBe(unsubCallback);
      sinon.assert.calledWithExactly(callback, boolValue);
    });
  });

  describe('method: getPendingDistributions', () => {
    let tokens: SecurityToken[];
    let distributions: DistributionWithDetails[];
    let expectedDistribution: DistributionWithDetails;

    beforeAll(() => {
      tokens = [
        entityMockUtils.getSecurityTokenInstance({ ticker: 'TICKER_1' }),
        entityMockUtils.getSecurityTokenInstance({ ticker: 'TICKER_2' }),
      ];
      const distributionTemplate = {
        expiryDate: null,
        perShare: new BigNumber(1),
        checkpoint: entityMockUtils.getCheckpointInstance({
          balance: new BigNumber(1000),
        }),
        paymentDate: new Date('10/14/1987'),
      };
      const detailsTemplate = {
        remainingFunds: new BigNumber(10000),
        fundsReclaimed: false,
      };
      expectedDistribution = {
        distribution: entityMockUtils.getDividendDistributionInstance(distributionTemplate),
        details: detailsTemplate,
      };
      distributions = [
        expectedDistribution,
        {
          distribution: entityMockUtils.getDividendDistributionInstance({
            ...distributionTemplate,
            expiryDate: new Date('10/14/1987'),
          }),
          details: detailsTemplate,
        },
        {
          distribution: entityMockUtils.getDividendDistributionInstance({
            ...distributionTemplate,
            paymentDate: new Date(new Date().getTime() + 3 * 60 * 1000),
          }),
          details: detailsTemplate,
        },
        {
          distribution: entityMockUtils.getDividendDistributionInstance({
            ...distributionTemplate,
            id: new BigNumber(5),
            ticker: 'HOLDER_PAID',
          }),
          details: detailsTemplate,
        },
      ];
    });

    beforeEach(() => {
      context.getDividendDistributionsForTokens.withArgs({ tokens }).resolves(distributions);
    });

    afterAll(() => {
      sinon.restore();
    });

    test('should return all distributions where the Identity can claim funds', async () => {
      const holderPaidStub = dsMockUtils.createQueryStub('capitalDistribution', 'holderPaid');

      // eslint-disable-next-line @typescript-eslint/naming-convention
      const rawCaId = dsMockUtils.createMockCAId({ ticker: 'HOLDER_PAID', local_id: 5 });
      const rawIdentityId = dsMockUtils.createMockIdentityId('someDid');

      sinon
        .stub(utilsConversionModule, 'stringToIdentityId')
        .withArgs('someDid', context)
        .returns(rawIdentityId);
      sinon
        .stub(utilsConversionModule, 'corporateActionIdentifierToCaId')
        .withArgs({ ticker: 'HOLDER_PAID', localId: new BigNumber(5) }, context)
        .returns(rawCaId);

      holderPaidStub.resolves(dsMockUtils.createMockBool(false));
      holderPaidStub.withArgs([rawCaId, rawIdentityId]).resolves(dsMockUtils.createMockBool(true));

      const identity = new Identity({ did: 'someDid' }, context);

      const heldTokensStub = sinon.stub(identity, 'getHeldTokens');
      heldTokensStub.onFirstCall().resolves({ data: [tokens[0]], next: 1 });
      heldTokensStub.onSecondCall().resolves({ data: [tokens[1]], next: null });

      const result = await identity.getPendingDistributions();

      expect(result).toEqual([expectedDistribution]);
    });
  });

  describe('method: getSecondaryKeys', () => {
    const did = 'someDid';
    const accountId = 'someAccountId';
    const signerValues = [
      { value: did, type: SignerType.Identity },
      { value: accountId, type: SignerType.Account },
    ];
    const signerIdentityId = dsMockUtils.createMockSignatory({
      Identity: dsMockUtils.createMockIdentityId(did),
    });
    const signerAccountId = dsMockUtils.createMockSignatory({
      Account: dsMockUtils.createMockAccountId(accountId),
    });

    let account: Account;
    let fakeIdentity: Identity;
    let fakeResult: SecondaryKey[];

    let signatoryToSignerValueStub: sinon.SinonStub<[Signatory], SignerValue>;
    let signerValueToSignerStub: sinon.SinonStub<[SignerValue, Context], Signer>;
    let didRecordsStub: sinon.SinonStub;
    let rawDidRecord: DidRecord;

    beforeAll(() => {
      fakeIdentity = entityMockUtils.getIdentityInstance();
      signatoryToSignerValueStub = sinon.stub(utilsConversionModule, 'signatoryToSignerValue');
      signatoryToSignerValueStub.withArgs(signerIdentityId).returns(signerValues[0]);
      signatoryToSignerValueStub.withArgs(signerAccountId).returns(signerValues[1]);

      account = entityMockUtils.getAccountInstance({ address: accountId });
      signerValueToSignerStub = sinon.stub(utilsConversionModule, 'signerValueToSigner');
      signerValueToSignerStub.withArgs(signerValues[0], sinon.match.object).returns(fakeIdentity);
      signerValueToSignerStub.withArgs(signerValues[1], sinon.match.object).returns(account);

      fakeResult = [
        {
          signer: fakeIdentity,
          permissions: {
            tokens: null,
            portfolios: null,
            transactions: null,
            transactionGroups: [],
          },
        },
        {
          signer: account,
          permissions: {
            tokens: null,
            portfolios: null,
            transactions: null,
            transactionGroups: [],
          },
        },
      ];
    });

    beforeEach(() => {
      didRecordsStub = dsMockUtils.createQueryStub('identity', 'didRecords');
      /* eslint-disable @typescript-eslint/naming-convention */
      rawDidRecord = dsMockUtils.createMockDidRecord({
        roles: [],
        primary_key: dsMockUtils.createMockAccountId(),
        secondary_keys: [
          dsMockUtils.createMockSecondaryKey({
            signer: signerIdentityId,
            permissions: dsMockUtils.createMockPermissions({
              asset: dsMockUtils.createMockAssetPermissions(),
              extrinsic: dsMockUtils.createMockExtrinsicPermissions(),
              portfolio: dsMockUtils.createMockPortfolioPermissions(),
            }),
          }),
          dsMockUtils.createMockSecondaryKey({
            signer: signerAccountId,
            permissions: dsMockUtils.createMockPermissions({
              asset: dsMockUtils.createMockAssetPermissions('Whole'),
              extrinsic: dsMockUtils.createMockExtrinsicPermissions('Whole'),
              portfolio: dsMockUtils.createMockPortfolioPermissions('Whole'),
            }),
          }),
        ],
      });
      /* eslint-enabled @typescript-eslint/naming-convention */
    });

    test('should return a list of Signers', async () => {
      const identity = new Identity({ did: 'someDid' }, context);
      didRecordsStub.resolves(rawDidRecord);

      const result = await identity.getSecondaryKeys();
      expect(result).toEqual(fakeResult);
    });

    test('should allow subscription', async () => {
      const identity = new Identity({ did: 'someDid' }, context);
      const unsubCallback = 'unsubCallBack';

      didRecordsStub.callsFake(async (_, cbFunc) => {
        cbFunc(rawDidRecord);
        return unsubCallback;
      });

      const callback = sinon.stub();
      const result = await identity.getSecondaryKeys(callback);

      expect(result).toBe(unsubCallback);
      sinon.assert.calledWithExactly(callback, fakeResult);
    });
  });

<<<<<<< HEAD
=======
  describe('method: removeSecondaryKeys', () => {
    test('should prepare the procedure with the correct arguments and context, and return the resulting transaction queue', async () => {
      const did = 'someDid';
      const identity = new Identity({ did }, context);

      const signers = [entityMockUtils.getAccountInstance({ address: 'someAccount' })];

      const expectedQueue = ('someQueue' as unknown) as TransactionQueue<void>;

      procedureMockUtils
        .getPrepareStub()
        .withArgs({ args: { signers, identity }, transformer: undefined }, context)
        .resolves(expectedQueue);

      const queue = await identity.removeSecondaryKeys({ signers });

      expect(queue).toBe(expectedQueue);
    });
  });

  describe('method: revokePermissions', () => {
    test('should prepare the procedure with the correct arguments and context, and return the resulting transaction queue', async () => {
      const did = 'someDid';
      const identity = new Identity({ did }, context);

      const signers = [entityMockUtils.getAccountInstance({ address: 'someAccount' })];
      const secondaryKeys = [
        {
          signer: signers[0],
          permissions: {
            tokens: { type: PermissionType.Include, values: [] },
            transactions: { type: PermissionType.Include, values: [] },
            portfolios: { type: PermissionType.Include, values: [] },
          },
        },
      ];

      const expectedQueue = ('someQueue' as unknown) as TransactionQueue<void>;

      procedureMockUtils
        .getPrepareStub()
        .withArgs({ args: { secondaryKeys, identity }, transformer: undefined }, context)
        .resolves(expectedQueue);

      const queue = await identity.revokePermissions({ secondaryKeys: signers });

      expect(queue).toBe(expectedQueue);
    });
  });

  describe('method: modifyPermissions', () => {
    test('should prepare the procedure with the correct arguments and context, and return the resulting transaction queue', async () => {
      const did = 'someDid';
      const identity = new Identity({ did }, context);

      const secondaryKeys = [
        {
          signer: entityMockUtils.getAccountInstance({ address: 'someAccount' }),
          permissions: { tokens: null, transactions: null, portfolios: null },
        },
      ];

      const expectedQueue = ('someQueue' as unknown) as TransactionQueue<void>;

      procedureMockUtils
        .getPrepareStub()
        .withArgs({ args: { secondaryKeys, identity }, transformer: undefined }, context)
        .resolves(expectedQueue);

      const queue = await identity.modifyPermissions({ secondaryKeys });

      expect(queue).toBe(expectedQueue);
    });
  });

  describe('method: inviteAccount', () => {
    test('should prepare the procedure with the correct arguments and context, and return the resulting transaction queue', async () => {
      const did = 'someDid';
      const identity = new Identity({ did }, context);

      const args = {
        targetAccount: 'someAccount',
        identity,
      };

      const expectedQueue = ('someQueue' as unknown) as TransactionQueue<void>;

      procedureMockUtils
        .getPrepareStub()
        .withArgs({ args, transformer: undefined }, context)
        .resolves(expectedQueue);

      const queue = await identity.inviteAccount(args);

      expect(queue).toBe(expectedQueue);
    });
  });

  describe('method: createVenue', () => {
    test('should prepare the procedure with the correct arguments and context, and return the resulting transaction queue', async () => {
      const did = 'someDid';
      const identity = new Identity({ did }, context);

      const args = {
        description: 'description',
        type: VenueType.Distribution,
      };

      const expectedQueue = ('someQueue' as unknown) as TransactionQueue<Venue>;

      procedureMockUtils
        .getPrepareStub()
        .withArgs({ args, transformer: undefined }, context)
        .resolves(expectedQueue);

      const queue = await identity.createVenue(args);

      expect(queue).toBe(expectedQueue);
    });
  });

  describe('method: freezeSecondaryKeys', () => {
    test('should prepare the procedure with the correct arguments and context, and return the resulting transaction queue', async () => {
      const did = 'someDid';
      const identity = new Identity({ did }, context);

      const args = {
        freeze: true,
        identity,
      };

      const expectedQueue = ('someQueue' as unknown) as TransactionQueue<void>;

      procedureMockUtils
        .getPrepareStub()
        .withArgs({ args, transformer: undefined }, context)
        .resolves(expectedQueue);

      const queue = await identity.freezeSecondaryKeys();

      expect(queue).toBe(expectedQueue);
    });
  });

  describe('method: unfreezeSecondaryKeys', () => {
    test('should prepare the procedure with the correct arguments and context, and return the resulting transaction queue', async () => {
      const did = 'someDid';
      const identity = new Identity({ did }, context);

      const args = {
        freeze: false,
        identity,
      };

      const expectedQueue = ('someQueue' as unknown) as TransactionQueue<void>;

      procedureMockUtils
        .getPrepareStub()
        .withArgs({ args, transformer: undefined }, context)
        .resolves(expectedQueue);

      const queue = await identity.unfreezeSecondaryKeys();

      expect(queue).toBe(expectedQueue);
    });
  });

>>>>>>> 43cfb421
  describe('method: toJson', () => {
    test('should return a human readable version of the entity', () => {
      const identity = new Identity({ did: 'someDid' }, context);
      expect(identity.toJson()).toBe('someDid');
    });
  });
});<|MERGE_RESOLUTION|>--- conflicted
+++ resolved
@@ -1192,176 +1192,6 @@
     });
   });
 
-<<<<<<< HEAD
-=======
-  describe('method: removeSecondaryKeys', () => {
-    test('should prepare the procedure with the correct arguments and context, and return the resulting transaction queue', async () => {
-      const did = 'someDid';
-      const identity = new Identity({ did }, context);
-
-      const signers = [entityMockUtils.getAccountInstance({ address: 'someAccount' })];
-
-      const expectedQueue = ('someQueue' as unknown) as TransactionQueue<void>;
-
-      procedureMockUtils
-        .getPrepareStub()
-        .withArgs({ args: { signers, identity }, transformer: undefined }, context)
-        .resolves(expectedQueue);
-
-      const queue = await identity.removeSecondaryKeys({ signers });
-
-      expect(queue).toBe(expectedQueue);
-    });
-  });
-
-  describe('method: revokePermissions', () => {
-    test('should prepare the procedure with the correct arguments and context, and return the resulting transaction queue', async () => {
-      const did = 'someDid';
-      const identity = new Identity({ did }, context);
-
-      const signers = [entityMockUtils.getAccountInstance({ address: 'someAccount' })];
-      const secondaryKeys = [
-        {
-          signer: signers[0],
-          permissions: {
-            tokens: { type: PermissionType.Include, values: [] },
-            transactions: { type: PermissionType.Include, values: [] },
-            portfolios: { type: PermissionType.Include, values: [] },
-          },
-        },
-      ];
-
-      const expectedQueue = ('someQueue' as unknown) as TransactionQueue<void>;
-
-      procedureMockUtils
-        .getPrepareStub()
-        .withArgs({ args: { secondaryKeys, identity }, transformer: undefined }, context)
-        .resolves(expectedQueue);
-
-      const queue = await identity.revokePermissions({ secondaryKeys: signers });
-
-      expect(queue).toBe(expectedQueue);
-    });
-  });
-
-  describe('method: modifyPermissions', () => {
-    test('should prepare the procedure with the correct arguments and context, and return the resulting transaction queue', async () => {
-      const did = 'someDid';
-      const identity = new Identity({ did }, context);
-
-      const secondaryKeys = [
-        {
-          signer: entityMockUtils.getAccountInstance({ address: 'someAccount' }),
-          permissions: { tokens: null, transactions: null, portfolios: null },
-        },
-      ];
-
-      const expectedQueue = ('someQueue' as unknown) as TransactionQueue<void>;
-
-      procedureMockUtils
-        .getPrepareStub()
-        .withArgs({ args: { secondaryKeys, identity }, transformer: undefined }, context)
-        .resolves(expectedQueue);
-
-      const queue = await identity.modifyPermissions({ secondaryKeys });
-
-      expect(queue).toBe(expectedQueue);
-    });
-  });
-
-  describe('method: inviteAccount', () => {
-    test('should prepare the procedure with the correct arguments and context, and return the resulting transaction queue', async () => {
-      const did = 'someDid';
-      const identity = new Identity({ did }, context);
-
-      const args = {
-        targetAccount: 'someAccount',
-        identity,
-      };
-
-      const expectedQueue = ('someQueue' as unknown) as TransactionQueue<void>;
-
-      procedureMockUtils
-        .getPrepareStub()
-        .withArgs({ args, transformer: undefined }, context)
-        .resolves(expectedQueue);
-
-      const queue = await identity.inviteAccount(args);
-
-      expect(queue).toBe(expectedQueue);
-    });
-  });
-
-  describe('method: createVenue', () => {
-    test('should prepare the procedure with the correct arguments and context, and return the resulting transaction queue', async () => {
-      const did = 'someDid';
-      const identity = new Identity({ did }, context);
-
-      const args = {
-        description: 'description',
-        type: VenueType.Distribution,
-      };
-
-      const expectedQueue = ('someQueue' as unknown) as TransactionQueue<Venue>;
-
-      procedureMockUtils
-        .getPrepareStub()
-        .withArgs({ args, transformer: undefined }, context)
-        .resolves(expectedQueue);
-
-      const queue = await identity.createVenue(args);
-
-      expect(queue).toBe(expectedQueue);
-    });
-  });
-
-  describe('method: freezeSecondaryKeys', () => {
-    test('should prepare the procedure with the correct arguments and context, and return the resulting transaction queue', async () => {
-      const did = 'someDid';
-      const identity = new Identity({ did }, context);
-
-      const args = {
-        freeze: true,
-        identity,
-      };
-
-      const expectedQueue = ('someQueue' as unknown) as TransactionQueue<void>;
-
-      procedureMockUtils
-        .getPrepareStub()
-        .withArgs({ args, transformer: undefined }, context)
-        .resolves(expectedQueue);
-
-      const queue = await identity.freezeSecondaryKeys();
-
-      expect(queue).toBe(expectedQueue);
-    });
-  });
-
-  describe('method: unfreezeSecondaryKeys', () => {
-    test('should prepare the procedure with the correct arguments and context, and return the resulting transaction queue', async () => {
-      const did = 'someDid';
-      const identity = new Identity({ did }, context);
-
-      const args = {
-        freeze: false,
-        identity,
-      };
-
-      const expectedQueue = ('someQueue' as unknown) as TransactionQueue<void>;
-
-      procedureMockUtils
-        .getPrepareStub()
-        .withArgs({ args, transformer: undefined }, context)
-        .resolves(expectedQueue);
-
-      const queue = await identity.unfreezeSecondaryKeys();
-
-      expect(queue).toBe(expectedQueue);
-    });
-  });
-
->>>>>>> 43cfb421
   describe('method: toJson', () => {
     test('should return a human readable version of the entity', () => {
       const identity = new Identity({ did: 'someDid' }, context);

--- conflicted
+++ resolved
@@ -495,7 +495,7 @@
       });
       /* eslint-enabled @typescript-eslint/naming-convention */
 
-      const account = entityMockUtils.getAccountInstance({ address: accountId });
+      const account = expect.objectContaining({ address: accountId });
 
       fakeResult = {
         account,
@@ -515,11 +515,15 @@
       didRecordsStub.returns(rawDidRecord);
 
       const result = await identity.getPrimaryAccount();
-<<<<<<< HEAD
-      expect(result).toEqual(expect.objectContaining({ address: accountId }));
-=======
-      expect(result).toEqual(fakeResult);
->>>>>>> daa784ca
+      expect(result).toEqual({
+        account: expect.objectContaining({ address: accountId }),
+        permissions: {
+          assets: null,
+          transactions: null,
+          portfolios: null,
+          transactionGroups: [],
+        },
+      });
     });
 
     test('should allow subscription', async () => {
@@ -537,11 +541,10 @@
       const result = await identity.getPrimaryAccount(callback);
 
       expect(result).toBe(unsubCallback);
-<<<<<<< HEAD
-      sinon.assert.calledWithMatch(callback, { address: accountId });
-=======
-      sinon.assert.calledWithExactly(callback, fakeResult);
->>>>>>> daa784ca
+      sinon.assert.calledWithExactly(callback, {
+        ...fakeResult,
+        account: sinon.match({ address: accountId }),
+      });
     });
   });
 

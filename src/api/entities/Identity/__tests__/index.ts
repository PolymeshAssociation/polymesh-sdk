import { Balance } from '@polkadot/types/interfaces';
import BigNumber from 'bignumber.js';
import { AccountKey, DidRecord, IdentityId, Ticker } from 'polymesh-types/types';
import sinon from 'sinon';

import { Entity } from '~/base';
import { Context } from '~/context';
import { tokensByTrustedClaimIssuer } from '~/middleware/queries';
import { dsMockUtils, entityMockUtils } from '~/testUtils/mocks';
<<<<<<< HEAD
import {
  ClaimData,
  ClaimType,
  ResultSet,
  Role,
  RoleType,
  TickerOwnerRole,
  TokenOwnerRole,
} from '~/types';
=======
import { Mocked } from '~/testUtils/types';
import { Order, Role, RoleType, TickerOwnerRole, TokenOwnerRole } from '~/types';
>>>>>>> ee41b18e
import * as utilsModule from '~/utils';

import { Identity } from '../';

jest.mock(
  '~/api/entities/TickerReservation',
  require('~/testUtils/mocks/entities').mockTickerReservationModule(
    '~/api/entities/TickerReservation'
  )
);
jest.mock(
  '~/api/entities/SecurityToken',
  require('~/testUtils/mocks/entities').mockSecurityTokenModule('~/api/entities/SecurityToken')
);

describe('Identity class', () => {
  let context: Context;
  let stringToIdentityIdStub: sinon.SinonStub<[string, Context], IdentityId>;
  let identityIdToStringStub: sinon.SinonStub<[IdentityId], string>;

  beforeAll(() => {
    dsMockUtils.initMocks();
    stringToIdentityIdStub = sinon.stub(utilsModule, 'stringToIdentityId');
    identityIdToStringStub = sinon.stub(utilsModule, 'identityIdToString');
  });

  beforeEach(() => {
    context = dsMockUtils.getContextInstance();
  });

  afterEach(() => {
    dsMockUtils.reset();
  });

  afterAll(() => {
    dsMockUtils.cleanup();
  });

  test('should extend entity', () => {
    expect(Identity.prototype instanceof Entity).toBe(true);
  });

  describe('constructor', () => {
    test('should assign did to instance', () => {
      const did = 'abc';
      const identity = new Identity({ did }, context);

      expect(identity.did).toBe(did);
    });
  });

  describe('method: isUniqueIdentifiers', () => {
    test('should return true if the object conforms to the interface', () => {
      expect(Identity.isUniqueIdentifiers({ did: 'someDid' })).toBe(true);
      expect(Identity.isUniqueIdentifiers({})).toBe(false);
      expect(Identity.isUniqueIdentifiers({ did: 3 })).toBe(false);
    });
  });

  describe('method: getPolyXBalance', () => {
    let did: string;
    let fakeBalance: BigNumber;
    let rawIdentityId: IdentityId;
    let mockContext: Mocked<Context>;
    let identityBalanceStub: sinon.SinonStub;

    beforeAll(() => {
      did = 'someDid';
      fakeBalance = new BigNumber(100);
      rawIdentityId = dsMockUtils.createMockIdentityId(did);
      mockContext = dsMockUtils.getContextInstance();
    });

    beforeEach(() => {
      identityBalanceStub = dsMockUtils.createQueryStub('balances', 'identityBalance');
      stringToIdentityIdStub.withArgs(did, mockContext).returns(rawIdentityId);
    });

    test("should return the identity's POLYX balance", async () => {
      identityBalanceStub.resolves(fakeBalance.times(Math.pow(10, 6)));

      const identity = new Identity({ did }, context);
      const result = await identity.getPolyXBalance();
      expect(result).toEqual(fakeBalance);
    });

    test('should allow subscription', async () => {
      const unsubCallback = 'unsubCallback';
      const callback = sinon.stub();

      identityBalanceStub.callsFake(async (_a, cbFunc) => {
        cbFunc(fakeBalance.times(Math.pow(10, 6)));
        return unsubCallback;
      });

      const identity = new Identity({ did }, context);
      const result = await identity.getPolyXBalance(callback);

      expect(result).toEqual(unsubCallback);
      sinon.assert.calledWithExactly(callback, fakeBalance);
    });
  });

  describe('method: hasRole and hasRoles', () => {
    beforeAll(() => {
      entityMockUtils.initMocks();
    });

    afterEach(() => {
      entityMockUtils.reset();
    });

    afterAll(() => {
      entityMockUtils.cleanup();
    });

    test('hasRole should check whether the identity has the Ticker Owner role', async () => {
      const identity = new Identity({ did: 'someDid' }, context);
      const role: TickerOwnerRole = { type: RoleType.TickerOwner, ticker: 'someTicker' };

      let hasRole = await identity.hasRole(role);

      expect(hasRole).toBe(true);

      identity.did = 'otherDid';

      hasRole = await identity.hasRole(role);

      expect(hasRole).toBe(false);
    });

    test('hasRole should check whether the identity has the Token Owner role', async () => {
      const identity = new Identity({ did: 'someDid' }, context);
      const role: TokenOwnerRole = { type: RoleType.TokenOwner, ticker: 'someTicker' };

      let hasRole = await identity.hasRole(role);

      expect(hasRole).toBe(true);

      identity.did = 'otherDid';

      hasRole = await identity.hasRole(role);

      expect(hasRole).toBe(false);
    });

    test('hasRole should check whether the identity has the CDD Provider role', async () => {
      const did = 'someDid';
      const identity = new Identity({ did }, context);
      const role: Role = { type: RoleType.CddProvider };
      const rawDid = dsMockUtils.createMockIdentityId(did);

      dsMockUtils.createQueryStub('cddServiceProviders', 'activeMembers').resolves([rawDid]);

      identityIdToStringStub.withArgs(rawDid).returns(did);

      let hasRole = await identity.hasRole(role);

      expect(hasRole).toBe(true);

      identity.did = 'otherDid';

      hasRole = await identity.hasRole(role);

      expect(hasRole).toBe(false);
    });

    test('hasRole should throw an error if the role is not recognized', () => {
      const identity = new Identity({ did: 'someDid' }, context);
      const type = 'Fake' as RoleType;
      const role = { type, ticker: 'someTicker' } as TokenOwnerRole;

      const hasRole = identity.hasRole(role);

      return expect(hasRole).rejects.toThrow(`Unrecognized role "${JSON.stringify(role)}"`);
    });

    test('hasRoles should return true if the identity possesses all roles', async () => {
      const identity = new Identity({ did: 'someDid' }, context);
      const roles: TickerOwnerRole[] = [
        { type: RoleType.TickerOwner, ticker: 'someTicker' },
        { type: RoleType.TickerOwner, ticker: 'otherTicker' },
      ];

      const hasRole = await identity.hasRoles(roles);

      expect(hasRole).toBe(true);
    });

    test("hasRoles should return false if at least one role isn't possessed by the identity", async () => {
      const identity = new Identity({ did: 'someDid' }, context);
      const roles: TickerOwnerRole[] = [
        { type: RoleType.TickerOwner, ticker: 'someTicker' },
        { type: RoleType.TickerOwner, ticker: 'otherTicker' },
      ];

      const stub = entityMockUtils.getTickerReservationDetailsStub();

      stub.onSecondCall().returns({
        owner: null,
      });

      const hasRole = await identity.hasRoles(roles);

      expect(hasRole).toBe(false);
    });
  });

  describe('method: getTokenBalance', () => {
    let ticker: string;
    let did: string;
    let rawTicker: Ticker;
    let rawIdentityId: IdentityId;
    let fakeValue: BigNumber;
    let fakeBalance: Balance;
    let mockContext: Context;
    let balanceOfStub: sinon.SinonStub;
    let tokensStub: sinon.SinonStub;

    let identity: Identity;

    beforeAll(() => {
      ticker = 'TEST';
      did = 'someDid';
      rawTicker = dsMockUtils.createMockTicker(ticker);
      rawIdentityId = dsMockUtils.createMockIdentityId(did);
      fakeValue = new BigNumber(100);
      fakeBalance = dsMockUtils.createMockBalance(fakeValue.toNumber());
      mockContext = dsMockUtils.getContextInstance();
      balanceOfStub = dsMockUtils.createQueryStub('asset', 'balanceOf');
      tokensStub = dsMockUtils.createQueryStub('asset', 'tokens');

      stringToIdentityIdStub.withArgs(did, mockContext).returns(rawIdentityId);

      identity = new Identity({ did }, mockContext);

      sinon
        .stub(utilsModule, 'stringToTicker')
        .withArgs(ticker, mockContext)
        .returns(rawTicker);

      sinon
        .stub(utilsModule, 'balanceToBigNumber')
        .withArgs(fakeBalance)
        .returns(fakeValue);
    });

    beforeEach(() => {
      /* eslint-disable @typescript-eslint/camelcase */
      tokensStub.withArgs(rawTicker).resolves(
        dsMockUtils.createMockSecurityToken({
          owner_did: dsMockUtils.createMockIdentityId('tokenOwner'),
          total_supply: dsMockUtils.createMockBalance(3000),
          divisible: dsMockUtils.createMockBool(true),
          asset_type: dsMockUtils.createMockAssetType('EquityCommon'),
          link_id: dsMockUtils.createMockU64(1),
          name: dsMockUtils.createMockAssetName('someToken'),
        })
      );
      /* eslint-enable @typescript-eslint/camelcase */
    });

    test('should return the balance of a given token', async () => {
      balanceOfStub.withArgs(rawTicker, rawIdentityId).resolves(fakeBalance);

      const result = await identity.getTokenBalance({ ticker });

      expect(result).toEqual(fakeValue);
    });

    test('should allow subscription', async () => {
      const unsubCallback = 'unsubCallback';
      const callback = sinon.stub();

      balanceOfStub.withArgs(rawTicker, rawIdentityId).callsFake(async (_a, _b, cbFunc) => {
        cbFunc(fakeBalance);
        return unsubCallback;
      });

      const result = await identity.getTokenBalance({ ticker }, callback);

      expect(result).toEqual(unsubCallback);
      sinon.assert.calledWithExactly(callback, fakeValue);
    });

    test("should throw an error if the token doesn't exist", async () => {
      tokensStub.withArgs(rawTicker).resolves(dsMockUtils.createMockSecurityToken());

      let error;

      try {
        await identity.getTokenBalance({ ticker });
      } catch (err) {
        error = err;
      }

      expect(error.message).toBe(`There is no Security Token with ticker "${ticker}"`);
    });
  });

  describe('method: hasValidCdd', () => {
    test('should return whether the Identity has valid CDD', async () => {
      const did = 'someDid';
      const statusResponse = true;
      const mockContext = dsMockUtils.getContextInstance();
      const rawIdentityId = dsMockUtils.createMockIdentityId(did);
      const fakeHasValidCdd = dsMockUtils.createMockCddStatus({
        Ok: rawIdentityId,
      });

      stringToIdentityIdStub.withArgs(did, mockContext).returns(rawIdentityId);

      dsMockUtils
        .createRpcStub('identity', 'isIdentityHasValidCdd')
        .withArgs(rawIdentityId)
        .resolves(fakeHasValidCdd);

      sinon
        .stub(utilsModule, 'cddStatusToBoolean')
        .withArgs(fakeHasValidCdd)
        .returns(statusResponse);

      const identity = new Identity({ did }, context);
      const result = await identity.hasValidCdd();

      expect(result).toEqual(statusResponse);
    });
  });

  describe('method: isGcMember', () => {
    test('should return whether the Identity is GC member', async () => {
      const did = 'someDid';
      const rawDid = dsMockUtils.createMockIdentityId(did);
      const mockContext = dsMockUtils.getContextInstance();
      const identity = new Identity({ did }, mockContext);

      identityIdToStringStub.withArgs(rawDid).returns(did);

      dsMockUtils
        .createQueryStub('committeeMembership', 'activeMembers')
        .resolves([rawDid, dsMockUtils.createMockIdentityId('otherDid')]);

      const result = await identity.isGcMember();

      expect(result).toBeTruthy();
    });
  });

  describe('method: getCddClaims', () => {
    test('should return a list of cdd claims', async () => {
      const did = 'someDid';
      const identity = new Identity({ did }, context);

      const issuedClaims: ResultSet<ClaimData> = {
        data: [
          {
            target: new Identity({ did }, context),
            issuer: new Identity({ did: 'otherDid' }, context),
            issuedAt: new Date(),
            expiry: null,
            claim: { type: ClaimType.CustomerDueDiligence },
          },
        ],
        next: 1,
        count: 1,
      };

      dsMockUtils.configureMocks({
        contextOptions: {
          issuedClaims,
        },
      });

      const result = await identity.getCddClaims();
      expect(result).toEqual(issuedClaims);
    });
  });

  describe('method: getMasterKey', () => {
    const did = 'someDid';
    const accountKey = 'someMasterKey';

    let accountKeyToStringStub: sinon.SinonStub<[AccountKey], string>;
    let didRecordsStub: sinon.SinonStub;
    let rawDidRecord: DidRecord;

    beforeAll(() => {
      accountKeyToStringStub = sinon.stub(utilsModule, 'accountKeyToString');
      accountKeyToStringStub.returns(accountKey);
    });

    beforeEach(() => {
      didRecordsStub = dsMockUtils.createQueryStub('identity', 'didRecords');
      /* eslint-disable @typescript-eslint/camelcase */
      rawDidRecord = dsMockUtils.createMockDidRecord({
        roles: [],
        master_key: dsMockUtils.createMockAccountKey(accountKey),
        signing_items: [],
      });
      /* eslint-enabled @typescript-eslint/camelcase */
    });

    test('should return a MasterKey', async () => {
      const mockContext = dsMockUtils.getContextInstance();
      const identity = new Identity({ did }, mockContext);

      didRecordsStub.returns(rawDidRecord);

      const result = await identity.getMasterKey();
      expect(result).toEqual(accountKey);
    });

    test('should allow subscription', async () => {
      const mockContext = dsMockUtils.getContextInstance();
      const identity = new Identity({ did }, mockContext);

      const unsubCallback = 'unsubCallBack';

      didRecordsStub.callsFake(async (_, cbFunc) => {
        cbFunc(rawDidRecord);
        return unsubCallback;
      });

      const callback = sinon.stub();
      const result = await identity.getMasterKey(callback);

      expect(result).toBe(unsubCallback);
      sinon.assert.calledWithExactly(callback, accountKey);
    });
  });

  describe('method: getTrustingTokens', () => {
    const did = 'someDid';
    const tickers = ['TOKEN1\0\0', 'TOKEN2\0\0'];

    test('should return a list of security tokens', async () => {
      const identity = new Identity({ did }, context);

      dsMockUtils.createApolloQueryStub(
        tokensByTrustedClaimIssuer({ claimIssuerDid: did, order: Order.Asc }),
        {
          tokensByTrustedClaimIssuer: tickers,
        }
      );

      const result = await identity.getTrustingTokens();

      expect(result[0].ticker).toBe('TOKEN1');
      expect(result[1].ticker).toBe('TOKEN2');
    });
  });
});<|MERGE_RESOLUTION|>--- conflicted
+++ resolved
@@ -7,20 +7,17 @@
 import { Context } from '~/context';
 import { tokensByTrustedClaimIssuer } from '~/middleware/queries';
 import { dsMockUtils, entityMockUtils } from '~/testUtils/mocks';
-<<<<<<< HEAD
+import { Mocked } from '~/testUtils/types';
 import {
   ClaimData,
   ClaimType,
+  Order,
   ResultSet,
   Role,
   RoleType,
   TickerOwnerRole,
   TokenOwnerRole,
 } from '~/types';
-=======
-import { Mocked } from '~/testUtils/types';
-import { Order, Role, RoleType, TickerOwnerRole, TokenOwnerRole } from '~/types';
->>>>>>> ee41b18e
 import * as utilsModule from '~/utils';
 
 import { Identity } from '../';

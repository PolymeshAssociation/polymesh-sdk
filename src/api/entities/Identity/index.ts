import { u64 } from '@polkadot/types';
import BigNumber from 'bignumber.js';
import P from 'bluebird';
import { chunk, flatten, uniqBy } from 'lodash';
import { CddStatus, DidRecord } from 'polymesh-types/types';

import { assertPortfolioExists } from '~/api/procedures/utils';
import {
  Account,
  Asset,
  Context,
  Entity,
  Instruction,
  PolymeshError,
  TickerReservation,
  Venue,
} from '~/internal';
import { tokensByTrustedClaimIssuer, tokensHeldByDid } from '~/middleware/queries';
import { Query } from '~/middleware/types';
import {
  CheckRolesResult,
  DistributionWithDetails,
  ErrorCode,
  GroupedInstructions,
  Order,
  PermissionedAccount,
  ResultSet,
  Role,
  SubCallback,
  UnsubCallback,
} from '~/types';
import { Ensured, QueryReturnType, tuple } from '~/types/utils';
import {
  isCddProviderRole,
  isIdentityRole,
  isPortfolioCustodianRole,
  isTickerOwnerRole,
  isVenueOwnerRole,
} from '~/utils';
import { MAX_CONCURRENT_REQUESTS, MAX_PAGE_SIZE } from '~/utils/constants';
import {
  accountIdToString,
  balanceToBigNumber,
  boolToBoolean,
  cddStatusToBoolean,
  corporateActionIdentifierToCaId,
  identityIdToString,
  meshPermissionsToPermissions,
  portfolioIdToMeshPortfolioId,
  portfolioIdToPortfolio,
  portfolioLikeToPortfolioId,
  scopeIdToString,
  signatoryToAccount,
  stringToIdentityId,
  stringToTicker,
  transactionPermissionsToTxGroups,
  u64ToBigNumber,
} from '~/utils/conversion';
import { calculateNextKey, getTicker, removePadding } from '~/utils/internal';

import { AssetPermissions } from './AssetPermissions';
import { IdentityAuthorizations } from './IdentityAuthorizations';
import { Portfolios } from './Portfolios';

/**
 * Properties that uniquely identify an Identity
 */
export interface UniqueIdentifiers {
  did: string;
}

/**
 * Represents an Identity in the Polymesh blockchain
 */
export class Identity extends Entity<UniqueIdentifiers, string> {
  /**
   * @hidden
   * Checks if a value is of type [[UniqueIdentifiers]]
   */
  public static isUniqueIdentifiers(identifier: unknown): identifier is UniqueIdentifiers {
    const { did } = identifier as UniqueIdentifiers;

    return typeof did === 'string';
  }

  /**
   * identity ID as stored in the blockchain
   */
  public did: string;

  // Namespaces
  public authorizations: IdentityAuthorizations;
  public portfolios: Portfolios;
  public assetPermissions: AssetPermissions;

  /**
   * Create an Identity entity
   */
  constructor(identifiers: UniqueIdentifiers, context: Context) {
    super(identifiers, context);

    const { did } = identifiers;

    this.did = did;
    this.authorizations = new IdentityAuthorizations(this, context);
    this.portfolios = new Portfolios(this, context);
    this.assetPermissions = new AssetPermissions(this, context);
  }

  /**
   * Check whether this Identity possesses the specified Role
   */
  public async hasRole(role: Role): Promise<boolean> {
    const { context, did } = this;

    if (isTickerOwnerRole(role)) {
      const { ticker } = role;

      const reservation = new TickerReservation({ ticker }, context);
      const { owner } = await reservation.details();

      return owner?.did === did;
    } else if (isCddProviderRole(role)) {
      const {
        polymeshApi: {
          query: { cddServiceProviders },
        },
      } = context;

      const activeMembers = await cddServiceProviders.activeMembers();
      const memberDids = activeMembers.map(identityIdToString);

      return memberDids.includes(did);
    } else if (isVenueOwnerRole(role)) {
      const venue = new Venue({ id: role.venueId }, context);

      const { owner } = await venue.details();

      return owner.did === did;
    } else if (isPortfolioCustodianRole(role)) {
      const { portfolioId } = role;

      const portfolio = portfolioIdToPortfolio(portfolioId, context);

      return portfolio.isCustodiedBy();
    } else if (isIdentityRole(role)) {
      return did === role.did;
    }

    throw new PolymeshError({
      code: ErrorCode.ValidationError,
      message: `Unrecognized role "${JSON.stringify(role)}"`,
    });
  }

  /**
   * Retrieve the balance of a particular Asset
   *
   * @note can be subscribed to
   */
  public getAssetBalance(args: { ticker: string }): Promise<BigNumber>;
  public getAssetBalance(
    args: { ticker: string },
    callback: SubCallback<BigNumber>
  ): Promise<UnsubCallback>;

  // eslint-disable-next-line require-jsdoc
  public async getAssetBalance(
    args: { ticker: string },
    callback?: SubCallback<BigNumber>
  ): Promise<BigNumber | UnsubCallback> {
    const {
      did,
      context,
      context: {
        polymeshApi: {
          query: { asset },
        },
      },
    } = this;
    const { ticker } = args;

    const rawTicker = stringToTicker(ticker, context);
    const rawIdentityId = stringToIdentityId(did, context);

    const meshAsset = await asset.tokens(rawTicker);

    if (meshAsset.owner_did.isEmpty) {
      throw new PolymeshError({
        code: ErrorCode.DataUnavailable,
        message: `There is no Asset with ticker "${ticker}"`,
      });
    }

    if (callback) {
      return asset.balanceOf(rawTicker, rawIdentityId, res => {
        callback(balanceToBigNumber(res));
      });
    }

    const balance = await asset.balanceOf(rawTicker, rawIdentityId);

    return balanceToBigNumber(balance);
  }

  /**
   * Check whether this Identity has a valid CDD claim
   */
  public async hasValidCdd(): Promise<boolean> {
    const {
      context,
      did,
      context: {
        polymeshApi: { rpc },
      },
    } = this;
    const identityId = stringToIdentityId(did, context);
    const result: CddStatus = await rpc.identity.isIdentityHasValidCdd(identityId);
    return cddStatusToBoolean(result);
  }

  /**
   * Check whether this Identity is Governance Committee member
   */
  public async isGcMember(): Promise<boolean> {
    const {
      context: {
        polymeshApi: {
          query: { committeeMembership },
        },
      },
      did,
    } = this;

    const activeMembers = await committeeMembership.activeMembers();
    return activeMembers.map(identityIdToString).includes(did);
  }

  /**
   * Check whether this Identity is a CDD provider
   */
  public async isCddProvider(): Promise<boolean> {
    const {
      context: {
        polymeshApi: {
          query: { cddServiceProviders },
        },
      },
      did,
    } = this;

    const activeMembers = await cddServiceProviders.activeMembers();
    return activeMembers.map(identityIdToString).includes(did);
  }

  /**
   * Retrieve the primary Account associated with the Identity
   *
   * @note can be subscribed to
   */
  public async getPrimaryAccount(): Promise<PermissionedAccount>;
  public async getPrimaryAccount(
    callback: SubCallback<PermissionedAccount>
  ): Promise<UnsubCallback>;

  // eslint-disable-next-line require-jsdoc
  public async getPrimaryAccount(
    callback?: SubCallback<PermissionedAccount>
  ): Promise<PermissionedAccount | UnsubCallback> {
    const {
      context: {
        polymeshApi: {
          query: { identity },
        },
      },
      did,
      context,
    } = this;

    const assembleResult = ({ primary_key: primaryKey }: DidRecord): PermissionedAccount => {
      return {
        account: new Account({ address: accountIdToString(primaryKey) }, context),
        permissions: {
          assets: null,
          portfolios: null,
          transactions: null,
          transactionGroups: transactionPermissionsToTxGroups(null),
        },
      };
    };

    const rawDid = stringToIdentityId(did, context);

    if (callback) {
      return identity.didRecords(rawDid, records => callback(assembleResult(records)));
    }

    const didRecords = await identity.didRecords(rawDid);
    return assembleResult(didRecords);
  }

  /**
   * Retrieve a list of all Assets which were held at one point by this Identity
   *
   * @note uses the middleware
   * @note supports pagination
   */
  public async getHeldAssets(
    opts: {
      order?: Order;
      size?: BigNumber;
      start?: BigNumber;
    } = { order: Order.Asc }
  ): Promise<ResultSet<Asset>> {
    const { context, did } = this;

    const { size, start, order } = opts;

    const result = await context.queryMiddleware<Ensured<Query, 'tokensHeldByDid'>>(
      tokensHeldByDid({
        did,
        count: size?.toNumber(),
        skip: start?.toNumber(),
        order,
      })
    );

    const {
      data: {
<<<<<<< HEAD
        tokensHeldByDid: { items: tokensHeldByDidList, totalCount },
      },
    } = result;

    const count = new BigNumber(totalCount);

    const data = tokensHeldByDidList.map(ticker => new SecurityToken({ ticker }, context));
=======
        tokensHeldByDid: { items: assetsHeldByDidList, totalCount: count },
      },
    } = result;

    const data = assetsHeldByDidList.map(ticker => new Asset({ ticker }, context));
>>>>>>> e3922d2c

    const next = calculateNextKey(count, size, start);

    return {
      data,
      next,
      count,
    };
  }

  /**
   * Check whether this Identity possesses all specified roles
   */
  public async checkRoles(roles: Role[]): Promise<CheckRolesResult> {
    const missingRoles = await P.filter(roles, async role => {
      const hasRole = await this.hasRole(role);

      return !hasRole;
    });

    if (missingRoles.length) {
      return {
        missingRoles,
        result: false,
      };
    }

    return {
      result: true,
    };
  }

  /**
   * Check whether this Identity possesses all specified roles
   *
   * @deprecated in favor of `checkRoles`
   */
  public async hasRoles(roles: Role[]): Promise<boolean> {
    const checkedRoles = await Promise.all(roles.map(this.hasRole.bind(this)));

    return checkedRoles.every(hasRole => hasRole);
  }

  /**
   * Get the list of Assets for which this Identity is a trusted claim issuer
   *
   * @note uses the middleware
   */
  public async getTrustingAssets(): Promise<Asset[]> {
    const { context, did } = this;

    const {
      data: { tokensByTrustedClaimIssuer: tickers },
    } = await context.queryMiddleware<Ensured<Query, 'tokensByTrustedClaimIssuer'>>(
      tokensByTrustedClaimIssuer({ claimIssuerDid: did })
    );

    return tickers.map(ticker => new Asset({ ticker: removePadding(ticker) }, context));
  }

  /**
   * Retrieve all Venues created by this Identity
   *
   * @note can be subscribed to
   */
  public async getVenues(): Promise<Venue[]>;
  public async getVenues(callback: SubCallback<Venue[]>): Promise<UnsubCallback>;

  // eslint-disable-next-line require-jsdoc
  public async getVenues(callback?: SubCallback<Venue[]>): Promise<Venue[] | UnsubCallback> {
    const {
      context: {
        polymeshApi: {
          query: { settlement },
        },
      },
      did,
      context,
    } = this;

    const assembleResult = (ids: u64[]): Venue[] =>
      ids.map(id => new Venue({ id: u64ToBigNumber(id) }, context));

    const rawDid = stringToIdentityId(did, context);

    if (callback) {
      return settlement.userVenues(rawDid, ids => callback(assembleResult(ids)));
    }

    const venueIds = await settlement.userVenues(rawDid);

    return assembleResult(venueIds);
  }

  /**
   * Retrieve the Scope ID associated to this Identity's Investor Uniqueness Claim for a specific Asset
   *
   * @note more on Investor Uniqueness: https://developers.polymesh.live/confidential_identity
   */
  public async getScopeId(args: { asset: Asset | string }): Promise<string> {
    const { context, did } = this;
    const { asset } = args;

    const ticker = getTicker(asset);

    const scopeId = await context.polymeshApi.query.asset.scopeIdOf(
      stringToTicker(ticker, context),
      stringToIdentityId(did, context)
    );

    return scopeIdToString(scopeId);
  }

  /**
   * Retrieve all Instructions where this Identity is a participant,
   *   grouped by status
   */
  public async getInstructions(): Promise<GroupedInstructions> {
    const {
      context: {
        polymeshApi: {
          query: { settlement },
        },
      },
      did,
      portfolios,
      context,
    } = this;

    const ownedPortfolios = await portfolios.getPortfolios();

    const [ownedCustodiedPortfolios, { data: custodiedPortfolios }] = await Promise.all([
      P.filter(ownedPortfolios, portfolio => portfolio.isCustodiedBy({ identity: did })),
      this.portfolios.getCustodiedPortfolios(),
    ]);

    const allPortfolios = [...ownedCustodiedPortfolios, ...custodiedPortfolios];

    const portfolioIds = allPortfolios.map(portfolioLikeToPortfolioId);

    await P.map(portfolioIds, portfolioId => assertPortfolioExists(portfolioId, context));

    const portfolioIdChunks = chunk(portfolioIds, MAX_CONCURRENT_REQUESTS);

    const affirmed: Instruction[] = [];
    const pending: Instruction[] = [];
    const failed: Instruction[] = [];

    await P.each(portfolioIdChunks, async portfolioIdChunk => {
      const auths = await P.map(portfolioIdChunk, portfolioId =>
        settlement.userAffirmations.entries(portfolioIdToMeshPortfolioId(portfolioId, context))
      );

      const uniqueEntries = uniqBy(
        flatten(auths).map(([key, status]) => ({ id: key.args[1], status })),
        ({ id }) => id.toNumber()
      );
      const instructions = await settlement.instructionDetails.multi<
        QueryReturnType<typeof settlement.instructionDetails>
      >(uniqueEntries.map(({ id }) => id));

      uniqueEntries.forEach(({ id, status }, index) => {
        const instruction = new Instruction({ id: u64ToBigNumber(id) }, context);

        if (instructions[index].status.isFailed) {
          failed.push(instruction);
        } else if (status.isAffirmed) {
          affirmed.push(instruction);
        } else if (status.isPending) {
          pending.push(instruction);
        }
      });
    });

    return {
      affirmed,
      pending,
      failed,
    };
  }

  /**
   * Retrieve all pending Instructions involving this Identity
   *
   * @deprecated in favor of `getInstructions`
   */
  public async getPendingInstructions(): Promise<Instruction[]> {
    const {
      context: {
        polymeshApi: {
          query: { settlement },
        },
      },
      did,
      portfolios,
      context,
    } = this;

    const ownedPortfolios = await portfolios.getPortfolios();

    const [ownedCustodiedPortfolios, { data: custodiedPortfolios }] = await Promise.all([
      P.filter(ownedPortfolios, portfolio => portfolio.isCustodiedBy({ identity: did })),
      this.portfolios.getCustodiedPortfolios(),
    ]);

    const allPortfolios = [...ownedCustodiedPortfolios, ...custodiedPortfolios];

    const portfolioIds = allPortfolios.map(portfolioLikeToPortfolioId);

    await P.map(portfolioIds, portfolioId => assertPortfolioExists(portfolioId, context));

    const portfolioIdChunks = chunk(portfolioIds, MAX_CONCURRENT_REQUESTS);

    const chunkedInstructions = await P.mapSeries(portfolioIdChunks, async portfolioIdChunk => {
      const auths = await P.map(portfolioIdChunk, portfolioId =>
        settlement.userAffirmations.entries(portfolioIdToMeshPortfolioId(portfolioId, context))
      );

      const instructionIds = uniqBy(
        flatten(auths).map(([key]) => key.args[1]),
        id => id.toNumber()
      );
      return settlement.instructionDetails.multi<
        QueryReturnType<typeof settlement.instructionDetails>
      >(instructionIds);
    });

    const rawInstructions = flatten(chunkedInstructions);

    return rawInstructions
      .filter(({ status }) => status.isPending)
      .map(({ instruction_id: id }) => new Instruction({ id: u64ToBigNumber(id) }, context));
  }

  /**
   * Check whether secondary Accounts are frozen
   *
   * @note can be subscribed to
   */
  public areSecondaryAccountsFrozen(): Promise<boolean>;
  public areSecondaryAccountsFrozen(callback: SubCallback<boolean>): Promise<UnsubCallback>;

  // eslint-disable-next-line require-jsdoc
  public async areSecondaryAccountsFrozen(
    callback?: SubCallback<boolean>
  ): Promise<boolean | UnsubCallback> {
    const {
      did,
      context: {
        polymeshApi: {
          query: { identity },
        },
      },
      context,
    } = this;

    const rawIdentityId = stringToIdentityId(did, context);

    if (callback) {
      return identity.isDidFrozen(rawIdentityId, frozen => {
        callback(boolToBoolean(frozen));
      });
    }

    const result = await identity.isDidFrozen(rawIdentityId);

    return boolToBoolean(result);
  }

  /**
   * Retrieve every Dividend Distribution for which this Identity is eligible and hasn't been paid
   *
   * @note uses the middleware
   * @note this query can be potentially **SLOW** depending on which Assets this Identity has held
   */
  public async getPendingDistributions(): Promise<DistributionWithDetails[]> {
    const { context, did } = this;
    let assets: Asset[] = [];
    let allFetched = false;
    let start: BigNumber | undefined;

    while (!allFetched) {
<<<<<<< HEAD
      const { data, next } = await this.getHeldTokens({ size: MAX_PAGE_SIZE, start });
      start = next ? new BigNumber(next) : undefined;
=======
      const { data, next } = await this.getHeldAssets({ size: MAX_PAGE_SIZE, start });
      start = (next as number) || undefined;
>>>>>>> e3922d2c
      allFetched = !next;
      assets = [...assets, ...data];
    }

    const distributions = await this.context.getDividendDistributionsForAssets({ assets: assets });

    const now = new Date();

    /*
     * We filter distributions out if:
     *   - They have expired
     *   - They have not begun
     *   - This Identity has already been paid
     */
    return P.filter(distributions, async ({ distribution }): Promise<boolean> => {
      const {
        expiryDate,
        asset: { ticker },
        id: localId,
        paymentDate,
      } = distribution;

      const isExpired = expiryDate && expiryDate < now;
      const hasNotStarted = paymentDate > now;

      if (isExpired || hasNotStarted) {
        return false;
      }

      const holderPaid = await context.polymeshApi.query.capitalDistribution.holderPaid(
        tuple(
          corporateActionIdentifierToCaId({ ticker, localId }, context),
          stringToIdentityId(did, context)
        )
      );

      return !boolToBoolean(holderPaid);
    });
  }

  /**
   * Get the list of secondary Accounts related to the Identity
   *
   * @note can be subscribed to
   */
  public async getSecondaryAccounts(): Promise<PermissionedAccount[]>;
  public async getSecondaryAccounts(
    callback: SubCallback<PermissionedAccount[]>
  ): Promise<UnsubCallback>;

  // eslint-disable-next-line require-jsdoc
  public async getSecondaryAccounts(
    callback?: SubCallback<PermissionedAccount[]>
  ): Promise<PermissionedAccount[] | UnsubCallback> {
    const {
      did,
      context,
      context: {
        polymeshApi: {
          query: { identity },
        },
      },
    } = this;

    const assembleResult = ({
      secondary_keys: secondaryAccounts,
    }: DidRecord): PermissionedAccount[] => {
      return secondaryAccounts.map(({ signer: rawSigner, permissions }) => ({
        account: signatoryToAccount(rawSigner, context),
        permissions: meshPermissionsToPermissions(permissions, context),
      }));
    };

    if (callback) {
      return identity.didRecords(did, records => callback(assembleResult(records)));
    }

    const didRecords = await identity.didRecords(did);
    return assembleResult(didRecords);
  }

  /**
   * Determine whether this Identity exists on chain
   */
  public async exists(): Promise<boolean> {
    const { did, context } = this;

    const recordSize = await context.polymeshApi.query.identity.didRecords.size(
      stringToIdentityId(did, context)
    );

    return !recordSize.isZero();
  }

  /**
   * Return the Identity's DID
   */
  public toJson(): string {
    return this.did;
  }
}<|MERGE_RESOLUTION|>--- conflicted
+++ resolved
@@ -327,21 +327,13 @@
 
     const {
       data: {
-<<<<<<< HEAD
-        tokensHeldByDid: { items: tokensHeldByDidList, totalCount },
+        tokensHeldByDid: { items: assetsHeldByDidList, totalCount },
       },
     } = result;
 
     const count = new BigNumber(totalCount);
 
-    const data = tokensHeldByDidList.map(ticker => new SecurityToken({ ticker }, context));
-=======
-        tokensHeldByDid: { items: assetsHeldByDidList, totalCount: count },
-      },
-    } = result;
-
     const data = assetsHeldByDidList.map(ticker => new Asset({ ticker }, context));
->>>>>>> e3922d2c
 
     const next = calculateNextKey(count, size, start);
 
@@ -624,13 +616,8 @@
     let start: BigNumber | undefined;
 
     while (!allFetched) {
-<<<<<<< HEAD
-      const { data, next } = await this.getHeldTokens({ size: MAX_PAGE_SIZE, start });
+      const { data, next } = await this.getHeldAssets({ size: MAX_PAGE_SIZE, start });
       start = next ? new BigNumber(next) : undefined;
-=======
-      const { data, next } = await this.getHeldAssets({ size: MAX_PAGE_SIZE, start });
-      start = (next as number) || undefined;
->>>>>>> e3922d2c
       allFetched = !next;
       assets = [...assets, ...data];
     }

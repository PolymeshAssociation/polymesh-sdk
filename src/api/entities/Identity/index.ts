--- conflicted
+++ resolved
@@ -23,11 +23,7 @@
   UnsubCallback,
 } from '~/types';
 import {
-<<<<<<< HEAD
-  accountKeyToString,
-=======
   accountIdToString,
->>>>>>> 3519f8a6
   balanceToBigNumber,
   cddStatusToBoolean,
   identityIdToString,
@@ -259,11 +255,7 @@
     const { did } = context.getCurrentIdentity();
 
     const assembleResult = ({ master_key: masterKey }: DidRecord): string => {
-<<<<<<< HEAD
-      return accountKeyToString(masterKey);
-=======
       return accountIdToString(masterKey);
->>>>>>> 3519f8a6
     };
 
     if (callback) {

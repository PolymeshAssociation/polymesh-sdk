import { u64 } from '@polkadot/types';
import { BigNumber } from 'bignumber.js';
import P from 'bluebird';
import { chunk, flatten, uniqBy } from 'lodash';
import { CddStatus, DidRecord } from 'polymesh-types/types';

import { assertPortfolioExists } from '~/api/procedures/utils';
import {
  Account,
  Context,
  Entity,
  Instruction,
  PolymeshError,
  SecurityToken,
  TickerReservation,
  Venue,
} from '~/internal';
import { tokensByTrustedClaimIssuer, tokensHeldByDid } from '~/middleware/queries';
import { Query } from '~/middleware/types';
import {
  DistributionWithDetails,
  Ensured,
  ErrorCode,
  GroupedInstructions,
  isCddProviderRole,
  isIdentityRole,
  isPortfolioCustodianRole,
  isTickerOwnerRole,
  isVenueOwnerRole,
  NoArgsProcedureMethod,
  Order,
  ResultSet,
  Role,
  SecondaryKey,
  SubCallback,
  UnsubCallback,
} from '~/types';
import { QueryReturnType, tuple } from '~/types/utils';
import { MAX_CONCURRENT_REQUESTS, MAX_PAGE_SIZE } from '~/utils/constants';
import {
  accountIdToString,
  balanceToBigNumber,
  boolToBoolean,
  cddStatusToBoolean,
  corporateActionIdentifierToCaId,
  identityIdToString,
  meshPermissionsToPermissions,
  portfolioIdToMeshPortfolioId,
  portfolioIdToPortfolio,
  portfolioLikeToPortfolioId,
  scopeIdToString,
  signatoryToSignerValue,
  signerValueToSigner,
  stringToIdentityId,
  stringToTicker,
  u64ToBigNumber,
} from '~/utils/conversion';
import { calculateNextKey, getTicker, removePadding } from '~/utils/internal';

import { IdentityAuthorizations } from './IdentityAuthorizations';
import { Portfolios } from './Portfolios';
import { TokenPermissions } from './TokenPermissions';

/**
 * Properties that uniquely identify an Identity
 */
export interface UniqueIdentifiers {
  did: string;
}

/**
 * Represents an Identity in the Polymesh blockchain
 */
export class Identity extends Entity<UniqueIdentifiers, string> {
  /**
   * @hidden
   * Checks if a value is of type [[UniqueIdentifiers]]
   */
  public static isUniqueIdentifiers(identifier: unknown): identifier is UniqueIdentifiers {
    const { did } = identifier as UniqueIdentifiers;

    return typeof did === 'string';
  }

  /**
   * identity ID as stored in the blockchain
   */
  public did: string;

  // Namespaces
  public authorizations: IdentityAuthorizations;
  public portfolios: Portfolios;
  public tokenPermissions: TokenPermissions;

  /**
   * Create an Identity entity
   */
  constructor(identifiers: UniqueIdentifiers, context: Context) {
    super(identifiers, context);

    const { did } = identifiers;

    this.did = did;
    this.authorizations = new IdentityAuthorizations(this, context);
    this.portfolios = new Portfolios(this, context);
    this.tokenPermissions = new TokenPermissions(this, context);
<<<<<<< HEAD
  }

  /**
=======

    this.removeSecondaryKeys = createProcedureMethod(
      { getProcedureAndArgs: args => [removeSecondaryKeys, { ...args, identity: this }] },
      context
    );
    this.revokePermissions = createProcedureMethod<
      { secondaryKeys: Signer[] },
      ModifySignerPermissionsParams & { identity: Identity },
      void
    >(
      {
        getProcedureAndArgs: args => {
          const { secondaryKeys } = args;
          const signers = secondaryKeys.map(signer => {
            return {
              signer,
              permissions: {
                tokens: { type: PermissionType.Include, values: [] },
                transactions: { type: PermissionType.Include, values: [] },
                portfolios: { type: PermissionType.Include, values: [] },
              },
            };
          });
          return [modifySignerPermissions, { secondaryKeys: signers, identity: this }];
        },
      },
      context
    );
    this.modifyPermissions = createProcedureMethod(
      { getProcedureAndArgs: args => [modifySignerPermissions, { ...args, identity: this }] },
      context
    );
    this.inviteAccount = createProcedureMethod(
      { getProcedureAndArgs: args => [inviteAccount, { ...args, identity: this }] },
      context
    );
    this.createVenue = createProcedureMethod(
      { getProcedureAndArgs: args => [createVenue, args] },
      context
    );
    this.freezeSecondaryKeys = createProcedureMethod(
      {
        getProcedureAndArgs: () => [toggleFreezeSecondaryKeys, { freeze: true, identity: this }],
        voidArgs: true,
      },
      context
    );
    this.unfreezeSecondaryKeys = createProcedureMethod(
      {
        getProcedureAndArgs: () => [toggleFreezeSecondaryKeys, { freeze: false, identity: this }],
        voidArgs: true,
      },
      context
    );
  }

  /**
   * Remove a list of secondary keys associated with the Identity
   */
  public removeSecondaryKeys: ProcedureMethod<RemoveSecondaryKeysParams, void>;

  /**
   * Revoke all permissions of a list of secondary keys associated with the Identity
   */
  public revokePermissions: ProcedureMethod<{ secondaryKeys: Signer[] }, void>;

  /**
   * Modify all permissions of a list of secondary keys associated with the Identity
   */
  public modifyPermissions: ProcedureMethod<ModifySignerPermissionsParams, void>;

  /**
   * Send an invitation to an Account to join this Identity
   *
   * @note this may create AuthorizationRequest which have to be accepted by
   *   the corresponding Account. An Account or Identity can
   *   fetch its pending Authorization Requests by calling `authorizations.getReceived`
   */
  public inviteAccount: ProcedureMethod<InviteAccountParams, void>;

  /**
   * Create a Venue
   */
  public createVenue: ProcedureMethod<CreateVenueParams, Venue>;

  /**
   * Freeze all the secondary keys in this Identity. This means revoking their permission to perform any operation on the blockchain and freezing their funds until the keys are unfrozen via [[unfreezeSecondaryKeys]]
   */
  public freezeSecondaryKeys: NoArgsProcedureMethod<void>;

  /**
   * Unfreeze all the secondary keys in this Identity. This will restore their permissions as they were before being frozen
   */
  public unfreezeSecondaryKeys: NoArgsProcedureMethod<void>;

  /**
>>>>>>> 43cfb421
   * Check whether this Identity possesses the specified Role
   */
  public async hasRole(role: Role): Promise<boolean> {
    const { context, did } = this;

    if (isTickerOwnerRole(role)) {
      const { ticker } = role;

      const reservation = new TickerReservation({ ticker }, context);
      const { owner } = await reservation.details();

      return owner?.did === did;
    } else if (isCddProviderRole(role)) {
      const {
        polymeshApi: {
          query: { cddServiceProviders },
        },
      } = context;

      const activeMembers = await cddServiceProviders.activeMembers();
      const memberDids = activeMembers.map(identityIdToString);

      return memberDids.includes(did);
    } else if (isVenueOwnerRole(role)) {
      const venue = new Venue({ id: role.venueId }, context);

      const { owner } = await venue.details();

      return owner.did === did;
    } else if (isPortfolioCustodianRole(role)) {
      const { portfolioId } = role;

      const portfolio = portfolioIdToPortfolio(portfolioId, context);

      return portfolio.isCustodiedBy();
    } else if (isIdentityRole(role)) {
      return did === role.did;
    }

    throw new PolymeshError({
      code: ErrorCode.ValidationError,
      message: `Unrecognized role "${JSON.stringify(role)}"`,
    });
  }

  /**
   * Retrieve the balance of a particular Security Token
   *
   * @note can be subscribed to
   */
  public getTokenBalance(args: { ticker: string }): Promise<BigNumber>;
  public getTokenBalance(
    args: { ticker: string },
    callback: SubCallback<BigNumber>
  ): Promise<UnsubCallback>;

  // eslint-disable-next-line require-jsdoc
  public async getTokenBalance(
    args: { ticker: string },
    callback?: SubCallback<BigNumber>
  ): Promise<BigNumber | UnsubCallback> {
    const {
      did,
      context,
      context: {
        polymeshApi: {
          query: { asset },
        },
      },
    } = this;
    const { ticker } = args;

    const rawTicker = stringToTicker(ticker, context);
    const rawIdentityId = stringToIdentityId(did, context);

    const token = await asset.tokens(rawTicker);

    if (token.owner_did.isEmpty) {
      throw new PolymeshError({
        code: ErrorCode.FatalError,
        message: `There is no Security Token with ticker "${ticker}"`,
      });
    }

    if (callback) {
      return asset.balanceOf(rawTicker, rawIdentityId, res => {
        callback(balanceToBigNumber(res));
      });
    }

    const balance = await asset.balanceOf(rawTicker, rawIdentityId);

    return balanceToBigNumber(balance);
  }

  /**
   * Check whether this Identity has a valid CDD claim
   */
  public async hasValidCdd(): Promise<boolean> {
    const {
      context,
      did,
      context: {
        polymeshApi: { rpc },
      },
    } = this;
    const identityId = stringToIdentityId(did, context);
    const result: CddStatus = await rpc.identity.isIdentityHasValidCdd(identityId);
    return cddStatusToBoolean(result);
  }

  /**
   * Check whether this Identity is Governance Committee member
   */
  public async isGcMember(): Promise<boolean> {
    const {
      context: {
        polymeshApi: {
          query: { committeeMembership },
        },
      },
      did,
    } = this;

    const activeMembers = await committeeMembership.activeMembers();
    return activeMembers.map(identityIdToString).includes(did);
  }

  /**
   * Check whether this Identity is a CDD provider
   */
  public async isCddProvider(): Promise<boolean> {
    const {
      context: {
        polymeshApi: {
          query: { cddServiceProviders },
        },
      },
      did,
    } = this;

    const activeMembers = await cddServiceProviders.activeMembers();
    return activeMembers.map(identityIdToString).includes(did);
  }

  /**
   * Retrieve the primary key associated with the Identity
   *
   * @note can be subscribed to
   */
  public async getPrimaryKey(): Promise<Account>;
  public async getPrimaryKey(callback: SubCallback<Account>): Promise<UnsubCallback>;

  // eslint-disable-next-line require-jsdoc
  public async getPrimaryKey(callback?: SubCallback<Account>): Promise<Account | UnsubCallback> {
    const {
      context: {
        polymeshApi: {
          query: { identity },
        },
      },
      did,
      context,
    } = this;

    const assembleResult = ({ primary_key: primaryKey }: DidRecord): Account => {
      return new Account({ address: accountIdToString(primaryKey) }, context);
    };

    const rawDid = stringToIdentityId(did, context);

    if (callback) {
      return identity.didRecords(rawDid, records => callback(assembleResult(records)));
    }

    const didRecords = await identity.didRecords(rawDid);
    return assembleResult(didRecords);
  }

  /**
   * Retrieve a list of all tokens which were held at one point by this Identity
   *
   * @note uses the middleware
   * @note supports pagination
   */
  public async getHeldTokens(
    opts: {
      order?: Order;
      size?: number;
      start?: number;
    } = { order: Order.Asc }
  ): Promise<ResultSet<SecurityToken>> {
    const { context, did } = this;

    const { size, start, order } = opts;

    const result = await context.queryMiddleware<Ensured<Query, 'tokensHeldByDid'>>(
      tokensHeldByDid({
        did,
        count: size,
        skip: start,
        order,
      })
    );

    const {
      data: {
        tokensHeldByDid: { items: tokensHeldByDidList, totalCount: count },
      },
    } = result;

    const data = tokensHeldByDidList.map(ticker => new SecurityToken({ ticker }, context));

    const next = calculateNextKey(count, size, start);

    return {
      data,
      next,
      count,
    };
  }

  /**
   * Check whether this Identity possesses all specified roles
   */
  public async hasRoles(roles: Role[]): Promise<boolean> {
    const checkedRoles = await Promise.all(roles.map(this.hasRole.bind(this)));

    return checkedRoles.every(hasRole => hasRole);
  }

  /**
   * Get the list of tokens for which this Identity is a trusted claim issuer
   *
   * @note uses the middleware
   */
  public async getTrustingTokens(): Promise<SecurityToken[]> {
    const { context, did } = this;

    const {
      data: { tokensByTrustedClaimIssuer: tickers },
    } = await context.queryMiddleware<Ensured<Query, 'tokensByTrustedClaimIssuer'>>(
      tokensByTrustedClaimIssuer({ claimIssuerDid: did })
    );

    return tickers.map(ticker => new SecurityToken({ ticker: removePadding(ticker) }, context));
  }

  /**
   * Retrieve all Venues created by this Identity
   *
   * @note can be subscribed to
   */
  public async getVenues(): Promise<Venue[]>;
  public async getVenues(callback: SubCallback<Venue[]>): Promise<UnsubCallback>;

  // eslint-disable-next-line require-jsdoc
  public async getVenues(callback?: SubCallback<Venue[]>): Promise<Venue[] | UnsubCallback> {
    const {
      context: {
        polymeshApi: {
          query: { settlement },
        },
      },
      did,
      context,
    } = this;

    const assembleResult = (ids: u64[]): Venue[] =>
      ids.map(id => new Venue({ id: u64ToBigNumber(id) }, context));

    const rawDid = stringToIdentityId(did, context);

    if (callback) {
      return settlement.userVenues(rawDid, ids => callback(assembleResult(ids)));
    }

    const venueIds = await settlement.userVenues(rawDid);

    return assembleResult(venueIds);
  }

  /**
   * Retrieve the Scope ID associated to this Identity's Investor Uniqueness Claim for a specific Security Token
   *
   * @note more on Investor Uniqueness: https://developers.polymesh.live/confidential_identity
   */
  public async getScopeId(args: { token: SecurityToken | string }): Promise<string> {
    const { context, did } = this;
    const { token } = args;

    const ticker = getTicker(token);

    const scopeId = await context.polymeshApi.query.asset.scopeIdOf(
      stringToTicker(ticker, context),
      stringToIdentityId(did, context)
    );

    return scopeIdToString(scopeId);
  }

  /**
   * Retrieve all Instructions where this Identity is a participant,
   *   grouped by status
   */
  public async getInstructions(): Promise<GroupedInstructions> {
    const {
      context: {
        polymeshApi: {
          query: { settlement },
        },
      },
      did,
      portfolios,
      context,
    } = this;

    const ownedPortfolios = await portfolios.getPortfolios();

    const [ownedCustodiedPortfolios, { data: custodiedPortfolios }] = await Promise.all([
      P.filter(ownedPortfolios, portfolio => portfolio.isCustodiedBy({ identity: did })),
      this.portfolios.getCustodiedPortfolios(),
    ]);

    const allPortfolios = [...ownedCustodiedPortfolios, ...custodiedPortfolios];

    const portfolioIds = allPortfolios.map(portfolioLikeToPortfolioId);

    await P.map(portfolioIds, portfolioId => assertPortfolioExists(portfolioId, context));

    const portfolioIdChunks = chunk(portfolioIds, MAX_CONCURRENT_REQUESTS);

    const affirmed: Instruction[] = [];
    const pending: Instruction[] = [];
    const failed: Instruction[] = [];

    await P.each(portfolioIdChunks, async portfolioIdChunk => {
      const auths = await P.map(portfolioIdChunk, portfolioId =>
        settlement.userAffirmations.entries(portfolioIdToMeshPortfolioId(portfolioId, context))
      );

      const uniqueEntries = uniqBy(
        flatten(auths).map(([key, status]) => ({ id: key.args[1], status })),
        ({ id }) => id.toNumber()
      );
      const instructions = await settlement.instructionDetails.multi<
        QueryReturnType<typeof settlement.instructionDetails>
      >(uniqueEntries.map(({ id }) => id));

      uniqueEntries.forEach(({ id, status }, index) => {
        const instruction = new Instruction({ id: u64ToBigNumber(id) }, context);

        if (instructions[index].status.isFailed) {
          failed.push(instruction);
        } else if (status.isAffirmed) {
          affirmed.push(instruction);
        } else if (status.isPending) {
          pending.push(instruction);
        }
      });
    });

    return {
      affirmed,
      pending,
      failed,
    };
  }

  /**
   * Retrieve all pending Instructions involving this Identity
   *
   * @deprecated in favor of `getInstructions`
   */
  public async getPendingInstructions(): Promise<Instruction[]> {
    const {
      context: {
        polymeshApi: {
          query: { settlement },
        },
      },
      did,
      portfolios,
      context,
    } = this;

    const ownedPortfolios = await portfolios.getPortfolios();

    const [ownedCustodiedPortfolios, { data: custodiedPortfolios }] = await Promise.all([
      P.filter(ownedPortfolios, portfolio => portfolio.isCustodiedBy({ identity: did })),
      this.portfolios.getCustodiedPortfolios(),
    ]);

    const allPortfolios = [...ownedCustodiedPortfolios, ...custodiedPortfolios];

    const portfolioIds = allPortfolios.map(portfolioLikeToPortfolioId);

    await P.map(portfolioIds, portfolioId => assertPortfolioExists(portfolioId, context));

    const portfolioIdChunks = chunk(portfolioIds, MAX_CONCURRENT_REQUESTS);

    const chunkedInstructions = await P.mapSeries(portfolioIdChunks, async portfolioIdChunk => {
      const auths = await P.map(portfolioIdChunk, portfolioId =>
        settlement.userAffirmations.entries(portfolioIdToMeshPortfolioId(portfolioId, context))
      );

      const instructionIds = uniqBy(
        flatten(auths).map(([key]) => key.args[1]),
        id => id.toNumber()
      );
      return settlement.instructionDetails.multi<
        QueryReturnType<typeof settlement.instructionDetails>
      >(instructionIds);
    });

    const rawInstructions = flatten(chunkedInstructions);

    return rawInstructions
      .filter(({ status }) => status.isPending)
      .map(({ instruction_id: id }) => new Instruction({ id: u64ToBigNumber(id) }, context));
  }

  /**
   * Check whether secondary keys are frozen
   *
   * @note can be subscribed to
   */
  public areSecondaryKeysFrozen(): Promise<boolean>;
  public areSecondaryKeysFrozen(callback: SubCallback<boolean>): Promise<UnsubCallback>;

  // eslint-disable-next-line require-jsdoc
  public async areSecondaryKeysFrozen(
    callback?: SubCallback<boolean>
  ): Promise<boolean | UnsubCallback> {
    const {
      did,
      context: {
        polymeshApi: {
          query: { identity },
        },
      },
      context,
    } = this;

    const rawIdentityId = stringToIdentityId(did, context);

    if (callback) {
      return identity.isDidFrozen(rawIdentityId, frozen => {
        callback(boolToBoolean(frozen));
      });
    }

    const result = await identity.isDidFrozen(rawIdentityId);

    return boolToBoolean(result);
  }

  /**
   * Retrieve every Dividend Distribution for which this Identity is eligible and hasn't been paid
   *
   * @note uses the middleware
   * @note this query can be potentially **SLOW** depending on which Tokens this Identity has held
   */
  public async getPendingDistributions(): Promise<DistributionWithDetails[]> {
    const { context, did } = this;
    let tokens: SecurityToken[] = [];
    let allFetched = false;
    let start: number | undefined;

    while (!allFetched) {
      const { data, next } = await this.getHeldTokens({ size: MAX_PAGE_SIZE, start });
      start = (next as number) || undefined;
      allFetched = !next;
      tokens = [...tokens, ...data];
    }

    const distributions = await this.context.getDividendDistributionsForTokens({ tokens });

    const now = new Date();

    /*
     * We filter distributions out if:
     *   - They have expired
     *   - They have not begun
     *   - This Identity has already been paid
     */
    return P.filter(
      distributions,
      async ({ distribution }): Promise<boolean> => {
        const { expiryDate, ticker, id: localId, paymentDate } = distribution;

        const isExpired = expiryDate && expiryDate < now;
        const hasNotStarted = paymentDate > now;

        if (isExpired || hasNotStarted) {
          return false;
        }

        const holderPaid = await context.polymeshApi.query.capitalDistribution.holderPaid(
          tuple(
            corporateActionIdentifierToCaId({ ticker, localId }, context),
            stringToIdentityId(did, context)
          )
        );

        return !boolToBoolean(holderPaid);
      }
    );
  }

  /**
   * Get the list of secondary keys related to the Identity
   *
   * @note can be subscribed to
   */
  public async getSecondaryKeys(): Promise<SecondaryKey[]>;
  public async getSecondaryKeys(callback: SubCallback<SecondaryKey[]>): Promise<UnsubCallback>;

  // eslint-disable-next-line require-jsdoc
  public async getSecondaryKeys(
    callback?: SubCallback<SecondaryKey[]>
  ): Promise<SecondaryKey[] | UnsubCallback> {
    const {
      did,
      context,
      context: {
        polymeshApi: {
          query: { identity },
        },
      },
    } = this;

    const assembleResult = ({ secondary_keys: secondaryKeys }: DidRecord): SecondaryKey[] => {
      return secondaryKeys.map(({ signer: rawSigner, permissions }) => ({
        signer: signerValueToSigner(signatoryToSignerValue(rawSigner), context),
        permissions: meshPermissionsToPermissions(permissions, context),
      }));
    };

    if (callback) {
      return identity.didRecords(did, records => callback(assembleResult(records)));
    }

    const didRecords = await identity.didRecords(did);
    return assembleResult(didRecords);
  }

  /**
   * Determine whether this Identity exists on chain
   */
  public async exists(): Promise<boolean> {
    const { did, context } = this;

    const recordSize = await context.polymeshApi.query.identity.didRecords.size(
      stringToIdentityId(did, context)
    );

    return !recordSize.isZero();
  }

  /**
   * Return the Identity's DID
   */
  public toJson(): string {
    return this.did;
  }
}<|MERGE_RESOLUTION|>--- conflicted
+++ resolved
@@ -104,108 +104,9 @@
     this.authorizations = new IdentityAuthorizations(this, context);
     this.portfolios = new Portfolios(this, context);
     this.tokenPermissions = new TokenPermissions(this, context);
-<<<<<<< HEAD
-  }
-
-  /**
-=======
-
-    this.removeSecondaryKeys = createProcedureMethod(
-      { getProcedureAndArgs: args => [removeSecondaryKeys, { ...args, identity: this }] },
-      context
-    );
-    this.revokePermissions = createProcedureMethod<
-      { secondaryKeys: Signer[] },
-      ModifySignerPermissionsParams & { identity: Identity },
-      void
-    >(
-      {
-        getProcedureAndArgs: args => {
-          const { secondaryKeys } = args;
-          const signers = secondaryKeys.map(signer => {
-            return {
-              signer,
-              permissions: {
-                tokens: { type: PermissionType.Include, values: [] },
-                transactions: { type: PermissionType.Include, values: [] },
-                portfolios: { type: PermissionType.Include, values: [] },
-              },
-            };
-          });
-          return [modifySignerPermissions, { secondaryKeys: signers, identity: this }];
-        },
-      },
-      context
-    );
-    this.modifyPermissions = createProcedureMethod(
-      { getProcedureAndArgs: args => [modifySignerPermissions, { ...args, identity: this }] },
-      context
-    );
-    this.inviteAccount = createProcedureMethod(
-      { getProcedureAndArgs: args => [inviteAccount, { ...args, identity: this }] },
-      context
-    );
-    this.createVenue = createProcedureMethod(
-      { getProcedureAndArgs: args => [createVenue, args] },
-      context
-    );
-    this.freezeSecondaryKeys = createProcedureMethod(
-      {
-        getProcedureAndArgs: () => [toggleFreezeSecondaryKeys, { freeze: true, identity: this }],
-        voidArgs: true,
-      },
-      context
-    );
-    this.unfreezeSecondaryKeys = createProcedureMethod(
-      {
-        getProcedureAndArgs: () => [toggleFreezeSecondaryKeys, { freeze: false, identity: this }],
-        voidArgs: true,
-      },
-      context
-    );
-  }
-
-  /**
-   * Remove a list of secondary keys associated with the Identity
-   */
-  public removeSecondaryKeys: ProcedureMethod<RemoveSecondaryKeysParams, void>;
-
-  /**
-   * Revoke all permissions of a list of secondary keys associated with the Identity
-   */
-  public revokePermissions: ProcedureMethod<{ secondaryKeys: Signer[] }, void>;
-
-  /**
-   * Modify all permissions of a list of secondary keys associated with the Identity
-   */
-  public modifyPermissions: ProcedureMethod<ModifySignerPermissionsParams, void>;
-
-  /**
-   * Send an invitation to an Account to join this Identity
-   *
-   * @note this may create AuthorizationRequest which have to be accepted by
-   *   the corresponding Account. An Account or Identity can
-   *   fetch its pending Authorization Requests by calling `authorizations.getReceived`
-   */
-  public inviteAccount: ProcedureMethod<InviteAccountParams, void>;
-
-  /**
-   * Create a Venue
-   */
-  public createVenue: ProcedureMethod<CreateVenueParams, Venue>;
-
-  /**
-   * Freeze all the secondary keys in this Identity. This means revoking their permission to perform any operation on the blockchain and freezing their funds until the keys are unfrozen via [[unfreezeSecondaryKeys]]
-   */
-  public freezeSecondaryKeys: NoArgsProcedureMethod<void>;
-
-  /**
-   * Unfreeze all the secondary keys in this Identity. This will restore their permissions as they were before being frozen
-   */
-  public unfreezeSecondaryKeys: NoArgsProcedureMethod<void>;
-
-  /**
->>>>>>> 43cfb421
+  }
+
+  /**
    * Check whether this Identity possesses the specified Role
    */
   public async hasRole(role: Role): Promise<boolean> {

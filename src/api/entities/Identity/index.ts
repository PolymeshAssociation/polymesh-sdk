--- conflicted
+++ resolved
@@ -6,15 +6,10 @@
 import { Entity, PolymeshError } from '~/base';
 import { Context } from '~/context';
 import {
-<<<<<<< HEAD
+  issuerDidsWithClaimsByTarget,
   scopesByIdentity,
   tokensByTrustedClaimIssuer,
   tokensHeldByDid,
-=======
-  issuerDidsWithClaimsByTarget,
-  scopesByIdentity,
-  tokensByTrustedClaimIssuer,
->>>>>>> 33a4a5c4
 } from '~/middleware/queries';
 import { Query } from '~/middleware/types';
 import {

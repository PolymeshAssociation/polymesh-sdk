--- conflicted
+++ resolved
@@ -3,24 +3,15 @@
 import { CddStatus, DidRecord } from 'polymesh-types/types';
 
 import {
-<<<<<<< HEAD
   Context,
+  DefaultPortfolio,
   Entity,
+  NumberedPortfolio,
   PolymeshError,
   SecurityToken,
   TickerReservation,
   Venue,
 } from '~/internal';
-=======
-  DefaultPortfolio,
-  Entity,
-  NumberedPortfolio,
-  SecurityToken,
-  TickerReservation,
-  Venue,
-} from '~/api/entities';
-import { Context, PolymeshError } from '~/base';
->>>>>>> c0676393
 import { tokensByTrustedClaimIssuer, tokensHeldByDid } from '~/middleware/queries';
 import { Query } from '~/middleware/types';
 import {

--- conflicted
+++ resolved
@@ -31,10 +31,6 @@
   PermissionedAccount,
   ResultSet,
   Role,
-<<<<<<< HEAD
-=======
-  SecondaryAccount,
->>>>>>> 73ce625e
   SubCallback,
   UnsubCallback,
 } from '~/types';
@@ -260,23 +256,15 @@
    *
    * @note can be subscribed to
    */
-<<<<<<< HEAD
-  public async getPrimaryKey(): Promise<PermissionedAccount>;
-  public async getPrimaryKey(callback: SubCallback<PermissionedAccount>): Promise<UnsubCallback>;
+  public async getPrimaryAccount(): Promise<PermissionedAccount>;
+  public async getPrimaryAccount(
+    callback: SubCallback<PermissionedAccount>
+  ): Promise<UnsubCallback>;
 
   // eslint-disable-next-line require-jsdoc
-  public async getPrimaryKey(
+  public async getPrimaryAccount(
     callback?: SubCallback<PermissionedAccount>
   ): Promise<PermissionedAccount | UnsubCallback> {
-=======
-  public async getPrimaryAccount(): Promise<Account>;
-  public async getPrimaryAccount(callback: SubCallback<Account>): Promise<UnsubCallback>;
-
-  // eslint-disable-next-line require-jsdoc
-  public async getPrimaryAccount(
-    callback?: SubCallback<Account>
-  ): Promise<Account | UnsubCallback> {
->>>>>>> 73ce625e
     const {
       context: {
         polymeshApi: {
@@ -674,27 +662,15 @@
    *
    * @note can be subscribed to
    */
-<<<<<<< HEAD
-  public async getSecondaryKeys(): Promise<PermissionedAccount[]>;
-  public async getSecondaryKeys(
+  public async getSecondaryAccounts(): Promise<PermissionedAccount[]>;
+  public async getSecondaryAccounts(
     callback: SubCallback<PermissionedAccount[]>
   ): Promise<UnsubCallback>;
 
   // eslint-disable-next-line require-jsdoc
-  public async getSecondaryKeys(
+  public async getSecondaryAccounts(
     callback?: SubCallback<PermissionedAccount[]>
   ): Promise<PermissionedAccount[] | UnsubCallback> {
-=======
-  public async getSecondaryAccounts(): Promise<SecondaryAccount[]>;
-  public async getSecondaryAccounts(
-    callback: SubCallback<SecondaryAccount[]>
-  ): Promise<UnsubCallback>;
-
-  // eslint-disable-next-line require-jsdoc
-  public async getSecondaryAccounts(
-    callback?: SubCallback<SecondaryAccount[]>
-  ): Promise<SecondaryAccount[] | UnsubCallback> {
->>>>>>> 73ce625e
     const {
       did,
       context,
@@ -706,17 +682,10 @@
     } = this;
 
     const assembleResult = ({
-<<<<<<< HEAD
-      secondary_keys: secondaryKeys,
+      secondary_keys: secondaryAccounts,
     }: DidRecord): PermissionedAccount[] => {
-      return secondaryKeys.map(({ signer: rawSigner, permissions }) => ({
+      return secondaryAccounts.map(({ signer: rawSigner, permissions }) => ({
         account: signatoryToAccount(rawSigner, context),
-=======
-      secondary_keys: secondaryAccounts,
-    }: DidRecord): SecondaryAccount[] => {
-      return secondaryAccounts.map(({ signer: rawSigner, permissions }) => ({
-        signer: signerValueToSigner(signatoryToSignerValue(rawSigner), context),
->>>>>>> 73ce625e
         permissions: meshPermissionsToPermissions(permissions, context),
       }));
     };

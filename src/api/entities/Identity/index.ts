--- conflicted
+++ resolved
@@ -5,16 +5,12 @@
 import { TickerReservation } from '~/api/entities/TickerReservation';
 import { Entity, PolymeshError } from '~/base';
 import { Context } from '~/context';
-<<<<<<< HEAD
-import { tokensByTrustedClaimIssuer } from '~/middleware/queries';
-=======
 import {
   issuerDidsWithClaimsByTarget,
   scopesByIdentity,
   tokensByTrustedClaimIssuer,
   tokensHeldByDid,
 } from '~/middleware/queries';
->>>>>>> fb8bdedb
 import { Query } from '~/middleware/types';
 import {
   Ensured,
@@ -260,8 +256,6 @@
   }
 
   /**
-<<<<<<< HEAD
-=======
    * Retrieve the list of cdd claims for the current identity
    *
    * @param opts.size - page size
@@ -362,7 +356,6 @@
   }
 
   /**
->>>>>>> fb8bdedb
    * Check whether this Identity possesses all specified roles
    */
   public async hasRoles(roles: Role[]): Promise<boolean> {

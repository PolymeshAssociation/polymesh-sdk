--- conflicted
+++ resolved
@@ -242,18 +242,11 @@
     });
   });
 
-<<<<<<< HEAD
   describe('method: getInvestments', () => {
     test('should return a list of investors', async () => {
-=======
-  describe('method: freeze', () => {
-    test('should prepare the procedure and return the resulting transaction queue', async () => {
->>>>>>> 036de4dc
-      const ticker = 'SOMETICKER';
-      const id = new BigNumber(1);
-      const sto = new Sto({ id, ticker }, context);
-
-<<<<<<< HEAD
+      const ticker = 'SOMETICKER';
+      const id = new BigNumber(1);
+      const sto = new Sto({ id, ticker }, context);
       const did = 'someDid';
       const offeringToken = 'TICKER';
       const raiseToken = 'USD';
@@ -322,7 +315,15 @@
 
       expect(result.data).toEqual([]);
       expect(result.next).toBeNull();
-=======
+    });
+  });
+
+  describe('method: freeze', () => {
+    test('should prepare the procedure and return the resulting transaction queue', async () => {
+      const ticker = 'SOMETICKER';
+      const id = new BigNumber(1);
+      const sto = new Sto({ id, ticker }, context);
+
       const expectedQueue = ('someQueue' as unknown) as TransactionQueue<Sto>;
 
       prepareToggleFreezeStoStub
@@ -350,7 +351,6 @@
       const queue = await sto.unfreeze();
 
       expect(queue).toBe(expectedQueue);
->>>>>>> 036de4dc
     });
   });
 });
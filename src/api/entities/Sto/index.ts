--- conflicted
+++ resolved
@@ -5,12 +5,9 @@
   closeSto,
   Context,
   Entity,
-<<<<<<< HEAD
+  Identity,
   investInSto,
   InvestInStoParams,
-=======
-  Identity,
->>>>>>> 36ab6ea7
   modifyStoTimes,
   ModifyStoTimesParams,
   PolymeshError,
@@ -166,7 +163,6 @@
   public modifyTimes: ProcedureMethod<ModifyStoTimesParams, void>;
 
   /**
-<<<<<<< HEAD
    * Invest in the STO
    *
    * @param args.investmentPortfolio - portfolio in which the buyed Tokens will be deposited
@@ -179,7 +175,8 @@
    *   - Funding Portfolio Custodian
    */
   public invest: ProcedureMethod<InvestInStoParams, void>;
-=======
+
+  /**
    * Retrieve all investments made on this STO
    *
    * @param opts.size - page size
@@ -239,5 +236,4 @@
       count,
     };
   }
->>>>>>> 36ab6ea7
 }
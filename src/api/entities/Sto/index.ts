--- conflicted
+++ resolved
@@ -15,9 +15,6 @@
 } from '~/internal';
 import { investments } from '~/middleware/queries';
 import { Query } from '~/middleware/types';
-<<<<<<< HEAD
-import { Ensured, ProcedureMethod, ResultSet, SubCallback, UnsubCallback } from '~/types';
-=======
 import {
   Ensured,
   ErrorCode,
@@ -27,7 +24,6 @@
   SubCallback,
   UnsubCallback,
 } from '~/types';
->>>>>>> 0e862176
 import { fundraiserToStoDetails, numberToU64, stringToTicker } from '~/utils/conversion';
 import { calculateNextKey, createProcedureMethod, toHumanReadable } from '~/utils/internal';
 

--- conflicted
+++ resolved
@@ -1,8 +1,4 @@
-<<<<<<< HEAD
-import { Context, Identity, PolymeshError, SecurityToken } from '~/internal';
-=======
-import { Asset, Context, Identity } from '~/internal';
->>>>>>> dd86024e
+import { Asset, Context, Identity, PolymeshError } from '~/internal';
 import { eventByAddedTrustedClaimIssuer } from '~/middleware/queries';
 import { Query } from '~/middleware/types';
 import { ClaimType, ErrorCode, EventIdentifier } from '~/types';
@@ -35,16 +31,7 @@
   }
 
   /**
-<<<<<<< HEAD
-   * Security Token for which this Identity is a Default Trusted Claim Issuer
-=======
-   * claim types for which this Claim Issuer is trusted. An undefined value means that the issuer is trusted for all claim types
-   */
-  public trustedFor?: ClaimType[];
-
-  /**
    * Asset for which this Identity is a Default Trusted Claim Issuer
->>>>>>> dd86024e
    */
   public asset: Asset;
 
@@ -56,12 +43,7 @@
 
     super(identifiers, context);
 
-<<<<<<< HEAD
-    this.token = new SecurityToken({ ticker }, context);
-=======
     this.asset = new Asset({ ticker }, context);
-    this.trustedFor = trustedFor;
->>>>>>> dd86024e
   }
 
   /**
@@ -100,7 +82,7 @@
         },
       },
       context,
-      token: { ticker },
+      asset: { ticker },
       did,
     } = this;
 

--- conflicted
+++ resolved
@@ -50,9 +50,6 @@
 export * from './TickerReservation/types';
 export * from './Venue/types';
 export * from './Subsidy/types';
-<<<<<<< HEAD
-export * from './MetadataEntry/types';
-=======
 export * from './MultiSig/types';
 export * from './MultiSigProposal/types';
->>>>>>> b1b168c9
+export * from './MetadataEntry/types';
--- conflicted
+++ resolved
@@ -4,10 +4,7 @@
   Account as AccountClass,
   AuthorizationRequest as AuthorizationRequestClass,
   CheckpointSchedule as CheckpointScheduleClass,
-<<<<<<< HEAD
   CorporateAction as CorporateActionClass,
-=======
->>>>>>> c77f6a3e
   CurrentAccount as CurrentAccountClass,
   CurrentIdentity as CurrentIdentityClass,
   DefaultPortfolio as DefaultPortfolioClass,
@@ -38,10 +35,7 @@
 export type DefaultTrustedClaimIssuer = InstanceType<typeof DefaultTrustedClaimIssuerClass>;
 export type Sto = InstanceType<typeof StoClass>;
 export type CheckpointSchedule = InstanceType<typeof CheckpointScheduleClass>;
-<<<<<<< HEAD
 export type CorporateAction = InstanceType<typeof CorporateActionClass>;
-=======
->>>>>>> c77f6a3e
 // export type Proposal = InstanceType<typeof ProposalClass>;
 
 export * from './TickerReservation/types';
@@ -50,9 +44,6 @@
 export * from './Instruction/types';
 export * from './Portfolio/types';
 export * from './Sto/types';
-<<<<<<< HEAD
+export * from './CheckpointSchedule/types';
 export * from './CorporateAction/types';
-=======
-export * from './CheckpointSchedule/types';
->>>>>>> c77f6a3e
 // export * from './Proposal/types';
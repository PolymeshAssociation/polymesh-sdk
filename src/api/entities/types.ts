import {
  Account as AccountClass,
  Asset as AssetClass,
  AuthorizationRequest as AuthorizationRequestClass,
  Checkpoint as CheckpointClass,
  CheckpointSchedule as CheckpointScheduleClass,
  CorporateAction as CorporateActionClass,
  CustomPermissionGroup as CustomPermissionGroupClass,
  DefaultPortfolio as DefaultPortfolioClass,
  DefaultTrustedClaimIssuer as DefaultTrustedClaimIssuerClass,
  DividendDistribution as DividendDistributionClass,
  Identity as IdentityClass,
  Instruction as InstructionClass,
  KnownPermissionGroup as KnownPermissionGroupClass,
  MultiSig as MultiSigClass,
  NumberedPortfolio as NumberedPortfolioClass,
  Offering as OfferingClass,
  Subsidy as SubsidyClass,
  TickerReservation as TickerReservationClass,
  Venue as VenueClass,
} from '~/internal';

export type Account = AccountClass;
export type MultiSig = MultiSigClass;
export type AuthorizationRequest = AuthorizationRequestClass;
export type Checkpoint = CheckpointClass;
export type CheckpointSchedule = CheckpointScheduleClass;
export type CorporateAction = CorporateActionClass;
export type CustomPermissionGroup = CustomPermissionGroupClass;
export type DefaultPortfolio = DefaultPortfolioClass;
export type DefaultTrustedClaimIssuer = DefaultTrustedClaimIssuerClass;
export type DividendDistribution = DividendDistributionClass;
export type Identity = IdentityClass;
export type Instruction = InstructionClass;
export type KnownPermissionGroup = KnownPermissionGroupClass;
export type NumberedPortfolio = NumberedPortfolioClass;
export type Asset = AssetClass;
export type Offering = OfferingClass;
export type TickerReservation = TickerReservationClass;
export type Venue = VenueClass;
export type Subsidy = SubsidyClass;

export * from './CheckpointSchedule/types';
export * from './CorporateActionBase/types';
export * from './DividendDistribution/types';
export * from './Instruction/types';
export * from './Portfolio/types';
export * from './Asset/types';
export * from './Offering/types';
export * from './TickerReservation/types';
export * from './Venue/types';
export * from './Subsidy/types';
<<<<<<< HEAD
export * from './MultiSig/types';
=======
export * from './MultiSig/types';
export * from './MultiSigProposal/types';
>>>>>>> 629c4183
<|MERGE_RESOLUTION|>--- conflicted
+++ resolved
@@ -50,9 +50,5 @@
 export * from './TickerReservation/types';
 export * from './Venue/types';
 export * from './Subsidy/types';
-<<<<<<< HEAD
 export * from './MultiSig/types';
-=======
-export * from './MultiSig/types';
-export * from './MultiSigProposal/types';
->>>>>>> 629c4183
+export * from './MultiSigProposal/types';
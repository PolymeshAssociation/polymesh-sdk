--- conflicted
+++ resolved
@@ -13,13 +13,8 @@
   Instruction as InstructionClass,
   KnownPermissionGroup as KnownPermissionGroupClass,
   NumberedPortfolio as NumberedPortfolioClass,
-<<<<<<< HEAD
-  SecurityToken as SecurityTokenClass,
-  Sto as StoClass,
+  Offering as OfferingClass,
   Subsidy as SubsidyClass,
-=======
-  Offering as OfferingClass,
->>>>>>> 8920e635
   TickerReservation as TickerReservationClass,
   Venue as VenueClass,
 } from '~/internal';
@@ -41,10 +36,7 @@
 export type Offering = OfferingClass;
 export type TickerReservation = TickerReservationClass;
 export type Venue = VenueClass;
-<<<<<<< HEAD
 export type Subsidy = SubsidyClass;
-=======
->>>>>>> 8920e635
 
 export * from './CheckpointSchedule/types';
 export * from './CorporateActionBase/types';
@@ -54,9 +46,5 @@
 export * from './Asset/types';
 export * from './Offering/types';
 export * from './TickerReservation/types';
-<<<<<<< HEAD
 export * from './Venue/types';
-export * from './Subsidy/types';
-=======
-export * from './Venue/types';
->>>>>>> 8920e635
+export * from './Subsidy/types';
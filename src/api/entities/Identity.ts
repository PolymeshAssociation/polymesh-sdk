--- conflicted
+++ resolved
@@ -89,12 +89,7 @@
    */
   public getPolyBalance = async (): Promise<Balance> => {
     const { context, did } = this;
-<<<<<<< HEAD
-    // TODO return a human readable value
+    // TODO MSDK-48 - Create an human readable value conversion
     return context.polymeshApi.query.balances.identityBalance(did);
-=======
-    // TODO MSDK-48 - Create an human readable value conversion
-    return context.api.query.balances.identityBalance(did);
->>>>>>> b97c8963
   };
 }
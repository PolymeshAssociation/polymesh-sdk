import BigNumber from 'bignumber.js';
import { when } from 'jest-when';

import { Account, Context, MultiSig, PolymeshError, PolymeshTransaction } from '~/internal';
import { dsMockUtils, entityMockUtils, procedureMockUtils } from '~/testUtils/mocks';
import {
  createMockAccountId,
  createMockBool,
  createMockCall,
  createMockIdentityId,
  createMockOption,
  createMockSignatory,
} from '~/testUtils/mocks/dataSources';
import { Mocked } from '~/testUtils/types';
import { ErrorCode } from '~/types';
import { tuple } from '~/types/utils';
import * as utilsConversionModule from '~/utils/conversion';
import * as utilsInternalModule from '~/utils/internal';

jest.mock(
  '~/api/entities/MultiSigProposal',
  require('~/testUtils/mocks/entities').mockMultiSigProposalModule(
    '~/api/entities/MultiSigProposal'
  )
);

jest.mock(
  '~/base/Procedure',
  require('~/testUtils/mocks/procedure').mockProcedureModule('~/base/Procedure')
);

describe('MultiSig class', () => {
  let context: Mocked<Context>;

  let address: string;
  let multiSig: MultiSig;

  beforeAll(() => {
    entityMockUtils.initMocks();
    dsMockUtils.initMocks();
    procedureMockUtils.initMocks();
    jest.spyOn(utilsInternalModule, 'assertAddressValid').mockImplementation();
    jest.spyOn(utilsConversionModule, 'addressToKey').mockImplementation();

    address = 'someAddress';
  });

  beforeEach(() => {
    context = dsMockUtils.getContextInstance();
    multiSig = new MultiSig({ address }, context);
  });

  afterEach(() => {
    entityMockUtils.reset();
    dsMockUtils.reset();
    procedureMockUtils.reset();
  });

  afterAll(() => {
    dsMockUtils.cleanup();
    procedureMockUtils.cleanup();
    jest.restoreAllMocks();
  });

  it('should extend Account', () => {
    expect(MultiSig.prototype).toBeInstanceOf(Account);
  });

  describe('method: details', () => {
    it('should return the details of the MultiSig', async () => {
      dsMockUtils.createQueryMock('multiSig', 'multiSigSigners', {
        entries: [
          [
            [
              createMockAccountId(),
              createMockSignatory({
                Identity: createMockIdentityId('def'),
              }),
            ],
            createMockBool(true),
          ],
          [
            [
              createMockAccountId(),
              createMockSignatory({
                Account: createMockAccountId('abc'),
              }),
            ],
            createMockBool(true),
          ],
        ],
      });

      dsMockUtils.createQueryMock('multiSig', 'multiSigSignsRequired', {
        returnValue: 2,
      });
      const result = await multiSig.details();

      expect(result).toBeDefined();
    });
  });

  describe('method: getProposal', () => {
    const id = new BigNumber(1);

    it('should return a proposal', async () => {
      entityMockUtils.configureMocks({
        multiSigProposalOptions: { exists: true },
      });
      const result = await multiSig.getProposal({ id });
      expect(result).toMatchObject({
        id,
        multiSig: expect.objectContaining({ address }),
      });
    });

    it("should throw if the proposal doesn't exist", () => {
      entityMockUtils.configureMocks({
        multiSigProposalOptions: { exists: false },
      });

      const expectedError = new PolymeshError({
        code: ErrorCode.DataUnavailable,
        message: 'Proposal with ID "1" was not found',
      });
      return expect(multiSig.getProposal({ id })).rejects.toThrowError(expectedError);
    });
  });

  describe('method: getProposals', () => {
    const id = new BigNumber(1);
    it('should get proposals', async () => {
      dsMockUtils.createQueryMock('multiSig', 'proposals', {
        entries: [
          [
<<<<<<< HEAD
            [
              tuple(
                dsMockUtils.createMockAccountId('someMultisig'),
                dsMockUtils.createMockU64(new BigNumber(2))
              ),
            ],
            createMockOption(createMockCall()),
          ],
          [
            [tuple(dsMockUtils.createMockAccountId(address), dsMockUtils.createMockU64(id))],
=======
            [dsMockUtils.createMockAccountId(address), dsMockUtils.createMockU64(id)],
>>>>>>> 2515cd6c
            createMockOption(createMockCall()),
          ],
        ],
      });
      const result = await multiSig.getProposals();

      expect(result).toMatchObject([{ multiSig: expect.objectContaining({ address }), id }]);
    });

    it('should return an empty array if no proposals are pending', async () => {
      dsMockUtils.createQueryMock('multiSig', 'proposals', {
        entries: [],
      });

      const result = await multiSig.getProposals();

      expect(result).toEqual([]);
    });
  });

  describe('method: getCreator', () => {
    it('should return the Identity of the creator of the MultiSig', async () => {
      const expectedDid = 'abc';
      dsMockUtils.createQueryMock('multiSig', 'multiSigToIdentity', {
        returnValue: createMockIdentityId(expectedDid),
      });

      const result = await multiSig.getCreator();
      return expect(result.did).toEqual(expectedDid);
    });

    it('should throw an error if there is no creator', () => {
      dsMockUtils.createQueryMock('multiSig', 'multiSigToIdentity', {
        returnValue: createMockIdentityId(),
      });
      const expectedError = new PolymeshError({
        code: ErrorCode.DataUnavailable,
        message: 'No creator was found for this MultiSig address',
      });

      return expect(multiSig.getCreator()).rejects.toThrowError(expectedError);
    });
  });

  describe('method: modify', () => {
    const account = entityMockUtils.getAccountInstance({ address });
    it('should prepare the procedure and return the resulting transaction queue', async () => {
      const expectedTransaction = 'someQueue' as unknown as PolymeshTransaction<void>;
      const args = {
        signers: [account],
      };

      when(procedureMockUtils.getPrepareMock())
        .calledWith({ args: { multiSig, ...args }, transformer: undefined }, context, {})
        .mockResolvedValue(expectedTransaction);

      const queue = await multiSig.modify(args);

      expect(queue).toBe(expectedTransaction);
    });
  });
});<|MERGE_RESOLUTION|>--- conflicted
+++ resolved
@@ -13,7 +13,6 @@
 } from '~/testUtils/mocks/dataSources';
 import { Mocked } from '~/testUtils/types';
 import { ErrorCode } from '~/types';
-import { tuple } from '~/types/utils';
 import * as utilsConversionModule from '~/utils/conversion';
 import * as utilsInternalModule from '~/utils/internal';
 
@@ -133,20 +132,7 @@
       dsMockUtils.createQueryMock('multiSig', 'proposals', {
         entries: [
           [
-<<<<<<< HEAD
-            [
-              tuple(
-                dsMockUtils.createMockAccountId('someMultisig'),
-                dsMockUtils.createMockU64(new BigNumber(2))
-              ),
-            ],
-            createMockOption(createMockCall()),
-          ],
-          [
-            [tuple(dsMockUtils.createMockAccountId(address), dsMockUtils.createMockU64(id))],
-=======
             [dsMockUtils.createMockAccountId(address), dsMockUtils.createMockU64(id)],
->>>>>>> 2515cd6c
             createMockOption(createMockCall()),
           ],
         ],

import BigNumber from 'bignumber.js';

import { Portfolio } from '~/api/entities';
<<<<<<< HEAD
import { deletePortfolio } from '~/api/procedures';
import { Context, TransactionQueue } from '~/base';
=======
import { Context } from '~/base';
import { bytesToString, numberToU64 } from '~/utils';
>>>>>>> 031fe5f8

export interface UniqueIdentifiers {
  did: string;
  id: BigNumber;
}

/**
 * Represents a numbered (non-default) Portfolio for an Identity
 */
export class NumberedPortfolio extends Portfolio {
  /**
   * @hidden
   * Check if a value is of type [[UniqueIdentifiers]]
   */
  public static isUniqueIdentifiers(identifier: unknown): identifier is UniqueIdentifiers {
    const { did, id } = identifier as UniqueIdentifiers;

    return typeof did === 'string' && id instanceof BigNumber;
  }

  /**
   * portfolio identifier number
   */
  public id: BigNumber;

  /**
   * @hidden
   */
  public constructor(identifiers: UniqueIdentifiers, context: Context) {
    super(identifiers, context);

    const { id } = identifiers;

    this.id = id;
  }

  /**
<<<<<<< HEAD
   * Delete this Portfolio
   */
  public async delete(): Promise<TransactionQueue<void>> {
    const {
      id,
      owner: { did },
    } = this;
    return deletePortfolio.prepare({ did, id }, this.context);
=======
   * Return the Portfolio name
   */
  public async getName(): Promise<string> {
    const {
      owner: { did },
      id,
      context: {
        polymeshApi: {
          query: { portfolio },
        },
      },
      context,
    } = this;

    const rawPortfolioName = await portfolio.portfolios(did, numberToU64(id, context));
    return bytesToString(rawPortfolioName);
>>>>>>> 031fe5f8
  }
}<|MERGE_RESOLUTION|>--- conflicted
+++ resolved
@@ -1,13 +1,9 @@
 import BigNumber from 'bignumber.js';
 
 import { Portfolio } from '~/api/entities';
-<<<<<<< HEAD
 import { deletePortfolio } from '~/api/procedures';
 import { Context, TransactionQueue } from '~/base';
-=======
-import { Context } from '~/base';
 import { bytesToString, numberToU64 } from '~/utils';
->>>>>>> 031fe5f8
 
 export interface UniqueIdentifiers {
   did: string;
@@ -45,7 +41,6 @@
   }
 
   /**
-<<<<<<< HEAD
    * Delete this Portfolio
    */
   public async delete(): Promise<TransactionQueue<void>> {
@@ -54,7 +49,9 @@
       owner: { did },
     } = this;
     return deletePortfolio.prepare({ did, id }, this.context);
-=======
+  }
+
+  /**
    * Return the Portfolio name
    */
   public async getName(): Promise<string> {
@@ -71,6 +68,5 @@
 
     const rawPortfolioName = await portfolio.portfolios(did, numberToU64(id, context));
     return bytesToString(rawPortfolioName);
->>>>>>> 031fe5f8
   }
 }
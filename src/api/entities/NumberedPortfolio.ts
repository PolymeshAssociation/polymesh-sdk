--- conflicted
+++ resolved
@@ -6,11 +6,7 @@
 import { eventByIndexedArgs } from '~/middleware/queries';
 import { EventIdEnum, ModuleIdEnum, Query } from '~/middleware/types';
 import { Ensured, EventIdentifier } from '~/types';
-<<<<<<< HEAD
-import { bytesToString, numberToU64 } from '~/utils/conversion';
-=======
-import { bytesToString, numberToU64, stringToIdentityId } from '~/utils';
->>>>>>> ba69f963
+import { bytesToString, numberToU64, stringToIdentityId } from '~/utils/conversion';
 
 export interface UniqueIdentifiers {
   did: string;

import BigNumber from 'bignumber.js';

import { Context, PolymeshError, Portfolio, renamePortfolio } from '~/internal';
import { eventByIndexedArgs } from '~/middleware/queries';
import { portfolioQuery } from '~/middleware/queriesV2';
import { EventIdEnum, ModuleIdEnum, Query } from '~/middleware/types';
<<<<<<< HEAD
import { ErrorCode, EventIdentifier, ProcedureMethod, RenamePortfolioParams } from '~/types';
import { Ensured } from '~/types/utils';
=======
import { Query as QueryV2 } from '~/middleware/typesV2';
import { ErrorCode, EventIdentifier, ProcedureMethod } from '~/types';
import { Ensured, EnsuredV2 } from '~/types/utils';
>>>>>>> 31a16a34
import {
  bigNumberToU64,
  bytesToString,
  middlewareEventToEventIdentifier,
  middlewareV2EventDetailsToEventIdentifier,
  stringToIdentityId,
} from '~/utils/conversion';
import { createProcedureMethod, optionize } from '~/utils/internal';

export interface UniqueIdentifiers {
  did: string;
  id: BigNumber;
}

/**
 * Represents a numbered (non-default) Portfolio for an Identity
 */
export class NumberedPortfolio extends Portfolio {
  /**
   * @hidden
   * Check if a value is of type {@link UniqueIdentifiers}
   */
  public static override isUniqueIdentifiers(identifier: unknown): identifier is UniqueIdentifiers {
    const { did, id } = identifier as UniqueIdentifiers;

    return typeof did === 'string' && id instanceof BigNumber;
  }

  /**
   * Portfolio identifier number
   */
  public id: BigNumber;

  /**
   * @hidden
   */
  public constructor(identifiers: UniqueIdentifiers, context: Context) {
    super(identifiers, context);

    const { id, did } = identifiers;

    this.id = id;

    this.modifyName = createProcedureMethod(
      { getProcedureAndArgs: args => [renamePortfolio, { ...args, did, id }] },
      context
    );
  }

  /**
   * Rename portfolio
   *
   * @note required role:
   *   - Portfolio Custodian
   */
  public modifyName: ProcedureMethod<RenamePortfolioParams, NumberedPortfolio>;

  /**
   * Return the Portfolio name
   */
  public async getName(): Promise<string> {
    const {
      owner: { did },
      id,
      context: {
        polymeshApi: {
          query: { portfolio },
        },
      },
      context,
    } = this;
    const [rawPortfolioName, exists] = await Promise.all([
      portfolio.portfolios(did, bigNumberToU64(id, context)),
      this.exists(),
    ]);

    if (!exists) {
      throw new PolymeshError({
        code: ErrorCode.DataUnavailable,
        message: "The Portfolio doesn't exist",
      });
    }

    return bytesToString(rawPortfolioName);
  }

  /**
   * Retrieve the identifier data (block number, date and event index) of the event that was emitted when this Portfolio was created
   *
   * @note uses the middleware
   * @note there is a possibility that the data is not ready by the time it is requested. In that case, `null` is returned
   */
  public async createdAt(): Promise<EventIdentifier | null> {
    const {
      owner: { did },
      id,
      context,
    } = this;

    const {
      data: { eventByIndexedArgs: event },
    } = await context.queryMiddleware<Ensured<Query, 'eventByIndexedArgs'>>(
      eventByIndexedArgs({
        moduleId: ModuleIdEnum.Portfolio,
        eventId: EventIdEnum.PortfolioCreated,
        eventArg0: did,
        eventArg1: id.toString(),
      })
    );

    return optionize(middlewareEventToEventIdentifier)(event);
  }

  /**
   * Retrieve the identifier data (block number, date and event index) of the event that was emitted when this Portfolio was created
   *
   * @note uses the middlewareV2
   * @note there is a possibility that the data is not ready by the time it is requested. In that case, `null` is returned
   */
  public async createdAtV2(): Promise<EventIdentifier | null> {
    const {
      owner: { did },
      id,
      context,
    } = this;

    const {
      data: {
        portfolios: {
          nodes: [node],
        },
      },
    } = await context.queryMiddlewareV2<EnsuredV2<QueryV2, 'portfolios'>>(
      portfolioQuery({
        identityId: did,
        number: id.toNumber(),
      })
    );

    return optionize(middlewareV2EventDetailsToEventIdentifier)(node?.createdBlock, node?.eventIdx);
  }

  /**
   * Return whether this Portfolio exists
   */
  public async exists(): Promise<boolean> {
    const {
      owner: { did },
      id,
      context,
      context: {
        polymeshApi: {
          query: { portfolio },
        },
      },
    } = this;

    const identityId = stringToIdentityId(did, context);
    const rawPortfolioNumber = bigNumberToU64(id, context);
    const size = await portfolio.portfolios.size(identityId, rawPortfolioNumber);

    return !size.isZero();
  }
}<|MERGE_RESOLUTION|>--- conflicted
+++ resolved
@@ -4,14 +4,9 @@
 import { eventByIndexedArgs } from '~/middleware/queries';
 import { portfolioQuery } from '~/middleware/queriesV2';
 import { EventIdEnum, ModuleIdEnum, Query } from '~/middleware/types';
-<<<<<<< HEAD
+import { Query as QueryV2 } from '~/middleware/typesV2';
 import { ErrorCode, EventIdentifier, ProcedureMethod, RenamePortfolioParams } from '~/types';
-import { Ensured } from '~/types/utils';
-=======
-import { Query as QueryV2 } from '~/middleware/typesV2';
-import { ErrorCode, EventIdentifier, ProcedureMethod } from '~/types';
 import { Ensured, EnsuredV2 } from '~/types/utils';
->>>>>>> 31a16a34
 import {
   bigNumberToU64,
   bytesToString,

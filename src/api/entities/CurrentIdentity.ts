import { UniqueIdentifiers } from '~/api/entities/Identity';
import {
  Context,
  createVenue,
  CreateVenueParams,
  Identity,
  inviteAccount,
  InviteAccountParams,
  modifySignerPermissions,
  ModifySignerPermissionsParams,
  removeSecondaryKeys,
  RemoveSecondaryKeysParams,
  toggleFreezeSecondaryKeys,
  Venue,
} from '~/internal';
<<<<<<< HEAD
import {
  PermissionType,
  ProcedureMethod,
  SecondaryKey,
  Signer,
  SubCallback,
  UnsubCallback,
} from '~/types';
=======
import { ProcedureMethod, Signer } from '~/types';
>>>>>>> 1a9abcee
import { createProcedureMethod } from '~/utils/internal';

/**
 * Represents the Identity associated to the current [[Account]]
 */
export class CurrentIdentity extends Identity {
  /**
   * Create a CurrentIdentity entity
   */
  constructor(identifiers: UniqueIdentifiers, context: Context) {
    super(identifiers, context);

    this.removeSecondaryKeys = createProcedureMethod(
      { getProcedureAndArgs: args => [removeSecondaryKeys, args] },
      context
    );
    this.revokePermissions = createProcedureMethod<
      { secondaryKeys: Signer[] },
      ModifySignerPermissionsParams,
      void
    >(
      {
        getProcedureAndArgs: args => {
          const { secondaryKeys } = args;
          const signers = secondaryKeys.map(signer => {
            return {
              signer,
              permissions: {
                tokens: { type: PermissionType.Include, values: [] },
                transactions: { type: PermissionType.Include, values: [] },
                portfolios: { type: PermissionType.Include, values: [] },
              },
            };
          });
          return [modifySignerPermissions, { secondaryKeys: signers }];
        },
      },
      context
    );
    this.modifyPermissions = createProcedureMethod(
      { getProcedureAndArgs: args => [modifySignerPermissions, args] },
      context
    );
    this.inviteAccount = createProcedureMethod(
      { getProcedureAndArgs: args => [inviteAccount, args] },
      context
    );
    this.createVenue = createProcedureMethod(
      { getProcedureAndArgs: args => [createVenue, args] },
      context
    );
    this.freezeSecondaryKeys = createProcedureMethod(
      { getProcedureAndArgs: () => [toggleFreezeSecondaryKeys, { freeze: true, identity: this }] },
      context
    );
    this.unfreezeSecondaryKeys = createProcedureMethod(
      { getProcedureAndArgs: () => [toggleFreezeSecondaryKeys, { freeze: false, identity: this }] },
      context
    );
  }

  /**
   * Remove a list of secondary keys associated with the Identity
   */
  public removeSecondaryKeys: ProcedureMethod<RemoveSecondaryKeysParams, void>;

  /**
   * Revoke all permissions of a list of secondary keys associated with the Identity
   */
  public revokePermissions: ProcedureMethod<{ secondaryKeys: Signer[] }, void>;

  /**
   * Modify all permissions of a list of secondary keys associated with the Identity
   */
  public modifyPermissions: ProcedureMethod<ModifySignerPermissionsParams, void>;

  /**
   * Send an invitation to an Account to join this Identity
   *
   * @note this may create AuthorizationRequest which have to be accepted by
   *   the corresponding Account. An Account or Identity can
   *   fetch its pending Authorization Requests by calling `authorizations.getReceived`
   */
  public inviteAccount: ProcedureMethod<InviteAccountParams, void>;

  /**
   * Create a Venue
   */
  public createVenue: ProcedureMethod<CreateVenueParams, Venue>;

  /**
   * Freeze all the secondary keys in this Identity. This means revoking their permission to perform any operation on the blockchain and freezing their funds until the keys are unfrozen via [[unfreezeSecondaryKeys]]
   */
  public freezeSecondaryKeys: ProcedureMethod<void, void>;

  /**
   * Unfreeze all the secondary keys in this Identity. This will restore their permissions as they were before being frozen
   */
  public unfreezeSecondaryKeys: ProcedureMethod<void, void>;
}<|MERGE_RESOLUTION|>--- conflicted
+++ resolved
@@ -13,18 +13,7 @@
   toggleFreezeSecondaryKeys,
   Venue,
 } from '~/internal';
-<<<<<<< HEAD
-import {
-  PermissionType,
-  ProcedureMethod,
-  SecondaryKey,
-  Signer,
-  SubCallback,
-  UnsubCallback,
-} from '~/types';
-=======
-import { ProcedureMethod, Signer } from '~/types';
->>>>>>> 1a9abcee
+import { PermissionType, ProcedureMethod, Signer } from '~/types';
 import { createProcedureMethod } from '~/utils/internal';
 
 /**

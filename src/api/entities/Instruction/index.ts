import BigNumber from 'bignumber.js';

import { PolymeshError } from '~/base/PolymeshError';
import {
  Context,
  Entity,
  Identity,
  modifyInstructionAffirmation,
  SecurityToken,
  Venue,
} from '~/internal';
import { eventByIndexedArgs } from '~/middleware/queries';
import { EventIdEnum, ModuleIdEnum, Query } from '~/middleware/types';
import {
  Ensured,
  ErrorCode,
  EventIdentifier,
  PaginationOptions,
  ProcedureMethod,
  ResultSet,
} from '~/types';
import {
  InstructionAffirmationOperation,
  InstructionStatus as InternalInstructionStatus,
} from '~/types/internal';
import {
  balanceToBigNumber,
  identityIdToString,
  meshAffirmationStatusToAffirmationStatus,
  meshInstructionStatusToInstructionStatus,
  meshPortfolioIdToPortfolio,
  middlewareEventToEventIdentifier,
  momentToDate,
  numberToU64,
  tickerToString,
  u32ToBigNumber,
  u64ToBigNumber,
} from '~/utils/conversion';
import { createProcedureMethod, optionize, requestPaginated } from '~/utils/internal';

import {
  InstructionAffirmation,
  InstructionDetails,
  InstructionStatus,
  InstructionStatusResult,
  InstructionType,
  Leg,
} from './types';

export interface UniqueIdentifiers {
  id: BigNumber;
}

const notPendingMessage =
  'Instruction is not pending. This means it was already executed/rejected (execution might have failed) and it was purged from chain';

/**
 * Represents a settlement Instruction to be executed on a certain Venue
 */
export class Instruction extends Entity<UniqueIdentifiers, string> {
  /**
   * @hidden
   * Check if a value is of type [[UniqueIdentifiers]]
   */
  public static isUniqueIdentifiers(identifier: unknown): identifier is UniqueIdentifiers {
    const { id } = identifier as UniqueIdentifiers;

    return id instanceof BigNumber;
  }

  /**
   * Identifier number of the venue
   */
  public id: BigNumber;

  /**
   * @hidden
   */
  public constructor(identifiers: UniqueIdentifiers, context: Context) {
    super(identifiers, context);

    const { id } = identifiers;

    this.id = id;

    this.reject = createProcedureMethod(
      {
        getProcedureAndArgs: () => [
          modifyInstructionAffirmation,
          { id, operation: InstructionAffirmationOperation.Reject },
        ],
      },
      context
    );

    this.affirm = createProcedureMethod(
      {
        getProcedureAndArgs: () => [
          modifyInstructionAffirmation,
          { id, operation: InstructionAffirmationOperation.Affirm },
        ],
      },
      context
    );

    this.withdraw = createProcedureMethod(
      {
        getProcedureAndArgs: () => [
          modifyInstructionAffirmation,
          { id, operation: InstructionAffirmationOperation.Withdraw },
        ],
      },
      context
    );
  }

  /**
   * Retrieve whether the Instruction is still pending on chain. Executed/rejected instructions
   *   are pruned from the storage
   */
  public async isPending(): Promise<boolean> {
    const {
      context: {
        polymeshApi: {
          query: { settlement },
        },
      },
      id,
      context,
    } = this;

    const { status } = await settlement.instructionDetails(numberToU64(id, context));

    const statusResult = meshInstructionStatusToInstructionStatus(status);

    return statusResult !== InternalInstructionStatus.Unknown;
  }

  /**
   * Retrieve whether the Instruction exists on chain
   */
  public async exists(): Promise<boolean> {
    const {
      context: {
        polymeshApi: {
          query: { settlement },
        },
      },
      id,
    } = this;

    const instructionCounter = await settlement.instructionCounter();

    return id.lte(u64ToBigNumber(instructionCounter));
  }

  /**
   * Retrieve information specific to this Instruction
   */
  public async details(): Promise<InstructionDetails> {
    const {
      context: {
        polymeshApi: {
          query: { settlement },
        },
      },
      id,
      context,
    } = this;

    const {
      status: rawStatus,
      created_at: createdAt,
      trade_date: tradeDate,
      value_date: valueDate,
      settlement_type: type,
      venue_id: venueId,
    } = await settlement.instructionDetails(numberToU64(id, context));

    const status = meshInstructionStatusToInstructionStatus(rawStatus);

    if (status === InternalInstructionStatus.Unknown) {
      throw new PolymeshError({
        code: ErrorCode.FatalError,
        message: notPendingMessage,
      });
    }

    const details = {
      status: InstructionStatus.Pending,
      createdAt: momentToDate(createdAt.unwrap()),
      tradeDate: tradeDate.isSome ? momentToDate(tradeDate.unwrap()) : null,
      valueDate: valueDate.isSome ? momentToDate(valueDate.unwrap()) : null,
      venue: new Venue({ id: u64ToBigNumber(venueId) }, context),
    };

    if (type.isSettleOnAffirmation) {
      return {
        ...details,
        type: InstructionType.SettleOnAffirmation,
      };
    }

    return {
      ...details,
      type: InstructionType.SettleOnBlock,
      endBlock: u32ToBigNumber(type.asSettleOnBlock),
    };
  }

  /**
   * Retrieve every authorization generated by this Instruction (status and authorizing Identity)
   *
   * @note supports pagination
   */
  public async getAffirmations(
    paginationOpts?: PaginationOptions
  ): Promise<ResultSet<InstructionAffirmation>> {
    const {
      context: {
        polymeshApi: {
          query: { settlement },
        },
      },
      id,
      context,
    } = this;

    const isPending = await this.isPending();

    if (!isPending) {
      throw new PolymeshError({
        code: ErrorCode.FatalError,
        message: notPendingMessage,
      });
    }

    const { entries, lastKey: next } = await requestPaginated(settlement.affirmsReceived, {
      arg: numberToU64(id, context),
      paginationOpts,
    });

    const data = entries.map(([{ args }, meshAffirmationStatus]) => {
      const [, { did }] = args;
      return {
        identity: new Identity({ did: identityIdToString(did) }, context),
        status: meshAffirmationStatusToAffirmationStatus(meshAffirmationStatus),
      };
    });

    return {
      data,
      next,
    };
  }

  /**
   * Retrieve all legs of this Instruction
   *
   * @note supports pagination
   */
  public async getLegs(paginationOpts?: PaginationOptions): Promise<ResultSet<Leg>> {
    const {
      context: {
        polymeshApi: {
          query: { settlement },
        },
      },
      id,
      context,
    } = this;

    const isPending = await this.isPending();

    if (!isPending) {
      throw new PolymeshError({
        code: ErrorCode.FatalError,
        message: notPendingMessage,
      });
    }

    const { entries: legs, lastKey: next } = await requestPaginated(settlement.instructionLegs, {
      arg: numberToU64(id, context),
      paginationOpts,
    });

    const data = legs.map(([, leg]) => {
      const { from, to, amount, asset } = leg;

      const ticker = tickerToString(asset);
      const fromPortfolio = meshPortfolioIdToPortfolio(from, context);
      const toPortfolio = meshPortfolioIdToPortfolio(to, context);

      return {
        from: fromPortfolio,
        to: toPortfolio,
        amount: balanceToBigNumber(amount),
        token: new SecurityToken({ ticker }, context),
      };
    });

    return {
      data,
      next,
    };
  }

  /**
   * Retrieve current status of this Instruction
   *
   * @note uses the middleware
   */
  public async getStatus(): Promise<InstructionStatusResult> {
    const isPending = await this.isPending();

    if (isPending) {
      return {
        status: InstructionStatus.Pending,
      };
    }

    let eventIdentifier = await this.getInstructionEventFromMiddleware(
      EventIdEnum.InstructionExecuted
    );
    if (eventIdentifier) {
      return {
        status: InstructionStatus.Executed,
        eventIdentifier,
      };
    }

    eventIdentifier = await this.getInstructionEventFromMiddleware(EventIdEnum.InstructionFailed);
    if (eventIdentifier) {
      return {
        status: InstructionStatus.Failed,
        eventIdentifier,
      };
    }

    throw new PolymeshError({
      code: ErrorCode.FatalError,
      message: "It isn't possible to determine the current status of this Instruction",
    });
  }

  /**
   * Reject this instruction
   *
   * @note reject on `SettleOnAffirmation` will execute the settlement and it will fail immediately.
   * @note reject on `SettleOnBlock` behaves just like unauthorize
   */

  public reject: ProcedureMethod<void, Instruction>;

  /**
   * Affirm this instruction (authorize)
   */

  public affirm: ProcedureMethod<void, Instruction>;

  /**
   * Withdraw affirmation from this instruction (unauthorize)
   */
  public withdraw: ProcedureMethod<void, Instruction>;

  /**
<<<<<<< HEAD
   * @hidden
   * Retrieve Instruction status event from middleware
   */
  private async getInstructionEventFromMiddleware(
    eventId: EventIdEnum
  ): Promise<EventIdentifier | null> {
    const { id, context } = this;

    const {
      data: { eventByIndexedArgs: event },
    } = await context.queryMiddleware<Ensured<Query, 'eventByIndexedArgs'>>(
      eventByIndexedArgs({
        moduleId: ModuleIdEnum.Settlement,
        eventId: eventId,
        eventArg1: id.toString(),
      })
    );

    return optionize(middlewareEventToEventIdentifier)(event);
=======
   * Return the Instruction's ID
   */
  public toJson(): string {
    return this.id.toString();
>>>>>>> e6a90d57
  }
}<|MERGE_RESOLUTION|>--- conflicted
+++ resolved
@@ -364,7 +364,6 @@
   public withdraw: ProcedureMethod<void, Instruction>;
 
   /**
-<<<<<<< HEAD
    * @hidden
    * Retrieve Instruction status event from middleware
    */
@@ -384,11 +383,12 @@
     );
 
     return optionize(middlewareEventToEventIdentifier)(event);
-=======
+  }
+
+  /**
    * Return the Instruction's ID
    */
   public toJson(): string {
     return this.id.toString();
->>>>>>> e6a90d57
   }
 }
import BigNumber from 'bignumber.js';

import {
  Asset,
  Context,
  Entity,
  Identity,
  modifyInstructionAffirmation,
  PolymeshError,
  rescheduleInstruction,
  Venue,
} from '~/internal';
import { EventIdEnum as MiddlewareV2Event } from '~/middleware/enumsV2';
import { eventByIndexedArgs } from '~/middleware/queries';
import { instructionsQuery } from '~/middleware/queriesV2';
import { EventIdEnum, ModuleIdEnum, Query } from '~/middleware/types';
<<<<<<< HEAD
import { EventIdEnum as MiddlewareV2Event, Query as QueryV2 } from '~/middleware/typesV2';
import { InstructionStatus as MeshInstructionStatus } from '~/polkadot/polymesh';
=======
import { Query as QueryV2 } from '~/middleware/typesV2';
>>>>>>> cabdf3da
import {
  ErrorCode,
  EventIdentifier,
  InstructionAffirmationOperation,
  NoArgsProcedureMethod,
  PaginationOptions,
  ResultSet,
  SubCallback,
  UnsubCallback,
} from '~/types';
import { InstructionStatus as InternalInstructionStatus } from '~/types/internal';
import { Ensured, EnsuredV2 } from '~/types/utils';
import {
  balanceToBigNumber,
  bigNumberToU64,
  identityIdToString,
  instructionMemoToString,
  meshAffirmationStatusToAffirmationStatus,
  meshInstructionStatusToInstructionStatus,
  meshPortfolioIdToPortfolio,
  middlewareEventToEventIdentifier,
  middlewareV2EventDetailsToEventIdentifier,
  momentToDate,
  tickerToString,
  u32ToBigNumber,
  u64ToBigNumber,
} from '~/utils/conversion';
import { createProcedureMethod, optionize, requestMulti, requestPaginated } from '~/utils/internal';

import {
  InstructionAffirmation,
  InstructionDetails,
  InstructionStatus,
  InstructionStatusResult,
  InstructionType,
  Leg,
} from './types';

export interface UniqueIdentifiers {
  id: BigNumber;
}

const executedMessage =
  'Instruction has already been executed/rejected and it was purged from chain';

/**
 * Represents a settlement Instruction to be executed on a certain Venue
 */
export class Instruction extends Entity<UniqueIdentifiers, string> {
  /**
   * @hidden
   * Check if a value is of type {@link UniqueIdentifiers}
   */
  public static override isUniqueIdentifiers(identifier: unknown): identifier is UniqueIdentifiers {
    const { id } = identifier as UniqueIdentifiers;

    return id instanceof BigNumber;
  }

  /**
   * Identifier number of the venue
   */
  public id: BigNumber;

  /**
   * @hidden
   */
  public constructor(identifiers: UniqueIdentifiers, context: Context) {
    super(identifiers, context);

    const { id } = identifiers;

    this.id = id;

    this.reject = createProcedureMethod(
      {
        getProcedureAndArgs: () => [
          modifyInstructionAffirmation,
          { id, operation: InstructionAffirmationOperation.Reject },
        ],
        voidArgs: true,
      },
      context
    );

    this.affirm = createProcedureMethod(
      {
        getProcedureAndArgs: () => [
          modifyInstructionAffirmation,
          { id, operation: InstructionAffirmationOperation.Affirm },
        ],
        voidArgs: true,
      },
      context
    );

    this.withdraw = createProcedureMethod(
      {
        getProcedureAndArgs: () => [
          modifyInstructionAffirmation,
          { id, operation: InstructionAffirmationOperation.Withdraw },
        ],
        voidArgs: true,
      },
      context
    );

    this.reschedule = createProcedureMethod(
      {
        getProcedureAndArgs: () => [rescheduleInstruction, { id }],
        voidArgs: true,
      },
      context
    );
  }

  /**
   * Retrieve whether the Instruction has already been executed and pruned from
   *   the chain.
   */
  public async isExecuted(): Promise<boolean> {
    const {
      context: {
        polymeshApi: {
          query: { settlement },
        },
      },
      id,
      context,
    } = this;

    const [{ status }, exists] = await Promise.all([
      settlement.instructionDetails(bigNumberToU64(id, context)),
      this.exists(),
    ]);

    const statusResult = meshInstructionStatusToInstructionStatus(status);

    return statusResult === InternalInstructionStatus.Unknown && exists;
  }

  /**
   * Retrieve whether the Instruction is still pending on chain
   */
  public async isPending(): Promise<boolean> {
    const {
      context: {
        polymeshApi: {
          query: { settlement },
        },
      },
      id,
      context,
    } = this;

    const { status } = await settlement.instructionDetails(bigNumberToU64(id, context));

    const statusResult = meshInstructionStatusToInstructionStatus(status);

    return statusResult === InternalInstructionStatus.Pending;
  }

  /**
   * Retrieve current status of the Instruction. This can be subscribed to know if instruction fails
   *
   * @note can be subscribed to
   */
  public async onStatusChange(callback: SubCallback<InstructionStatus>): Promise<UnsubCallback> {
    const {
      context: {
        polymeshApi: {
          query: {
            settlement: { instructionDetails },
          },
        },
      },
      id,
      context,
    } = this;

    const assembleResult = (rawStatus: MeshInstructionStatus): InstructionStatus => {
      const status = meshInstructionStatusToInstructionStatus(rawStatus);

      if (status === InternalInstructionStatus.Unknown) {
        throw new PolymeshError({
          code: ErrorCode.DataUnavailable,
          message: executedMessage,
        });
      }

      return status === InternalInstructionStatus.Pending
        ? InstructionStatus.Pending
        : InstructionStatus.Failed;
    };

    return instructionDetails(bigNumberToU64(id, context), ({ status }) => {
      return callback(assembleResult(status));
    });
  }

  /**
   * Determine whether this Instruction exists on chain (or existed and was pruned)
   */
  public async exists(): Promise<boolean> {
    const {
      context: {
        polymeshApi: {
          query: { settlement },
        },
      },
      id,
    } = this;

    const instructionCounter = await settlement.instructionCounter();

    return id.lte(u64ToBigNumber(instructionCounter));
  }

  /**
   * Retrieve information specific to this Instruction
   */
  public async details(): Promise<InstructionDetails> {
    const {
      context: {
        polymeshApi: {
          query: {
            settlement: { instructionDetails, instructionMemos },
          },
        },
      },
      id,
      context,
    } = this;

    const rawId = bigNumberToU64(id, context);

    const [
      { status: rawStatus, createdAt, tradeDate, valueDate, settlementType: type, venueId },
      memo,
    ] = await requestMulti<[typeof instructionDetails, typeof instructionMemos]>(context, [
      [instructionDetails, rawId],
      [instructionMemos, rawId],
    ]);

    const status = meshInstructionStatusToInstructionStatus(rawStatus);

    if (status === InternalInstructionStatus.Unknown) {
      throw new PolymeshError({
        code: ErrorCode.DataUnavailable,
        message: executedMessage,
      });
    }

    const details = {
      status:
        status === InternalInstructionStatus.Pending
          ? InstructionStatus.Pending
          : InstructionStatus.Failed,
      createdAt: momentToDate(createdAt.unwrap()),
      tradeDate: tradeDate.isSome ? momentToDate(tradeDate.unwrap()) : null,
      valueDate: valueDate.isSome ? momentToDate(valueDate.unwrap()) : null,
      venue: new Venue({ id: u64ToBigNumber(venueId) }, context),
      memo: memo.isSome ? instructionMemoToString(memo.unwrap()) : null,
    };

    if (type.isSettleOnAffirmation) {
      return {
        ...details,
        type: InstructionType.SettleOnAffirmation,
      };
    }

    return {
      ...details,
      type: InstructionType.SettleOnBlock,
      endBlock: u32ToBigNumber(type.asSettleOnBlock),
    };
  }

  /**
   * Retrieve every authorization generated by this Instruction (status and authorizing Identity)
   *
   * @note supports pagination
   */
  public async getAffirmations(
    paginationOpts?: PaginationOptions
  ): Promise<ResultSet<InstructionAffirmation>> {
    const {
      context: {
        polymeshApi: {
          query: { settlement },
        },
      },
      id,
      context,
    } = this;

    const isExecuted = await this.isExecuted();

    if (isExecuted) {
      throw new PolymeshError({
        code: ErrorCode.DataUnavailable,
        message: executedMessage,
      });
    }

    const { entries, lastKey: next } = await requestPaginated(settlement.affirmsReceived, {
      arg: bigNumberToU64(id, context),
      paginationOpts,
    });

    const data = entries.map(([{ args }, meshAffirmationStatus]) => {
      const [, { did }] = args;
      return {
        identity: new Identity({ did: identityIdToString(did) }, context),
        status: meshAffirmationStatusToAffirmationStatus(meshAffirmationStatus),
      };
    });

    return {
      data,
      next,
    };
  }

  /**
   * Retrieve all legs of this Instruction
   *
   * @note supports pagination
   */
  public async getLegs(paginationOpts?: PaginationOptions): Promise<ResultSet<Leg>> {
    const {
      context: {
        polymeshApi: {
          query: { settlement },
        },
      },
      id,
      context,
    } = this;

    const isExecuted = await this.isExecuted();

    if (isExecuted) {
      throw new PolymeshError({
        code: ErrorCode.DataUnavailable,
        message: executedMessage,
      });
    }

    const { entries: legs, lastKey: next } = await requestPaginated(settlement.instructionLegs, {
      arg: bigNumberToU64(id, context),
      paginationOpts,
    });

    const data = legs.map(([, leg]) => {
      const { from, to, amount, asset } = leg;

      const ticker = tickerToString(asset);
      const fromPortfolio = meshPortfolioIdToPortfolio(from, context);
      const toPortfolio = meshPortfolioIdToPortfolio(to, context);

      return {
        from: fromPortfolio,
        to: toPortfolio,
        amount: balanceToBigNumber(amount),
        asset: new Asset({ ticker }, context),
      };
    });

    return {
      data,
      next,
    };
  }

  /**
   * Retrieve current status of this Instruction
   *
   * @note uses the middleware
   */
  public async getStatus(): Promise<InstructionStatusResult> {
    const isPending = await this.isPending();

    if (isPending) {
      return {
        status: InstructionStatus.Pending,
      };
    }

    if (this.context.isMiddlewareV2Enabled()) {
      return this.getStatusV2();
    }

    let eventIdentifier = await this.getInstructionEventFromMiddleware(
      EventIdEnum.InstructionExecuted
    );
    if (eventIdentifier) {
      return {
        status: InstructionStatus.Executed,
        eventIdentifier,
      };
    }

    eventIdentifier = await this.getInstructionEventFromMiddleware(EventIdEnum.InstructionFailed);
    if (eventIdentifier) {
      return {
        status: InstructionStatus.Failed,
        eventIdentifier,
      };
    }

    throw new PolymeshError({
      code: ErrorCode.DataUnavailable,
      message: "It isn't possible to determine the current status of this Instruction",
    });
  }

  /**
   * Retrieve current status of this Instruction
   *
   * @note uses the middlewareV2
   */
  public async getStatusV2(): Promise<InstructionStatusResult> {
    const isPending = await this.isPending();

    if (isPending) {
      return {
        status: InstructionStatus.Pending,
      };
    }

    const [executedEventIdentifier, failedEventIdentifier] = await Promise.all([
      this.getInstructionEventFromMiddlewareV2(MiddlewareV2Event.InstructionExecuted),
      this.getInstructionEventFromMiddlewareV2(MiddlewareV2Event.InstructionFailed),
    ]);

    if (executedEventIdentifier) {
      return {
        status: InstructionStatus.Executed,
        eventIdentifier: executedEventIdentifier,
      };
    }

    if (failedEventIdentifier) {
      return {
        status: InstructionStatus.Failed,
        eventIdentifier: failedEventIdentifier,
      };
    }

    throw new PolymeshError({
      code: ErrorCode.DataUnavailable,
      message: "It isn't possible to determine the current status of this Instruction",
    });
  }

  /**
   * Reject this instruction
   *
   * @note reject on `SettleOnAffirmation` will execute the settlement and it will fail immediately.
   * @note reject on `SettleOnBlock` behaves just like unauthorize
   */

  public reject: NoArgsProcedureMethod<Instruction>;

  /**
   * Affirm this instruction (authorize)
   */

  public affirm: NoArgsProcedureMethod<Instruction>;

  /**
   * Withdraw affirmation from this instruction (unauthorize)
   */
  public withdraw: NoArgsProcedureMethod<Instruction>;

  /**
   * Reschedules a failed Instruction to be tried again
   *
   * @throws if the Instruction status is not `InstructionStatus.Failed`
   */
  public reschedule: NoArgsProcedureMethod<Instruction>;

  /**
   * @hidden
   * Retrieve Instruction status event from middleware
   */
  private async getInstructionEventFromMiddleware(
    eventId: EventIdEnum
  ): Promise<EventIdentifier | null> {
    const { id, context } = this;

    const {
      data: { eventByIndexedArgs: event },
    } = await context.queryMiddleware<Ensured<Query, 'eventByIndexedArgs'>>(
      eventByIndexedArgs({
        moduleId: ModuleIdEnum.Settlement,
        eventId: eventId,
        eventArg1: id.toString(),
      })
    );

    return optionize(middlewareEventToEventIdentifier)(event);
  }

  /**
   * @hidden
   * Retrieve Instruction status event from middleware V2
   */
  private async getInstructionEventFromMiddlewareV2(
    eventId: MiddlewareV2Event
  ): Promise<EventIdentifier | null> {
    const { id, context } = this;

    const {
      data: {
        instructions: {
          nodes: [details],
        },
      },
    } = await context.queryMiddlewareV2<EnsuredV2<QueryV2, 'instructions'>>(
      instructionsQuery(
        {
          eventId,
          id: id.toString(),
        },
        new BigNumber(1),
        new BigNumber(0)
      )
    );

    return optionize(middlewareV2EventDetailsToEventIdentifier)(
      details?.updatedBlock,
      details?.eventIdx
    );
  }

  /**
   * Return the Instruction's ID
   */
  public toHuman(): string {
    return this.id.toString();
  }
}<|MERGE_RESOLUTION|>--- conflicted
+++ resolved
@@ -14,12 +14,8 @@
 import { eventByIndexedArgs } from '~/middleware/queries';
 import { instructionsQuery } from '~/middleware/queriesV2';
 import { EventIdEnum, ModuleIdEnum, Query } from '~/middleware/types';
-<<<<<<< HEAD
-import { EventIdEnum as MiddlewareV2Event, Query as QueryV2 } from '~/middleware/typesV2';
+import { Query as QueryV2 } from '~/middleware/typesV2';
 import { InstructionStatus as MeshInstructionStatus } from '~/polkadot/polymesh';
-=======
-import { Query as QueryV2 } from '~/middleware/typesV2';
->>>>>>> cabdf3da
 import {
   ErrorCode,
   EventIdentifier,

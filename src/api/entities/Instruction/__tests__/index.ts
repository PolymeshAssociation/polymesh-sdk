--- conflicted
+++ resolved
@@ -522,13 +522,9 @@
       const { data: leg } = await instruction.getLegs();
 
       expect(leg[0].amount).toEqual(amount);
-<<<<<<< HEAD
-      expect(leg[0].token.ticker).toBe(ticker);
+      expect(leg[0].asset.ticker).toBe(ticker);
       expect(leg[0].from.owner.did).toBe(fromDid);
       expect(leg[0].to.owner.did).toBe(toDid);
-=======
-      expect(leg[0].asset).toEqual(entityMockUtils.getAssetInstance());
->>>>>>> daa784ca
     });
 
     test('should throw an error if the instruction is not pending', () => {

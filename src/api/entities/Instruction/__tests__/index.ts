import { StorageKey, u64 } from '@polkadot/types';
import BigNumber from 'bignumber.js';
import { PortfolioId as MeshPortfolioId } from 'polymesh-types/types';
import sinon from 'sinon';

import { Context, Entity, Instruction, TransactionQueue } from '~/internal';
import { eventByIndexedArgs } from '~/middleware/queries';
import { EventIdEnum, ModuleIdEnum } from '~/middleware/types';
import { dsMockUtils, entityMockUtils, procedureMockUtils } from '~/testUtils/mocks';
import { Mocked } from '~/testUtils/types';
import { AffirmationStatus, InstructionStatus, InstructionType } from '~/types';
import {
  InstructionAffirmationOperation,
  InstructionStatus as InternalInstructionStatus,
} from '~/types/internal';
import { tuple } from '~/types/utils';
import * as utilsConversionModule from '~/utils/conversion';
import * as utilsInternalModule from '~/utils/internal';

jest.mock(
  '~/api/entities/Identity',
  require('~/testUtils/mocks/entities').mockIdentityModule('~/api/entities/Identity')
);
jest.mock(
  '~/api/entities/SecurityToken',
  require('~/testUtils/mocks/entities').mockSecurityTokenModule('~/api/entities/SecurityToken')
);
jest.mock(
  '~/api/entities/Venue',
  require('~/testUtils/mocks/entities').mockVenueModule('~/api/entities/Venue')
);
jest.mock(
  '~/base/Procedure',
  require('~/testUtils/mocks/procedure').mockProcedureModule('~/base/Procedure')
);

describe('Instruction class', () => {
  let context: Mocked<Context>;
  let instruction: Instruction;
  let id: BigNumber;
  let rawId: u64;

  beforeAll(() => {
    dsMockUtils.initMocks();
    entityMockUtils.initMocks();
    procedureMockUtils.initMocks();

    id = new BigNumber(1);
    rawId = dsMockUtils.createMockU64(id.toNumber());
  });

  beforeEach(() => {
    context = dsMockUtils.getContextInstance();
    instruction = new Instruction({ id }, context);
  });

  afterEach(() => {
    dsMockUtils.reset();
    entityMockUtils.reset();
    procedureMockUtils.reset();
  });

  afterAll(() => {
    dsMockUtils.cleanup();
    entityMockUtils.cleanup();
    procedureMockUtils.cleanup();
  });

  test('should extend Entity', () => {
    expect(Instruction.prototype instanceof Entity).toBe(true);
  });

  describe('method: isUniqueIdentifiers', () => {
    test('should return true if the object conforms to the interface', () => {
      expect(Instruction.isUniqueIdentifiers({ id: new BigNumber(1) })).toBe(true);
      expect(Instruction.isUniqueIdentifiers({})).toBe(false);
      expect(Instruction.isUniqueIdentifiers({ id: 3 })).toBe(false);
    });
  });

  describe('method: isPending', () => {
    afterAll(() => {
      sinon.restore();
    });

    let numberToU64Stub: sinon.SinonStub;

    beforeAll(() => {
      numberToU64Stub = sinon.stub(utilsConversionModule, 'numberToU64');
    });

    beforeEach(() => {
      numberToU64Stub.withArgs(id, context).returns(rawId);
    });

    test('should return whether the instruction is pending', async () => {
      const status = InstructionStatus.Pending;
      const createdAt = new Date('10/14/1987');
      const tradeDate = new Date('11/17/1987');
      const valueDate = new Date('11/17/1987');
      const venueId = new BigNumber(1);
      const type = InstructionType.SettleOnAffirmation;
      const owner = 'someDid';

      entityMockUtils.configureMocks({ identityOptions: { did: owner } });

      const queryResult = dsMockUtils.createMockInstruction({
        /* eslint-disable @typescript-eslint/naming-convention */
        instruction_id: dsMockUtils.createMockU64(1),
        status: dsMockUtils.createMockInstructionStatus(status),
        venue_id: dsMockUtils.createMockU64(venueId.toNumber()),
        created_at: dsMockUtils.createMockOption(dsMockUtils.createMockMoment(createdAt.getTime())),
        trade_date: dsMockUtils.createMockOption(dsMockUtils.createMockMoment(tradeDate.getTime())),
        value_date: dsMockUtils.createMockOption(dsMockUtils.createMockMoment(valueDate.getTime())),
        settlement_type: dsMockUtils.createMockSettlementType(type),
        /* eslint-enable @typescript-eslint/naming-convention */
      });

      const instructionDetailsStub = dsMockUtils
        .createQueryStub('settlement', 'instructionDetails')
        .withArgs(rawId)
        .resolves(queryResult);

      let result = await instruction.isPending();

      expect(result).toBe(true);

      instructionDetailsStub.resolves(
        dsMockUtils.createMockInstruction({
          ...queryResult,
          status: dsMockUtils.createMockInstructionStatus('Unknown'),
        })
      );

      result = await instruction.isPending();

      expect(result).toBe(false);
    });
  });

  describe('method: exists', () => {
    afterAll(() => {
      sinon.restore();
    });

    let numberToU64Stub: sinon.SinonStub;

    beforeAll(() => {
      numberToU64Stub = sinon.stub(utilsConversionModule, 'numberToU64');
    });

    beforeEach(() => {
      numberToU64Stub.withArgs(id, context).returns(rawId);
    });

    test('should return whether the instruction exists', async () => {
      const owner = 'someDid';

      entityMockUtils.configureMocks({ identityOptions: { did: owner } });

      const instructionCounterStub = dsMockUtils
        .createQueryStub('settlement', 'instructionCounter')
        .resolves(dsMockUtils.createMockU64(10));

      let result = await instruction.exists();

      expect(result).toBe(true);

      instructionCounterStub.resolves(dsMockUtils.createMockU64(0));

      result = await instruction.exists();

      expect(result).toBe(false);
    });
  });

  describe('method: details', () => {
    afterAll(() => {
      sinon.restore();
    });

    let numberToU64Stub: sinon.SinonStub;

    beforeAll(() => {
      numberToU64Stub = sinon.stub(utilsConversionModule, 'numberToU64');
    });

    beforeEach(() => {
      numberToU64Stub.withArgs(id, context).returns(rawId);
    });

    test('should return the Instruction details', async () => {
      const status = InstructionStatus.Pending;
      const createdAt = new Date('10/14/1987');
      const tradeDate = new Date('11/17/1987');
      const valueDate = new Date('11/17/1987');
      const venueId = new BigNumber(1);
      const venue = entityMockUtils.getVenueInstance({ id: venueId });
      let type = InstructionType.SettleOnAffirmation;
      const owner = 'someDid';

      entityMockUtils.configureMocks({ identityOptions: { did: owner } });

      const queryResult = dsMockUtils.createMockInstruction({
        /* eslint-disable @typescript-eslint/naming-convention */
        instruction_id: dsMockUtils.createMockU64(1),
        status: dsMockUtils.createMockInstructionStatus(status),
        venue_id: dsMockUtils.createMockU64(venueId.toNumber()),
        created_at: dsMockUtils.createMockOption(dsMockUtils.createMockMoment(createdAt.getTime())),
        trade_date: dsMockUtils.createMockOption(dsMockUtils.createMockMoment(tradeDate.getTime())),
        value_date: dsMockUtils.createMockOption(dsMockUtils.createMockMoment(valueDate.getTime())),
        settlement_type: dsMockUtils.createMockSettlementType(type),
        /* eslint-enable @typescript-eslint/naming-convention */
      });

      const instructionDetailsStub = dsMockUtils
        .createQueryStub('settlement', 'instructionDetails')
        // .withArgs(rawId)
        .resolves(queryResult);

      let result = await instruction.details();

      expect(result).toEqual({
        status,
        createdAt,
        tradeDate,
        valueDate,
        type,
        venue,
      });

      type = InstructionType.SettleOnBlock;
      const endBlock = new BigNumber(100);

      instructionDetailsStub.resolves(
        dsMockUtils.createMockInstruction({
          ...queryResult,
          /* eslint-disable @typescript-eslint/naming-convention */
          trade_date: dsMockUtils.createMockOption(),
          value_date: dsMockUtils.createMockOption(),
          settlement_type: dsMockUtils.createMockSettlementType({
            SettleOnBlock: dsMockUtils.createMockU32(endBlock.toNumber()),
          }),
          /* eslint-enable @typescript-eslint/naming-convention */
        })
      );

      result = await instruction.details();

      expect(result).toEqual({
        status,
        createdAt,
        tradeDate: null,
        valueDate: null,
        type,
        endBlock,
        venue,
      });
    });

    test('should throw an error if the Instruction is not pending', () => {
      dsMockUtils
        .createQueryStub('settlement', 'instructionDetails')
        .withArgs(rawId)
        .resolves(
          dsMockUtils.createMockInstruction({
            /* eslint-disable @typescript-eslint/naming-convention */
            instruction_id: dsMockUtils.createMockU64(1),
            status: dsMockUtils.createMockInstructionStatus('Unknown'),
            venue_id: dsMockUtils.createMockU64(1),
            created_at: dsMockUtils.createMockOption(),
            trade_date: dsMockUtils.createMockOption(),
            value_date: dsMockUtils.createMockOption(),
            settlement_type: dsMockUtils.createMockSettlementType(),
            /* eslint-enable @typescript-eslint/naming-convention */
          })
        );

      return expect(instruction.details()).rejects.toThrow(
        'Instruction is not pending. This means it was already executed/rejected (execution might have failed) and it was purged from chain'
      );
    });
  });

  describe('method: getAffirmations', () => {
    const did = 'someDid';
    const status = AffirmationStatus.Affirmed;
    let rawStorageKey: [u64, MeshPortfolioId][];

    let instructionDetailsStub: sinon.SinonStub;

    afterAll(() => {
      sinon.restore();
    });

    beforeAll(() => {
      rawStorageKey = [
        tuple(
          dsMockUtils.createMockU64(),
          dsMockUtils.createMockPortfolioId({
            did: dsMockUtils.createMockIdentityId(did),
            kind: dsMockUtils.createMockPortfolioKind('Default'),
          })
        ),
      ];
      const authsReceivedEntries = rawStorageKey.map(([instructionId, portfolioId]) =>
        tuple(
          ({
            args: [instructionId, portfolioId],
          } as unknown) as StorageKey,
          dsMockUtils.createMockAffirmationStatus(AffirmationStatus.Affirmed)
        )
      );
      sinon
        .stub(utilsInternalModule, 'requestPaginated')
        .resolves({ entries: authsReceivedEntries, lastKey: null });

      sinon.stub(utilsConversionModule, 'identityIdToString').returns(did);
      sinon.stub(utilsConversionModule, 'meshAffirmationStatusToAffirmationStatus').returns(status);
    });

    beforeEach(() => {
      instructionDetailsStub = dsMockUtils.createQueryStub('settlement', 'instructionDetails', {
        returnValue: dsMockUtils.createMockInstruction({
          /* eslint-disable @typescript-eslint/naming-convention */
          instruction_id: dsMockUtils.createMockU64(1),
          venue_id: dsMockUtils.createMockU64(1),
          status: dsMockUtils.createMockInstructionStatus('Pending'),
          settlement_type: dsMockUtils.createMockSettlementType('SettleOnAffirmation'),
          created_at: dsMockUtils.createMockOption(
            dsMockUtils.createMockMoment(new Date('10/14/1987').getTime())
          ),
          trade_date: dsMockUtils.createMockOption(),
          value_date: dsMockUtils.createMockOption(),
          /* eslint-enable @typescript-eslint/naming-convention */
        }),
      });
      dsMockUtils.createQueryStub('settlement', 'affirmsReceived');
    });

    test('should throw an error if the instruction is not pending', () => {
      instructionDetailsStub.resolves(
        dsMockUtils.createMockInstruction({
          /* eslint-disable @typescript-eslint/naming-convention */
          instruction_id: dsMockUtils.createMockU64(1),
          venue_id: dsMockUtils.createMockU64(),
          status: dsMockUtils.createMockInstructionStatus('Unknown'),
          settlement_type: dsMockUtils.createMockSettlementType(),
          created_at: dsMockUtils.createMockOption(),
          trade_date: dsMockUtils.createMockOption(),
          value_date: dsMockUtils.createMockOption(),
          /* eslint-enable @typescript-eslint/naming-convention */
        })
      );
      return expect(instruction.getAffirmations()).rejects.toThrow(
        'Instruction is not pending. This means it was already executed/rejected (execution might have failed) and it was purged from chain'
      );
    });

    test('should return a list of Affirmation Statuses', async () => {
      const { data } = await instruction.getAffirmations();

      expect(data).toHaveLength(1);
      expect(data[0].identity.did).toEqual(did);
      expect(data[0].status).toEqual(status);
    });
  });

  describe('method: getLegs', () => {
    let instructionDetailsStub: sinon.SinonStub;

    afterAll(() => {
      sinon.restore();
    });

    let numberToU64Stub: sinon.SinonStub;

    beforeAll(() => {
      numberToU64Stub = sinon.stub(utilsConversionModule, 'numberToU64');
    });

    beforeEach(() => {
      numberToU64Stub.withArgs(id, context).returns(rawId);
      dsMockUtils.createQueryStub('settlement', 'instructionLegs');
      instructionDetailsStub = dsMockUtils.createQueryStub('settlement', 'instructionDetails', {
        returnValue: dsMockUtils.createMockInstruction({
          /* eslint-disable @typescript-eslint/naming-convention */
          instruction_id: dsMockUtils.createMockU64(1),
          venue_id: dsMockUtils.createMockU64(1),
          status: dsMockUtils.createMockInstructionStatus('Pending'),
          settlement_type: dsMockUtils.createMockSettlementType('SettleOnAffirmation'),
          created_at: dsMockUtils.createMockOption(
            dsMockUtils.createMockMoment(new Date('10/14/1987').getTime())
          ),
          trade_date: dsMockUtils.createMockOption(),
          value_date: dsMockUtils.createMockOption(),
          /* eslint-enable @typescript-eslint/naming-convention */
        }),
      });
    });

    test("should return the instruction's legs", async () => {
      const identityConstructor = entityMockUtils.getIdentityConstructorStub();
      const fromDid = 'fromDid';
      const toDid = 'toDid';
      const ticker = 'SOMETICKER';
      const amount = new BigNumber(1000);

      entityMockUtils.configureMocks({ securityTokenOptions: { ticker } });

      const entries = [
        tuple((['instructionId', 'legId'] as unknown) as StorageKey, {
          from: dsMockUtils.createMockPortfolioId({
            did: dsMockUtils.createMockIdentityId(fromDid),
            kind: dsMockUtils.createMockPortfolioKind('Default'),
          }),
          to: dsMockUtils.createMockPortfolioId({
            did: dsMockUtils.createMockIdentityId(toDid),
            kind: dsMockUtils.createMockPortfolioKind('Default'),
          }),
          asset: dsMockUtils.createMockTicker(ticker),
          amount: dsMockUtils.createMockBalance(amount.times(Math.pow(10, 6)).toNumber()),
        }),
      ];

      sinon.stub(utilsInternalModule, 'requestPaginated').resolves({ entries, lastKey: null });

      const { data: leg } = await instruction.getLegs();

      sinon.assert.calledTwice(identityConstructor);
      sinon.assert.calledWithExactly(identityConstructor.firstCall, { did: fromDid }, context);
      sinon.assert.calledWithExactly(identityConstructor.secondCall, { did: toDid }, context);
      expect(leg[0].amount).toEqual(amount);
      expect(leg[0].token).toEqual(entityMockUtils.getSecurityTokenInstance());
    });

    test('should throw an error if the instruction is not pending', () => {
      instructionDetailsStub.resolves(
        dsMockUtils.createMockInstruction({
          /* eslint-disable @typescript-eslint/naming-convention */
          instruction_id: dsMockUtils.createMockU64(1),
          venue_id: dsMockUtils.createMockU64(),
          status: dsMockUtils.createMockInstructionStatus('Unknown'),
          settlement_type: dsMockUtils.createMockSettlementType(),
          created_at: dsMockUtils.createMockOption(),
          trade_date: dsMockUtils.createMockOption(),
          value_date: dsMockUtils.createMockOption(),
          /* eslint-enable @typescript-eslint/naming-convention */
        })
      );
      return expect(instruction.getLegs()).rejects.toThrow(
        'Instruction is not pending. This means it was already executed/rejected (execution might have failed) and it was purged from chain'
      );
    });
  });

  describe('method: reject', () => {
    afterAll(() => {
      sinon.restore();
    });

    test('should prepare the procedure and return the resulting transaction queue', async () => {
      const expectedQueue = ('someQueue' as unknown) as TransactionQueue<void>;

      procedureMockUtils
        .getPrepareStub()
        .withArgs(
          {
            args: { id, operation: InstructionAffirmationOperation.Reject },
            transformer: undefined,
          },
          context
        )
        .resolves(expectedQueue);

      const queue = await instruction.reject();
      expect(queue).toBe(expectedQueue);
    });
  });

  describe('method: affirm', () => {
    afterAll(() => {
      sinon.restore();
    });

    test('should prepare the procedure and return the resulting transaction queue', async () => {
      const expectedQueue = ('someQueue' as unknown) as TransactionQueue<Instruction>;

      procedureMockUtils
        .getPrepareStub()
        .withArgs(
          {
            args: { id, operation: InstructionAffirmationOperation.Affirm },
            transformer: undefined,
          },
          context
        )
        .resolves(expectedQueue);

      const queue = await instruction.affirm();

      expect(queue).toBe(expectedQueue);
    });
  });

  describe('method: withdraw', () => {
    afterAll(() => {
      sinon.restore();
    });

    test('should prepare the procedure and return the resulting transaction queue', async () => {
      const expectedQueue = ('someQueue' as unknown) as TransactionQueue<Instruction>;

      procedureMockUtils
        .getPrepareStub()
        .withArgs(
          {
            args: { id, operation: InstructionAffirmationOperation.Withdraw },
            transformer: undefined,
          },
          context
        )
        .resolves(expectedQueue);

      const queue = await instruction.withdraw();

      expect(queue).toBe(expectedQueue);
    });
  });

<<<<<<< HEAD
  describe('method: getStatus', () => {
    afterAll(() => {
      sinon.restore();
    });

    let numberToU64Stub: sinon.SinonStub;

    beforeAll(() => {
      numberToU64Stub = sinon.stub(utilsConversionModule, 'numberToU64');
    });

    beforeEach(() => {
      numberToU64Stub.withArgs(id, context).returns(rawId);
    });

    test('should return Pending Instruction status', async () => {
      const queryResult = dsMockUtils.createMockInstruction({
        /* eslint-disable @typescript-eslint/naming-convention */
        instruction_id: dsMockUtils.createMockU64(1),
        status: dsMockUtils.createMockInstructionStatus(InternalInstructionStatus.Pending),
        venue_id: dsMockUtils.createMockU64(),
        created_at: dsMockUtils.createMockOption(),
        trade_date: dsMockUtils.createMockOption(),
        value_date: dsMockUtils.createMockOption(),
        settlement_type: dsMockUtils.createMockSettlementType(),
        /* eslint-enable @typescript-eslint/naming-convention */
      });

      dsMockUtils
        .createQueryStub('settlement', 'instructionDetails')
        .withArgs(rawId)
        .resolves(queryResult);

      const result = await instruction.getStatus();
      expect(result).toMatchObject({
        status: InstructionStatus.Pending,
      });
    });

    test('should return Executed Instruction status', async () => {
      const blockNumber = new BigNumber(1234);
      const blockDate = new Date('4/14/2020');
      const eventIdx = 1;
      const fakeQueryResult = {
        /* eslint-disable @typescript-eslint/naming-convention */
        block_id: blockNumber.toNumber(),
        block: { datetime: blockDate },
        event_idx: eventIdx,
        /* eslint-enable @typescript-eslint/naming-convention */
      };
      const fakeEventIdentifierResult = { blockNumber, blockDate, eventIndex: eventIdx };

      const queryVariables = {
        moduleId: ModuleIdEnum.Settlement,
        eventId: EventIdEnum.InstructionExecuted,
        eventArg1: id.toString(),
      };

      // Should return Pending status
      const queryResult = dsMockUtils.createMockInstruction({
        /* eslint-disable @typescript-eslint/naming-convention */
        instruction_id: dsMockUtils.createMockU64(1),
        status: dsMockUtils.createMockInstructionStatus(InternalInstructionStatus.Unknown),
        venue_id: dsMockUtils.createMockU64(),
        created_at: dsMockUtils.createMockOption(),
        trade_date: dsMockUtils.createMockOption(),
        value_date: dsMockUtils.createMockOption(),
        settlement_type: dsMockUtils.createMockSettlementType(),
        /* eslint-enable @typescript-eslint/naming-convention */
      });

      dsMockUtils
        .createQueryStub('settlement', 'instructionDetails')
        .withArgs(rawId)
        .resolves(queryResult);

      dsMockUtils.createApolloQueryStub(eventByIndexedArgs(queryVariables), {
        eventByIndexedArgs: fakeQueryResult,
      });

      const result = await instruction.getStatus();
      expect(result).toMatchObject({
        status: InstructionStatus.Executed,
        eventIdentifier: fakeEventIdentifierResult,
      });
    });

    test('should return Failed Instruction status', async () => {
      const blockNumber = new BigNumber(1234);
      const blockDate = new Date('4/14/2020');
      const eventIdx = 1;
      const fakeQueryResult = {
        /* eslint-disable @typescript-eslint/naming-convention */
        block_id: blockNumber.toNumber(),
        block: { datetime: blockDate },
        event_idx: eventIdx,
        /* eslint-enable @typescript-eslint/naming-convention */
      };
      const fakeEventIdentifierResult = { blockNumber, blockDate, eventIndex: eventIdx };

      const queryVariables = {
        moduleId: ModuleIdEnum.Settlement,
        eventId: EventIdEnum.InstructionExecuted,
        eventArg1: id.toString(),
      };

      // Should return Pending status
      const queryResult = dsMockUtils.createMockInstruction({
        /* eslint-disable @typescript-eslint/naming-convention */
        instruction_id: dsMockUtils.createMockU64(1),
        status: dsMockUtils.createMockInstructionStatus(InternalInstructionStatus.Unknown),
        venue_id: dsMockUtils.createMockU64(),
        created_at: dsMockUtils.createMockOption(),
        trade_date: dsMockUtils.createMockOption(),
        value_date: dsMockUtils.createMockOption(),
        settlement_type: dsMockUtils.createMockSettlementType(),
        /* eslint-enable @typescript-eslint/naming-convention */
      });

      dsMockUtils
        .createQueryStub('settlement', 'instructionDetails')
        .withArgs(rawId)
        .resolves(queryResult);

      dsMockUtils.createApolloMultipleQueriesStub([
        {
          query: eventByIndexedArgs(queryVariables),
          returnData: {
            eventByIndexedArgs: null,
          },
        },
        {
          query: eventByIndexedArgs({
            ...queryVariables,
            eventId: EventIdEnum.InstructionFailed,
          }),
          returnData: {
            eventByIndexedArgs: fakeQueryResult,
          },
        },
      ]);

      const result = await instruction.getStatus();
      expect(result).toMatchObject({
        status: InstructionStatus.Failed,
        eventIdentifier: fakeEventIdentifierResult,
      });
    });

    test("should throw an error if Instruction status couldn't be determied", async () => {
      const queryVariables = {
        moduleId: ModuleIdEnum.Settlement,
        eventId: EventIdEnum.InstructionExecuted,
        eventArg1: id.toString(),
      };

      // Should return Pending status
      const queryResult = dsMockUtils.createMockInstruction({
        /* eslint-disable @typescript-eslint/naming-convention */
        instruction_id: dsMockUtils.createMockU64(1),
        status: dsMockUtils.createMockInstructionStatus(InternalInstructionStatus.Unknown),
        venue_id: dsMockUtils.createMockU64(),
        created_at: dsMockUtils.createMockOption(),
        trade_date: dsMockUtils.createMockOption(),
        value_date: dsMockUtils.createMockOption(),
        settlement_type: dsMockUtils.createMockSettlementType(),
        /* eslint-enable @typescript-eslint/naming-convention */
      });

      dsMockUtils
        .createQueryStub('settlement', 'instructionDetails')
        .withArgs(rawId)
        .resolves(queryResult);

      dsMockUtils.createApolloMultipleQueriesStub([
        {
          query: eventByIndexedArgs(queryVariables),
          returnData: {
            eventByIndexedArgs: null,
          },
        },
        {
          query: eventByIndexedArgs({
            ...queryVariables,
            eventId: EventIdEnum.InstructionFailed,
          }),
          returnData: {
            eventByIndexedArgs: null,
          },
        },
      ]);

      return expect(instruction.getStatus()).rejects.toThrow(
        "It isn't possible to determine the current status of this Instruction"
      );
=======
  describe('method: toJson', () => {
    test('should return a human readable version of the entity', () => {
      expect(instruction.toJson()).toBe('1');
>>>>>>> e6a90d57
    });
  });
});<|MERGE_RESOLUTION|>--- conflicted
+++ resolved
@@ -528,7 +528,6 @@
     });
   });
 
-<<<<<<< HEAD
   describe('method: getStatus', () => {
     afterAll(() => {
       sinon.restore();
@@ -724,11 +723,12 @@
       return expect(instruction.getStatus()).rejects.toThrow(
         "It isn't possible to determine the current status of this Instruction"
       );
-=======
+    });
+  });
+
   describe('method: toJson', () => {
     test('should return a human readable version of the entity', () => {
       expect(instruction.toJson()).toBe('1');
->>>>>>> e6a90d57
     });
   });
 });
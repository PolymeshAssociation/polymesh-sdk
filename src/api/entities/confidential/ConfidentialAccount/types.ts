--- conflicted
+++ resolved
@@ -24,11 +24,7 @@
   /**
    * Confidential Asset whose balance is to be applied
    */
-<<<<<<< HEAD
   confidentialAsset: string | ConfidentialAsset;
-}
-=======
-  asset: string | ConfidentialAsset;
 }
 
 export type ConfidentialAssetHistoryEntry = {
@@ -37,5 +33,4 @@
   eventId: EventIdEnum;
   amount: string;
   createdAt: EventIdentifier | null;
-};
->>>>>>> 42ae6a46
+};
--- conflicted
+++ resolved
@@ -220,16 +220,14 @@
 
       const expectedQueue = ('someQueue' as unknown) as TransactionQueue<Instruction>;
 
-<<<<<<< HEAD
-      prepareAddInstructionStub
-        .withArgs({ venueId: id, instructions: [{ legs, tradeDate, endBlock }] }, context)
-=======
       addInstructionPrepareStub
         .withArgs(
-          { args: { venueId: id, legs, tradeDate, endBlock }, transformer: undefined },
+          {
+            args: { venueId: id, instructions: [{ legs, tradeDate, endBlock }] },
+            transformer: undefined,
+          },
           context
         )
->>>>>>> a17823fb
         .resolves(expectedQueue);
 
       const queue = await venue.addInstruction({ legs, tradeDate, endBlock });

import { u64 } from '@polkadot/types';
import BigNumber from 'bignumber.js';
import { when } from 'jest-when';

import { createPortfolioTransformer } from '~/api/entities/Venue';
import {
  addInstructionTransformer,
  Context,
  Entity,
  Instruction,
  PolymeshTransaction,
  Venue,
} from '~/internal';
import { dsMockUtils, entityMockUtils, procedureMockUtils } from '~/testUtils/mocks';
import { Mocked } from '~/testUtils/types';
import { InstructionStatus, VenueType } from '~/types';
import { tuple } from '~/types/utils';
import * as utilsConversionModule from '~/utils/conversion';

jest.mock(
  '~/api/entities/Identity',
  require('~/testUtils/mocks/entities').mockIdentityModule('~/api/entities/Identity')
);
jest.mock(
  '~/api/entities/Instruction',
  require('~/testUtils/mocks/entities').mockInstructionModule('~/api/entities/Instruction')
);
jest.mock(
  '~/base/Procedure',
  require('~/testUtils/mocks/procedure').mockProcedureModule('~/base/Procedure')
);

describe('Venue class', () => {
  let context: Mocked<Context>;
  let venue: Venue;

  let id: BigNumber;

  let rawId: u64;

  beforeAll(() => {
    dsMockUtils.initMocks();
    entityMockUtils.initMocks();
    procedureMockUtils.initMocks();

    id = new BigNumber(1);
    rawId = dsMockUtils.createMockU64(id);
  });

  beforeEach(() => {
    context = dsMockUtils.getContextInstance();
    venue = new Venue({ id }, context);
  });

  afterEach(() => {
    dsMockUtils.reset();
    entityMockUtils.reset();
    procedureMockUtils.reset();
  });

  afterAll(() => {
    dsMockUtils.cleanup();
    procedureMockUtils.cleanup();
  });

  it('should extend Entity', () => {
    expect(Venue.prototype instanceof Entity).toBe(true);
  });

  describe('method: isUniqueIdentifiers', () => {
    it('should return true if the object conforms to the interface', () => {
      expect(Venue.isUniqueIdentifiers({ id: new BigNumber(1) })).toBe(true);
      expect(Venue.isUniqueIdentifiers({})).toBe(false);
      expect(Venue.isUniqueIdentifiers({ id: 3 })).toBe(false);
    });
  });

  describe('method: exists', () => {
    afterAll(() => {
      jest.restoreAllMocks();
    });

    it('should return whether if the venue exists or not', async () => {
      const owner = 'someDid';

      entityMockUtils.configureMocks({ identityOptions: { did: owner } });
      when(jest.spyOn(utilsConversionModule, 'bigNumberToU64'))
        .calledWith(id, context)
        .mockReturnValue(rawId);

      when(dsMockUtils.createQueryStub('settlement', 'venueInfo'))
        .calledWith(rawId)
        .mockResolvedValue(dsMockUtils.createMockOption());

      const result = await venue.exists();

      expect(result).toEqual(false);
    });
  });

  describe('method: details', () => {
    afterAll(() => {
      jest.restoreAllMocks();
    });

    it('should return the Venue details', async () => {
      const description = 'someDescription';
      const type = VenueType.Other;
      const owner = 'someDid';

      entityMockUtils.configureMocks({ identityOptions: { did: owner } });
      when(jest.spyOn(utilsConversionModule, 'bigNumberToU64'))
        .calledWith(id, context)
        .mockReturnValue(rawId);
      when(jest.spyOn(utilsConversionModule, 'bytesToString')).mockReturnValue(description);

      when(dsMockUtils.createQueryStub('settlement', 'venueInfo'))
        .calledWith(rawId)
        .mockResolvedValue(
          dsMockUtils.createMockOption(
            dsMockUtils.createMockVenue({
              creator: dsMockUtils.createMockIdentityId(owner),
              venueType: dsMockUtils.createMockVenueType(type),
            })
          )
        );
      when(dsMockUtils.createQueryStub('settlement', 'details'))
        .calledWith(rawId)
        .mockResolvedValue(dsMockUtils.createMockBytes(description));

      const result = await venue.details();

      expect(result).toEqual({
        owner: expect.objectContaining({ did: owner }),
        description,
        type,
      });
    });
  });

  describe('method: getInstructions', () => {
    afterAll(() => {
      jest.restoreAllMocks();
    });

    it("should return the Venue's pending and failed instructions", async () => {
      const id1 = new BigNumber(1);
      const id2 = new BigNumber(2);

      const detailsStub = jest.fn();

      detailsStub
        .mockResolvedValueOnce({
          status: InstructionStatus.Pending,
        })
        .mockResolvedValueOnce({
          status: InstructionStatus.Failed,
        })
        .mockResolvedValue({
          status: InstructionStatus.Executed,
        });

      entityMockUtils.configureMocks({
        instructionOptions: {
          details: detailsStub,
        },
      });

      when(jest.spyOn(utilsConversionModule, 'bigNumberToU64'))
        .calledWith(id, context)
        .mockReturnValue(rawId);

      dsMockUtils
        .createQueryStub('settlement', 'venueInfo')
        .mockResolvedValue(dsMockUtils.createMockOption(dsMockUtils.createMockVenue()));

      dsMockUtils.createQueryStub('settlement', 'venueInstructions', {
        entries: [
          [tuple(rawId, dsMockUtils.createMockU64(id1)), []],
          [tuple(rawId, dsMockUtils.createMockU64(id2)), []],
          [tuple(rawId, dsMockUtils.createMockU64(new BigNumber(3))), []],
        ],
      });

      const result = await venue.getInstructions();

      expect(result.pending[0].id).toEqual(id1);
      expect(result.failed[0].id).toEqual(id2);
      expect(result.pending).toHaveLength(1);
      expect(result.failed).toHaveLength(1);
    });
  });

<<<<<<< HEAD
  describe('method: getPendingInstructions', () => {
    afterAll(() => {
      jest.restoreAllMocks();
    });

    it("should return the Venue's pending instructions", async () => {
      const instructionId = new BigNumber(1);

      entityMockUtils.configureMocks({
        instructionOptions: { id: instructionId, isPending: true },
      });
      when(jest.spyOn(utilsConversionModule, 'bigNumberToU64'))
        .calledWith(id, context)
        .mockReturnValue(rawId);

      dsMockUtils
        .createQueryStub('settlement', 'venueInfo')
        .mockResolvedValue(dsMockUtils.createMockOption(dsMockUtils.createMockVenue()));

      dsMockUtils.createQueryStub('settlement', 'venueInstructions', {
        entries: [[tuple(rawId, dsMockUtils.createMockU64(instructionId)), []]],
      });

      let result = await venue.getPendingInstructions();

      expect(result[0].id).toEqual(instructionId);

      entityMockUtils.configureMocks({
        instructionOptions: {
          id: instructionId,
          exists: true,
          details: {
            status: InstructionStatus.Failed,
            createdAt: new Date('10/14/1987'),
            tradeDate: null,
            valueDate: null,
            venue,
            type: InstructionType.SettleOnAffirmation,
          },
        },
      });

      result = await venue.getPendingInstructions();
      expect(result.length).toBe(0);
    });
  });

=======
>>>>>>> a44aa098
  describe('method: addInstruction', () => {
    afterAll(() => {
      jest.restoreAllMocks();
    });

    it('should prepare the procedure and return the resulting transaction', async () => {
      const legs = [
        {
          from: 'someDid',
          to: 'anotherDid',
          amount: new BigNumber(1000),
          asset: 'SOME_ASSET',
        },
        {
          from: 'anotherDid',
          to: 'aThirdDid',
          amount: new BigNumber(100),
          asset: 'ANOTHER_ASSET',
        },
      ];

      const tradeDate = new Date(new Date().getTime() + 24 * 60 * 60 * 1000);
      const endBlock = new BigNumber(10000);

      const expectedTransaction = 'someTransaction' as unknown as PolymeshTransaction<Instruction>;

      when(procedureMockUtils.getPrepareStub())
        .calledWith(
          {
            args: { instructions: [{ legs, tradeDate, endBlock }], venueId: venue.id },
            transformer: addInstructionTransformer,
          },
          context,
          {}
        )
        .mockResolvedValue(expectedTransaction);

      const tx = await venue.addInstruction({ legs, tradeDate, endBlock });

      expect(tx).toBe(expectedTransaction);
    });
  });

  describe('method: addInstructions', () => {
    afterAll(() => {
      jest.restoreAllMocks();
    });

    it('should prepare the procedure and return the resulting transaction', async () => {
      const legs = [
        {
          from: 'someDid',
          to: 'anotherDid',
          amount: new BigNumber(1000),
          asset: 'SOME_ASSET',
        },
        {
          from: 'anotherDid',
          to: 'aThirdDid',
          amount: new BigNumber(100),
          asset: 'ANOTHER_ASSET',
        },
      ];

      const tradeDate = new Date(new Date().getTime() + 24 * 60 * 60 * 1000);
      const endBlock = new BigNumber(10000);

      const instructions = [
        {
          legs,
          tradeDate,
          endBlock,
        },
      ];

      const expectedTransaction = 'someTransaction' as unknown as PolymeshTransaction<Instruction>;

      when(procedureMockUtils.getPrepareStub())
        .calledWith(
          {
            args: { venueId: venue.id, instructions },
            transformer: undefined,
          },
          context,
          {}
        )
        .mockResolvedValue(expectedTransaction);

      const tx = await venue.addInstructions({ instructions });

      expect(tx).toBe(expectedTransaction);
    });
  });

  describe('method: modify', () => {
    afterAll(() => {
      jest.restoreAllMocks();
    });

    it('should prepare the procedure and return the resulting transaction', async () => {
      const expectedTransaction = 'someTransaction' as unknown as PolymeshTransaction<Instruction>;
      const description = 'someDetails';
      const type = VenueType.Other;

      when(procedureMockUtils.getPrepareStub())
        .calledWith(
          {
            args: { venue, description, type },
            transformer: undefined,
          },
          context,
          {}
        )
        .mockResolvedValue(expectedTransaction);

      const tx = await venue.modify({ description, type });

      expect(tx).toBe(expectedTransaction);
    });
  });

  describe('method: toHuman', () => {
    it('should return a human readable version of the entity', () => {
      const venueEntity = new Venue({ id: new BigNumber(1) }, context);

      expect(venueEntity.toHuman()).toBe('1');
    });
  });
});

describe('addInstructionTransformer', () => {
  it('should return a single Instruction', () => {
    const id = new BigNumber(1);

    const result = addInstructionTransformer([entityMockUtils.getInstructionInstance({ id })]);

    expect(result.id).toEqual(id);
  });
});

describe('createPortfolioTransformer', () => {
  it('should return a single Portfolio', () => {
    const id = new BigNumber(1);
    const did = 'someDid';

    const result = createPortfolioTransformer([
      entityMockUtils.getNumberedPortfolioInstance({ id, did }),
    ]);

    expect(result.id).toEqual(id);
    expect(result.owner.did).toBe(did);
  });
});<|MERGE_RESOLUTION|>--- conflicted
+++ resolved
@@ -191,56 +191,6 @@
     });
   });
 
-<<<<<<< HEAD
-  describe('method: getPendingInstructions', () => {
-    afterAll(() => {
-      jest.restoreAllMocks();
-    });
-
-    it("should return the Venue's pending instructions", async () => {
-      const instructionId = new BigNumber(1);
-
-      entityMockUtils.configureMocks({
-        instructionOptions: { id: instructionId, isPending: true },
-      });
-      when(jest.spyOn(utilsConversionModule, 'bigNumberToU64'))
-        .calledWith(id, context)
-        .mockReturnValue(rawId);
-
-      dsMockUtils
-        .createQueryStub('settlement', 'venueInfo')
-        .mockResolvedValue(dsMockUtils.createMockOption(dsMockUtils.createMockVenue()));
-
-      dsMockUtils.createQueryStub('settlement', 'venueInstructions', {
-        entries: [[tuple(rawId, dsMockUtils.createMockU64(instructionId)), []]],
-      });
-
-      let result = await venue.getPendingInstructions();
-
-      expect(result[0].id).toEqual(instructionId);
-
-      entityMockUtils.configureMocks({
-        instructionOptions: {
-          id: instructionId,
-          exists: true,
-          details: {
-            status: InstructionStatus.Failed,
-            createdAt: new Date('10/14/1987'),
-            tradeDate: null,
-            valueDate: null,
-            venue,
-            type: InstructionType.SettleOnAffirmation,
-          },
-        },
-      });
-
-      result = await venue.getPendingInstructions();
-      expect(result.length).toBe(0);
-    });
-  });
-
-=======
->>>>>>> a44aa098
   describe('method: addInstruction', () => {
     afterAll(() => {
       jest.restoreAllMocks();

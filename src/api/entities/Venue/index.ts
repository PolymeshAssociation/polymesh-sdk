--- conflicted
+++ resolved
@@ -58,16 +58,12 @@
     this.id = id;
 
     this.addInstruction = createProcedureMethod(
-<<<<<<< HEAD
-      args => [addInstruction, { instructions: [args], venueId: id }],
+      { getProcedureAndArgs: args => [addInstruction, { instructions: [args], venueId: id }] },
       context
     );
 
     this.addInstructions = createProcedureMethod(
       args => [addInstruction, { ...args, venueId: id }],
-=======
-      { getProcedureAndArgs: args => [addInstruction, { ...args, venueId: id }] },
->>>>>>> a17823fb
       context
     );
   }

--- conflicted
+++ resolved
@@ -151,23 +151,12 @@
    * Modify the Corporate Action's Checkpoint
    */
   public abstract modifyCheckpoint: ProcedureMethod<
-<<<<<<< HEAD
-    Omit<ModifyCaCheckpointParams, 'checkpoint'> & {
-      checkpoint:
-        | Checkpoint
-        | CheckpointSchedule
-        | Date
-        | { type: DistributionCheckpointType.Existing; id: BigNumber }
-        | { type: DistributionCheckpointType.Schedule; id: BigNumber };
-    },
-=======
     Modify<
       ModifyCaCheckpointParams,
       {
         checkpoint: Checkpoint | CheckpointSchedule | Date;
       }
     >,
->>>>>>> 5100f6d5
     void
   >;
 

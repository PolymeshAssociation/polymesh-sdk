--- conflicted
+++ resolved
@@ -1,8 +1,5 @@
 import BigNumber from 'bignumber.js';
-<<<<<<< HEAD
-=======
 import { StoredSchedule } from 'polymesh-types/types';
->>>>>>> e51bab69
 import sinon from 'sinon';
 
 import { CheckpointSchedule, Context, Entity } from '~/internal';
@@ -129,7 +126,6 @@
     });
   });
 
-<<<<<<< HEAD
   describe('method: getCheckpoints', () => {
     let u64ToBigNumberStub: sinon.SinonStub;
 
@@ -158,7 +154,9 @@
 
       expect(result[0].id).toEqual(firstId);
       expect(result[1].id).toEqual(secondId);
-=======
+    });
+  });
+
   describe('method: exists', () => {
     test('should return whether the schedule exists', async () => {
       let schedule = new CheckpointSchedule({ id, ticker, start, period, remaining }, context);
@@ -185,7 +183,6 @@
       result = await schedule.exists();
 
       expect(result).toBe(false);
->>>>>>> e51bab69
     });
   });
 });
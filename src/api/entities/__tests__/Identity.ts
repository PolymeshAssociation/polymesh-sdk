--- conflicted
+++ resolved
@@ -1,8 +1,4 @@
-<<<<<<< HEAD
-import { BigNumber } from 'bignumber.js';
-=======
 import BigNumber from 'bignumber.js';
->>>>>>> 09188422
 import { ImportMock } from 'ts-mock-imports';
 
 import { Identity } from '~/api/entities';
@@ -69,19 +65,11 @@
 
   describe('method: getIdentityBalance', () => {
     test("should return the identity's POLY balance", async () => {
-<<<<<<< HEAD
       const fakeResult = new BigNumber(100);
       polkadotMockFactory.createQueryStub('balances', 'identityBalance').resolves(fakeResult);
       const identity = new Identity({ did: 'abc' }, polkadotMockFactory.getContextInstance());
       const result = await identity.getIdentityBalance();
       expect(result).toEqual(fakeResult);
-=======
-      const balance = new BigNumber(3);
-      polkadotMockFactory.createQueryStub('balances', 'identityBalance').returns(balance);
-      const identity = new Identity({ did: 'abc' }, polkadotMockFactory.getContextInstance());
-      const result = await identity.getPolyBalance();
-      expect(result).toEqual(balance);
->>>>>>> 09188422
     });
   });
 });
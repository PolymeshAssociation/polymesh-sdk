import BigNumber from 'bignumber.js';
import sinon from 'sinon';

import { Entity, Identity, NumberedPortfolio } from '~/api/entities';
import { deletePortfolio } from '~/api/procedures';
import { Context, TransactionQueue } from '~/base';
import { dsMockUtils } from '~/testUtils/mocks';

describe('Numberedortfolio class', () => {
  let context: Context;

  beforeAll(() => {
    dsMockUtils.initMocks();
  });

  beforeEach(() => {
    context = dsMockUtils.getContextInstance();
  });

  afterEach(() => {
    dsMockUtils.reset();
  });

  afterAll(() => {
    dsMockUtils.cleanup();
  });

  test('should extend entity', () => {
    expect(NumberedPortfolio.prototype instanceof Entity).toBe(true);
  });

  describe('constructor', () => {
    test('should assign Identity and id to instance', () => {
      const did = 'someDid';
      const id = new BigNumber(1);
      const identity = new Identity({ did }, context);
      const portfolio = new NumberedPortfolio({ did, id }, context);

      expect(portfolio.owner).toEqual(identity);
      expect(portfolio.id).toEqual(id);
    });
  });

  describe('method: isUniqueIdentifiers', () => {
    test('should return true if the object conforms to the interface', () => {
      expect(NumberedPortfolio.isUniqueIdentifiers({ did: 'someDid', id: new BigNumber(1) })).toBe(
        true
      );
      expect(NumberedPortfolio.isUniqueIdentifiers({ did: 'someDid' })).toBe(false);
      expect(NumberedPortfolio.isUniqueIdentifiers({})).toBe(false);
      expect(NumberedPortfolio.isUniqueIdentifiers({ did: 'someDid', id: 3 })).toBe(false);
      expect(NumberedPortfolio.isUniqueIdentifiers({ did: 1, id: new BigNumber(1) })).toBe(false);
    });
  });

<<<<<<< HEAD
  describe('method: delete', () => {
    test('should prepare the procedure and return the resulting transaction queue', async () => {
      const id = new BigNumber(1);
      const did = 'someDid';
      const numberedPortfolio = new NumberedPortfolio({ id, did }, context);
      const expectedQueue = ('someQueue' as unknown) as TransactionQueue<void>;

      sinon
        .stub(deletePortfolio, 'prepare')
        .withArgs({ id, did }, context)
        .resolves(expectedQueue);

      const queue = await numberedPortfolio.delete();

      expect(queue).toBe(expectedQueue);
=======
  describe('method: getName', () => {
    test('should return the name of the Portfolio', async () => {
      const id = new BigNumber(1);
      const did = 'someDid';
      const portfolioName = 'someName';
      const rawPortfolioName = dsMockUtils.createMockBytes(portfolioName);
      const numberedPortfolio = new NumberedPortfolio({ id, did }, context);

      dsMockUtils.createQueryStub('portfolio', 'portfolios', {
        returnValue: rawPortfolioName,
      });

      const result = await numberedPortfolio.getName();

      expect(result).toEqual(portfolioName);
>>>>>>> 031fe5f8
    });
  });
});<|MERGE_RESOLUTION|>--- conflicted
+++ resolved
@@ -53,7 +53,6 @@
     });
   });
 
-<<<<<<< HEAD
   describe('method: delete', () => {
     test('should prepare the procedure and return the resulting transaction queue', async () => {
       const id = new BigNumber(1);
@@ -69,7 +68,9 @@
       const queue = await numberedPortfolio.delete();
 
       expect(queue).toBe(expectedQueue);
-=======
+    });
+  });
+
   describe('method: getName', () => {
     test('should return the name of the Portfolio', async () => {
       const id = new BigNumber(1);
@@ -85,7 +86,6 @@
       const result = await numberedPortfolio.getName();
 
       expect(result).toEqual(portfolioName);
->>>>>>> 031fe5f8
     });
   });
 });
--- conflicted
+++ resolved
@@ -936,8 +936,6 @@
       expect(result).toEqual(nonce);
     });
   });
-<<<<<<< HEAD
-=======
 
   describe('method: getMultiSig', () => {
     it('should return null if the Account is not a MultiSig signer', async () => {
@@ -978,5 +976,4 @@
       expect(result?.address).toEqual('someAddress');
     });
   });
->>>>>>> 84cda4d4
 });
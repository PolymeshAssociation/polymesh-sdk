import BigNumber from 'bignumber.js';
import sinon from 'sinon';

import { Account, Context, Entity, TransactionQueue } from '~/internal';
import { heartbeat, transactions } from '~/middleware/queries';
import { CallIdEnum, ExtrinsicResult, ModuleIdEnum } from '~/middleware/types';
import { dsMockUtils, entityMockUtils, procedureMockUtils } from '~/testUtils/mocks';
import { Mocked } from '~/testUtils/types';
import { AccountBalance, ModuleName, Permissions, PermissionType, Subsidy, TxTags } from '~/types';
import * as utilsConversionModule from '~/utils/conversion';
import * as utilsInternalModule from '~/utils/internal';

jest.mock(
  '~/base/Procedure',
  require('~/testUtils/mocks/procedure').mockProcedureModule('~/base/Procedure')
);

describe('Account class', () => {
  let context: Mocked<Context>;

  let address: string;
  let key: string;
  let account: Account;
  let assertFormatValidStub: sinon.SinonStub;
  let addressToKeyStub: sinon.SinonStub;

  beforeAll(() => {
    entityMockUtils.initMocks();
    dsMockUtils.initMocks();
    procedureMockUtils.initMocks();
    assertFormatValidStub = sinon.stub(utilsInternalModule, 'assertFormatValid');
    addressToKeyStub = sinon.stub(utilsConversionModule, 'addressToKey');

    address = 'someAddress';
    key = 'someKey';
  });

  beforeEach(() => {
    context = dsMockUtils.getContextInstance();
    account = new Account({ address }, context);
  });

  afterEach(() => {
    entityMockUtils.reset();
    dsMockUtils.reset();
    procedureMockUtils.reset();
  });

  afterAll(() => {
    dsMockUtils.cleanup();
    procedureMockUtils.cleanup();
    sinon.restore();
  });

  test('should extend Entity', () => {
    expect(Account.prototype instanceof Entity).toBe(true);
  });

  test('should throw an error if the supplied address is not encoded with the correct SS58 format', () => {
    assertFormatValidStub.throws();

    expect(() => {
      // eslint-disable-next-line no-new
      new Account({ address: 'ajYMsCKsEAhEvHpeA4XqsfiA9v1CdzZPrCfS6pEfeGHW9j8' }, context);
    }).toThrow();

    sinon.reset();
  });

  describe('method: isUniqueIdentifiers', () => {
    test('should return true if the object conforms to the interface', () => {
      expect(Account.isUniqueIdentifiers({ address: 'someAddress' })).toBe(true);
      expect(Account.isUniqueIdentifiers({})).toBe(false);
      expect(Account.isUniqueIdentifiers({ address: 3 })).toBe(false);
    });
  });

  describe('method: getBalance', () => {
    let fakeResult: AccountBalance;

    beforeAll(() => {
      fakeResult = {
        free: new BigNumber(100),
        locked: new BigNumber(10),
        total: new BigNumber(110),
      };
    });

    beforeEach(() => {
      context = dsMockUtils.getContextInstance({ balance: fakeResult });
      account = new Account({ address }, context);
    });

    test("should return the account's balance", async () => {
      const result = await account.getBalance();

      expect(result).toEqual(fakeResult);
    });

    test('should allow subscription', async () => {
      const unsubCallback = 'unsubCallback';
      const callback = sinon.stub();

      context.accountBalance.callsFake(async (_, cbFunc) => {
        cbFunc(fakeResult);
        return unsubCallback;
      });

      const result = await account.getBalance(callback);

      expect(result).toEqual(unsubCallback);
      sinon.assert.calledWithExactly(callback, fakeResult);
    });
  });

  describe('method: getSubsidy', () => {
    let fakeResult: Omit<Subsidy, 'beneficiary'>;

    beforeEach(() => {
      context = dsMockUtils.getContextInstance();
      account = new Account({ address }, context);
      const subsidizer = new Account({ address: 'subsidizer ' }, context);
      fakeResult = {
        allowance: new BigNumber(1000),
        subsidizer,
      };
      context.accountSubsidy.resolves(fakeResult);
    });

    test("should return the account's balance", async () => {
      const result = await account.getSubsidy();

      expect(result).toEqual(fakeResult);
    });

    test('should allow subscription', async () => {
      const unsubCallback = 'unsubCallback';
      const callback = sinon.stub();

      context.accountSubsidy.callsFake(async (_, cbFunc) => {
        cbFunc(fakeResult);
        return unsubCallback;
      });

      const result = await account.getSubsidy(callback);

      expect(result).toEqual(unsubCallback);
      sinon.assert.calledWithExactly(callback, fakeResult);
    });
  });

  describe('method: getIdentity', () => {
    test('should return the Identity associated to the Account', async () => {
      const did = 'someDid';
      dsMockUtils.createQueryStub('identity', 'keyToIdentityIds', {
        returnValue: dsMockUtils.createMockIdentityId(did),
      });

      const result = await account.getIdentity();
      expect(result?.did).toBe(did);
    });

    test('should return null if there is no Identity associated to the Account', async () => {
      dsMockUtils.createQueryStub('identity', 'keyToIdentityIds', {
        returnValue: dsMockUtils.createMockIdentityId(),
      });

      const result = await account.getIdentity();

      expect(result).toBe(null);
    });
  });

  describe('method: getTransactionHistory', () => {
    test('should return a list of transactions', async () => {
      const tag = TxTags.identity.CddRegisterDid;
      const moduleId = ModuleIdEnum.Identity;
      const callId = CallIdEnum.CddRegisterDid;
      const blockNumber1 = new BigNumber(1);
      const blockNumber2 = new BigNumber(2);
      const blockHash1 = 'someHash';
      const blockHash2 = 'otherHash';

      addressToKeyStub.returns(key);

      sinon.stub(utilsConversionModule, 'txTagToExtrinsicIdentifier').withArgs(tag).returns({
        moduleId,
        callId,
      });

      /* eslint-disable @typescript-eslint/naming-convention */
      const transactionsQueryResponse: ExtrinsicResult = {
        totalCount: 20,
        items: [
          {
            module_id: ModuleIdEnum.Asset,
            call_id: CallIdEnum.RegisterTicker,
            extrinsic_idx: 2,
            spec_version_id: 2006,
            params: [],
            block_id: blockNumber1.toNumber(),
            address,
            success: 0,
            signedby_address: 1,
            block: {
              hash: blockHash1,
              id: blockNumber1.toNumber(),
              datetime: '',
            },
          },
          {
            module_id: ModuleIdEnum.Asset,
            call_id: CallIdEnum.RegisterTicker,
            extrinsic_idx: 2,
            spec_version_id: 2006,
            params: [],
            block_id: blockNumber2.toNumber(),
            success: 1,
            signedby_address: 1,
            block: {
              hash: blockHash2,
              id: blockNumber2.toNumber(),
              datetime: '',
            },
          },
        ],
      };
      /* eslint-enabled @typescript-eslint/naming-convention */

      dsMockUtils.configureMocks({ contextOptions: { withSeed: true } });
      dsMockUtils.createApolloQueryStub(heartbeat(), true);

      dsMockUtils.createQueryStub('system', 'blockHash', {
        multi: [dsMockUtils.createMockHash(blockHash1), dsMockUtils.createMockHash(blockHash2)],
      });
      dsMockUtils.createApolloQueryStub(
        transactions({
          block_id: blockNumber1.toNumber(),
          address: key,
          module_id: moduleId,
          call_id: callId,
          success: undefined,
          count: 2,
          skip: 1,
          orderBy: undefined,
        }),
        {
          transactions: transactionsQueryResponse,
        }
      );

      let result = await account.getTransactionHistory({
        blockNumber: blockNumber1,
        tag,
        size: 2,
        start: 1,
      });

      expect(result.data[0].blockNumber).toEqual(blockNumber1);
      expect(result.data[1].blockNumber).toEqual(blockNumber2);
      expect(result.data[0].blockHash).toEqual(blockHash1);
      expect(result.data[1].blockHash).toEqual(blockHash2);
      expect(result.data[0].address).toEqual(address);
      expect(result.data[1].address).toBeNull();
      expect(result.data[0].success).toBeFalsy();
      expect(result.data[1].success).toBeTruthy();
      expect(result.count).toEqual(20);
      expect(result.next).toEqual(3);

      dsMockUtils.createRpcStub('chain', 'getBlock', {
        returnValue: dsMockUtils.createMockSignedBlock({
          block: {
            header: {
              parentHash: 'hash',
              number: dsMockUtils.createMockCompact(
                dsMockUtils.createMockU32(blockNumber1.toNumber())
              ),
              extrinsicsRoot: 'hash',
              stateRoot: 'hash',
            },
          },
        }),
      });

      result = await account.getTransactionHistory({
        blockHash: blockHash1,
        tag,
        size: 2,
        start: 1,
      });

      expect(result.data[0].blockNumber).toEqual(blockNumber1);
      expect(result.data[1].blockNumber).toEqual(blockNumber2);
      expect(result.data[0].blockHash).toEqual(blockHash1);
      expect(result.data[1].blockHash).toEqual(blockHash2);
      expect(result.data[0].address).toEqual(address);
      expect(result.data[1].address).toBeNull();
      expect(result.data[0].success).toBeFalsy();
      expect(result.data[1].success).toBeTruthy();
      expect(result.count).toEqual(20);
      expect(result.next).toEqual(3);

      dsMockUtils.createApolloQueryStub(
        transactions({
          block_id: undefined,
          address: key,
          module_id: undefined,
          call_id: undefined,
          success: undefined,
          count: undefined,
          skip: undefined,
          orderBy: undefined,
        }),
        {
          transactions: transactionsQueryResponse,
        }
      );

      result = await account.getTransactionHistory();

      expect(result.data[0].blockNumber).toEqual(blockNumber1);
      expect(result.data[0].address).toEqual(address);
      expect(result.data[0].success).toBeFalsy();
      expect(result.count).toEqual(20);
      expect(result.next).toBeNull();
    });
  });

  describe('method: isFrozen', () => {
    test('should return if the Account is frozen or not', async () => {
      const keyToIdentityIdsStub = dsMockUtils.createQueryStub('identity', 'keyToIdentityIds');

      dsMockUtils.createQueryStub('identity', 'didRecords').returns(
        dsMockUtils.createMockDidRecord({
          primary_key: dsMockUtils.createMockAccountId(address),
          roles: [],
          secondary_keys: [],
        })
      );
      const isDidFrozenStub = dsMockUtils.createQueryStub('identity', 'isDidFrozen', {
        returnValue: dsMockUtils.createMockBool(false),
      });

      keyToIdentityIdsStub.returns(dsMockUtils.createMockIdentityId());

      let result = await account.isFrozen();
      expect(result).toBe(false);

      keyToIdentityIdsStub.returns(dsMockUtils.createMockIdentityId(address));

      result = await account.isFrozen();
      expect(result).toBe(false);

      const otherAddress = 'otherAddress';
      account = new Account({ address: otherAddress }, context);

      result = await account.isFrozen();
      expect(result).toBe(false);

      isDidFrozenStub.resolves(dsMockUtils.createMockBool(true));

      result = await account.isFrozen();
      expect(result).toBe(true);
    });
  });

  describe('method: toJson', () => {
    test('should return a human readable version of the entity', () => {
      expect(account.toJson()).toBe(account.address);
    });
  });

  describe('method: exists', () => {
    test('should return true', () => {
      return expect(account.exists()).resolves.toBe(true);
    });
  });

  describe('method: getPermissions', () => {
    test('should return full permissions if the Account is the primary Account', async () => {
      context = dsMockUtils.getContextInstance({
        primaryAccount: address,
      });

      account = new Account({ address }, context);

      const result = await account.getPermissions();

      expect(result).toEqual({
        assets: null,
        transactions: null,
        transactionGroups: [],
        portfolios: null,
      });
    });

    test("should return the Account's permissions if it is a secondary Account", async () => {
      const permissions = {
        assets: null,
        transactions: null,
        transactionGroups: [],
        portfolios: null,
      };

      context = dsMockUtils.getContextInstance({
        secondaryAccounts: [
          { account: entityMockUtils.getAccountInstance({ address }), permissions },
          {
            account: entityMockUtils.getAccountInstance({ address: 'otherAddress' }),
            permissions: {
              assets: null,
              transactions: {
                values: [TxTags.identity.AcceptPrimaryKey],
                type: PermissionType.Include,
              },
              transactionGroups: [],
              portfolios: null,
            },
          },
        ],
      });

      account = new Account({ address }, context);

      const result = await account.getPermissions();

      expect(result).toEqual(permissions);
    });
  });

  describe('method: checkPermissions', () => {
    test('should return whether the Account has the passed permissions', async () => {
      context = dsMockUtils.getContextInstance({
        primaryAccount: address,
      });

      account = new Account({ address }, context);

      let result = await account.checkPermissions({ assets: [], portfolios: [], transactions: [] });

      expect(result).toEqual({
        result: true,
      });

      let permissions: Permissions = {
        assets: null,
        transactions: null,
        transactionGroups: [],
        portfolios: null,
      };
      const secondaryAccountAddress = 'secondaryAccount';
      const secondaryAccount = entityMockUtils.getAccountInstance({
        address: secondaryAccountAddress,
      });

      context = dsMockUtils.getContextInstance({
        primaryAccount: address,
        secondaryAccounts: [{ account: secondaryAccount, permissions }],
      });

      account = new Account({ address: secondaryAccountAddress }, context);

      result = await account.checkPermissions({
        assets: null,
        portfolios: null,
        transactions: null,
      });
      expect(result).toEqual({
        result: true,
      });

      const asset = entityMockUtils.getAssetInstance({ ticker: 'SOME_ASSET' });
      permissions = {
        assets: { values: [asset], type: PermissionType.Include },
        transactions: { values: [TxTags.asset.CreateAsset], type: PermissionType.Include },
        transactionGroups: [],
        portfolios: {
          values: [entityMockUtils.getDefaultPortfolioInstance({ did: 'someDid' })],
          type: PermissionType.Include,
        },
      };
      context = dsMockUtils.getContextInstance({
        primaryAccount: address,
        secondaryAccounts: [{ account: secondaryAccount, permissions }],
      });

      account = new Account({ address: secondaryAccountAddress }, context);

      const portfolio = entityMockUtils.getDefaultPortfolioInstance({ did: 'otherDid' });

      result = await account.checkPermissions({
<<<<<<< HEAD
        tokens: [token],
        portfolios: [portfolio],
=======
        assets: [asset],
        portfolios: [entityMockUtils.getDefaultPortfolioInstance({ did: 'otherDid' })],
>>>>>>> daa784ca
        transactions: [TxTags.asset.CreateAsset],
      });

      expect(result).toEqual({
        result: false,
        missingPermissions: {
          portfolios: [portfolio],
        },
      });

      permissions = {
        assets: { values: [asset], type: PermissionType.Exclude },
        transactions: { values: [TxTags.asset.CreateAsset], type: PermissionType.Exclude },
        transactionGroups: [],
        portfolios: {
          values: [entityMockUtils.getDefaultPortfolioInstance({ did: 'someDid' })],
          type: PermissionType.Exclude,
        },
      };
      context = dsMockUtils.getContextInstance({
        primaryAccount: address,
        secondaryAccounts: [{ account: secondaryAccount, permissions }],
      });

      account = new Account({ address: secondaryAccountAddress }, context);

      result = await account.checkPermissions({
        assets: [asset],
        portfolios: null,
        transactions: null,
      });

      expect(result).toEqual({
        result: false,
        missingPermissions: {
          assets: [asset],
          portfolios: null,
          transactions: null,
        },
      });

      result = await account.checkPermissions({
        assets: null,
        portfolios: [],
        transactions: [TxTags.asset.CreateAsset],
      });

      expect(result).toEqual({
        result: false,
        missingPermissions: {
          assets: null,
          transactions: [TxTags.asset.CreateAsset],
        },
      });

      result = await account.checkPermissions({
        assets: [],
        portfolios: [entityMockUtils.getDefaultPortfolioInstance({ did: 'otherDid' })],
        transactions: [],
      });

      expect(result).toEqual({
        result: true,
      });

      result = await account.checkPermissions({});

      expect(result).toEqual({
        result: true,
      });

      permissions = {
        assets: { values: [asset], type: PermissionType.Exclude },
        transactions: {
          values: [ModuleName.Identity, TxTags.identity.LeaveIdentityAsKey],
          type: PermissionType.Exclude,
          exceptions: [TxTags.identity.AddClaim],
        },
        transactionGroups: [],
        portfolios: {
          values: [entityMockUtils.getDefaultPortfolioInstance({ did: 'someDid' })],
          type: PermissionType.Exclude,
        },
      };
      context = dsMockUtils.getContextInstance({
        primaryAccount: address,
        secondaryAccounts: [{ account: secondaryAccount, permissions }],
      });

      account = new Account({ address: secondaryAccountAddress }, context);

      result = await account.checkPermissions({
        assets: [],
        portfolios: null,
        transactions: [TxTags.identity.AcceptPrimaryKey, TxTags.identity.LeaveIdentityAsKey],
      });

      expect(result).toEqual({
        result: false,
        missingPermissions: {
          portfolios: null,
          transactions: [TxTags.identity.AcceptPrimaryKey],
        },
      });

      permissions = {
        assets: { values: [asset], type: PermissionType.Exclude },
        transactions: {
          values: [ModuleName.Identity],
          type: PermissionType.Include,
          exceptions: [TxTags.identity.AddClaim],
        },
        transactionGroups: [],
        portfolios: {
          values: [entityMockUtils.getDefaultPortfolioInstance({ did: 'someDid' })],
          type: PermissionType.Exclude,
        },
      };
      context = dsMockUtils.getContextInstance({
        primaryAccount: address,
        secondaryAccounts: [{ account: secondaryAccount, permissions }],
      });

      account = new Account({ address: secondaryAccountAddress }, context);

      result = await account.checkPermissions({
        assets: [],
        portfolios: null,
        transactions: [TxTags.identity.AddClaim],
      });

      expect(result).toEqual({
        result: false,
        missingPermissions: {
          portfolios: null,
          transactions: [TxTags.identity.AddClaim],
        },
      });
    });

    test('should exempt certain transactions from requiring permissions', async () => {
      context = dsMockUtils.getContextInstance({
        primaryAccount: address,
      });

      account = new Account({ address }, context);

      const result = await account.checkPermissions({
        assets: [],
        portfolios: [],
        transactions: [
          TxTags.balances.Transfer,
          TxTags.balances.TransferWithMemo,
          TxTags.staking.AddPermissionedValidator,
          TxTags.sudo.SetKey,
          TxTags.session.PurgeKeys,
        ],
      });

      expect(result).toEqual({
        result: true,
      });
    });
  });

  describe('method: hasPermissions', () => {
    test('should return whether the Account has the passed permissions', async () => {
      const mockAccount = entityMockUtils.getAccountInstance({ address });
      context = dsMockUtils.getContextInstance({
        primaryAccount: address,
      });

      account = new Account(mockAccount, context);

      const result = await account.hasPermissions({ assets: [], portfolios: [], transactions: [] });

      expect(result).toEqual(true);
    });
  });

  describe('method: leaveIdentity', () => {
    test('should prepare the procedure with the correct arguments and context, and return the resulting transaction queue', async () => {
      const expectedQueue = 'someQueue' as unknown as TransactionQueue<void>;

      const args = {
        account,
      };

      procedureMockUtils
        .getPrepareStub()
        .withArgs({ args, transformer: undefined }, context)
        .resolves(expectedQueue);

      const queue = await account.leaveIdentity();

      expect(queue).toBe(expectedQueue);
    });
  });
});<|MERGE_RESOLUTION|>--- conflicted
+++ resolved
@@ -489,13 +489,8 @@
       const portfolio = entityMockUtils.getDefaultPortfolioInstance({ did: 'otherDid' });
 
       result = await account.checkPermissions({
-<<<<<<< HEAD
-        tokens: [token],
+        assets: [asset],
         portfolios: [portfolio],
-=======
-        assets: [asset],
-        portfolios: [entityMockUtils.getDefaultPortfolioInstance({ did: 'otherDid' })],
->>>>>>> daa784ca
         transactions: [TxTags.asset.CreateAsset],
       });
 

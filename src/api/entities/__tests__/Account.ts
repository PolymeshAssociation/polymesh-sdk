--- conflicted
+++ resolved
@@ -63,13 +63,8 @@
     expect(Account.prototype instanceof Entity).toBe(true);
   });
 
-<<<<<<< HEAD
-  test('should throw an error if the supplied address is not encoded with the correct SS58 format', () => {
+  it('should throw an error if the supplied address is not encoded with the correct SS58 format', () => {
     assertAddressValidStub.throws();
-=======
-  it('should throw an error if the supplied address is not encoded with the correct SS58 format', () => {
-    assertFormatValidStub.throws();
->>>>>>> b7202388
 
     expect(
       // cSpell: disable-next-line
@@ -103,11 +98,7 @@
       account = new Account({ address }, context);
     });
 
-<<<<<<< HEAD
-    test("should return the Account's balance", async () => {
-=======
-    it("should return the account's balance", async () => {
->>>>>>> b7202388
+    it("should return the Account's balance", async () => {
       const result = await account.getBalance();
 
       expect(result).toEqual(fakeResult);
@@ -145,11 +136,7 @@
       context.accountSubsidy.resolves(fakeResult);
     });
 
-<<<<<<< HEAD
-    test('should return the Subsidy with allowance', async () => {
-=======
-    it('should return Subsidy with allowance', async () => {
->>>>>>> b7202388
+    it('should return the Subsidy with allowance', async () => {
       const result = await account.getSubsidy();
 
       expect(result).toEqual(fakeResult);
@@ -693,26 +680,4 @@
       expect(result).toEqual(true);
     });
   });
-<<<<<<< HEAD
-=======
-
-  describe('method: leaveIdentity', () => {
-    it('should prepare the procedure with the correct arguments and context, and return the resulting transaction queue', async () => {
-      const expectedQueue = 'someQueue' as unknown as TransactionQueue<void>;
-
-      const args = {
-        account,
-      };
-
-      procedureMockUtils
-        .getPrepareStub()
-        .withArgs({ args, transformer: undefined }, context)
-        .resolves(expectedQueue);
-
-      const queue = await account.leaveIdentity();
-
-      expect(queue).toBe(expectedQueue);
-    });
-  });
->>>>>>> b7202388
 });
--- conflicted
+++ resolved
@@ -136,11 +136,7 @@
       context.accountSubsidy.resolves(fakeResult);
     });
 
-<<<<<<< HEAD
-    test("should return the Account's balance", async () => {
-=======
-    test('should return Subsidy with allowance', async () => {
->>>>>>> c616f763
+    test('should return the Subsidy with allowance', async () => {
       const result = await account.getSubsidy();
 
       expect(result).toEqual(fakeResult);

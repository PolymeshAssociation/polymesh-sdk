--- conflicted
+++ resolved
@@ -33,12 +33,9 @@
   let account: Account;
   let assertAddressValidStub: sinon.SinonStub;
   let addressToKeyStub: sinon.SinonStub;
-<<<<<<< HEAD
   let getSecondaryAccountPermissionsStub: sinon.SinonStub;
-=======
   let keyToAddressStub: sinon.SinonStub;
   let txTagToExtrinsicIdentifierStub: sinon.SinonStub;
->>>>>>> 20fc0b67
 
   beforeAll(() => {
     entityMockUtils.initMocks();
@@ -46,16 +43,14 @@
     procedureMockUtils.initMocks();
     assertAddressValidStub = sinon.stub(utilsInternalModule, 'assertAddressValid');
     addressToKeyStub = sinon.stub(utilsConversionModule, 'addressToKey');
-<<<<<<< HEAD
     getSecondaryAccountPermissionsStub = sinon.stub(
       utilsInternalModule,
       'getSecondaryAccountPermissions'
-=======
+    );
     keyToAddressStub = sinon.stub(utilsConversionModule, 'keyToAddress');
     txTagToExtrinsicIdentifierStub = sinon.stub(
       utilsConversionModule,
       'txTagToExtrinsicIdentifier'
->>>>>>> 20fc0b67
     );
 
     address = 'someAddress';

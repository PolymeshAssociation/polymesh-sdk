import BigNumber from 'bignumber.js';
import sinon from 'sinon';

import { Account, Context, Entity } from '~/internal';
import { heartbeat, transactions } from '~/middleware/queries';
import { extrinsicsByArgs } from '~/middleware/queriesV2';
import { CallIdEnum, ExtrinsicResult, ModuleIdEnum } from '~/middleware/types';
import {
  CallIdEnum as MiddlewareV2CallId,
  ModuleIdEnum as MiddlewareV2ModuleId,
} from '~/middleware/typesV2';
import { dsMockUtils, entityMockUtils, procedureMockUtils } from '~/testUtils/mocks';
import { createMockAccountId, createMockIdentityId } from '~/testUtils/mocks/dataSources';
import { Mocked } from '~/testUtils/types';
import {
  AccountBalance,
  Balance,
  ModuleName,
  Permissions,
  PermissionType,
  SubsidyWithAllowance,
  TxTags,
} from '~/types';
import * as utilsConversionModule from '~/utils/conversion';
import * as utilsInternalModule from '~/utils/internal';

jest.mock(
  '~/base/Procedure',
  require('~/testUtils/mocks/procedure').mockProcedureModule('~/base/Procedure')
);

describe('Account class', () => {
  let context: Mocked<Context>;

  let address: string;
  let key: string;
  let account: Account;
  let assertAddressValidStub: sinon.SinonStub;
  let addressToKeyStub: sinon.SinonStub;
  let getSecondaryAccountPermissionsStub: sinon.SinonStub;
  let keyToAddressStub: sinon.SinonStub;
  let txTagToExtrinsicIdentifierStub: sinon.SinonStub;

  beforeAll(() => {
    entityMockUtils.initMocks();
    dsMockUtils.initMocks();
    procedureMockUtils.initMocks();
    assertAddressValidStub = sinon.stub(utilsInternalModule, 'assertAddressValid');
    addressToKeyStub = sinon.stub(utilsConversionModule, 'addressToKey');
    getSecondaryAccountPermissionsStub = sinon.stub(
      utilsInternalModule,
      'getSecondaryAccountPermissions'
    );
    keyToAddressStub = sinon.stub(utilsConversionModule, 'keyToAddress');
    txTagToExtrinsicIdentifierStub = sinon.stub(
      utilsConversionModule,
      'txTagToExtrinsicIdentifier'
    );

    address = 'someAddress';
    key = 'someKey';
  });

  beforeEach(() => {
    context = dsMockUtils.getContextInstance();
    account = new Account({ address }, context);
  });

  afterEach(() => {
    entityMockUtils.reset();
    dsMockUtils.reset();
    procedureMockUtils.reset();
  });

  afterAll(() => {
    dsMockUtils.cleanup();
    procedureMockUtils.cleanup();
    sinon.restore();
  });

  it('should extend Entity', () => {
    expect(Account.prototype).toBeInstanceOf(Entity);
  });

  it('should throw an error if the supplied address is not encoded with the correct SS58 format', () => {
    assertAddressValidStub.throws();

    expect(
      // cSpell: disable-next-line
      () => new Account({ address: 'ajYMsCKsEAhEvHpeA4XqsfiA9v1CdzZPrCfS6pEfeGHW9j8' }, context)
    ).toThrow();

    sinon.reset();
  });

  describe('method: isUniqueIdentifiers', () => {
    it('should return true if the object conforms to the interface', () => {
      expect(Account.isUniqueIdentifiers({ address: 'someAddress' })).toBe(true);
      expect(Account.isUniqueIdentifiers({})).toBe(false);
      expect(Account.isUniqueIdentifiers({ address: 3 })).toBe(false);
    });
  });

  describe('method: getBalance', () => {
    let fakeResult: AccountBalance;

    beforeAll(() => {
      fakeResult = {
        free: new BigNumber(100),
        locked: new BigNumber(10),
        total: new BigNumber(110),
      };
    });

    beforeEach(() => {
      context = dsMockUtils.getContextInstance({ balance: fakeResult });
      account = new Account({ address }, context);
    });

    it("should return the Account's balance", async () => {
      const result = await account.getBalance();

      expect(result).toEqual(fakeResult);
    });

    it('should allow subscription', async () => {
      const unsubCallback = 'unsubCallback';
      const callback = sinon.stub();

      context.accountBalance.callsFake((_, cbFunc: (balance: Balance) => void) => {
        cbFunc(fakeResult);
        return unsubCallback;
      });

      const result = await account.getBalance(callback);

      expect(result).toEqual(unsubCallback);
      sinon.assert.calledWithExactly(callback, fakeResult);
    });
  });

  describe('method: getSubsidy', () => {
    let fakeResult: SubsidyWithAllowance;

    beforeEach(() => {
      context = dsMockUtils.getContextInstance();
      account = new Account({ address }, context);

      fakeResult = {
        subsidy: entityMockUtils.getSubsidyInstance({
          beneficiary: address,
        }),
        allowance: new BigNumber(1000),
      };
      context.accountSubsidy.resolves(fakeResult);
    });

    it('should return the Subsidy with allowance', async () => {
      const result = await account.getSubsidy();

      expect(result).toEqual(fakeResult);
    });

    it('should allow subscription', async () => {
      const unsubCallback = 'unsubCallback';
      const callback = sinon.stub();

      context.accountSubsidy.callsFake(
        async (_, cbFunc: (balance: SubsidyWithAllowance) => void) => {
          cbFunc(fakeResult);
          return unsubCallback;
        }
      );

      const result = await account.getSubsidy(callback);

      expect(result).toEqual(unsubCallback);
      sinon.assert.calledWithExactly(callback, fakeResult);
    });
  });

  describe('method: getIdentity', () => {
    it('should return the Identity associated to the Account', async () => {
      const did = 'someDid';
      dsMockUtils.createQueryStub('identity', 'keyRecords', {
        returnValue: dsMockUtils.createMockOption(
          dsMockUtils.createMockKeyRecord({
            PrimaryKey: createMockIdentityId(did),
          })
        ),
      });

      let result = await account.getIdentity();
      expect(result?.did).toBe(did);

      const secondaryDid = 'secondaryDid';
      dsMockUtils.createQueryStub('identity', 'keyRecords', {
        returnValue: dsMockUtils.createMockOption(
          dsMockUtils.createMockKeyRecord({
            SecondaryKey: [
              dsMockUtils.createMockIdentityId(secondaryDid),
              dsMockUtils.createMockPermissions(),
            ],
          })
        ),
      });
      result = await account.getIdentity();
      expect(result?.did).toBe(secondaryDid);

      const multiDid = 'multiDid';
      dsMockUtils.createQueryStub('identity', 'keyRecords', {
        returnValue: dsMockUtils.createMockOption(
          dsMockUtils.createMockKeyRecord({
            MultiSigSignerKey: createMockAccountId('someAddress'),
          })
        ),
      });

      dsMockUtils.createQueryStub('multiSig', 'multiSigToIdentity', {
        returnValue: multiDid,
      });

      result = await account.getIdentity();
      expect(result?.did).toBe(multiDid);
    });

    it('should return null if there is no Identity associated to the Account', async () => {
      dsMockUtils.createQueryStub('identity', 'keyRecords', {
        returnValue: dsMockUtils.createMockOption(null),
      });

      const result = await account.getIdentity();

      expect(result).toBe(null);
    });
  });

  describe('method: getTransactionHistory', () => {
    it('should return a list of transactions', async () => {
      const tag = TxTags.identity.CddRegisterDid;
      const moduleId = ModuleIdEnum.Identity;
      const callId = CallIdEnum.CddRegisterDid;
      const blockNumber1 = new BigNumber(1);
      const blockNumber2 = new BigNumber(2);
      const blockHash1 = 'someHash';
      const blockHash2 = 'otherHash';

      addressToKeyStub.returns(key);

      txTagToExtrinsicIdentifierStub.withArgs(tag).returns({
        moduleId,
        callId,
      });

      /* eslint-disable @typescript-eslint/naming-convention */
      const transactionsQueryResponse: ExtrinsicResult = {
        totalCount: 20,
        items: [
          {
            module_id: ModuleIdEnum.Asset,
            call_id: CallIdEnum.RegisterTicker,
            extrinsic_idx: 2,
            spec_version_id: 2006,
            params: [],
            block_id: blockNumber1.toNumber(),
            address,
            nonce: 1,
            success: 0,
            signedby_address: 1,
            block: {
              hash: blockHash1,
              id: blockNumber1.toNumber(),
              datetime: '',
            },
          },
          {
            module_id: ModuleIdEnum.Asset,
            call_id: CallIdEnum.RegisterTicker,
            extrinsic_idx: 2,
            spec_version_id: 2006,
            params: [],
            block_id: blockNumber2.toNumber(),
            success: 1,
            signedby_address: 1,
            block: {
              hash: blockHash2,
              id: blockNumber2.toNumber(),
              datetime: '',
            },
          },
        ],
      };
      /* eslint-enable @typescript-eslint/naming-convention */

      dsMockUtils.configureMocks({ contextOptions: { withSigningManager: true } });
      dsMockUtils.createApolloQueryStub(heartbeat(), true);

      dsMockUtils.createQueryStub('system', 'blockHash', {
        multi: [dsMockUtils.createMockHash(blockHash1), dsMockUtils.createMockHash(blockHash2)],
      });
      /* eslint-disable @typescript-eslint/naming-convention */
      dsMockUtils.createApolloQueryStub(
        transactions({
          block_id: blockNumber1.toNumber(),
          address: key,
          module_id: moduleId,
          call_id: callId,
          success: undefined,
          count: 2,
          skip: 1,
          orderBy: undefined,
        }),
        {
          transactions: transactionsQueryResponse,
        }
      );
      /* eslint-enable @typescript-eslint/naming-convention */

      let result = await account.getTransactionHistory({
        blockNumber: blockNumber1,
        tag,
        size: new BigNumber(2),
        start: new BigNumber(1),
      });

      expect(result.data[0].blockNumber).toEqual(blockNumber1);
      expect(result.data[1].blockNumber).toEqual(blockNumber2);
      expect(result.data[0].blockHash).toEqual(blockHash1);
      expect(result.data[1].blockHash).toEqual(blockHash2);
      expect(result.data[0].address).toEqual(address);
      expect(result.data[1].address).toBeNull();
      expect(result.data[0].nonce).toEqual(new BigNumber(1));
      expect(result.data[1].nonce).toBeNull();
      expect(result.data[0].success).toBeFalsy();
      expect(result.data[1].success).toBeTruthy();
      expect(result.count).toEqual(new BigNumber(20));
      expect(result.next).toEqual(new BigNumber(3));

      dsMockUtils.createRpcStub('chain', 'getBlock', {
        returnValue: dsMockUtils.createMockSignedBlock({
          block: {
            header: {
              parentHash: 'hash',
              number: dsMockUtils.createMockCompact(dsMockUtils.createMockU32(blockNumber1)),
              extrinsicsRoot: 'hash',
              stateRoot: 'hash',
            },
            extrinsics: undefined,
          },
        }),
      });

      result = await account.getTransactionHistory({
        blockHash: blockHash1,
        tag,
        size: new BigNumber(2),
        start: new BigNumber(1),
      });

      expect(result.data[0].blockNumber).toEqual(blockNumber1);
      expect(result.data[1].blockNumber).toEqual(blockNumber2);
      expect(result.data[0].blockHash).toEqual(blockHash1);
      expect(result.data[1].blockHash).toEqual(blockHash2);
      expect(result.data[0].address).toEqual(address);
      expect(result.data[1].address).toBeNull();
      expect(result.data[0].success).toBeFalsy();
      expect(result.data[1].success).toBeTruthy();
      expect(result.count).toEqual(new BigNumber(20));
      expect(result.next).toEqual(new BigNumber(3));

      /* eslint-disable @typescript-eslint/naming-convention */
      dsMockUtils.createApolloQueryStub(
        transactions({
          block_id: undefined,
          address: key,
          module_id: undefined,
          call_id: undefined,
          success: undefined,
          count: undefined,
          skip: undefined,
          orderBy: undefined,
        }),
        {
          transactions: transactionsQueryResponse,
        }
      );
      /* eslint-enable @typescript-eslint/naming-convention */

      result = await account.getTransactionHistory();

      expect(result.data[0].blockNumber).toEqual(blockNumber1);
      expect(result.data[0].address).toEqual(address);
      expect(result.data[0].success).toBeFalsy();
      expect(result.count).toEqual(new BigNumber(20));
      expect(result.next).toBeNull();
    });
  });

  describe('method: getTransactionHistoryV2', () => {
    it('should return a list of transactions', async () => {
      const tag = TxTags.identity.CddRegisterDid;
      const moduleId = MiddlewareV2ModuleId.Identity;
      const callId = MiddlewareV2CallId.CddRegisterDid;
      const blockNumber1 = new BigNumber(1);
      const blockNumber2 = new BigNumber(2);
      const blockHash1 = 'someHash';
      const blockHash2 = 'otherHash';
      const addressKey = 'd43593c715fdd31c61141abd04a99fd6822c8558854ccde39a5684e7a56da27d';

      addressToKeyStub.returns(addressKey);
      keyToAddressStub.returns(address);

      txTagToExtrinsicIdentifierStub.withArgs(tag).returns({
        moduleId,
        callId,
      });

      const extrinsicsQueryResponse = {
        totalCount: 20,
        nodes: [
          {
            moduleId: MiddlewareV2ModuleId.Asset,
            callId: MiddlewareV2CallId.RegisterTicker,
            extrinsicIdx: 2,
            specVersionId: 2006,
            paramsTxt: '[]',
            blockId: blockNumber1.toNumber(),
            address,
            nonce: 1,
            success: 0,
            signedbyAddress: 1,
            block: {
              hash: blockHash1,
            },
          },
          {
            moduleId: MiddlewareV2ModuleId.Asset,
            callId: MiddlewareV2CallId.RegisterTicker,
            extrinsicIdx: 2,
            specVersionId: 2006,
            paramsTxt: '[]',
            blockId: blockNumber2.toNumber(),
            success: 1,
            signedbyAddress: 1,
            block: {
              hash: blockHash2,
              id: blockNumber2.toNumber(),
              datetime: '',
            },
          },
        ],
      };

      dsMockUtils.configureMocks({ contextOptions: { withSigningManager: true } });

      dsMockUtils.createApolloV2QueryStub(
        extrinsicsByArgs(
          {
            blockId: blockNumber1.toString(),
            address: addressKey,
            moduleId,
            callId,
            success: undefined,
          },
          new BigNumber(2),
          new BigNumber(1)
        ),
        {
          extrinsics: extrinsicsQueryResponse,
        }
      );

      dsMockUtils.createRpcStub('chain', 'getBlock', {
        returnValue: dsMockUtils.createMockSignedBlock({
          block: {
            header: {
              parentHash: 'hash',
              number: dsMockUtils.createMockCompact(dsMockUtils.createMockU32(blockNumber1)),
              extrinsicsRoot: 'hash',
              stateRoot: 'hash',
            },
            extrinsics: undefined,
          },
        }),
      });

      let result = await account.getTransactionHistoryV2({
        blockNumber: blockNumber1,
        tag,
        size: new BigNumber(2),
        start: new BigNumber(1),
      });

      expect(result.data[0].blockNumber).toEqual(blockNumber1);
      expect(result.data[1].blockNumber).toEqual(blockNumber2);
      expect(result.data[0].blockHash).toEqual(blockHash1);
      expect(result.data[1].blockHash).toEqual(blockHash2);
      expect(result.data[0].address).toEqual(address);
      expect(result.data[1].address).toBeNull();
      expect(result.data[0].nonce).toEqual(new BigNumber(1));
      expect(result.data[1].nonce).toBeNull();
      expect(result.data[0].success).toBeFalsy();
      expect(result.data[1].success).toBeTruthy();
      expect(result.count).toEqual(new BigNumber(20));
      expect(result.next).toEqual(new BigNumber(3));

      dsMockUtils.createApolloV2QueryStub(
        extrinsicsByArgs(
          {
            blockId: blockNumber1.toString(),
            address: addressKey,
            moduleId,
            callId,
            success: 0,
          },
          new BigNumber(2),
          new BigNumber(1)
        ),
        {
          extrinsics: extrinsicsQueryResponse,
        }
      );

      result = await account.getTransactionHistoryV2({
        blockHash: blockHash1,
        tag,
        success: false,
        size: new BigNumber(2),
        start: new BigNumber(1),
      });

      expect(result.data[0].blockNumber).toEqual(blockNumber1);
      expect(result.data[1].blockNumber).toEqual(blockNumber2);
      expect(result.data[0].blockHash).toEqual(blockHash1);
      expect(result.data[1].blockHash).toEqual(blockHash2);
      expect(result.data[0].address).toEqual(address);
      expect(result.data[1].address).toBeNull();
      expect(result.data[0].success).toBeFalsy();
      expect(result.data[1].success).toBeTruthy();
      expect(result.count).toEqual(new BigNumber(20));
      expect(result.next).toEqual(new BigNumber(3));

      dsMockUtils.createApolloV2QueryStub(
        extrinsicsByArgs({
          blockId: undefined,
          address: addressKey,
          moduleId: undefined,
          callId: undefined,
          success: 1,
        }),
        {
          extrinsics: extrinsicsQueryResponse,
        }
      );

      result = await account.getTransactionHistoryV2({ success: true });

      expect(result.data[0].blockNumber).toEqual(blockNumber1);
      expect(result.data[0].address).toEqual(address);
      expect(result.data[0].success).toBeFalsy();
      expect(result.count).toEqual(new BigNumber(20));
      expect(result.next).toBeNull();

      dsMockUtils.createApolloV2QueryStub(
        extrinsicsByArgs({
          blockId: undefined,
          address: addressKey,
          moduleId: undefined,
          callId: undefined,
          success: undefined,
        }),
        {
          extrinsics: { nodes: [] },
        }
      );

      result = await account.getTransactionHistoryV2();
      expect(result.data).toEqual([]);
      expect(result.next).toBeNull();
    });
  });

  describe('method: isFrozen', () => {
    it('should return if the Account is frozen or not', async () => {
      const didRecordsStub = dsMockUtils.createQueryStub('identity', 'didRecords');

      const keyRecordsStub = dsMockUtils.createQueryStub('identity', 'keyRecords').returns(
        dsMockUtils.createMockOption(
          dsMockUtils.createMockKeyRecord({
            SecondaryKey: [
              dsMockUtils.createMockIdentityId('someDid'),
              dsMockUtils.createMockPermissions(),
            ],
          })
        )
      );

      didRecordsStub.returns(
        dsMockUtils.createMockOption(
          dsMockUtils.createMockIdentityDidRecord({
            primaryKey: dsMockUtils.createMockOption(dsMockUtils.createMockAccountId(address)),
          })
        )
      );

      const isDidFrozenStub = dsMockUtils.createQueryStub('identity', 'isDidFrozen', {
        returnValue: dsMockUtils.createMockBool(false),
      });

      let result = await account.isFrozen();
      expect(result).toBe(false);

      const otherAddress = 'otherAddress';
      account = new Account({ address: otherAddress }, context);

      result = await account.isFrozen();
      expect(result).toBe(false);

      isDidFrozenStub.resolves(dsMockUtils.createMockBool(true));

      result = await account.isFrozen();
      expect(result).toBe(true);

      keyRecordsStub.resolves(dsMockUtils.createMockOption());

      result = await account.isFrozen();
      expect(result).toBe(false);
    });
  });

  describe('method: toHuman', () => {
    it('should return a human readable version of the entity', () => {
      expect(account.toHuman()).toBe(account.address);
    });
  });

  describe('method: exists', () => {
    it('should return true', () => {
      return expect(account.exists()).resolves.toBe(true);
    });
  });

  describe('method: getPermissions', () => {
    it('should throw if no Identity is associated with the Account', async () => {
      context = dsMockUtils.getContextInstance();

      account = new Account({ address }, context);

      const getIdentitySpy = jest.spyOn(account, 'getIdentity').mockResolvedValue(null);

      await expect(() => account.getPermissions()).rejects.toThrowError(
        'There is no Identity associated with this Account'
      );

      getIdentitySpy.mockRestore();
    });

    it('should return full permissions if the Account is the primary Account', async () => {
      getSecondaryAccountPermissionsStub.returns([]);
      const identity = entityMockUtils.getIdentityInstance({
        getPrimaryAccount: {
          account: entityMockUtils.getAccountInstance({ address }),
        },
      });

      account = new Account({ address }, context);

      const getIdentitySpy = jest.spyOn(account, 'getIdentity').mockResolvedValue(identity);

      const result = await account.getPermissions();

      expect(result).toEqual({
        assets: null,
        transactions: null,
        transactionGroups: [],
        portfolios: null,
      });

      getIdentitySpy.mockRestore();
    });

    it("should return the Account's permissions if it is a secondary Account", async () => {
      const permissions = {
        assets: null,
        transactions: {
          values: [TxTags.identity.AcceptPrimaryKey],
          type: PermissionType.Include,
        },
        transactionGroups: [],
        portfolios: null,
      };

      getSecondaryAccountPermissionsStub.returns([
        {
          account: entityMockUtils.getAccountInstance({ address: 'otherAddress' }),
          permissions,
        },
      ]);

      const identity = entityMockUtils.getIdentityInstance({});

      account = new Account({ address: 'otherAddress' }, context);

      const getIdentitySpy = jest.spyOn(account, 'getIdentity').mockResolvedValue(identity);

      const result = await account.getPermissions();

      expect(result).toEqual(permissions);

      getIdentitySpy.mockRestore();
    });
  });

  describe('method: checkPermissions', () => {
    it('should return whether the Account has the passed permissions', async () => {
      const getPermissionsSpy = jest.spyOn(account, 'getPermissions');

      let permissions: Permissions = {
        assets: null,
        transactions: null,
        transactionGroups: [],
        portfolios: null,
      };

      getPermissionsSpy.mockResolvedValue(permissions);

      let result = await account.checkPermissions({
        assets: null,
        portfolios: null,
        transactions: null,
      });
      expect(result).toEqual({
        result: true,
      });

      const asset = entityMockUtils.getAssetInstance({ ticker: 'SOME_ASSET' });
      permissions = {
        assets: { values: [asset], type: PermissionType.Include },
        transactions: { values: [TxTags.asset.CreateAsset], type: PermissionType.Include },
        transactionGroups: [],
        portfolios: {
          values: [entityMockUtils.getDefaultPortfolioInstance({ did: 'someDid' })],
          type: PermissionType.Include,
        },
      };

      getPermissionsSpy.mockResolvedValue(permissions);

      const portfolio = entityMockUtils.getDefaultPortfolioInstance({ did: 'otherDid' });

      result = await account.checkPermissions({
        assets: [asset],
        portfolios: [portfolio],
        transactions: [TxTags.asset.CreateAsset],
      });

      expect(result).toEqual({
        result: false,
        missingPermissions: {
          portfolios: [portfolio],
        },
      });

      permissions = {
        assets: { values: [asset], type: PermissionType.Exclude },
        transactions: { values: [TxTags.asset.CreateAsset], type: PermissionType.Exclude },
        transactionGroups: [],
        portfolios: {
          values: [entityMockUtils.getDefaultPortfolioInstance({ did: 'someDid' })],
          type: PermissionType.Exclude,
        },
      };

      getPermissionsSpy.mockResolvedValue(permissions);

      result = await account.checkPermissions({
        assets: [asset],
        portfolios: null,
        transactions: null,
      });

      expect(result).toEqual({
        result: false,
        missingPermissions: {
          assets: [asset],
          portfolios: null,
          transactions: null,
        },
      });

      result = await account.checkPermissions({
        assets: null,
        portfolios: [],
        transactions: [TxTags.asset.CreateAsset],
      });

      expect(result).toEqual({
        result: false,
        missingPermissions: {
          assets: null,
          transactions: [TxTags.asset.CreateAsset],
        },
      });

      result = await account.checkPermissions({
        assets: [],
        portfolios: [entityMockUtils.getDefaultPortfolioInstance({ did: 'otherDid' })],
        transactions: [],
      });

      expect(result).toEqual({
        result: true,
      });

      result = await account.checkPermissions({});

      expect(result).toEqual({
        result: true,
      });

      permissions = {
        assets: { values: [asset], type: PermissionType.Exclude },
        transactions: {
          values: [ModuleName.Identity, TxTags.identity.LeaveIdentityAsKey],
          type: PermissionType.Exclude,
          exceptions: [TxTags.identity.AddClaim],
        },
        transactionGroups: [],
        portfolios: {
          values: [entityMockUtils.getDefaultPortfolioInstance({ did: 'someDid' })],
          type: PermissionType.Exclude,
        },
      };

      getPermissionsSpy.mockResolvedValue(permissions);

      result = await account.checkPermissions({
        assets: [],
        portfolios: null,
        transactions: [TxTags.identity.AcceptPrimaryKey, TxTags.identity.LeaveIdentityAsKey],
      });

      expect(result).toEqual({
        result: false,
        missingPermissions: {
          portfolios: null,
          transactions: [TxTags.identity.AcceptPrimaryKey],
        },
      });

      permissions = {
        assets: { values: [asset], type: PermissionType.Exclude },
        transactions: {
          values: [ModuleName.Identity],
          type: PermissionType.Include,
          exceptions: [TxTags.identity.AddClaim],
        },
        transactionGroups: [],
        portfolios: {
          values: [entityMockUtils.getDefaultPortfolioInstance({ did: 'someDid' })],
          type: PermissionType.Exclude,
        },
      };

      getPermissionsSpy.mockResolvedValue(permissions);

      result = await account.checkPermissions({
        assets: [],
        portfolios: null,
        transactions: [TxTags.identity.AddClaim],
      });

      expect(result).toEqual({
        result: false,
        missingPermissions: {
          portfolios: null,
          transactions: [TxTags.identity.AddClaim],
        },
      });
      getPermissionsSpy.mockRestore();
    });

    it('should exempt certain transactions from requiring permissions', async () => {
      const permissions: Permissions = {
        assets: null,
        transactions: null,
        transactionGroups: [],
        portfolios: null,
      };

      const getPermissionsSpy = jest
        .spyOn(account, 'getPermissions')
        .mockResolvedValue(permissions);

      const result = await account.checkPermissions({
        assets: [],
        portfolios: [],
        transactions: [
          TxTags.balances.Transfer,
          TxTags.balances.TransferWithMemo,
          TxTags.staking.AddPermissionedValidator,
          TxTags.sudo.SetKey,
          TxTags.session.PurgeKeys,
        ],
      });

      expect(result).toEqual({
        result: true,
      });
      getPermissionsSpy.mockRestore();
    });
  });

  describe('method: hasPermissions', () => {
    it('should return whether the Account has the passed permissions', async () => {
      const checkPermissionsSpy = jest
        .spyOn(account, 'checkPermissions')
        .mockResolvedValue({ result: true });

      const result = await account.hasPermissions({ assets: [], portfolios: [], transactions: [] });

      expect(result).toEqual(true);
      checkPermissionsSpy.mockRestore();
<<<<<<< HEAD
    });
  });

  describe('method: getMultiSig', () => {
    it('should return null if the Account is not a MultiSig signer', async () => {
      dsMockUtils.createQueryStub('multiSig', 'keyToMultiSig', {
        returnValue: dsMockUtils.createMockAccountId(),
      });

      account = new Account({ address }, context);

      const result = await account.getMultiSig();

      expect(result).toBeNull();
    });

    it('should return the MultiSig the Account is a signer for', async () => {
      dsMockUtils.createQueryStub('multiSig', 'keyToMultiSig', {
        returnValue: dsMockUtils.createMockAccountId('multiAddress'),
      });

      account = new Account({ address }, context);

      const result = await account.getMultiSig();

      expect(result?.address).toEqual('multiAddress');
=======
>>>>>>> c862841b
    });
  });
});<|MERGE_RESOLUTION|>--- conflicted
+++ resolved
@@ -921,16 +921,18 @@
 
       expect(result).toEqual(true);
       checkPermissionsSpy.mockRestore();
-<<<<<<< HEAD
     });
   });
 
   describe('method: getMultiSig', () => {
     it('should return null if the Account is not a MultiSig signer', async () => {
-      dsMockUtils.createQueryStub('multiSig', 'keyToMultiSig', {
-        returnValue: dsMockUtils.createMockAccountId(),
-      });
-
+      dsMockUtils.createQueryStub('identity', 'keyRecords', {
+        returnValue: dsMockUtils.createMockOption(
+          dsMockUtils.createMockKeyRecord({
+            PrimaryKey: dsMockUtils.createMockAccountId(),
+          })
+        ),
+      });
       account = new Account({ address }, context);
 
       const result = await account.getMultiSig();
@@ -939,8 +941,12 @@
     });
 
     it('should return the MultiSig the Account is a signer for', async () => {
-      dsMockUtils.createQueryStub('multiSig', 'keyToMultiSig', {
-        returnValue: dsMockUtils.createMockAccountId('multiAddress'),
+      dsMockUtils.createQueryStub('identity', 'keyRecords', {
+        returnValue: dsMockUtils.createMockOption(
+          dsMockUtils.createMockKeyRecord({
+            MultiSigSignerKey: dsMockUtils.createMockAccountId('multiAddress'),
+          })
+        ),
       });
 
       account = new Account({ address }, context);
@@ -948,8 +954,6 @@
       const result = await account.getMultiSig();
 
       expect(result?.address).toEqual('multiAddress');
-=======
->>>>>>> c862841b
     });
   });
 });
<<<<<<< HEAD
import { Entity, Identity, TrustedClaimIssuer } from '~/api/entities';
import { Context } from '~/base';
=======
import BigNumber from 'bignumber.js';

import { Entity } from '~/base';
import { Context } from '~/context';
>>>>>>> add888cf
import { eventByIndexedArgs } from '~/middleware/queries';
import { EventIdEnum, ModuleIdEnum } from '~/middleware/types';
import { dsMockUtils } from '~/testUtils/mocks';
import * as utilsModule from '~/utils';
import { MAX_TICKER_LENGTH } from '~/utils/constants';

describe('TrustedClaimIssuer class', () => {
  let context: Context;

  beforeAll(() => {
    dsMockUtils.initMocks();
  });

  beforeEach(() => {
    context = dsMockUtils.getContextInstance();
  });

  afterEach(() => {
    dsMockUtils.reset();
  });

  afterAll(() => {
    dsMockUtils.cleanup();
  });

  test('should extend entity', () => {
    expect(TrustedClaimIssuer.prototype instanceof Entity).toBe(true);
  });

  describe('constructor', () => {
    test('should assign ticker and Identity to instance', () => {
      const did = 'someDid';
      const ticker = 'SOMETICKER';
      const identity = new Identity({ did }, context);
      const trustedClaimIssuer = new TrustedClaimIssuer({ did, ticker }, context);

      expect(trustedClaimIssuer.ticker).toBe(ticker);
      expect(trustedClaimIssuer.identity).toEqual(identity);
    });
  });

  describe('method: isUniqueIdentifiers', () => {
    test('should return true if the object conforms to the interface', () => {
      expect(TrustedClaimIssuer.isUniqueIdentifiers({ did: 'someDid', ticker: 'symbol' })).toBe(
        true
      );
      expect(TrustedClaimIssuer.isUniqueIdentifiers({})).toBe(false);
      expect(TrustedClaimIssuer.isUniqueIdentifiers({ did: 'someDid' })).toBe(false);
      expect(TrustedClaimIssuer.isUniqueIdentifiers({ did: 1 })).toBe(false);
    });
  });

  describe('method: addedAt', () => {
    const did = 'someDid';
    const ticker = 'SOMETICKER';
    const variables = {
      moduleId: ModuleIdEnum.Compliancemanager,
      eventId: EventIdEnum.TrustedDefaultClaimIssuerAdded,
      eventArg1: utilsModule.padString(ticker, MAX_TICKER_LENGTH),
      eventArg2: did,
    };

    test('should return the event identifier object of the trusted claim issuer creation', async () => {
      const blockNumber = new BigNumber(1234);
      const blockDate = new Date('4/14/2020');
      const eventIdx = 1;
      const fakeResult = { blockNumber, blockDate, eventIndex: eventIdx };
      const trustedClaimIssuer = new TrustedClaimIssuer({ did, ticker }, context);

      dsMockUtils.createApolloQueryStub(eventByIndexedArgs(variables), {
        /* eslint-disable @typescript-eslint/camelcase */
        eventByIndexedArgs: {
          block_id: blockNumber.toNumber(),
          block: { datetime: blockDate },
          event_idx: eventIdx,
        },
        /* eslint-enable @typescript-eslint/camelcase */
      });

      const result = await trustedClaimIssuer.addedAt();

      expect(result).toEqual(fakeResult);
    });

    test('should return null if the query result is empty', async () => {
      const trustedClaimIssuer = new TrustedClaimIssuer({ did, ticker }, context);

      dsMockUtils.createApolloQueryStub(eventByIndexedArgs(variables), {});
      const result = await trustedClaimIssuer.addedAt();
      expect(result).toBeNull();
    });
  });
});<|MERGE_RESOLUTION|>--- conflicted
+++ resolved
@@ -1,12 +1,7 @@
-<<<<<<< HEAD
+import BigNumber from 'bignumber.js';
+
 import { Entity, Identity, TrustedClaimIssuer } from '~/api/entities';
 import { Context } from '~/base';
-=======
-import BigNumber from 'bignumber.js';
-
-import { Entity } from '~/base';
-import { Context } from '~/context';
->>>>>>> add888cf
 import { eventByIndexedArgs } from '~/middleware/queries';
 import { EventIdEnum, ModuleIdEnum } from '~/middleware/types';
 import { dsMockUtils } from '~/testUtils/mocks';

--- conflicted
+++ resolved
@@ -229,26 +229,6 @@
           ),
         ]);
 
-<<<<<<< HEAD
-      entriesStub
-        .withArgs(rawNumberedPortfolio)
-        .resolves([
-          tuple(
-            { args: [rawNumberedPortfolio, rawId2] },
-            dsMockUtils.createMockAffirmationStatus('Pending')
-          ),
-          tuple(
-            { args: [rawNumberedPortfolio, rawId4] },
-            dsMockUtils.createMockAffirmationStatus('Pending')
-          ),
-          tuple(
-            { args: [rawNumberedPortfolio, rawId5] },
-            dsMockUtils.createMockAffirmationStatus('Pending')
-          ),
-        ]);
-
-=======
->>>>>>> ca0058ec
       userAuthsStub.entries = entriesStub;
 
       /* eslint-disable @typescript-eslint/camelcase */
@@ -295,17 +275,6 @@
           created_at: dsMockUtils.createMockOption(),
           valid_from: dsMockUtils.createMockOption(),
         }),
-<<<<<<< HEAD
-        dsMockUtils.createMockInstruction({
-          instruction_id: dsMockUtils.createMockU64(id5.toNumber()),
-          venue_id: dsMockUtils.createMockU64(),
-          status: dsMockUtils.createMockInstructionStatus('Unknown'),
-          settlement_type: dsMockUtils.createMockSettlementType('SettleOnAffirmation'),
-          created_at: dsMockUtils.createMockOption(),
-          valid_from: dsMockUtils.createMockOption(),
-        }),
-=======
->>>>>>> ca0058ec
       ]);
 
       instructionDetailsStub.multi = multiStub;

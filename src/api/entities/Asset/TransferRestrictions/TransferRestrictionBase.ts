--- conflicted
+++ resolved
@@ -1,20 +1,12 @@
 import BigNumber from 'bignumber.js';
 
 import {
-<<<<<<< HEAD
-  AddAssetStatParams,
   AddBalanceStatParams,
   AddClaimCountStatParams,
   AddClaimPercentageStatParams,
   AddCountStatParams,
 } from '~/api/procedures/addAssetStat';
 import {
-  AddClaimCountTransferRestrictionParams,
-  AddClaimPercentageTransferRestrictionParams,
-} from '~/api/procedures/addTransferRestriction';
-import {
-  removeAssetStat,
-  RemoveAssetStatParams,
   RemoveBalanceStatParams,
   RemoveCountStatParams,
   RemoveScopedBalanceParams,
@@ -22,47 +14,32 @@
 } from '~/api/procedures/removeAssetStat';
 import {
   addAssetStat,
+  AddAssetStatParams,
   AddAssetStatStorage,
-  AddCountTransferRestrictionParams,
-  AddPercentageTransferRestrictionParams,
-=======
->>>>>>> 82858c81
   addTransferRestriction,
   AddTransferRestrictionParams,
   AddTransferRestrictionStorage,
   Asset,
   Context,
   Namespace,
-<<<<<<< HEAD
+  removeAssetStat,
+  RemoveAssetStatParams,
   RemoveAssetStatStorage,
+  setTransferRestrictions,
+  SetTransferRestrictionsStorage,
+} from '~/internal';
+import {
+  AddRestrictionParams,
+  ClaimCountRestrictionValue,
+  GetTransferRestrictionReturnType,
+  NoArgsProcedureMethod,
+  ProcedureMethod,
   SetClaimCountTransferRestrictionsParams,
   SetClaimPercentageTransferRestrictionsParams,
   SetCountTransferRestrictionsParams,
   SetPercentageTransferRestrictionsParams,
-=======
->>>>>>> 82858c81
-  setTransferRestrictions,
-  SetTransferRestrictionsParams,
-  SetTransferRestrictionsStorage,
-} from '~/internal';
-import {
-<<<<<<< HEAD
-  ActiveTransferRestrictions,
-  ClaimCountRestrictionValue,
-  ClaimCountTransferRestriction,
-  ClaimPercentageTransferRestriction,
-  CountTransferRestriction,
-=======
-  AddRestrictionParams,
-  GetTransferRestrictionReturnType,
->>>>>>> 82858c81
-  NoArgsProcedureMethod,
-  ProcedureMethod,
-<<<<<<< HEAD
+  SetRestrictionsParams,
   StatType,
-=======
-  SetRestrictionsParams,
->>>>>>> 82858c81
   TransferRestrictionType,
 } from '~/types';
 import {
@@ -73,28 +50,12 @@
 } from '~/utils/conversion';
 import { createProcedureMethod } from '~/utils/internal';
 
-<<<<<<< HEAD
-type AddRestrictionParams<T> = Omit<
-  T extends TransferRestrictionType.Count
-    ? AddCountTransferRestrictionParams
-    : T extends TransferRestrictionType.Percentage
-    ? AddPercentageTransferRestrictionParams
-    : T extends TransferRestrictionType.ClaimCount
-    ? AddClaimCountTransferRestrictionParams
-    : AddClaimPercentageTransferRestrictionParams,
-  'type'
->;
-
-type SetRestrictionsParams<T> = Omit<
-  T extends TransferRestrictionType.Count
-    ? SetCountTransferRestrictionsParams
-    : T extends TransferRestrictionType.Percentage
-    ? SetPercentageTransferRestrictionsParams
-    : T extends TransferRestrictionType.ClaimCount
-    ? SetClaimCountTransferRestrictionsParams
-    : SetClaimPercentageTransferRestrictionsParams,
-  'type'
->;
+export type SetTransferRestrictionsParams = { ticker: string } & (
+  | SetCountTransferRestrictionsParams
+  | SetPercentageTransferRestrictionsParams
+  | SetClaimCountTransferRestrictionsParams
+  | SetClaimPercentageTransferRestrictionsParams
+);
 
 type SetAssetStatParams<T> = Omit<
   T extends TransferRestrictionType.Count
@@ -118,18 +79,6 @@
   'type'
 >;
 
-type GetReturnType<T> = ActiveTransferRestrictions<
-  T extends TransferRestrictionType.Count
-    ? CountTransferRestriction
-    : T extends TransferRestrictionType.Percentage
-    ? PercentageTransferRestriction
-    : T extends TransferRestrictionType.ClaimCount
-    ? ClaimCountTransferRestriction
-    : ClaimPercentageTransferRestriction
->;
-
-=======
->>>>>>> 82858c81
 /**
  * Base class for managing Transfer Restrictions
  */

import { PolymeshPrimitivesTransferComplianceTransferCondition } from '@polkadot/types/lookup';
import BigNumber from 'bignumber.js';
import sinon from 'sinon';

import { Asset, Context, Namespace, TransactionQueue } from '~/internal';
import { dsMockUtils, entityMockUtils, procedureMockUtils } from '~/testUtils/mocks';
import {
  AddCountTransferRestrictionParams,
  AddPercentageTransferRestrictionParams,
<<<<<<< HEAD
  Asset,
  Context,
  Namespace,
  PolymeshTransaction,
  SetCountTransferRestrictionsParams,
  SetPercentageTransferRestrictionsParams,
} from '~/internal';
import { dsMockUtils, entityMockUtils, procedureMockUtils } from '~/testUtils/mocks';
import {
=======
>>>>>>> 9591f605
  CountTransferRestriction,
  PercentageTransferRestriction,
  SetCountTransferRestrictionsParams,
  SetPercentageTransferRestrictionsParams,
  TransferRestrictionType,
} from '~/types';
import * as utilsConversionModule from '~/utils/conversion';

import { Count } from '../Count';
import { Percentage } from '../Percentage';
import { TransferRestrictionBase } from '../TransferRestrictionBase';

jest.mock(
  '~/api/entities/Identity',
  require('~/testUtils/mocks/entities').mockIdentityModule('~/api/entities/Identity')
);
jest.mock(
  '~/base/Procedure',
  require('~/testUtils/mocks/procedure').mockProcedureModule('~/base/Procedure')
);

describe('TransferRestrictionBase class', () => {
  beforeAll(() => {
    entityMockUtils.initMocks();
    dsMockUtils.initMocks();
    procedureMockUtils.initMocks();
  });

  afterEach(() => {
    dsMockUtils.reset();
    entityMockUtils.reset();
    procedureMockUtils.initMocks();
  });

  afterAll(() => {
    dsMockUtils.cleanup();
    procedureMockUtils.cleanup();
  });

  it('should extend namespace', () => {
    expect(TransferRestrictionBase.prototype instanceof Namespace).toBe(true);
  });

  describe('method: addRestriction', () => {
    let context: Context;
    let asset: Asset;

    beforeEach(() => {
      context = dsMockUtils.getContextInstance();
      asset = entityMockUtils.getAssetInstance();
    });

    afterEach(() => {
      sinon.restore();
    });

    it('should prepare the procedure (count) with the correct arguments and context, and return the resulting transaction', async () => {
      const count = new Count(asset, context);

      const args: Omit<AddCountTransferRestrictionParams, 'type'> = {
        count: new BigNumber(3),
        exemptedIdentities: ['someScopeId'],
      };

      const expectedTransaction = 'someTransaction' as unknown as PolymeshTransaction<number>;

      procedureMockUtils
        .getPrepareStub()
        .withArgs(
          {
            args: { ticker: asset.ticker, ...args, type: TransferRestrictionType.Count },
            transformer: undefined,
          },
          context
        )
        .resolves(expectedTransaction);

      const tx = await count.addRestriction({
        ...args,
      });

      expect(tx).toBe(expectedTransaction);
    });

    it('should prepare the procedure (percentage) with the correct arguments and context, and return the resulting transaction', async () => {
      const percentage = new Percentage(asset, context);

      const args: Omit<AddPercentageTransferRestrictionParams, 'type'> = {
        percentage: new BigNumber(3),
        exemptedIdentities: ['someScopeId'],
      };

      const expectedTransaction = 'someTransaction' as unknown as PolymeshTransaction<number>;

      procedureMockUtils
        .getPrepareStub()
        .withArgs(
          {
            args: { ticker: asset.ticker, ...args, type: TransferRestrictionType.Percentage },
            transformer: undefined,
          },
          context
        )
        .resolves(expectedTransaction);

      const tx = await percentage.addRestriction({
        ...args,
      });

      expect(tx).toBe(expectedTransaction);
    });
  });

  describe('method: setRestrictions', () => {
    let context: Context;
    let asset: Asset;

    beforeEach(() => {
      context = dsMockUtils.getContextInstance();
      asset = entityMockUtils.getAssetInstance();
    });

    afterEach(() => {
      sinon.restore();
    });

    it('should prepare the procedure (count) with the correct arguments and context, and return the resulting transaction', async () => {
      const count = new Count(asset, context);

      const args: Omit<SetCountTransferRestrictionsParams, 'type'> = {
        restrictions: [{ count: new BigNumber(3), exemptedIdentities: ['someScopeId'] }],
      };

      const expectedTransaction = 'someTransaction' as unknown as PolymeshTransaction<number>;

      procedureMockUtils
        .getPrepareStub()
        .withArgs(
          {
            args: { ticker: asset.ticker, ...args, type: TransferRestrictionType.Count },
            transformer: undefined,
          },
          context
        )
        .resolves(expectedTransaction);

      const tx = await count.setRestrictions({
        ...args,
      });

      expect(tx).toBe(expectedTransaction);
    });

    it('should prepare the procedure (percentage) with the correct arguments and context, and return the resulting transaction', async () => {
      const percentage = new Percentage(asset, context);

      const args: Omit<SetPercentageTransferRestrictionsParams, 'type'> = {
        restrictions: [{ percentage: new BigNumber(49), exemptedIdentities: ['someScopeId'] }],
      };

      const expectedTransaction = 'someTransaction' as unknown as PolymeshTransaction<number>;

      procedureMockUtils
        .getPrepareStub()
        .withArgs(
          {
            args: { ticker: asset.ticker, ...args, type: TransferRestrictionType.Percentage },
            transformer: undefined,
          },
          context
        )
        .resolves(expectedTransaction);

      const tx = await percentage.setRestrictions({
        ...args,
      });

      expect(tx).toBe(expectedTransaction);
    });
  });

  describe('method: removeRestrictions', () => {
    let context: Context;
    let asset: Asset;

    beforeEach(() => {
      context = dsMockUtils.getContextInstance();
      asset = entityMockUtils.getAssetInstance();
    });

    afterEach(() => {
      sinon.restore();
    });

    it('should prepare the procedure (count) with the correct arguments and context, and return the resulting transaction', async () => {
      const count = new Count(asset, context);

      const expectedTransaction = 'someTransaction' as unknown as PolymeshTransaction<number>;

      procedureMockUtils
        .getPrepareStub()
        .withArgs(
          {
            args: { ticker: asset.ticker, restrictions: [], type: TransferRestrictionType.Count },
            transformer: undefined,
          },
          context
        )
        .resolves(expectedTransaction);

      const tx = await count.removeRestrictions();

      expect(tx).toBe(expectedTransaction);
    });

    it('should prepare the procedure (percentage) with the correct arguments and context, and return the resulting transaction', async () => {
      const percentage = new Percentage(asset, context);

      const expectedTransaction = 'someTransaction' as unknown as PolymeshTransaction<number>;

      procedureMockUtils
        .getPrepareStub()
        .withArgs(
          {
            args: {
              ticker: asset.ticker,
              restrictions: [],
              type: TransferRestrictionType.Percentage,
            },
            transformer: undefined,
          },
          context
        )
        .resolves(expectedTransaction);

      const tx = await percentage.removeRestrictions();

      expect(tx).toBe(expectedTransaction);
    });
  });

  describe('method: get', () => {
    let context: Context;
    let asset: Asset;
    let scopeId: string;
    let countRestriction: CountTransferRestriction;
    let percentageRestriction: PercentageTransferRestriction;
    let rawCountRestriction: PolymeshPrimitivesTransferComplianceTransferCondition;
    let rawPercentageRestriction: PolymeshPrimitivesTransferComplianceTransferCondition;

    beforeAll(() => {
      scopeId = 'someScopeId';
      countRestriction = {
        exemptedIds: [scopeId],
        count: new BigNumber(10),
      };
      percentageRestriction = {
        exemptedIds: [scopeId],
        percentage: new BigNumber(49),
      };
      rawCountRestriction = dsMockUtils.createMockTransferCondition({
        MaxInvestorCount: dsMockUtils.createMockU64(countRestriction.count),
      });
      rawPercentageRestriction = dsMockUtils.createMockTransferCondition({
        MaxInvestorOwnership: dsMockUtils.createMockPermill(
          percentageRestriction.percentage.multipliedBy(10000)
        ),
      });
    });

    beforeEach(() => {
      const maxStats = new BigNumber(2);
      context = dsMockUtils.getContextInstance();
      asset = entityMockUtils.getAssetInstance();
      dsMockUtils.setConstMock('statistics', 'maxStatsPerAsset', {
        returnValue: dsMockUtils.createMockU32(maxStats),
      });
      dsMockUtils.createQueryStub('statistics', 'assetTransferCompliances', {
        returnValue: { requirements: [rawCountRestriction, rawPercentageRestriction] },
      });
      dsMockUtils.createQueryStub('statistics', 'transferConditionExemptEntities', {
        entries: [[[null, dsMockUtils.createMockScopeId(scopeId)], true]],
      });
      sinon.stub(utilsConversionModule, 'u32ToBigNumber').returns(maxStats);
    });

    afterEach(() => {
      sinon.restore();
    });

    it('should return all count transfer restrictions', async () => {
      const count = new Count(asset, context);
      const result = await count.get();

      expect(result).toEqual({
        restrictions: [countRestriction],
        availableSlots: new BigNumber(1),
      });
    });

    it('should return all percentage transfer restrictions', async () => {
      const percentage = new Percentage(asset, context);

      let result = await percentage.get();

      expect(result).toEqual({
        restrictions: [percentageRestriction],
        availableSlots: new BigNumber(1),
      });

      dsMockUtils.createQueryStub('statistics', 'transferConditionExemptEntities', {
        entries: [],
      });

      result = await percentage.get();

      expect(result).toEqual({
        restrictions: [
          {
            percentage: new BigNumber(49),
          },
        ],
        availableSlots: new BigNumber(1),
      });
    });
  });
});<|MERGE_RESOLUTION|>--- conflicted
+++ resolved
@@ -2,23 +2,11 @@
 import BigNumber from 'bignumber.js';
 import sinon from 'sinon';
 
-import { Asset, Context, Namespace, TransactionQueue } from '~/internal';
+import { Asset, Context, Namespace, PolymeshTransaction } from '~/internal';
 import { dsMockUtils, entityMockUtils, procedureMockUtils } from '~/testUtils/mocks';
 import {
   AddCountTransferRestrictionParams,
   AddPercentageTransferRestrictionParams,
-<<<<<<< HEAD
-  Asset,
-  Context,
-  Namespace,
-  PolymeshTransaction,
-  SetCountTransferRestrictionsParams,
-  SetPercentageTransferRestrictionsParams,
-} from '~/internal';
-import { dsMockUtils, entityMockUtils, procedureMockUtils } from '~/testUtils/mocks';
-import {
-=======
->>>>>>> 9591f605
   CountTransferRestriction,
   PercentageTransferRestriction,
   SetCountTransferRestrictionsParams,

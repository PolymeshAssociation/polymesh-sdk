import { PolymeshPrimitivesTransferComplianceTransferCondition } from '@polkadot/types/lookup';
import BigNumber from 'bignumber.js';
import sinon from 'sinon';

<<<<<<< HEAD
import { Asset, Context, Namespace, PolymeshTransaction } from '~/internal';
=======
import { ClaimCount } from '~/api/entities/Asset/TransferRestrictions/ClaimCount';
import { ClaimPercentage } from '~/api/entities/Asset/TransferRestrictions/ClaimPercentage';
import { Asset, Context, Namespace, TransactionQueue } from '~/internal';
>>>>>>> fd6ff194
import { dsMockUtils, entityMockUtils, procedureMockUtils } from '~/testUtils/mocks';
import {
  AddCountTransferRestrictionParams,
  AddPercentageTransferRestrictionParams,
  ClaimType,
  CountTransferRestriction,
  PercentageTransferRestriction,
  SetClaimCountTransferRestrictionsParams,
  SetClaimPercentageTransferRestrictionsParams,
  SetCountTransferRestrictionsParams,
  SetPercentageTransferRestrictionsParams,
  StatType,
  TransferRestrictionType,
} from '~/types';
import * as utilsConversionModule from '~/utils/conversion';

import { Count } from '../Count';
import { Percentage } from '../Percentage';
import { TransferRestrictionBase } from '../TransferRestrictionBase';

jest.mock(
  '~/api/entities/Identity',
  require('~/testUtils/mocks/entities').mockIdentityModule('~/api/entities/Identity')
);
jest.mock(
  '~/base/Procedure',
  require('~/testUtils/mocks/procedure').mockProcedureModule('~/base/Procedure')
);

describe('TransferRestrictionBase class', () => {
  beforeAll(() => {
    entityMockUtils.initMocks();
    dsMockUtils.initMocks();
    procedureMockUtils.initMocks();
  });

  afterEach(() => {
    dsMockUtils.reset();
    entityMockUtils.reset();
    procedureMockUtils.initMocks();
  });

  afterAll(() => {
    dsMockUtils.cleanup();
    procedureMockUtils.cleanup();
  });

  it('should extend namespace', () => {
    expect(TransferRestrictionBase.prototype instanceof Namespace).toBe(true);
  });

  describe('method: addRestriction', () => {
    let context: Context;
    let asset: Asset;

    beforeEach(() => {
      context = dsMockUtils.getContextInstance();
      asset = entityMockUtils.getAssetInstance();
    });

    afterEach(() => {
      sinon.restore();
    });

    it('should prepare the procedure (count) with the correct arguments and context, and return the resulting transaction', async () => {
      const count = new Count(asset, context);

      const args: Omit<AddCountTransferRestrictionParams, 'type'> = {
        count: new BigNumber(3),
        exemptedIdentities: ['someScopeId'],
      };

      const expectedTransaction = 'someTransaction' as unknown as PolymeshTransaction<number>;

      procedureMockUtils
        .getPrepareStub()
        .withArgs(
          {
            args: { ticker: asset.ticker, ...args, type: TransferRestrictionType.Count },
            transformer: undefined,
          },
          context
        )
        .resolves(expectedTransaction);

      const tx = await count.addRestriction({
        ...args,
      });

      expect(tx).toBe(expectedTransaction);
    });

    it('should prepare the procedure (percentage) with the correct arguments and context, and return the resulting transaction', async () => {
      const percentage = new Percentage(asset, context);

      const args: Omit<AddPercentageTransferRestrictionParams, 'type'> = {
        percentage: new BigNumber(3),
        exemptedIdentities: ['someScopeId'],
      };

      const expectedTransaction = 'someTransaction' as unknown as PolymeshTransaction<number>;

      procedureMockUtils
        .getPrepareStub()
        .withArgs(
          {
            args: { ticker: asset.ticker, ...args, type: TransferRestrictionType.Percentage },
            transformer: undefined,
          },
          context
        )
        .resolves(expectedTransaction);

      const tx = await percentage.addRestriction({
        ...args,
      });

      expect(tx).toBe(expectedTransaction);
    });
  });

  describe('method: setRestrictions', () => {
    let context: Context;
    let asset: Asset;

    beforeEach(() => {
      context = dsMockUtils.getContextInstance();
      asset = entityMockUtils.getAssetInstance();
    });

    afterEach(() => {
      sinon.restore();
    });

<<<<<<< HEAD
    it('should prepare the procedure (count) with the correct arguments and context, and return the resulting transaction', async () => {
=======
    const did = 'someDid';
    const issuer = entityMockUtils.getIdentityInstance({ did });

    it('should prepare the procedure (count) with the correct arguments and context, and return the resulting transaction queue', async () => {
>>>>>>> fd6ff194
      const count = new Count(asset, context);

      const args: Omit<SetCountTransferRestrictionsParams, 'type'> = {
        restrictions: [{ count: new BigNumber(3), exemptedIdentities: ['someScopeId'] }],
      };

      const expectedTransaction = 'someTransaction' as unknown as PolymeshTransaction<number>;

      procedureMockUtils
        .getPrepareStub()
        .withArgs(
          {
            args: { ticker: asset.ticker, ...args, type: TransferRestrictionType.Count },
            transformer: undefined,
          },
          context
        )
        .resolves(expectedTransaction);

      const tx = await count.setRestrictions({
        ...args,
      });

      expect(tx).toBe(expectedTransaction);
    });

    it('should prepare the procedure (percentage) with the correct arguments and context, and return the resulting transaction', async () => {
      const percentage = new Percentage(asset, context);

      const args: Omit<SetPercentageTransferRestrictionsParams, 'type'> = {
        restrictions: [{ percentage: new BigNumber(49), exemptedIdentities: ['someScopeId'] }],
      };

      const expectedTransaction = 'someTransaction' as unknown as PolymeshTransaction<number>;

      procedureMockUtils
        .getPrepareStub()
        .withArgs(
          {
            args: { ticker: asset.ticker, ...args, type: TransferRestrictionType.Percentage },
            transformer: undefined,
          },
          context
        )
        .resolves(expectedTransaction);

      const tx = await percentage.setRestrictions({
        ...args,
      });

      expect(tx).toBe(expectedTransaction);
    });

    it('should prepare the procedure (ClaimCount) with the correct arguments and context, and return the resulting transaction queue', async () => {
      const count = new ClaimCount(asset, context);

      const args: Omit<SetClaimCountTransferRestrictionsParams, 'type'> = {
        restrictions: [
          {
            min: new BigNumber(10),
            issuer,
            claim: { type: ClaimType.Accredited, accredited: true },
            exemptedIdentities: ['someScopeId'],
          },
        ],
      };

      const expectedQueue = 'someQueue' as unknown as TransactionQueue<number>;

      procedureMockUtils
        .getPrepareStub()
        .withArgs(
          {
            args: { ticker: asset.ticker, ...args, type: TransferRestrictionType.ClaimCount },
            transformer: undefined,
          },
          context
        )
        .resolves(expectedQueue);

      const queue = await count.setRestrictions({
        ...args,
      });

      expect(queue).toBe(expectedQueue);
    });

    it('should prepare the procedure (ClaimPercentage) with the correct arguments and context, and return the resulting transaction queue', async () => {
      const claimPercentage = new ClaimPercentage(asset, context);

      const args: Omit<SetClaimPercentageTransferRestrictionsParams, 'type'> = {
        restrictions: [],
      };

      const expectedQueue = 'someQueue' as unknown as TransactionQueue<number>;

      procedureMockUtils
        .getPrepareStub()
        .withArgs(
          {
            args: { ticker: asset.ticker, ...args, type: TransferRestrictionType.ClaimPercentage },
            transformer: undefined,
          },
          context
        )
        .resolves(expectedQueue);

      const queue = await claimPercentage.setRestrictions({
        ...args,
      });

      expect(queue).toBe(expectedQueue);
    });
  });

  describe('method: removeRestrictions', () => {
    let context: Context;
    let asset: Asset;

    beforeEach(() => {
      context = dsMockUtils.getContextInstance();
      asset = entityMockUtils.getAssetInstance();
    });

    afterEach(() => {
      sinon.restore();
    });

    it('should prepare the procedure (count) with the correct arguments and context, and return the resulting transaction', async () => {
      const count = new Count(asset, context);

      const expectedTransaction = 'someTransaction' as unknown as PolymeshTransaction<number>;

      procedureMockUtils
        .getPrepareStub()
        .withArgs(
          {
            args: { ticker: asset.ticker, restrictions: [], type: TransferRestrictionType.Count },
            transformer: undefined,
          },
          context
        )
        .resolves(expectedTransaction);

      const tx = await count.removeRestrictions();

      expect(tx).toBe(expectedTransaction);
    });

    it('should prepare the procedure (percentage) with the correct arguments and context, and return the resulting transaction', async () => {
      const percentage = new Percentage(asset, context);

      const expectedTransaction = 'someTransaction' as unknown as PolymeshTransaction<number>;

      procedureMockUtils
        .getPrepareStub()
        .withArgs(
          {
            args: {
              ticker: asset.ticker,
              restrictions: [],
              type: TransferRestrictionType.Percentage,
            },
            transformer: undefined,
          },
          context
        )
        .resolves(expectedTransaction);

      const tx = await percentage.removeRestrictions();

      expect(tx).toBe(expectedTransaction);
    });
  });

  describe('method: get', () => {
    let context: Context;
    let asset: Asset;
    let scopeId: string;
    let countRestriction: CountTransferRestriction;
    let percentageRestriction: PercentageTransferRestriction;
    let rawCountRestriction: PolymeshPrimitivesTransferComplianceTransferCondition;
    let rawPercentageRestriction: PolymeshPrimitivesTransferComplianceTransferCondition;
    let rawClaimCountRestriction: PolymeshPrimitivesTransferComplianceTransferCondition;
    let rawClaimPercentageRestriction: PolymeshPrimitivesTransferComplianceTransferCondition;
    const issuer = entityMockUtils.getIdentityInstance({ did: 'someDid' });
    const min = new BigNumber(10);
    const max = new BigNumber(20);

    beforeAll(() => {
      scopeId = 'someScopeId';
      countRestriction = {
        exemptedIds: [scopeId],
        count: new BigNumber(10),
      };
      percentageRestriction = {
        exemptedIds: [scopeId],
        percentage: new BigNumber(49),
      };
      rawCountRestriction = dsMockUtils.createMockTransferCondition({
        MaxInvestorCount: dsMockUtils.createMockU64(countRestriction.count),
      });
      rawPercentageRestriction = dsMockUtils.createMockTransferCondition({
        MaxInvestorOwnership: dsMockUtils.createMockPermill(
          percentageRestriction.percentage.multipliedBy(10000)
        ),
      });
      rawClaimCountRestriction = dsMockUtils.createMockTransferCondition({
        ClaimCount: [
          dsMockUtils.createMockStatisticsStatClaim({
            Accredited: dsMockUtils.createMockBool(true),
          }),
          dsMockUtils.createMockIdentityId('someDid'),
          dsMockUtils.createMockU64(min),
          dsMockUtils.createMockOption(dsMockUtils.createMockU64(max)),
        ],
      });
      rawClaimPercentageRestriction = dsMockUtils.createMockTransferCondition({
        ClaimOwnership: [
          dsMockUtils.createMockStatisticsStatClaim({
            Affiliate: dsMockUtils.createMockBool(true),
          }),
          dsMockUtils.createMockIdentityId('someDid'),
          dsMockUtils.createMockU64(min),
          dsMockUtils.createMockU64(max),
        ],
      });
    });

    beforeEach(() => {
      const maxStats = new BigNumber(2);
      context = dsMockUtils.getContextInstance();
      asset = entityMockUtils.getAssetInstance();
      dsMockUtils.setConstMock('statistics', 'maxStatsPerAsset', {
        returnValue: dsMockUtils.createMockU32(maxStats),
      });
      dsMockUtils.createQueryStub('statistics', 'assetTransferCompliances', {
        returnValue: {
          requirements: [
            rawCountRestriction,
            rawPercentageRestriction,
            rawClaimCountRestriction,
            rawClaimPercentageRestriction,
          ],
        },
      });
      dsMockUtils.createQueryStub('statistics', 'transferConditionExemptEntities', {
        entries: [[[null, dsMockUtils.createMockScopeId(scopeId)], true]],
      });
      sinon.stub(utilsConversionModule, 'u32ToBigNumber').returns(maxStats);
    });

    afterEach(() => {
      sinon.restore();
    });

    it('should return all count transfer restrictions', async () => {
      const count = new Count(asset, context);
      const result = await count.get();

      expect(result).toEqual({
        restrictions: [countRestriction],
        availableSlots: new BigNumber(1),
      });
    });

    it('should return all percentage transfer restrictions', async () => {
      const percentage = new Percentage(asset, context);

      let result = await percentage.get();

      expect(result).toEqual({
        restrictions: [percentageRestriction],
        availableSlots: new BigNumber(1),
      });

      dsMockUtils.createQueryStub('statistics', 'transferConditionExemptEntities', {
        entries: [],
      });

      result = await percentage.get();

      expect(result).toEqual({
        restrictions: [
          {
            percentage: new BigNumber(49),
          },
        ],
        availableSlots: new BigNumber(1),
      });
    });

    it('should return all claimCount transfer restrictions', async () => {
      const claimCount = new ClaimCount(asset, context);

      const result = await claimCount.get();

      expect(JSON.stringify(result)).toEqual(
        JSON.stringify({
          restrictions: [
            {
              min: new BigNumber(10),
              max: new BigNumber(20),
              claim: { type: ClaimType.Accredited, accredited: true },
              issuer,
              exemptedIds: ['someScopeId'],
            },
          ],
          availableSlots: new BigNumber(1),
        })
      );
    });

    it('should return all claimPercentage transfer restrictions', async () => {
      const claimPercentage = new ClaimPercentage(asset, context);

      const result = await claimPercentage.get();

      expect(JSON.stringify(result)).toEqual(
        JSON.stringify({
          restrictions: [
            {
              min: '0.001',
              max: '0.002',
              claim: { type: ClaimType.Affiliate, affiliate: true },
              issuer,
              exemptedIds: ['someScopeId'],
            },
          ],
          availableSlots: new BigNumber(1),
        })
      );
    });
  });

  describe('method: enableStat', () => {
    let context: Context;
    let asset: Asset;

    beforeEach(() => {
      context = dsMockUtils.getContextInstance();
      asset = entityMockUtils.getAssetInstance();
    });

    afterEach(() => {
      sinon.restore();
    });

    it('should prepare the procedure (count) with the correct arguments and context, and return the resulting transaction queue', async () => {
      const count = new Count(asset, context);

      const expectedQueue = 'someQueue' as unknown as TransactionQueue<number>;

      procedureMockUtils
        .getPrepareStub()
        .withArgs(
          {
            args: {
              ticker: asset.ticker,
              count: new BigNumber(3),
              type: TransferRestrictionType.Count,
            },
            transformer: undefined,
          },
          context
        )
        .resolves(expectedQueue);

      const queue = await count.enableStat({ count: new BigNumber(3) });

      expect(queue).toBe(expectedQueue);
    });

    it('should prepare the procedure (percentage) with the correct arguments and context, and return the resulting transaction queue', async () => {
      const percentage = new Percentage(asset, context);

      const expectedQueue = 'someQueue' as unknown as TransactionQueue<number>;

      procedureMockUtils
        .getPrepareStub()
        .withArgs(
          {
            args: {
              ticker: asset.ticker,
              type: StatType.Percentage,
            },
            transformer: undefined,
          },
          context
        )
        .resolves(expectedQueue);

      const queue = await percentage.enableStat();

      expect(queue).toBe(expectedQueue);
    });
  });

  describe('method: disableStat', () => {
    let context: Context;
    let asset: Asset;

    beforeEach(() => {
      context = dsMockUtils.getContextInstance();
      asset = entityMockUtils.getAssetInstance();
    });

    afterEach(() => {
      sinon.restore();
    });

    it('should prepare the procedure (count) with the correct arguments and context, and return the resulting transaction queue', async () => {
      const count = new Count(asset, context);

      const expectedQueue = 'someQueue' as unknown as TransactionQueue<number>;

      procedureMockUtils
        .getPrepareStub()
        .withArgs(
          {
            args: {
              ticker: asset.ticker,
              type: StatType.Count,
            },
            transformer: undefined,
          },
          context
        )
        .resolves(expectedQueue);

      const queue = await count.disableStat();

      expect(queue).toBe(expectedQueue);
    });

    it('should prepare the procedure (percentage) with the correct arguments and context, and return the resulting transaction queue', async () => {
      const percentage = new Percentage(asset, context);

      const expectedQueue = 'someQueue' as unknown as TransactionQueue<number>;

      procedureMockUtils
        .getPrepareStub()
        .withArgs(
          {
            args: {
              ticker: asset.ticker,
              type: StatType.Percentage,
            },
            transformer: undefined,
          },
          context
        )
        .resolves(expectedQueue);

      const queue = await percentage.disableStat();

      expect(queue).toBe(expectedQueue);
    });

    it('should prepare the procedure (ClaimCount) with the correct arguments and context, and return the resulting transaction queue', async () => {
      const claimCount = new ClaimCount(asset, context);
      const issuer = entityMockUtils.getIdentityInstance();

      const expectedQueue = 'someQueue' as unknown as TransactionQueue<number>;

      procedureMockUtils
        .getPrepareStub()
        .withArgs(
          {
            args: {
              ticker: asset.ticker,
              type: StatType.ScopedCount,
              issuer,
              claimType: ClaimType.Jurisdiction,
            },
            transformer: undefined,
          },
          context
        )
        .resolves(expectedQueue);

      const queue = await claimCount.disableStat({ issuer, claimType: ClaimType.Jurisdiction });

      expect(queue).toBe(expectedQueue);
    });

    it('should prepare the procedure (ClaimPercentage) with the correct arguments and context, and return the resulting transaction queue', async () => {
      const claimPercentage = new ClaimPercentage(asset, context);
      const issuer = entityMockUtils.getIdentityInstance();

      const expectedQueue = 'someQueue' as unknown as TransactionQueue<number>;

      procedureMockUtils
        .getPrepareStub()
        .withArgs(
          {
            args: {
              ticker: asset.ticker,
              type: StatType.ScopedPercentage,
              issuer,
              claimType: ClaimType.Jurisdiction,
            },
            transformer: undefined,
          },
          context
        )
        .resolves(expectedQueue);

      const queue = await claimPercentage.disableStat({
        issuer,
        claimType: ClaimType.Jurisdiction,
      });

      expect(queue).toBe(expectedQueue);
    });
  });
});<|MERGE_RESOLUTION|>--- conflicted
+++ resolved
@@ -2,13 +2,9 @@
 import BigNumber from 'bignumber.js';
 import sinon from 'sinon';
 
-<<<<<<< HEAD
-import { Asset, Context, Namespace, PolymeshTransaction } from '~/internal';
-=======
 import { ClaimCount } from '~/api/entities/Asset/TransferRestrictions/ClaimCount';
 import { ClaimPercentage } from '~/api/entities/Asset/TransferRestrictions/ClaimPercentage';
-import { Asset, Context, Namespace, TransactionQueue } from '~/internal';
->>>>>>> fd6ff194
+import { Asset, Context, Namespace, NumberedPortfolio, PolymeshTransaction } from '~/internal';
 import { dsMockUtils, entityMockUtils, procedureMockUtils } from '~/testUtils/mocks';
 import {
   AddCountTransferRestrictionParams,
@@ -143,14 +139,7 @@
       sinon.restore();
     });
 
-<<<<<<< HEAD
     it('should prepare the procedure (count) with the correct arguments and context, and return the resulting transaction', async () => {
-=======
-    const did = 'someDid';
-    const issuer = entityMockUtils.getIdentityInstance({ did });
-
-    it('should prepare the procedure (count) with the correct arguments and context, and return the resulting transaction queue', async () => {
->>>>>>> fd6ff194
       const count = new Count(asset, context);
 
       const args: Omit<SetCountTransferRestrictionsParams, 'type'> = {
@@ -205,6 +194,8 @@
     });
 
     it('should prepare the procedure (ClaimCount) with the correct arguments and context, and return the resulting transaction queue', async () => {
+      const did = 'someDid';
+      const issuer = entityMockUtils.getIdentityInstance({ did });
       const count = new ClaimCount(asset, context);
 
       const args: Omit<SetClaimCountTransferRestrictionsParams, 'type'> = {
@@ -218,7 +209,9 @@
         ],
       };
 
-      const expectedQueue = 'someQueue' as unknown as TransactionQueue<number>;
+      const expectedTransaction = 'someTransaction' as unknown as PolymeshTransaction<
+        NumberedPortfolio[]
+      >;
 
       procedureMockUtils
         .getPrepareStub()
@@ -229,13 +222,13 @@
           },
           context
         )
-        .resolves(expectedQueue);
-
-      const queue = await count.setRestrictions({
+        .resolves(expectedTransaction);
+
+      const transaction = await count.setRestrictions({
         ...args,
       });
 
-      expect(queue).toBe(expectedQueue);
+      expect(transaction).toBe(expectedTransaction);
     });
 
     it('should prepare the procedure (ClaimPercentage) with the correct arguments and context, and return the resulting transaction queue', async () => {
@@ -245,7 +238,9 @@
         restrictions: [],
       };
 
-      const expectedQueue = 'someQueue' as unknown as TransactionQueue<number>;
+      const expectedTransaction = 'someTransaction' as unknown as PolymeshTransaction<
+        NumberedPortfolio[]
+      >;
 
       procedureMockUtils
         .getPrepareStub()
@@ -256,13 +251,13 @@
           },
           context
         )
-        .resolves(expectedQueue);
-
-      const queue = await claimPercentage.setRestrictions({
+        .resolves(expectedTransaction);
+
+      const transaction = await claimPercentage.setRestrictions({
         ...args,
       });
 
-      expect(queue).toBe(expectedQueue);
+      expect(transaction).toBe(expectedTransaction);
     });
   });
 
@@ -502,7 +497,9 @@
     it('should prepare the procedure (count) with the correct arguments and context, and return the resulting transaction queue', async () => {
       const count = new Count(asset, context);
 
-      const expectedQueue = 'someQueue' as unknown as TransactionQueue<number>;
+      const expectedTransaction = 'someTransaction' as unknown as PolymeshTransaction<
+        NumberedPortfolio[]
+      >;
 
       procedureMockUtils
         .getPrepareStub()
@@ -517,17 +514,19 @@
           },
           context
         )
-        .resolves(expectedQueue);
-
-      const queue = await count.enableStat({ count: new BigNumber(3) });
-
-      expect(queue).toBe(expectedQueue);
+        .resolves(expectedTransaction);
+
+      const transaction = await count.enableStat({ count: new BigNumber(3) });
+
+      expect(transaction).toBe(expectedTransaction);
     });
 
     it('should prepare the procedure (percentage) with the correct arguments and context, and return the resulting transaction queue', async () => {
       const percentage = new Percentage(asset, context);
 
-      const expectedQueue = 'someQueue' as unknown as TransactionQueue<number>;
+      const expectedTransaction = 'someTransaction' as unknown as PolymeshTransaction<
+        NumberedPortfolio[]
+      >;
 
       procedureMockUtils
         .getPrepareStub()
@@ -541,11 +540,11 @@
           },
           context
         )
-        .resolves(expectedQueue);
-
-      const queue = await percentage.enableStat();
-
-      expect(queue).toBe(expectedQueue);
+        .resolves(expectedTransaction);
+
+      const transaction = await percentage.enableStat();
+
+      expect(transaction).toBe(expectedTransaction);
     });
   });
 
@@ -565,7 +564,9 @@
     it('should prepare the procedure (count) with the correct arguments and context, and return the resulting transaction queue', async () => {
       const count = new Count(asset, context);
 
-      const expectedQueue = 'someQueue' as unknown as TransactionQueue<number>;
+      const expectedTransaction = 'someTransaction' as unknown as PolymeshTransaction<
+        NumberedPortfolio[]
+      >;
 
       procedureMockUtils
         .getPrepareStub()
@@ -579,17 +580,19 @@
           },
           context
         )
-        .resolves(expectedQueue);
-
-      const queue = await count.disableStat();
-
-      expect(queue).toBe(expectedQueue);
+        .resolves(expectedTransaction);
+
+      const transaction = await count.disableStat();
+
+      expect(transaction).toBe(expectedTransaction);
     });
 
     it('should prepare the procedure (percentage) with the correct arguments and context, and return the resulting transaction queue', async () => {
       const percentage = new Percentage(asset, context);
 
-      const expectedQueue = 'someQueue' as unknown as TransactionQueue<number>;
+      const expectedTransaction = 'someTransaction' as unknown as PolymeshTransaction<
+        NumberedPortfolio[]
+      >;
 
       procedureMockUtils
         .getPrepareStub()
@@ -603,18 +606,20 @@
           },
           context
         )
-        .resolves(expectedQueue);
-
-      const queue = await percentage.disableStat();
-
-      expect(queue).toBe(expectedQueue);
+        .resolves(expectedTransaction);
+
+      const transaction = await percentage.disableStat();
+
+      expect(transaction).toBe(expectedTransaction);
     });
 
     it('should prepare the procedure (ClaimCount) with the correct arguments and context, and return the resulting transaction queue', async () => {
       const claimCount = new ClaimCount(asset, context);
       const issuer = entityMockUtils.getIdentityInstance();
 
-      const expectedQueue = 'someQueue' as unknown as TransactionQueue<number>;
+      const expectedTransaction = 'someTransaction' as unknown as PolymeshTransaction<
+        NumberedPortfolio[]
+      >;
 
       procedureMockUtils
         .getPrepareStub()
@@ -630,18 +635,23 @@
           },
           context
         )
-        .resolves(expectedQueue);
-
-      const queue = await claimCount.disableStat({ issuer, claimType: ClaimType.Jurisdiction });
-
-      expect(queue).toBe(expectedQueue);
+        .resolves(expectedTransaction);
+
+      const transaction = await claimCount.disableStat({
+        issuer,
+        claimType: ClaimType.Jurisdiction,
+      });
+
+      expect(transaction).toBe(expectedTransaction);
     });
 
     it('should prepare the procedure (ClaimPercentage) with the correct arguments and context, and return the resulting transaction queue', async () => {
       const claimPercentage = new ClaimPercentage(asset, context);
       const issuer = entityMockUtils.getIdentityInstance();
 
-      const expectedQueue = 'someQueue' as unknown as TransactionQueue<number>;
+      const expectedTransaction = 'someTransaction' as unknown as PolymeshTransaction<
+        NumberedPortfolio[]
+      >;
 
       procedureMockUtils
         .getPrepareStub()
@@ -657,14 +667,14 @@
           },
           context
         )
-        .resolves(expectedQueue);
-
-      const queue = await claimPercentage.disableStat({
+        .resolves(expectedTransaction);
+
+      const transaction = await claimPercentage.disableStat({
         issuer,
         claimType: ClaimType.Jurisdiction,
       });
 
-      expect(queue).toBe(expectedQueue);
+      expect(transaction).toBe(expectedTransaction);
     });
   });
 });
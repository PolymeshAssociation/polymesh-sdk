import { bool, Bytes } from '@polkadot/types';
import { Balance } from '@polkadot/types/interfaces';
import {
  PolymeshPrimitivesAssetIdentifier,
  PolymeshPrimitivesTicker,
} from '@polkadot/types/lookup';
import BigNumber from 'bignumber.js';
import { when } from 'jest-when';

import { Asset, Context, Entity, PolymeshTransaction } from '~/internal';
import { eventByIndexedArgs, tickerExternalAgentHistory } from '~/middleware/queries';
import { assetQuery, tickerExternalAgentHistoryQuery } from '~/middleware/queriesV2';
import { EventIdEnum, ModuleIdEnum } from '~/middleware/types';
import { SecurityToken as MeshSecurityToken } from '~/polkadot/polymesh';
import { dsMockUtils, entityMockUtils, procedureMockUtils } from '~/testUtils/mocks';
import { SecurityIdentifier, SecurityIdentifierType } from '~/types';
import { tuple } from '~/types/utils';
import { MAX_TICKER_LENGTH } from '~/utils/constants';
import * as utilsConversionModule from '~/utils/conversion';
import * as utilsInternalModule from '~/utils/internal';

jest.mock(
  '~/api/entities/Identity',
  require('~/testUtils/mocks/entities').mockIdentityModule('~/api/entities/Identity')
);
jest.mock(
  '~/base/Procedure',
  require('~/testUtils/mocks/procedure').mockProcedureModule('~/base/Procedure')
);

describe('Asset class', () => {
  let bytesToStringStub: jest.SpyInstance;
  beforeAll(() => {
    dsMockUtils.initMocks();
    entityMockUtils.initMocks();
    procedureMockUtils.initMocks();
  });

  afterEach(() => {
    dsMockUtils.reset();
    entityMockUtils.reset();
    procedureMockUtils.reset();
  });

  afterAll(() => {
    dsMockUtils.cleanup();
    procedureMockUtils.cleanup();
  });

  it('should extend Entity', () => {
    expect(Asset.prototype instanceof Entity).toBe(true);
  });

  describe('constructor', () => {
    it('should assign ticker and did to instance', () => {
      const ticker = 'test';
      const context = dsMockUtils.getContextInstance();
      const asset = new Asset({ ticker }, context);

      expect(asset.ticker).toBe(ticker);
      expect(asset.did).toBe(utilsConversionModule.tickerToDid(ticker));
    });
  });

  describe('method: isUniqueIdentifiers', () => {
    it('should return true if the object conforms to the interface', () => {
      expect(Asset.isUniqueIdentifiers({ ticker: 'SOME_TICKER' })).toBe(true);
      expect(Asset.isUniqueIdentifiers({})).toBe(false);
      expect(Asset.isUniqueIdentifiers({ ticker: 3 })).toBe(false);
    });
  });

  describe('method: details', () => {
    let ticker: string;
    let name: string;
    let totalSupply: BigNumber;
    let isDivisible: boolean;
    let owner: string;
    let assetType: 'EquityCommon';
    let iuDisabled: boolean;
    let did: string;

    let rawToken: MeshSecurityToken;
    let rawName: Bytes;
    let rawIuDisabled: bool;

    let context: Context;
    let asset: Asset;

    beforeAll(() => {
      ticker = 'FAKE_TICKER';
      name = 'tokenName';
      totalSupply = new BigNumber(1000);
      isDivisible = true;
      owner = '0x0wn3r';
      assetType = 'EquityCommon';
      iuDisabled = false;
      did = 'someDid';
      bytesToStringStub = jest.spyOn(utilsConversionModule, 'bytesToString');
    });

    beforeEach(() => {
      rawToken = dsMockUtils.createMockSecurityToken({
        ownerDid: dsMockUtils.createMockIdentityId(owner),
        assetType: dsMockUtils.createMockAssetType(assetType),
        divisible: dsMockUtils.createMockBool(isDivisible),
        totalSupply: dsMockUtils.createMockBalance(totalSupply),
      });
      rawIuDisabled = dsMockUtils.createMockBool(iuDisabled);
      rawName = dsMockUtils.createMockBytes(name);
      context = dsMockUtils.getContextInstance();
      asset = new Asset({ ticker }, context);

      dsMockUtils.createQueryStub('externalAgents', 'groupOfAgent', {
        entries: [
          tuple(
            [dsMockUtils.createMockTicker(ticker), dsMockUtils.createMockIdentityId(did)],
            dsMockUtils.createMockOption(dsMockUtils.createMockAgentGroup('PolymeshV1PIA'))
          ),
          tuple(
            [dsMockUtils.createMockTicker(ticker), dsMockUtils.createMockIdentityId(owner)],
            dsMockUtils.createMockOption(dsMockUtils.createMockAgentGroup('Full'))
          ),
          tuple(
            [dsMockUtils.createMockTicker(ticker), dsMockUtils.createMockIdentityId(did)],
            dsMockUtils.createMockOption(dsMockUtils.createMockAgentGroup('ExceptMeta'))
          ),
        ],
      });
      dsMockUtils.createQueryStub('asset', 'assetNames', {
        returnValue: rawName,
      });
      dsMockUtils.createQueryStub('asset', 'disableInvestorUniqueness', {
        returnValue: rawIuDisabled,
      });
    });

    it('should return details for an Asset', async () => {
      const tokensStub = dsMockUtils.createQueryStub('asset', 'tokens', {
        returnValue: rawToken,
      });

      when(bytesToStringStub).calledWith(rawName).mockReturnValue(name);
      let details = await asset.details();

      expect(details.name).toBe(name);
      expect(details.totalSupply).toEqual(
        utilsConversionModule.balanceToBigNumber(totalSupply as unknown as Balance)
      );
      expect(details.isDivisible).toBe(isDivisible);
      expect(details.owner.did).toBe(owner);
      expect(details.assetType).toBe(assetType);
      expect(details.fullAgents[0].did).toBe(owner);
      expect(details.requiresInvestorUniqueness).toBe(true);

      dsMockUtils.createQueryStub('externalAgents', 'groupOfAgent', {
        entries: [
          tuple(
            [dsMockUtils.createMockTicker(ticker), dsMockUtils.createMockIdentityId(did)],
            dsMockUtils.createMockOption(dsMockUtils.createMockAgentGroup('Full'))
          ),
        ],
      });

      details = await asset.details();
      expect(details.fullAgents[0].did).toEqual(did);

      tokensStub.mockResolvedValue(
        dsMockUtils.createMockSecurityToken({
          ownerDid: dsMockUtils.createMockIdentityId(owner),
          assetType: dsMockUtils.createMockAssetType({
            Custom: dsMockUtils.createMockU32(new BigNumber(10)),
          }),
          divisible: dsMockUtils.createMockBool(isDivisible),
          totalSupply: dsMockUtils.createMockBalance(totalSupply),
        })
      );

      const customType = 'something';
      const rawCustomType = dsMockUtils.createMockBytes(customType);
      dsMockUtils.createQueryStub('asset', 'customTypes', {
        returnValue: rawCustomType,
      });
      when(bytesToStringStub).calledWith(rawCustomType).mockReturnValue(customType);

      details = await asset.details();
      expect(details.assetType).toEqual(customType);
    });

    it('should allow subscription', async () => {
      const unsubCallback = 'unsubCallBack';
      // eslint-disable-next-line @typescript-eslint/no-explicit-any
      (rawToken as any).primaryIssuanceAgent = dsMockUtils.createMockOption();

      dsMockUtils.createQueryStub('asset', 'tokens').mockImplementation(async (_, cbFunc) => {
        cbFunc(rawToken);

        return unsubCallback;
      });

      when(bytesToStringStub).calledWith(rawName).mockReturnValue(name);

      const callback = jest.fn();
      const result = await asset.details(callback);
      expect(result).toBe(unsubCallback);
      expect(callback).toBeCalledWith(
        expect.objectContaining({
          assetType,
          isDivisible,
          name,
          owner: expect.objectContaining({ did: owner }),
          totalSupply: new BigNumber(totalSupply).div(Math.pow(10, 6)),
<<<<<<< HEAD
          primaryIssuanceAgents: [expect.objectContaining({ did })],
          fullAgents: [expect.objectContaining({ did: owner })],
=======
          fullAgents: [sinon.match({ did: owner })],
>>>>>>> a44aa098
          requiresInvestorUniqueness: true,
        })
      );
    });
  });

  describe('method: transferOwnership', () => {
    it('should prepare the procedure with the correct arguments and context, and return the resulting transaction', async () => {
      const ticker = 'TEST';
      const context = dsMockUtils.getContextInstance();
      const asset = new Asset({ ticker }, context);
      const target = 'someOtherDid';
      const expiry = new Date('10/14/3040');

      const args = {
        target,
        expiry,
      };

      const expectedTransaction = 'someTransaction' as unknown as PolymeshTransaction<Asset>;

      when(procedureMockUtils.getPrepareStub())
        .calledWith({ args: { ticker, ...args }, transformer: undefined }, context, {})
        .mockResolvedValue(expectedTransaction);

      const tx = await asset.transferOwnership(args);

      expect(tx).toBe(expectedTransaction);
    });
  });

  describe('method: modify', () => {
    it('should prepare the procedure with the correct arguments and context, and return the resulting transaction', async () => {
      const ticker = 'TEST';
      const context = dsMockUtils.getContextInstance();
      const asset = new Asset({ ticker }, context);
      const makeDivisible = true as const;

      const args = {
        makeDivisible,
      };

      const expectedTransaction = 'someTransaction' as unknown as PolymeshTransaction<Asset>;

      when(procedureMockUtils.getPrepareStub())
        .calledWith({ args: { ticker, ...args }, transformer: undefined }, context, {})
        .mockResolvedValue(expectedTransaction);

      const tx = await asset.modify(args);

      expect(tx).toBe(expectedTransaction);
    });
  });

  describe('method: currentFundingRound', () => {
    let ticker: string;
    let fundingRound: string;
    let rawFundingRound: Bytes;

    let context: Context;
    let asset: Asset;

    beforeAll(() => {
      ticker = 'FAKE_TICKER';
      fundingRound = 'Series A';
    });

    beforeEach(() => {
      rawFundingRound = dsMockUtils.createMockBytes(fundingRound);
      context = dsMockUtils.getContextInstance();
      asset = new Asset({ ticker }, context);
    });

    it('should return null if there is no funding round for an Asset', async () => {
      dsMockUtils.createQueryStub('asset', 'fundingRound', {
        returnValue: dsMockUtils.createMockBytes(),
      });

      const result = await asset.currentFundingRound();

      expect(result).toBeNull();
    });

    it('should return the funding round for an Asset', async () => {
      dsMockUtils.createQueryStub('asset', 'fundingRound', {
        returnValue: rawFundingRound,
      });
      when(bytesToStringStub).calledWith(rawFundingRound).mockReturnValue(fundingRound);
      const result = await asset.currentFundingRound();

      expect(result).toBe(fundingRound);
    });

    it('should allow subscription', async () => {
      const unsubCallback = 'unsubCallBack';

      dsMockUtils.createQueryStub('asset', 'fundingRound').mockImplementation(async (_, cbFunc) => {
        cbFunc(rawFundingRound);

        return unsubCallback;
      });
      when(bytesToStringStub).calledWith(rawFundingRound).mockReturnValue(fundingRound);

      const callback = jest.fn();
      const result = await asset.currentFundingRound(callback);

      expect(result).toBe(unsubCallback);
      expect(callback).toBeCalledWith(fundingRound);
    });
  });

  describe('method: getIdentifiers', () => {
    let ticker: string;
    let isinValue: string;
    let cusipValue: string;
    let cinsValue: string;
    let leiValue: string;
    let figiValue: string;
    let isinMock: PolymeshPrimitivesAssetIdentifier;
    let cusipMock: PolymeshPrimitivesAssetIdentifier;
    let cinsMock: PolymeshPrimitivesAssetIdentifier;
    let leiMock: PolymeshPrimitivesAssetIdentifier;
    let figiMock: PolymeshPrimitivesAssetIdentifier;
    let securityIdentifiers: SecurityIdentifier[];

    let context: Context;
    let asset: Asset;

    beforeAll(() => {
      ticker = 'TEST';
      isinValue = 'FAKE ISIN';
      cusipValue = 'FAKE CUSIP';
      cinsValue = 'FAKE CINS';
      leiValue = 'FAKE LEI';
      figiValue = 'FAKE FIGI';
      isinMock = dsMockUtils.createMockAssetIdentifier({
        Isin: dsMockUtils.createMockU8aFixed(isinValue),
      });
      cusipMock = dsMockUtils.createMockAssetIdentifier({
        Cusip: dsMockUtils.createMockU8aFixed(cusipValue),
      });
      cinsMock = dsMockUtils.createMockAssetIdentifier({
        Cins: dsMockUtils.createMockU8aFixed(cinsValue),
      });
      leiMock = dsMockUtils.createMockAssetIdentifier({
        Lei: dsMockUtils.createMockU8aFixed(leiValue),
      });
      figiMock = dsMockUtils.createMockAssetIdentifier({
        Figi: dsMockUtils.createMockU8aFixed(figiValue),
      });
      securityIdentifiers = [
        {
          type: SecurityIdentifierType.Isin,
          value: isinValue,
        },
        {
          type: SecurityIdentifierType.Cusip,
          value: cusipValue,
        },
        {
          type: SecurityIdentifierType.Cins,
          value: cinsValue,
        },
        {
          type: SecurityIdentifierType.Lei,
          value: leiValue,
        },
        {
          type: SecurityIdentifierType.Figi,
          value: figiValue,
        },
      ];
    });

    beforeEach(() => {
      context = dsMockUtils.getContextInstance();
      asset = new Asset({ ticker }, context);
    });

    it('should return the list of security identifiers for an Asset', async () => {
      dsMockUtils.createQueryStub('asset', 'identifiers', {
        returnValue: [isinMock, cusipMock, cinsMock, leiMock, figiMock],
      });

      const result = await asset.getIdentifiers();

      expect(result[0].value).toBe(isinValue);
      expect(result[1].value).toBe(cusipValue);
      expect(result[2].value).toBe(cinsValue);
      expect(result[3].value).toBe(leiValue);
      expect(result[4].value).toBe(figiValue);
    });

    it('should allow subscription', async () => {
      const unsubCallback = 'unsubCallBack';

      dsMockUtils.createQueryStub('asset', 'identifiers').mockImplementation(async (_, cbFunc) => {
        cbFunc([isinMock, cusipMock, cinsMock, leiMock, figiMock]);

        return unsubCallback;
      });

      const callback = jest.fn();
      const result = await asset.getIdentifiers(callback);

      expect(result).toBe(unsubCallback);
      expect(callback).toBeCalledWith(securityIdentifiers);
    });
  });

  describe('method: createdAt', () => {
    it('should return the event identifier object of the Asset creation', async () => {
      const ticker = 'SOME_TICKER';
      const blockNumber = new BigNumber(1234);
      const blockDate = new Date('4/14/2020');
      const eventIdx = new BigNumber(1);
      const variables = {
        moduleId: ModuleIdEnum.Asset,
        eventId: EventIdEnum.AssetCreated,
        eventArg1: utilsInternalModule.padString(ticker, MAX_TICKER_LENGTH),
      };
      const fakeResult = { blockNumber, blockDate, eventIndex: eventIdx };
      const context = dsMockUtils.getContextInstance();
      const asset = new Asset({ ticker }, context);

      dsMockUtils.createApolloQueryStub(eventByIndexedArgs(variables), {
        /* eslint-disable @typescript-eslint/naming-convention */
        eventByIndexedArgs: {
          block_id: blockNumber.toNumber(),
          block: { datetime: blockDate },
          event_idx: eventIdx.toNumber(),
        },
        /* eslint-enable @typescript-eslint/naming-convention */
      });

      const result = await asset.createdAt();

      expect(result).toEqual(fakeResult);
    });

    it('should return null if the query result is empty', async () => {
      const ticker = 'SOME_TICKER';
      const variables = {
        moduleId: ModuleIdEnum.Asset,
        eventId: EventIdEnum.AssetCreated,
        eventArg1: utilsInternalModule.padString(ticker, MAX_TICKER_LENGTH),
      };
      const context = dsMockUtils.getContextInstance();
      const asset = new Asset({ ticker }, context);

      dsMockUtils.createApolloQueryStub(eventByIndexedArgs(variables), {});
      const result = await asset.createdAt();
      expect(result).toBeNull();
    });
  });

  describe('method: createdAtV2', () => {
    it('should return the event identifier object of the Asset creation', async () => {
      const ticker = 'SOME_TICKER';
      const blockNumber = new BigNumber(1234);
      const blockDate = new Date('4/14/2020');
      const blockHash = 'someHash';
      const eventIdx = new BigNumber(1);
      const variables = {
        ticker,
      };
      const fakeResult = { blockNumber, blockHash, blockDate, eventIndex: eventIdx };
      const context = dsMockUtils.getContextInstance();
      const asset = new Asset({ ticker }, context);

      dsMockUtils.createApolloV2QueryStub(assetQuery(variables), {
        assets: {
          nodes: [
            {
              createdBlock: {
                blockId: blockNumber.toNumber(),
                datetime: blockDate,
                hash: blockHash,
              },
              eventIdx: eventIdx.toNumber(),
            },
          ],
        },
      });

      const result = await asset.createdAtV2();

      expect(result).toEqual(fakeResult);
    });

    it('should return null if the query result is empty', async () => {
      const ticker = 'SOME_TICKER';
      const variables = {
        ticker,
      };
      const context = dsMockUtils.getContextInstance();
      const asset = new Asset({ ticker }, context);

      dsMockUtils.createApolloV2QueryStub(assetQuery(variables), {
        assets: {
          nodes: [],
        },
      });
      const result = await asset.createdAtV2();
      expect(result).toBeNull();
    });
  });

  describe('method: freeze', () => {
    it('should prepare the procedure and return the resulting transaction', async () => {
      const ticker = 'TICKER';
      const context = dsMockUtils.getContextInstance();
      const asset = new Asset({ ticker }, context);

      const expectedTransaction = 'someTransaction' as unknown as PolymeshTransaction<Asset>;

      when(procedureMockUtils.getPrepareStub())
        .calledWith({ args: { ticker, freeze: true }, transformer: undefined }, context, {})
        .mockResolvedValue(expectedTransaction);

      const tx = await asset.freeze();

      expect(tx).toBe(expectedTransaction);
    });
  });

  describe('method: unfreeze', () => {
    it('should prepare the procedure and return the resulting transaction', async () => {
      const ticker = 'TICKER';
      const context = dsMockUtils.getContextInstance();
      const asset = new Asset({ ticker }, context);

      const expectedTransaction = 'someTransaction' as unknown as PolymeshTransaction<Asset>;

      when(procedureMockUtils.getPrepareStub())
        .calledWith({ args: { ticker, freeze: false }, transformer: undefined }, context, {})
        .mockResolvedValue(expectedTransaction);

      const tx = await asset.unfreeze();

      expect(tx).toBe(expectedTransaction);
    });
  });

  describe('method: isFrozen', () => {
    let frozenStub: jest.SpyInstance;
    let boolValue: boolean;
    let rawBoolValue: bool;

    beforeAll(() => {
      boolValue = true;
      rawBoolValue = dsMockUtils.createMockBool(boolValue);
    });

    beforeEach(() => {
      frozenStub = dsMockUtils.createQueryStub('asset', 'frozen');
    });

    it('should return whether the Asset is frozen or not', async () => {
      const ticker = 'TICKER';
      const context = dsMockUtils.getContextInstance();
      const asset = new Asset({ ticker }, context);

      frozenStub.mockResolvedValue(rawBoolValue);

      const result = await asset.isFrozen();

      expect(result).toBe(boolValue);
    });

    it('should allow subscription', async () => {
      const ticker = 'TICKER';
      const context = dsMockUtils.getContextInstance();
      const asset = new Asset({ ticker }, context);
      const unsubCallback = 'unsubCallBack';

      frozenStub.mockImplementation(async (_, cbFunc) => {
        cbFunc(rawBoolValue);
        return unsubCallback;
      });

      const callback = jest.fn();
      const result = await asset.isFrozen(callback);

      expect(result).toBe(unsubCallback);
      expect(callback).toBeCalledWith(boolValue);
    });
  });

<<<<<<< HEAD
  describe('method: modifyPrimaryIssuanceAgent', () => {
    it('should prepare the procedure and return the resulting transaction', async () => {
      const ticker = 'TICKER';
      const target = 'someDid';
      const context = dsMockUtils.getContextInstance();
      const asset = new Asset({ ticker }, context);

      const expectedTransaction = 'someTransaction' as unknown as PolymeshTransaction<void>;

      when(procedureMockUtils.getPrepareStub())
        .calledWith({ args: { ticker, target }, transformer: undefined }, context, {})
        .mockResolvedValue(expectedTransaction);

      const queue = await asset.modifyPrimaryIssuanceAgent({ target });

      expect(queue).toBe(expectedTransaction);
    });
  });

  describe('method: removePrimaryIssuanceAgent', () => {
    it('should prepare the procedure and return the resulting transaction', async () => {
      const ticker = 'TICKER';
      const context = dsMockUtils.getContextInstance();
      const asset = new Asset({ ticker }, context);

      const expectedTransaction = 'someTransaction' as unknown as PolymeshTransaction<void>;

      when(procedureMockUtils.getPrepareStub())
        .calledWith({ args: { ticker }, transformer: undefined }, context, {})
        .mockResolvedValue(expectedTransaction);

      const queue = await asset.removePrimaryIssuanceAgent();

      expect(queue).toBe(expectedTransaction);
    });
  });

=======
>>>>>>> a44aa098
  describe('method: redeem', () => {
    it('should prepare the procedure and return the resulting transaction', async () => {
      const ticker = 'TICKER';
      const amount = new BigNumber(100);
      const context = dsMockUtils.getContextInstance();
      const asset = new Asset({ ticker }, context);

      const expectedTransaction = 'someTransaction' as unknown as PolymeshTransaction<void>;

      when(procedureMockUtils.getPrepareStub())
        .calledWith({ args: { amount, ticker }, transformer: undefined }, context, {})
        .mockResolvedValue(expectedTransaction);

      const queue = await asset.redeem({ amount });

      expect(queue).toBe(expectedTransaction);
    });
  });

  describe('method: investorCount', () => {
    let ticker: string;
    let rawTicker: PolymeshPrimitivesTicker;
    let stringToTickerStub: jest.SpyInstance;
    let boolToBooleanStub: jest.SpyInstance<boolean, [bool]>;

    beforeAll(() => {
      ticker = 'TICKER';
      rawTicker = dsMockUtils.createMockTicker(ticker);
      stringToTickerStub = jest.spyOn(utilsConversionModule, 'stringToTicker');
      boolToBooleanStub = jest.spyOn(utilsConversionModule, 'boolToBoolean');
    });

    beforeEach(() => {
      when(stringToTickerStub).calledWith(ticker).mockReturnValue(rawTicker);
    });

    it('should return the amount of unique investors that hold the Asset when PUIS is disabled', async () => {
      const context = dsMockUtils.getContextInstance();
      const asset = new Asset({ ticker }, context);

      dsMockUtils.createQueryStub('asset', 'disableInvestorUniqueness', {
        returnValue: dsMockUtils.createMockBool(true),
      });

      boolToBooleanStub.mockReturnValue(true);

      dsMockUtils.createQueryStub('asset', 'balanceOf', {
        entries: [
          tuple(
            [rawTicker, dsMockUtils.createMockIdentityId('0x600')],
            dsMockUtils.createMockBalance(new BigNumber(100))
          ),
          tuple(
            [rawTicker, dsMockUtils.createMockIdentityId('0x500')],
            dsMockUtils.createMockBalance(new BigNumber(100))
          ),
          tuple(
            [rawTicker, dsMockUtils.createMockIdentityId('0x400')],
            dsMockUtils.createMockBalance(new BigNumber(0))
          ),
        ],
      });

      const result = await asset.investorCount();

      expect(result).toEqual(new BigNumber(2));
    });

    it('should return the amount of unique investors that hold the Asset when PUIS is enabled', async () => {
      const context = dsMockUtils.getContextInstance();
      const asset = new Asset({ ticker }, context);

      dsMockUtils.createQueryStub('asset', 'disableInvestorUniqueness', {
        returnValue: dsMockUtils.createMockBool(false),
      });

      boolToBooleanStub.mockReturnValue(false);

      const identityScopes = [
        {
          scopeId: dsMockUtils.createMockScopeId('someScopeId'),
          identityId: dsMockUtils.createMockIdentityId('someDid'),
          balance: dsMockUtils.createMockBalance(new BigNumber(100)),
        },
        {
          scopeId: dsMockUtils.createMockScopeId('someScopeId'),
          identityId: dsMockUtils.createMockIdentityId('someOtherDid'),
          balance: dsMockUtils.createMockBalance(new BigNumber(50)),
        },
        {
          scopeId: dsMockUtils.createMockScopeId('randomScopeId'),
          identityId: dsMockUtils.createMockIdentityId('randomDid'),
          balance: dsMockUtils.createMockBalance(new BigNumber(10)),
        },
        {
          scopeId: dsMockUtils.createMockScopeId('excludedScopeId'),
          identityId: dsMockUtils.createMockIdentityId('zeroCountDid'),
          balance: dsMockUtils.createMockBalance(new BigNumber(0)),
        },
      ];

      dsMockUtils.createQueryStub('asset', 'scopeIdOf', {
        entries: identityScopes.map(({ identityId, scopeId }) =>
          tuple([rawTicker, identityId], scopeId)
        ),
      });

      dsMockUtils.createQueryStub('asset', 'balanceOfAtScope', {
        entries: identityScopes.map(({ identityId, scopeId, balance }) =>
          tuple([scopeId, identityId], balance)
        ),
      });

      const result = await asset.investorCount();

      expect(result).toEqual(new BigNumber(2));
    });
  });

  describe('method: controllerTransfer', () => {
    it('should prepare the procedure and return the resulting transaction', async () => {
      const ticker = 'TICKER';
      const originPortfolio = 'portfolio';
      const amount = new BigNumber(1);
      const context = dsMockUtils.getContextInstance();
      const asset = new Asset({ ticker }, context);

      const expectedTransaction = 'someTransaction' as unknown as PolymeshTransaction<void>;

      when(procedureMockUtils.getPrepareStub())
        .calledWith(
          { args: { ticker, originPortfolio, amount }, transformer: undefined },
          context,
          {}
        )
        .mockResolvedValue(expectedTransaction);

      const queue = await asset.controllerTransfer({ originPortfolio, amount });

      expect(queue).toBe(expectedTransaction);
    });
  });

  describe('method: getOperationHistory', () => {
    it('should return a list of agent operations', async () => {
      const ticker = 'TICKER';
      const context = dsMockUtils.getContextInstance();
      const asset = new Asset({ ticker }, context);

      const did = 'someDid';
      const blockId = new BigNumber(1);
      const blockHash = 'someHash';
      const eventIndex = new BigNumber(1);
      const datetime = '2020-10-10';

      dsMockUtils.createQueryStub('system', 'blockHash', {
        multi: [dsMockUtils.createMockHash(blockHash)],
      });
      dsMockUtils.createApolloQueryStub(
        tickerExternalAgentHistory({
          ticker,
        }),
        {
          tickerExternalAgentHistory: [
            /* eslint-disable @typescript-eslint/naming-convention */
            {
              did,
              history: [
                {
                  block_id: blockId.toNumber(),
                  datetime,
                  event_idx: eventIndex.toNumber(),
                },
              ],
            },
            /* eslint-enable @typescript-eslint/naming-convention */
          ],
        }
      );

      let result = await asset.getOperationHistory();

      expect(result.length).toEqual(1);
      expect(result[0].identity.did).toEqual(did);
      expect(result[0].history.length).toEqual(1);
      expect(result[0].history[0]).toEqual({
        blockNumber: blockId,
        blockHash,
        blockDate: new Date(`${datetime}Z`),
        eventIndex,
      });

      dsMockUtils.createApolloQueryStub(
        tickerExternalAgentHistory({
          ticker,
        }),
        {
          tickerExternalAgentHistory: [
            {
              did,
              history: [],
            },
          ],
        }
      );

      result = await asset.getOperationHistory();

      expect(result.length).toEqual(1);
      expect(result[0].identity.did).toEqual(did);
      expect(result[0].history.length).toEqual(0);
    });
  });

  describe('method: getOperationHistoryV2', () => {
    it('should return a list of agent operations', async () => {
      const ticker = 'TICKER';
      const context = dsMockUtils.getContextInstance();
      const asset = new Asset({ ticker }, context);

      const did = 'someDid';
      const blockId = new BigNumber(1);
      const blockHash = 'someHash';
      const eventIndex = new BigNumber(1);
      const datetime = '2020-10-10';

      dsMockUtils.createApolloV2QueryStub(
        tickerExternalAgentHistoryQuery({
          assetId: ticker,
        }),
        {
          tickerExternalAgentHistories: {
            nodes: [
              {
                identityId: did,
                eventIdx: eventIndex.toNumber(),
                createdBlock: {
                  blockId: blockId.toNumber(),
                  datetime,
                  hash: blockHash,
                },
              },
            ],
          },
        }
      );

      let result = await asset.getOperationHistoryV2();

      expect(result.length).toEqual(1);
      expect(result[0].identity.did).toEqual(did);
      expect(result[0].history.length).toEqual(1);
      expect(result[0].history[0]).toEqual({
        blockNumber: blockId,
        blockHash,
        blockDate: new Date(`${datetime}Z`),
        eventIndex,
      });

      dsMockUtils.createApolloV2QueryStub(
        tickerExternalAgentHistoryQuery({
          assetId: ticker,
        }),
        {
          tickerExternalAgentHistories: {
            nodes: [],
          },
        }
      );

      result = await asset.getOperationHistoryV2();

      expect(result.length).toEqual(0);
    });
  });

  describe('method: exists', () => {
    it('should return whether the Asset exists', async () => {
      const ticker = 'TICKER';
      const context = dsMockUtils.getContextInstance();
      const asset = new Asset({ ticker }, context);

      dsMockUtils.createQueryStub('asset', 'tokens', {
        size: new BigNumber(10),
      });

      let result = await asset.exists();

      expect(result).toBe(true);

      dsMockUtils.createQueryStub('asset', 'tokens', {
        size: new BigNumber(0),
      });

      result = await asset.exists();

      expect(result).toBe(false);
    });
  });

  describe('method: toHuman', () => {
    it('should return a human readable version of the entity', () => {
      const context = dsMockUtils.getContextInstance();
      const asset = new Asset({ ticker: 'SOME_TICKER' }, context);

      expect(asset.toHuman()).toBe('SOME_TICKER');
    });
  });
});<|MERGE_RESOLUTION|>--- conflicted
+++ resolved
@@ -210,12 +210,7 @@
           name,
           owner: expect.objectContaining({ did: owner }),
           totalSupply: new BigNumber(totalSupply).div(Math.pow(10, 6)),
-<<<<<<< HEAD
-          primaryIssuanceAgents: [expect.objectContaining({ did })],
           fullAgents: [expect.objectContaining({ did: owner })],
-=======
-          fullAgents: [sinon.match({ did: owner })],
->>>>>>> a44aa098
           requiresInvestorUniqueness: true,
         })
       );
@@ -605,46 +600,6 @@
     });
   });
 
-<<<<<<< HEAD
-  describe('method: modifyPrimaryIssuanceAgent', () => {
-    it('should prepare the procedure and return the resulting transaction', async () => {
-      const ticker = 'TICKER';
-      const target = 'someDid';
-      const context = dsMockUtils.getContextInstance();
-      const asset = new Asset({ ticker }, context);
-
-      const expectedTransaction = 'someTransaction' as unknown as PolymeshTransaction<void>;
-
-      when(procedureMockUtils.getPrepareStub())
-        .calledWith({ args: { ticker, target }, transformer: undefined }, context, {})
-        .mockResolvedValue(expectedTransaction);
-
-      const queue = await asset.modifyPrimaryIssuanceAgent({ target });
-
-      expect(queue).toBe(expectedTransaction);
-    });
-  });
-
-  describe('method: removePrimaryIssuanceAgent', () => {
-    it('should prepare the procedure and return the resulting transaction', async () => {
-      const ticker = 'TICKER';
-      const context = dsMockUtils.getContextInstance();
-      const asset = new Asset({ ticker }, context);
-
-      const expectedTransaction = 'someTransaction' as unknown as PolymeshTransaction<void>;
-
-      when(procedureMockUtils.getPrepareStub())
-        .calledWith({ args: { ticker }, transformer: undefined }, context, {})
-        .mockResolvedValue(expectedTransaction);
-
-      const queue = await asset.removePrimaryIssuanceAgent();
-
-      expect(queue).toBe(expectedTransaction);
-    });
-  });
-
-=======
->>>>>>> a44aa098
   describe('method: redeem', () => {
     it('should prepare the procedure and return the resulting transaction', async () => {
       const ticker = 'TICKER';

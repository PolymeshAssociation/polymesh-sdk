<<<<<<< HEAD
import { bool } from '@polkadot/types';
=======
import { bool, Bytes, u64 } from '@polkadot/types';
>>>>>>> edb33672
import { Balance } from '@polkadot/types/interfaces';
import { PolymeshPrimitivesAssetIdentifier } from '@polkadot/types/lookup';
import BigNumber from 'bignumber.js';
<<<<<<< HEAD
import {
  AssetIdentifier,
  AssetName,
  FundingRoundName,
  SecurityToken as MeshSecurityToken,
  Ticker,
} from 'polymesh-types/types';
=======
>>>>>>> edb33672
import sinon from 'sinon';

import { Asset, Context, Entity, PolymeshError, TransactionQueue } from '~/internal';
import { eventByIndexedArgs, tickerExternalAgentHistory } from '~/middleware/queries';
import { EventIdEnum, ModuleIdEnum } from '~/middleware/types';
import { SecurityToken as MeshSecurityToken } from '~/polkadot/polymesh';
import { dsMockUtils, entityMockUtils, procedureMockUtils } from '~/testUtils/mocks';
import { ErrorCode, SecurityIdentifier, SecurityIdentifierType } from '~/types';
import { StatisticsOpType } from '~/types/internal';
import { tuple } from '~/types/utils';
import { MAX_TICKER_LENGTH } from '~/utils/constants';
import * as utilsConversionModule from '~/utils/conversion';
import * as utilsInternalModule from '~/utils/internal';

jest.mock(
  '~/api/entities/Identity',
  require('~/testUtils/mocks/entities').mockIdentityModule('~/api/entities/Identity')
);
jest.mock(
  '~/base/Procedure',
  require('~/testUtils/mocks/procedure').mockProcedureModule('~/base/Procedure')
);

describe('Asset class', () => {
  let bytesToStringStub: sinon.SinonStub;
  beforeAll(() => {
    dsMockUtils.initMocks();
    entityMockUtils.initMocks();
    procedureMockUtils.initMocks();
  });

  afterEach(() => {
    dsMockUtils.reset();
    entityMockUtils.reset();
    procedureMockUtils.reset();
  });

  afterAll(() => {
    dsMockUtils.cleanup();
    procedureMockUtils.cleanup();
  });

  it('should extend Entity', () => {
    expect(Asset.prototype instanceof Entity).toBe(true);
  });

  describe('constructor', () => {
    it('should assign ticker and did to instance', () => {
      const ticker = 'test';
      const context = dsMockUtils.getContextInstance();
      const asset = new Asset({ ticker }, context);

      expect(asset.ticker).toBe(ticker);
      expect(asset.did).toBe(utilsConversionModule.tickerToDid(ticker));
    });
  });

  describe('method: isUniqueIdentifiers', () => {
    it('should return true if the object conforms to the interface', () => {
      expect(Asset.isUniqueIdentifiers({ ticker: 'SOME_TICKER' })).toBe(true);
      expect(Asset.isUniqueIdentifiers({})).toBe(false);
      expect(Asset.isUniqueIdentifiers({ ticker: 3 })).toBe(false);
    });
  });

  describe('method: details', () => {
    let ticker: string;
    let name: string;
    let totalSupply: BigNumber;
    let isDivisible: boolean;
    let owner: string;
    let assetType: 'EquityCommon';
    let iuDisabled: boolean;
    let did: string;

    let rawToken: MeshSecurityToken;
    let rawName: Bytes;
    let rawIuDisabled: bool;

    let context: Context;
    let asset: Asset;

    beforeAll(() => {
      ticker = 'FAKE_TICKER';
      name = 'tokenName';
      totalSupply = new BigNumber(1000);
      isDivisible = true;
      owner = '0x0wn3r';
      assetType = 'EquityCommon';
      iuDisabled = false;
      did = 'someDid';
      bytesToStringStub = sinon.stub(utilsConversionModule, 'bytesToString');
    });

    beforeEach(() => {
      rawToken = dsMockUtils.createMockSecurityToken({
        ownerDid: dsMockUtils.createMockIdentityId(owner),
        assetType: dsMockUtils.createMockAssetType(assetType),
        divisible: dsMockUtils.createMockBool(isDivisible),
        totalSupply: dsMockUtils.createMockBalance(totalSupply),
      });
      rawIuDisabled = dsMockUtils.createMockBool(iuDisabled);
      rawName = dsMockUtils.createMockBytes(name);
      context = dsMockUtils.getContextInstance();
      asset = new Asset({ ticker }, context);

      dsMockUtils.createQueryStub('externalAgents', 'groupOfAgent', {
        entries: [
          tuple(
            [dsMockUtils.createMockTicker(ticker), dsMockUtils.createMockIdentityId(did)],
            dsMockUtils.createMockOption(dsMockUtils.createMockAgentGroup('PolymeshV1PIA'))
          ),
          tuple(
            [dsMockUtils.createMockTicker(ticker), dsMockUtils.createMockIdentityId(owner)],
            dsMockUtils.createMockOption(dsMockUtils.createMockAgentGroup('Full'))
          ),
          tuple(
            [dsMockUtils.createMockTicker(ticker), dsMockUtils.createMockIdentityId(did)],
            dsMockUtils.createMockOption(dsMockUtils.createMockAgentGroup('ExceptMeta'))
          ),
        ],
      });
      dsMockUtils.createQueryStub('asset', 'assetNames', {
        returnValue: rawName,
      });
      dsMockUtils.createQueryStub('asset', 'disableInvestorUniqueness', {
        returnValue: rawIuDisabled,
      });
    });

    it('should return details for an Asset', async () => {
      const tokensStub = dsMockUtils.createQueryStub('asset', 'tokens', {
        returnValue: rawToken,
      });

      bytesToStringStub.withArgs(rawName).returns(name);
      let details = await asset.details();

      expect(details.name).toBe(name);
      expect(details.totalSupply).toEqual(
        utilsConversionModule.balanceToBigNumber(totalSupply as unknown as Balance)
      );
      expect(details.isDivisible).toBe(isDivisible);
      expect(details.owner.did).toBe(owner);
      expect(details.assetType).toBe(assetType);
      expect(details.primaryIssuanceAgents[0].did).toBe(did);
      expect(details.fullAgents[0].did).toBe(owner);
      expect(details.requiresInvestorUniqueness).toBe(true);

      dsMockUtils.createQueryStub('externalAgents', 'groupOfAgent', {
        entries: [
          tuple(
            [dsMockUtils.createMockTicker(ticker), dsMockUtils.createMockIdentityId(did)],
            dsMockUtils.createMockOption(dsMockUtils.createMockAgentGroup('Full'))
          ),
        ],
      });

      details = await asset.details();
      expect(details.primaryIssuanceAgents).toEqual([]);
      expect(details.fullAgents[0].did).toEqual(did);

      tokensStub.resolves(
        dsMockUtils.createMockSecurityToken({
          ownerDid: dsMockUtils.createMockIdentityId(owner),
          assetType: dsMockUtils.createMockAssetType({
            Custom: dsMockUtils.createMockU32(new BigNumber(10)),
          }),
          divisible: dsMockUtils.createMockBool(isDivisible),
          totalSupply: dsMockUtils.createMockBalance(totalSupply),
        })
      );

      const customType = 'something';
      const rawCustomType = dsMockUtils.createMockBytes(customType);
      dsMockUtils.createQueryStub('asset', 'customTypes', {
        returnValue: rawCustomType,
      });
      bytesToStringStub.withArgs(rawCustomType).returns(customType);

      details = await asset.details();
      expect(details.assetType).toEqual(customType);
    });

    it('should allow subscription', async () => {
      const unsubCallback = 'unsubCallBack';
      // eslint-disable-next-line @typescript-eslint/no-explicit-any
      (rawToken as any).primaryIssuanceAgent = dsMockUtils.createMockOption();

      dsMockUtils.createQueryStub('asset', 'tokens').callsFake(async (_, cbFunc) => {
        cbFunc(rawToken);

        return unsubCallback;
      });

      bytesToStringStub.withArgs(rawName).returns(name);

      const callback = sinon.stub();
      const result = await asset.details(callback);
      expect(result).toBe(unsubCallback);
      sinon.assert.calledWithExactly(
        callback,
        sinon.match({
          assetType,
          isDivisible,
          name,
          owner: sinon.match({ did: owner }),
          totalSupply: new BigNumber(totalSupply).div(Math.pow(10, 6)),
          primaryIssuanceAgents: [sinon.match({ did })],
          fullAgents: [sinon.match({ did: owner })],
          requiresInvestorUniqueness: true,
        })
      );
    });
  });

  describe('method: transferOwnership', () => {
    it('should prepare the procedure with the correct arguments and context, and return the resulting transaction queue', async () => {
      const ticker = 'TEST';
      const context = dsMockUtils.getContextInstance();
      const asset = new Asset({ ticker }, context);
      const target = 'someOtherDid';
      const expiry = new Date('10/14/3040');

      const args = {
        target,
        expiry,
      };

      const expectedQueue = 'someQueue' as unknown as TransactionQueue<Asset>;

      procedureMockUtils
        .getPrepareStub()
        .withArgs({ args: { ticker, ...args }, transformer: undefined }, context)
        .resolves(expectedQueue);

      const queue = await asset.transferOwnership(args);

      expect(queue).toBe(expectedQueue);
    });
  });

  describe('method: modify', () => {
    it('should prepare the procedure with the correct arguments and context, and return the resulting transaction queue', async () => {
      const ticker = 'TEST';
      const context = dsMockUtils.getContextInstance();
      const asset = new Asset({ ticker }, context);
      const makeDivisible = true as const;

      const args = {
        makeDivisible,
      };

      const expectedQueue = 'someQueue' as unknown as TransactionQueue<Asset>;

      procedureMockUtils
        .getPrepareStub()
        .withArgs({ args: { ticker, ...args }, transformer: undefined }, context)
        .resolves(expectedQueue);

      const queue = await asset.modify(args);

      expect(queue).toBe(expectedQueue);
    });
  });

  describe('method: currentFundingRound', () => {
    let ticker: string;
    let fundingRound: string;
    let rawFundingRound: Bytes;

    let context: Context;
    let asset: Asset;

    beforeAll(() => {
      ticker = 'FAKE_TICKER';
      fundingRound = 'Series A';
    });

    beforeEach(() => {
      rawFundingRound = dsMockUtils.createMockBytes(fundingRound);
      context = dsMockUtils.getContextInstance();
      asset = new Asset({ ticker }, context);
    });

    it('should return null if there is no funding round for an Asset', async () => {
      dsMockUtils.createQueryStub('asset', 'fundingRound', {
        returnValue: dsMockUtils.createMockBytes(),
      });

      const result = await asset.currentFundingRound();

      expect(result).toBeNull();
    });

    it('should return the funding round for an Asset', async () => {
      dsMockUtils.createQueryStub('asset', 'fundingRound', {
        returnValue: rawFundingRound,
      });
      bytesToStringStub.withArgs(rawFundingRound).returns(fundingRound);
      const result = await asset.currentFundingRound();

      expect(result).toBe(fundingRound);
    });

    it('should allow subscription', async () => {
      const unsubCallback = 'unsubCallBack';

      dsMockUtils.createQueryStub('asset', 'fundingRound').callsFake(async (_, cbFunc) => {
        cbFunc(rawFundingRound);

        return unsubCallback;
      });
      bytesToStringStub.withArgs(rawFundingRound).returns(fundingRound);

      const callback = sinon.stub();
      const result = await asset.currentFundingRound(callback);

      expect(result).toBe(unsubCallback);
      sinon.assert.calledWithExactly(callback, fundingRound);
    });
  });

  describe('method: getIdentifiers', () => {
    let ticker: string;
    let isinValue: string;
    let cusipValue: string;
    let cinsValue: string;
    let leiValue: string;
    let figiValue: string;
    let isinMock: PolymeshPrimitivesAssetIdentifier;
    let cusipMock: PolymeshPrimitivesAssetIdentifier;
    let cinsMock: PolymeshPrimitivesAssetIdentifier;
    let leiMock: PolymeshPrimitivesAssetIdentifier;
    let figiMock: PolymeshPrimitivesAssetIdentifier;
    let securityIdentifiers: SecurityIdentifier[];

    let context: Context;
    let asset: Asset;

    beforeAll(() => {
      ticker = 'TEST';
      isinValue = 'FAKE ISIN';
      cusipValue = 'FAKE CUSIP';
      cinsValue = 'FAKE CINS';
      leiValue = 'FAKE LEI';
      figiValue = 'FAKE FIGI';
      isinMock = dsMockUtils.createMockAssetIdentifier({
        Isin: dsMockUtils.createMockU8aFixed(isinValue),
      });
      cusipMock = dsMockUtils.createMockAssetIdentifier({
        Cusip: dsMockUtils.createMockU8aFixed(cusipValue),
      });
      cinsMock = dsMockUtils.createMockAssetIdentifier({
        Cins: dsMockUtils.createMockU8aFixed(cinsValue),
      });
      leiMock = dsMockUtils.createMockAssetIdentifier({
        Lei: dsMockUtils.createMockU8aFixed(leiValue),
      });
      figiMock = dsMockUtils.createMockAssetIdentifier({
        Figi: dsMockUtils.createMockU8aFixed(figiValue),
      });
      securityIdentifiers = [
        {
          type: SecurityIdentifierType.Isin,
          value: isinValue,
        },
        {
          type: SecurityIdentifierType.Cusip,
          value: cusipValue,
        },
        {
          type: SecurityIdentifierType.Cins,
          value: cinsValue,
        },
        {
          type: SecurityIdentifierType.Lei,
          value: leiValue,
        },
        {
          type: SecurityIdentifierType.Figi,
          value: figiValue,
        },
      ];
    });

    beforeEach(() => {
      context = dsMockUtils.getContextInstance();
      asset = new Asset({ ticker }, context);
    });

    it('should return the list of security identifiers for an Asset', async () => {
      dsMockUtils.createQueryStub('asset', 'identifiers', {
        returnValue: [isinMock, cusipMock, cinsMock, leiMock, figiMock],
      });

      const result = await asset.getIdentifiers();

      expect(result[0].value).toBe(isinValue);
      expect(result[1].value).toBe(cusipValue);
      expect(result[2].value).toBe(cinsValue);
      expect(result[3].value).toBe(leiValue);
      expect(result[4].value).toBe(figiValue);
    });

    it('should allow subscription', async () => {
      const unsubCallback = 'unsubCallBack';

      dsMockUtils.createQueryStub('asset', 'identifiers').callsFake(async (_, cbFunc) => {
        cbFunc([isinMock, cusipMock, cinsMock, leiMock, figiMock]);

        return unsubCallback;
      });

      const callback = sinon.stub();
      const result = await asset.getIdentifiers(callback);

      expect(result).toBe(unsubCallback);
      sinon.assert.calledWithExactly(callback, securityIdentifiers);
    });
  });

  describe('method: createdAt', () => {
    it('should return the event identifier object of the Asset creation', async () => {
      const ticker = 'SOME_TICKER';
      const blockNumber = new BigNumber(1234);
      const blockDate = new Date('4/14/2020');
      const eventIdx = new BigNumber(1);
      const variables = {
        moduleId: ModuleIdEnum.Asset,
        eventId: EventIdEnum.AssetCreated,
        eventArg1: utilsInternalModule.padString(ticker, MAX_TICKER_LENGTH),
      };
      const fakeResult = { blockNumber, blockDate, eventIndex: eventIdx };
      const context = dsMockUtils.getContextInstance();
      const asset = new Asset({ ticker }, context);

      dsMockUtils.createApolloQueryStub(eventByIndexedArgs(variables), {
        /* eslint-disable @typescript-eslint/naming-convention */
        eventByIndexedArgs: {
          block_id: blockNumber.toNumber(),
          block: { datetime: blockDate },
          event_idx: eventIdx.toNumber(),
        },
        /* eslint-enable @typescript-eslint/naming-convention */
      });

      const result = await asset.createdAt();

      expect(result).toEqual(fakeResult);
    });

    it('should return null if the query result is empty', async () => {
      const ticker = 'SOME_TICKER';
      const variables = {
        moduleId: ModuleIdEnum.Asset,
        eventId: EventIdEnum.AssetCreated,
        eventArg1: utilsInternalModule.padString(ticker, MAX_TICKER_LENGTH),
      };
      const context = dsMockUtils.getContextInstance();
      const asset = new Asset({ ticker }, context);

      dsMockUtils.createApolloQueryStub(eventByIndexedArgs(variables), {});
      const result = await asset.createdAt();
      expect(result).toBeNull();
    });
  });

  describe('method: freeze', () => {
    it('should prepare the procedure and return the resulting transaction queue', async () => {
      const ticker = 'TICKER';
      const context = dsMockUtils.getContextInstance();
      const asset = new Asset({ ticker }, context);

      const expectedQueue = 'someQueue' as unknown as TransactionQueue<Asset>;

      procedureMockUtils
        .getPrepareStub()
        .withArgs({ args: { ticker, freeze: true }, transformer: undefined }, context)
        .resolves(expectedQueue);

      const queue = await asset.freeze();

      expect(queue).toBe(expectedQueue);
    });
  });

  describe('method: unfreeze', () => {
    it('should prepare the procedure and return the resulting transaction queue', async () => {
      const ticker = 'TICKER';
      const context = dsMockUtils.getContextInstance();
      const asset = new Asset({ ticker }, context);

      const expectedQueue = 'someQueue' as unknown as TransactionQueue<Asset>;

      procedureMockUtils
        .getPrepareStub()
        .withArgs({ args: { ticker, freeze: false }, transformer: undefined }, context)
        .resolves(expectedQueue);

      const queue = await asset.unfreeze();

      expect(queue).toBe(expectedQueue);
    });
  });

  describe('method: isFrozen', () => {
    let frozenStub: sinon.SinonStub;
    let boolValue: boolean;
    let rawBoolValue: bool;

    beforeAll(() => {
      boolValue = true;
      rawBoolValue = dsMockUtils.createMockBool(boolValue);
    });

    beforeEach(() => {
      frozenStub = dsMockUtils.createQueryStub('asset', 'frozen');
    });

    it('should return whether the Asset is frozen or not', async () => {
      const ticker = 'TICKER';
      const context = dsMockUtils.getContextInstance();
      const asset = new Asset({ ticker }, context);

      frozenStub.resolves(rawBoolValue);

      const result = await asset.isFrozen();

      expect(result).toBe(boolValue);
    });

    it('should allow subscription', async () => {
      const ticker = 'TICKER';
      const context = dsMockUtils.getContextInstance();
      const asset = new Asset({ ticker }, context);
      const unsubCallback = 'unsubCallBack';

      frozenStub.callsFake(async (_, cbFunc) => {
        cbFunc(rawBoolValue);
        return unsubCallback;
      });

      const callback = sinon.stub();
      const result = await asset.isFrozen(callback);

      expect(result).toBe(unsubCallback);
      sinon.assert.calledWithExactly(callback, boolValue);
    });
  });

  describe('method: modifyPrimaryIssuanceAgent', () => {
    it('should prepare the procedure and return the resulting transaction queue', async () => {
      const ticker = 'TICKER';
      const target = 'someDid';
      const context = dsMockUtils.getContextInstance();
      const asset = new Asset({ ticker }, context);

      const expectedQueue = 'someQueue' as unknown as TransactionQueue<void>;

      procedureMockUtils
        .getPrepareStub()
        .withArgs({ args: { ticker, target }, transformer: undefined }, context)
        .resolves(expectedQueue);

      const queue = await asset.modifyPrimaryIssuanceAgent({ target });

      expect(queue).toBe(expectedQueue);
    });
  });

  describe('method: removePrimaryIssuanceAgent', () => {
    it('should prepare the procedure and return the resulting transaction queue', async () => {
      const ticker = 'TICKER';
      const context = dsMockUtils.getContextInstance();
      const asset = new Asset({ ticker }, context);

      const expectedQueue = 'someQueue' as unknown as TransactionQueue<void>;

      procedureMockUtils
        .getPrepareStub()
        .withArgs({ args: { ticker }, transformer: undefined }, context)
        .resolves(expectedQueue);

      const queue = await asset.removePrimaryIssuanceAgent();

      expect(queue).toBe(expectedQueue);
    });
  });

  describe('method: redeem', () => {
    it('should prepare the procedure and return the resulting transaction queue', async () => {
      const ticker = 'TICKER';
      const amount = new BigNumber(100);
      const context = dsMockUtils.getContextInstance();
      const asset = new Asset({ ticker }, context);

      const expectedQueue = 'someQueue' as unknown as TransactionQueue<void>;

      procedureMockUtils
        .getPrepareStub()
        .withArgs({ args: { amount, ticker }, transformer: undefined }, context)
        .resolves(expectedQueue);

      const queue = await asset.redeem({ amount });

      expect(queue).toBe(expectedQueue);
    });
  });

  describe('method: investorCount', () => {
<<<<<<< HEAD
    let ticker: string;
    let rawTicker: Ticker;
    let stringToTickerStub: sinon.SinonStub;
    let boolToBooleanStub: sinon.SinonStub<[bool], boolean>;
=======
    let statisticsAssetStatsStub: sinon.SinonStub;
    let statisticsActiveAssetStatsStub: sinon.SinonStub;
    let meshToStatisticsOpTypeStub: sinon.SinonStub;

    let investorCount: BigNumber;
    let rawInvestorCount: u64;
>>>>>>> edb33672

    beforeAll(() => {
      ticker = 'TICKER';
      rawTicker = dsMockUtils.createMockTicker(ticker);
      stringToTickerStub = sinon.stub(utilsConversionModule, 'stringToTicker');
      boolToBooleanStub = sinon.stub(utilsConversionModule, 'boolToBoolean');
    });

    beforeEach(() => {
<<<<<<< HEAD
      stringToTickerStub.withArgs(ticker).returns(rawTicker);
=======
      statisticsAssetStatsStub = dsMockUtils.createQueryStub('statistics', 'assetStats');
      statisticsActiveAssetStatsStub = dsMockUtils.createQueryStub(
        'statistics',
        'activeAssetStats'
      );
      meshToStatisticsOpTypeStub = sinon.stub(utilsConversionModule, 'meshStatToStatisticsOpType');
    });

    afterEach(() => {
      sinon.restore();
>>>>>>> edb33672
    });

    it('should return the amount of unique investors that hold the Asset when PUIS is disabled', async () => {
      const context = dsMockUtils.getContextInstance();
      const asset = new Asset({ ticker }, context);

<<<<<<< HEAD
      dsMockUtils.createQueryStub('asset', 'disableInvestorUniqueness', {
        returnValue: dsMockUtils.createMockBool(true),
      });

      boolToBooleanStub.returns(true);

      dsMockUtils.createQueryStub('asset', 'balanceOf', {
        entries: [
          tuple(
            [rawTicker, dsMockUtils.createMockIdentityId('0x600')],
            dsMockUtils.createMockBalance(new BigNumber(100))
          ),
          tuple(
            [rawTicker, dsMockUtils.createMockIdentityId('0x500')],
            dsMockUtils.createMockBalance(new BigNumber(100))
          ),
          tuple(
            [rawTicker, dsMockUtils.createMockIdentityId('0x400')],
            dsMockUtils.createMockBalance(new BigNumber(0))
          ),
        ],
      });
=======
      statisticsAssetStatsStub.resolves(rawInvestorCount);
      statisticsActiveAssetStatsStub.resolves(['fakeStat']);
>>>>>>> edb33672

      meshToStatisticsOpTypeStub.returns(StatisticsOpType.Count);
      const result = await asset.investorCount();

      expect(result).toEqual(new BigNumber(2));
    });

    it('should return the amount of unique investors that hold the Asset when PUIS is enabled', async () => {
      const context = dsMockUtils.getContextInstance();
      const asset = new Asset({ ticker }, context);
<<<<<<< HEAD

      dsMockUtils.createQueryStub('asset', 'disableInvestorUniqueness', {
        returnValue: dsMockUtils.createMockBool(false),
=======
      const unsubCallback = 'unsubCallBack';
      statisticsActiveAssetStatsStub.resolves(['fakeStat']);

      meshToStatisticsOpTypeStub.returns(StatisticsOpType.Count);

      statisticsAssetStatsStub.callsFake(async (_, _holder, cbFunc) => {
        cbFunc(rawInvestorCount);
        return unsubCallback;
>>>>>>> edb33672
      });

      boolToBooleanStub.returns(false);

      const identityScopes = [
        {
          scopeId: dsMockUtils.createMockScopeId('someScopeId'),
          identityId: dsMockUtils.createMockIdentityId('someDid'),
          balance: dsMockUtils.createMockBalance(new BigNumber(100)),
        },
        {
          scopeId: dsMockUtils.createMockScopeId('someScopeId'),
          identityId: dsMockUtils.createMockIdentityId('someOtherDid'),
          balance: dsMockUtils.createMockBalance(new BigNumber(50)),
        },
        {
          scopeId: dsMockUtils.createMockScopeId('randomScopeId'),
          identityId: dsMockUtils.createMockIdentityId('randomDid'),
          balance: dsMockUtils.createMockBalance(new BigNumber(10)),
        },
        {
          scopeId: dsMockUtils.createMockScopeId('excludedScopeId'),
          identityId: dsMockUtils.createMockIdentityId('zeroCountDid'),
          balance: dsMockUtils.createMockBalance(new BigNumber(0)),
        },
      ];

      dsMockUtils.createQueryStub('asset', 'scopeIdOf', {
        entries: identityScopes.map(({ identityId, scopeId }) =>
          tuple([rawTicker, identityId], scopeId)
        ),
      });

      dsMockUtils.createQueryStub('asset', 'balanceOfAtScope', {
        entries: identityScopes.map(({ identityId, scopeId, balance }) =>
          tuple([scopeId, identityId], balance)
        ),
      });

      const result = await asset.investorCount();

      expect(result).toEqual(new BigNumber(2));
    });

    it('should throw an error if a Count statistic has not been enabled', () => {
      const ticker = 'TICKER';
      const context = dsMockUtils.getContextInstance();
      const asset = new Asset({ ticker }, context);
      statisticsActiveAssetStatsStub.resolves([]);

      const expectedError = new PolymeshError({
        code: ErrorCode.DataUnavailable,
        message:
          'The Issuer of the Asset must first enable the statistics for the Asset before this method can be used',
      });

      return expect(asset.investorCount()).rejects.toThrowError(expectedError);
    });
  });

  describe('method: controllerTransfer', () => {
    it('should prepare the procedure and return the resulting transaction queue', async () => {
      const ticker = 'TICKER';
      const originPortfolio = 'portfolio';
      const amount = new BigNumber(1);
      const context = dsMockUtils.getContextInstance();
      const asset = new Asset({ ticker }, context);

      const expectedQueue = 'someQueue' as unknown as TransactionQueue<void>;

      procedureMockUtils
        .getPrepareStub()
        .withArgs({ args: { ticker, originPortfolio, amount }, transformer: undefined }, context)
        .resolves(expectedQueue);

      const queue = await asset.controllerTransfer({ originPortfolio, amount });

      expect(queue).toBe(expectedQueue);
    });
  });

  describe('method: getOperationHistory', () => {
    it('should return a list of agent operations', async () => {
      const ticker = 'TICKER';
      const context = dsMockUtils.getContextInstance();
      const asset = new Asset({ ticker }, context);

      const did = 'someDid';
      const blockId = new BigNumber(1);
      const blockHash = 'someHash';
      const eventIndex = new BigNumber(1);
      const datetime = '2020-10-10';

      dsMockUtils.createQueryStub('system', 'blockHash', {
        multi: [dsMockUtils.createMockHash(blockHash)],
      });
      dsMockUtils.createApolloQueryStub(
        tickerExternalAgentHistory({
          ticker,
        }),
        {
          tickerExternalAgentHistory: [
            /* eslint-disable @typescript-eslint/naming-convention */
            {
              did,
              history: [
                {
                  block_id: blockId.toNumber(),
                  datetime,
                  event_idx: eventIndex.toNumber(),
                },
              ],
            },
            /* eslint-enable @typescript-eslint/naming-convention */
          ],
        }
      );

      let result = await asset.getOperationHistory();

      expect(result.length).toEqual(1);
      expect(result[0].identity.did).toEqual(did);
      expect(result[0].history.length).toEqual(1);
      expect(result[0].history[0]).toEqual({
        blockNumber: blockId,
        blockHash,
        blockDate: new Date(`${datetime}Z`),
        eventIndex,
      });

      dsMockUtils.createApolloQueryStub(
        tickerExternalAgentHistory({
          ticker,
        }),
        {
          tickerExternalAgentHistory: [
            {
              did,
              history: [],
            },
          ],
        }
      );

      result = await asset.getOperationHistory();

      expect(result.length).toEqual(1);
      expect(result[0].identity.did).toEqual(did);
      expect(result[0].history.length).toEqual(0);
    });
  });

  describe('method: exists', () => {
    it('should return whether the Asset exists', async () => {
      const ticker = 'TICKER';
      const context = dsMockUtils.getContextInstance();
      const asset = new Asset({ ticker }, context);

      dsMockUtils.createQueryStub('asset', 'tokens', {
        size: new BigNumber(10),
      });

      let result = await asset.exists();

      expect(result).toBe(true);

      dsMockUtils.createQueryStub('asset', 'tokens', {
        size: new BigNumber(0),
      });

      result = await asset.exists();

      expect(result).toBe(false);
    });
  });

  describe('method: toHuman', () => {
    it('should return a human readable version of the entity', () => {
      const context = dsMockUtils.getContextInstance();
      const asset = new Asset({ ticker: 'SOME_TICKER' }, context);

      expect(asset.toHuman()).toBe('SOME_TICKER');
    });
  });
});<|MERGE_RESOLUTION|>--- conflicted
+++ resolved
@@ -1,30 +1,18 @@
-<<<<<<< HEAD
-import { bool } from '@polkadot/types';
-=======
 import { bool, Bytes, u64 } from '@polkadot/types';
->>>>>>> edb33672
 import { Balance } from '@polkadot/types/interfaces';
-import { PolymeshPrimitivesAssetIdentifier } from '@polkadot/types/lookup';
+import {
+  PolymeshPrimitivesAssetIdentifier,
+  PolymeshPrimitivesTicker,
+} from '@polkadot/types/lookup';
 import BigNumber from 'bignumber.js';
-<<<<<<< HEAD
-import {
-  AssetIdentifier,
-  AssetName,
-  FundingRoundName,
-  SecurityToken as MeshSecurityToken,
-  Ticker,
-} from 'polymesh-types/types';
-=======
->>>>>>> edb33672
 import sinon from 'sinon';
 
-import { Asset, Context, Entity, PolymeshError, TransactionQueue } from '~/internal';
+import { Asset, Context, Entity, TransactionQueue } from '~/internal';
 import { eventByIndexedArgs, tickerExternalAgentHistory } from '~/middleware/queries';
 import { EventIdEnum, ModuleIdEnum } from '~/middleware/types';
 import { SecurityToken as MeshSecurityToken } from '~/polkadot/polymesh';
 import { dsMockUtils, entityMockUtils, procedureMockUtils } from '~/testUtils/mocks';
-import { ErrorCode, SecurityIdentifier, SecurityIdentifierType } from '~/types';
-import { StatisticsOpType } from '~/types/internal';
+import { SecurityIdentifier, SecurityIdentifierType } from '~/types';
 import { tuple } from '~/types/utils';
 import { MAX_TICKER_LENGTH } from '~/utils/constants';
 import * as utilsConversionModule from '~/utils/conversion';
@@ -627,19 +615,10 @@
   });
 
   describe('method: investorCount', () => {
-<<<<<<< HEAD
     let ticker: string;
-    let rawTicker: Ticker;
+    let rawTicker: PolymeshPrimitivesTicker;
     let stringToTickerStub: sinon.SinonStub;
     let boolToBooleanStub: sinon.SinonStub<[bool], boolean>;
-=======
-    let statisticsAssetStatsStub: sinon.SinonStub;
-    let statisticsActiveAssetStatsStub: sinon.SinonStub;
-    let meshToStatisticsOpTypeStub: sinon.SinonStub;
-
-    let investorCount: BigNumber;
-    let rawInvestorCount: u64;
->>>>>>> edb33672
 
     beforeAll(() => {
       ticker = 'TICKER';
@@ -649,27 +628,13 @@
     });
 
     beforeEach(() => {
-<<<<<<< HEAD
       stringToTickerStub.withArgs(ticker).returns(rawTicker);
-=======
-      statisticsAssetStatsStub = dsMockUtils.createQueryStub('statistics', 'assetStats');
-      statisticsActiveAssetStatsStub = dsMockUtils.createQueryStub(
-        'statistics',
-        'activeAssetStats'
-      );
-      meshToStatisticsOpTypeStub = sinon.stub(utilsConversionModule, 'meshStatToStatisticsOpType');
-    });
-
-    afterEach(() => {
-      sinon.restore();
->>>>>>> edb33672
     });
 
     it('should return the amount of unique investors that hold the Asset when PUIS is disabled', async () => {
       const context = dsMockUtils.getContextInstance();
       const asset = new Asset({ ticker }, context);
 
-<<<<<<< HEAD
       dsMockUtils.createQueryStub('asset', 'disableInvestorUniqueness', {
         returnValue: dsMockUtils.createMockBool(true),
       });
@@ -692,12 +657,7 @@
           ),
         ],
       });
-=======
-      statisticsAssetStatsStub.resolves(rawInvestorCount);
-      statisticsActiveAssetStatsStub.resolves(['fakeStat']);
->>>>>>> edb33672
-
-      meshToStatisticsOpTypeStub.returns(StatisticsOpType.Count);
+
       const result = await asset.investorCount();
 
       expect(result).toEqual(new BigNumber(2));
@@ -706,20 +666,9 @@
     it('should return the amount of unique investors that hold the Asset when PUIS is enabled', async () => {
       const context = dsMockUtils.getContextInstance();
       const asset = new Asset({ ticker }, context);
-<<<<<<< HEAD
 
       dsMockUtils.createQueryStub('asset', 'disableInvestorUniqueness', {
         returnValue: dsMockUtils.createMockBool(false),
-=======
-      const unsubCallback = 'unsubCallBack';
-      statisticsActiveAssetStatsStub.resolves(['fakeStat']);
-
-      meshToStatisticsOpTypeStub.returns(StatisticsOpType.Count);
-
-      statisticsAssetStatsStub.callsFake(async (_, _holder, cbFunc) => {
-        cbFunc(rawInvestorCount);
-        return unsubCallback;
->>>>>>> edb33672
       });
 
       boolToBooleanStub.returns(false);
@@ -762,21 +711,6 @@
       const result = await asset.investorCount();
 
       expect(result).toEqual(new BigNumber(2));
-    });
-
-    it('should throw an error if a Count statistic has not been enabled', () => {
-      const ticker = 'TICKER';
-      const context = dsMockUtils.getContextInstance();
-      const asset = new Asset({ ticker }, context);
-      statisticsActiveAssetStatsStub.resolves([]);
-
-      const expectedError = new PolymeshError({
-        code: ErrorCode.DataUnavailable,
-        message:
-          'The Issuer of the Asset must first enable the statistics for the Asset before this method can be used',
-      });
-
-      return expect(asset.investorCount()).rejects.toThrowError(expectedError);
     });
   });
 

import { AccountId, Balance } from '@polkadot/types/interfaces';
import { PolymeshPrimitivesIdentityId, PolymeshPrimitivesTicker } from '@polkadot/types/lookup';
import BigNumber from 'bignumber.js';
import { when } from 'jest-when';

import { Context, Namespace } from '~/internal';
import { GranularCanTransferResult, PortfolioId as MeshPortfolioId } from '~/polkadot/polymesh';
import { dsMockUtils, entityMockUtils } from '~/testUtils/mocks';
import { Mocked } from '~/testUtils/types';
import {
  DefaultPortfolio,
  NumberedPortfolio,
  PortfolioId,
  PortfolioLike,
  TransferBreakdown,
} from '~/types';
import { DUMMY_ACCOUNT_ID } from '~/utils/constants';
import * as utilsConversionModule from '~/utils/conversion';

import { Asset } from '..';
import { Settlements } from '../Settlements';

describe('Settlements class', () => {
  let mockContext: Mocked<Context>;
  let mockAsset: Mocked<Asset>;
  let settlements: Settlements;
  let stringToAccountIdStub: jest.SpyInstance<AccountId, [string, Context]>;
  let stringToTickerStub: jest.SpyInstance<PolymeshPrimitivesTicker, [string, Context]>;
  let bigNumberToBalanceStub: jest.SpyInstance;
  let portfolioIdToMeshPortfolioIdStub: jest.SpyInstance<MeshPortfolioId, [PortfolioId, Context]>;
  let portfolioLikeToPortfolioIdStub: jest.SpyInstance<PortfolioId, [PortfolioLike]>;
  let portfolioIdToPortfolioStub: jest.SpyInstance<
    DefaultPortfolio | NumberedPortfolio,
    [PortfolioId, Context]
  >;
  let stringToIdentityIdStub: jest.SpyInstance<PolymeshPrimitivesIdentityId, [string, Context]>;
  let rawAccountId: AccountId;
  let rawTicker: PolymeshPrimitivesTicker;
  let rawToDid: PolymeshPrimitivesIdentityId;
  let rawAmount: Balance;
  let amount: BigNumber;
  let toDid: string;
  let ticker: string;

  beforeAll(() => {
    entityMockUtils.initMocks();
    dsMockUtils.initMocks();

    toDid = 'toDid';
    amount = new BigNumber(100);
    stringToAccountIdStub = jest.spyOn(utilsConversionModule, 'stringToAccountId');
    stringToTickerStub = jest.spyOn(utilsConversionModule, 'stringToTicker');
    bigNumberToBalanceStub = jest.spyOn(utilsConversionModule, 'bigNumberToBalance');
    portfolioIdToMeshPortfolioIdStub = jest.spyOn(
      utilsConversionModule,
      'portfolioIdToMeshPortfolioId'
    );
    portfolioLikeToPortfolioIdStub = jest.spyOn(
      utilsConversionModule,
      'portfolioLikeToPortfolioId'
    );
    portfolioIdToPortfolioStub = jest.spyOn(utilsConversionModule, 'portfolioIdToPortfolio');
    stringToIdentityIdStub = jest.spyOn(utilsConversionModule, 'stringToIdentityId');
    rawAmount = dsMockUtils.createMockBalance(amount);
  });

  beforeEach(() => {
    mockContext = dsMockUtils.getContextInstance();
    mockAsset = entityMockUtils.getAssetInstance();
    when(bigNumberToBalanceStub).calledWith(amount, mockContext, false).mockReturnValue(rawAmount);
    settlements = new Settlements(mockAsset, mockContext);
    ticker = mockAsset.ticker;
    rawAccountId = dsMockUtils.createMockAccountId(DUMMY_ACCOUNT_ID);
    rawTicker = dsMockUtils.createMockTicker(ticker);
    rawToDid = dsMockUtils.createMockIdentityId(toDid);
    when(stringToAccountIdStub)
      .calledWith(DUMMY_ACCOUNT_ID, mockContext)
      .mockReturnValue(rawAccountId);
    when(stringToTickerStub).calledWith(ticker, mockContext).mockReturnValue(rawTicker);
    when(stringToIdentityIdStub).calledWith(toDid, mockContext).mockReturnValue(rawToDid);
  });

  afterEach(() => {
    dsMockUtils.reset();
    entityMockUtils.reset();
  });

  afterAll(() => {
    dsMockUtils.cleanup();
  });

  it('should extend namespace', () => {
    expect(Settlements.prototype instanceof Namespace).toBe(true);
  });

<<<<<<< HEAD
  describe('method: canSettle', () => {
    let fromDid: string;
    let fromPortfolioId: PortfolioId;
    let toPortfolioId: PortfolioId;
    let rawFromPortfolio: MeshPortfolioId;
    let rawToPortfolio: MeshPortfolioId;
    let rawFromDid: PolymeshPrimitivesIdentityId;
    let fromPortfolio: entityMockUtils.MockDefaultPortfolio;
    let toPortfolio: entityMockUtils.MockDefaultPortfolio;

    beforeAll(() => {
      fromDid = 'fromDid';
      fromPortfolioId = { did: fromDid };
      toPortfolioId = { did: toDid };
      rawFromDid = dsMockUtils.createMockIdentityId(fromDid);
      rawFromPortfolio = dsMockUtils.createMockPortfolioId({ did: fromDid, kind: 'Default' });
      rawToPortfolio = dsMockUtils.createMockPortfolioId({ did: toDid, kind: 'Default' });
    });

    beforeEach(() => {
      fromPortfolio = entityMockUtils.getDefaultPortfolioInstance(fromPortfolioId);
      toPortfolio = entityMockUtils.getDefaultPortfolioInstance(toPortfolioId);
      when(portfolioLikeToPortfolioIdStub).calledWith(fromDid).mockReturnValue(fromPortfolioId);
      when(portfolioLikeToPortfolioIdStub).calledWith(toDid).mockReturnValue(toPortfolioId);
      when(portfolioLikeToPortfolioIdStub).calledWith(fromDid).mockReturnValue(fromPortfolioId);
      when(portfolioIdToMeshPortfolioIdStub)
        .calledWith(toPortfolioId, mockContext)
        .mockReturnValue(rawToPortfolio);
      when(portfolioIdToPortfolioStub)
        .calledWith(fromPortfolioId, mockContext)
        .mockReturnValue(fromPortfolio);
      when(portfolioIdToPortfolioStub)
        .calledWith(toPortfolioId, mockContext)
        .mockReturnValue(toPortfolio);
      when(stringToIdentityIdStub).calledWith(fromDid, mockContext).mockReturnValue(rawFromDid);
    });

    it('should return a status value representing whether the transaction can be made from the signing Identity', async () => {
      const signingIdentity = await mockContext.getSigningIdentity();
      const { did: signingDid } = signingIdentity;
      const rawSigningDid = dsMockUtils.createMockIdentityId(signingDid);

      const rawDummyAccountId = dsMockUtils.createMockAccountId(DUMMY_ACCOUNT_ID);
      const currentDefaultPortfolioId = { did: signingDid };

      fromPortfolio.getCustodian.mockResolvedValue(
        entityMockUtils.getIdentityInstance({ did: signingDid })
      );
      toPortfolio.getCustodian.mockResolvedValue(
        entityMockUtils.getIdentityInstance({ did: toDid })
      );

      when(portfolioLikeToPortfolioIdStub)
        .calledWith(signingIdentity)
        .mockReturnValue(currentDefaultPortfolioId);
      when(portfolioIdToMeshPortfolioIdStub)
        .calledWith(currentDefaultPortfolioId, mockContext)
        .mockReturnValue(rawFromPortfolio);
      when(portfolioIdToPortfolioStub)
        .calledWith(currentDefaultPortfolioId, mockContext)
        .mockReturnValue(
          entityMockUtils.getDefaultPortfolioInstance({
            did: signingDid,
          })
        );
      when(stringToIdentityIdStub)
        .calledWith(signingDid, mockContext)
        .mockReturnValue(rawSigningDid);
      when(stringToAccountIdStub)
        .calledWith(DUMMY_ACCOUNT_ID, mockContext)
        .mockReturnValue(rawDummyAccountId);

      const rawResponse = dsMockUtils.createMockCanTransferResult({
        Ok: dsMockUtils.createMockU8(statusCode),
      });

      when(dsMockUtils.createRpcStub('asset', 'canTransfer'))
        .calledWith(
          rawDummyAccountId,
          rawSigningDid,
          rawFromPortfolio,
          rawToDid,
          rawToPortfolio,
          rawTicker,
          rawAmount
        )
        .mockReturnValue(rawResponse);

      const result = await settlements.canSettle({ to: toDid, amount });

      expect(result).toBe(TransferStatus.Success);
    });

    it('should return a status value representing whether the transaction can be made from another Identity', async () => {
      const rawResponse = dsMockUtils.createMockCanTransferResult({
        Ok: dsMockUtils.createMockU8(statusCode),
      });

      fromPortfolio.getCustodian.mockResolvedValue(
        entityMockUtils.getIdentityInstance({ did: fromDid })
      );
      toPortfolio.getCustodian.mockResolvedValue(
        entityMockUtils.getIdentityInstance({ did: toDid })
      );

      when(portfolioIdToMeshPortfolioIdStub)
        .calledWith({ did: fromDid }, mockContext)
        .mockReturnValue(rawFromPortfolio);

      when(dsMockUtils.createRpcStub('asset', 'canTransfer'))
        .calledWith(
          rawAccountId,
          rawFromDid,
          rawFromPortfolio,
          rawToDid,
          rawToPortfolio,
          rawTicker,
          rawAmount
        )
        .mockReturnValue(rawResponse);

      const result = await settlements.canSettle({ from: fromDid, to: toDid, amount });

      expect(result).toBe(TransferStatus.Success);
    });
  });

=======
>>>>>>> a44aa098
  describe('method: canTransfer', () => {
    let fromDid: string;
    let fromPortfolioId: PortfolioId;
    let toPortfolioId: PortfolioId;
    let rawFromPortfolio: MeshPortfolioId;
    let rawToPortfolio: MeshPortfolioId;
    let rawFromDid: PolymeshPrimitivesIdentityId;
    let fromPortfolio: entityMockUtils.MockDefaultPortfolio;
    let toPortfolio: entityMockUtils.MockDefaultPortfolio;
    let granularCanTransferResultToTransferBreakdownStub: jest.SpyInstance;

    beforeAll(() => {
      fromDid = 'fromDid';
      fromPortfolioId = { did: fromDid };
      toPortfolioId = { did: toDid };
      rawFromDid = dsMockUtils.createMockIdentityId(fromDid);
      rawFromPortfolio = dsMockUtils.createMockPortfolioId({ did: fromDid, kind: 'Default' });
      rawToPortfolio = dsMockUtils.createMockPortfolioId({ did: toDid, kind: 'Default' });
      granularCanTransferResultToTransferBreakdownStub = jest.spyOn(
        utilsConversionModule,
        'granularCanTransferResultToTransferBreakdown'
      );
    });

    beforeEach(() => {
      toPortfolio = entityMockUtils.getDefaultPortfolioInstance({
        ...toPortfolioId,
        getCustodian: entityMockUtils.getIdentityInstance({ did: toPortfolioId.did }),
      });
      fromPortfolio = entityMockUtils.getDefaultPortfolioInstance({
        ...fromPortfolioId,
        getCustodian: entityMockUtils.getIdentityInstance({ did: fromPortfolioId.did }),
      });
      when(portfolioLikeToPortfolioIdStub).calledWith(toDid).mockReturnValue(toPortfolioId);
      when(portfolioLikeToPortfolioIdStub).calledWith(fromDid).mockReturnValue(fromPortfolioId);
      when(portfolioIdToMeshPortfolioIdStub)
        .calledWith(toPortfolioId, mockContext)
        .mockReturnValue(rawToPortfolio);
      when(portfolioIdToPortfolioStub)
        .calledWith(toPortfolioId, mockContext)
        .mockReturnValue(toPortfolio);
      when(portfolioIdToPortfolioStub)
        .calledWith(fromPortfolioId, mockContext)
        .mockReturnValue(fromPortfolio);
      when(stringToIdentityIdStub).calledWith(fromDid, mockContext).mockReturnValue(rawFromDid);
    });

    it('should return a transfer breakdown representing whether the transaction can be made from the signing Identity', async () => {
      const signingIdentity = await mockContext.getSigningIdentity();
      const { did: signingDid } = signingIdentity;
      const rawSigningDid = dsMockUtils.createMockIdentityId(signingDid);

      const currentDefaultPortfolioId = { did: signingDid };

      when(stringToIdentityIdStub)
        .calledWith(signingDid, mockContext)
        .mockReturnValue(rawSigningDid);

      when(portfolioLikeToPortfolioIdStub)
        .calledWith(signingIdentity)
        .mockReturnValue(currentDefaultPortfolioId);
      when(portfolioIdToMeshPortfolioIdStub)
        .calledWith(currentDefaultPortfolioId, mockContext)
        .mockReturnValue(rawFromPortfolio);
      when(portfolioIdToPortfolioStub)
        .calledWith(currentDefaultPortfolioId, mockContext)
        .mockReturnValue(
          entityMockUtils.getDefaultPortfolioInstance({
            did: signingDid,
            getCustodian: entityMockUtils.getIdentityInstance({ did: signingDid }),
          })
        );

      const response = 'rpcResponse' as unknown as GranularCanTransferResult;

      when(dsMockUtils.createRpcStub('asset', 'canTransferGranular'))
        .calledWith(rawSigningDid, rawFromPortfolio, rawToDid, rawToPortfolio, rawTicker, rawAmount)
        .mockReturnValue(response);

      const expected = 'breakdown' as unknown as TransferBreakdown;

      when(granularCanTransferResultToTransferBreakdownStub)
        .calledWith(response, mockContext)
        .mockReturnValue(expected);

      const result = await settlements.canTransfer({ to: toDid, amount });

      expect(result).toEqual(expected);
    });

    it('should return a transfer breakdown representing whether the transaction can be made from another Identity', async () => {
      const response = 'rpcResponse' as unknown as GranularCanTransferResult;

      when(portfolioIdToMeshPortfolioIdStub)
        .calledWith({ did: fromDid }, mockContext)
        .mockReturnValue(rawFromPortfolio);

      fromPortfolio.getCustodian.mockResolvedValue(
        entityMockUtils.getIdentityInstance({ did: fromDid })
      );
      toPortfolio.getCustodian.mockResolvedValue(
        entityMockUtils.getIdentityInstance({ did: toDid })
      );
      when(dsMockUtils.createRpcStub('asset', 'canTransferGranular'))
        .calledWith(rawFromDid, rawFromPortfolio, rawToDid, rawToPortfolio, rawTicker, rawAmount)
        .mockReturnValue(response);

      const expected = 'breakdown' as unknown as TransferBreakdown;

      when(granularCanTransferResultToTransferBreakdownStub)
        .calledWith(response, mockContext)
        .mockReturnValue(expected);

      const result = await settlements.canTransfer({ from: fromDid, to: toDid, amount });

      expect(result).toEqual(expected);
    });
  });
});<|MERGE_RESOLUTION|>--- conflicted
+++ resolved
@@ -93,136 +93,6 @@
     expect(Settlements.prototype instanceof Namespace).toBe(true);
   });
 
-<<<<<<< HEAD
-  describe('method: canSettle', () => {
-    let fromDid: string;
-    let fromPortfolioId: PortfolioId;
-    let toPortfolioId: PortfolioId;
-    let rawFromPortfolio: MeshPortfolioId;
-    let rawToPortfolio: MeshPortfolioId;
-    let rawFromDid: PolymeshPrimitivesIdentityId;
-    let fromPortfolio: entityMockUtils.MockDefaultPortfolio;
-    let toPortfolio: entityMockUtils.MockDefaultPortfolio;
-
-    beforeAll(() => {
-      fromDid = 'fromDid';
-      fromPortfolioId = { did: fromDid };
-      toPortfolioId = { did: toDid };
-      rawFromDid = dsMockUtils.createMockIdentityId(fromDid);
-      rawFromPortfolio = dsMockUtils.createMockPortfolioId({ did: fromDid, kind: 'Default' });
-      rawToPortfolio = dsMockUtils.createMockPortfolioId({ did: toDid, kind: 'Default' });
-    });
-
-    beforeEach(() => {
-      fromPortfolio = entityMockUtils.getDefaultPortfolioInstance(fromPortfolioId);
-      toPortfolio = entityMockUtils.getDefaultPortfolioInstance(toPortfolioId);
-      when(portfolioLikeToPortfolioIdStub).calledWith(fromDid).mockReturnValue(fromPortfolioId);
-      when(portfolioLikeToPortfolioIdStub).calledWith(toDid).mockReturnValue(toPortfolioId);
-      when(portfolioLikeToPortfolioIdStub).calledWith(fromDid).mockReturnValue(fromPortfolioId);
-      when(portfolioIdToMeshPortfolioIdStub)
-        .calledWith(toPortfolioId, mockContext)
-        .mockReturnValue(rawToPortfolio);
-      when(portfolioIdToPortfolioStub)
-        .calledWith(fromPortfolioId, mockContext)
-        .mockReturnValue(fromPortfolio);
-      when(portfolioIdToPortfolioStub)
-        .calledWith(toPortfolioId, mockContext)
-        .mockReturnValue(toPortfolio);
-      when(stringToIdentityIdStub).calledWith(fromDid, mockContext).mockReturnValue(rawFromDid);
-    });
-
-    it('should return a status value representing whether the transaction can be made from the signing Identity', async () => {
-      const signingIdentity = await mockContext.getSigningIdentity();
-      const { did: signingDid } = signingIdentity;
-      const rawSigningDid = dsMockUtils.createMockIdentityId(signingDid);
-
-      const rawDummyAccountId = dsMockUtils.createMockAccountId(DUMMY_ACCOUNT_ID);
-      const currentDefaultPortfolioId = { did: signingDid };
-
-      fromPortfolio.getCustodian.mockResolvedValue(
-        entityMockUtils.getIdentityInstance({ did: signingDid })
-      );
-      toPortfolio.getCustodian.mockResolvedValue(
-        entityMockUtils.getIdentityInstance({ did: toDid })
-      );
-
-      when(portfolioLikeToPortfolioIdStub)
-        .calledWith(signingIdentity)
-        .mockReturnValue(currentDefaultPortfolioId);
-      when(portfolioIdToMeshPortfolioIdStub)
-        .calledWith(currentDefaultPortfolioId, mockContext)
-        .mockReturnValue(rawFromPortfolio);
-      when(portfolioIdToPortfolioStub)
-        .calledWith(currentDefaultPortfolioId, mockContext)
-        .mockReturnValue(
-          entityMockUtils.getDefaultPortfolioInstance({
-            did: signingDid,
-          })
-        );
-      when(stringToIdentityIdStub)
-        .calledWith(signingDid, mockContext)
-        .mockReturnValue(rawSigningDid);
-      when(stringToAccountIdStub)
-        .calledWith(DUMMY_ACCOUNT_ID, mockContext)
-        .mockReturnValue(rawDummyAccountId);
-
-      const rawResponse = dsMockUtils.createMockCanTransferResult({
-        Ok: dsMockUtils.createMockU8(statusCode),
-      });
-
-      when(dsMockUtils.createRpcStub('asset', 'canTransfer'))
-        .calledWith(
-          rawDummyAccountId,
-          rawSigningDid,
-          rawFromPortfolio,
-          rawToDid,
-          rawToPortfolio,
-          rawTicker,
-          rawAmount
-        )
-        .mockReturnValue(rawResponse);
-
-      const result = await settlements.canSettle({ to: toDid, amount });
-
-      expect(result).toBe(TransferStatus.Success);
-    });
-
-    it('should return a status value representing whether the transaction can be made from another Identity', async () => {
-      const rawResponse = dsMockUtils.createMockCanTransferResult({
-        Ok: dsMockUtils.createMockU8(statusCode),
-      });
-
-      fromPortfolio.getCustodian.mockResolvedValue(
-        entityMockUtils.getIdentityInstance({ did: fromDid })
-      );
-      toPortfolio.getCustodian.mockResolvedValue(
-        entityMockUtils.getIdentityInstance({ did: toDid })
-      );
-
-      when(portfolioIdToMeshPortfolioIdStub)
-        .calledWith({ did: fromDid }, mockContext)
-        .mockReturnValue(rawFromPortfolio);
-
-      when(dsMockUtils.createRpcStub('asset', 'canTransfer'))
-        .calledWith(
-          rawAccountId,
-          rawFromDid,
-          rawFromPortfolio,
-          rawToDid,
-          rawToPortfolio,
-          rawTicker,
-          rawAmount
-        )
-        .mockReturnValue(rawResponse);
-
-      const result = await settlements.canSettle({ from: fromDid, to: toDid, amount });
-
-      expect(result).toBe(TransferStatus.Success);
-    });
-  });
-
-=======
->>>>>>> a44aa098
   describe('method: canTransfer', () => {
     let fromDid: string;
     let fromPortfolioId: PortfolioId;

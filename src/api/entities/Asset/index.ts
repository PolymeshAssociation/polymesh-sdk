import { bool, Bytes, Option, StorageKey } from '@polkadot/types';
import { BlockNumber, Hash } from '@polkadot/types/interfaces/runtime';
import {
  PalletAssetSecurityToken,
  PolymeshPrimitivesAgentAgentGroup,
  PolymeshPrimitivesIdentityId,
  PolymeshPrimitivesTicker,
} from '@polkadot/types/lookup';
import BigNumber from 'bignumber.js';
import { flatten, groupBy, map } from 'lodash';

import { Metadata } from '~/api/entities/Asset/Metadata';
import {
  AuthorizationRequest,
  Context,
  controllerTransfer,
  Entity,
  Identity,
  manageAllowedVenues,
  modifyAsset,
  redeemTokens,
  setVenueFiltering,
  toggleFreezeTransfers,
  transferAssetOwnership,
} from '~/internal';
import { eventByIndexedArgs, tickerExternalAgentHistory } from '~/middleware/queries';
import { assetQuery, tickerExternalAgentHistoryQuery } from '~/middleware/queriesV2';
import { EventIdEnum, ModuleIdEnum, Query } from '~/middleware/types';
import { Query as QueryV2 } from '~/middleware/typesV2';
import {
  ControllerTransferParams,
  EventIdentifier,
  HistoricAgentOperation,
  ManageAllowedVenuesParams,
  ManageVenuesAction,
  ModifyAssetParams,
  NoArgsProcedureMethod,
  ProcedureMethod,
  RedeemTokensParams,
  SecurityIdentifier,
  SetVenueFilteringParams,
  SubCallback,
  TransferAssetOwnershipParams,
  UnsubCallback,
} from '~/types';
import { Ensured, EnsuredV2, Modify } from '~/types/utils';
import { MAX_TICKER_LENGTH } from '~/utils/constants';
import {
  assetIdentifierToSecurityIdentifier,
  assetTypeToKnownOrId,
  balanceToBigNumber,
  bigNumberToU32,
  boolToBoolean,
  bytesToString,
  hashToString,
  identityIdToString,
  middlewareEventToEventIdentifier,
  middlewareV2EventDetailsToEventIdentifier,
  stringToTicker,
  tickerToDid,
} from '~/utils/conversion';
import { createProcedureMethod, optionize, padString } from '~/utils/internal';

import { AssetHolders } from './AssetHolders';
import { Checkpoints } from './Checkpoints';
import { Compliance } from './Compliance';
import { CorporateActions } from './CorporateActions';
import { Documents } from './Documents';
import { Issuance } from './Issuance';
import { Offerings } from './Offerings';
import { Permissions } from './Permissions';
import { Settlements } from './Settlements';
import { TransferRestrictions } from './TransferRestrictions';
import { AssetDetails } from './types';

/**
 * Properties that uniquely identify an Asset
 */
export interface UniqueIdentifiers {
  /**
   * ticker of the Asset
   */
  ticker: string;
}

/**
 * Class used to manage all Asset functionality
 */
export class Asset extends Entity<UniqueIdentifiers, string> {
  /**
   * @hidden
   * Check if a value is of type {@link UniqueIdentifiers}
   */
  public static override isUniqueIdentifiers(identifier: unknown): identifier is UniqueIdentifiers {
    const { ticker } = identifier as UniqueIdentifiers;

    return typeof ticker === 'string';
  }

  /**
   * Identity ID of the Asset (used for Claims)
   */
  public did: string;

  /**
   * ticker of the Asset
   */
  public ticker: string;

  // Namespaces
  public documents: Documents;
  public settlements: Settlements;
  public assetHolders: AssetHolders;
  public issuance: Issuance;
  public compliance: Compliance;
  public transferRestrictions: TransferRestrictions;
  public offerings: Offerings;
  public checkpoints: Checkpoints;
  public corporateActions: CorporateActions;
  public permissions: Permissions;
  public metadata: Metadata;

  /**
   * @hidden
   */
  constructor(identifiers: UniqueIdentifiers, context: Context) {
    super(identifiers, context);

    const { ticker } = identifiers;

    this.ticker = ticker;
    this.did = tickerToDid(ticker);

    this.documents = new Documents(this, context);
    this.settlements = new Settlements(this, context);
    this.assetHolders = new AssetHolders(this, context);
    this.issuance = new Issuance(this, context);
    this.compliance = new Compliance(this, context);
    this.transferRestrictions = new TransferRestrictions(this, context);
    this.offerings = new Offerings(this, context);
    this.checkpoints = new Checkpoints(this, context);
    this.corporateActions = new CorporateActions(this, context);
    this.permissions = new Permissions(this, context);
    this.metadata = new Metadata(this, context);

    this.transferOwnership = createProcedureMethod(
      { getProcedureAndArgs: args => [transferAssetOwnership, { ticker, ...args }] },
      context
    );
    this.modify = createProcedureMethod(
      { getProcedureAndArgs: args => [modifyAsset, { ticker, ...args }] },
      context
    );
    this.freeze = createProcedureMethod(
      {
        getProcedureAndArgs: () => [toggleFreezeTransfers, { ticker, freeze: true }],
        voidArgs: true,
      },
      context
    );
    this.unfreeze = createProcedureMethod(
      {
        getProcedureAndArgs: () => [toggleFreezeTransfers, { ticker, freeze: false }],
        voidArgs: true,
      },
      context
    );
    this.redeem = createProcedureMethod(
      { getProcedureAndArgs: args => [redeemTokens, { ticker, ...args }] },
      context
    );
    this.controllerTransfer = createProcedureMethod(
      { getProcedureAndArgs: args => [controllerTransfer, { ticker, ...args }] },
      context
    );
<<<<<<< HEAD
    this.setVenueFiltering = createProcedureMethod(
      { getProcedureAndArgs: args => [setVenueFiltering, { ticker, ...args }] },
=======
    this.allowVenues = createProcedureMethod(
      {
        getProcedureAndArgs: ({ venues }) => [
          manageAllowedVenues,
          { ticker, action: ManageVenuesAction.Allow, venues },
        ],
      },
      context
    );
    this.disallowVenues = createProcedureMethod(
      {
        getProcedureAndArgs: ({ venues }) => [
          manageAllowedVenues,
          { ticker, action: ManageVenuesAction.Disallow, venues },
        ],
      },
>>>>>>> c87994ac
      context
    );
  }

  /**
   * Transfer ownership of the Asset to another Identity. This generates an authorization request that must be accepted
   *   by the recipient
   *
   * @note this will create {@link api/entities/AuthorizationRequest!AuthorizationRequest | Authorization Request} which has to be accepted by the `target` Identity.
   *   An {@link api/entities/Account!Account} or {@link api/entities/Identity!Identity} can fetch its pending Authorization Requests by calling {@link api/entities/common/namespaces/Authorizations!Authorizations.getReceived | authorizations.getReceived}.
   *   Also, an Account or Identity can directly fetch the details of an Authorization Request by calling {@link api/entities/common/namespaces/Authorizations!Authorizations.getOne | authorizations.getOne}
   */
  public transferOwnership: ProcedureMethod<TransferAssetOwnershipParams, AuthorizationRequest>;
  /**
   * Modify some properties of the Asset
   *
   * @throws if the passed values result in no changes being made to the Asset
   */
  public modify: ProcedureMethod<ModifyAssetParams, Asset>;

  /**
   * Retrieve the Asset's data
   *
   * @note can be subscribed to
   */
  public details(): Promise<AssetDetails>;
  public details(callback: SubCallback<AssetDetails>): Promise<UnsubCallback>;

  // eslint-disable-next-line require-jsdoc
  public async details(
    callback?: SubCallback<AssetDetails>
  ): Promise<AssetDetails | UnsubCallback> {
    const {
      context: {
        polymeshApi: {
          query: { asset, externalAgents },
        },
      },
      ticker,
      context,
    } = this;

    const assembleResult = async (
      { totalSupply, divisible, ownerDid, assetType: rawAssetType }: PalletAssetSecurityToken,
      agentGroups: [
        StorageKey<[PolymeshPrimitivesTicker, PolymeshPrimitivesIdentityId]>,
        Option<PolymeshPrimitivesAgentAgentGroup>
      ][],
      assetName: Bytes,
      iuDisabled: bool
    ): Promise<AssetDetails> => {
      const fullAgents: Identity[] = [];

      agentGroups.forEach(([storageKey, agentGroup]) => {
        const rawAgentGroup = agentGroup.unwrap();
        if (rawAgentGroup.isFull) {
          fullAgents.push(new Identity({ did: identityIdToString(storageKey.args[1]) }, context));
        }
      });

      const owner = new Identity({ did: identityIdToString(ownerDid) }, context);
      const type = assetTypeToKnownOrId(rawAssetType);

      let assetType: string;
      if (typeof type === 'string') {
        assetType = type;
      } else {
        const customType = await asset.customTypes(bigNumberToU32(type, context));
        assetType = bytesToString(customType);
      }

      return {
        assetType,
        isDivisible: boolToBoolean(divisible),
        name: bytesToString(assetName),
        owner,
        totalSupply: balanceToBigNumber(totalSupply),
        fullAgents,
        requiresInvestorUniqueness: !boolToBoolean(iuDisabled),
      };
    };

    const rawTicker = stringToTicker(ticker, context);

    const groupOfAgentPromise = externalAgents.groupOfAgent.entries(rawTicker);
    const namePromise = asset.assetNames(rawTicker);
    const disabledIuPromise = asset.disableInvestorUniqueness(rawTicker);

    if (callback) {
      const groupEntries = await groupOfAgentPromise;
      const assetName = await namePromise;
      const disabledInvestorUniqueness = await disabledIuPromise;

      return asset.tokens(rawTicker, async securityToken => {
        const result = await assembleResult(
          securityToken,
          groupEntries,
          assetName,
          disabledInvestorUniqueness
        );

        // eslint-disable-next-line @typescript-eslint/no-floating-promises -- callback errors should be handled by the caller
        callback(result);
      });
    }

    const [token, groups, name, disabledIu] = await Promise.all([
      asset.tokens(rawTicker),
      groupOfAgentPromise,
      namePromise,
      disabledIuPromise,
    ]);
    return assembleResult(token, groups, name, disabledIu);
  }

  /**
   * Retrieve the Asset's funding round
   *
   * @note can be subscribed to
   */
  public currentFundingRound(): Promise<string | null>;
  public currentFundingRound(callback: SubCallback<string | null>): Promise<UnsubCallback>;

  // eslint-disable-next-line require-jsdoc
  public async currentFundingRound(
    callback?: SubCallback<string | null>
  ): Promise<string | null | UnsubCallback> {
    const {
      context: {
        polymeshApi: {
          query: { asset },
        },
      },
      ticker,
      context,
    } = this;

    const rawTicker = stringToTicker(ticker, context);

    const assembleResult = (roundName: Bytes): string | null => bytesToString(roundName) || null;

    if (callback) {
      return asset.fundingRound(rawTicker, round => {
        // eslint-disable-next-line @typescript-eslint/no-floating-promises -- callback errors should be handled by the caller
        callback(assembleResult(round));
      });
    }

    const fundingRound = await asset.fundingRound(rawTicker);
    return assembleResult(fundingRound);
  }

  /**
   * Retrieve the Asset's identifiers list
   *
   * @note can be subscribed to
   */
  public getIdentifiers(): Promise<SecurityIdentifier[]>;
  public getIdentifiers(callback?: SubCallback<SecurityIdentifier[]>): Promise<UnsubCallback>;

  // eslint-disable-next-line require-jsdoc
  public async getIdentifiers(
    callback?: SubCallback<SecurityIdentifier[]>
  ): Promise<SecurityIdentifier[] | UnsubCallback> {
    const {
      context: {
        polymeshApi: {
          query: { asset },
        },
      },
      ticker,
      context,
    } = this;

    const rawTicker = stringToTicker(ticker, context);

    if (callback) {
      return asset.identifiers(rawTicker, identifiers => {
        // eslint-disable-next-line @typescript-eslint/no-floating-promises -- callback errors should be handled by the caller
        callback(identifiers.map(assetIdentifierToSecurityIdentifier));
      });
    }

    const assetIdentifiers = await asset.identifiers(rawTicker);

    return assetIdentifiers.map(assetIdentifierToSecurityIdentifier);
  }

  /**
   * Retrieve the identifier data (block number, date and event index) of the event that was emitted when the token was created
   *
   * @note uses the middleware
   * @note there is a possibility that the data is not ready by the time it is requested. In that case, `null` is returned
   */
  public async createdAt(): Promise<EventIdentifier | null> {
    const { ticker, context } = this;

    if (context.isMiddlewareV2Enabled()) {
      return this.createdAtV2();
    }

    const {
      data: { eventByIndexedArgs: event },
    } = await context.queryMiddleware<Ensured<Query, 'eventByIndexedArgs'>>(
      eventByIndexedArgs({
        moduleId: ModuleIdEnum.Asset,
        eventId: EventIdEnum.AssetCreated,
        eventArg1: padString(ticker, MAX_TICKER_LENGTH),
      })
    );

    return optionize(middlewareEventToEventIdentifier)(event);
  }

  /**
   * Retrieve the identifier data (block number, date and event index) of the event that was emitted when the token was created
   *
   * @note uses the middlewareV2
   * @note there is a possibility that the data is not ready by the time it is requested. In that case, `null` is returned
   */
  public async createdAtV2(): Promise<EventIdentifier | null> {
    const { ticker, context } = this;

    const {
      data: {
        assets: {
          nodes: [asset],
        },
      },
    } = await context.queryMiddlewareV2<EnsuredV2<QueryV2, 'assets'>>(
      assetQuery({
        ticker,
      })
    );

    return optionize(middlewareV2EventDetailsToEventIdentifier)(
      asset?.createdBlock,
      asset?.eventIdx
    );
  }

  /**
   * Freeze transfers of the Asset
   */
  public freeze: NoArgsProcedureMethod<Asset>;

  /**
   * Unfreeze transfers of the Asset
   */
  public unfreeze: NoArgsProcedureMethod<Asset>;

  /**
   * Check whether transfers are frozen for the Asset
   *
   * @note can be subscribed to
   */
  public isFrozen(): Promise<boolean>;
  public isFrozen(callback: SubCallback<boolean>): Promise<UnsubCallback>;

  // eslint-disable-next-line require-jsdoc
  public async isFrozen(callback?: SubCallback<boolean>): Promise<boolean | UnsubCallback> {
    const {
      ticker,
      context: {
        polymeshApi: {
          query: { asset },
        },
      },
      context,
    } = this;

    const rawTicker = stringToTicker(ticker, context);

    if (callback) {
      return asset.frozen(rawTicker, frozen => {
        // eslint-disable-next-line @typescript-eslint/no-floating-promises -- callback errors should be handled by the caller
        callback(boolToBoolean(frozen));
      });
    }

    const result = await asset.frozen(rawTicker);

    return boolToBoolean(result);
  }

  /**
   * Redeem (burn) an amount of this Asset's tokens
   *
   * @note tokens are removed from the caller's Default Portfolio
   */
  public redeem: ProcedureMethod<RedeemTokensParams, void>;

  /**
   * Retrieve the amount of unique investors that hold this Asset
   *
   * @note this takes into account the Scope ID of Investor Uniqueness Claims. If an investor holds balances
   *   of this Asset in two or more different Identities, but they all have Investor Uniqueness Claims with the same
   *   Scope ID, then they will only be counted once for the purposes of this result
   */
  public async investorCount(): Promise<BigNumber> {
    const {
      context: {
        polymeshApi: {
          query: {
            asset: { disableInvestorUniqueness, scopeIdOf, balanceOfAtScope, balanceOf },
          },
        },
      },
      context,
      ticker,
    } = this;

    const rawTicker = stringToTicker(ticker, context);

    const iuDisabled = await disableInvestorUniqueness(rawTicker);

    if (boolToBoolean(iuDisabled)) {
      const balanceEntries = await balanceOf.entries(rawTicker);

      const assetBalances = balanceEntries.filter(
        ([, balance]) => !balanceToBigNumber(balance).isZero()
      );

      return new BigNumber(assetBalances.length);
    }

    const scopeIdEntries = await scopeIdOf.entries(rawTicker);

    const scopeBalanceEntries = await Promise.all(
      scopeIdEntries.map(([, scopeId]) => balanceOfAtScope.entries(scopeId))
    );

    const assetHolders = new Set<string>();
    flatten(scopeBalanceEntries).forEach(
      ([
        {
          args: [scopeId],
        },
        balance,
      ]) => {
        if (!balanceToBigNumber(balance).isZero()) {
          assetHolders.add(identityIdToString(scopeId));
        }
      }
    );

    return new BigNumber(assetHolders.size);
  }

  /**
   * Force a transfer from a given Portfolio to the caller’s default Portfolio
   */
  public controllerTransfer: ProcedureMethod<ControllerTransferParams, void>;

  /**
   * Retrieve this Asset's Operation History
   *
   * @note Operations are grouped by the agent Identity who performed them
   *
   * @note uses the middleware
   */
  public async getOperationHistory(): Promise<HistoricAgentOperation[]> {
    const {
      context: {
        polymeshApi: {
          query: { system },
        },
      },
      context,
      ticker,
    } = this;

    if (context.isMiddlewareV2Enabled()) {
      return this.getOperationHistoryV2();
    }

    const {
      data: { tickerExternalAgentHistory: tickerExternalAgentHistoryResult },
    } = await context.queryMiddleware<Ensured<Query, 'tickerExternalAgentHistory'>>(
      tickerExternalAgentHistory({
        ticker,
      })
    );

    const multiParams: BlockNumber[] = [];
    const results: Modify<
      HistoricAgentOperation,
      {
        history: Omit<EventIdentifier, 'blockHash'>[];
      }
    >[] = [];

    tickerExternalAgentHistoryResult.forEach(({ did, history }) => {
      const historyResult: Omit<EventIdentifier, 'blockHash'>[] = [];
      history.forEach(({ block_id: blockId, datetime, event_idx: eventIndex }) => {
        const blockNumber = new BigNumber(blockId);
        multiParams.push(bigNumberToU32(blockNumber, context));
        historyResult.push({
          blockNumber,
          blockDate: new Date(datetime),
          eventIndex: new BigNumber(eventIndex),
        });
      });
      results.push({
        identity: new Identity({ did }, context),
        history: historyResult,
      });
    });

    let hashes: Hash[] = [];

    if (multiParams.length) {
      hashes = await system.blockHash.multi(multiParams);
    }

    const finalResults: HistoricAgentOperation[] = [];

    results.forEach(({ identity, history }) => {
      const historyWithHashes: EventIdentifier[] = [];

      history.forEach(event => {
        /*
         * Since we filled the params array in the order in which the events appeared and this is being done
         *   synchronously, the order and amount of results should be the same and the array should never be empty
         *   until all the data is in place
         */
        // eslint-disable-next-line @typescript-eslint/no-non-null-assertion
        const blockHash = hashToString(hashes.shift()!);
        historyWithHashes.push({
          ...event,
          blockHash,
        });
      });

      finalResults.push({
        identity,
        history: historyWithHashes,
      });
    });

    return finalResults;
  }

  /**
   * Retrieve this Asset's Operation History
   *
   * @note Operations are grouped by the agent Identity who performed them
   *
   * @note uses the middlewareV2
   */
  public async getOperationHistoryV2(): Promise<HistoricAgentOperation[]> {
    const { context, ticker: assetId } = this;

    const {
      data: {
        tickerExternalAgentHistories: { nodes },
      },
    } = await context.queryMiddlewareV2<EnsuredV2<QueryV2, 'tickerExternalAgentHistories'>>(
      tickerExternalAgentHistoryQuery({
        assetId,
      })
    );

    const groupedData = groupBy(nodes, 'identityId');

    return map(groupedData, (history, did) => ({
      identity: new Identity({ did }, context),
      history: history.map(({ createdBlock, eventIdx }) =>
        // eslint-disable-next-line @typescript-eslint/no-non-null-assertion
        middlewareV2EventDetailsToEventIdentifier(createdBlock!, eventIdx)
      ),
    }));
  }

  /**
   * Determine whether this Asset exists on chain
   */
  public async exists(): Promise<boolean> {
    const { ticker, context } = this;

    const tokenSize = await context.polymeshApi.query.asset.tokens.size(
      stringToTicker(ticker, context)
    );

    return !tokenSize.isZero();
  }

  /**
   * Return the Asset's ticker
   */
  public toHuman(): string {
    return this.ticker;
  }

<<<<<<< HEAD
  /**
   * Enable/disable venue filtering for this Asset
   */
  public setVenueFiltering: ProcedureMethod<SetVenueFilteringParams, void>;
=======
  public allowVenues: ProcedureMethod<ManageAllowedVenuesParams, void>;

  public disallowVenues: ProcedureMethod<ManageAllowedVenuesParams, void>;
>>>>>>> c87994ac
}<|MERGE_RESOLUTION|>--- conflicted
+++ resolved
@@ -173,10 +173,10 @@
       { getProcedureAndArgs: args => [controllerTransfer, { ticker, ...args }] },
       context
     );
-<<<<<<< HEAD
     this.setVenueFiltering = createProcedureMethod(
       { getProcedureAndArgs: args => [setVenueFiltering, { ticker, ...args }] },
-=======
+      context
+    );
     this.allowVenues = createProcedureMethod(
       {
         getProcedureAndArgs: ({ venues }) => [
@@ -193,7 +193,6 @@
           { ticker, action: ManageVenuesAction.Disallow, venues },
         ],
       },
->>>>>>> c87994ac
       context
     );
   }
@@ -688,14 +687,12 @@
     return this.ticker;
   }
 
-<<<<<<< HEAD
   /**
    * Enable/disable venue filtering for this Asset
    */
   public setVenueFiltering: ProcedureMethod<SetVenueFilteringParams, void>;
-=======
+
   public allowVenues: ProcedureMethod<ManageAllowedVenuesParams, void>;
 
   public disallowVenues: ProcedureMethod<ManageAllowedVenuesParams, void>;
->>>>>>> c87994ac
 }
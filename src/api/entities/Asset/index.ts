--- conflicted
+++ resolved
@@ -1,10 +1,5 @@
 import { bool, Bytes, Option, StorageKey } from '@polkadot/types';
 import { BlockNumber, Hash } from '@polkadot/types/interfaces/runtime';
-<<<<<<< HEAD
-import BigNumber from 'bignumber.js';
-import { flatten } from 'lodash';
-=======
->>>>>>> edb33672
 import {
   PalletAssetSecurityToken,
   PolymeshPrimitivesAgentAgentGroup,
@@ -12,6 +7,7 @@
   PolymeshPrimitivesTicker,
 } from '@polkadot/types/lookup';
 import BigNumber from 'bignumber.js';
+import { flatten } from 'lodash';
 
 import {
   AuthorizationRequest,
@@ -24,7 +20,6 @@
   ModifyAssetParams,
   modifyPrimaryIssuanceAgent,
   ModifyPrimaryIssuanceAgentParams,
-  PolymeshError,
   redeemTokens,
   RedeemTokensParams,
   removePrimaryIssuanceAgent,
@@ -35,7 +30,6 @@
 import { eventByIndexedArgs, tickerExternalAgentHistory } from '~/middleware/queries';
 import { EventIdEnum, ModuleIdEnum, Query } from '~/middleware/types';
 import {
-  ErrorCode,
   EventIdentifier,
   HistoricAgentOperation,
   NoArgsProcedureMethod,
@@ -44,7 +38,6 @@
   SubCallback,
   UnsubCallback,
 } from '~/types';
-import { StatisticsOpType } from '~/types/internal';
 import { Ensured, Modify, QueryReturnType } from '~/types/utils';
 import { MAX_TICKER_LENGTH } from '~/utils/constants';
 import {
@@ -54,19 +47,12 @@
   bigNumberToU32,
   boolToBoolean,
   bytesToString,
-  createStat2ndKey,
   hashToString,
   identityIdToString,
-  meshStatToStatisticsOpType,
   middlewareEventToEventIdentifier,
   scopeIdToString,
   stringToTicker,
-  stringToTickerKey,
   tickerToDid,
-<<<<<<< HEAD
-=======
-  u128ToBigNumber,
->>>>>>> edb33672
 } from '~/utils/conversion';
 import { createProcedureMethod, optionize, padString } from '~/utils/internal';
 
@@ -479,13 +465,6 @@
    * @note this takes into account the Scope ID of Investor Uniqueness Claims. If an investor holds balances
    *   of this Asset in two or more different Identities, but they all have Investor Uniqueness Claims with the same
    *   Scope ID, then they will only be counted once for the purposes of this result
-<<<<<<< HEAD
-=======
-   *
-   * @note can be subscribed to
-   *
-   * @throws if the Issuer hasn't enabled the Investor Count statistic
->>>>>>> edb33672
    */
   public async investorCount(): Promise<BigNumber> {
     const {
@@ -500,24 +479,8 @@
       ticker,
     } = this;
 
-    const tickerKey = stringToTickerKey(ticker, context);
-
-    const activeStats = await statistics.activeAssetStats(tickerKey);
-    const activeCountStatExists = !!activeStats.find(s => {
-      return meshStatToStatisticsOpType(s) === StatisticsOpType.Count;
-    });
-
-    if (!activeCountStatExists) {
-      throw new PolymeshError({
-        code: ErrorCode.DataUnavailable,
-        message:
-          'The Issuer of the Asset must first enable the statistics for the Asset before this method can be used',
-      });
-    }
-
-    const secondKey = createStat2ndKey(context);
-
-<<<<<<< HEAD
+    const rawTicker = stringToTicker(ticker, context);
+
     const iuDisabled = await disableInvestorUniqueness(rawTicker);
 
     if (boolToBoolean(iuDisabled)) {
@@ -528,17 +491,8 @@
       );
 
       return new BigNumber(assetBalances.length);
-=======
-    if (callback) {
-      return statistics.assetStats({ asset: tickerKey }, secondKey, count => {
-        // eslint-disable-next-line @typescript-eslint/no-floating-promises -- callback errors should be handled by the caller
-        callback(u128ToBigNumber(count));
-      });
->>>>>>> edb33672
     }
-    const result = await statistics.assetStats({ asset: tickerKey }, secondKey);
-
-<<<<<<< HEAD
+
     const scopeIdEntries = await scopeIdOf.entries(rawTicker);
 
     const scopeBalanceEntries = await Promise.all(
@@ -560,9 +514,6 @@
     );
 
     return new BigNumber(assetHolders.size);
-=======
-    return u128ToBigNumber(result);
->>>>>>> edb33672
   }
 
   /**

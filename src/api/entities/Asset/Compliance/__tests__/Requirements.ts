--- conflicted
+++ resolved
@@ -11,6 +11,7 @@
 import { Asset, Context, Namespace, TransactionQueue } from '~/internal';
 import { AssetComplianceResult } from '~/polkadot/polymesh';
 import { dsMockUtils, entityMockUtils, procedureMockUtils } from '~/testUtils/mocks';
+import { MockCodec } from '~/testUtils/mocks/dataSources';
 import { Mocked } from '~/testUtils/types';
 import {
   ClaimType,
@@ -214,7 +215,7 @@
 
     let queryMultiStub: sinon.SinonStub;
     let queryMultiResult: [
-      PolymeshPrimitivesComplianceManagerAssetCompliance,
+      MockCodec<PolymeshPrimitivesComplianceManagerAssetCompliance>,
       Vec<PolymeshPrimitivesIdentityId>
     ];
 
@@ -307,13 +308,8 @@
               id: dsMockUtils.createMockU32(new BigNumber(2)),
             }),
           ],
-<<<<<<< HEAD
-        } as unknown as AssetCompliance,
-        defaultClaimIssuers as unknown as Vec<IdentityId>,
-=======
-        } as PolymeshPrimitivesComplianceManagerAssetCompliance,
+        } as unknown as MockCodec<PolymeshPrimitivesComplianceManagerAssetCompliance>,
         defaultClaimIssuers as unknown as Vec<PolymeshPrimitivesIdentityId>,
->>>>>>> 3f990807
       ];
 
       expected = {

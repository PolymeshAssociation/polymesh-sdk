import BigNumber from 'bignumber.js';

import { UniqueIdentifiers } from '~/api/entities/Account';
import { MultiSigProposal } from '~/api/entities/MultiSig/MultiSigProposal';
<<<<<<< HEAD
=======
import { Account, PolymeshError } from '~/internal';
import { ErrorCode, MultiSigDetails } from '~/types';
>>>>>>> 51b9ff16
import {
  Account,
  Context,
  Identity,
  modifyMultiSigAccount,
  ModifyMultiSigParams,
  PolymeshError,
} from '~/internal';
import { ErrorCode, ProcedureMethod, Signer } from '~/types';
import {
  addressToKey,
  identityIdToString,
  signatoryToSignerValue,
  signerValueToSigner,
  stringToAccountId,
  u64ToBigNumber,
} from '~/utils/conversion';
import { createProcedureMethod } from '~/utils/internal';

/**
 * Represents a MultiSig Account. A MultiSig Account is composed of one or more signing Accounts. In order to submit a transaction, a specific amount of those signing Accounts must approve it first
 */
export class MultiSig extends Account {
  /**
   * @hidden
   */
  public constructor(identifiers: UniqueIdentifiers, context: Context) {
    super(identifiers, context);
    this.modify = createProcedureMethod(
      {
        getProcedureAndArgs: modifyArgs => [
          modifyMultiSigAccount,
          { multiSig: this, ...modifyArgs },
        ],
      },
      context
    );
  }

  /**
   * Return details about this MultiSig such as the signing Accounts and the required number of signatures to execute a MultiSigProposal
   */
  public async details(): Promise<MultiSigDetails> {
    const {
      context: {
        polymeshApi: {
          query: { multiSig },
        },
      },
      context,
      address,
    } = this;

    const rawAddress = stringToAccountId(address, context);
    const [rawSigners, rawSignersRequired] = await Promise.all([
      multiSig.multiSigSigners.entries(rawAddress),
      multiSig.multiSigSignsRequired(rawAddress),
    ]);
    const signers = rawSigners.map(([, signatory]) => {
      return signerValueToSigner(signatoryToSignerValue(signatory), context);
    });
    const requiredSignatures = u64ToBigNumber(rawSignersRequired);
    return { signers, requiredSignatures };
  }

  /**
   * Given an ID, fetch a { @link api/entities/MultiSig/MultiSigProposal!MultiSigProposal } for this MultiSig
   *
   * @throws if the MultiSigProposal is not found
   */
  public async getProposal(args: { id: BigNumber }): Promise<MultiSigProposal> {
    const { id } = args;
    const { address, context } = this;
    const proposal = new MultiSigProposal({ multiSigAddress: address, id }, context);
    const exists = await proposal.exists();
    if (!exists) {
      throw new PolymeshError({
        code: ErrorCode.DataUnavailable,
        message: `Proposal with ID "${id}" was not found`,
      });
    }

    return proposal;
  }

  /**
<<<<<<< HEAD
   * Returns the Identity of the MultiSig creator. This Identity can add or remove signers directly without creating a MultiSigProposal first.
   */
  public async getCreator(): Promise<Identity> {
    const {
      context: {
        polymeshApi: {
          query: { multiSig },
        },
      },
      context,
    } = this;

    const rawAddress = addressToKey(this.address, context);
    const rawCreatorDid = await multiSig.multiSigToIdentity(rawAddress);
    if (rawCreatorDid.isEmpty) {
      throw new PolymeshError({
        code: ErrorCode.DataUnavailable,
        message: 'No creator was found for this MultiSig address',
      });
    }

    const did = identityIdToString(rawCreatorDid);

    return new Identity({ did }, context);
  }

  /**
   * Return all { @link MultiSigProposal | MultiSigProposals } for this MultiSig Account
=======
   * Return all { @link api/entities/MultiSig/MultiSigProposal!MultiSigProposal } for this MultiSig Account
>>>>>>> 51b9ff16
   */
  public async getProposals(): Promise<MultiSigProposal[]> {
    const {
      context: {
        polymeshApi: {
          query: { multiSig },
        },
      },
      context,
      address,
    } = this;
    const rawAddress = stringToAccountId(address, context);

    const rawProposals = await multiSig.proposalIds.entries(rawAddress);

    return rawProposals.map(([, rawId]) => {
      const id = u64ToBigNumber(rawId.unwrap());
      return new MultiSigProposal({ multiSigAddress: address, id: new BigNumber(id) }, context);
    });
  }

  /**
   * Modify the signers for the MultiSig. The signing Account must belong to the Identity of the creator of the MultiSig
   */
  public modify: ProcedureMethod<Pick<ModifyMultiSigParams, 'signers'>, void>;
}<|MERGE_RESOLUTION|>--- conflicted
+++ resolved
@@ -2,11 +2,6 @@
 
 import { UniqueIdentifiers } from '~/api/entities/Account';
 import { MultiSigProposal } from '~/api/entities/MultiSig/MultiSigProposal';
-<<<<<<< HEAD
-=======
-import { Account, PolymeshError } from '~/internal';
-import { ErrorCode, MultiSigDetails } from '~/types';
->>>>>>> 51b9ff16
 import {
   Account,
   Context,
@@ -15,7 +10,7 @@
   ModifyMultiSigParams,
   PolymeshError,
 } from '~/internal';
-import { ErrorCode, ProcedureMethod, Signer } from '~/types';
+import { ErrorCode, MultiSigDetails, ProcedureMethod } from '~/types';
 import {
   addressToKey,
   identityIdToString,
@@ -93,7 +88,6 @@
   }
 
   /**
-<<<<<<< HEAD
    * Returns the Identity of the MultiSig creator. This Identity can add or remove signers directly without creating a MultiSigProposal first.
    */
   public async getCreator(): Promise<Identity> {
@@ -121,10 +115,7 @@
   }
 
   /**
-   * Return all { @link MultiSigProposal | MultiSigProposals } for this MultiSig Account
-=======
    * Return all { @link api/entities/MultiSig/MultiSigProposal!MultiSigProposal } for this MultiSig Account
->>>>>>> 51b9ff16
    */
   public async getProposals(): Promise<MultiSigProposal[]> {
     const {

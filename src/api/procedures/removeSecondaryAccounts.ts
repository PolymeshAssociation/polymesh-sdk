import { find } from 'lodash';

import { assertSecondaryAccounts } from '~/api/procedures/utils';
import { PolymeshError, Procedure } from '~/internal';
import { Account, ErrorCode, TxTags } from '~/types';
import { signerToSignerValue, signerValueToSignatory } from '~/utils/conversion';

export interface RemoveSecondaryAccountsParams {
  accounts: Account[];
}

/**
 * @hidden
 */
export async function prepareRemoveSecondaryAccounts(
  this: Procedure<RemoveSecondaryAccountsParams>,
  args: RemoveSecondaryAccountsParams
): Promise<void> {
  const {
    context: {
      polymeshApi: { tx },
    },
    context,
  } = this;

  const { accounts } = args;

  const identity = await context.getCurrentIdentity();

  const [
    {
      account: { address: primaryAccountAddress },
    },
    secondaryAccounts,
  ] = await Promise.all([identity.getPrimaryAccount(), identity.getSecondaryAccounts()]);

  const isPrimaryAccountPresent = find(
    accounts,
    ({ address }) => address === primaryAccountAddress
  );

  if (isPrimaryAccountPresent) {
    throw new PolymeshError({
      code: ErrorCode.UnmetPrerequisite,
      message: 'You cannot remove the primary Account',
    });
  }

  assertSecondaryAccounts(accounts, secondaryAccounts);

<<<<<<< HEAD
  this.addTransaction(
    tx.identity.removeSecondaryKeys,
    {},
    accounts.map(account => signerValueToSignatory(signerToSignerValue(account), context))
  );
=======
  this.addTransaction({
    transaction: tx.identity.removeSecondaryKeys,
    feeMultiplier: signerValues.length,
    args: [signerValues.map(signer => signerValueToSignatory(signer, context))],
  });
>>>>>>> 77cfa873
}

/**
 * @hidden
 */
export const removeSecondaryAccounts = (): Procedure<RemoveSecondaryAccountsParams> =>
  new Procedure(prepareRemoveSecondaryAccounts, {
    permissions: {
      transactions: [TxTags.identity.RemoveSecondaryKeys],
      tokens: [],
      portfolios: [],
    },
  });<|MERGE_RESOLUTION|>--- conflicted
+++ resolved
@@ -48,19 +48,11 @@
 
   assertSecondaryAccounts(accounts, secondaryAccounts);
 
-<<<<<<< HEAD
-  this.addTransaction(
-    tx.identity.removeSecondaryKeys,
-    {},
-    accounts.map(account => signerValueToSignatory(signerToSignerValue(account), context))
-  );
-=======
   this.addTransaction({
     transaction: tx.identity.removeSecondaryKeys,
-    feeMultiplier: signerValues.length,
-    args: [signerValues.map(signer => signerValueToSignatory(signer, context))],
+    feeMultiplier: accounts.length,
+    args: [accounts.map(account => signerValueToSignatory(signerToSignerValue(account), context))],
   });
->>>>>>> 77cfa873
 }
 
 /**

--- conflicted
+++ resolved
@@ -69,11 +69,7 @@
   if (!receiverIdentity) {
     throw new PolymeshError({
       code: ErrorCode.UnmetPrerequisite,
-<<<<<<< HEAD
-      message: "The destination account doesn't have an associated Identity",
-=======
-      message: "The destination Account doesn't have an asssociated Identity",
->>>>>>> 73ce625e
+      message: "The destination Account doesn't have an associated Identity",
     });
   }
 

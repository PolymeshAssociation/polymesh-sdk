--- conflicted
+++ resolved
@@ -10,10 +10,6 @@
   PolymeshError,
   Procedure,
 } from '~/internal';
-<<<<<<< HEAD
-import { ErrorCode, Identity, TransactionPermissions, TxGroup, TxTags } from '~/types';
-import { ExtrinsicParams, ProcedureAuthorization, TransactionSpec } from '~/types/internal';
-=======
 import {
   ErrorCode,
   Identity,
@@ -21,8 +17,7 @@
   TransactionPermissions,
   TxTags,
 } from '~/types';
-import { MaybePostTransactionValue, ProcedureAuthorization } from '~/types/internal';
->>>>>>> 9591f605
+import { ExtrinsicParams, ProcedureAuthorization, TransactionSpec } from '~/types/internal';
 import { isEntity } from '~/utils';
 import {
   permissionGroupIdentifierToAgentGroup,

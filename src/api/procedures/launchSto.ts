import { ISubmittableResult } from '@polkadot/types/types';
import BigNumber from 'bignumber.js';
import P from 'bluebird';

import { assertPortfolioExists } from '~/api/procedures/utils';
import {
  Context,
  Identity,
  PolymeshError,
  PostTransactionValue,
  Procedure,
  SecurityToken,
  Sto,
  Venue,
} from '~/internal';
import { ErrorCode, PortfolioLike, RoleType, StoTier, TxTags, VenueType } from '~/types';
import { PortfolioId, ProcedureAuthorization } from '~/types/internal';
import {
  bigNumberToBalance,
  bigNumberToU64,
  dateToMoment,
  portfolioIdToMeshPortfolioId,
  portfolioIdToPortfolio,
  portfolioLikeToPortfolioId,
  stoTierToPriceTier,
  stringToText,
  stringToTicker,
  u64ToBigNumber,
} from '~/utils/conversion';
import { filterEventRecords } from '~/utils/internal';

/**
 * @hidden
 */
export interface LaunchStoParams {
  /**
   * portfolio in which the Tokens to be sold are stored
   */
  offeringPortfolio: PortfolioLike;
  /**
   * portfolio in which the raised funds will be stored
   */
  raisingPortfolio: PortfolioLike;
  /**
   * ticker symbol of the currency in which the funds are being raised (i.e. 'USD' or 'CAD').
   *   Other Security Tokens can be used as currency as well
   */
  raisingCurrency: string;
  /**
   * venue through which all offering related trades will be settled
   *   (optional, defaults to the first `Sto` type Venue owned by the owner of the Offering Portfolio.
   *   If passed, it must be of type `Sto`)
   */
  venue?: Venue;
  name: string;
  /**
   * start date of the Offering (optional, defaults to right now)
   */
  start?: Date;
  /**
   * end date of the Offering (optional, defaults to never)
   */
  end?: Date;
  /**
   * array of sale tiers. Each tier consists of an amount of Tokens to be sold at a certain price.
   *   Tokens in a tier can only be bought when all Tokens in previous tiers have been bought
   */
  tiers: StoTier[];
  /**
   * minimum amount that can be spent on this offering
   */
  minInvestment: BigNumber;
}

/**
 * @hidden
 */
export type Params = LaunchStoParams & {
  ticker: string;
};

/**
 * @hidden
 */
export interface Storage {
  offeringPortfolioId: PortfolioId;
  raisingPortfolioId: PortfolioId;
}

/**
 * @hidden
 */
export const createStoResolver =
  (ticker: string, context: Context) =>
  (receipt: ISubmittableResult): Sto => {
    const [{ data }] = filterEventRecords(receipt, 'sto', 'FundraiserCreated');
    const newFundraiserId = u64ToBigNumber(data[1]);

    return new Sto({ id: newFundraiserId, ticker }, context);
  };

/**
 * @hidden
 */
export async function prepareLaunchSto(
  this: Procedure<Params, Sto, Storage>,
  args: Params
): Promise<PostTransactionValue<Sto>> {
  const {
    context: {
      polymeshApi: { tx },
    },
    context,
    storage: { offeringPortfolioId, raisingPortfolioId },
  } = this;
  const { ticker, raisingCurrency, venue, name, tiers, start, end, minInvestment } = args;

  const portfolio = portfolioIdToPortfolio(offeringPortfolioId, context);

  const [, , [{ free }]] = await Promise.all([
    assertPortfolioExists(offeringPortfolioId, context),
    assertPortfolioExists(raisingPortfolioId, context),
    portfolio.getTokenBalances({
      tokens: [ticker],
    }),
  ]);

  let venueId: BigNumber | undefined;

  if (venue) {
    const venueExists = await venue.exists();

    if (venueExists) {
      ({ id: venueId } = venue);
    }
  } else {
    const offeringPortfolioOwner = new Identity({ did: offeringPortfolioId.did }, context);
    const venues = await offeringPortfolioOwner.getVenues();

    const offeringVenues = await P.filter(venues, async ownedVenue => {
      const details = await ownedVenue.details();

      return details.type === VenueType.Sto;
    });

    if (offeringVenues.length) {
      [{ id: venueId }] = offeringVenues;
    }
  }

  if (!venueId) {
    throw new PolymeshError({
      code: ErrorCode.DataUnavailable,
      message: 'A valid Venue for the Offering was neither supplied nor found',
    });
  }

  const totalTierBalance = tiers.reduce<BigNumber>(
    (total, { amount }) => total.plus(amount),
    new BigNumber(0)
  );

  if (totalTierBalance.gt(free)) {
    throw new PolymeshError({
      code: ErrorCode.InsufficientBalance,
      message: "There isn't enough free balance in the offering Portfolio",
      data: {
        free,
      },
    });
  }

<<<<<<< HEAD
  const [sto] = this.addTransaction(
    tx.sto.createFundraiser,
    {
      resolvers: [createStoResolver(ticker, context)],
    },
    portfolioIdToMeshPortfolioId(offeringPortfolioId, context),
    stringToTicker(ticker, context),
    portfolioIdToMeshPortfolioId(raisingPortfolioId, context),
    stringToTicker(raisingCurrency, context),
    tiers.map(tier => stoTierToPriceTier(tier, context)),
    bigNumberToU64(venueId, context),
    start ? dateToMoment(start, context) : null,
    end ? dateToMoment(end, context) : null,
    bigNumberToBalance(minInvestment, context),
    stringToText(name, context)
  );
=======
  const [sto] = this.addTransaction({
    transaction: tx.sto.createFundraiser,
    resolvers: [createStoResolver(ticker, context)],
    args: [
      portfolioIdToMeshPortfolioId(offeringPortfolioId, context),
      stringToTicker(ticker, context),
      portfolioIdToMeshPortfolioId(raisingPortfolioId, context),
      stringToTicker(raisingCurrency, context),
      tiers.map(tier => stoTierToPriceTier(tier, context)),
      numberToU64(venueId, context),
      start ? dateToMoment(start, context) : null,
      end ? dateToMoment(end, context) : null,
      numberToBalance(minInvestment, context),
      stringToText(name, context),
    ],
  });
>>>>>>> fa286c4a

  return sto;
}

/**
 * @hidden
 */
export function getAuthorization(
  this: Procedure<Params, Sto, Storage>,
  { ticker }: Params
): ProcedureAuthorization {
  const {
    storage: { offeringPortfolioId, raisingPortfolioId },
    context,
  } = this;

  return {
    roles: [
      { type: RoleType.PortfolioCustodian, portfolioId: offeringPortfolioId },
      { type: RoleType.PortfolioCustodian, portfolioId: raisingPortfolioId },
    ],
    permissions: {
      transactions: [TxTags.sto.CreateFundraiser],
      tokens: [new SecurityToken({ ticker }, context)],
      portfolios: [
        portfolioIdToPortfolio(offeringPortfolioId, context),
        portfolioIdToPortfolio(raisingPortfolioId, context),
      ],
    },
  };
}

/**
 * @hidden
 */
export async function prepareStorage(
  this: Procedure<Params, Sto, Storage>,
  { offeringPortfolio, raisingPortfolio }: Params
): Promise<Storage> {
  return {
    offeringPortfolioId: portfolioLikeToPortfolioId(offeringPortfolio),
    raisingPortfolioId: portfolioLikeToPortfolioId(raisingPortfolio),
  };
}

/**
 * @hidden
 */
export const launchSto = (): Procedure<Params, Sto, Storage> =>
  new Procedure(prepareLaunchSto, getAuthorization, prepareStorage);<|MERGE_RESOLUTION|>--- conflicted
+++ resolved
@@ -170,24 +170,6 @@
     });
   }
 
-<<<<<<< HEAD
-  const [sto] = this.addTransaction(
-    tx.sto.createFundraiser,
-    {
-      resolvers: [createStoResolver(ticker, context)],
-    },
-    portfolioIdToMeshPortfolioId(offeringPortfolioId, context),
-    stringToTicker(ticker, context),
-    portfolioIdToMeshPortfolioId(raisingPortfolioId, context),
-    stringToTicker(raisingCurrency, context),
-    tiers.map(tier => stoTierToPriceTier(tier, context)),
-    bigNumberToU64(venueId, context),
-    start ? dateToMoment(start, context) : null,
-    end ? dateToMoment(end, context) : null,
-    bigNumberToBalance(minInvestment, context),
-    stringToText(name, context)
-  );
-=======
   const [sto] = this.addTransaction({
     transaction: tx.sto.createFundraiser,
     resolvers: [createStoResolver(ticker, context)],
@@ -197,14 +179,13 @@
       portfolioIdToMeshPortfolioId(raisingPortfolioId, context),
       stringToTicker(raisingCurrency, context),
       tiers.map(tier => stoTierToPriceTier(tier, context)),
-      numberToU64(venueId, context),
+      bigNumberToU64(venueId, context),
       start ? dateToMoment(start, context) : null,
       end ? dateToMoment(end, context) : null,
-      numberToBalance(minInvestment, context),
+      bigNumberToBalance(minInvestment, context),
       stringToText(name, context),
     ],
   });
->>>>>>> fa286c4a
 
   return sto;
 }

import { u32, u64 } from '@polkadot/types';
import BigNumber from 'bignumber.js';
import P from 'bluebird';
import { PortfolioId, TxTag, TxTags } from 'polymesh-types/types';

import { assertInstructionValid } from '~/api/procedures/utils';
import { Instruction, PolymeshError, Procedure } from '~/internal';
import { AffirmationStatus, DefaultPortfolio, ErrorCode, Leg, NumberedPortfolio } from '~/types';
import {
  InstructionAffirmationOperation,
  PolymeshTx,
  ProcedureAuthorization,
} from '~/types/internal';
import { QueryReturnType, tuple } from '~/types/utils';
import {
  meshAffirmationStatusToAffirmationStatus,
  numberToU32,
  numberToU64,
  portfolioIdToMeshPortfolioId,
  portfolioLikeToPortfolioId,
} from '~/utils/conversion';

export interface ModifyInstructionAffirmationParams {
  id: BigNumber;
  operation: InstructionAffirmationOperation;
}

export interface Storage {
  portfolios: (DefaultPortfolio | NumberedPortfolio)[];
  senderLegAmount: number;
  totalLegAmount: number;
}

/**
 * @hidden
 */
export async function prepareModifyInstructionAffirmation(
  this: Procedure<ModifyInstructionAffirmationParams, Instruction, Storage>,
  args: ModifyInstructionAffirmationParams
): Promise<Instruction> {
  const {
    context: {
      polymeshApi: {
        tx: { settlement: settlementTx },
        query: { settlement },
      },
    },
    context,
    storage: { portfolios, senderLegAmount, totalLegAmount },
  } = this;

  const { operation, id } = args;

  const instruction = new Instruction({ id }, context);

  await assertInstructionValid(instruction, context);

  if (!portfolios.length) {
    throw new PolymeshError({
      code: ErrorCode.UnmetPrerequisite,
      message: 'Current Identity is not involved in this Instruction',
    });
  }

  const rawInstructionId = numberToU64(id, context);
  const rawPortfolioIds: PortfolioId[] = portfolios.map(portfolio =>
    portfolioIdToMeshPortfolioId(portfolioLikeToPortfolioId(portfolio), context)
  );

  const excludeCriteria: AffirmationStatus[] = [];
  let errorMessage: string;
  let transaction: PolymeshTx<[u64, PortfolioId[], u32]> | null = null;

  switch (operation) {
    case InstructionAffirmationOperation.Affirm: {
      excludeCriteria.push(AffirmationStatus.Affirmed);
      errorMessage = 'The Instruction is already affirmed';
      transaction = settlementTx.affirmInstruction;

      break;
    }
    case InstructionAffirmationOperation.Withdraw: {
      excludeCriteria.push(AffirmationStatus.Pending);
      errorMessage = 'The instruction is not affirmed';
      transaction = settlementTx.withdrawAffirmation;

      break;
    }
  }

  const multiArgs = rawPortfolioIds.map(portfolioId => tuple(portfolioId, rawInstructionId));

  const rawAffirmationStatuses = await settlement.userAffirmations.multi<
    QueryReturnType<typeof settlement.userAffirmations>
  >(multiArgs);

  const affirmationStatuses = rawAffirmationStatuses.map(meshAffirmationStatusToAffirmationStatus);

  const validPortfolioIds = rawPortfolioIds.filter(
    (_, index) => !excludeCriteria.includes(affirmationStatuses[index])
  );

  if (!validPortfolioIds.length) {
    throw new PolymeshError({
<<<<<<< HEAD
      code: ErrorCode.NoDataChange,
      message: errorMessage,
=======
      code: ErrorCode.ValidationError,
      // As InstructionAffirmationOperation.Reject has no excludeCriteria, if this error is thrown
      // it means that the operation had to be either affirm or withdraw, and so the errorMessage was set
      // eslint-disable-next-line @typescript-eslint/no-non-null-assertion
      message: errorMessage!,
>>>>>>> 0e862176
    });
  }

  // rejection works a bit different
  if (transaction) {
    this.addTransaction(
      transaction,
      { batchSize: senderLegAmount },
      rawInstructionId,
      validPortfolioIds,
      numberToU32(senderLegAmount, context)
    );
  } else {
    this.addTransaction(
      settlementTx.rejectInstruction,
      { batchSize: totalLegAmount },
      rawInstructionId,
      validPortfolioIds[0],
      numberToU32(totalLegAmount, context)
    );
  }

  return instruction;
}

/**
 * @hidden
 */
export async function getAuthorization(
  this: Procedure<ModifyInstructionAffirmationParams, Instruction, Storage>,
  { operation }: ModifyInstructionAffirmationParams
): Promise<ProcedureAuthorization> {
  const {
    storage: { portfolios },
  } = this;

  let transactions: TxTag[];

  switch (operation) {
    case InstructionAffirmationOperation.Affirm: {
      transactions = [TxTags.settlement.AffirmInstruction];

      break;
    }
    case InstructionAffirmationOperation.Withdraw: {
      transactions = [TxTags.settlement.WithdrawAffirmation];

      break;
    }
    case InstructionAffirmationOperation.Reject: {
      transactions = [TxTags.settlement.RejectInstruction];

      break;
    }
  }

  return {
    permissions: {
      portfolios,
      transactions,
      tokens: [],
    },
  };
}

/**
 * @hidden
 */
export async function prepareStorage(
  this: Procedure<ModifyInstructionAffirmationParams, Instruction, Storage>,
  { id }: ModifyInstructionAffirmationParams
): Promise<Storage> {
  const { context } = this;
  const instruction = new Instruction({ id }, context);
  const [{ data: legs }, { did }] = await Promise.all([
    instruction.getLegs(),
    context.getCurrentIdentity(),
  ]);

  const [portfolios, senderLegAmount] = await P.reduce<
    Leg,
    [(DefaultPortfolio | NumberedPortfolio)[], number]
  >(
    legs,
    async (result, { from, to }) => {
      const [fromIsCustodied, toIsCustodied] = await Promise.all([
        from.isCustodiedBy({ identity: did }),
        to.isCustodiedBy({ identity: did }),
      ]);

      const [custodiedPortfolios, amount] = result;

      let res = [...custodiedPortfolios];
      let legAmount = amount;

      if (fromIsCustodied) {
        res = [...res, from];
        legAmount += 1;
      }

      if (toIsCustodied) {
        res = [...res, to];
      }

      return tuple(res, legAmount);
    },
    [[], 0]
  );

  return { portfolios, senderLegAmount, totalLegAmount: legs.length };
}

/**
 * @hidden
 */
export const modifyInstructionAffirmation = (): Procedure<
  ModifyInstructionAffirmationParams,
  Instruction,
  Storage
> => new Procedure(prepareModifyInstructionAffirmation, getAuthorization, prepareStorage);<|MERGE_RESOLUTION|>--- conflicted
+++ resolved
@@ -102,16 +102,8 @@
 
   if (!validPortfolioIds.length) {
     throw new PolymeshError({
-<<<<<<< HEAD
       code: ErrorCode.NoDataChange,
       message: errorMessage,
-=======
-      code: ErrorCode.ValidationError,
-      // As InstructionAffirmationOperation.Reject has no excludeCriteria, if this error is thrown
-      // it means that the operation had to be either affirm or withdraw, and so the errorMessage was set
-      // eslint-disable-next-line @typescript-eslint/no-non-null-assertion
-      message: errorMessage!,
->>>>>>> 0e862176
     });
   }
 

--- conflicted
+++ resolved
@@ -82,7 +82,6 @@
   const balances: Balance[] = [];
   const failed: Array<{ did: string; transferStatus: TransferStatus }> = [];
 
-<<<<<<< HEAD
   const issuanceDataChunks = chunk(issuanceData, MAX_CONCURRENT_REQUESTS);
 
   await P.each(issuanceDataChunks, async issuanceDataChunk => {
@@ -95,39 +94,15 @@
 
     transferStatuses.forEach((canTransfer, index) => {
       const { identity, amount } = issuanceDataChunk[index];
-      investors.push(stringToIdentityId(valueToDid(identity), context));
+      const did = valueToDid(identity);
+      investors.push(stringToIdentityId(did, context));
       balances.push(numberToBalance(amount, context));
 
       if (canTransfer !== TransferStatus.Success) {
-        canNotMintDids.push(`${identity} [${canTransfer}]`);
+        failed.push({ did, transferStatus: canTransfer });
       }
     });
   });
-=======
-  const issuanceDataChunks = chunk(issuanceData, 10);
-
-  await Promise.all(
-    issuanceDataChunks.map(async issuanceDataChunk => {
-      // TODO: queryMulti
-      const transferStatuses = await Promise.all(
-        issuanceDataChunk.map(({ identity, amount }) =>
-          securityToken.transfers.canMint({ to: identity, amount })
-        )
-      );
-
-      transferStatuses.forEach((canTransfer, index) => {
-        const { identity, amount } = issuanceDataChunk[index];
-        const did = valueToDid(identity);
-        investors.push(stringToIdentityId(did, context));
-        balances.push(numberToBalance(amount, context));
-
-        if (canTransfer !== TransferStatus.Success) {
-          failed.push({ did, transferStatus: canTransfer });
-        }
-      });
-    })
-  );
->>>>>>> cde2b392
 
   if (failed.length) {
     throw new PolymeshError({

--- conflicted
+++ resolved
@@ -1,15 +1,8 @@
 import P from 'bluebird';
 
-<<<<<<< HEAD
 import { Account, AuthorizationRequest, Procedure } from '~/internal';
 import { tuple } from '~/types/utils';
-import { numberToU64, signerToSignerValue, signerValueToSignatory } from '~/utils';
-=======
-import { Account, AuthorizationRequest } from '~/api/entities';
-import { Procedure } from '~/base';
-import { authTargetToAuthIdentifier, numberToU64, signerToSignerValue } from '~/utils/conversion';
-import { batchArguments } from '~/utils/internal';
->>>>>>> 4357d542
+import { numberToU64, signerToSignerValue, signerValueToSignatory } from '~/utils/conversion';
 
 export interface ConsumeParams {
   accept: boolean;

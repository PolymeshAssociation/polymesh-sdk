--- conflicted
+++ resolved
@@ -1,6 +1,5 @@
 import BigNumber from 'bignumber.js';
 
-<<<<<<< HEAD
 import {
   DefaultPortfolio,
   Identity,
@@ -8,12 +7,7 @@
   PolymeshError,
   Procedure,
 } from '~/internal';
-import { AuthorizationType, ErrorCode } from '~/types';
-=======
-import { DefaultPortfolio, Identity, NumberedPortfolio } from '~/api/entities';
-import { PolymeshError, Procedure } from '~/base';
 import { AuthorizationType, ErrorCode, Role, RoleType } from '~/types';
->>>>>>> c0676393
 import {
   authorizationToAuthorizationData,
   dateToMoment,

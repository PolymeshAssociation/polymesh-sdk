--- conflicted
+++ resolved
@@ -7,10 +7,6 @@
 import { didsWithClaims } from '~/middleware/queries';
 import { Claim as MiddlewareClaim, Query } from '~/middleware/types';
 import { Claim as MeshClaim } from '~/polkadot/polymesh';
-<<<<<<< HEAD
-import { CddClaim, Claim, ClaimTarget, ClaimType, ErrorCode, RoleType, TxTags } from '~/types';
-import { BatchTransactionSpec, ClaimOperation, ProcedureAuthorization } from '~/types/internal';
-=======
 import {
   CddClaim,
   Claim,
@@ -22,8 +18,7 @@
   RoleType,
   TxTags,
 } from '~/types';
-import { ProcedureAuthorization } from '~/types/internal';
->>>>>>> 9591f605
+import { BatchTransactionSpec, ProcedureAuthorization } from '~/types/internal';
 import { Ensured, tuple } from '~/types/utils';
 import { DEFAULT_CDD_ID } from '~/utils/constants';
 import {

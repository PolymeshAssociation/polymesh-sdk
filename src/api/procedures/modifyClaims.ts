--- conflicted
+++ resolved
@@ -13,11 +13,7 @@
   MapMaybePostTransactionValue,
   ProcedureAuthorization,
 } from '~/types/internal';
-<<<<<<< HEAD
 import { Ensured, tuple } from '~/types/utils';
-=======
-import { tuple } from '~/types/utils';
->>>>>>> 22587843
 import { DEFAULT_CDD_ID } from '~/utils/constants';
 import {
   balanceToBigNumber,
@@ -58,15 +54,6 @@
 }
 
 export type ModifyClaimsParams = AddClaimsParams | EditClaimsParams | RevokeClaimsParams;
-
-/**
- * @hidden
- */
-export function groupByDid([target]: MapMaybePostTransactionValue<
-  Parameters<Extrinsics['identity']['revokeClaim']> | Parameters<Extrinsics['identity']['addClaim']>
->): string {
-  return identityIdToString(target as IdentityId);
-}
 
 const areSameClaims = (claim: Claim, { scope, type }: MiddlewareClaim): boolean => {
   let isSameScope = true;

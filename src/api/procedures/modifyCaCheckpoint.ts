<<<<<<< HEAD
import { assertCaCheckpointValid, assertDistributionDatesValid } from '~/api/procedures/utils';
import {
  Asset,
  Checkpoint,
  CorporateActionBase,
  DividendDistribution,
  PolymeshError,
  Procedure,
} from '~/internal';
import { ErrorCode, InputCaCheckpoint, TxTags } from '~/types';
import { ExtrinsicParams, ProcedureAuthorization, TransactionSpec } from '~/types/internal';
=======
import { assertCaCheckpointValid } from '~/api/procedures/utils';
import { Asset, CorporateActionBase, Procedure } from '~/internal';
import { ModifyCaCheckpointParams, TxTags } from '~/types';
import { ProcedureAuthorization } from '~/types/internal';
>>>>>>> 9591f605
import { checkpointToRecordDateSpec, corporateActionIdentifierToCaId } from '~/utils/conversion';
import { getCheckpointValue, optionize } from '~/utils/internal';

export type Params = ModifyCaCheckpointParams & {
  corporateAction: CorporateActionBase;
};

/**
 * @hidden
 */
export async function prepareModifyCaCheckpoint(
  this: Procedure<Params, void>,
  args: Params
): Promise<TransactionSpec<void, ExtrinsicParams<'corporateAction', 'changeRecordDate'>>> {
  const {
    context: {
      polymeshApi: { tx },
    },
    context,
  } = this;
  const { checkpoint, corporateAction } = args;

  const {
    id: localId,
    asset: { ticker },
  } = corporateAction;

  let checkpointValue;

  if (checkpoint) {
    checkpointValue = await getCheckpointValue(checkpoint, ticker, context);
    await assertCaCheckpointValid(checkpointValue);
  }

  // extra validation if the CA is a Dividend Distribution
  if (corporateAction instanceof DividendDistribution) {
    const { paymentDate, expiryDate } = corporateAction;

    const now = new Date();

    if (paymentDate <= now) {
      throw new PolymeshError({
        code: ErrorCode.UnmetPrerequisite,
        message: 'Cannot modify a Distribution checkpoint after the payment date',
      });
    }

    if (checkpointValue && !(checkpointValue instanceof Checkpoint)) {
      await assertDistributionDatesValid(checkpointValue, paymentDate, expiryDate);
    }
  }

  const rawCaId = corporateActionIdentifierToCaId({ ticker, localId }, context);
  const rawRecordDateSpec = optionize(checkpointToRecordDateSpec)(checkpointValue, context);

  return {
    transaction: tx.corporateAction.changeRecordDate,
    args: [rawCaId, rawRecordDateSpec],
    resolver: undefined,
  };
}

/**
 * @hidden
 */
export function getAuthorization(
  this: Procedure<Params, void>,
  {
    corporateAction: {
      asset: { ticker },
    },
  }: Params
): ProcedureAuthorization {
  const { context } = this;

  return {
    permissions: {
      transactions: [TxTags.corporateAction.ChangeRecordDate],
      assets: [new Asset({ ticker }, context)],
      portfolios: [],
    },
  };
}

/**
 * @hidden
 */
export const modifyCaCheckpoint = (): Procedure<Params, void> =>
  new Procedure(prepareModifyCaCheckpoint, getAuthorization);<|MERGE_RESOLUTION|>--- conflicted
+++ resolved
@@ -1,4 +1,3 @@
-<<<<<<< HEAD
 import { assertCaCheckpointValid, assertDistributionDatesValid } from '~/api/procedures/utils';
 import {
   Asset,
@@ -8,14 +7,8 @@
   PolymeshError,
   Procedure,
 } from '~/internal';
-import { ErrorCode, InputCaCheckpoint, TxTags } from '~/types';
+import { ErrorCode, ModifyCaCheckpointParams, TxTags } from '~/types';
 import { ExtrinsicParams, ProcedureAuthorization, TransactionSpec } from '~/types/internal';
-=======
-import { assertCaCheckpointValid } from '~/api/procedures/utils';
-import { Asset, CorporateActionBase, Procedure } from '~/internal';
-import { ModifyCaCheckpointParams, TxTags } from '~/types';
-import { ProcedureAuthorization } from '~/types/internal';
->>>>>>> 9591f605
 import { checkpointToRecordDateSpec, corporateActionIdentifierToCaId } from '~/utils/conversion';
 import { getCheckpointValue, optionize } from '~/utils/internal';
 

--- conflicted
+++ resolved
@@ -1,13 +1,7 @@
 import { assertGroupDoesNotExist, createCreateGroupResolver } from '~/api/procedures/utils';
-<<<<<<< HEAD
 import { Asset, CustomPermissionGroup, Procedure } from '~/internal';
-import { TransactionPermissions, TxGroup, TxTags } from '~/types';
+import { CreateGroupParams, TxTags } from '~/types';
 import { ExtrinsicParams, ProcedureAuthorization, TransactionSpec } from '~/types/internal';
-=======
-import { Asset, CustomPermissionGroup, PostTransactionValue, Procedure } from '~/internal';
-import { CreateGroupParams, TxTags } from '~/types';
-import { ProcedureAuthorization } from '~/types/internal';
->>>>>>> 9591f605
 import {
   permissionsLikeToPermissions,
   stringToTicker,

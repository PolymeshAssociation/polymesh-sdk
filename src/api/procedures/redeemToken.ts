import BigNumber from 'bignumber.js';

import { DefaultPortfolio, PolymeshError, Procedure, SecurityToken } from '~/internal';
import { ErrorCode, TxTags } from '~/types';
import { ProcedureAuthorization } from '~/types/internal';
import { bigNumberToBalance, stringToTicker } from '~/utils/conversion';

export interface RedeemTokenParams {
  amount: BigNumber;
}

/**
 * @hidden
 */
export type Params = { ticker: string } & RedeemTokenParams;

/**
 * @hidden
 */
export async function prepareRedeemToken(
  this: Procedure<Params, void>,
  args: Params
): Promise<void> {
  const {
    context,
    context: {
      polymeshApi: { tx },
    },
  } = this;
  const { ticker, amount } = args;

  const securityToken = new SecurityToken({ ticker }, context);
  const rawTicker = stringToTicker(ticker, context);

  const [{ isDivisible }, { did }] = await Promise.all([
    securityToken.details(),
    context.getCurrentIdentity(),
  ]);

  const defaultPortfolio = new DefaultPortfolio({ did }, context);

  const portfolioBalance = await defaultPortfolio.getTokenBalances({ tokens: [ticker] });

  const { free } = portfolioBalance[0];

  if (free.lt(amount)) {
    throw new PolymeshError({
      code: ErrorCode.InsufficientBalance,
      message: 'Insufficient free balance',
      data: {
        free,
      },
    });
  }

<<<<<<< HEAD
  this.addTransaction(
    tx.asset.redeem,
    {},
    rawTicker,
    bigNumberToBalance(amount, context, isDivisible)
  );
=======
  this.addTransaction({
    transaction: tx.asset.redeem,
    args: [rawTicker, numberToBalance(amount, context, isDivisible)],
  });
>>>>>>> fa286c4a
}

/**
 * @hidden
 */
export async function getAuthorization(
  this: Procedure<Params, void>,
  { ticker }: Params
): Promise<ProcedureAuthorization> {
  const { context } = this;

  const { did } = await context.getCurrentIdentity();

  return {
    permissions: {
      transactions: [TxTags.asset.Redeem],
      tokens: [new SecurityToken({ ticker }, context)],
      portfolios: [new DefaultPortfolio({ did }, context)],
    },
  };
}

/**
 * @hidden
 */
export const redeemToken = (): Procedure<Params, void> =>
  new Procedure(prepareRedeemToken, getAuthorization);<|MERGE_RESOLUTION|>--- conflicted
+++ resolved
@@ -53,19 +53,10 @@
     });
   }
 
-<<<<<<< HEAD
-  this.addTransaction(
-    tx.asset.redeem,
-    {},
-    rawTicker,
-    bigNumberToBalance(amount, context, isDivisible)
-  );
-=======
   this.addTransaction({
     transaction: tx.asset.redeem,
-    args: [rawTicker, numberToBalance(amount, context, isDivisible)],
+    args: [rawTicker, bigNumberToBalance(amount, context, isDivisible)],
   });
->>>>>>> fa286c4a
 }
 
 /**

import { TxTags } from 'polymesh-types/types';

import { createAuthorizationResolver } from '~/api/procedures/utils';
import {
  Account,
  AuthorizationRequest,
  PolymeshError,
  PostTransactionValue,
  Procedure,
} from '~/internal';
import {
  Authorization,
  AuthorizationType,
  ErrorCode,
  Permissions,
  PermissionsLike,
  PermissionType,
  SignerType,
} from '~/types';
import {
  authorizationToAuthorizationData,
  dateToMoment,
  permissionsLikeToPermissions,
  signerToString,
  signerValueToSignatory,
} from '~/utils/conversion';

export interface InviteAccountParams {
  targetAccount: string | Account;
  permissions?: PermissionsLike;
  expiry?: Date;
}

/**
 * @hidden
 */
export async function prepareInviteAccount(
  this: Procedure<InviteAccountParams, AuthorizationRequest>,
  args: InviteAccountParams
): Promise<PostTransactionValue<AuthorizationRequest>> {
  const {
    context: {
      polymeshApi: { tx },
    },
    context,
  } = this;

  const { targetAccount, permissions: permissionsLike, expiry } = args;

  const identity = await context.getCurrentIdentity();

  const address = signerToString(targetAccount);

  let account: Account;

  if (targetAccount instanceof Account) {
    account = targetAccount;
  } else {
    account = new Account({ address: targetAccount }, context);
  }

  const [authorizationRequests, existingIdentity] = await Promise.all([
    identity.authorizations.getSent(),
    account.getIdentity(),
  ] as const);

  if (existingIdentity) {
    throw new PolymeshError({
      code: ErrorCode.UnmetPrerequisite,
      message: 'The target Account is already part of an Identity',
    });
  }

  const hasPendingAuth = !!authorizationRequests.data.find(authorizationRequest => {
    const {
      target,
      data: { type },
    } = authorizationRequest;
    return (
      signerToString(target) === address &&
      !authorizationRequest.isExpired() &&
      type === AuthorizationType.JoinIdentity
    );
  });

  if (hasPendingAuth) {
    throw new PolymeshError({
      code: ErrorCode.NoDataChange,
      message: 'The target Account already has a pending invitation to join this Identity',
    });
  }

  const rawSignatory = signerValueToSignatory(
    { type: SignerType.Account, value: address },
    context
  );

  let authorizationValue: Permissions = {
    tokens: { type: PermissionType.Include, values: [] },
    transactions: { type: PermissionType.Include, values: [] },
    transactionGroups: [],
    portfolios: { type: PermissionType.Include, values: [] },
  };

  if (permissionsLike) {
    authorizationValue = permissionsLikeToPermissions(permissionsLike, context);
  }

  const authRequest: Authorization = {
    type: AuthorizationType.JoinIdentity,
    value: authorizationValue,
  };
  const rawAuthorizationData = authorizationToAuthorizationData(authRequest, context);
  const rawExpiry = expiry ? dateToMoment(expiry, context) : null;

<<<<<<< HEAD
  this.addTransaction({
    transaction: tx.identity.addAuthorization,
    args: [rawSignatory, rawAuthorizationData, rawExpiry],
  });
=======
  const [auth] = this.addTransaction(
    tx.identity.addAuthorization,
    {
      resolvers: [
        createAuthorizationResolver(authRequest, identity, account, expiry || null, context),
      ],
    },
    rawSignatory,
    rawAuthorizationData,
    rawExpiry
  );

  return auth;
>>>>>>> 6fe7d9ed
}

/**
 * @hidden
 */
export const inviteAccount = (): Procedure<InviteAccountParams, AuthorizationRequest> =>
  new Procedure(prepareInviteAccount, {
    permissions: {
      transactions: [TxTags.identity.AddAuthorization],
      tokens: [],
      portfolios: [],
    },
  });<|MERGE_RESOLUTION|>--- conflicted
+++ resolved
@@ -24,6 +24,7 @@
   signerToString,
   signerValueToSignatory,
 } from '~/utils/conversion';
+import { optionize } from '~/utils/internal';
 
 export interface InviteAccountParams {
   targetAccount: string | Account;
@@ -45,7 +46,7 @@
     context,
   } = this;
 
-  const { targetAccount, permissions: permissionsLike, expiry } = args;
+  const { targetAccount, permissions: permissionsLike, expiry = null } = args;
 
   const identity = await context.getCurrentIdentity();
 
@@ -111,28 +112,15 @@
     value: authorizationValue,
   };
   const rawAuthorizationData = authorizationToAuthorizationData(authRequest, context);
-  const rawExpiry = expiry ? dateToMoment(expiry, context) : null;
+  const rawExpiry = optionize(dateToMoment)(expiry, context);
 
-<<<<<<< HEAD
-  this.addTransaction({
+  const [auth] = this.addTransaction({
     transaction: tx.identity.addAuthorization,
+    resolvers: [createAuthorizationResolver(authRequest, identity, account, expiry, context)],
     args: [rawSignatory, rawAuthorizationData, rawExpiry],
   });
-=======
-  const [auth] = this.addTransaction(
-    tx.identity.addAuthorization,
-    {
-      resolvers: [
-        createAuthorizationResolver(authRequest, identity, account, expiry || null, context),
-      ],
-    },
-    rawSignatory,
-    rawAuthorizationData,
-    rawExpiry
-  );
 
   return auth;
->>>>>>> 6fe7d9ed
 }
 
 /**

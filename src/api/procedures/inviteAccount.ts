--- conflicted
+++ resolved
@@ -1,20 +1,6 @@
-<<<<<<< HEAD
-import P from 'bluebird';
-
-import { Account, PolymeshError, Procedure, SecurityToken } from '~/internal';
-import { TxTag, TxTags } from '~/polkadot/types';
-import {
-  AuthorizationType,
-  DefaultPortfolio,
-  ErrorCode,
-  NumberedPortfolio,
-  Permissions,
-  PortfolioLike,
-} from '~/types';
-=======
 import { Account, PolymeshError, Procedure } from '~/internal';
+import { TxTags } from '~/polkadot/types';
 import { AuthorizationType, ErrorCode, Permissions, PermissionsLike } from '~/types';
->>>>>>> 9551c443
 import { SignerType } from '~/types/internal';
 import {
   authorizationToAuthorizationData,

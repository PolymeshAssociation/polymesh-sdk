import { Account } from '~/api/entities';
import { PolymeshError, Procedure } from '~/base';
import { AuthorizationType, ErrorCode } from '~/types';
import { SignerType } from '~/types/internal';
import {
  authorizationToAuthorizationData,
  dateToMoment,
  signerToString,
  signerValueToSignatory,
} from '~/utils';

export interface InviteAccountParams {
  targetAccount: string | Account;
  expiry?: Date;
}

/**
 * @hidden
 */
export async function prepareInviteAccount(
  this: Procedure<InviteAccountParams, void>,
  args: InviteAccountParams
): Promise<void> {
  const {
    context: {
      polymeshApi: {
        tx: { identity },
      },
    },
    context,
  } = this;

  const { targetAccount, expiry } = args;

  const address = signerToString(targetAccount);

  const currentIdentity = await context.getCurrentIdentity();

  const [authorizationRequests, secondaryKeys] = await Promise.all([
    currentIdentity.authorizations.getSent(),
    context.getSecondaryKeys(),
  ]);

<<<<<<< HEAD
  const isPresent = secondaryKeys
    .map(({ signer }) => signerToSignerValue(signer))
    .find(({ value }) => value === signerValue);
=======
  const isPresent = !!signingKeys.find(({ signer }) => signerToString(signer) === address);
>>>>>>> 56ea37b2

  if (isPresent) {
    throw new PolymeshError({
      code: ErrorCode.ValidationError,
<<<<<<< HEAD
      message: 'You cannot add an account that is already present in your secondary keys list',
=======
      message: 'The target Account is already a signing key for this Identity',
>>>>>>> 56ea37b2
    });
  }

  const hasPendingAuth = !!authorizationRequests.data.find(authorizationRequest => {
    const {
      target,
      data: { type },
    } = authorizationRequest;
    return (
      signerToString(target) === address &&
      !authorizationRequest.isExpired() &&
      type === AuthorizationType.JoinIdentity
    );
  });

  if (hasPendingAuth) {
    throw new PolymeshError({
      code: ErrorCode.ValidationError,
      message: 'The target Account already has a pending invitation to join this Identity',
    });
  }

  const rawSignatory = signerValueToSignatory(
    { type: SignerType.Account, value: address },
    context
  );

  const rawAuthorizationData = authorizationToAuthorizationData(
    { type: AuthorizationType.JoinIdentity, value: [] },
    context
  );
  const rawExpiry = expiry ? dateToMoment(expiry, context) : null;

  this.addTransaction(identity.addAuthorization, {}, rawSignatory, rawAuthorizationData, rawExpiry);
}

/**
 * @hidden
 */
export const inviteAccount = new Procedure(prepareInviteAccount);<|MERGE_RESOLUTION|>--- conflicted
+++ resolved
@@ -41,22 +41,12 @@
     context.getSecondaryKeys(),
   ]);
 
-<<<<<<< HEAD
-  const isPresent = secondaryKeys
-    .map(({ signer }) => signerToSignerValue(signer))
-    .find(({ value }) => value === signerValue);
-=======
-  const isPresent = !!signingKeys.find(({ signer }) => signerToString(signer) === address);
->>>>>>> 56ea37b2
+  const isPresent = !!secondaryKeys.find(({ signer }) => signerToString(signer) === address);
 
   if (isPresent) {
     throw new PolymeshError({
       code: ErrorCode.ValidationError,
-<<<<<<< HEAD
-      message: 'You cannot add an account that is already present in your secondary keys list',
-=======
-      message: 'The target Account is already a signing key for this Identity',
->>>>>>> 56ea37b2
+      message: 'The target Account is already a secondary key for this Identity',
     });
   }
 

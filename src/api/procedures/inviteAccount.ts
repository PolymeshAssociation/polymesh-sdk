--- conflicted
+++ resolved
@@ -44,15 +44,9 @@
 
   const currentIdentity = await context.getCurrentIdentity();
 
-<<<<<<< HEAD
-  const [authorizationRequests, secondaryKeys] = await Promise.all([
+  const [authorizationRequests, secondaryKeys, existingIdentity] = await Promise.all([
     currentIdentity.authorizations.getSent(),
     context.getSecondaryKeys(),
-  ]);
-=======
-  const [authorizationRequests, signingKeys, existingIdentity] = await Promise.all([
-    currentIdentity.authorizations.getSent(),
-    context.getSigningKeys(),
     account.getIdentity(),
   ] as const);
 
@@ -62,7 +56,6 @@
       message: 'The target Account is already part of an Identity',
     });
   }
->>>>>>> 48aad023
 
   const isPresent = !!secondaryKeys.find(({ signer }) => signerToString(signer) === address);
 

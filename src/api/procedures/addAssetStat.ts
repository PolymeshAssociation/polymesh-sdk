import { Asset, PolymeshError, Procedure } from '~/internal';
import {
  AddCountStatInput,
  ClaimCountStatInput,
  ErrorCode,
<<<<<<< HEAD
  StatType,
=======
  StatClaimIssuer,
>>>>>>> 004587e3
  TxTags,
} from '~/types';
import { ProcedureAuthorization, StatisticsOpType } from '~/types/internal';
import {
  claimCountStatInputToStatUpdates,
  claimIssuerToMeshClaimIssuer,
  countStatInputToStatUpdates,
  statisticsOpTypeToStatOpType,
  statisticsOpTypeToStatType,
  statisticStatTypesToBtreeStatType,
  stringToTickerKey,
} from '~/utils/conversion';
import { checkTxType, compareStatsToInput } from '~/utils/internal';

export type AddCountStatParams = AddCountStatInput & {
  type: StatType.Count;
};

export type AddBalanceStatParams = {
  type: StatType.Balance;
};

export type AddClaimCountStatParams = ClaimCountStatInput & {
  type: StatType.ScopedCount;
};

export type AddClaimPercentageStatParams = StatClaimIssuer & {
  type: StatType.ScopedBalance;
};

export type AddAssetStatParams = { ticker: string } & (
  | AddCountStatParams
  | AddBalanceStatParams
  | AddClaimCountStatParams
  | AddClaimPercentageStatParams
);

/**
 * @hidden
 */
export async function prepareAddAssetStat(
  this: Procedure<AddAssetStatParams, void>,
  args: AddAssetStatParams
): Promise<void> {
  const {
    context: {
      polymeshApi: {
        query: { statistics: statisticsQuery },
        tx: { statistics },
      },
    },
    context,
  } = this;
  const { ticker, type } = args;

  const tickerKey = stringToTickerKey(ticker, context);
  const currentStats = await statisticsQuery.activeAssetStats(tickerKey);
  const needStat = ![...currentStats].find(s => compareStatsToInput(s, args));

  if (!needStat) {
    throw new PolymeshError({
      code: ErrorCode.NoDataChange,
      message: 'Stat is already enabled',
    });
  }

  const op =
    type === StatType.Count || type === StatType.ScopedCount
      ? statisticsOpTypeToStatOpType(StatisticsOpType.Count, context)
      : statisticsOpTypeToStatOpType(StatisticsOpType.Balance, context);

  const transactions = [];

  let rawClaimIssuer;
  if (type === StatType.ScopedCount || type === StatType.ScopedBalance) {
    rawClaimIssuer = claimIssuerToMeshClaimIssuer(args, context);
  }

  const newStat = statisticsOpTypeToStatType({ op, claimIssuer: rawClaimIssuer }, context);
  const newStats = statisticStatTypesToBtreeStatType([...currentStats, newStat], context);
  transactions.push(
    checkTxType({
      transaction: statistics.setActiveAssetStats,
      args: [tickerKey, newStats],
    })
  );

  // Count stats need the user to provide the initial value for the counter as computing may cause prohibitive gas charges on the chain
  // We require users to provide initial stats in this method so they won't miss setting initial values. It could be its own step
  if (args.type === StatType.Count) {
    const statValue = countStatInputToStatUpdates(args, context);
    transactions.push(
      checkTxType({
        transaction: statistics.batchUpdateAssetStats,
        args: [tickerKey, newStat, statValue],
      })
    );
  } else if (args.type === StatType.ScopedCount) {
    const statValue = claimCountStatInputToStatUpdates(args, context);
    transactions.push(
      checkTxType({
        transaction: statistics.batchUpdateAssetStats,
        args: [tickerKey, newStat, statValue],
      })
    );
  }
  this.addBatchTransaction({ transactions });
}

/**
 * @hidden
 */
export function getAuthorization(
  this: Procedure<AddAssetStatParams, void>,
  { type, ticker }: AddAssetStatParams
): ProcedureAuthorization {
  const transactions = [TxTags.statistics.SetActiveAssetStats];
  if (type === StatType.Count || type === StatType.ScopedCount) {
    transactions.push(TxTags.statistics.BatchUpdateAssetStats);
  }
  const asset = new Asset({ ticker }, this.context);
  return {
    permissions: {
      transactions,
      assets: [asset],
      portfolios: [],
    },
  };
}

/**
 * @hidden
 */
export const addAssetStat = (): Procedure<AddAssetStatParams, void> =>
  new Procedure(prepareAddAssetStat, getAuthorization);<|MERGE_RESOLUTION|>--- conflicted
+++ resolved
@@ -3,11 +3,8 @@
   AddCountStatInput,
   ClaimCountStatInput,
   ErrorCode,
-<<<<<<< HEAD
+  StatClaimIssuer,
   StatType,
-=======
-  StatClaimIssuer,
->>>>>>> 004587e3
   TxTags,
 } from '~/types';
 import { ProcedureAuthorization, StatisticsOpType } from '~/types/internal';

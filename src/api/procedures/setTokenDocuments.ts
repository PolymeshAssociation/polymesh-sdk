import BigNumber from 'bignumber.js';
import { DocumentId, TxTags } from 'polymesh-types/types';

import { PolymeshError, Procedure, SecurityToken } from '~/internal';
import { ErrorCode, TokenDocument } from '~/types';
import { ProcedureAuthorization } from '~/types/internal';
import {
  documentToTokenDocument,
  stringToTicker,
  tokenDocumentToDocument,
} from '~/utils/conversion';
import { batchArguments, hasSameElements } from '~/utils/internal';

export interface SetTokenDocumentsParams {
  /**
   * list of documents
   */
  documents: TokenDocument[];
}

export interface Storage {
  currentDocIds: DocumentId[];
  currentDocs: TokenDocument[];
}

/**
 * @hidden
 */
export type Params = SetTokenDocumentsParams & {
  ticker: string;
};

/**
 * @hidden
 */
export async function prepareSetTokenDocuments(
  this: Procedure<Params, SecurityToken, Storage>,
  args: Params
): Promise<SecurityToken> {
  const {
    context: {
      polymeshApi: { tx },
    },
    context,
    storage: { currentDocIds, currentDocs },
  } = this;
  const { ticker, documents } = args;

  if (hasSameElements(currentDocs, documents)) {
    throw new PolymeshError({
      code: ErrorCode.NoDataChange,
      message: 'The supplied document list is equal to the current one',
    });
  }

  const rawDocuments = documents.map(doc => tokenDocumentToDocument(doc, context));

  const rawTicker = stringToTicker(ticker, context);

  if (currentDocIds.length) {
    batchArguments(currentDocIds, TxTags.asset.RemoveDocuments).forEach(docIdBatch => {
<<<<<<< HEAD
      this.addTransaction(
        tx.asset.removeDocuments,
        { batchSize: new BigNumber(docIdBatch.length) },
        docIdBatch,
        rawTicker
      );
=======
      this.addTransaction({
        transaction: tx.asset.removeDocuments,
        feeMultiplier: docIdBatch.length,
        args: [docIdBatch, rawTicker],
      });
>>>>>>> fa286c4a
    });
  }

  if (rawDocuments.length) {
    batchArguments(rawDocuments, TxTags.asset.AddDocuments).forEach(rawDocumentBatch => {
<<<<<<< HEAD
      this.addTransaction(
        tx.asset.addDocuments,
        { batchSize: new BigNumber(rawDocumentBatch.length) },
        rawDocumentBatch,
        rawTicker
      );
=======
      this.addTransaction({
        transaction: tx.asset.addDocuments,
        feeMultiplier: rawDocumentBatch.length,
        args: [rawDocumentBatch, rawTicker],
      });
>>>>>>> fa286c4a
    });
  }

  return new SecurityToken({ ticker }, context);
}

/**
 * @hidden
 */
export function getAuthorization(
  this: Procedure<Params, SecurityToken, Storage>,
  { ticker, documents }: Params
): ProcedureAuthorization {
  const {
    storage: { currentDocIds },
  } = this;
  const transactions = [];

  if (documents.length) {
    transactions.push(TxTags.asset.AddDocuments);
  }

  if (currentDocIds.length) {
    transactions.push(TxTags.asset.RemoveDocuments);
  }

  return {
    permissions: {
      tokens: [new SecurityToken({ ticker }, this.context)],
      transactions,
      portfolios: [],
    },
  };
}

/**
 * @hidden
 */
export async function prepareStorage(
  this: Procedure<Params, SecurityToken, Storage>,
  { ticker }: Params
): Promise<Storage> {
  const {
    context: {
      polymeshApi: { query },
    },
    context,
  } = this;

  const currentDocEntries = await query.asset.assetDocuments.entries(
    stringToTicker(ticker, context)
  );

  const currentDocIds: DocumentId[] = [];
  const currentDocs: TokenDocument[] = [];

  currentDocEntries.forEach(([key, doc]) => {
    const [, id] = key.args;
    currentDocIds.push(id);
    currentDocs.push(documentToTokenDocument(doc));
  });

  return {
    currentDocIds,
    currentDocs,
  };
}

/**
 * @hidden
 */
export const setTokenDocuments = (): Procedure<Params, SecurityToken, Storage> =>
  new Procedure(prepareSetTokenDocuments, getAuthorization, prepareStorage);<|MERGE_RESOLUTION|>--- conflicted
+++ resolved
@@ -59,39 +59,21 @@
 
   if (currentDocIds.length) {
     batchArguments(currentDocIds, TxTags.asset.RemoveDocuments).forEach(docIdBatch => {
-<<<<<<< HEAD
-      this.addTransaction(
-        tx.asset.removeDocuments,
-        { batchSize: new BigNumber(docIdBatch.length) },
-        docIdBatch,
-        rawTicker
-      );
-=======
       this.addTransaction({
         transaction: tx.asset.removeDocuments,
-        feeMultiplier: docIdBatch.length,
+        feeMultiplier: new BigNumber(docIdBatch.length),
         args: [docIdBatch, rawTicker],
       });
->>>>>>> fa286c4a
     });
   }
 
   if (rawDocuments.length) {
     batchArguments(rawDocuments, TxTags.asset.AddDocuments).forEach(rawDocumentBatch => {
-<<<<<<< HEAD
-      this.addTransaction(
-        tx.asset.addDocuments,
-        { batchSize: new BigNumber(rawDocumentBatch.length) },
-        rawDocumentBatch,
-        rawTicker
-      );
-=======
       this.addTransaction({
         transaction: tx.asset.addDocuments,
-        feeMultiplier: rawDocumentBatch.length,
+        feeMultiplier: new BigNumber(rawDocumentBatch.length),
         args: [rawDocumentBatch, rawTicker],
       });
->>>>>>> fa286c4a
     });
   }
 

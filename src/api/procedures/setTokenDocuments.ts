import { u64 } from '@polkadot/types';
import { differenceWith } from 'lodash';
import { Document, TxTags } from 'polymesh-types/types';

import { SecurityToken } from '~/api/entities';
import { PolymeshError, Procedure } from '~/base';
import { Link } from '~/polkadot/polymesh';
import { ErrorCode, LinkType, Role, RoleType, TokenDocument } from '~/types';
import { SignerType } from '~/types/internal';
import {
<<<<<<< HEAD
  batchArguments,
=======
  booleanToBool,
>>>>>>> ce7d9033
  documentToTokenDocument,
  linkTypeToMeshLinkType,
  signerToSignatory,
  stringToTicker,
  tickerToDid,
  tokenDocumentToDocument,
} from '~/utils';

export interface SetTokenDocumentsParams {
  documents: TokenDocument[];
}

export type Params = SetTokenDocumentsParams & {
  ticker: string;
};

/**
 * @hidden
 */
export async function prepareSetTokenDocuments(
  this: Procedure<Params, SecurityToken>,
  args: Params
): Promise<SecurityToken> {
  const {
    context: {
      polymeshApi: { tx, rpc },
    },
    context,
  } = this;
  const { ticker, documents } = args;

  // eslint-disable-next-line @typescript-eslint/no-explicit-any
  const currentDocLinks: Link[] = await (rpc as any).identity.getFilteredLinks(
    signerToSignatory({ type: SignerType.Identity, value: tickerToDid(ticker) }, context),
    booleanToBool(true, context),
    linkTypeToMeshLinkType(LinkType.DocumentOwnership, context)
  );

  const rawCurrentDocs: Document[] = [];
  const currentDocIds: u64[] = [];

  currentDocLinks.forEach(({ link_id: linkId, link_data: linkData }) => {
    rawCurrentDocs.push(linkData.asDocumentOwned);
    currentDocIds.push(linkId);
  });

  const currentDocs = rawCurrentDocs.map(rawDoc => documentToTokenDocument(rawDoc));

  const comparator = (a: TokenDocument, b: TokenDocument): boolean => {
    return a.name === b.name && a.uri === b.uri && a.contentHash === b.contentHash;
  };

  if (
    !differenceWith(currentDocs, documents, comparator).length &&
    currentDocs.length === documents.length
  ) {
    throw new PolymeshError({
      code: ErrorCode.ValidationError,
      message: 'The supplied document list is equal to the current one',
    });
  }

  const rawDocuments = documents.map(document => tokenDocumentToDocument(document, context));

  const rawTicker = stringToTicker(ticker, context);

  if (currentDocIds.length) {
    batchArguments(currentDocIds, TxTags.asset.RemoveDocuments).forEach(docIdBatch => {
      this.addTransaction(
        tx.asset.removeDocuments,
        { batchSize: docIdBatch.length },
        rawTicker,
        docIdBatch
      );
    });
  }

  if (rawDocuments.length) {
    batchArguments(rawDocuments, TxTags.asset.AddDocuments).forEach(rawDocumentBatch => {
      this.addTransaction(
        tx.asset.addDocuments,
        { batchSize: rawDocumentBatch.length },
        rawTicker,
        rawDocumentBatch
      );
    });
  }

  return new SecurityToken({ ticker }, context);
}

/**
 * @hidden
 */
export function getRequiredRoles({ ticker }: Params): Role[] {
  return [{ type: RoleType.TokenOwner, ticker }];
}

export const setTokenDocuments = new Procedure(prepareSetTokenDocuments, getRequiredRoles);<|MERGE_RESOLUTION|>--- conflicted
+++ resolved
@@ -8,11 +8,8 @@
 import { ErrorCode, LinkType, Role, RoleType, TokenDocument } from '~/types';
 import { SignerType } from '~/types/internal';
 import {
-<<<<<<< HEAD
   batchArguments,
-=======
   booleanToBool,
->>>>>>> ce7d9033
   documentToTokenDocument,
   linkTypeToMeshLinkType,
   signerToSignatory,

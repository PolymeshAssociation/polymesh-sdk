--- conflicted
+++ resolved
@@ -6,7 +6,6 @@
 import { ProcedureAuthorization } from '~/types/internal';
 import {
   complianceRequirementToRequirement,
-  numberToU32,
   requirementToComplianceRequirement,
   stringToTicker,
 } from '~/utils/conversion';
@@ -65,47 +64,18 @@
     });
   }
 
-<<<<<<< HEAD
-  const rawConditions = requirements.map(requirement => {
-    const {
-      sender_conditions: senderConditions,
-      receiver_conditions: receiverConditions,
-    } = requirementToComplianceRequirement({ conditions: requirement, id: 1 }, context);
-
-    return {
-      senderConditions,
-      receiverConditions,
-    };
-  });
-
-  if (!requirements.length) {
-    this.addTransaction(tx.complianceManager.resetAssetCompliance, {}, rawTicker);
-  } else {
-    /* eslint-disable @typescript-eslint/naming-convention */
-    const assetCompliance = rawConditions.map(({ senderConditions, receiverConditions }, i) => ({
-      sender_conditions: senderConditions,
-      receiver_conditions: receiverConditions,
-      id: numberToU32(i, context),
-    }));
-    /* eslint-enable @typescript-eslint/naming-convention */
-=======
   if (!requirements.length) {
     this.addTransaction(tx.complianceManager.resetAssetCompliance, {}, rawTicker);
   } else {
     const rawAssetCompliance = requirements.map((requirement, index) =>
       requirementToComplianceRequirement({ conditions: requirement, id: index }, context)
     );
->>>>>>> 25cd19ab
 
     this.addTransaction(
       tx.complianceManager.replaceAssetCompliance,
       {},
       rawTicker,
-<<<<<<< HEAD
-      assetCompliance
-=======
       rawAssetCompliance
->>>>>>> 25cd19ab
     );
   }
 

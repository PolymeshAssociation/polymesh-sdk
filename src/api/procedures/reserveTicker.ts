--- conflicted
+++ resolved
@@ -1,20 +1,8 @@
 import { ISubmittableResult } from '@polkadot/types/types';
 
-<<<<<<< HEAD
 import { Context, PolymeshError, Procedure, TickerReservation } from '~/internal';
-import { ErrorCode, RoleType, TickerReservationStatus, TxTags } from '~/types';
+import { ErrorCode, ReserveTickerParams, RoleType, TickerReservationStatus, TxTags } from '~/types';
 import { ExtrinsicParams, ProcedureAuthorization, TransactionSpec } from '~/types/internal';
-=======
-import {
-  Context,
-  PolymeshError,
-  PostTransactionValue,
-  Procedure,
-  TickerReservation,
-} from '~/internal';
-import { ErrorCode, ReserveTickerParams, RoleType, TickerReservationStatus, TxTags } from '~/types';
-import { ProcedureAuthorization } from '~/types/internal';
->>>>>>> 9591f605
 import { stringToTicker, tickerToString } from '~/utils/conversion';
 import { filterEventRecords } from '~/utils/internal';
 

--- conflicted
+++ resolved
@@ -1,14 +1,8 @@
 import { ISubmittableResult } from '@polkadot/types/types';
 
-<<<<<<< HEAD
-import { Account, Context, Identity, Procedure } from '~/internal';
-import { PermissionedAccount, PermissionsLike, RoleType, TxTags } from '~/types';
+import { Context, Identity, Procedure } from '~/internal';
+import { RegisterIdentityParams, RoleType, TxTags } from '~/types';
 import { ExtrinsicParams, TransactionSpec } from '~/types/internal';
-import { Modify } from '~/types/utils';
-=======
-import { Context, Identity, PostTransactionValue, Procedure } from '~/internal';
-import { RegisterIdentityParams, RoleType, TxTags } from '~/types';
->>>>>>> 9591f605
 import {
   identityIdToString,
   permissionsLikeToPermissions,

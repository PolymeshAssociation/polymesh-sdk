--- conflicted
+++ resolved
@@ -107,15 +107,8 @@
    */
   if (accept) {
     return {
-<<<<<<< HEAD
       roles:
         hasRoles || '"JoinIdentity" Authorization Requests must be accepted by the target Account',
-      permissions: {
-        transactions: [TxTags.identity.JoinIdentityAsKey],
-      },
-=======
-      roles,
->>>>>>> 9f076ab1
     };
   }
 

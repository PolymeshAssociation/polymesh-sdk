--- conflicted
+++ resolved
@@ -84,24 +84,19 @@
 
   await assertAuthorizationRequestValid(authRequest, context);
 
-<<<<<<< HEAD
   if (type === AuthorizationType.JoinIdentity) {
-    this.addTransaction(identity.joinIdentityAsKey, { paidForBy: issuer }, rawAuthId);
+    this.addTransaction({
+      transaction: identity.joinIdentityAsKey,
+      paidForBy: issuer,
+      args: [rawAuthId],
+    });
   } else {
-    this.addTransaction(
-      identity.rotatePrimaryKeyToSecondary,
-      { paidForBy: issuer },
-      rawAuthId,
-      null
-    );
+    this.addTransaction({
+      transaction: identity.rotatePrimaryKeyToSecondary,
+      paidForBy: issuer,
+      args: [rawAuthId, null],
+    });
   }
-=======
-  this.addTransaction({
-    transaction: identity.joinIdentityAsKey,
-    paidForBy: issuer,
-    args: [rawAuthId],
-  });
->>>>>>> fa286c4a
 }
 
 /**

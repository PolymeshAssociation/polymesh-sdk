<<<<<<< HEAD
import { TxTags } from 'polymesh-types/types';

import { PolymeshError, Procedure } from '~/internal';
import { ErrorCode } from '~/types';
=======
import { Account, PolymeshError, Procedure } from '~/internal';
import { ErrorCode, TxTags } from '~/types';
import { ProcedureAuthorization } from '~/types/internal';

export interface LeaveIdentityParams {
  account: Account;
}
>>>>>>> 7795dfef

/**
 * @hidden
 */
export async function prepareLeaveIdentity(this: Procedure<void, void>): Promise<void> {
  const {
    context: {
      polymeshApi: { tx },
    },
    context,
  } = this;

  const signingAccount = context.getSigningAccount();
  const signingIdentity = await signingAccount.getIdentity();

  if (!signingIdentity) {
    throw new PolymeshError({
      code: ErrorCode.UnmetPrerequisite,
      message: 'There is no Identity associated to the signing Account',
    });
  }

<<<<<<< HEAD
  const secondaryAccounts = await signingIdentity.getSecondaryAccounts();
  const { address } = signingAccount;
  const isSecondaryAccount = secondaryAccounts.find(
    ({ account: { address: secondaryAccountAddress } }) => address === secondaryAccountAddress
=======
  const secondaryAccounts = await currentIdentity.getSecondaryAccounts();
  const isSecondaryAccount = secondaryAccounts.find(({ account: secondaryAccount }) =>
    secondaryAccount.isEqual(account)
>>>>>>> 7795dfef
  );

  if (!isSecondaryAccount) {
    throw new PolymeshError({
      code: ErrorCode.UnmetPrerequisite,
      message: 'Only secondary Accounts are allowed to leave an Identity',
    });
  }

  this.addTransaction({ transaction: tx.identity.leaveIdentityAsKey });
}

/**
 * @hidden
 */
export const leaveIdentity = (): Procedure<void, void> =>
  new Procedure(prepareLeaveIdentity, {
    permissions: {
      assets: [],
      portfolios: [],
      transactions: [TxTags.identity.LeaveIdentityAsKey],
    },
  });<|MERGE_RESOLUTION|>--- conflicted
+++ resolved
@@ -1,17 +1,7 @@
-<<<<<<< HEAD
 import { TxTags } from 'polymesh-types/types';
 
 import { PolymeshError, Procedure } from '~/internal';
 import { ErrorCode } from '~/types';
-=======
-import { Account, PolymeshError, Procedure } from '~/internal';
-import { ErrorCode, TxTags } from '~/types';
-import { ProcedureAuthorization } from '~/types/internal';
-
-export interface LeaveIdentityParams {
-  account: Account;
-}
->>>>>>> 7795dfef
 
 /**
  * @hidden
@@ -34,16 +24,9 @@
     });
   }
 
-<<<<<<< HEAD
   const secondaryAccounts = await signingIdentity.getSecondaryAccounts();
-  const { address } = signingAccount;
-  const isSecondaryAccount = secondaryAccounts.find(
-    ({ account: { address: secondaryAccountAddress } }) => address === secondaryAccountAddress
-=======
-  const secondaryAccounts = await currentIdentity.getSecondaryAccounts();
-  const isSecondaryAccount = secondaryAccounts.find(({ account: secondaryAccount }) =>
-    secondaryAccount.isEqual(account)
->>>>>>> 7795dfef
+  const isSecondaryAccount = secondaryAccounts.find(({ account }) =>
+    account.isEqual(signingAccount)
   );
 
   if (!isSecondaryAccount) {

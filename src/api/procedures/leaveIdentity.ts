import { TxTags } from 'polymesh-types/types';

import { Account, PolymeshError, Procedure } from '~/internal';
import { ErrorCode } from '~/types';
import { ProcedureAuthorization } from '~/types/internal';

export interface LeaveIdentityParams {
  account: Account;
}

/**
 * @hidden
 */
export async function prepareLeaveIdentity(
  this: Procedure<LeaveIdentityParams, void>,
  args: LeaveIdentityParams
): Promise<void> {
  const {
    context: {
      polymeshApi: { tx },
    },
  } = this;
  const { account } = args;

  const currentIdentity = await account.getIdentity();

  if (!currentIdentity) {
    throw new PolymeshError({
      code: ErrorCode.UnmetPrerequisite,
      message: 'There is no Identity associated to this Account',
    });
  }

  const secondaryAccounts = await currentIdentity.getSecondaryAccounts();
  const { address } = account;
<<<<<<< HEAD
  const isSecondaryKey = secondaryKeys.find(
    ({ account: { address: secondaryKeyAddress } }) => address === secondaryKeyAddress
=======
  const isSecondaryAccount = secondaryAccounts.find(
    ({ signer }) => address === signerToString(signer)
>>>>>>> 73ce625e
  );

  if (!isSecondaryAccount) {
    throw new PolymeshError({
      code: ErrorCode.UnmetPrerequisite,
      message: 'Only secondary Accounts are allowed to leave an Identity',
    });
  }

  this.addTransaction(tx.identity.leaveIdentityAsKey, {});
}

/**
 * @hidden
 */
export function getAuthorization(
  this: Procedure<LeaveIdentityParams, void>,
  { account }: LeaveIdentityParams
): ProcedureAuthorization {
  const currentAccount = this.context.getCurrentAccount();

  const hasRoles = account.isEqual(currentAccount);

  const permissions = {
    tokens: [],
    portfolios: [],
    transactions: [TxTags.identity.LeaveIdentityAsKey],
  };

  return {
    roles: hasRoles || 'Only the current Account can leave its Identity',
    permissions,
  };
}

/**
 * @hidden
 */
export const leaveIdentity = (): Procedure<LeaveIdentityParams, void> =>
  new Procedure(prepareLeaveIdentity, getAuthorization);<|MERGE_RESOLUTION|>--- conflicted
+++ resolved
@@ -33,13 +33,8 @@
 
   const secondaryAccounts = await currentIdentity.getSecondaryAccounts();
   const { address } = account;
-<<<<<<< HEAD
-  const isSecondaryKey = secondaryKeys.find(
-    ({ account: { address: secondaryKeyAddress } }) => address === secondaryKeyAddress
-=======
   const isSecondaryAccount = secondaryAccounts.find(
-    ({ signer }) => address === signerToString(signer)
->>>>>>> 73ce625e
+    ({ account: { address: secondaryAccountAddress } }) => address === secondaryAccountAddress
   );
 
   if (!isSecondaryAccount) {

import { PolymeshError, Procedure } from '~/internal';
import { ErrorCode, TxTags } from '~/types';
<<<<<<< HEAD
import { ExtrinsicParams, TransactionSpec } from '~/types/internal';
=======
import { getSecondaryAccountPermissions } from '~/utils/internal';
>>>>>>> fd6ff194

/**
 * @hidden
 */
export async function prepareLeaveIdentity(
  this: Procedure<void, void>
): Promise<TransactionSpec<void, ExtrinsicParams<'identity', 'leaveIdentityAsKey'>>> {
  const {
    context: {
      polymeshApi: { tx },
    },
    context,
  } = this;

  const signingAccount = context.getSigningAccount();
  const signingIdentity = await signingAccount.getIdentity();

  if (!signingIdentity) {
    throw new PolymeshError({
      code: ErrorCode.UnmetPrerequisite,
      message: 'There is no Identity associated to the signing Account',
    });
  }
  const [accountPermission] = await getSecondaryAccountPermissions(
    {
      accounts: [signingAccount],
      identity: signingIdentity,
    },
    context
  );

  const isSecondaryAccount = accountPermission && signingAccount.isEqual(accountPermission.account);
  if (!isSecondaryAccount) {
    throw new PolymeshError({
      code: ErrorCode.UnmetPrerequisite,
      message: 'Only secondary Accounts are allowed to leave an Identity',
    });
  }

  return { transaction: tx.identity.leaveIdentityAsKey, resolver: undefined };
}

/**
 * @hidden
 */
export const leaveIdentity = (): Procedure<void, void> =>
  new Procedure(prepareLeaveIdentity, {
    permissions: {
      assets: [],
      portfolios: [],
      transactions: [TxTags.identity.LeaveIdentityAsKey],
    },
  });<|MERGE_RESOLUTION|>--- conflicted
+++ resolved
@@ -1,10 +1,7 @@
 import { PolymeshError, Procedure } from '~/internal';
 import { ErrorCode, TxTags } from '~/types';
-<<<<<<< HEAD
 import { ExtrinsicParams, TransactionSpec } from '~/types/internal';
-=======
 import { getSecondaryAccountPermissions } from '~/utils/internal';
->>>>>>> fd6ff194
 
 /**
  * @hidden

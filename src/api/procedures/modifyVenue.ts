import { PolymeshError, Procedure, Venue } from '~/internal';
<<<<<<< HEAD
import { ErrorCode, RoleType, TxTags, VenueType } from '~/types';
import { BatchTransactionSpec, ProcedureAuthorization } from '~/types/internal';
=======
import { ErrorCode, ModifyVenueParams, RoleType, TxTags } from '~/types';
import { ProcedureAuthorization } from '~/types/internal';
>>>>>>> 9591f605
import { bigNumberToU64, stringToBytes, venueTypeToMeshVenueType } from '~/utils/conversion';
import { checkTxType } from '~/utils/internal';

/**
 * @hidden
 */
export type Params = { venue: Venue } & ModifyVenueParams;

/**
 * @hidden
 */
export async function prepareModifyVenue(
  this: Procedure<Params, void>,
  args: Params
): Promise<BatchTransactionSpec<void, unknown[][]>> {
  const {
    context: {
      polymeshApi: { tx },
    },
    context,
  } = this;

  const { venue, description, type } = args;

  const { id: venueId } = venue;

  const { description: currentDescription, type: currentType } = await venue.details();

  if (currentDescription === description) {
    throw new PolymeshError({
      code: ErrorCode.NoDataChange,
      message: 'New description is the same as the current one',
    });
  }

  if (currentType === type) {
    throw new PolymeshError({
      code: ErrorCode.NoDataChange,
      message: 'New type is the same as the current one',
    });
  }

  const transactions = [];

  if (description) {
    transactions.push(
      checkTxType({
        transaction: tx.settlement.updateVenueDetails,
        args: [bigNumberToU64(venueId, context), stringToBytes(description, context)],
      })
    );
  }

  if (type) {
    transactions.push(
      checkTxType({
        transaction: tx.settlement.updateVenueType,
        args: [bigNumberToU64(venueId, context), venueTypeToMeshVenueType(type, context)],
      })
    );
  }

  return { transactions, resolver: undefined };
}

/**
 * @hidden
 */
export function getAuthorization(
  this: Procedure<Params, void>,
  { venue: { id: venueId }, description, type }: Params
): ProcedureAuthorization {
  const transactions = [];

  if (description) {
    transactions.push(TxTags.settlement.UpdateVenueDetails);
  }

  if (type) {
    transactions.push(TxTags.settlement.UpdateVenueType);
  }

  return {
    roles: [{ type: RoleType.VenueOwner, venueId }],
    permissions: {
      assets: [],
      portfolios: [],
      transactions,
    },
  };
}

/**
 * @hidden
 */
export const modifyVenue = (): Procedure<Params, void> =>
  new Procedure(prepareModifyVenue, getAuthorization);<|MERGE_RESOLUTION|>--- conflicted
+++ resolved
@@ -1,11 +1,6 @@
 import { PolymeshError, Procedure, Venue } from '~/internal';
-<<<<<<< HEAD
-import { ErrorCode, RoleType, TxTags, VenueType } from '~/types';
+import { ErrorCode, ModifyVenueParams, RoleType, TxTags } from '~/types';
 import { BatchTransactionSpec, ProcedureAuthorization } from '~/types/internal';
-=======
-import { ErrorCode, ModifyVenueParams, RoleType, TxTags } from '~/types';
-import { ProcedureAuthorization } from '~/types/internal';
->>>>>>> 9591f605
 import { bigNumberToU64, stringToBytes, venueTypeToMeshVenueType } from '~/utils/conversion';
 import { checkTxType } from '~/utils/internal';
 

import BigNumber from 'bignumber.js';

import { assertCaTargetsValid, assertCaTaxWithholdingsValid } from '~/api/procedures/utils';
import { Asset, PolymeshError, Procedure } from '~/internal';
import {
  CorporateActionTargets,
  ErrorCode,
  InputTargets,
  InputTaxWithholding,
  TxTags,
} from '~/types';
import { ProcedureAuthorization } from '~/types/internal';
import { tuple } from '~/types/utils';
import {
  percentageToPermill,
  signerToString,
  stringToIdentityId,
  stringToTicker,
  targetsToTargetIdentities,
} from '~/utils/conversion';
import { assembleBatchTransactions, hasSameElements } from '~/utils/internal';

export type ModifyCaDefaultConfigParams =
  | {
      targets?: InputTargets;
      defaultTaxWithholding: BigNumber;
      taxWithholdings?: InputTaxWithholding[];
    }
  | {
      targets: InputTargets;
      defaultTaxWithholding?: BigNumber;
      taxWithholdings?: InputTaxWithholding[];
    }
  | {
      targets?: InputTargets;
      defaultTaxWithholding?: BigNumber;
      taxWithholdings: InputTaxWithholding[];
    };

/**
 * @hidden
 */
export type Params = { ticker: string } & ModifyCaDefaultConfigParams;

const areSameTargets = (targets: CorporateActionTargets, newTargets: InputTargets): boolean => {
  const { identities: newIdentities, treatment: newTreatment } = newTargets;
  const { identities, treatment } = targets;

  return (
    hasSameElements(
      identities,
      newIdentities,
      (identity, newIdentity) => signerToString(identity) === signerToString(newIdentity)
    ) && treatment === newTreatment
  );
};

/**
 * @hidden
 */
export async function prepareModifyCaDefaultConfig(
  this: Procedure<Params, void>,
  args: Params
): Promise<void> {
  const {
    context: {
      polymeshApi: { tx },
    },
    context,
  } = this;
  const {
    ticker,
    targets: newTargets,
    defaultTaxWithholding: newDefaultTaxWithholding,
    taxWithholdings: newTaxWithholdings,
  } = args;

  const noArguments =
    newTargets === undefined &&
    newDefaultTaxWithholding === undefined &&
    newTaxWithholdings === undefined;

  if (noArguments) {
    throw new PolymeshError({
      code: ErrorCode.NoDataChange,
      message: 'Nothing to modify',
    });
  }

  if (newTargets) {
    assertCaTargetsValid(newTargets, context);
  }
  if (newTaxWithholdings) {
    assertCaTaxWithholdingsValid(newTaxWithholdings, context);
  }

  const rawTicker = stringToTicker(ticker, context);

  const asset = new Asset({ ticker }, context);

  const { targets, defaultTaxWithholding, taxWithholdings } =
<<<<<<< HEAD
    await asset.corporateActions.getDefaultConfig();
=======
    await securityToken.corporateActions.getDefaultConfig();
>>>>>>> fa286c4a

  if (newTargets) {
    if (areSameTargets(targets, newTargets)) {
      throw new PolymeshError({
        code: ErrorCode.NoDataChange,
        message: 'New targets are the same as the current ones',
      });
    }

    this.addTransaction({
      transaction: tx.corporateAction.setDefaultTargets,
      args: [rawTicker, targetsToTargetIdentities(newTargets, context)],
    });
  }

  if (newDefaultTaxWithholding) {
    if (newDefaultTaxWithholding.eq(defaultTaxWithholding)) {
      throw new PolymeshError({
        code: ErrorCode.NoDataChange,
        message: 'New default tax withholding is the same as the current one',
      });
    }

    this.addTransaction({
      transaction: tx.corporateAction.setDefaultWithholdingTax,
      args: [rawTicker, percentageToPermill(newDefaultTaxWithholding, context)],
    });
  }

  if (newTaxWithholdings) {
    const areSameWithholdings = hasSameElements(
      taxWithholdings,
      newTaxWithholdings,
      ({ identity, percentage }, { identity: newIdentity, percentage: newPercentage }) =>
        signerToString(identity) === signerToString(newIdentity) && percentage.eq(newPercentage)
    );

    if (areSameWithholdings) {
      throw new PolymeshError({
        code: ErrorCode.NoDataChange,
        message: 'New per-Identity tax withholding percentages are the same as current ones',
      });
    }

    const transaction = tx.corporateAction.setDidWithholdingTax;

    const transactions = assembleBatchTransactions(
      tuple({
        transaction,
        argsArray: newTaxWithholdings.map(({ identity, percentage }) =>
          tuple(
            rawTicker,
            stringToIdentityId(signerToString(identity), context),
            percentageToPermill(percentage, context)
          )
        ),
      })
    );

    this.addBatchTransaction({ transactions });
  }
}

/**
 * @hidden
 */
export function getAuthorization(
  this: Procedure<Params, void>,
  { ticker, targets, defaultTaxWithholding, taxWithholdings }: Params
): ProcedureAuthorization {
  const transactions = [];

  if (targets) {
    transactions.push(TxTags.corporateAction.SetDefaultTargets);
  }

  if (defaultTaxWithholding) {
    transactions.push(TxTags.corporateAction.SetDefaultWithholdingTax);
  }

  if (taxWithholdings) {
    transactions.push(TxTags.corporateAction.SetDidWithholdingTax);
  }

  return {
    permissions: {
      transactions,
      portfolios: [],
      assets: [new Asset({ ticker }, this.context)],
    },
  };
}

/**
 * @hidden
 */
export const modifyCaDefaultConfig = (): Procedure<Params, void> =>
  new Procedure(prepareModifyCaDefaultConfig, getAuthorization);<|MERGE_RESOLUTION|>--- conflicted
+++ resolved
@@ -99,11 +99,7 @@
   const asset = new Asset({ ticker }, context);
 
   const { targets, defaultTaxWithholding, taxWithholdings } =
-<<<<<<< HEAD
     await asset.corporateActions.getDefaultConfig();
-=======
-    await securityToken.corporateActions.getDefaultConfig();
->>>>>>> fa286c4a
 
   if (newTargets) {
     if (areSameTargets(targets, newTargets)) {

--- conflicted
+++ resolved
@@ -1,14 +1,8 @@
 import BigNumber from 'bignumber.js';
 
-<<<<<<< HEAD
 import { DefaultPortfolio, NumberedPortfolio, PolymeshError, Procedure } from '~/internal';
-import { ErrorCode, PortfolioMovement } from '~/types';
-=======
-import { DefaultPortfolio, NumberedPortfolio } from '~/api/entities';
-import { PolymeshError, Procedure } from '~/base';
 import { ErrorCode, PortfolioMovement, Role, RoleType } from '~/types';
 import { PortfolioId } from '~/types/internal';
->>>>>>> c0676393
 import {
   portfolioIdToMeshPortfolioId,
   portfolioLikeToPortfolioId,

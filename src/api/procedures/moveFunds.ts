--- conflicted
+++ resolved
@@ -2,15 +2,6 @@
 
 import { assertPortfolioExists } from '~/api/procedures/utils';
 import { DefaultPortfolio, NumberedPortfolio, PolymeshError, Procedure } from '~/internal';
-<<<<<<< HEAD
-import { ErrorCode, PortfolioMovement, RoleType, TxTags } from '~/types';
-import {
-  ExtrinsicParams,
-  PortfolioId,
-  ProcedureAuthorization,
-  TransactionSpec,
-} from '~/types/internal';
-=======
 import {
   ErrorCode,
   MoveFundsParams,
@@ -19,8 +10,7 @@
   RoleType,
   TxTags,
 } from '~/types';
-import { ProcedureAuthorization } from '~/types/internal';
->>>>>>> 9591f605
+import { ExtrinsicParams, ProcedureAuthorization, TransactionSpec } from '~/types/internal';
 import {
   portfolioIdToMeshPortfolioId,
   portfolioLikeToPortfolioId,

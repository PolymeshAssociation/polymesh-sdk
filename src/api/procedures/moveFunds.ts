import BigNumber from 'bignumber.js';

import { DefaultPortfolio, NumberedPortfolio, PolymeshError, Procedure } from '~/internal';
import { ErrorCode, PortfolioMovement, Role, RoleType } from '~/types';
import { PortfolioId } from '~/types/internal';
import {
  portfolioIdToMeshPortfolioId,
  portfolioLikeToPortfolioId,
  portfolioMovementToMovePortfolioItem,
  portfolioToPortfolioId,
} from '~/utils/conversion';

export interface MoveFundsParams {
  to?: BigNumber | DefaultPortfolio | NumberedPortfolio;
  items: PortfolioMovement[];
}

/**
 * @hidden
 */
export type Params = MoveFundsParams & {
  from: DefaultPortfolio | NumberedPortfolio;
};

/**
 * @hidden
 */
export async function prepareMoveFunds(this: Procedure<Params, void>, args: Params): Promise<void> {
  const {
    context: {
      polymeshApi: {
        tx: { portfolio },
      },
    },
    context,
  } = this;

  const { from: fromPortfolio, to, items } = args;

  const {
    owner: { did: fromDid },
  } = fromPortfolio;

  let toPortfolio;
  if (!to) {
    toPortfolio = new DefaultPortfolio({ did: fromDid }, context);
  } else if (to instanceof BigNumber) {
    toPortfolio = new NumberedPortfolio({ did: fromDid, id: to }, context);
  } else {
    toPortfolio = to;
  }

  const {
    owner: { did: toDid },
  } = toPortfolio;

<<<<<<< HEAD
  const fromPortfolioId = portfolioToPortfolioId(fromPortfolio);

  const [toPortfolioId, currentIdentity] = await Promise.all([
=======
  const [fromPortfolioId, toPortfolioId] = await Promise.all([
    portfolioLikeToPortfolioId(fromPortfolio, context),
>>>>>>> ca0058ec
    portfolioLikeToPortfolioId(toPortfolio, context),
  ]);

  if (fromDid !== toDid) {
    throw new PolymeshError({
      code: ErrorCode.ValidationError,
      message: 'Both portfolios should have the same owner',
    });
  }

  if (fromPortfolioId.number === toPortfolioId.number) {
    throw new PolymeshError({
      code: ErrorCode.ValidationError,
      message: 'Origin and destination should be different Portfolios',
    });
  }

  const portfolioBalances = await fromPortfolio.getTokenBalances({
    tokens: items.map(({ token }) => token),
  });
  const balanceExceeded: (PortfolioMovement & { free: BigNumber })[] = [];

  portfolioBalances.forEach(({ token: { ticker }, total, locked }) => {
    // eslint-disable-next-line @typescript-eslint/no-non-null-assertion
    const transferItem = items.find(
      ({ token: t }) => (typeof t === 'string' ? t : t.ticker) === ticker
    )!;

    const free = total.minus(locked);
    if (transferItem.amount.gt(free)) {
      balanceExceeded.push({ ...transferItem, free });
    }
  });

  if (balanceExceeded.length) {
    throw new PolymeshError({
      code: ErrorCode.ValidationError,
      message: "Some of the amounts being transferred exceed the Portfolio's balance",
      data: {
        balanceExceeded,
      },
    });
  }

  const rawFrom = portfolioIdToMeshPortfolioId(fromPortfolioId, context);
  const rawTo = portfolioIdToMeshPortfolioId(toPortfolioId, context);

  const rawMovePortfolioItems = items.map(item =>
    portfolioMovementToMovePortfolioItem(item, context)
  );

  this.addTransaction(portfolio.movePortfolioFunds, {}, rawFrom, rawTo, rawMovePortfolioItems);
}

/**
 * @hidden
 */
export function getRequiredRoles({ from }: Params): Role[] {
  let portfolioId: PortfolioId = { did: from.owner.did };

  if (from instanceof NumberedPortfolio) {
    portfolioId = { ...portfolioId, number: from.id };
  }
  return [{ type: RoleType.PortfolioCustodian, portfolioId }];
}

/**
 * @hidden
 */
export const moveFunds = new Procedure(prepareMoveFunds, getRequiredRoles);<|MERGE_RESOLUTION|>--- conflicted
+++ resolved
@@ -54,16 +54,9 @@
     owner: { did: toDid },
   } = toPortfolio;
 
-<<<<<<< HEAD
   const fromPortfolioId = portfolioToPortfolioId(fromPortfolio);
 
-  const [toPortfolioId, currentIdentity] = await Promise.all([
-=======
-  const [fromPortfolioId, toPortfolioId] = await Promise.all([
-    portfolioLikeToPortfolioId(fromPortfolio, context),
->>>>>>> ca0058ec
-    portfolioLikeToPortfolioId(toPortfolio, context),
-  ]);
+  const toPortfolioId = await portfolioLikeToPortfolioId(toPortfolio, context);
 
   if (fromDid !== toDid) {
     throw new PolymeshError({

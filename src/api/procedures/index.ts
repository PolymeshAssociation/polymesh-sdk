// NOTE uncomment in Governance v2 upgrade

export {
  acceptJoinIdentityAuthorization,
  AcceptJoinIdentityAuthorizationParams,
} from './acceptJoinIdentityAuthorization';
export { addInstruction, AddInstructionParams } from './addInstruction';
// export { cancelProposal } from './cancelProposal';
export { consumeAuthorizationRequests, ConsumeParams } from './consumeAuthorizationRequests';
export { createPortfolio } from './createPortfolio';
// export { createProposal, CreateProposalParams } from './createProposal';
export { createSecurityToken, CreateSecurityTokenParams } from './createSecurityToken';
export { createVenue, CreateVenueParams } from './createVenue';
// export { editProposal, EditProposalParams } from './editProposal';
export { inviteAccount, InviteAccountParams } from './inviteAccount';
export { issueTokens, IssueTokensParams } from './issueTokens';
export { modifyClaims, ModifyClaimsParams } from './modifyClaims';
export {
  modifyInstructionAuthorization,
  ModifyInstructionAuthorizationParams,
} from './modifyInstructionAuthorization';
export { modifyToken, ModifyTokenParams } from './modifyToken';
export {
  modifyPrimaryIssuanceAgent,
  ModifyPrimaryIssuanceAgentParams,
} from './modifyPrimaryIssuanceAgent';
export {
  modifyTokenTrustedClaimIssuers,
  ModifyTokenTrustedClaimIssuersParams,
} from './modifyTokenTrustedClaimIssuers';
export { registerIdentity, RegisterIdentityParams } from './registerIdentity';
export { removeSecondaryKeys, RemoveSecondaryKeysParams } from './removeSecondaryKeys';
export { reserveTicker, ReserveTickerParams } from './reserveTicker';
export { setTokenDocuments, SetTokenDocumentsParams } from './setTokenDocuments';
export { setAssetRequirements, SetAssetRequirementsParams } from './setAssetRequirements';
export { toggleFreezeTransfers, ToggleFreezeTransfersParams } from './toggleFreezeTransfers';
export { togglePauseRequirements, TogglePauseRequirementsParams } from './togglePauseRequirements';
export { transferPolyX, TransferPolyXParams } from './transferPolyX';
export { transferTokenOwnership, TransferTokenOwnershipParams } from './transferTokenOwnership';
// export { voteOnProposal, VoteOnProposalParams } from './voteOnProposal';
export { removePrimaryIssuanceAgent } from './removePrimaryIssuanceAgent';
export { deletePortfolio } from './deletePortfolio';
export { renamePortfolio, RenamePortfolioParams } from './renamePortfolio';
<<<<<<< HEAD
export { setCustodian, SetCustodianParams } from './setCustodian';
=======
export { moveFunds, MoveFundsParams } from './moveFunds';
>>>>>>> 29275986
<|MERGE_RESOLUTION|>--- conflicted
+++ resolved
@@ -41,8 +41,5 @@
 export { removePrimaryIssuanceAgent } from './removePrimaryIssuanceAgent';
 export { deletePortfolio } from './deletePortfolio';
 export { renamePortfolio, RenamePortfolioParams } from './renamePortfolio';
-<<<<<<< HEAD
 export { setCustodian, SetCustodianParams } from './setCustodian';
-=======
-export { moveFunds, MoveFundsParams } from './moveFunds';
->>>>>>> 29275986
+export { moveFunds, MoveFundsParams } from './moveFunds';
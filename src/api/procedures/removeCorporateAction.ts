--- conflicted
+++ resolved
@@ -10,13 +10,8 @@
   PolymeshError,
   Procedure,
 } from '~/internal';
-<<<<<<< HEAD
-import { ErrorCode, TxTags } from '~/types';
+import { ErrorCode, RemoveCorporateActionParams, TxTags } from '~/types';
 import { ExtrinsicParams, ProcedureAuthorization, TransactionSpec } from '~/types/internal';
-=======
-import { ErrorCode, RemoveCorporateActionParams, TxTags } from '~/types';
-import { ProcedureAuthorization } from '~/types/internal';
->>>>>>> 9591f605
 import {
   bigNumberToU32,
   corporateActionIdentifierToCaId,

--- conflicted
+++ resolved
@@ -1,11 +1,4 @@
-import {
-<<<<<<< HEAD
-  BTreeSetTransferCondition,
-=======
->>>>>>> d65da17c
-  PolymeshPrimitivesStatisticsStatType,
-  PolymeshPrimitivesTransferComplianceTransferCondition,
-} from '@polkadot/types/lookup';
+import { PolymeshPrimitivesTransferComplianceTransferCondition } from '@polkadot/types/lookup';
 import { BTreeSet } from '@polkadot/types-codec';
 import BigNumber from 'bignumber.js';
 
@@ -22,37 +15,15 @@
 } from '~/types';
 import { ProcedureAuthorization, StatisticsOpType } from '~/types/internal';
 import {
-<<<<<<< HEAD
-  meshStatToStatisticsOpType,
   scopeIdsToBtreeSetIdentityId,
   statisticsOpTypeToStatOpType,
-=======
-  bigNumberToU128,
-  createStat2ndKey,
-  scopeIdsToBtreeSetIdentityId,
-  statisticsOpTypeToStatOpType,
-  statisticsOpTypeToStatType,
-  statisticStatTypesToBtreeStatType,
-  statUpdate,
-  statUpdatesToBtreeStatUpdate,
->>>>>>> d65da17c
   stringToIdentityId,
   stringToTickerKey,
   toExemptKey,
-  transferConditionsToBtreeTransferConditions,
   transferRestrictionToPolymeshTransferCondition,
   u32ToBigNumber,
 } from '~/utils/conversion';
-<<<<<<< HEAD
-import {
-  checkTxType,
-  compareStatTypeToTransferRestrictionType,
-  compareTransferRestrictionToInput,
-  getExemptedIds,
-} from '~/utils/internal';
-=======
 import { checkTxType, getExemptedIds, neededStatTypeForRestrictionInput } from '~/utils/internal';
->>>>>>> d65da17c
 
 export type AddCountTransferRestrictionParams = CountTransferRestrictionInput & {
   type: TransferRestrictionType.Count;
@@ -81,14 +52,7 @@
 );
 
 export interface Storage {
-<<<<<<< HEAD
-  // currentRestrictions: PolymeshPrimitivesTransferComplianceTransferCondition[];
-  currentRestrictions: BTreeSetTransferCondition;
-=======
   currentRestrictions: BTreeSet<PolymeshPrimitivesTransferComplianceTransferCondition>;
-  currentStats: BTreeSet<PolymeshPrimitivesStatisticsStatType>;
-  needStat: boolean;
->>>>>>> d65da17c
 }
 
 /**
@@ -114,10 +78,6 @@
   const maxConditions = u32ToBigNumber(consts.statistics.maxTransferConditionsPerAsset);
 
   const restrictionAmount = new BigNumber(currentRestrictions.size);
-<<<<<<< HEAD
-  console.log('restriction amount: ', currentRestrictions.size);
-=======
->>>>>>> d65da17c
   if (restrictionAmount.gte(maxConditions)) {
     throw new PolymeshError({
       code: ErrorCode.LimitExceeded,
@@ -142,33 +102,17 @@
     chainType = TransferRestrictionType.ClaimOwnership;
   }
 
-<<<<<<< HEAD
-  const exists = !!(
-    currentRestrictions as unknown as Array<PolymeshPrimitivesTransferComplianceTransferCondition>
-  ).find(transferRestriction =>
-    compareTransferRestrictionToInput(transferRestriction, value, type)
-  );
-=======
   const rawTransferCondition = transferRestrictionToPolymeshTransferCondition(
     { type: chainType, value },
     context
   );
 
-  const exists = currentRestrictions.has(rawTransferCondition);
->>>>>>> d65da17c
-
-  if (exists) {
+  if (currentRestrictions.has(rawTransferCondition)) {
     throw new PolymeshError({
       code: ErrorCode.NoDataChange,
       message: 'Cannot add the same restriction more than once',
     });
   }
-
-<<<<<<< HEAD
-  const rawTransferCondition = transferRestrictionToPolymeshTransferCondition(
-    { type: chainType, value },
-    context
-  );
 
   // The chain requires BTreeSets to be sorted or else it will reject the transaction
   // const conditions = currentRestrictions.add(rawTransferCondition);
@@ -180,43 +124,14 @@
     checkTxType({
       transaction: statistics.setAssetTransferCompliance,
       args: [tickerKey, conditions],
-=======
-  const op =
-    type === TransferRestrictionType.Count
-      ? statisticsOpTypeToStatOpType(StatisticsOpType.Count, context)
-      : statisticsOpTypeToStatOpType(StatisticsOpType.Balance, context);
-
-  const transactions = [];
-
-  if (needStat) {
-    const newStat = statisticsOpTypeToStatType(op, context);
-    const rawNewStats = statisticStatTypesToBtreeStatType([...currentStats, newStat], context);
-    transactions.push(
-      checkTxType({
-        transaction: statistics.setActiveAssetStats,
-        args: [tickerKey, rawNewStats],
-      })
-    );
-
-    // If the stat restriction is a Count the actual value needs to be set. This is due to the potentially slow operation of counting all holders for the chain
-    if (type === TransferRestrictionType.Count) {
-      const holders = await query.asset.balanceOf.entries(tickerKey.Ticker);
-      const holderCount = new BigNumber(holders.length);
-      // if an asset has many investors this could be slow and instead should be fetched from SubQuery
-      // These should happen near the assets inception, so for now query the chain directly
-      const secondKey = createStat2ndKey(context);
-      const stat = statUpdate(secondKey, bigNumberToU128(holderCount, context), context);
-      const statValue = statUpdatesToBtreeStatUpdate([stat], context);
-      transactions.push(
-        checkTxType({
-          transaction: statistics.batchUpdateAssetStats,
-          args: [tickerKey, newStat, statValue],
-        })
-      );
-    }
-  }
+    })
+  );
 
   if (exemptedIdentities.length) {
+    const op =
+      type === TransferRestrictionType.Count
+        ? statisticsOpTypeToStatOpType(StatisticsOpType.Count, context)
+        : statisticsOpTypeToStatOpType(StatisticsOpType.Balance, context);
     const exemptedIds = await getExemptedIds(exemptedIdentities, context, ticker);
     const exemptedScopeIds = exemptedIds.map(entityId => stringToIdentityId(entityId, context));
     const btreeIds = scopeIdsToBtreeSetIdentityId(exemptedScopeIds, context);
@@ -229,34 +144,6 @@
       })
     );
   }
-
-  const newConditions = [...currentRestrictions, rawTransferCondition];
-  const rawNewConditions = transferConditionsToBtreeTransferConditions(newConditions, context);
-  transactions.push(
-    checkTxType({
-      transaction: statistics.setAssetTransferCompliance,
-      args: [tickerKey, rawNewConditions],
->>>>>>> d65da17c
-    })
-  );
-
-  // if (exemptedIdentities.length) {
-  //   const op =
-  //     type === TransferRestrictionType.Count
-  //       ? statisticsOpTypeToStatOpType(StatisticsOpType.Count, context)
-  //       : statisticsOpTypeToStatOpType(StatisticsOpType.Balance, context);
-  //   const exemptedIds = await getExemptedIds(exemptedIdentities, context, ticker);
-  //   const exemptedScopeIds = exemptedIds.map(entityId => stringToIdentityId(entityId, context));
-  //   const btreeIds = scopeIdsToBtreeSetIdentityId(exemptedScopeIds, context);
-  //   const exemptKey = toExemptKey(tickerKey, op);
-  //   transactions.push(
-  //     checkTxType({
-  //       transaction: statistics.setEntitiesExempt,
-  //       feeMultiplier: new BigNumber(exemptedIds.length),
-  //       args: [true, exemptKey, btreeIds],
-  //     })
-  //   );
-  // }
 
   this.addBatchTransaction({ transactions });
   return restrictionAmount.plus(1);
@@ -308,23 +195,16 @@
     statistics.activeAssetStats(tickerKey),
   ]);
 
-<<<<<<< HEAD
-  console.log('need stat?', currentStats.toJSON());
-  const needStat = !(currentStats as unknown as Array<PolymeshPrimitivesStatisticsStatType>).find(
-    s => compareStatTypeToTransferRestrictionType(s, type)
-  );
-
-  if (!needStat) {
-    console.log('yes');
+  const neededStat = neededStatTypeForRestrictionInput(type, context);
+  const needStat = !currentStats.has(neededStat);
+
+  if (needStat) {
     throw new PolymeshError({
       code: ErrorCode.UnmetPrerequisite,
-      message: 'The appropriate statistic must be enabled. Try calling the enableStat method first',
+      message:
+        'The appropriate stat type for this restriction is not set for the Asset. Try calling enableStat in the namespace first',
     });
   }
-=======
-  const neededStat = neededStatTypeForRestrictionInput(type, context);
-  const needStat = !currentStats.has(neededStat);
->>>>>>> d65da17c
 
   return {
     currentRestrictions,

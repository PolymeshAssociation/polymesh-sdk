--- conflicted
+++ resolved
@@ -4,15 +4,11 @@
 
 import { Asset, PolymeshError, Procedure } from '~/internal';
 import {
-<<<<<<< HEAD
-  ClaimCountRestrictionValue,
-  ClaimCountTransferRestrictionInput,
-  ClaimPercentageTransferRestrictionInput,
-  CountTransferRestrictionInput,
-=======
+  AddClaimCountTransferRestrictionParams,
+  AddClaimPercentageTransferRestrictionParams,
   AddCountTransferRestrictionParams,
   AddPercentageTransferRestrictionParams,
->>>>>>> 82858c81
+  ClaimCountRestrictionValue,
   ErrorCode,
   TransferRestrictionType,
   TxTags,
@@ -35,26 +31,6 @@
   neededStatTypeForRestrictionInput,
 } from '~/utils/internal';
 
-<<<<<<< HEAD
-export type AddCountTransferRestrictionParams = CountTransferRestrictionInput & {
-  type: TransferRestrictionType.Count;
-};
-
-export type AddPercentageTransferRestrictionParams = PercentageTransferRestrictionInput & {
-  type: TransferRestrictionType.Percentage;
-};
-
-export type AddClaimCountTransferRestrictionParams = ClaimCountTransferRestrictionInput & {
-  type: TransferRestrictionType.ClaimCount;
-};
-
-export type AddClaimPercentageTransferRestrictionParams =
-  ClaimPercentageTransferRestrictionInput & {
-    type: TransferRestrictionType.ClaimPercentage;
-  };
-
-=======
->>>>>>> 82858c81
 /**
  * @hidden
  */

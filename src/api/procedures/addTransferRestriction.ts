--- conflicted
+++ resolved
@@ -12,12 +12,8 @@
   TransferRestrictionType,
   TxTags,
 } from '~/types';
-<<<<<<< HEAD
 import { BatchTransactionSpec, ProcedureAuthorization, StatisticsOpType } from '~/types/internal';
-=======
-import { ProcedureAuthorization, StatisticsOpType } from '~/types/internal';
 import { QueryReturnType } from '~/types/utils';
->>>>>>> fd6ff194
 import {
   complianceConditionsToBtreeSet,
   scopeIdsToBtreeSetIdentityId,
@@ -96,6 +92,7 @@
   const maxConditions = u32ToBigNumber(consts.statistics.maxTransferConditionsPerAsset);
 
   const restrictionAmount = new BigNumber(currentRestrictions.size);
+
   if (restrictionAmount.gte(maxConditions)) {
     throw new PolymeshError({
       code: ErrorCode.LimitExceeded,
@@ -128,6 +125,7 @@
       message: 'Cannot add the same restriction more than once',
     });
   }
+
   const conditions = complianceConditionsToBtreeSet(
     [...currentRestrictions, rawTransferCondition],
     context
@@ -142,10 +140,9 @@
   );
 
   if (exemptedIdentities.length) {
-    const op =
-      type === TransferRestrictionType.Count
-        ? statisticsOpTypeToStatOpType(StatisticsOpType.Count, context)
-        : statisticsOpTypeToStatOpType(StatisticsOpType.Balance, context);
+    const op = [TransferRestrictionType.Count, TransferRestrictionType.ClaimCount].includes(type)
+      ? statisticsOpTypeToStatOpType(StatisticsOpType.Count, context)
+      : statisticsOpTypeToStatOpType(StatisticsOpType.Balance, context);
     const exemptedIds = await getExemptedIds(exemptedIdentities, context, ticker);
     const exemptedScopeIds = exemptedIds.map(entityId => stringToIdentityId(entityId, context));
     const btreeIds = scopeIdsToBtreeSetIdentityId(exemptedScopeIds, context);
@@ -158,22 +155,8 @@
       })
     );
   }
-<<<<<<< HEAD
-
-  const newConditions = [...currentRestrictions, rawTransferCondition];
-  const rawNewConditions = transferConditionsToBtreeTransferConditions(newConditions, context);
-  transactions.push(
-    checkTxType({
-      transaction: statistics.setAssetTransferCompliance,
-      args: [tickerKey, rawNewConditions],
-    })
-  );
 
   return { transactions, resolver: restrictionAmount.plus(1) };
-=======
-  this.addBatchTransaction({ transactions });
-  return restrictionAmount.plus(1);
->>>>>>> fd6ff194
 }
 
 /**

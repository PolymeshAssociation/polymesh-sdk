--- conflicted
+++ resolved
@@ -12,11 +12,7 @@
   TransferRestrictionType,
   TxTags,
 } from '~/types';
-<<<<<<< HEAD
-import { ProcedureAuthorization } from '~/types/internal';
-=======
-import { BatchTransactionSpec, ProcedureAuthorization, StatisticsOpType } from '~/types/internal';
->>>>>>> 76ed85cd
+import { BatchTransactionSpec, ProcedureAuthorization } from '~/types/internal';
 import { QueryReturnType } from '~/types/utils';
 import {
   complianceConditionsToBtreeSet,
@@ -146,19 +142,9 @@
   );
 
   if (exemptedIdentities.length) {
-<<<<<<< HEAD
     const op = transferRestrictionTypeToStatOpType(type, context);
     const exemptedIdBtreeSet = await getExemptedBtreeSet(exemptedIdentities, ticker, context);
     const exemptKey = toExemptKey(tickerKey, op, claimType);
-=======
-    const op = [TransferRestrictionType.Count, TransferRestrictionType.ClaimCount].includes(type)
-      ? statisticsOpTypeToStatOpType(StatisticsOpType.Count, context)
-      : statisticsOpTypeToStatOpType(StatisticsOpType.Balance, context);
-    const exemptedIds = await getExemptedIds(exemptedIdentities, context, ticker);
-    const exemptedScopeIds = exemptedIds.map(entityId => stringToIdentityId(entityId, context));
-    const btreeIds = scopeIdsToBtreeSetIdentityId(exemptedScopeIds, context);
-    const exemptKey = toExemptKey(tickerKey, op);
->>>>>>> 76ed85cd
     transactions.push(
       checkTxType({
         transaction: statistics.setEntitiesExempt,
@@ -168,12 +154,7 @@
     );
   }
 
-<<<<<<< HEAD
-  this.addBatchTransaction({ transactions });
-  return restrictionAmount.plus(1);
-=======
   return { transactions, resolver: restrictionAmount.plus(1) };
->>>>>>> 76ed85cd
 }
 
 /**

import { PolymeshError, Procedure } from '~/internal';
<<<<<<< HEAD
import { ClaimType, ErrorCode, Scope, TxTag, TxTags } from '~/types';
import {
  ExtrinsicParams,
  ProcedureAuthorization,
  ScopeClaimProof,
  TransactionSpec,
} from '~/types/internal';
=======
import { AddInvestorUniquenessClaimParams, ClaimType, ErrorCode, TxTag, TxTags } from '~/types';
import { ProcedureAuthorization } from '~/types/internal';
>>>>>>> 9591f605
import {
  claimToMeshClaim,
  dateToMoment,
  scopeClaimProofToConfidentialIdentityClaimProof,
  scopeToMeshScope,
  stringToIdentityId,
  stringToInvestorZKProofData,
} from '~/utils/conversion';

/**
 * @hidden
 */
export async function prepareAddInvestorUniquenessClaim(
  this: Procedure<AddInvestorUniquenessClaimParams, void>,
  args: AddInvestorUniquenessClaimParams
): Promise<
  | TransactionSpec<void, ExtrinsicParams<'identity', 'addInvestorUniquenessClaim'>>
  | TransactionSpec<void, ExtrinsicParams<'identity', 'addInvestorUniquenessClaimV2'>>
> {
  const {
    context: {
      polymeshApi: { tx },
    },
    context,
  } = this;
  const { scope, cddId, scopeId, proof, expiry } = args;

  const { did } = await context.getSigningIdentity();

  if (expiry && expiry < new Date()) {
    throw new PolymeshError({
      code: ErrorCode.ValidationError,
      message: 'Expiry date must be in the future',
    });
  }

  const meshIdentityId = stringToIdentityId(did, context);
  const meshExpiry = expiry ? dateToMoment(expiry, context) : null;
  if (typeof proof === 'string') {
    const meshClaim = claimToMeshClaim(
      { type: ClaimType.InvestorUniqueness, scope, cddId, scopeId },
      context
    );
    return {
      transaction: tx.identity.addInvestorUniquenessClaim,
      args: [meshIdentityId, meshClaim, stringToInvestorZKProofData(proof, context), meshExpiry],
      resolver: undefined,
    };
  } else {
    const meshClaim = claimToMeshClaim({ type: ClaimType.InvestorUniquenessV2, cddId }, context);
    return {
      transaction: tx.identity.addInvestorUniquenessClaimV2,
      args: [
        meshIdentityId,
        scopeToMeshScope(scope, context),
        meshClaim,
        scopeClaimProofToConfidentialIdentityClaimProof(proof, scopeId, context),
        meshExpiry,
      ],
      resolver: undefined,
    };
  }
}

/**
 * @hidden
 */
export function getAuthorization(
  this: Procedure<AddInvestorUniquenessClaimParams>,
  { proof }: AddInvestorUniquenessClaimParams
): ProcedureAuthorization {
  let transactions: TxTag[];

  if (typeof proof === 'string') {
    transactions = [TxTags.identity.AddInvestorUniquenessClaim];
  } else {
    transactions = [TxTags.identity.AddInvestorUniquenessClaimV2];
  }

  return {
    permissions: {
      assets: [],
      portfolios: [],
      transactions,
    },
  };
}

/**
 * @hidden
 */
export const addInvestorUniquenessClaim = (): Procedure<AddInvestorUniquenessClaimParams, void> =>
  new Procedure(prepareAddInvestorUniquenessClaim, getAuthorization);<|MERGE_RESOLUTION|>--- conflicted
+++ resolved
@@ -1,16 +1,6 @@
 import { PolymeshError, Procedure } from '~/internal';
-<<<<<<< HEAD
-import { ClaimType, ErrorCode, Scope, TxTag, TxTags } from '~/types';
-import {
-  ExtrinsicParams,
-  ProcedureAuthorization,
-  ScopeClaimProof,
-  TransactionSpec,
-} from '~/types/internal';
-=======
 import { AddInvestorUniquenessClaimParams, ClaimType, ErrorCode, TxTag, TxTags } from '~/types';
-import { ProcedureAuthorization } from '~/types/internal';
->>>>>>> 9591f605
+import { ExtrinsicParams, ProcedureAuthorization, TransactionSpec } from '~/types/internal';
 import {
   claimToMeshClaim,
   dateToMoment,

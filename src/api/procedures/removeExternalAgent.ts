--- conflicted
+++ resolved
@@ -1,13 +1,7 @@
 import { isFullGroupType } from '~/api/procedures/utils';
-<<<<<<< HEAD
-import { Asset, Identity, PolymeshError, Procedure } from '~/internal';
-import { ErrorCode, TxTags } from '~/types';
-import { ExtrinsicParams, ProcedureAuthorization, TransactionSpec } from '~/types/internal';
-=======
 import { Asset, PolymeshError, Procedure } from '~/internal';
 import { ErrorCode, RemoveExternalAgentParams, TxTags } from '~/types';
-import { ProcedureAuthorization } from '~/types/internal';
->>>>>>> 9591f605
+import { ExtrinsicParams, ProcedureAuthorization, TransactionSpec } from '~/types/internal';
 import { stringToIdentityId, stringToTicker } from '~/utils/conversion';
 import { getIdentity } from '~/utils/internal';
 

--- conflicted
+++ resolved
@@ -161,18 +161,8 @@
   const addAndAffirmInstructionParams: AddAndAffirmInstructionParams = [];
   const addInstructionParams: InternalAddInstructionParams = [];
 
-<<<<<<< HEAD
   const legEmptyErrIndexes: number[] = [];
   const legLengthErrIndexes: number[] = [];
-=======
-  /**
-   * array of indexes of Instructions with no legs
-   */
-  const legErrIndexes: number[] = [];
-  /**
-   * array of indexes of Instructions where the end block is a past block
-   */
->>>>>>> f85a5ee6
   const endBlockErrIndexes: number[] = [];
   /**
    * array of indexes of Instructions where the value date is before the trade date

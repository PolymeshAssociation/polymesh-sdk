import { u64 } from '@polkadot/types';
import { Balance } from '@polkadot/types/interfaces';
import { ISubmittableResult } from '@polkadot/types/types';
import BigNumber from 'bignumber.js';
import P from 'bluebird';
import { flatten, isEqual, union, unionWith } from 'lodash';
import {
  Moment,
  PortfolioId,
  SettlementTx,
  SettlementType,
  Ticker,
  TxTags,
} from 'polymesh-types/types';

import { assertPortfolioExists } from '~/api/procedures/utils';
import {
  Asset,
  Context,
  DefaultPortfolio,
  Instruction,
  NumberedPortfolio,
  PolymeshError,
  PostTransactionValue,
  Procedure,
<<<<<<< HEAD
  SecurityToken,
=======
  Venue,
>>>>>>> e3922d2c
} from '~/internal';
import { ErrorCode, InstructionType, PortfolioLike, RoleType } from '~/types';
import { ProcedureAuthorization } from '~/types/internal';
import { tuple } from '~/types/utils';
import { MAX_LEGS_LENGTH } from '~/utils/constants';
import {
  dateToMoment,
  endConditionToSettlementType,
  numberToBalance,
  numberToU64,
  portfolioIdToMeshPortfolioId,
  portfolioLikeToPortfolio,
  portfolioLikeToPortfolioId,
  stringToTicker,
  u64ToBigNumber,
} from '~/utils/conversion';
import {
  assembleBatchTransactions,
  filterEventRecords,
  getTicker,
  optionize,
} from '~/utils/internal';

export interface AddInstructionParams {
  /**
   * array of Asset movements (amount, from, to, asset)
   */
  legs: {
    amount: BigNumber;
    from: PortfolioLike;
    to: PortfolioLike;
    asset: string | Asset;
  }[];
  /**
   * date at which the trade was agreed upon (optional, for off chain trades)
   */
  tradeDate?: Date;
  /**
   * date at which the trade was executed (optional, for off chain trades)
   */
  valueDate?: Date;
  /**
   * block at which the Instruction will be executed automatically (optional, the Instruction will be executed when all participants have authorized it if not supplied)
   */
  endBlock?: BigNumber;
}

export interface AddInstructionsParams {
  /**
   * array of Instructions to be added in the Venue
   */
  instructions: AddInstructionParams[];
}

export interface AddInstructionWithVenueIdParams extends AddInstructionParams {
  venueId: BigNumber;
}

/**
 * @hidden
 */
export type Params = AddInstructionsParams & {
  venueId: BigNumber;
};

/**
 * @hidden
 */
export interface Storage {
  portfoliosToAffirm: (DefaultPortfolio | NumberedPortfolio)[][];
}

/**
 * @hidden
 */
type InternalAddAndAffirmInstructionParams = [
  u64,
  SettlementType,
  Moment | null,
  Moment | null,
  {
    from: PortfolioId;
    to: PortfolioId;
    asset: Ticker;
    amount: Balance;
  }[],
  PortfolioId[]
][];

/**
 * @hidden
 */
type InternalAddInstructionParams = [
  u64,
  SettlementType,
  Moment | null,
  Moment | null,
  {
    from: PortfolioId;
    to: PortfolioId;
    asset: Ticker;
    amount: Balance;
  }[]
][];

/**
 * @hidden
 */
export const createAddInstructionResolver =
  (context: Context, previousInstructions?: PostTransactionValue<Instruction[]>) =>
  (receipt: ISubmittableResult): Instruction[] => {
    const events = filterEventRecords(receipt, 'settlement', 'InstructionCreated');

    const result = events.map(
      ({ data }) => new Instruction({ id: u64ToBigNumber(data[2]) }, context)
    );

    if (previousInstructions) {
      return previousInstructions.value.concat(result);
    }

    return result;
  };

/**
 * @hidden
 */
async function getTxArgsAndErrors(
  instructions: AddInstructionParams[],
  portfoliosToAffirm: (DefaultPortfolio | NumberedPortfolio)[][],
  latestBlock: BigNumber,
  venueId: BigNumber,
  context: Context
): Promise<{
  errIndexes: {
    legEmptyErrIndexes: number[];
    legLengthErrIndexes: number[];
    endBlockErrIndexes: number[];
    datesErrIndexes: number[];
  };
  addAndAffirmInstructionParams: InternalAddAndAffirmInstructionParams;
  addInstructionParams: InternalAddInstructionParams;
}> {
  const addAndAffirmInstructionParams: InternalAddAndAffirmInstructionParams = [];
  const addInstructionParams: InternalAddInstructionParams = [];

  const legEmptyErrIndexes: number[] = [];
  const legLengthErrIndexes: number[] = [];
  const endBlockErrIndexes: number[] = [];
  /**
   * array of indexes of Instructions where the value date is before the trade date
   */
  const datesErrIndexes: number[] = [];

  await P.each(instructions, async ({ legs, endBlock, tradeDate, valueDate }, i) => {
    if (!legs.length) {
      legEmptyErrIndexes.push(i);
    }

    if (legs.length > MAX_LEGS_LENGTH) {
      legLengthErrIndexes.push(i);
    }

    let endCondition;

    if (endBlock) {
      if (endBlock.lte(latestBlock)) {
        endBlockErrIndexes.push(i);
      }

      endCondition = { type: InstructionType.SettleOnBlock, value: endBlock } as const;
    } else {
      endCondition = { type: InstructionType.SettleOnAffirmation } as const;
    }

    if (tradeDate && valueDate && tradeDate > valueDate) {
      datesErrIndexes.push(i);
    }

    if (
      !legEmptyErrIndexes.length &&
      !legLengthErrIndexes.length &&
      !endBlockErrIndexes.length &&
      !datesErrIndexes.length
    ) {
      const rawVenueId = numberToU64(venueId, context);
      const rawSettlementType = endConditionToSettlementType(endCondition, context);
      const rawTradeDate = optionize(dateToMoment)(tradeDate, context);
      const rawValueDate = optionize(dateToMoment)(valueDate, context);
      const rawLegs: {
        from: PortfolioId;
        to: PortfolioId;
        asset: Ticker;
        amount: Balance;
      }[] = [];

      await Promise.all(
        legs.map(async ({ from, to, amount, asset }) => {
          const fromId = portfolioLikeToPortfolioId(from);
          const toId = portfolioLikeToPortfolioId(to);

          await Promise.all([
            assertPortfolioExists(fromId, context),
            assertPortfolioExists(toId, context),
          ]);

          const rawFromPortfolio = portfolioIdToMeshPortfolioId(fromId, context);
          const rawToPortfolio = portfolioIdToMeshPortfolioId(toId, context);

          rawLegs.push({
            from: rawFromPortfolio,
            to: rawToPortfolio,
            asset: stringToTicker(getTicker(asset), context),
            amount: numberToBalance(amount, context),
          });
        })
      );

      if (portfoliosToAffirm[i].length) {
        addAndAffirmInstructionParams.push([
          rawVenueId,
          rawSettlementType,
          rawTradeDate,
          rawValueDate,
          rawLegs,
          portfoliosToAffirm[i].map(portfolio =>
            portfolioIdToMeshPortfolioId(portfolioLikeToPortfolioId(portfolio), context)
          ),
        ]);
      } else {
        addInstructionParams.push([
          rawVenueId,
          rawSettlementType,
          rawTradeDate,
          rawValueDate,
          rawLegs,
        ]);
      }
    }
  });

  return {
    errIndexes: {
      legEmptyErrIndexes,
      legLengthErrIndexes,
      endBlockErrIndexes,
      datesErrIndexes,
    },
    addAndAffirmInstructionParams,
    addInstructionParams,
  };
}

/**
 * @hidden
 */
export async function prepareAddInstruction(
  this: Procedure<Params, Instruction[], Storage>,
  args: Params
): Promise<PostTransactionValue<Instruction[]>> {
  const {
    context: {
      polymeshApi: {
        tx: { settlement },
      },
    },
    context,
    storage: { portfoliosToAffirm },
  } = this;
  const { instructions, venueId } = args;

  const latestBlock = await context.getLatestBlock();

  if (!instructions.length) {
    throw new PolymeshError({
      code: ErrorCode.ValidationError,
      message: 'The Instructions array cannot be empty',
    });
  }

  const {
    errIndexes: { legEmptyErrIndexes, legLengthErrIndexes, endBlockErrIndexes, datesErrIndexes },
    addAndAffirmInstructionParams,
    addInstructionParams,
  } = await getTxArgsAndErrors(instructions, portfoliosToAffirm, latestBlock, venueId, context);

  if (legEmptyErrIndexes.length) {
    throw new PolymeshError({
      code: ErrorCode.ValidationError,
      message: "The legs array can't be empty",
      data: {
        failedInstructionIndexes: legEmptyErrIndexes,
      },
    });
  }

  if (legLengthErrIndexes.length) {
    throw new PolymeshError({
      code: ErrorCode.LimitExceeded,
      message: 'The legs array exceeds the maximum allowed length',
      data: {
        maxLength: MAX_LEGS_LENGTH,
        failedInstructionIndexes: legLengthErrIndexes,
      },
    });
  }

  if (endBlockErrIndexes.length) {
    throw new PolymeshError({
      code: ErrorCode.ValidationError,
      message: 'End block must be a future block',
      data: {
        failedInstructionIndexes: endBlockErrIndexes,
      },
    });
  }

  if (datesErrIndexes.length) {
    throw new PolymeshError({
      code: ErrorCode.ValidationError,
      message: 'Value date must be after trade date',
      data: {
        failedInstructionIndexes: datesErrIndexes,
      },
    });
  }

  const addAndAffirmTx = settlement.addAndAffirmInstruction;
  const addTx = settlement.addInstruction;

  const transactions = assembleBatchTransactions(
    tuple(
      {
        transaction: addTx,
        argsArray: addInstructionParams,
      },
      {
        transaction: addAndAffirmTx,
        argsArray: addAndAffirmInstructionParams,
      }
    )
  );

  const [resultInstructions] = this.addBatchTransaction({
    transactions,
    resolvers: [createAddInstructionResolver(context)],
  });

  return resultInstructions;
}

/**
 * @hidden
 */
export async function getAuthorization(
  this: Procedure<Params, Instruction[], Storage>,
  { venueId }: Params
): Promise<ProcedureAuthorization> {
  const {
    storage: { portfoliosToAffirm },
  } = this;

  let transactions: SettlementTx[] = [];
  let portfolios: (DefaultPortfolio | NumberedPortfolio)[] = [];

  portfoliosToAffirm.forEach(portfoliosList => {
    transactions = union(transactions, [
      portfoliosList.length
        ? TxTags.settlement.AddAndAffirmInstruction
        : TxTags.settlement.AddInstruction,
    ]);
    portfolios = unionWith(portfolios, portfoliosList, isEqual);
  });

  return {
    roles: [{ type: RoleType.VenueOwner, venueId }],
    permissions: {
      assets: [],
      portfolios,
      transactions,
    },
  };
}

/**
 * @hidden
 */
export async function prepareStorage(
  this: Procedure<Params, Instruction[], Storage>,
  { instructions }: Params
): Promise<Storage> {
  const { context } = this;

  const identity = await context.getCurrentIdentity();

  const portfoliosToAffirm = await P.map(instructions, async ({ legs }) => {
    const portfolios = await P.map(legs, async ({ from, to }) => {
      const fromPortfolio = portfolioLikeToPortfolio(from, context);
      const toPortfolio = portfolioLikeToPortfolio(to, context);

      const result = [];
      const [fromCustodied, toCustodied] = await Promise.all([
        fromPortfolio.isCustodiedBy({ identity }),
        toPortfolio.isCustodiedBy({ identity }),
      ]);

      if (fromCustodied) {
        result.push(fromPortfolio);
      }

      if (toCustodied) {
        result.push(toPortfolio);
      }

      return result;
    });
    return flatten(portfolios);
  });

  return {
    portfoliosToAffirm,
  };
}

/**
 * @hidden
 */
export const addInstruction = (): Procedure<Params, Instruction[], Storage> =>
  new Procedure(prepareAddInstruction, getAuthorization, prepareStorage);<|MERGE_RESOLUTION|>--- conflicted
+++ resolved
@@ -23,11 +23,6 @@
   PolymeshError,
   PostTransactionValue,
   Procedure,
-<<<<<<< HEAD
-  SecurityToken,
-=======
-  Venue,
->>>>>>> e3922d2c
 } from '~/internal';
 import { ErrorCode, InstructionType, PortfolioLike, RoleType } from '~/types';
 import { ProcedureAuthorization } from '~/types/internal';

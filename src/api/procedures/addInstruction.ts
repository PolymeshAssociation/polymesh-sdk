--- conflicted
+++ resolved
@@ -1,14 +1,11 @@
 import { u64 } from '@polkadot/types';
 import { Balance } from '@polkadot/types/interfaces';
-<<<<<<< HEAD
-import { PalletSettlementInstructionMemo } from '@polkadot/types/lookup';
-=======
 import {
+  PalletSettlementInstructionMemo,
   PalletSettlementSettlementType,
   PolymeshPrimitivesIdentityIdPortfolioId,
   PolymeshPrimitivesTicker,
 } from '@polkadot/types/lookup';
->>>>>>> f182b5e2
 import { ISubmittableResult } from '@polkadot/types/types';
 import BigNumber from 'bignumber.js';
 import P from 'bluebird';
@@ -28,6 +25,7 @@
   AddInstructionsParams,
   ErrorCode,
   InstructionType,
+  PortfolioId,
   RoleType,
   SettlementTx,
   TxTags,
@@ -81,12 +79,8 @@
     asset: PolymeshPrimitivesTicker;
     amount: Balance;
   }[],
-<<<<<<< HEAD
-  PortfolioId[],
+  PolymeshPrimitivesIdentityIdPortfolioId[],
   PalletSettlementInstructionMemo | null
-=======
-  PolymeshPrimitivesIdentityIdPortfolioId[]
->>>>>>> f182b5e2
 ][];
 
 /**

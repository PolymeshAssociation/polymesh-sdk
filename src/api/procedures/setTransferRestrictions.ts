--- conflicted
+++ resolved
@@ -2,6 +2,7 @@
 import BigNumber from 'bignumber.js';
 import { TransferCondition } from 'polymesh-types/types';
 
+import { SetTransferRestrictionsParams } from '~/api/entities/Asset/TransferRestrictions/TransferRestrictionBase';
 import { Asset, Context, Identity, PolymeshError, Procedure } from '~/internal';
 import {
   ClaimCountRestrictionValue,
@@ -12,8 +13,6 @@
   CountTransferRestrictionInput,
   ErrorCode,
   PercentageTransferRestrictionInput,
-  SetCountTransferRestrictionsParams,
-  SetPercentageTransferRestrictionsParams,
   TransferRestriction,
   TransferRestrictionType,
   TxTag,
@@ -38,42 +37,6 @@
   neededStatTypeForRestrictionInput,
 } from '~/utils/internal';
 
-<<<<<<< HEAD
-export interface SetCountTransferRestrictionsParams {
-  /**
-   * array of Count Transfer Restrictions with their corresponding exemptions (if applicable)
-   */
-  restrictions: CountTransferRestrictionInput[];
-  type: TransferRestrictionType.Count;
-}
-
-export interface SetPercentageTransferRestrictionsParams {
-  /**
-   * array of Percentage Transfer Restrictions with their corresponding exemptions (if applicable)
-   */
-  restrictions: PercentageTransferRestrictionInput[];
-  type: TransferRestrictionType.Percentage;
-}
-
-export interface SetClaimCountTransferRestrictionsParams {
-  restrictions: ClaimCountTransferRestrictionInput[];
-  type: TransferRestrictionType.ClaimCount;
-}
-
-export interface SetClaimPercentageTransferRestrictionsParams {
-  restrictions: ClaimPercentageTransferRestrictionInput[];
-  type: TransferRestrictionType.ClaimPercentage;
-}
-
-=======
->>>>>>> 82858c81
-export type SetTransferRestrictionsParams = { ticker: string } & (
-  | SetCountTransferRestrictionsParams
-  | SetPercentageTransferRestrictionsParams
-  | SetClaimCountTransferRestrictionsParams
-  | SetClaimPercentageTransferRestrictionsParams
-);
-
 /**
  * @hidden
  */

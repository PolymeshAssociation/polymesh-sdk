--- conflicted
+++ resolved
@@ -137,10 +137,6 @@
 
     restriction.exemptedIdentities?.forEach(exemption => {
       const key = claimType || 'None';
-<<<<<<< HEAD
-      console.log('claimType in exempted loop', claimType, 'key: ', key);
-=======
->>>>>>> 84cda4d4
       const id = asIdentity(exemption, context);
       addExemptionIfNotPresent(id, inputExemptions, key);
     });

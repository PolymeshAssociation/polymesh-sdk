import BigNumber from 'bignumber.js';

import {
  Account,
  AuthorizationRequest,
  CheckpointSchedule,
  ChildIdentity,
  CorporateActionBase,
  CustomPermissionGroup,
  DefaultPortfolio,
  FungibleAsset,
  Identity,
  KnownPermissionGroup,
  MultiSig,
  Nft,
  NumberedPortfolio,
  Venue,
} from '~/internal';
import {
  ActiveTransferRestrictions,
  AddCountStatInput,
  AssetDocument,
  ClaimCountStatInput,
  ClaimCountTransferRestriction,
  ClaimPercentageTransferRestriction,
  ClaimTarget,
  ConfidentialAccount,
  ConfidentialAsset,
  CountTransferRestriction,
  InputCaCheckpoint,
  InputCondition,
  InputCorporateActionTargets,
  InputCorporateActionTaxWithholdings,
  InputStatClaim,
  InputStatType,
  InputTargets,
  InputTaxWithholding,
  InputTrustedClaimIssuer,
  KnownAssetType,
  KnownNftType,
  MetadataSpec,
  MetadataType,
  MetadataValueDetails,
  NftCollection,
  OfferingTier,
  PercentageTransferRestriction,
  PermissionedAccount,
  PermissionsLike,
  PortfolioLike,
  PortfolioMovement,
  Requirement,
  Scope,
  SecurityIdentifier,
  Signer,
  StatClaimIssuer,
  StatType,
  TransactionArray,
  TransactionPermissions,
  TxGroup,
  VenueType,
} from '~/types';
import { Modify } from '~/types/utils';

export type AddRestrictionParams<T> = Omit<
  T extends TransferRestrictionType.Count
    ? AddCountTransferRestrictionParams
    : T extends TransferRestrictionType.Percentage
    ? AddPercentageTransferRestrictionParams
    : T extends TransferRestrictionType.ClaimCount
    ? AddClaimCountTransferRestrictionParams
    : AddClaimPercentageTransferRestrictionParams,
  'type'
>;

export type SetRestrictionsParams<T> = Omit<
  T extends TransferRestrictionType.Count
    ? SetCountTransferRestrictionsParams
    : T extends TransferRestrictionType.Percentage
    ? SetPercentageTransferRestrictionsParams
    : T extends TransferRestrictionType.ClaimCount
    ? SetClaimCountTransferRestrictionsParams
    : SetClaimPercentageTransferRestrictionsParams,
  'type'
>;

export type GetTransferRestrictionReturnType<T> = ActiveTransferRestrictions<
  T extends TransferRestrictionType.Count
    ? CountTransferRestriction
    : T extends TransferRestrictionType.Percentage
    ? PercentageTransferRestriction
    : T extends TransferRestrictionType.ClaimCount
    ? ClaimCountTransferRestriction
    : ClaimPercentageTransferRestriction
>;

export type RemoveAssetStatParams = { ticker: string } & (
  | RemoveCountStatParams
  | RemoveBalanceStatParams
  | RemoveScopedCountParams
  | RemoveScopedBalanceParams
);

export type AddCountStatParams = AddCountStatInput & {
  type: StatType.Count;
};

export type AddPercentageStatParams = {
  type: StatType.Balance;
};

export type AddClaimCountStatParams = ClaimCountStatInput & {
  type: StatType.ScopedCount;
};

export type AddClaimPercentageStatParams = StatClaimIssuer & {
  type: StatType.ScopedBalance;
};

export type AddAssetStatParams = { ticker: string } & (
  | AddCountStatParams
  | AddPercentageStatParams
  | AddClaimCountStatParams
  | AddClaimPercentageStatParams
);

export type RemoveCountStatParams = {
  type: StatType.Count;
};

export type RemoveBalanceStatParams = {
  type: StatType.Balance;
};

export type RemoveScopedCountParams = StatClaimIssuer & {
  type: StatType.ScopedCount;
};

export type RemoveScopedBalanceParams = StatClaimIssuer & {
  type: StatType.ScopedBalance;
};

export type SetAssetStatParams<T> = Omit<
  T extends TransferRestrictionType.Count
    ? AddCountStatParams
    : T extends TransferRestrictionType.Percentage
    ? AddPercentageStatParams
    : T extends TransferRestrictionType.ClaimCount
    ? AddClaimCountStatParams
    : AddClaimPercentageStatParams,
  'type'
>;

export enum TransferRestrictionType {
  Count = 'Count',
  Percentage = 'Percentage',
  ClaimCount = 'ClaimCount',
  ClaimPercentage = 'ClaimPercentage',
}

export interface TransferRestriction {
  type: TransferRestrictionType;
  value: BigNumber;
}

interface TransferRestrictionInputBase {
  /**
   * array of Identities (or DIDs) that are exempted from the Restriction
   */
  exemptedIdentities?: (Identity | string)[];
}

export interface CountTransferRestrictionInput extends TransferRestrictionInputBase {
  /**
   * limit on the amount of different (unique) investors that can hold the Asset at once
   */
  count: BigNumber;
}

export interface PercentageTransferRestrictionInput extends TransferRestrictionInputBase {
  /**
   * maximum percentage (0-100) of the total supply of the Asset that can be held by a single investor at once
   */
  percentage: BigNumber;
}

export interface ClaimCountTransferRestrictionInput extends TransferRestrictionInputBase {
  min: BigNumber;
  max?: BigNumber;
  issuer: Identity;
  claim: InputStatClaim;
}
export interface ClaimPercentageTransferRestrictionInput extends TransferRestrictionInputBase {
  min: BigNumber;
  max: BigNumber;
  issuer: Identity;
  claim: InputStatClaim;
}

export type AddCountTransferRestrictionParams = CountTransferRestrictionInput & {
  type: TransferRestrictionType.Count;
};

export type AddPercentageTransferRestrictionParams = PercentageTransferRestrictionInput & {
  type: TransferRestrictionType.Percentage;
};

export type AddClaimCountTransferRestrictionParams = ClaimCountTransferRestrictionInput & {
  type: TransferRestrictionType.ClaimCount;
};

export type AddClaimPercentageTransferRestrictionParams =
  ClaimPercentageTransferRestrictionInput & {
    type: TransferRestrictionType.ClaimPercentage;
  };

export interface SetCountTransferRestrictionsParams {
  /**
   * array of Count Transfer Restrictions with their corresponding exemptions (if applicable)
   */
  restrictions: CountTransferRestrictionInput[];
  type: TransferRestrictionType.Count;
}

export interface SetPercentageTransferRestrictionsParams {
  /**
   * array of Percentage Transfer Restrictions with their corresponding exemptions (if applicable)
   */
  restrictions: PercentageTransferRestrictionInput[];
  type: TransferRestrictionType.Percentage;
}

export interface SetClaimCountTransferRestrictionsParams {
  restrictions: ClaimCountTransferRestrictionInput[];
  type: TransferRestrictionType.ClaimCount;
}

export interface SetClaimPercentageTransferRestrictionsParams {
  restrictions: ClaimPercentageTransferRestrictionInput[];
  type: TransferRestrictionType.ClaimPercentage;
}

export interface InviteAccountParams {
  targetAccount: string | Account;
  permissions?: PermissionsLike;
  expiry?: Date;
}

export interface AcceptPrimaryKeyRotationParams {
  /**
   * Authorization from the owner who initiated the change
   */
  ownerAuth: BigNumber | AuthorizationRequest;
  /**
   * (optional) Authorization from a CDD service provider attesting the rotation of primary key
   */
  cddAuth?: BigNumber | AuthorizationRequest;
}

export interface ModifySignerPermissionsParams {
  /**
   * list of secondary Accounts
   */
  secondaryAccounts: Modify<
    PermissionedAccount,
    { account: string | Account; permissions: PermissionsLike }
  >[];
}

export interface RemoveSecondaryAccountsParams {
  accounts: Account[];
}

export interface SubsidizeAccountParams {
  /**
   * Account to subsidize
   */
  beneficiary: string | Account;
  /**
   * amount of POLYX to be subsidized. This can be increased/decreased later on
   */
  allowance: BigNumber;
}

export interface CreateAssetParams {
  name: string;
  /**
   * amount of Asset tokens that will be minted on creation (optional, default doesn't mint)
   */
  initialSupply?: BigNumber;
  /**
   * portfolio to which the Asset tokens will be issued on creation (optional, default is the default portfolio)
   */
  portfolioId?: BigNumber;
  /**
   * whether a single Asset token can be divided into decimal parts
   */
  isDivisible: boolean;
  /**
   * type of security that the Asset represents (e.g. Equity, Debt, Commodity). Common values are included in the
   *   {@link types!KnownAssetType} enum, but custom values can be used as well. Custom values must be registered on-chain the first time
   *   they're used, requiring an additional transaction. They aren't tied to a specific Asset
   */
  assetType: KnownAssetType | string;
  /**
   * array of domestic or international alphanumeric security identifiers for the Asset (e.g. ISIN, CUSIP, FIGI)
   */
  securityIdentifiers?: SecurityIdentifier[];
  /**
   * (optional) funding round in which the Asset currently is (e.g. Series A, Series B)
   */
  fundingRound?: string;
  documents?: AssetDocument[];

  /**
   * (optional) type of statistics that should be enabled for the Asset
   *
   * Enabling statistics allows for TransferRestrictions to be made. For example the SEC requires registration for a company that
   * has either more than 2000 investors, or more than 500 non accredited investors. To prevent crossing this limit two restrictions are
   * needed, a `Count` of 2000, and a `ScopedCount` of non accredited with a maximum of 500. [source](https://www.sec.gov/info/smallbus/secg/jobs-act-section-12g-small-business-compliance-guide.htm)
   *
   * These restrictions require a `Count` and `ScopedCount` statistic to be created. Although they an be created after the Asset is made, it is recommended to create statistics
   * before the Asset is circulated. Count statistics made after Asset creation need their initial value set, so it is simpler to create them before investors hold the Asset.
   * If you do need to create a stat for an Asset after creation, you can use the { @link api/entities/Asset/Fungible/TransferRestrictions/TransferRestrictionBase!TransferRestrictionBase.enableStat | enableStat } method in
   * the appropriate namespace
   */
  initialStatistics?: InputStatType[];
}

export interface CreateAssetWithTickerParams extends CreateAssetParams {
  ticker: string;
}

export interface GlobalCollectionKeyInput {
  type: MetadataType.Global;
  id: BigNumber;
}

export interface LocalCollectionKeyInput {
  type: MetadataType.Local;
  name: string;
  spec: MetadataSpec;
}

/**
 * Global keys are standardized values and are specified by ID. e.g. imageUri for specifying an associated image
 *
 * Local keys are unique to the collection, as such `name` and `spec` must be provided
 *
 * To use a Local keys must provide a specification as they are created with the NftCollection
 */
export type CollectionKeyInput = GlobalCollectionKeyInput | LocalCollectionKeyInput;

export interface CreateNftCollectionParams {
  /**
   * The primary identifier for the collection. The ticker must either be free, or the signer has appropriate permissions if reserved
   */
  ticker: string;
  /**
   * The collection name. defaults to `ticker`
   */
  name?: string;
  /**
   * @throws if provided string that does not have a custom type
   * @throws if provided a BigNumber that does not correspond to a custom type
   */
  nftType: KnownNftType | string | BigNumber;
  /**
   * array of domestic or international alphanumeric security identifiers for the Asset (e.g. ISIN, CUSIP, FIGI)
   */
  securityIdentifiers?: SecurityIdentifier[];
  /**
   * The required metadata values each NFT in the collection will have
   *
   * @note Images — Most Polymesh networks (mainnet, testnet, etc.) have global metadata keys registered to help standardize displaying images
   * If `imageUri` is specified as a collection key, then each token will need to be issued with an image URI.
   */
  collectionKeys: CollectionKeyInput[];
  /**
   * Links to off chain documents related to the NftCollection
   */
  documents?: AssetDocument[];
}

export interface ReserveTickerParams {
  /**
   * ticker symbol to reserve
   */
  ticker: string;
  extendPeriod?: boolean;
}

export enum ClaimOperation {
  Revoke = 'Revoke',
  Add = 'Add',
  Edit = 'Edit',
}

export interface AddClaimsParams {
  /**
   * array of claims to be added
   */
  claims: ClaimTarget[];
  operation: ClaimOperation.Add;
}

export interface EditClaimsParams {
  /**
   * array of claims to be edited
   */
  claims: ClaimTarget[];
  operation: ClaimOperation.Edit;
}

export interface RevokeClaimsParams {
  /**
   * array of claims to be revoked
   */
  claims: Omit<ClaimTarget, 'expiry'>[];
  operation: ClaimOperation.Revoke;
}

export type ModifyClaimsParams = AddClaimsParams | EditClaimsParams | RevokeClaimsParams;

export interface ScopeClaimProof {
  proofScopeIdWellFormed: string;
  proofScopeIdCddIdMatch: {
    challengeResponses: [string, string];
    subtractExpressionsRes: string;
    blindedScopeDidHash: string;
  };
}

export interface AddInvestorUniquenessClaimParams {
  scope: Scope;
  cddId: string;
  proof: string | ScopeClaimProof;
  scopeId: string;
  expiry?: Date;
}

export interface RegisterIdentityParams {
  /**
   * The Account that should function as the primary key of the newly created Identity. Can be ss58 encoded address or an instance of Account
   */
  targetAccount: string | Account;
  /**
   * (optional) secondary accounts for the new Identity with their corresponding permissions.
   * @note Each Account will need to accept the generated authorizations before being linked to the Identity
   */
  secondaryAccounts?: Modify<PermissionedAccount, { permissions: PermissionsLike }>[];
  /**
   * (optional) also issue a CDD claim for the created DID, completing the onboarding process for the Account
   */
  createCdd?: boolean;
  /**
   * (optional) when the generated CDD claim should expire, `createCdd` must be true if specified
   */
  expiry?: Date;
}

export interface AttestPrimaryKeyRotationParams {
  /**
   * The Account that will be attested to become the primary key of the `identity`. Can be ss58 encoded address or an instance of Account
   */
  targetAccount: string | Account;

  /**
   * Identity or the DID of the Identity that is to be rotated
   */
  identity: string | Identity;

  /**
   * (optional) when the generated authorization should expire
   */
  expiry?: Date;
}

export interface RotatePrimaryKeyParams {
  /**
   * The Account that should function as the primary key of the newly created Identity. Can be ss58 encoded address or an instance of Account
   */
  targetAccount: string | Account;

  /**
   * (optional) when the generated authorization should expire
   */
  expiry?: Date;
}

export interface TransferPolyxParams {
  /**
   * Account that will receive the POLYX
   */
  to: string | Account;
  /**
   * amount of POLYX to be transferred
   */
  amount: BigNumber;
  /**
   * identifier string to help differentiate transfers
   */
  memo?: string;
}

export interface InstructionFungibleLeg {
  amount: BigNumber;
  from: PortfolioLike;
  to: PortfolioLike;
  asset: string | FungibleAsset;
}

export interface InstructionNftLeg {
  nfts: (BigNumber | Nft)[];
  from: PortfolioLike;
  to: PortfolioLike;
  asset: string | NftCollection;
}

export type InstructionLeg = InstructionFungibleLeg | InstructionNftLeg;

export type AddInstructionParams = {
  /**
   * array of Asset movements
   */
  legs: InstructionLeg[];
  /**
   * date at which the trade was agreed upon (optional, for off chain trades)
   */
  tradeDate?: Date;
  /**
   * date at which the trade was executed (optional, for off chain trades)
   */
  valueDate?: Date;
  /**
   * identifier string to help differentiate instructions
   */
  memo?: string;
  /**
   * additional identities that must affirm the instruction
   */
  mediators?: (string | Identity)[];
} & (
  | {
      /**
       * block at which the Instruction will be executed automatically (optional, the Instruction will be executed when all participants have authorized it if not supplied)
       */
      endBlock?: BigNumber;
    }
  | {
      /**
       * block after which the Instruction can be manually executed (optional, the Instruction will be executed when all participants have authorized it if not supplied)
       */
      endAfterBlock?: BigNumber;
    }
);

export interface AddInstructionsParams {
  /**
   * array of Instructions to be added in the Venue
   */
  instructions: AddInstructionParams[];
}

export interface ConfidentialTransactionLeg {
  /**
   * The assets (or their IDs) for this leg of the transaction. Amounts are specified in the later proof generation steps
   */
  assets: (ConfidentialAsset | string)[];
  /**
   * The account from which the assets will be withdrawn from
   */
  sender: ConfidentialAccount | string;
  /**
   * The account to which the assets will be deposited in
   */
  receiver: ConfidentialAccount | string;
  /**
   * Auditors for the transaction leg
   */
  auditors: (ConfidentialAccount | string)[];
  /**
   * Mediators for the transaction leg
   */
  mediators: (Identity | string)[];
}

export interface AddConfidentialTransactionParams {
  /**
   * array of Confidential Asset movements
   */
  legs: ConfidentialTransactionLeg[];
  /**
   * an optional note to help differentiate transactions
   */
  memo?: string;
}

export interface AddConfidentialTransactionsParams {
  transactions: AddConfidentialTransactionParams[];
}

export type AddInstructionWithVenueIdParams = AddInstructionParams & {
  venueId: BigNumber;
};

export interface InstructionIdParams {
  id: BigNumber;
}

export enum InstructionAffirmationOperation {
  Affirm = 'Affirm',
  Withdraw = 'Withdraw',
  Reject = 'Reject',
  AffirmAsMediator = 'AffirmAsMediator',
  WithdrawAsMediator = 'WithdrawAsMediator',
  RejectAsMediator = 'RejectAsMediator',
}

export type RejectInstructionParams = {
  /**
   * (optional) Portfolio that the signer controls and wants to reject the instruction
   */
  portfolio?: PortfolioLike;
};

export type AffirmOrWithdrawInstructionParams = {
  /**
   * (optional) Portfolios that the signer controls and wants to affirm the instruction or withdraw affirmation
   *
   * @note if empty, all the legs containing any custodied Portfolios of the signer will be affirmed/affirmation will be withdrawn, based on the operation.
   */
  portfolios?: PortfolioLike[];
};

export type AffirmAsMediatorParams = {
  expiry?: Date;
};

export type ModifyInstructionAffirmationParams = InstructionIdParams &
  (
    | ({
        operation:
          | InstructionAffirmationOperation.Affirm
          | InstructionAffirmationOperation.Withdraw;
      } & AffirmOrWithdrawInstructionParams)
    | ({
        operation:
          | InstructionAffirmationOperation.Reject
          | InstructionAffirmationOperation.RejectAsMediator;
      } & RejectInstructionParams)
    | ({
        operation: InstructionAffirmationOperation.AffirmAsMediator;
      } & AffirmAsMediatorParams)
    | {
        operation:
          | InstructionAffirmationOperation.WithdrawAsMediator
          | InstructionAffirmationOperation.RejectAsMediator;
      }
  );

export type ExecuteManualInstructionParams = InstructionIdParams & {
  /**
   * (optional) Set to `true` to skip affirmation check, useful for batch transactions
   */
  skipAffirmationCheck?: boolean;
};

export interface CreateVenueParams {
  description: string;
  type: VenueType;
}

export interface ControllerTransferParams {
  /**
   * portfolio (or portfolio ID) from which Assets will be transferred
   */
  originPortfolio: PortfolioLike;
  /**
   * amount of Asset tokens to transfer
   */
  amount: BigNumber;
}

export type ModifyAssetParams =
  | {
      /**
       * makes an indivisible Asset divisible
       */
      makeDivisible?: true;
      name: string;
      fundingRound?: string;
      identifiers?: SecurityIdentifier[];
    }
  | {
      makeDivisible: true;
      name?: string;
      fundingRound?: string;
      identifiers?: SecurityIdentifier[];
    }
  | {
      makeDivisible?: true;
      name?: string;
      fundingRound: string;
      identifiers?: SecurityIdentifier[];
    }
  | {
      makeDivisible?: true;
      name?: string;
      fundingRound?: string;
      identifiers: SecurityIdentifier[];
    };

export type NftMetadataInput = {
  type: MetadataType;
  id: BigNumber;
  value: string;
};

export type IssueNftParams = {
  metadata: NftMetadataInput[];
  portfolio?: PortfolioLike;
};

export interface ModifyPrimaryIssuanceAgentParams {
  /**
   * Identity to be set as primary issuance agent
   */
  target: string | Identity;
  /**
   * date at which the authorization request to modify the primary issuance agent expires (optional, never expires if a date is not provided)
   */
  requestExpiry?: Date;
}

export interface RedeemTokensParams {
  amount: BigNumber;
  /**
   * portfolio (or portfolio ID) from which Assets will be redeemed (optional, defaults to the default Portfolio)
   */
  from?: BigNumber | DefaultPortfolio | NumberedPortfolio;
}

export interface RedeemNftParams {
  /**
   * portfolio (or portfolio ID) from which Assets will be redeemed (optional, defaults to the default Portfolio)
   */
  from?: BigNumber | DefaultPortfolio | NumberedPortfolio;
}

export interface TransferAssetOwnershipParams {
  target: string | Identity;
  /**
   * date at which the authorization request for transfer expires (optional)
   */
  expiry?: Date;
}

export interface CreateCheckpointScheduleParams {
  /**
   * The points in time in the future for which to create checkpoints for
   */
  points: Date[];
}

export interface RemoveCheckpointScheduleParams {
  /**
   * schedule (or ID) of the schedule to be removed
   */
  schedule: CheckpointSchedule | BigNumber;
}

export interface AddAssetRequirementParams {
  /**
   * array of conditions that form the requirement that must be added.
   *   Conditions within a requirement are *AND* between them. This means that in order
   *   for a transfer to comply with this requirement, it must fulfill *ALL* conditions
   */
  conditions: InputCondition[];
}

export type ModifyComplianceRequirementParams = {
  /**
   * ID of the Compliance Requirement
   */
  id: BigNumber;
  /**
   * array of conditions to replace the existing array of conditions for the requirement (identified by `id`).
   *   Conditions within a requirement are *AND* between them. This means that in order
   *   for a transfer to comply with this requirement, it must fulfill *ALL* conditions
   */
  conditions: InputCondition[];
};

export interface RemoveAssetRequirementParams {
  requirement: BigNumber | Requirement;
}

export interface SetAssetRequirementsParams {
  /**
   * array of array of conditions. For a transfer to be successful, it must comply with all the conditions of at least one of the arrays.
   *   In other words, higher level arrays are *OR* between them, while conditions inside each array are *AND* between them
   */
  requirements: InputCondition[][];
}

export interface ModifyAssetTrustedClaimIssuersAddSetParams {
  claimIssuers: InputTrustedClaimIssuer[];
}

export interface ModifyAssetTrustedClaimIssuersRemoveParams {
  /**
   * array of Identities (or DIDs) of the default claim issuers
   */
  claimIssuers: (string | Identity)[];
}

export interface RemoveCorporateActionParams {
  corporateAction: CorporateActionBase | BigNumber;
}

export interface ModifyCorporateActionsAgentParams {
  /**
   * Identity to be set as Corporate Actions Agent
   */
  target: string | Identity;
  /**
   * date at which the authorization request to modify the Corporate Actions Agent expires (optional, never expires if a date is not provided)
   */
  requestExpiry?: Date;
}

export type ModifyCaDefaultConfigParams =
  | {
      targets?: InputTargets;
      defaultTaxWithholding: BigNumber;
      taxWithholdings?: InputTaxWithholding[];
    }
  | {
      targets: InputTargets;
      defaultTaxWithholding?: BigNumber;
      taxWithholdings?: InputTaxWithholding[];
    }
  | {
      targets?: InputTargets;
      defaultTaxWithholding?: BigNumber;
      taxWithholdings: InputTaxWithholding[];
    };

export interface ConfigureDividendDistributionParams {
  /**
   * date at which the issuer publicly declared the Dividend Distribution. Optional, defaults to the current date
   */
  declarationDate?: Date;
  description: string;
  /**
   * Asset Holder Identities to be included (or excluded) from the Dividend Distribution. Inclusion/exclusion is controlled by the `treatment`
   *   property. When the value is `Include`, all Asset Holders not present in the array are excluded, and vice-versa. If no value is passed,
   *   the default value for the Asset is used. If there is no default value, all Asset Holders will be part of the Dividend Distribution
   */
  targets?: InputCorporateActionTargets;
  /**
   * default percentage (0-100) of the Benefits to be held for tax purposes
   */
  defaultTaxWithholding?: BigNumber;
  /**
   * percentage (0-100) of the Benefits to be held for tax purposes from individual Asset Holder Identities.
   *   This overrides the value of `defaultTaxWithholding`
   */
  taxWithholdings?: InputCorporateActionTaxWithholdings;
  /**
   * checkpoint to be used to calculate Dividends. If a Schedule is passed, the next Checkpoint it creates will be used.
   *   If a Date is passed, a Checkpoint will be created at that date and used
   */
  checkpoint: InputCaCheckpoint;
  /**
   * portfolio from which the Dividends will be distributed. Optional, defaults to the Dividend Distributions Agent's Default Portfolio
   */
  originPortfolio?: NumberedPortfolio | BigNumber;
  /**
   * ticker of the currency in which Dividends will be distributed
   */
  currency: string;
  /**
   * amount of `currency` to distribute per each share of the Asset that a target holds
   */
  perShare: BigNumber;
  /**
   * maximum amount of `currency` to distribute in total
   */
  maxAmount: BigNumber;
  /**
   * date from which Asset Holders can claim their Dividends
   */
  paymentDate: Date;
  /**
   * optional, defaults to never expiring
   */
  expiryDate?: Date;
}

export interface SetAssetDocumentsParams {
  /**
   * list of documents
   */
  documents: AssetDocument[];
}

export interface LaunchOfferingParams {
  /**
   * portfolio in which the Asset tokens to be sold are stored
   */
  offeringPortfolio: PortfolioLike;
  /**
   * portfolio in which the raised funds will be stored
   */
  raisingPortfolio: PortfolioLike;
  /**
   * ticker symbol of the currency in which the funds are being raised (e.g. 'USD' or 'CAD').
   *   Other Assets can be used as currency as well
   */
  raisingCurrency: string;
  /**
   * venue through which all offering related trades will be settled
   *   (optional, defaults to the first `Sto` type Venue owned by the owner of the Offering Portfolio.
   *   If passed, it must be of type `Sto`)
   */
  venue?: Venue;
  name: string;
  /**
   * start date of the Offering (optional, defaults to right now)
   */
  start?: Date;
  /**
   * end date of the Offering (optional, defaults to never)
   */
  end?: Date;
  /**
   * array of sale tiers. Each tier consists of an amount of Assets to be sold at a certain price.
   *   Tokens in a tier can only be bought when all tokens in previous tiers have been bought
   */
  tiers: OfferingTier[];
  /**
   * minimum amount that can be spent on this offering
   */
  minInvestment: BigNumber;
}

export interface CreateGroupParams {
  permissions:
    | {
        transactions: TransactionPermissions;
      }
    | {
        transactionGroups: TxGroup[];
      };
}

export interface InviteExternalAgentParams {
  target: string | Identity;
  permissions:
    | KnownPermissionGroup
    | CustomPermissionGroup
    | {
        transactions: TransactionPermissions | null;
      }
    | {
        transactionGroups: TxGroup[];
      };
  /**
   * date at which the authorization request for invitation expires (optional)
   *
   * @note if expiry date is not set, the invitation will never expire
   * @note due to chain limitations, the expiry will be ignored if the passed `permissions` don't correspond to an existing Permission Group
   */
  expiry?: Date;
}

export interface RemoveExternalAgentParams {
  target: string | Identity;
}

export interface LinkCaDocsParams {
  /**
   * list of documents
   */
  documents: AssetDocument[];
}

export interface ModifyCaCheckpointParams {
  checkpoint: InputCaCheckpoint | null;
}

export interface SetGroupPermissionsParams {
  permissions:
    | {
        transactions: TransactionPermissions;
      }
    | {
        transactionGroups: TxGroup[];
      };
}

export type ModifyVenueParams =
  | {
      description?: string;
      type: VenueType;
    }
  | {
      description: string;
      type?: VenueType;
    }
  | {
      description: string;
      type: VenueType;
    };

export interface TransferTickerOwnershipParams {
  target: string | Identity;
  /**
   * date at which the authorization request for transfer expires (optional)
   */
  expiry?: Date;
}

export enum AllowanceOperation {
  Set = 'Set',
  Increase = 'Increase',
  Decrease = 'Decrease',
}

export interface IncreaseAllowanceParams {
  /**
   * amount of POLYX to increase the allowance by
   */
  allowance: BigNumber;
  operation: AllowanceOperation.Increase;
}

export interface DecreaseAllowanceParams {
  /**
   * amount of POLYX to decrease the allowance by
   */
  allowance: BigNumber;
  operation: AllowanceOperation.Decrease;
}

export interface SetAllowanceParams {
  /**
   * amount of POLYX to set the allowance to
   */
  allowance: BigNumber;
  operation: AllowanceOperation.Set;
}

export type ModifyOfferingTimesParams =
  | {
      /**
       * new start time (optional, will be left the same if not passed)
       */
      start?: Date;
      /**
       * new end time (optional, will be left th same if not passed). A null value means the Offering doesn't end
       */
      end: Date | null;
    }
  | {
      start: Date;
      end?: Date | null;
    }
  | { start: Date; end: Date | null };

export interface InvestInOfferingParams {
  /**
   * portfolio in which the purchased Asset tokens will be stored
   */
  purchasePortfolio: PortfolioLike;
  /**
   * portfolio from which funds will be withdrawn to pay for the Asset tokens
   */
  fundingPortfolio: PortfolioLike;
  /**
   * amount of Asset tokens to purchase
   */
  purchaseAmount: BigNumber;
  /**
   * maximum average price to pay per Asset token (optional)
   */
  maxPrice?: BigNumber;
}

export interface RenamePortfolioParams {
  name: string;
}

export interface WaivePermissionsParams {
  asset: string | FungibleAsset;
}

export interface AssetBase {
  /**
   * Asset over which the Identity will be granted permissions
   */
  asset: string | FungibleAsset;
}

export interface TransactionsParams extends AssetBase {
  /**
   * a null value means full permissions
   */
  transactions: TransactionPermissions | null;
}

export interface TxGroupParams extends AssetBase {
  transactionGroups: TxGroup[];
}

/**
 * This procedure can be called with:
 *   - An Asset's existing Custom Permission Group. The Identity will be assigned as an Agent of that Group for that Asset
 *   - A Known Permission Group and an Asset. The Identity will be assigned as an Agent of that Group for that Asset
 *   - A set of Transaction Permissions and an Asset. If there is no Custom Permission Group with those permissions, a Custom Permission Group will be created for that Asset with those permissions, and
 *     the Identity will be assigned as an Agent of that Group for that Asset. Otherwise, the existing Group will be used
 *   - An array of {@link types!TxGroup | Transaction Groups} that represent a set of permissions. If there is no Custom Permission Group with those permissions, a Custom Permission Group will be created with those permissions, and
 *     the Identity will be assigned as an Agent of that Group for that Asset. Otherwise, the existing Group will be used
 */
export interface SetPermissionGroupParams {
  group: KnownPermissionGroup | CustomPermissionGroup | TransactionsParams | TxGroupParams;
}

export interface PayDividendsParams {
  targets: (string | Identity)[];
}

export interface SetCustodianParams {
  targetIdentity: string | Identity;
  expiry?: Date;
}

export interface MoveFundsParams {
  /**
   * portfolio (or portfolio ID) that will receive the funds. Optional, if no value is passed, the funds will be moved to the default Portfolio of this Portfolio's owner
   */
  to?: BigNumber | DefaultPortfolio | NumberedPortfolio;
  /**
   * list of Assets (and the corresponding token amounts) that will be moved
   */
  items: PortfolioMovement[];
}

export interface CreateTransactionBatchParams<ReturnValues extends readonly [...unknown[]]> {
  transactions: Readonly<TransactionArray<ReturnValues>>;
}

export interface CreateMultiSigParams {
  signers: Signer[];
  requiredSignatures: BigNumber;
}

export interface ModifyMultiSigParams {
  /**
   * The MultiSig to be modified
   */
  multiSig: MultiSig;
  /**
   * The signers to set for the MultiSig
   */
  signers: Signer[];
}

export type SetMetadataParams =
  | { value: string; details?: MetadataValueDetails }
  | { details: MetadataValueDetails };

export type RegisterMetadataParams =
  | {
      name: string;
      specs: MetadataSpec;
    }
  | {
      name: string;
      specs: MetadataSpec;
      value: string;
      details?: MetadataValueDetails;
    };

export type SetVenueFilteringParams = {
  enabled?: boolean;
  allowedVenues?: BigNumber[];
  disallowedVenues?: BigNumber[];
};

export interface CreateChildIdentityParams {
  /**
   * The secondary key that will become the primary key of the new child Identity
   */
  secondaryKey: string | Account;
}

export interface CreateChildIdentitiesParams {
  /**
   * The secondary keys that will become the primary keys of the new child Identities
   */
  secondaryKeys: (string | Account)[];
  /**
   * Expiry date of the signed authorization
   */
  expiry: Date;
}

export interface UnlinkChildParams {
  child: string | ChildIdentity;
}

export interface RegisterCustomClaimTypeParams {
  name: string;
}

<<<<<<< HEAD
export interface AssetMediatorParams {
  mediators: (Identity | string)[];
=======
export interface FreezeConfidentialAccountAssetParams {
  confidentialAccount: ConfidentialAccount | string;
>>>>>>> 3170a34b
}<|MERGE_RESOLUTION|>--- conflicted
+++ resolved
@@ -1215,11 +1215,10 @@
   name: string;
 }
 
-<<<<<<< HEAD
 export interface AssetMediatorParams {
   mediators: (Identity | string)[];
-=======
+}
+
 export interface FreezeConfidentialAccountAssetParams {
   confidentialAccount: ConfidentialAccount | string;
->>>>>>> 3170a34b
 }
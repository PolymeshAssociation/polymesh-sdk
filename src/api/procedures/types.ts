import BigNumber from 'bignumber.js';

import { MetadataLockStatus } from '~/api/entities/MetadataEntry/types';
import {
  Account,
  Asset,
  CheckpointSchedule,
  CorporateActionBase,
  CustomPermissionGroup,
  DefaultPortfolio,
  Identity,
  KnownPermissionGroup,
  NumberedPortfolio,
  Venue,
} from '~/internal';
import {
  ActiveTransferRestrictions,
  AddCountStatInput,
  AssetDocument,
  CalendarPeriod,
  ClaimCountStatInput,
  ClaimCountTransferRestriction,
  ClaimPercentageTransferRestriction,
  ClaimTarget,
  CountTransferRestriction,
  InputCaCheckpoint,
  InputCondition,
  InputCorporateActionTargets,
  InputCorporateActionTaxWithholdings,
  InputStatClaim,
  InputStatType,
  InputTargets,
  InputTaxWithholding,
  InputTrustedClaimIssuer,
  OfferingTier,
  PercentageTransferRestriction,
  PermissionedAccount,
  PermissionsLike,
  PortfolioLike,
  PortfolioMovement,
  Requirement,
  Scope,
  SecurityIdentifier,
  StatClaimIssuer,
  TransactionArray,
  TransactionPermissions,
  TxGroup,
  VenueType,
} from '~/types';
import { Modify } from '~/types/utils';

export type AddRestrictionParams<T> = Omit<
  T extends TransferRestrictionType.Count
    ? AddCountTransferRestrictionParams
    : T extends TransferRestrictionType.Percentage
    ? AddPercentageTransferRestrictionParams
    : T extends TransferRestrictionType.ClaimCount
    ? AddClaimCountTransferRestrictionParams
    : AddClaimPercentageTransferRestrictionParams,
  'type'
>;

export type SetRestrictionsParams<T> = Omit<
  T extends TransferRestrictionType.Count
    ? SetCountTransferRestrictionsParams
    : T extends TransferRestrictionType.Percentage
    ? SetPercentageTransferRestrictionsParams
    : T extends TransferRestrictionType.ClaimCount
    ? SetClaimCountTransferRestrictionsParams
    : SetClaimPercentageTransferRestrictionsParams,
  'type'
>;

export type GetTransferRestrictionReturnType<T> = ActiveTransferRestrictions<
  T extends TransferRestrictionType.Count
    ? CountTransferRestriction
    : T extends TransferRestrictionType.Percentage
    ? PercentageTransferRestriction
    : T extends TransferRestrictionType.ClaimCount
    ? ClaimCountTransferRestriction
    : ClaimPercentageTransferRestriction
>;

export type RemoveAssetStatParams = { ticker: string } & (
  | RemoveCountStatParams
  | RemoveBalanceStatParams
  | RemoveScopedCountParams
  | RemoveScopedBalanceParams
);

export type AddCountStatParams = AddCountStatInput & {
  type: StatType.Count;
};

export type AddPercentageStatParams = {
  type: StatType.Percentage;
};

export type AddClaimCountStatParams = ClaimCountStatInput & {
  type: StatType.ScopedCount;
};

export type AddClaimPercentageStatParams = StatClaimIssuer & {
  type: StatType.ScopedPercentage;
};

export type AddAssetStatParams = { ticker: string } & (
  | AddCountStatParams
  | AddPercentageStatParams
  | AddClaimCountStatParams
  | AddClaimPercentageStatParams
);

export type RemoveCountStatParams = {
  type: StatType.Count;
};

export type RemoveBalanceStatParams = {
  type: StatType.Percentage;
};

export type RemoveScopedCountParams = StatClaimIssuer & {
  type: StatType.ScopedCount;
};

export type RemoveScopedBalanceParams = StatClaimIssuer & {
  type: StatType.ScopedPercentage;
};

export type SetAssetStatParams<T> = Omit<
  T extends TransferRestrictionType.Count
    ? AddCountStatParams
    : T extends TransferRestrictionType.Percentage
    ? AddPercentageStatParams
    : T extends TransferRestrictionType.ClaimCount
    ? AddClaimCountStatParams
    : AddClaimPercentageStatParams,
  'type'
>;

/**
 * Represents the different type of statistics that can be enabled for an Asset
 */
export enum StatType {
  /**
   * Keeps a count of the total number of investors
   */
  Count = 'Count',
  /**
   * Keeps track of the amount of supply investors hold
   */
  Percentage = 'Percentage',
  /**
   * Keeps a count of the total number of investors who have a certain claim
   */
  ScopedCount = 'ScopedCount',
  /**
   * Keeps track of the amount of supply held between investors who have a certain claim
   */
  ScopedPercentage = 'ScopedPercentage',
}

export enum TransferRestrictionType {
  Count = 'Count',
  Percentage = 'Percentage',
  ClaimCount = 'ClaimCount',
  ClaimPercentage = 'ClaimPercentage',
}

export interface TransferRestriction {
  type: TransferRestrictionType;
  value: BigNumber;
}

interface TransferRestrictionInputBase {
  /**
   * array of Identities (or DIDs) that are exempted from the Restriction
   */
  exemptedIdentities?: (Identity | string)[];
}

export interface CountTransferRestrictionInput extends TransferRestrictionInputBase {
  /**
   * limit on the amount of different (unique) investors that can hold the Asset at once
   */
  count: BigNumber;
}

export interface PercentageTransferRestrictionInput extends TransferRestrictionInputBase {
  /**
   * maximum percentage (0-100) of the total supply of the Asset that can be held by a single investor at once
   */
  percentage: BigNumber;
}

export interface ClaimCountTransferRestrictionInput extends TransferRestrictionInputBase {
  min: BigNumber;
  max?: BigNumber;
  issuer: Identity;
  claim: InputStatClaim;
}
export interface ClaimPercentageTransferRestrictionInput extends TransferRestrictionInputBase {
  min: BigNumber;
  max: BigNumber;
  issuer: Identity;
  claim: InputStatClaim;
}

export type AddCountTransferRestrictionParams = CountTransferRestrictionInput & {
  type: TransferRestrictionType.Count;
};

export type AddPercentageTransferRestrictionParams = PercentageTransferRestrictionInput & {
  type: TransferRestrictionType.Percentage;
};

export type AddClaimCountTransferRestrictionParams = ClaimCountTransferRestrictionInput & {
  type: TransferRestrictionType.ClaimCount;
};

export type AddClaimPercentageTransferRestrictionParams =
  ClaimPercentageTransferRestrictionInput & {
    type: TransferRestrictionType.ClaimPercentage;
  };

export interface SetCountTransferRestrictionsParams {
  /**
   * array of Count Transfer Restrictions with their corresponding exemptions (if applicable)
   */
  restrictions: CountTransferRestrictionInput[];
  type: TransferRestrictionType.Count;
}

export interface SetPercentageTransferRestrictionsParams {
  /**
   * array of Percentage Transfer Restrictions with their corresponding exemptions (if applicable)
   */
  restrictions: PercentageTransferRestrictionInput[];
  type: TransferRestrictionType.Percentage;
}

export interface SetClaimCountTransferRestrictionsParams {
  restrictions: ClaimCountTransferRestrictionInput[];
  type: TransferRestrictionType.ClaimCount;
}

export interface SetClaimPercentageTransferRestrictionsParams {
  restrictions: ClaimPercentageTransferRestrictionInput[];
  type: TransferRestrictionType.ClaimPercentage;
}

export interface InviteAccountParams {
  targetAccount: string | Account;
  permissions?: PermissionsLike;
  expiry?: Date;
}

export interface ModifySignerPermissionsParams {
  /**
   * list of secondary Accounts
   */
  secondaryAccounts: Modify<PermissionedAccount, { permissions: PermissionsLike }>[];
}

export interface RemoveSecondaryAccountsParams {
  accounts: Account[];
}

export interface SubsidizeAccountParams {
  /**
   * Account to subsidize
   */
  beneficiary: string | Account;
  /**
   * amount of POLYX to be subsidized. This can be increased/decreased later on
   */
  allowance: BigNumber;
}

export interface ClaimClassicTickerParams {
  /**
   * signature generated by signing a message formed by the DID (hex without the leading 0x),
   *   prefixed by `classic_claim`. Example: if the DID is `0x1230000000000000000000000000000000000000000000000000000000000000`,
   *   the message would be `classic_claim1230000000000000000000000000000000000000000000000000000000000000`
   */
  ethereumSignature: string;
  /**
   * ticker symbol to claim
   */
  ticker: string;
}

export interface CreateAssetParams {
  name: string;
  /**
   * amount of Asset tokens that will be minted on creation (optional, default doesn't mint)
   */
  initialSupply?: BigNumber;
  /**
   * whether a single Asset token can be divided into decimal parts
   */
  isDivisible: boolean;
  /**
   * type of security that the Asset represents (e.g. Equity, Debt, Commodity). Common values are included in the
   *   {@link types!KnownAssetType} enum, but custom values can be used as well. Custom values must be registered on-chain the first time
   *   they're used, requiring an additional transaction. They aren't tied to a specific Asset
   */
  assetType: string;
  /**
   * array of domestic or international alphanumeric security identifiers for the Asset (e.g. ISIN, CUSIP, FIGI)
   */
  securityIdentifiers?: SecurityIdentifier[];
  /**
   * (optional) funding round in which the Asset currently is (e.g. Series A, Series B)
   */
  fundingRound?: string;
  documents?: AssetDocument[];
  /**
   * whether this asset requires investors to have a Investor Uniqueness Claim in order
   *   to hold it. More information about Investor Uniqueness and PUIS [here](https://developers.polymesh.live/introduction/identity#polymesh-unique-identity-system-puis)
   */
  requireInvestorUniqueness: boolean;

  /**
   * (optional) type of statistics that should be enabled for the Asset
   *
   * Enabling statistics allows for TransferRestrictions to be made. For example the SEC requires registration for a company that
   * has either more than 2000 investors, or more than 500 non accredited investors. To prevent crossing this limit two restrictions are
   * needed, a `Count` of 2000, and a `ScopedCount` of non accredited with a maximum of 500. [source](https://www.sec.gov/info/smallbus/secg/jobs-act-section-12g-small-business-compliance-guide.htm)
   *
   * These restrictions require a `Count` and `ScopedCount` statistic to be created. Although they an be created after the Asset is made, it is recommended to create statistics
   * before the Asset is circulated. Count statistics made after Asset creation need their initial value set, so it is simpler to create them before investors hold the Asset.
   * If you do need to create a stat for an Asset after creation, you can use the { @link api/entities/Asset/TransferRestrictions/TransferRestrictionBase!TransferRestrictionBase.enableStat | enableStat } method in
   * the appropriate namespace
   */
  initialStatistics?: InputStatType[];
}

export interface CreateAssetWithTickerParams extends CreateAssetParams {
  ticker: string;
}

export interface ReserveTickerParams {
  /**
   * ticker symbol to reserve
   */
  ticker: string;
  extendPeriod?: boolean;
}

export enum ClaimOperation {
  Revoke = 'Revoke',
  Add = 'Add',
  Edit = 'Edit',
}

export interface AddClaimsParams {
  /**
   * array of claims to be added
   */
  claims: ClaimTarget[];
  operation: ClaimOperation.Add;
}

export interface EditClaimsParams {
  /**
   * array of claims to be edited
   */
  claims: ClaimTarget[];
  operation: ClaimOperation.Edit;
}

export interface RevokeClaimsParams {
  /**
   * array of claims to be revoked
   */
  claims: Omit<ClaimTarget, 'expiry'>[];
  operation: ClaimOperation.Revoke;
}

export type ModifyClaimsParams = AddClaimsParams | EditClaimsParams | RevokeClaimsParams;

export interface ScopeClaimProof {
  proofScopeIdWellFormed: string;
  proofScopeIdCddIdMatch: {
    challengeResponses: [string, string];
    subtractExpressionsRes: string;
    blindedScopeDidHash: string;
  };
}

export interface AddInvestorUniquenessClaimParams {
  scope: Scope;
  cddId: string;
  proof: string | ScopeClaimProof;
  scopeId: string;
  expiry?: Date;
}

export interface RegisterIdentityParams {
  targetAccount: string | Account;
  secondaryAccounts?: Modify<PermissionedAccount, { permissions: PermissionsLike }>[];
}

export interface TransferPolyxParams {
  /**
   * Account that will receive the POLYX
   */
  to: string | Account;
  /**
   * amount of POLYX to be transferred
   */
  amount: BigNumber;
  /**
   * identifier string to help differentiate transfers
   */
  memo?: string;
}

export interface AddInstructionParams {
  /**
   * array of Asset movements (amount, from, to, asset)
   */
  legs: {
    amount: BigNumber;
    from: PortfolioLike;
    to: PortfolioLike;
    asset: string | Asset;
  }[];
  /**
   * date at which the trade was agreed upon (optional, for off chain trades)
   */
  tradeDate?: Date;
  /**
   * date at which the trade was executed (optional, for off chain trades)
   */
  valueDate?: Date;
  /**
   * block at which the Instruction will be executed automatically (optional, the Instruction will be executed when all participants have authorized it if not supplied)
   */
  endBlock?: BigNumber;
}

export interface AddInstructionsParams {
  /**
   * array of Instructions to be added in the Venue
   */
  instructions: AddInstructionParams[];
}

export interface AddInstructionWithVenueIdParams extends AddInstructionParams {
  venueId: BigNumber;
}

export interface AffirmInstructionParams {
  id: BigNumber;
}

export enum InstructionAffirmationOperation {
  Affirm = 'Affirm',
  Withdraw = 'Withdraw',
  Reject = 'Reject',
}

export interface ModifyInstructionAffirmationParams {
  id: BigNumber;
  operation: InstructionAffirmationOperation;
}

export interface CreateVenueParams {
  description: string;
  type: VenueType;
}

export interface ControllerTransferParams {
  /**
   * portfolio (or portfolio ID) from which Assets will be transferred
   */
  originPortfolio: PortfolioLike;
  /**
   * amount of Asset tokens to transfer
   */
  amount: BigNumber;
}

export type ModifyAssetParams =
  | {
      /**
       * makes an indivisible Asset divisible
       */
      makeDivisible?: true;
      name: string;
      fundingRound?: string;
      identifiers?: SecurityIdentifier[];
    }
  | {
      makeDivisible: true;
      name?: string;
      fundingRound?: string;
      identifiers?: SecurityIdentifier[];
    }
  | {
      makeDivisible?: true;
      name?: string;
      fundingRound: string;
      identifiers?: SecurityIdentifier[];
    }
  | {
      makeDivisible?: true;
      name?: string;
      fundingRound?: string;
      identifiers: SecurityIdentifier[];
    };

export interface ModifyPrimaryIssuanceAgentParams {
  /**
   * Identity to be set as primary issuance agent
   */
  target: string | Identity;
  /**
   * date at which the authorization request to modify the primary issuance agent expires (optional, never expires if a date is not provided)
   */
  requestExpiry?: Date;
}

export interface RedeemTokensParams {
  amount: BigNumber;
}

export interface TransferAssetOwnershipParams {
  target: string | Identity;
  /**
   * date at which the authorization request for transfer expires (optional)
   */
  expiry?: Date;
}

export interface CreateCheckpointScheduleParams {
  /**
   * The date from which to begin creating snapshots. A null value indicates immediately
   */
  start: Date | null;
  /**
   * The cadence with which to make Checkpoints.
   * @note A null value indicates to create only one Checkpoint, regardless of repetitions specified. This can be used to schedule the creation of a Checkpoint in the future
   */
  period: CalendarPeriod | null;
  /**
   * The number of snapshots to take. A null value indicates snapshots should be made indefinitely
   */
  repetitions: BigNumber | null;
}

export interface RemoveCheckpointScheduleParams {
  /**
   * schedule (or ID) of the schedule to be removed
   */
  schedule: CheckpointSchedule | BigNumber;
}

export interface AddAssetRequirementParams {
  /**
   * array of conditions that form the requirement that must be added.
   *   Conditions within a requirement are *AND* between them. This means that in order
   *   for a transfer to comply with this requirement, it must fulfill *ALL* conditions
   */
  conditions: InputCondition[];
}

export type ModifyComplianceRequirementParams = {
  /**
   * ID of the Compliance Requirement
   */
  id: BigNumber;
  /**
   * array of conditions to replace the existing array of conditions for the requirement (identified by `id`).
   *   Conditions within a requirement are *AND* between them. This means that in order
   *   for a transfer to comply with this requirement, it must fulfill *ALL* conditions
   */
  conditions: InputCondition[];
};

export interface RemoveAssetRequirementParams {
  requirement: BigNumber | Requirement;
}

export interface SetAssetRequirementsParams {
  /**
   * array of array of conditions. For a transfer to be successful, it must comply with all the conditions of at least one of the arrays.
   *   In other words, higher level arrays are *OR* between them, while conditions inside each array are *AND* between them
   */
  requirements: InputCondition[][];
}

export interface ModifyAssetTrustedClaimIssuersAddSetParams {
  claimIssuers: InputTrustedClaimIssuer[];
}

export interface ModifyAssetTrustedClaimIssuersRemoveParams {
  /**
   * array of Identities (or DIDs) of the default claim issuers
   */
  claimIssuers: (string | Identity)[];
}

export interface RemoveCorporateActionParams {
  corporateAction: CorporateActionBase | BigNumber;
}

export interface ModifyCorporateActionsAgentParams {
  /**
   * Identity to be set as Corporate Actions Agent
   */
  target: string | Identity;
  /**
   * date at which the authorization request to modify the Corporate Actions Agent expires (optional, never expires if a date is not provided)
   */
  requestExpiry?: Date;
}

export type ModifyCaDefaultConfigParams =
  | {
      targets?: InputTargets;
      defaultTaxWithholding: BigNumber;
      taxWithholdings?: InputTaxWithholding[];
    }
  | {
      targets: InputTargets;
      defaultTaxWithholding?: BigNumber;
      taxWithholdings?: InputTaxWithholding[];
    }
  | {
      targets?: InputTargets;
      defaultTaxWithholding?: BigNumber;
      taxWithholdings: InputTaxWithholding[];
    };

export interface ConfigureDividendDistributionParams {
  /**
   * date at which the issuer publicly declared the Dividend Distribution. Optional, defaults to the current date
   */
  declarationDate?: Date;
  description: string;
  /**
   * Asset Holder Identities to be included (or excluded) from the Dividend Distribution. Inclusion/exclusion is controlled by the `treatment`
   *   property. When the value is `Include`, all Asset Holders not present in the array are excluded, and vice-versa. If no value is passed,
   *   the default value for the Asset is used. If there is no default value, all Asset Holders will be part of the Dividend Distribution
   */
  targets?: InputCorporateActionTargets;
  /**
   * default percentage (0-100) of the Benefits to be held for tax purposes
   */
  defaultTaxWithholding?: BigNumber;
  /**
   * percentage (0-100) of the Benefits to be held for tax purposes from individual Asset Holder Identities.
   *   This overrides the value of `defaultTaxWithholding`
   */
  taxWithholdings?: InputCorporateActionTaxWithholdings;
  /**
   * checkpoint to be used to calculate Dividends. If a Schedule is passed, the next Checkpoint it creates will be used.
   *   If a Date is passed, a Checkpoint will be created at that date and used
   */
  checkpoint: InputCaCheckpoint;
  /**
   * portfolio from which the Dividends will be distributed. Optional, defaults to the Dividend Distributions Agent's Default Portfolio
   */
  originPortfolio?: NumberedPortfolio | BigNumber;
  /**
   * ticker of the currency in which Dividends will be distributed
   */
  currency: string;
  /**
   * amount of `currency` to distribute per each share of the Asset that a target holds
   */
  perShare: BigNumber;
  /**
   * maximum amount of `currency` to distribute in total
   */
  maxAmount: BigNumber;
  /**
   * date from which Asset Holders can claim their Dividends
   */
  paymentDate: Date;
  /**
   * optional, defaults to never expiring
   */
  expiryDate?: Date;
}

export interface SetAssetDocumentsParams {
  /**
   * list of documents
   */
  documents: AssetDocument[];
}

export interface LaunchOfferingParams {
  /**
   * portfolio in which the Asset tokens to be sold are stored
   */
  offeringPortfolio: PortfolioLike;
  /**
   * portfolio in which the raised funds will be stored
   */
  raisingPortfolio: PortfolioLike;
  /**
   * ticker symbol of the currency in which the funds are being raised (e.g. 'USD' or 'CAD').
   *   Other Assets can be used as currency as well
   */
  raisingCurrency: string;
  /**
   * venue through which all offering related trades will be settled
   *   (optional, defaults to the first `Sto` type Venue owned by the owner of the Offering Portfolio.
   *   If passed, it must be of type `Sto`)
   */
  venue?: Venue;
  name: string;
  /**
   * start date of the Offering (optional, defaults to right now)
   */
  start?: Date;
  /**
   * end date of the Offering (optional, defaults to never)
   */
  end?: Date;
  /**
   * array of sale tiers. Each tier consists of an amount of Assets to be sold at a certain price.
   *   Tokens in a tier can only be bought when all tokens in previous tiers have been bought
   */
  tiers: OfferingTier[];
  /**
   * minimum amount that can be spent on this offering
   */
  minInvestment: BigNumber;
}

export interface CreateGroupParams {
  permissions:
    | {
        transactions: TransactionPermissions;
      }
    | {
        transactionGroups: TxGroup[];
      };
}

export interface InviteExternalAgentParams {
  target: string | Identity;
  permissions:
    | KnownPermissionGroup
    | CustomPermissionGroup
    | {
        transactions: TransactionPermissions | null;
      }
    | {
        transactionGroups: TxGroup[];
      };
  /**
   * date at which the authorization request for invitation expires (optional)
   *
   * @note if expiry date is not set, the invitation will never expire
   * @note due to chain limitations, the expiry will be ignored if the passed `permissions` don't correspond to an existing Permission Group
   */
  expiry?: Date;
}

export interface RemoveExternalAgentParams {
  target: string | Identity;
}

export interface LinkCaDocsParams {
  /**
   * list of documents
   */
  documents: AssetDocument[];
}

export interface ModifyCaCheckpointParams {
  checkpoint: InputCaCheckpoint | null;
}

export interface SetGroupPermissionsParams {
  permissions:
    | {
        transactions: TransactionPermissions;
      }
    | {
        transactionGroups: TxGroup[];
      };
}

export type ModifyVenueParams =
  | {
      description?: string;
      type: VenueType;
    }
  | {
      description: string;
      type?: VenueType;
    }
  | {
      description: string;
      type: VenueType;
    };

export interface TransferTickerOwnershipParams {
  target: string | Identity;
  /**
   * date at which the authorization request for transfer expires (optional)
   */
  expiry?: Date;
}

export enum AllowanceOperation {
  Set = 'Set',
  Increase = 'Increase',
  Decrease = 'Decrease',
}

export interface IncreaseAllowanceParams {
  /**
   * amount of POLYX to increase the allowance by
   */
  allowance: BigNumber;
  operation: AllowanceOperation.Increase;
}

export interface DecreaseAllowanceParams {
  /**
   * amount of POLYX to decrease the allowance by
   */
  allowance: BigNumber;
  operation: AllowanceOperation.Decrease;
}

export interface SetAllowanceParams {
  /**
   * amount of POLYX to set the allowance to
   */
  allowance: BigNumber;
  operation: AllowanceOperation.Set;
}

export type ModifyOfferingTimesParams =
  | {
      /**
       * new start time (optional, will be left the same if not passed)
       */
      start?: Date;
      /**
       * new end time (optional, will be left th same if not passed). A null value means the Offering doesn't end
       */
      end: Date | null;
    }
  | {
      start: Date;
      end?: Date | null;
    }
  | { start: Date; end: Date | null };

export interface InvestInOfferingParams {
  /**
   * portfolio in which the purchased Asset tokens will be stored
   */
  purchasePortfolio: PortfolioLike;
  /**
   * portfolio from which funds will be withdrawn to pay for the Asset tokens
   */
  fundingPortfolio: PortfolioLike;
  /**
   * amount of Asset tokens to purchase
   */
  purchaseAmount: BigNumber;
  /**
   * maximum average price to pay per Asset token (optional)
   */
  maxPrice?: BigNumber;
}

export interface RenamePortfolioParams {
  name: string;
}

export interface WaivePermissionsParams {
  asset: string | Asset;
}

export interface AssetBase {
  /**
   * Asset over which the Identity will be granted permissions
   */
  asset: string | Asset;
}

export interface TransactionsParams extends AssetBase {
  /**
   * a null value means full permissions
   */
  transactions: TransactionPermissions | null;
}

export interface TxGroupParams extends AssetBase {
  transactionGroups: TxGroup[];
}

/**
 * This procedure can be called with:
 *   - An Asset's existing Custom Permission Group. The Identity will be assigned as an Agent of that Group for that Asset
 *   - A Known Permission Group and an Asset. The Identity will be assigned as an Agent of that Group for that Asset
 *   - A set of Transaction Permissions and an Asset. If there is no Custom Permission Group with those permissions, a Custom Permission Group will be created for that Asset with those permissions, and
 *     the Identity will be assigned as an Agent of that Group for that Asset. Otherwise, the existing Group will be used
 *   - An array of {@link types!TxGroup | Transaction Groups} that represent a set of permissions. If there is no Custom Permission Group with those permissions, a Custom Permission Group will be created with those permissions, and
 *     the Identity will be assigned as an Agent of that Group for that Asset. Otherwise, the existing Group will be used
 */
export interface SetPermissionGroupParams {
  group: KnownPermissionGroup | CustomPermissionGroup | TransactionsParams | TxGroupParams;
}

export interface PayDividendsParams {
  targets: (string | Identity)[];
}

export interface SetCustodianParams {
  targetIdentity: string | Identity;
  expiry?: Date;
}

export interface MoveFundsParams {
  /**
   * portfolio (or portfolio ID) that will receive the funds. Optional, if no value is passed, the funds will be moved to the default Portfolio of this Portfolio's owner
   */
  to?: BigNumber | DefaultPortfolio | NumberedPortfolio;
  /**
   * list of Assets (and the corresponding token amounts) that will be moved
   */
  items: PortfolioMovement[];
}

<<<<<<< HEAD
export interface ModifyMetadataValueParams {
  /**
   * new start time (optional, will be left the same if not passed)
   */
  value?: Date;
  /**
   * new end time (optional, will be left th same if not passed). A null value means the Offering doesn't end
   */
  expiry: Date | null;

  lockStatus: MetadataLockStatus;
=======
export interface CreateTransactionBatchParams<ReturnValues extends readonly [...unknown[]]> {
  transactions: Readonly<TransactionArray<ReturnValues>>;
>>>>>>> 76ed85cd
}<|MERGE_RESOLUTION|>--- conflicted
+++ resolved
@@ -1,6 +1,5 @@
 import BigNumber from 'bignumber.js';
 
-import { MetadataLockStatus } from '~/api/entities/MetadataEntry/types';
 import {
   Account,
   Asset,
@@ -936,20 +935,6 @@
   items: PortfolioMovement[];
 }
 
-<<<<<<< HEAD
-export interface ModifyMetadataValueParams {
-  /**
-   * new start time (optional, will be left the same if not passed)
-   */
-  value?: Date;
-  /**
-   * new end time (optional, will be left th same if not passed). A null value means the Offering doesn't end
-   */
-  expiry: Date | null;
-
-  lockStatus: MetadataLockStatus;
-=======
 export interface CreateTransactionBatchParams<ReturnValues extends readonly [...unknown[]]> {
   transactions: Readonly<TransactionArray<ReturnValues>>;
->>>>>>> 76ed85cd
 }
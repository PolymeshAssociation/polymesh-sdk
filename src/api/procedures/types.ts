--- conflicted
+++ resolved
@@ -40,11 +40,8 @@
   Requirement,
   Scope,
   SecurityIdentifier,
-<<<<<<< HEAD
+  StatClaimIssuer,
   TransactionArray,
-=======
-  StatClaimIssuer,
->>>>>>> fd6ff194
   TransactionPermissions,
   TxGroup,
   VenueType,

--- conflicted
+++ resolved
@@ -921,7 +921,22 @@
 export interface CreateTransactionBatchParams<ReturnValues extends readonly [...unknown[]]> {
   transactions: Readonly<TransactionArray<ReturnValues>>;
 }
-<<<<<<< HEAD
+
+export interface CreateMultiSigParams {
+  signers: Signer[];
+  requiredSignatures: BigNumber;
+}
+
+export interface ModifyMultiSigParams {
+  /**
+   * The MultiSig to be modified
+   */
+  multiSig: MultiSig;
+  /**
+   * The signers to set for the MultiSig
+   */
+  signers: Signer[];
+}
 
 export type SetMetadataParams =
   | { value: string; details?: MetadataValueDetails }
@@ -937,21 +952,4 @@
       specs: MetadataSpec;
       value: string;
       details?: MetadataValueDetails;
-    };
-=======
-export interface CreateMultiSigParams {
-  signers: Signer[];
-  requiredSignatures: BigNumber;
-}
-
-export interface ModifyMultiSigParams {
-  /**
-   * The MultiSig to be modified
-   */
-  multiSig: MultiSig;
-  /**
-   * The signers to set for the MultiSig
-   */
-  signers: Signer[];
-}
->>>>>>> b1b168c9
+    };
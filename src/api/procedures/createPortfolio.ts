import { ISubmittableResult } from '@polkadot/types/types';
import { TxTags } from 'polymesh-types/types';

import {
  Context,
  NumberedPortfolio,
  PolymeshError,
  PostTransactionValue,
  Procedure,
} from '~/internal';
import { ErrorCode } from '~/types';
import {
  identityIdToString,
  stringToIdentityId,
  stringToText,
  u64ToBigNumber,
} from '~/utils/conversion';
import { filterEventRecords, getPortfolioIdByName } from '~/utils/internal';

/**
 * @hidden
 */
export interface Params {
  name: string;
}

/**
 * @hidden
 */
export const createPortfolioResolver = (context: Context) => (
  receipt: ISubmittableResult
): NumberedPortfolio => {
  const [{ data }] = filterEventRecords(receipt, 'portfolio', 'PortfolioCreated');
  const did = identityIdToString(data[0]);
  const id = u64ToBigNumber(data[1]);

  return new NumberedPortfolio({ did, id }, context);
};

/**
 * @hidden
 */
export async function prepareCreatePortfolio(
  this: Procedure<Params, NumberedPortfolio>,
  args: Params
): Promise<PostTransactionValue<NumberedPortfolio>> {
  const {
    context: {
      polymeshApi: { tx },
    },
    context,
  } = this;
  const { name: portfolioName } = args;

  const { did } = await context.getCurrentIdentity();

  const rawIdentityId = stringToIdentityId(did, context);

  const rawName = stringToText(portfolioName, context);

  const existingPortfolioNumber = await getPortfolioIdByName(rawIdentityId, rawName, context);

  if (existingPortfolioNumber) {
    throw new PolymeshError({
      code: ErrorCode.UnmetPrerequisite,
      message: 'A Portfolio with that name already exists',
    });
  }

<<<<<<< HEAD
  const rawName = stringToText(portfolioName, context);

  const [newNumberedPortfolio] = this.addTransaction({
    transaction: tx.portfolio.createPortfolio,
    resolvers: [createPortfolioResolver(context)],
    args: [rawName],
  });
=======
  const [newNumberedPortfolio] = this.addTransaction(
    tx.portfolio.createPortfolio,
    {
      resolvers: [createPortfolioResolver(context)],
    },
    rawName
  );
>>>>>>> 73ce625e

  return newNumberedPortfolio;
}

/**
 * @hidden
 */
export const createPortfolio = (): Procedure<Params, NumberedPortfolio> =>
  new Procedure(prepareCreatePortfolio, {
    permissions: {
      transactions: [TxTags.portfolio.CreatePortfolio],
      tokens: [],
      portfolios: [],
    },
  });<|MERGE_RESOLUTION|>--- conflicted
+++ resolved
@@ -27,15 +27,15 @@
 /**
  * @hidden
  */
-export const createPortfolioResolver = (context: Context) => (
-  receipt: ISubmittableResult
-): NumberedPortfolio => {
-  const [{ data }] = filterEventRecords(receipt, 'portfolio', 'PortfolioCreated');
-  const did = identityIdToString(data[0]);
-  const id = u64ToBigNumber(data[1]);
+export const createPortfolioResolver =
+  (context: Context) =>
+  (receipt: ISubmittableResult): NumberedPortfolio => {
+    const [{ data }] = filterEventRecords(receipt, 'portfolio', 'PortfolioCreated');
+    const did = identityIdToString(data[0]);
+    const id = u64ToBigNumber(data[1]);
 
-  return new NumberedPortfolio({ did, id }, context);
-};
+    return new NumberedPortfolio({ did, id }, context);
+  };
 
 /**
  * @hidden
@@ -67,23 +67,11 @@
     });
   }
 
-<<<<<<< HEAD
-  const rawName = stringToText(portfolioName, context);
-
   const [newNumberedPortfolio] = this.addTransaction({
     transaction: tx.portfolio.createPortfolio,
     resolvers: [createPortfolioResolver(context)],
     args: [rawName],
   });
-=======
-  const [newNumberedPortfolio] = this.addTransaction(
-    tx.portfolio.createPortfolio,
-    {
-      resolvers: [createPortfolioResolver(context)],
-    },
-    rawName
-  );
->>>>>>> 73ce625e
 
   return newNumberedPortfolio;
 }

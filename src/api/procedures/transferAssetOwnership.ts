--- conflicted
+++ resolved
@@ -1,10 +1,5 @@
 import { createAuthorizationResolver } from '~/api/procedures/utils';
-<<<<<<< HEAD
-import { Asset, AuthorizationRequest, Identity, Procedure } from '~/internal';
-import { Authorization, AuthorizationType, SignerType, TxTags } from '~/types';
-import { ExtrinsicParams, ProcedureAuthorization, TransactionSpec } from '~/types/internal';
-=======
-import { Asset, AuthorizationRequest, PostTransactionValue, Procedure } from '~/internal';
+import { Asset, AuthorizationRequest, Procedure } from '~/internal';
 import {
   Authorization,
   AuthorizationType,
@@ -12,8 +7,7 @@
   TransferAssetOwnershipParams,
   TxTags,
 } from '~/types';
-import { ProcedureAuthorization } from '~/types/internal';
->>>>>>> 9591f605
+import { ExtrinsicParams, ProcedureAuthorization, TransactionSpec } from '~/types/internal';
 import {
   authorizationToAuthorizationData,
   dateToMoment,

--- conflicted
+++ resolved
@@ -31,13 +31,13 @@
 /**
  * @hidden
  */
-export const createRegisterCustomAssetTypeResolver = (context: Context) => (
-  receipt: ISubmittableResult
-): AssetType => {
-  const [{ data }] = filterEventRecords(receipt, 'asset', 'CustomAssetTypeRegistered');
-
-  return internalTokenTypeToAssetType({ Custom: data[1] }, context);
-};
+export const createRegisterCustomAssetTypeResolver =
+  (context: Context) =>
+  (receipt: ISubmittableResult): AssetType => {
+    const [{ data }] = filterEventRecords(receipt, 'asset', 'CustomAssetTypeRegistered');
+
+    return internalTokenTypeToAssetType({ Custom: data[1] }, context);
+  };
 
 export interface CreateSecurityTokenParams {
   name: string;
@@ -183,13 +183,8 @@
     fee = new BigNumber(0);
   } else if (status === TickerReservationStatus.Free) {
     const [registerTickerFee, createAssetFee] = await Promise.all([
-<<<<<<< HEAD
-      context.getTransactionFees({ tag: TxTags.asset.RegisterTicker }),
-      context.getTransactionFees({ tag: TxTags.asset.CreateAsset }),
-=======
-      context.getProtocolFees(TxTags.asset.RegisterTicker),
-      context.getProtocolFees(TxTags.asset.CreateAsset),
->>>>>>> 73ce625e
+      context.getProtocolFees({ tag: TxTags.asset.RegisterTicker }),
+      context.getProtocolFees({ tag: TxTags.asset.CreateAsset }),
     ]);
     fee = registerTickerFee.plus(createAssetFee);
   }

import { isEqual } from 'lodash';

import { CustomPermissionGroup, PolymeshError, Procedure } from '~/internal';
<<<<<<< HEAD
import { ErrorCode, TransactionPermissions, TxGroup, TxTags } from '~/types';
import { ExtrinsicParams, ProcedureAuthorization, TransactionSpec } from '~/types/internal';
=======
import { ErrorCode, SetGroupPermissionsParams, TxTags } from '~/types';
import { ProcedureAuthorization } from '~/types/internal';
>>>>>>> 9591f605
import {
  bigNumberToU32,
  permissionsLikeToPermissions,
  stringToTicker,
  transactionPermissionsToExtrinsicPermissions,
} from '~/utils/conversion';

/**
 * @hidden
 */
export type Params = { group: CustomPermissionGroup } & SetGroupPermissionsParams;

/**
 * @hidden
 */
export async function prepareSetGroupPermissions(
  this: Procedure<Params, void>,
  args: Params
): Promise<TransactionSpec<void, ExtrinsicParams<'externalAgents', 'setGroupPermissions'>>> {
  const {
    context: {
      polymeshApi: {
        tx: { externalAgents },
      },
    },
    context,
  } = this;

  const { group, permissions } = args;

  const { transactions } = permissionsLikeToPermissions(permissions, context);
  const { transactions: transactionPermissions } = await group.getPermissions();

  if (isEqual(transactionPermissions, transactions)) {
    throw new PolymeshError({
      code: ErrorCode.NoDataChange,
      message: 'New permissions are the same as the current ones',
    });
  }

  const {
    asset: { ticker },
    id,
  } = group;
  const rawTicker = stringToTicker(ticker, context);
  const rawAgId = bigNumberToU32(id, context);
  const rawExtrinsicPermissions = transactionPermissionsToExtrinsicPermissions(
    transactions,
    context
  );

  return {
    transaction: externalAgents.setGroupPermissions,
    args: [rawTicker, rawAgId, rawExtrinsicPermissions],
    resolver: undefined,
  };
}

/**
 * @hidden
 */
export function getAuthorization(
  this: Procedure<Params>,
  { group: { asset } }: Params
): ProcedureAuthorization {
  return {
    permissions: {
      transactions: [TxTags.externalAgents.SetGroupPermissions],
      portfolios: [],
      assets: [asset],
    },
  };
}

/**
 * @hidden
 */
export const setGroupPermissions = (): Procedure<Params, void> =>
  new Procedure(prepareSetGroupPermissions, getAuthorization);<|MERGE_RESOLUTION|>--- conflicted
+++ resolved
@@ -1,13 +1,8 @@
 import { isEqual } from 'lodash';
 
 import { CustomPermissionGroup, PolymeshError, Procedure } from '~/internal';
-<<<<<<< HEAD
-import { ErrorCode, TransactionPermissions, TxGroup, TxTags } from '~/types';
+import { ErrorCode, SetGroupPermissionsParams, TxTags } from '~/types';
 import { ExtrinsicParams, ProcedureAuthorization, TransactionSpec } from '~/types/internal';
-=======
-import { ErrorCode, SetGroupPermissionsParams, TxTags } from '~/types';
-import { ProcedureAuthorization } from '~/types/internal';
->>>>>>> 9591f605
 import {
   bigNumberToU32,
   permissionsLikeToPermissions,

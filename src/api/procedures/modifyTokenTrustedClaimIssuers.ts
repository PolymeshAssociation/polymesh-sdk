--- conflicted
+++ resolved
@@ -4,18 +4,13 @@
 import { Identity, PolymeshError, Procedure, SecurityToken } from '~/internal';
 import { ErrorCode, Role, RoleType } from '~/types';
 import { TrustedClaimIssuerOperation } from '~/types/internal';
-<<<<<<< HEAD
 import { tuple } from '~/types/utils';
-import { identityIdToString, signerToString, stringToIdentityId, stringToTicker } from '~/utils';
-=======
 import {
   identityIdToString,
   signerToString,
   stringToIdentityId,
   stringToTicker,
 } from '~/utils/conversion';
-import { batchArguments } from '~/utils/internal';
->>>>>>> 4357d542
 
 export interface ModifyTokenTrustedClaimIssuersParams {
   claimIssuerIdentities: (string | Identity)[];

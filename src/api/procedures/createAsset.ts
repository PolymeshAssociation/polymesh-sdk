--- conflicted
+++ resolved
@@ -100,25 +100,20 @@
     return undefined;
   }
 
-  const feePromises = tags.map(async tagData => {
-    let tag: TxTag;
-    let feeMultiplier: BigNumber;
+  const fees = await context.getProtocolFees({
+    tags: tags.map(tagData => (typeof tagData !== 'string' ? tagData.tag : tagData)),
+  });
+
+  return fees.reduce((prev, { fees: nextFees }, index) => {
+    const tagData = tags[index];
+    let feeMultiplier = new BigNumber(1);
 
     if (typeof tagData !== 'string') {
-      ({ tag, feeMultiplier } = tagData);
-    } else {
-      tag = tagData;
-      feeMultiplier = new BigNumber(1);
+      ({ feeMultiplier } = tagData);
     }
 
-    const fees = await context.getProtocolFees({ tag });
-
-    return fees.times(feeMultiplier);
-  });
-
-  const allFees = await Promise.all(feePromises);
-
-  return allFees.reduce((prev, curr) => prev.plus(curr), currentFee);
+    return prev.plus(nextFees.times(feeMultiplier));
+  }, new BigNumber(0));
 }
 
 /**
@@ -189,18 +184,11 @@
   if (assetCreatedInEthereum) {
     fee = new BigNumber(0);
   } else if (status === TickerReservationStatus.Free) {
-<<<<<<< HEAD
     fee = await addManualFees(
       new BigNumber(0),
       [TxTags.asset.RegisterTicker, TxTags.asset.CreateAsset],
       context
     );
-=======
-    const [{ fees: registerTickerFee }, { fees: createAssetFee }] = await context.getProtocolFees({
-      tags: [TxTags.asset.RegisterTicker, TxTags.asset.CreateAsset],
-    });
-    fee = registerTickerFee.plus(createAssetFee);
->>>>>>> ffa40ea3
   }
 
   const transactions = [];

import BigNumber from 'bignumber.js';

import { Offering, PolymeshError, Procedure } from '~/internal';
import {
  ErrorCode,
  InvestInOfferingParams,
  OfferingSaleStatus,
  OfferingTimingStatus,
  PortfolioId,
  RoleType,
  Tier,
  TxTags,
} from '~/types';
<<<<<<< HEAD
import {
  ExtrinsicParams,
  PortfolioId,
  ProcedureAuthorization,
  TransactionSpec,
} from '~/types/internal';
=======
import { ProcedureAuthorization } from '~/types/internal';
>>>>>>> 9591f605
import {
  bigNumberToBalance,
  bigNumberToU64,
  portfolioIdToMeshPortfolioId,
  portfolioIdToPortfolio,
  portfolioLikeToPortfolioId,
  stringToTicker,
} from '~/utils/conversion';
import { optionize } from '~/utils/internal';

/**
 * @hidden
 */
export type Params = InvestInOfferingParams & {
  id: BigNumber;
  ticker: string;
};

/**
 * @hidden
 */
export interface Storage {
  purchasePortfolioId: PortfolioId;
  fundingPortfolioId: PortfolioId;
}

/**
 * @hidden
 */
interface TierStats {
  remainingTotal: BigNumber;
  price: BigNumber;
  remainingToPurchase: BigNumber;
}

/**
 * @hidden
 */
export const calculateTierStats = (
  tiers: Tier[],
  purchaseAmount: BigNumber,
  maxPrice?: BigNumber
): Omit<TierStats, 'remainingToPurchase'> => {
  const { remainingTotal, price: calculatedPrice } = tiers.reduce<TierStats>(
    (
      {
        remainingToPurchase: prevRemainingToPurchase,
        remainingTotal: prevRemainingTotal,
        price: prevPrice,
      },
      { remaining, price }
    ) => {
      if (!prevRemainingToPurchase.isZero()) {
        const tierPurchaseAmount = BigNumber.minimum(remaining, prevRemainingToPurchase);
        const newRemainingTotal = prevRemainingTotal.plus(tierPurchaseAmount);
        const newPrice = prevPrice.plus(tierPurchaseAmount.multipliedBy(price));
        const newRemainingToPurchase = prevRemainingToPurchase.minus(tierPurchaseAmount);
        const newAvgPrice = newPrice.dividedBy(purchaseAmount.minus(newRemainingToPurchase));

        if (!maxPrice || newAvgPrice.lte(maxPrice)) {
          return {
            remainingTotal: newRemainingTotal,
            price: newPrice,
            remainingToPurchase: newRemainingToPurchase,
          };
        }
      }

      return {
        remainingTotal: prevRemainingTotal,
        price: prevPrice,
        remainingToPurchase: prevRemainingToPurchase,
      };
    },
    {
      remainingTotal: new BigNumber(0),
      price: new BigNumber(0),
      remainingToPurchase: purchaseAmount,
    }
  );

  return {
    remainingTotal,
    price: calculatedPrice,
  };
};

/**
 * @hidden
 */
export async function prepareInvestInSto(
  this: Procedure<Params, void, Storage>,
  args: Params
): Promise<TransactionSpec<void, ExtrinsicParams<'txSto', 'invest'>>> {
  const {
    context: {
      polymeshApi: {
        tx: { sto: txSto },
      },
    },
    context,
    storage: { purchasePortfolioId, fundingPortfolioId },
  } = this;
  const { ticker, id, purchaseAmount, maxPrice } = args;

  const offering = new Offering({ ticker, id }, context);

  const portfolio = portfolioIdToPortfolio(fundingPortfolioId, context);

  const {
    status: { sale, timing },
    minInvestment,
    tiers,
    raisingCurrency,
  } = await offering.details();

  const [{ free: freeAssetBalance }] = await portfolio.getAssetBalances({
    assets: [raisingCurrency],
  });

  if (sale !== OfferingSaleStatus.Live || timing !== OfferingTimingStatus.Started) {
    throw new PolymeshError({
      code: ErrorCode.UnmetPrerequisite,
      message: 'The Offering is not accepting investments at the moment',
    });
  }

  const { remainingTotal, price: priceTotal } = calculateTierStats(tiers, purchaseAmount, maxPrice);

  if (priceTotal.lt(minInvestment)) {
    throw new PolymeshError({
      code: ErrorCode.UnmetPrerequisite,
      message: 'Minimum investment not reached',
      data: { priceTotal },
    });
  }

  if (freeAssetBalance.lt(priceTotal)) {
    throw new PolymeshError({
      code: ErrorCode.InsufficientBalance,
      message: 'The Portfolio does not have enough free balance for this investment',
      data: { free: freeAssetBalance, priceTotal },
    });
  }

  if (remainingTotal.lt(purchaseAmount)) {
    throw new PolymeshError({
      code: ErrorCode.UnmetPrerequisite,
      message: `The Offering does not have enough remaining tokens${
        maxPrice ? ' below the stipulated max price' : ''
      }`,
    });
  }

  return {
    transaction: txSto.invest,
    args: [
      portfolioIdToMeshPortfolioId(purchasePortfolioId, context),
      portfolioIdToMeshPortfolioId(fundingPortfolioId, context),
      stringToTicker(ticker, context),
      bigNumberToU64(id, context),
      bigNumberToBalance(purchaseAmount, context),
      optionize(bigNumberToBalance)(maxPrice, context),
      null,
    ],
    resolver: undefined,
  };
}

/**
 * @hidden
 */
export function getAuthorization(this: Procedure<Params, void, Storage>): ProcedureAuthorization {
  const {
    storage: { purchasePortfolioId, fundingPortfolioId },
    context,
  } = this;

  return {
    roles: [
      { type: RoleType.PortfolioCustodian, portfolioId: purchasePortfolioId },
      { type: RoleType.PortfolioCustodian, portfolioId: fundingPortfolioId },
    ],
    permissions: {
      transactions: [TxTags.sto.Invest],
      assets: [],
      portfolios: [
        portfolioIdToPortfolio(purchasePortfolioId, context),
        portfolioIdToPortfolio(fundingPortfolioId, context),
      ],
    },
  };
}

/**
 * @hidden
 */
export function prepareStorage(
  this: Procedure<Params, void, Storage>,
  { purchasePortfolio, fundingPortfolio }: Params
): Storage {
  return {
    purchasePortfolioId: portfolioLikeToPortfolioId(purchasePortfolio),
    fundingPortfolioId: portfolioLikeToPortfolioId(fundingPortfolio),
  };
}

/**
 * @hidden
 */
export const investInOffering = (): Procedure<Params, void, Storage> =>
  new Procedure(prepareInvestInSto, getAuthorization, prepareStorage);<|MERGE_RESOLUTION|>--- conflicted
+++ resolved
@@ -11,16 +11,7 @@
   Tier,
   TxTags,
 } from '~/types';
-<<<<<<< HEAD
-import {
-  ExtrinsicParams,
-  PortfolioId,
-  ProcedureAuthorization,
-  TransactionSpec,
-} from '~/types/internal';
-=======
-import { ProcedureAuthorization } from '~/types/internal';
->>>>>>> 9591f605
+import { ExtrinsicParams, ProcedureAuthorization, TransactionSpec } from '~/types/internal';
 import {
   bigNumberToBalance,
   bigNumberToU64,

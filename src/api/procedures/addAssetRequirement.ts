--- conflicted
+++ resolved
@@ -68,15 +68,8 @@
     context
   );
 
-<<<<<<< HEAD
-  const {
-    sender_conditions: senderConditions,
-    receiver_conditions: receiverConditions,
-  } = requirementToComplianceRequirement({ conditions, id: new BigNumber(1) }, context);
-=======
   const { sender_conditions: senderConditions, receiver_conditions: receiverConditions } =
-    requirementToComplianceRequirement({ conditions, id: 1 }, context);
->>>>>>> fa286c4a
+    requirementToComplianceRequirement({ conditions, id: new BigNumber(1) }, context);
 
   this.addTransaction({
     transaction: tx.complianceManager.addComplianceRequirement,

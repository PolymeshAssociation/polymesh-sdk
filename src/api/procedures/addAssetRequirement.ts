--- conflicted
+++ resolved
@@ -43,11 +43,7 @@
   const asset = new Asset({ ticker }, context);
 
   const { requirements: currentRequirements, defaultTrustedClaimIssuers } =
-<<<<<<< HEAD
     await asset.compliance.requirements.get();
-=======
-    await token.compliance.requirements.get();
->>>>>>> fa286c4a
 
   const currentConditions = map(currentRequirements, 'conditions');
 

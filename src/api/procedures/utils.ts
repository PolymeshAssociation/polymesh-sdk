// import BigNumber from 'bignumber.js';

<<<<<<< HEAD
import { Context, Instruction, NumberedPortfolio, PolymeshError } from '~/internal';
import { ErrorCode, InstructionStatus, InstructionType } from '~/types';
import { PortfolioId } from '~/types/internal';
=======
import { Context, Instruction, PolymeshError } from '~/internal';
import { ErrorCode, InstructionStatus, InstructionType, SecondaryKey } from '~/types';
import { SignerValue } from '~/types/internal';
import { signerToSignerValue } from '~/utils/conversion';
>>>>>>> 9551c443

// import { Proposal } from '~/internal';
// import { ProposalStage, ProposalState } from '~/api/entities/Proposal/types';
// import { Context, PolymeshError } from '~/internal';
// import { ErrorCode } from '~/types';

// /**
//  * @hidden
//  */
// export async function assertProposalUnlocked(pipId: BigNumber, context: Context): Promise<void> {
//   const proposal = new Proposal({ pipId }, context);

//   const [details, stage] = await Promise.all([proposal.getDetails(), proposal.getStage()]);

//   const { lastState } = details;

//   if (lastState !== ProposalState.Pending) {
//     throw new PolymeshError({
//       code: ErrorCode.ValidationError,
//       message: 'The proposal must be in pending state',
//     });
//   }

//   if (stage !== ProposalStage.CoolOff) {
//     throw new PolymeshError({
//       code: ErrorCode.ValidationError,
//       message: 'The proposal must be in its cool-off period',
//     });
//   }
// }

/**
 * @hidden
 */
export async function assertInstructionValid(
  instruction: Instruction,
  context: Context
): Promise<void> {
  const details = await instruction.details();
  const { status, validFrom } = await instruction.details();

  if (status !== InstructionStatus.Pending) {
    throw new PolymeshError({
      code: ErrorCode.ValidationError,
      message: 'The Instruction must be in pending state',
    });
  }

  if (validFrom) {
    const now = new Date();

    if (now < validFrom) {
      throw new PolymeshError({
        code: ErrorCode.ValidationError,
        message: 'The instruction has not reached its validity period',
        data: {
          validFrom,
        },
      });
    }
  }

  if (details.type === InstructionType.SettleOnBlock) {
    const latestBlock = await context.getLatestBlock();
    const { endBlock } = details;

    if (latestBlock >= endBlock) {
      throw new PolymeshError({
        code: ErrorCode.ValidationError,
        message: 'The instruction cannot be modified; it has already reached its end block',
        data: {
          currentBlock: latestBlock,
          endBlock,
        },
      });
    }
  }
}

/**
 * @hidden
 */
<<<<<<< HEAD
export async function assertPortfolioExists(
  portfolioId: PortfolioId,
  context: Context
): Promise<void> {
  const { did, number } = portfolioId;

  if (number) {
    const numberedPortfolio = new NumberedPortfolio({ did, id: number }, context);
    const exists = await numberedPortfolio.exists();

    if (!exists) {
      throw new PolymeshError({
        code: ErrorCode.ValidationError,
        message: "The Portfolio doesn't exist",
        data: {
          did,
          portfolioId: number,
        },
      });
    }
=======
export function assertSecondaryKeys(
  signerValues: SignerValue[],
  secondaryKeys: SecondaryKey[]
): void {
  const notInTheList: string[] = [];
  signerValues.forEach(({ value: itemValue }) => {
    const isPresent = secondaryKeys
      .map(({ signer }) => signerToSignerValue(signer))
      .find(({ value }) => value === itemValue);
    if (!isPresent) {
      notInTheList.push(itemValue);
    }
  });

  if (notInTheList.length) {
    throw new PolymeshError({
      code: ErrorCode.ValidationError,
      message: 'One of the Signers is not a Secondary Key for the Identity',
      data: {
        missing: notInTheList,
      },
    });
>>>>>>> 9551c443
  }
}<|MERGE_RESOLUTION|>--- conflicted
+++ resolved
@@ -1,15 +1,9 @@
 // import BigNumber from 'bignumber.js';
 
-<<<<<<< HEAD
 import { Context, Instruction, NumberedPortfolio, PolymeshError } from '~/internal';
-import { ErrorCode, InstructionStatus, InstructionType } from '~/types';
-import { PortfolioId } from '~/types/internal';
-=======
-import { Context, Instruction, PolymeshError } from '~/internal';
 import { ErrorCode, InstructionStatus, InstructionType, SecondaryKey } from '~/types';
-import { SignerValue } from '~/types/internal';
+import { PortfolioId, SignerValue } from '~/types/internal';
 import { signerToSignerValue } from '~/utils/conversion';
->>>>>>> 9551c443
 
 // import { Proposal } from '~/internal';
 // import { ProposalStage, ProposalState } from '~/api/entities/Proposal/types';
@@ -92,7 +86,6 @@
 /**
  * @hidden
  */
-<<<<<<< HEAD
 export async function assertPortfolioExists(
   portfolioId: PortfolioId,
   context: Context
@@ -113,7 +106,12 @@
         },
       });
     }
-=======
+  }
+}
+
+/**
+ * @hidden
+ */
 export function assertSecondaryKeys(
   signerValues: SignerValue[],
   secondaryKeys: SecondaryKey[]
@@ -136,6 +134,5 @@
         missing: notInTheList,
       },
     });
->>>>>>> 9551c443
   }
 }
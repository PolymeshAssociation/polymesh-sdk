import BigNumber from 'bignumber.js';
import { PortfolioId as MeshPortfolioId, TxTags } from 'polymesh-types/types';
import sinon from 'sinon';

import {
  getAuthorization,
  Params,
  prepareQuitCustody,
  prepareStorage,
  Storage,
} from '~/api/procedures/quitCustody';
import * as procedureUtilsModule from '~/api/procedures/utils';
import { Context, DefaultPortfolio, NumberedPortfolio } from '~/internal';
import { dsMockUtils, entityMockUtils, procedureMockUtils } from '~/testUtils/mocks';
import { Mocked } from '~/testUtils/types';
import { RoleType } from '~/types';
import { PortfolioId } from '~/types/internal';
import * as utilsConversionModule from '~/utils/conversion';

jest.mock(
  '~/api/entities/NumberedPortfolio',
  require('~/testUtils/mocks/entities').mockNumberedPortfolioModule(
    '~/api/entities/NumberedPortfolio'
  )
);

describe('quitCustody procedure', () => {
  const id = new BigNumber(1);
  const did = 'someDid';

  let mockContext: Mocked<Context>;
  let portfolioIdToMeshPortfolioIdStub: sinon.SinonStub<[PortfolioId, Context], MeshPortfolioId>;
  let portfolioLikeToPortfolioIdStub: sinon.SinonStub;
  let assertPortfolioExistsStub: sinon.SinonStub;

  beforeAll(() => {
    dsMockUtils.initMocks();
    procedureMockUtils.initMocks();
    entityMockUtils.initMocks();
    portfolioIdToMeshPortfolioIdStub = sinon.stub(
      utilsConversionModule,
      'portfolioIdToMeshPortfolioId'
    );
    portfolioLikeToPortfolioIdStub = sinon.stub(
      utilsConversionModule,
      'portfolioLikeToPortfolioId'
    );
    assertPortfolioExistsStub = sinon.stub(procedureUtilsModule, 'assertPortfolioExists');
  });

  beforeEach(() => {
    mockContext = dsMockUtils.getContextInstance();
    entityMockUtils.configureMocks({
      numberedPortfolioOptions: {
        isOwnedBy: true,
      },
    });
    assertPortfolioExistsStub.returns(true);
  });

  afterEach(() => {
    entityMockUtils.reset();
    procedureMockUtils.reset();
    dsMockUtils.reset();
  });

  afterAll(() => {
    procedureMockUtils.cleanup();
    dsMockUtils.cleanup();
  });

<<<<<<< HEAD
  test('should throw an error if the signing Identity is the Portfolio owner', async () => {
=======
  it('should throw an error if the current Identity is the Portfolio owner', async () => {
>>>>>>> b7202388
    const portfolio = new NumberedPortfolio({ id, did }, mockContext);

    const proc = procedureMockUtils.getInstance<Params, void, Storage>(mockContext, {
      portfolioId: { did, number: id },
    });

    let error;

    try {
      await prepareQuitCustody.call(proc, {
        portfolio,
      });
    } catch (err) {
      error = err;
    }

    expect(error.message).toBe('The Portfolio owner cannot quit custody');
  });

  it('should add a quit portfolio custody transaction to the queue', async () => {
    const portfolio = entityMockUtils.getNumberedPortfolioInstance({
      id,
      did,
      isOwnedBy: false,
    });

    const rawMeshPortfolioId = dsMockUtils.createMockPortfolioId({
      did: dsMockUtils.createMockIdentityId(did),
      kind: dsMockUtils.createMockPortfolioKind({
        User: dsMockUtils.createMockU64(id),
      }),
    });

    const portfolioId: { did: string; number?: BigNumber } = { did, number: id };

    portfolioIdToMeshPortfolioIdStub.withArgs(portfolioId, mockContext).returns(rawMeshPortfolioId);

    const proc = procedureMockUtils.getInstance<Params, void, Storage>(mockContext, {
      portfolioId,
    });

    const transaction = dsMockUtils.createTxStub('portfolio', 'quitPortfolioCustody');

    await prepareQuitCustody.call(proc, {
      portfolio,
    });

    const addTransactionStub = procedureMockUtils.getAddTransactionStub();

    sinon.assert.calledWith(addTransactionStub, { transaction, args: [rawMeshPortfolioId] });
  });

  describe('getAuthorization', () => {
    it('should return the appropriate roles and permissions', () => {
      let portfolioId: PortfolioId = { did, number: id };

      let proc = procedureMockUtils.getInstance<Params, void, Storage>(mockContext, {
        portfolioId,
      });
      let boundFunc = getAuthorization.bind(proc);

      let portfolio: DefaultPortfolio | NumberedPortfolio =
        entityMockUtils.getNumberedPortfolioInstance({ id, did });

      let args = {
        portfolio,
      } as Params;

      expect(boundFunc(args)).toEqual({
        roles: [{ type: RoleType.PortfolioCustodian, portfolioId }],
        permissions: {
          transactions: [TxTags.portfolio.QuitPortfolioCustody],
          portfolios: [expect.objectContaining({ owner: expect.objectContaining({ did }), id })],
          assets: [],
        },
      });

      portfolioId = { did };

      proc = procedureMockUtils.getInstance<Params, void, Storage>(mockContext, {
        portfolioId,
      });
      boundFunc = getAuthorization.bind(proc);

      portfolio = entityMockUtils.getDefaultPortfolioInstance(portfolioId);

      args = {
        portfolio,
      } as Params;

      expect(boundFunc(args)).toEqual({
        roles: [{ type: RoleType.PortfolioCustodian, portfolioId }],
        permissions: {
          transactions: [TxTags.portfolio.QuitPortfolioCustody],
          portfolios: [expect.objectContaining({ owner: expect.objectContaining({ did }) })],
          assets: [],
        },
      });
    });
  });

  describe('prepareStorage', () => {
    it('should return the portfolio id', async () => {
      const portfolio = new NumberedPortfolio({ id, did }, mockContext);

      const portfolioId: { did: string; number?: BigNumber } = { did, number: id };

      const proc = procedureMockUtils.getInstance<Params, void, Storage>(mockContext);
      const boundFunc = prepareStorage.bind(proc);

      portfolioLikeToPortfolioIdStub.withArgs(portfolio).returns(portfolioId);

      const result = await boundFunc({ portfolio });

      expect(result).toEqual({
        portfolioId,
      });
    });
  });
});<|MERGE_RESOLUTION|>--- conflicted
+++ resolved
@@ -69,11 +69,7 @@
     dsMockUtils.cleanup();
   });
 
-<<<<<<< HEAD
-  test('should throw an error if the signing Identity is the Portfolio owner', async () => {
-=======
-  it('should throw an error if the current Identity is the Portfolio owner', async () => {
->>>>>>> b7202388
+  it('should throw an error if the signing Identity is the Portfolio owner', async () => {
     const portfolio = new NumberedPortfolio({ id, did }, mockContext);
 
     const proc = procedureMockUtils.getInstance<Params, void, Storage>(mockContext, {

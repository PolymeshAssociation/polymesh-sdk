--- conflicted
+++ resolved
@@ -139,13 +139,8 @@
         roles: [{ type: RoleType.PortfolioCustodian, portfolioId: { did } }],
         permissions: {
           transactions: [TxTags.capitalDistribution.Reclaim],
-<<<<<<< HEAD
-          tokens: [expect.objectContaining({ ticker })],
+          assets: [expect.objectContaining({ ticker })],
           portfolios: [expect.objectContaining({ owner: expect.objectContaining({ did }) })],
-=======
-          assets: [entityMockUtils.getAssetInstance({ ticker })],
-          portfolios: [origin],
->>>>>>> daa784ca
         },
       });
     });

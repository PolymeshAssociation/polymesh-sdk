--- conflicted
+++ resolved
@@ -107,13 +107,8 @@
   });
 
   test('should throw an error if the supplied id is not present in the current requirements', () => {
-<<<<<<< HEAD
-    const proc = procedureMockUtils.getInstance<Params, SecurityToken>(mockContext);
+    const proc = procedureMockUtils.getInstance<Params, Asset>(mockContext);
     const complianceRequirementId = new BigNumber(1);
-=======
-    const proc = procedureMockUtils.getInstance<Params, Asset>(mockContext);
-    const complianceRequirementId = 1;
->>>>>>> e3922d2c
 
     return expect(
       prepareRemoveAssetRequirement.call(proc, {

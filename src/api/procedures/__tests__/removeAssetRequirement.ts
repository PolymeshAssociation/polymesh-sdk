import BigNumber from 'bignumber.js';
import { ComplianceRequirement, Condition as MeshCondition, Ticker } from 'polymesh-types/types';
import sinon from 'sinon';

import {
  getAuthorization,
  Params,
  prepareRemoveAssetRequirement,
} from '~/api/procedures/removeAssetRequirement';
import { Asset, Context } from '~/internal';
import { dsMockUtils, entityMockUtils, procedureMockUtils } from '~/testUtils/mocks';
import { Mocked } from '~/testUtils/types';
import { TxTags } from '~/types';
import { PolymeshTx } from '~/types/internal';
import * as utilsConversionModule from '~/utils/conversion';

jest.mock(
  '~/api/entities/Asset',
  require('~/testUtils/mocks/entities').mockAssetModule('~/api/entities/Asset')
);

describe('removeAssetRequirement procedure', () => {
  let mockContext: Mocked<Context>;
  let stringToTickerStub: sinon.SinonStub<[string, Context], Ticker>;
  let ticker: string;
  let requirement: BigNumber;
  let rawTicker: Ticker;
  let senderConditions: MeshCondition[][];
  let receiverConditions: MeshCondition[][];
  let rawComplianceRequirement: ComplianceRequirement[];
  let args: Params;

  beforeAll(() => {
    dsMockUtils.initMocks();
    procedureMockUtils.initMocks();
    entityMockUtils.initMocks();
    stringToTickerStub = sinon.stub(utilsConversionModule, 'stringToTicker');
<<<<<<< HEAD
    ticker = 'SOME_TICKER';
    requirement = new BigNumber(2);
=======
    ticker = 'someTicker';
    requirement = new BigNumber(1);
>>>>>>> 2619e442

    args = {
      ticker,
      requirement,
    };
  });

  let addTransactionStub: sinon.SinonStub;

  let removeComplianceRequirementTransaction: PolymeshTx<[Ticker]>;

  beforeEach(() => {
    dsMockUtils.setConstMock('complianceManager', 'maxConditionComplexity', {
      returnValue: dsMockUtils.createMockU32(new BigNumber(50)),
    });

    addTransactionStub = procedureMockUtils.getAddTransactionStub();

    removeComplianceRequirementTransaction = dsMockUtils.createTxStub(
      'complianceManager',
      'removeComplianceRequirement'
    );

    mockContext = dsMockUtils.getContextInstance();

    stringToTickerStub.withArgs(ticker, mockContext).returns(rawTicker);

    senderConditions = [
      'senderConditions0' as unknown as MeshCondition[],
      'senderConditions1' as unknown as MeshCondition[],
    ];
    receiverConditions = [
      'receiverConditions0' as unknown as MeshCondition[],
      'receiverConditions1' as unknown as MeshCondition[],
    ];
    rawComplianceRequirement = senderConditions.map(
      (sConditions, index) =>
        ({
          /* eslint-disable @typescript-eslint/naming-convention */
          sender_conditions: sConditions,
          receiver_conditions: receiverConditions[index],
          /* eslint-enable @typescript-eslint/naming-convention */
          id: dsMockUtils.createMockU32(new BigNumber(index)),
        } as unknown as ComplianceRequirement)
    );

    dsMockUtils.createQueryStub('complianceManager', 'assetCompliances', {
      returnValue: {
        requirements: rawComplianceRequirement,
      },
    });
  });

  afterEach(() => {
    entityMockUtils.reset();
    procedureMockUtils.reset();
    dsMockUtils.reset();
  });

  afterAll(() => {
    procedureMockUtils.cleanup();
    dsMockUtils.cleanup();
  });

  it('should throw an error if the supplied id is not present in the current requirements', () => {
    const proc = procedureMockUtils.getInstance<Params, Asset>(mockContext);
    const complianceRequirementId = new BigNumber(10);

    return expect(
      prepareRemoveAssetRequirement.call(proc, {
        ...args,
        requirement: { id: complianceRequirementId, conditions: [] },
      })
    ).rejects.toThrow(`There is no compliance requirement with id "${complianceRequirementId}"`);
  });

  it('should add a remove compliance requirement transaction to the queue', async () => {
    const rawId = dsMockUtils.createMockU32(requirement);
    sinon.stub(utilsConversionModule, 'bigNumberToU32').returns(rawId);

    const proc = procedureMockUtils.getInstance<Params, Asset>(mockContext);

    const result = await prepareRemoveAssetRequirement.call(proc, args);

    sinon.assert.calledWith(addTransactionStub, {
      transaction: removeComplianceRequirementTransaction,
      args: [rawTicker, rawId],
    });

    expect(result).toEqual(expect.objectContaining({ ticker }));
  });

  describe('getAuthorization', () => {
    it('should return the appropriate roles and permissions', () => {
      const proc = procedureMockUtils.getInstance<Params, Asset>(mockContext);
      const boundFunc = getAuthorization.bind(proc);
      const params = {
        ticker,
      } as Params;

      expect(boundFunc(params)).toEqual({
        permissions: {
          transactions: [TxTags.complianceManager.RemoveComplianceRequirement],
          assets: [expect.objectContaining({ ticker })],
          portfolios: [],
        },
      });
    });
  });
});<|MERGE_RESOLUTION|>--- conflicted
+++ resolved
@@ -35,13 +35,8 @@
     procedureMockUtils.initMocks();
     entityMockUtils.initMocks();
     stringToTickerStub = sinon.stub(utilsConversionModule, 'stringToTicker');
-<<<<<<< HEAD
     ticker = 'SOME_TICKER';
-    requirement = new BigNumber(2);
-=======
-    ticker = 'someTicker';
     requirement = new BigNumber(1);
->>>>>>> 2619e442
 
     args = {
       ticker,

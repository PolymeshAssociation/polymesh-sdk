--- conflicted
+++ resolved
@@ -10,11 +10,7 @@
 import { Context, Identity, PostTransactionValue, RegisterIdentityParams } from '~/internal';
 import { dsMockUtils, entityMockUtils, procedureMockUtils } from '~/testUtils/mocks';
 import { Mocked } from '~/testUtils/types';
-<<<<<<< HEAD
 import { PermissionedAccount } from '~/types';
-=======
-import { SecondaryAccount } from '~/types';
->>>>>>> 73ce625e
 import { PolymeshTx } from '~/types/internal';
 import * as utilsConversionModule from '~/utils/conversion';
 import * as utilsInternalModule from '~/utils/internal';
@@ -22,13 +18,8 @@
 describe('registerIdentity procedure', () => {
   let mockContext: Mocked<Context>;
   let stringToAccountIdStub: sinon.SinonStub<[string, Context], AccountId>;
-<<<<<<< HEAD
-  let secondaryKeyToMeshSecondaryKeyStub: sinon.SinonStub<
+  let secondaryAccountToMeshSecondaryKeyStub: sinon.SinonStub<
     [PermissionedAccount, Context],
-=======
-  let secondaryAccountToMeshSecondaryKeyStub: sinon.SinonStub<
-    [SecondaryAccount, Context],
->>>>>>> 73ce625e
     MeshSecondaryKey
   >;
   let addTransactionStub: sinon.SinonStub;
@@ -85,11 +76,7 @@
     const rawAccountId = dsMockUtils.createMockAccountId(targetAccount);
     const rawSecondaryAccount = dsMockUtils.createMockSecondaryKey({
       signer: dsMockUtils.createMockSignatory({
-<<<<<<< HEAD
-        Account: dsMockUtils.createMockAccountId(secondaryKeys[0].account.address),
-=======
-        Identity: dsMockUtils.createMockIdentityId(secondaryAccounts[0].signer.did),
->>>>>>> 73ce625e
+        Account: dsMockUtils.createMockAccountId(secondaryAccounts[0].account.address),
       }),
       permissions: dsMockUtils.createMockPermissions(),
     });

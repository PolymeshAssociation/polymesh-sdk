--- conflicted
+++ resolved
@@ -1,14 +1,11 @@
 import { Option, u32, u64 } from '@polkadot/types';
 import { Balance, Moment } from '@polkadot/types/interfaces';
-<<<<<<< HEAD
-import { PalletSettlementInstructionMemo } from '@polkadot/types/lookup';
-=======
 import {
+  PalletSettlementInstructionMemo,
   PalletSettlementSettlementType,
   PolymeshPrimitivesIdentityIdPortfolioId,
   PolymeshPrimitivesTicker,
 } from '@polkadot/types/lookup';
->>>>>>> f182b5e2
 import { ISubmittableResult } from '@polkadot/types/types';
 import BigNumber from 'bignumber.js';
 import { when } from 'jest-when';
@@ -88,12 +85,7 @@
   let rawTradeDate: Moment;
   let rawValueDate: Moment;
   let rawEndBlock: u32;
-<<<<<<< HEAD
   let rawInstructionMemo: PalletSettlementInstructionMemo;
-  let rawAuthSettlementType: SettlementType;
-  let rawBlockSettlementType: SettlementType;
-  let rawLeg: { from: PortfolioId; to: PortfolioId; asset: Ticker; amount: Balance };
-=======
   let rawAuthSettlementType: PalletSettlementSettlementType;
   let rawBlockSettlementType: PalletSettlementSettlementType;
   let rawLeg: {
@@ -102,7 +94,6 @@
     asset: PolymeshPrimitivesTicker;
     amount: Balance;
   };
->>>>>>> f182b5e2
 
   beforeAll(() => {
     dsMockUtils.initMocks({
@@ -183,19 +174,14 @@
       u64,
       PalletSettlementSettlementType,
       Option<Moment>,
-<<<<<<< HEAD
-      { from: PortfolioId; to: PortfolioId; asset: Ticker; amount: Balance }[],
-      PortfolioId[],
-      Option<PalletSettlementInstructionMemo>
-=======
       {
         from: PolymeshPrimitivesIdentityIdPortfolioId;
         to: PolymeshPrimitivesIdentityIdPortfolioId;
         asset: PolymeshPrimitivesTicker;
         amount: Balance;
       }[],
-      PolymeshPrimitivesIdentityIdPortfolioId[]
->>>>>>> f182b5e2
+      PolymeshPrimitivesIdentityIdPortfolioId[],
+      Option<PalletSettlementInstructionMemo>
     ]
   >;
   let addInstructionTransaction: PolymeshTx<
@@ -203,17 +189,13 @@
       u64,
       PalletSettlementSettlementType,
       Option<Moment>,
-<<<<<<< HEAD
-      { from: PortfolioId; to: PortfolioId; asset: Ticker; amount: Balance }[],
-      Option<PalletSettlementInstructionMemo>
-=======
       {
         from: PolymeshPrimitivesIdentityIdPortfolioId;
         to: PolymeshPrimitivesIdentityIdPortfolioId;
         asset: PolymeshPrimitivesTicker;
         amount: Balance;
-      }[]
->>>>>>> f182b5e2
+      }[],
+      Option<PalletSettlementInstructionMemo>
     ]
   >;
 

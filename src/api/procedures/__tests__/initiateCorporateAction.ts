import { Text } from '@polkadot/types';
import { ISubmittableResult } from '@polkadot/types/types';
import BigNumber from 'bignumber.js';
import {
  CAId,
  CAKind,
  IdentityId,
  Moment,
  RecordDateSpec,
  TargetIdentities,
  Tax,
  Ticker,
} from 'polymesh-types/types';
import sinon from 'sinon';

import {
  createCaIdResolver,
  getAuthorization,
  Params,
  prepareInitiateCorporateAction,
} from '~/api/procedures/initiateCorporateAction';
import * as utilsProcedureModule from '~/api/procedures/utils';
import { Context, Identity, PostTransactionValue } from '~/internal';
import { dsMockUtils, entityMockUtils, procedureMockUtils } from '~/testUtils/mocks';
import { Mocked } from '~/testUtils/types';
import { CorporateActionKind, InputCaCheckpoint, TargetTreatment, TxTags } from '~/types';
import { PolymeshTx } from '~/types/internal';
import { tuple } from '~/types/utils';
import * as utilsConversionModule from '~/utils/conversion';
import * as utilsInternalModule from '~/utils/internal';

jest.mock(
  '~/api/entities/Asset',
  require('~/testUtils/mocks/entities').mockAssetModule('~/api/entities/Asset')
);

describe('initiateCorporateAction procedure', () => {
  let ticker: string;
  let kind: CorporateActionKind;
  let declarationDate: Date;
  let checkpoint: InputCaCheckpoint;
  let description: string;
  let targets: { identities: (string | Identity)[]; treatment: TargetTreatment };
  let defaultTaxWithholding: BigNumber;
  let taxWithholdings: { identity: string | Identity; percentage: BigNumber }[];

  let rawTicker: Ticker;
  let rawKind: CAKind;
  let rawDeclDate: Moment;
  let rawRecordDate: RecordDateSpec;
  let rawDetails: Text;
  let rawTargets: TargetIdentities;
  let rawTax: Tax;
  let rawWithholdings: [IdentityId, Tax][];

  let rawCaId: PostTransactionValue<CAId>;

  let mockContext: Mocked<Context>;
  let addTransactionStub: sinon.SinonStub;
  let initiateCorporateActionTransaction: PolymeshTx<unknown[]>;

  let maxDetailsLengthQueryStub: sinon.SinonStub;

  let stringToTickerStub: sinon.SinonStub;
  let corporateActionKindToCaKindStub: sinon.SinonStub;
  let dateToMomentStub: sinon.SinonStub;
  let checkpointToRecordDateSpecStub: sinon.SinonStub;
  let stringToTextStub: sinon.SinonStub;
  let targetsToTargetIdentitiesStub: sinon.SinonStub;
  let percentageToPermillStub: sinon.SinonStub;
  let stringToIdentityIdStub: sinon.SinonStub;

  let assertCaTargetsValidStub: sinon.SinonStub;
  let assertCaTaxWithholdingsValidStub: sinon.SinonStub;

  beforeAll(() => {
    entityMockUtils.initMocks();
    dsMockUtils.initMocks();
    procedureMockUtils.initMocks();

    ticker = 'SOME_TICKER';
    kind = CorporateActionKind.UnpredictableBenefit;
    declarationDate = new Date('10/14/1987');
    checkpoint = new Date(new Date().getTime() + 60 * 60 * 24 * 365);
    description = 'someDescription';
    targets = {
      identities: ['someDid'],
      treatment: TargetTreatment.Exclude,
    };
    defaultTaxWithholding = new BigNumber(10);
    taxWithholdings = [{ identity: 'someDid', percentage: new BigNumber(30) }];

    rawTicker = dsMockUtils.createMockTicker(ticker);
    rawKind = dsMockUtils.createMockCAKind(kind);
    rawDeclDate = dsMockUtils.createMockMoment(declarationDate.getTime());
    rawRecordDate = dsMockUtils.createMockRecordDateSpec({
      Scheduled: dsMockUtils.createMockMoment(checkpoint.getTime()),
    });
    rawDetails = dsMockUtils.createMockText(description);
    rawTargets = dsMockUtils.createMockTargetIdentities({
      identities: targets.identities as string[],
      treatment: targets.treatment,
    });
    rawTax = dsMockUtils.createMockPermill(defaultTaxWithholding.toNumber());
    rawWithholdings = [
      tuple(dsMockUtils.createMockIdentityId('someDid'), dsMockUtils.createMockPermill(30)),
    ];

    rawCaId = 'caId' as unknown as PostTransactionValue<CAId>;

    stringToTickerStub = sinon.stub(utilsConversionModule, 'stringToTicker');
    corporateActionKindToCaKindStub = sinon.stub(
      utilsConversionModule,
      'corporateActionKindToCaKind'
    );
    dateToMomentStub = sinon.stub(utilsConversionModule, 'dateToMoment');
    checkpointToRecordDateSpecStub = sinon.stub(
      utilsConversionModule,
      'checkpointToRecordDateSpec'
    );
    stringToTextStub = sinon.stub(utilsConversionModule, 'stringToText');
    targetsToTargetIdentitiesStub = sinon.stub(utilsConversionModule, 'targetsToTargetIdentities');
    percentageToPermillStub = sinon.stub(utilsConversionModule, 'percentageToPermill');
    stringToIdentityIdStub = sinon.stub(utilsConversionModule, 'stringToIdentityId');
    assertCaTargetsValidStub = sinon.stub(utilsProcedureModule, 'assertCaTargetsValid');
    assertCaTaxWithholdingsValidStub = sinon.stub(
      utilsProcedureModule,
      'assertCaTaxWithholdingsValid'
    );
  });

  beforeEach(() => {
    addTransactionStub = procedureMockUtils.getAddTransactionStub().returns([rawCaId]);
    initiateCorporateActionTransaction = dsMockUtils.createTxStub(
      'corporateAction',
      'initiateCorporateAction'
    );

    maxDetailsLengthQueryStub = dsMockUtils.createQueryStub('corporateAction', 'maxDetailsLength', {
      returnValue: dsMockUtils.createMockU32(100),
    });
    mockContext = dsMockUtils.getContextInstance();

    stringToTickerStub.withArgs(ticker, mockContext).returns(rawTicker);
    corporateActionKindToCaKindStub.withArgs(kind, mockContext).returns(rawKind);
    dateToMomentStub.withArgs(declarationDate, mockContext).returns(rawDeclDate);
    checkpointToRecordDateSpecStub.withArgs(checkpoint, mockContext).returns(rawRecordDate);
    stringToTextStub.withArgs(description, mockContext).returns(rawDetails);
    targetsToTargetIdentitiesStub.withArgs(targets, mockContext).returns(rawTargets);
    percentageToPermillStub.withArgs(defaultTaxWithholding, mockContext).returns(rawTax);
    percentageToPermillStub
      .withArgs(taxWithholdings[0].percentage, mockContext)
      .returns(rawWithholdings[0][1]);
    stringToIdentityIdStub.withArgs('someDid', mockContext).returns(rawWithholdings[0][0]);
  });

  afterEach(() => {
    entityMockUtils.reset();
    procedureMockUtils.reset();
    dsMockUtils.reset();
  });

  afterAll(() => {
    procedureMockUtils.cleanup();
    dsMockUtils.cleanup();
  });

  test('should throw an error if the declaration date is in the future', async () => {
    const proc = procedureMockUtils.getInstance<Params, CAId>(mockContext);

    let err;

    try {
      await prepareInitiateCorporateAction.call(proc, {
        ticker,
        kind,
        declarationDate: new Date(new Date().getTime() + 1000 * 60 * 60),
        checkpoint,
        description,
        targets,
        defaultTaxWithholding,
        taxWithholdings,
      });
    } catch (error) {
      err = error;
    }

    expect(err.message).toBe('Declaration date must be in the past');
  });

  test('should throw an error if the description is too long', async () => {
    const proc = procedureMockUtils.getInstance<Params, CAId>(mockContext);

    maxDetailsLengthQueryStub.returns(dsMockUtils.createMockU32(1));

    let err;

    try {
      await prepareInitiateCorporateAction.call(proc, {
        ticker,
        kind,
        description,
        taxWithholdings,
      });
    } catch (error) {
      err = error;
    }

    expect(err.message).toBe('Description too long');
    expect(err.data).toEqual({
      maxLength: 1,
    });
  });

  test('should add a initiate corporate action transaction to the queue', async () => {
    const proc = procedureMockUtils.getInstance<Params, CAId>(mockContext);

    const result = await prepareInitiateCorporateAction.call(proc, {
      ticker,
      kind,
      declarationDate,
      checkpoint,
      description,
      targets,
      defaultTaxWithholding,
      taxWithholdings,
    });

    sinon.assert.calledWith(assertCaTargetsValidStub, targets, mockContext);
    sinon.assert.calledWith(assertCaTaxWithholdingsValidStub, taxWithholdings, mockContext);

    sinon.assert.calledWith(
      addTransactionStub,
      sinon.match({
        transaction: initiateCorporateActionTransaction,
        resolvers: sinon.match.array,
        args: [
          rawTicker,
          rawKind,
          rawDeclDate,
          rawRecordDate,
          rawDetails,
          rawTargets,
          rawTax,
          rawWithholdings,
        ],
      })
    );

    expect(result).toEqual(rawCaId);

    await prepareInitiateCorporateAction.call(proc, {
      ticker,
      kind,
      declarationDate,
      description,
      targets,
      defaultTaxWithholding,
      taxWithholdings,
    });

    sinon.assert.calledWith(
      addTransactionStub,
      sinon.match({
        transaction: initiateCorporateActionTransaction,
        resolvers: sinon.match.array,
        args: [
          rawTicker,
          rawKind,
          rawDeclDate,
          null,
          rawDetails,
          rawTargets,
          rawTax,
          rawWithholdings,
        ],
      })
    );

    await prepareInitiateCorporateAction.call(proc, {
      ticker,
      kind,
      declarationDate,
      description,
      targets,
      defaultTaxWithholding,
    });

    sinon.assert.calledWith(
      addTransactionStub,
      sinon.match({
        transaction: initiateCorporateActionTransaction,
        resolvers: sinon.match.array,
        args: [rawTicker, rawKind, rawDeclDate, null, rawDetails, rawTargets, rawTax, null],
      })
    );
  });

  describe('caIdResolver', () => {
    const filterEventRecordsStub = sinon.stub(utilsInternalModule, 'filterEventRecords');
    const id = 'caId' as unknown as CAId;

    beforeEach(() => {
      filterEventRecordsStub.returns([dsMockUtils.createMockIEvent(['data', id])]);
    });

    afterEach(() => {
      filterEventRecordsStub.reset();
    });

    test('should return the CAId ', () => {
      const result = createCaIdResolver()({} as ISubmittableResult);

      expect(result).toBe(id);
    });
  });

  describe('getAuthorization', () => {
    test('should return the appropriate roles and permissions', () => {
      const proc = procedureMockUtils.getInstance<Params, CAId>(mockContext);
      const boundFunc = getAuthorization.bind(proc);
      const args = {
        ticker,
      } as Params;

      expect(boundFunc(args)).toEqual({
        permissions: {
          transactions: [TxTags.corporateAction.InitiateCorporateAction],
<<<<<<< HEAD
          tokens: [expect.objectContaining({ ticker })],
=======
          assets: [entityMockUtils.getAssetInstance({ ticker })],
>>>>>>> daa784ca
          portfolios: [],
        },
      });
    });
  });
});<|MERGE_RESOLUTION|>--- conflicted
+++ resolved
@@ -326,11 +326,7 @@
       expect(boundFunc(args)).toEqual({
         permissions: {
           transactions: [TxTags.corporateAction.InitiateCorporateAction],
-<<<<<<< HEAD
-          tokens: [expect.objectContaining({ ticker })],
-=======
-          assets: [entityMockUtils.getAssetInstance({ ticker })],
->>>>>>> daa784ca
+          assets: [expect.objectContaining({ ticker })],
           portfolios: [],
         },
       });

--- conflicted
+++ resolved
@@ -69,11 +69,7 @@
     sinon.assert.calledWith(addTransactionStub, { transaction, args: [rawTicker, rawIdentityId] });
   });
 
-<<<<<<< HEAD
-  test('should throw an error if Corporate Actions Agent list has more than one Identity', () => {
-=======
-  it('should throw an error if Corporate Actions Agent list has more than one identity', () => {
->>>>>>> b7202388
+  it('should throw an error if Corporate Actions Agent list has more than one Identity', () => {
     const args = {
       id,
       ticker,

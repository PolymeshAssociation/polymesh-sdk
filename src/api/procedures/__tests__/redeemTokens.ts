import { Balance } from '@polkadot/types/interfaces';
import BigNumber from 'bignumber.js';
import { when } from 'jest-when';
import { Ticker } from 'polymesh-types/types';

import {
  getAuthorization,
  Params,
  prepareRedeemTokens,
  prepareStorage,
  Storage,
} from '~/api/procedures/redeemTokens';
import { Context, NumberedPortfolio } from '~/internal';
import { dsMockUtils, entityMockUtils, procedureMockUtils } from '~/testUtils/mocks';
import { Mocked } from '~/testUtils/types';
import { PortfolioBalance, TxTags } from '~/types';
import * as utilsConversionModule from '~/utils/conversion';

jest.mock(
  '~/api/entities/Asset',
  require('~/testUtils/mocks/entities').mockAssetModule('~/api/entities/Asset')
);
jest.mock(
  '~/api/entities/DefaultPortfolio',
  require('~/testUtils/mocks/entities').mockDefaultPortfolioModule(
    '~/api/entities/DefaultPortfolio'
  )
);
jest.mock(
  '~/api/entities/NumberedPortfolio',
  require('~/testUtils/mocks/entities').mockNumberedPortfolioModule(
    '~/api/entities/NumberedPortfolio'
  )
);

describe('redeemTokens procedure', () => {
  let mockContext: Mocked<Context>;
  let ticker: string;
  let rawTicker: Ticker;
  let amount: BigNumber;
  let rawAmount: Balance;
  let stringToTickerSpy: jest.SpyInstance<Ticker, [string, Context]>;
  let bigNumberToBalanceSpy: jest.SpyInstance<
    Balance,
    [BigNumber, Context, (boolean | undefined)?]
  >;

  beforeAll(() => {
    dsMockUtils.initMocks();
    procedureMockUtils.initMocks();
    entityMockUtils.initMocks();
    ticker = 'SOME_TICKER';
    rawTicker = dsMockUtils.createMockTicker(ticker);
    amount = new BigNumber(100);
    rawAmount = dsMockUtils.createMockBalance(amount);
    stringToTickerSpy = jest.spyOn(utilsConversionModule, 'stringToTicker');
    bigNumberToBalanceSpy = jest.spyOn(utilsConversionModule, 'bigNumberToBalance');
  });

  beforeEach(() => {
    mockContext = dsMockUtils.getContextInstance();
<<<<<<< HEAD
    when(stringToTickerSpy).calledWith(ticker, mockContext).mockReturnValue(rawTicker);
    when(bigNumberToBalanceSpy).calledWith(amount, mockContext, true).mockReturnValue(rawAmount);
=======
    stringToTickerStub.withArgs(ticker, mockContext).returns(rawTicker);
    bigNumberToBalanceStub.withArgs(amount, mockContext).returns(rawAmount);
    entityMockUtils.configureMocks({
      assetOptions: {
        details: {
          isDivisible: true,
        },
      },
    });
>>>>>>> 3192c40b
  });

  afterEach(() => {
    entityMockUtils.reset();
    procedureMockUtils.reset();
    dsMockUtils.reset();
  });

  afterAll(() => {
    procedureMockUtils.cleanup();
    dsMockUtils.cleanup();
  });

  it('should return a redeem transaction spec', async () => {
<<<<<<< HEAD
    const proc = procedureMockUtils.getInstance<Params, void>(mockContext);

    const transaction = dsMockUtils.createTxMock('asset', 'redeem');

    entityMockUtils.configureMocks({
      assetOptions: {
        details: {
          isDivisible: true,
        },
      },
      defaultPortfolioOptions: {
=======
    const proc = procedureMockUtils.getInstance<Params, void, Storage>(mockContext, {
      fromPortfolio: entityMockUtils.getDefaultPortfolioInstance({
>>>>>>> 3192c40b
        getAssetBalances: [
          {
            asset: entityMockUtils.getAssetInstance({ ticker }),
            free: new BigNumber(500),
          } as unknown as PortfolioBalance,
        ],
      }),
    });

    const transaction = dsMockUtils.createTxStub('asset', 'redeem');

    const result = await prepareRedeemTokens.call(proc, {
      ticker,
      amount,
    });

    expect(result).toEqual({ transaction, args: [rawTicker, rawAmount], resolver: undefined });
  });

  it('should return a redeemFromPortfolio transaction spec', async () => {
    const from = entityMockUtils.getNumberedPortfolioInstance({
      id: new BigNumber(1),
      getAssetBalances: [
        {
          asset: entityMockUtils.getAssetInstance({ ticker }),
          free: new BigNumber(500),
        } as unknown as PortfolioBalance,
      ],
    });
    const proc = procedureMockUtils.getInstance<Params, void, Storage>(mockContext, {
      fromPortfolio: from,
    });

    const transaction = dsMockUtils.createTxStub('asset', 'redeemFromPortfolio');

    const rawPortfolioKind = dsMockUtils.createMockPortfolioKind({
      User: dsMockUtils.createMockU64(new BigNumber(1)),
    });

    sinon
      .stub(utilsConversionModule, 'portfolioToPortfolioKind')
      .withArgs(from, mockContext)
      .returns(rawPortfolioKind);

    const result = await prepareRedeemTokens.call(proc, {
      ticker,
      amount,
      from,
    });
    expect(result).toEqual({
      transaction,
      args: [rawTicker, rawAmount, rawPortfolioKind],
      resolver: undefined,
    });
  });

  it('should throw an error if the portfolio has not sufficient balance to redeem', () => {
    const proc = procedureMockUtils.getInstance<Params, void, Storage>(mockContext, {
      fromPortfolio: entityMockUtils.getNumberedPortfolioInstance({
        getAssetBalances: [
          {
            asset: entityMockUtils.getAssetInstance({ ticker }),
            free: new BigNumber(0),
          } as unknown as PortfolioBalance,
        ],
      }),
    });

    return expect(
      prepareRedeemTokens.call(proc, {
        ticker,
        amount,
      })
    ).rejects.toThrow('Insufficient free balance');
  });

  describe('getAuthorization', () => {
    it('should return the appropriate roles and permissions', async () => {
      const someDid = 'someDid';

      dsMockUtils.getContextInstance({ did: someDid });

      let fromPortfolio = entityMockUtils.getDefaultPortfolioInstance({
        did: someDid,
      });

      let proc = procedureMockUtils.getInstance<Params, void, Storage>(mockContext, {
        fromPortfolio,
      });

      const params = {
        ticker,
        amount,
      };
      let boundFunc = getAuthorization.bind(proc);

      let result = await boundFunc(params);

      expect(result).toEqual({
        permissions: {
          transactions: [TxTags.asset.Redeem],
          assets: [expect.objectContaining({ ticker })],
          portfolios: [fromPortfolio],
        },
      });

      fromPortfolio = entityMockUtils.getNumberedPortfolioInstance();

      proc = procedureMockUtils.getInstance<Params, void, Storage>(mockContext, {
        fromPortfolio,
      });

      boundFunc = getAuthorization.bind(proc);

      result = await boundFunc({ ...params, from: fromPortfolio });

      expect(result).toEqual({
        permissions: {
          transactions: [TxTags.asset.RedeemFromPortfolio],
          assets: [expect.objectContaining({ ticker })],
          portfolios: [fromPortfolio],
        },
      });
    });
  });

  describe('prepareStorage', () => {
    it('should return the Portfolio from which the Assets will be redeemed', async () => {
      const proc = procedureMockUtils.getInstance<Params, void, Storage>(mockContext);
      const boundFunc = prepareStorage.bind(proc);
      let result = await boundFunc({} as Params);

      expect(result).toEqual({
        fromPortfolio: expect.objectContaining({
          owner: expect.objectContaining({
            did: 'someDid',
          }),
        }),
      });

      result = await boundFunc({
        from: new BigNumber(1),
      } as Params);

      expect(result).toEqual({
        fromPortfolio: expect.objectContaining({
          id: new BigNumber(1),
          owner: expect.objectContaining({
            did: 'someDid',
          }),
        }),
      });

      const from = new NumberedPortfolio({ did: 'someDid', id: new BigNumber(1) }, mockContext);
      result = await boundFunc({
        from,
      } as Params);

      expect(result).toEqual({
        fromPortfolio: from,
      });
    });
  });
});<|MERGE_RESOLUTION|>--- conflicted
+++ resolved
@@ -59,12 +59,8 @@
 
   beforeEach(() => {
     mockContext = dsMockUtils.getContextInstance();
-<<<<<<< HEAD
     when(stringToTickerSpy).calledWith(ticker, mockContext).mockReturnValue(rawTicker);
     when(bigNumberToBalanceSpy).calledWith(amount, mockContext, true).mockReturnValue(rawAmount);
-=======
-    stringToTickerStub.withArgs(ticker, mockContext).returns(rawTicker);
-    bigNumberToBalanceStub.withArgs(amount, mockContext).returns(rawAmount);
     entityMockUtils.configureMocks({
       assetOptions: {
         details: {
@@ -72,7 +68,6 @@
         },
       },
     });
->>>>>>> 3192c40b
   });
 
   afterEach(() => {
@@ -87,22 +82,8 @@
   });
 
   it('should return a redeem transaction spec', async () => {
-<<<<<<< HEAD
-    const proc = procedureMockUtils.getInstance<Params, void>(mockContext);
-
-    const transaction = dsMockUtils.createTxMock('asset', 'redeem');
-
-    entityMockUtils.configureMocks({
-      assetOptions: {
-        details: {
-          isDivisible: true,
-        },
-      },
-      defaultPortfolioOptions: {
-=======
     const proc = procedureMockUtils.getInstance<Params, void, Storage>(mockContext, {
       fromPortfolio: entityMockUtils.getDefaultPortfolioInstance({
->>>>>>> 3192c40b
         getAssetBalances: [
           {
             asset: entityMockUtils.getAssetInstance({ ticker }),
@@ -112,7 +93,7 @@
       }),
     });
 
-    const transaction = dsMockUtils.createTxStub('asset', 'redeem');
+    const transaction = dsMockUtils.createTxMock('asset', 'redeem');
 
     const result = await prepareRedeemTokens.call(proc, {
       ticker,
@@ -136,16 +117,15 @@
       fromPortfolio: from,
     });
 
-    const transaction = dsMockUtils.createTxStub('asset', 'redeemFromPortfolio');
+    const transaction = dsMockUtils.createTxMock('asset', 'redeemFromPortfolio');
 
     const rawPortfolioKind = dsMockUtils.createMockPortfolioKind({
       User: dsMockUtils.createMockU64(new BigNumber(1)),
     });
 
-    sinon
-      .stub(utilsConversionModule, 'portfolioToPortfolioKind')
-      .withArgs(from, mockContext)
-      .returns(rawPortfolioKind);
+    when(jest.spyOn(utilsConversionModule, 'portfolioToPortfolioKind'))
+      .calledWith(from, mockContext)
+      .mockReturnValue(rawPortfolioKind);
 
     const result = await prepareRedeemTokens.call(proc, {
       ticker,

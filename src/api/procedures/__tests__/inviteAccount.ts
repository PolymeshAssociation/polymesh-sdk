--- conflicted
+++ resolved
@@ -151,11 +151,7 @@
     const proc = procedureMockUtils.getInstance<InviteAccountParams, void>(mockContext);
 
     await expect(prepareInviteAccount.call(proc, args)).rejects.toThrow(
-<<<<<<< HEAD
-      'You cannot add an account that is already present in your secondary keys list'
-=======
-      'The target Account is already a signing key for this Identity'
->>>>>>> 56ea37b2
+      'The target Account is already a secondary key for this Identity'
     );
   });
 

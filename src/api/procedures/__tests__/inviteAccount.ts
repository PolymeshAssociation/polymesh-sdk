--- conflicted
+++ resolved
@@ -135,9 +135,6 @@
     );
   });
 
-<<<<<<< HEAD
-  test('should throw an error if the passed account is already present in the secondary keys list', async () => {
-=======
   test('should throw an error if the passed account is already part of an Identity', async () => {
     const targetAccount = entityMockUtils.getAccountInstance({
       address: 'someAddress',
@@ -154,8 +151,7 @@
     );
   });
 
-  test('should throw an error if the passed account is already present in the signing keys list', async () => {
->>>>>>> 48aad023
+  test('should throw an error if the passed account is already present in the secondary keys list', async () => {
     const signer = entityMockUtils.getAccountInstance({ address: 'someFakeAccount' });
 
     mockContext.getSecondaryKeys.resolves([

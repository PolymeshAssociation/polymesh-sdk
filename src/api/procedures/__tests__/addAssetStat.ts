import {
  PolymeshPrimitivesIdentityClaimClaimType,
  PolymeshPrimitivesIdentityId,
  PolymeshPrimitivesStatisticsStat2ndKey,
  PolymeshPrimitivesStatisticsStatOpType,
  PolymeshPrimitivesStatisticsStatType,
  PolymeshPrimitivesStatisticsStatUpdate,
  PolymeshPrimitivesTicker,
  PolymeshPrimitivesTransferComplianceTransferCondition,
} from '@polkadot/types/lookup';
import { BTreeSet } from '@polkadot/types-codec';
import BigNumber from 'bignumber.js';
import sinon from 'sinon';

import { getAuthorization, prepareAddAssetStat } from '~/api/procedures/addAssetStat';
import { Context, PolymeshError } from '~/internal';
import { dsMockUtils, entityMockUtils, procedureMockUtils } from '~/testUtils/mocks';
import { Mocked } from '~/testUtils/types';
<<<<<<< HEAD
import { ClaimType, CountryCode, ErrorCode, StatClaimType, StatType, TxTags } from '~/types';
=======
import {
  AddAssetStatParams,
  ClaimType,
  CountryCode,
  ErrorCode,
  StatClaimType,
  StatType,
  TxTags,
} from '~/types';
>>>>>>> 74ec7be3
import { PolymeshTx, StatisticsOpType, TickerKey } from '~/types/internal';
import * as utilsConversionModule from '~/utils/conversion';

jest.mock(
  '~/api/entities/Asset',
  require('~/testUtils/mocks/entities').mockAssetModule('~/api/entities/Asset')
);

describe('addAssetStat procedure', () => {
  let mockContext: Mocked<Context>;
  let stringToTickerKeyStub: sinon.SinonStub<[string, Context], TickerKey>;
  let ticker: string;
  let count: BigNumber;
  let rawTicker: PolymeshPrimitivesTicker;
  let args: AddAssetStatParams;
  let rawStatType: PolymeshPrimitivesStatisticsStatType;
  let rawStatBtreeSet: BTreeSet<PolymeshPrimitivesStatisticsStatType>;
  let rawStatUpdate: PolymeshPrimitivesStatisticsStatUpdate;
  let raw2ndKey: PolymeshPrimitivesStatisticsStat2ndKey;

  let addBatchTransactionStub: sinon.SinonStub;
  let setActiveAssetStatsTxStub: PolymeshTx<
    [PolymeshPrimitivesTicker, PolymeshPrimitivesTransferComplianceTransferCondition]
  >;
  let batchUpdateAssetStatsTxStub: PolymeshTx<
    [
      PolymeshPrimitivesTicker,
      PolymeshPrimitivesStatisticsStatType,
      BTreeSet<PolymeshPrimitivesStatisticsStatUpdate>
    ]
  >;
  let statisticsOpTypeToStatOpTypeStub: sinon.SinonStub<
    [
      {
        op: PolymeshPrimitivesStatisticsStatOpType;
        claimIssuer?: [PolymeshPrimitivesIdentityClaimClaimType, PolymeshPrimitivesIdentityId];
      },
      Context
    ],
    PolymeshPrimitivesStatisticsStatType
  >;
  let statisticStatTypesToBtreeStatTypeStub: sinon.SinonStub<
    [PolymeshPrimitivesStatisticsStatType[], Context],
    BTreeSet<PolymeshPrimitivesStatisticsStatType>
  >;
  let statUpdatesToBtreeStatUpdateStub: sinon.SinonStub<
    [PolymeshPrimitivesStatisticsStatUpdate[], Context],
    BTreeSet<PolymeshPrimitivesStatisticsStatUpdate>
  >;
  let createStat2ndKeyStub: sinon.SinonStub<
    [
      type: 'NoClaimStat' | StatClaimType,
      context: Context,
      claimStat?: CountryCode | 'yes' | 'no' | undefined
    ],
    PolymeshPrimitivesStatisticsStat2ndKey
  >;
  let statUpdateBtreeSet: BTreeSet<PolymeshPrimitivesStatisticsStatUpdate>;
  let activeAssetStatsStub: sinon.SinonStub;
  let statStub: sinon.SinonStub;

  beforeAll(() => {
    dsMockUtils.initMocks();
    procedureMockUtils.initMocks();
    entityMockUtils.initMocks();
    mockContext = dsMockUtils.getContextInstance();
    ticker = 'TICKER';
    count = new BigNumber(10);
    stringToTickerKeyStub = sinon.stub(utilsConversionModule, 'stringToTickerKey');
    createStat2ndKeyStub = sinon.stub(utilsConversionModule, 'createStat2ndKey');
    statisticsOpTypeToStatOpTypeStub = sinon.stub(
      utilsConversionModule,
      'statisticsOpTypeToStatType'
    );
    statUpdatesToBtreeStatUpdateStub = sinon.stub(
      utilsConversionModule,
      'statUpdatesToBtreeStatUpdate'
    );
    dsMockUtils.setConstMock('statistics', 'maxTransferConditionsPerAsset', {
      returnValue: dsMockUtils.createMockU32(new BigNumber(3)),
    });
    statStub = sinon.stub(utilsConversionModule, 'meshStatToStatisticsOpType');
    activeAssetStatsStub = dsMockUtils.createQueryStub('statistics', 'activeAssetStats');
    activeAssetStatsStub.returns(dsMockUtils.createMockBTreeSet([]));
    statisticStatTypesToBtreeStatTypeStub = sinon.stub(
      utilsConversionModule,
      'statisticStatTypesToBtreeStatType'
    );
  });

  beforeEach(() => {
    statStub.returns(StatisticsOpType.Balance);
    addBatchTransactionStub = procedureMockUtils.getAddBatchTransactionStub();
    setActiveAssetStatsTxStub = dsMockUtils.createTxStub('statistics', 'setActiveAssetStats');
    batchUpdateAssetStatsTxStub = dsMockUtils.createTxStub('statistics', 'batchUpdateAssetStats');

    rawStatType = dsMockUtils.createMockStatisticsStatType();
    rawStatBtreeSet = dsMockUtils.createMockBTreeSet([rawStatType]);
    rawTicker = dsMockUtils.createMockTicker(ticker);
    rawStatUpdate = dsMockUtils.createMockStatUpdate();
    statUpdateBtreeSet = dsMockUtils.createMockBTreeSet([rawStatUpdate]);

    createStat2ndKeyStub.withArgs('NoClaimStat', mockContext, undefined).returns(raw2ndKey);
    statUpdatesToBtreeStatUpdateStub
      .withArgs([rawStatUpdate], mockContext)
      .returns(statUpdateBtreeSet);
    statisticsOpTypeToStatOpTypeStub.returns(rawStatType);

    stringToTickerKeyStub.withArgs(ticker, mockContext).returns({ Ticker: rawTicker });
    statisticStatTypesToBtreeStatTypeStub.returns(rawStatBtreeSet);
  });

  afterEach(() => {
    entityMockUtils.reset();
    procedureMockUtils.reset();
    dsMockUtils.reset();
  });

  afterAll(() => {
    procedureMockUtils.cleanup();
    dsMockUtils.cleanup();
    sinon.restore();
  });

  it('should add an setAssetStats transaction to the queue', async () => {
    args = {
      type: StatType.Percentage,
      ticker,
    };
    const proc = procedureMockUtils.getInstance<AddAssetStatParams, void>(mockContext, {});

    await prepareAddAssetStat.call(proc, args);

    sinon.assert.calledWith(addBatchTransactionStub.firstCall, {
      transactions: [
        {
          transaction: setActiveAssetStatsTxStub,
          args: [{ Ticker: rawTicker }, rawStatBtreeSet],
        },
      ],
    });

    args = {
      type: StatType.Count,
      ticker,
      count,
    };

    sinon.stub(utilsConversionModule, 'countStatInputToStatUpdates').returns(statUpdateBtreeSet);
    await prepareAddAssetStat.call(proc, args);

    sinon.assert.calledWith(addBatchTransactionStub.secondCall, {
      transactions: [
        {
          transaction: setActiveAssetStatsTxStub,
          args: [{ Ticker: rawTicker }, rawStatBtreeSet],
        },
        {
          transaction: batchUpdateAssetStatsTxStub,
          args: [{ Ticker: rawTicker }, rawStatType, statUpdateBtreeSet],
        },
      ],
    });

    args = {
      type: StatType.ScopedCount,
      ticker,
      issuer: entityMockUtils.getIdentityInstance(),
      claimType: ClaimType.Accredited,
      value: {
        accredited: new BigNumber(1),
        nonAccredited: new BigNumber(2),
      },
    };

    sinon
      .stub(utilsConversionModule, 'claimCountStatInputToStatUpdates')
      .returns(statUpdateBtreeSet);
    await prepareAddAssetStat.call(proc, args);
    sinon.assert.calledWith(addBatchTransactionStub.thirdCall, {
      transactions: [
        {
          transaction: setActiveAssetStatsTxStub,
          args: [{ Ticker: rawTicker }, rawStatBtreeSet],
        },
        {
          transaction: batchUpdateAssetStatsTxStub,
          args: [{ Ticker: rawTicker }, rawStatType, statUpdateBtreeSet],
        },
      ],
    });
  });

  it('should throw an error if the appropriate stat is not set', () => {
    const proc = procedureMockUtils.getInstance<AddAssetStatParams, void>(mockContext, {});
    args = {
      type: StatType.Percentage,
      ticker,
    };

    activeAssetStatsStub.returns([rawStatType]);

    statStub.returns(StatisticsOpType.Balance);

    const expectedError = new PolymeshError({
      code: ErrorCode.NoDataChange,
      message: 'Stat is already enabled',
    });

    return expect(prepareAddAssetStat.call(proc, args)).rejects.toThrowError(expectedError);
  });

  describe('getAuthorization', () => {
    it('should return the appropriate roles and permissions', () => {
      args = {
        ticker,
        count,
        type: StatType.Count,
      };

      const proc = procedureMockUtils.getInstance<AddAssetStatParams, void>(mockContext);
      const boundFunc = getAuthorization.bind(proc);

      expect(boundFunc(args)).toEqual({
        permissions: {
          assets: [expect.objectContaining({ ticker })],
          transactions: [
            TxTags.statistics.SetActiveAssetStats,
            TxTags.statistics.BatchUpdateAssetStats,
          ],
          portfolios: [],
        },
      });
      expect(boundFunc({ ticker, type: StatType.Percentage })).toEqual({
        permissions: {
          assets: [expect.objectContaining({ ticker })],
          transactions: [TxTags.statistics.SetActiveAssetStats],
          portfolios: [],
        },
      });
    });
  });
});<|MERGE_RESOLUTION|>--- conflicted
+++ resolved
@@ -16,9 +16,6 @@
 import { Context, PolymeshError } from '~/internal';
 import { dsMockUtils, entityMockUtils, procedureMockUtils } from '~/testUtils/mocks';
 import { Mocked } from '~/testUtils/types';
-<<<<<<< HEAD
-import { ClaimType, CountryCode, ErrorCode, StatClaimType, StatType, TxTags } from '~/types';
-=======
 import {
   AddAssetStatParams,
   ClaimType,
@@ -28,7 +25,6 @@
   StatType,
   TxTags,
 } from '~/types';
->>>>>>> 74ec7be3
 import { PolymeshTx, StatisticsOpType, TickerKey } from '~/types/internal';
 import * as utilsConversionModule from '~/utils/conversion';
 

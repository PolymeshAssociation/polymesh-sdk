--- conflicted
+++ resolved
@@ -114,12 +114,7 @@
   });
 
   beforeEach(() => {
-<<<<<<< HEAD
     statStub.returns(StatType.Balance);
-    addBatchTransactionStub = procedureMockUtils.getAddBatchTransactionStub();
-=======
-    statStub.returns(StatisticsOpType.Balance);
->>>>>>> 76ed85cd
     setActiveAssetStatsTxStub = dsMockUtils.createTxStub('statistics', 'setActiveAssetStats');
     batchUpdateAssetStatsTxStub = dsMockUtils.createTxStub('statistics', 'batchUpdateAssetStats');
 

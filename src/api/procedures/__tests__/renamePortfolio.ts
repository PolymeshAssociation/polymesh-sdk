--- conflicted
+++ resolved
@@ -1,4 +1,4 @@
-import { Bytes, u64 } from '@polkadot/types';
+import { u64 } from '@polkadot/types';
 import BigNumber from 'bignumber.js';
 import { IdentityId } from 'polymesh-types/types';
 import sinon from 'sinon';
@@ -28,13 +28,8 @@
   let mockContext: Mocked<Context>;
   let stringToIdentityIdStub: sinon.SinonStub<[string, Context], IdentityId>;
   let bigNumberToU64Stub: sinon.SinonStub<[BigNumber, Context], u64>;
-<<<<<<< HEAD
-  let stringToBytesStub: sinon.SinonStub<[string, Context], Bytes>;
-  let getPortfolioIdByNameStub: sinon.SinonStub;
-=======
   let stringToTextStub: sinon.SinonStub<[string, Context], Text>;
   let getPortfolioIdsByNameStub: sinon.SinonStub;
->>>>>>> 4fc3eeeb
 
   beforeAll(() => {
     dsMockUtils.initMocks();
@@ -42,13 +37,8 @@
     entityMockUtils.initMocks();
     stringToIdentityIdStub = sinon.stub(utilsConversionModule, 'stringToIdentityId');
     bigNumberToU64Stub = sinon.stub(utilsConversionModule, 'bigNumberToU64');
-<<<<<<< HEAD
-    stringToBytesStub = sinon.stub(utilsConversionModule, 'stringToBytes');
-    getPortfolioIdByNameStub = sinon.stub(utilsInternalModule, 'getPortfolioIdByName');
-=======
     stringToTextStub = sinon.stub(utilsConversionModule, 'stringToText');
     getPortfolioIdsByNameStub = sinon.stub(utilsInternalModule, 'getPortfolioIdsByName');
->>>>>>> 4fc3eeeb
   });
 
   beforeEach(() => {

--- conflicted
+++ resolved
@@ -130,7 +130,6 @@
     ).rejects.toThrow('New per-Identity tax withholding percentages are the same as current ones');
   });
 
-<<<<<<< HEAD
   it('should throw an error if the new tax withholding entries exceed the maximum amount', () => {
     const proc = procedureMockUtils.getInstance<Params, void>(mockContext);
 
@@ -155,9 +154,6 @@
   });
 
   it('should add a set default targets transaction to the queue', async () => {
-=======
-  it('should add a set default targets transaction to the batch', async () => {
->>>>>>> 45e20d1e
     const proc = procedureMockUtils.getInstance<Params, void>(mockContext);
 
     const transaction = dsMockUtils.createTxStub('corporateAction', 'setDefaultTargets');

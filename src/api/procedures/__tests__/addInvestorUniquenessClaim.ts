import { u64 } from '@polkadot/types';
import {
<<<<<<< HEAD
  ConfidentialIdentityV2ClaimProofsScopeClaimProof,
=======
  ConfidentialIdentityClaimProofsScopeClaimProof,
  PolymeshPrimitivesIdentityClaimClaim,
  PolymeshPrimitivesIdentityClaimScope,
>>>>>>> f182b5e2
  PolymeshPrimitivesIdentityId,
  PolymeshPrimitivesInvestorZkproofDataV1InvestorZKProofData,
  PolymeshPrimitivesTicker,
} from '@polkadot/types/lookup';
import BigNumber from 'bignumber.js';
import { when } from 'jest-when';

import {
  getAuthorization,
  prepareAddInvestorUniquenessClaim,
} from '~/api/procedures/addInvestorUniquenessClaim';
import { Context } from '~/internal';
import { dsMockUtils, entityMockUtils, procedureMockUtils } from '~/testUtils/mocks';
import { Mocked } from '~/testUtils/types';
import {
  AddInvestorUniquenessClaimParams,
  Claim,
  ClaimType,
  Scope,
  ScopeClaimProof,
  ScopeType,
  TxTags,
} from '~/types';
import * as utilsConversionModule from '~/utils/conversion';

describe('addInvestorUniquenessClaim procedure', () => {
  let mockContext: Mocked<Context>;
  let did: string;
  let ticker: string;
  let cddId: string;
  let scope: Scope;
  let scopeId: string;
  let proof: string;
  let proofScopeIdWellFormed: string;
  let firstChallengeResponse: string;
  let secondChallengeResponse: string;
  let subtractExpressionsRes: string;
  let blindedScopeDidHash: string;
  let scopeClaimProof: ScopeClaimProof;
  let expiry: Date;
  let stringToIdentityIdSpy: jest.SpyInstance<PolymeshPrimitivesIdentityId, [string, Context]>;
  let claimToMeshClaimSpy: jest.SpyInstance<PolymeshPrimitivesIdentityClaimClaim, [Claim, Context]>;
  let stringToInvestorZkProofDataSpy: jest.SpyInstance<
    PolymeshPrimitivesInvestorZkproofDataV1InvestorZKProofData,
    [string, Context]
  >;
  let scopeClaimProofToMeshScopeClaimProofSpy: jest.SpyInstance<
    ConfidentialIdentityV2ClaimProofsScopeClaimProof,
    [ScopeClaimProof, string, Context]
  >;
  let scopeToMeshScopeSpy: jest.SpyInstance<PolymeshPrimitivesIdentityClaimScope, [Scope, Context]>;
  let dateToMomentSpy: jest.SpyInstance<u64, [Date, Context]>;
  let rawDid: PolymeshPrimitivesIdentityId;
  let rawTicker: PolymeshPrimitivesTicker;
<<<<<<< HEAD
  let rawScope: MeshScope;
  let rawScopeId: ScopeId;
  let rawClaim: MeshClaim;
  let rawClaimV2: MeshClaim;
  let rawProof: InvestorZKProofData;
  let rawScopeClaimProof: ConfidentialIdentityV2ClaimProofsScopeClaimProof;
  let rawExpiry: Moment;
=======
  let rawScope: PolymeshPrimitivesIdentityClaimScope;
  let rawScopeId: PolymeshPrimitivesIdentityId;
  let rawClaim: PolymeshPrimitivesIdentityClaimClaim;
  let rawClaimV2: PolymeshPrimitivesIdentityClaimClaim;
  let rawProof: PolymeshPrimitivesInvestorZkproofDataV1InvestorZKProofData;
  let rawScopeClaimProof: ConfidentialIdentityClaimProofsScopeClaimProof;
  let rawExpiry: u64;
>>>>>>> f182b5e2

  beforeAll(() => {
    did = 'someDid';
    dsMockUtils.initMocks({ contextOptions: { did } });
    procedureMockUtils.initMocks();
    entityMockUtils.initMocks();

    ticker = 'SOME_ASSET';
    cddId = 'someCddId';
    scope = { type: ScopeType.Ticker, value: ticker };
    scopeId = 'someScopeId';
    proof = 'someProof';
    proofScopeIdWellFormed = 'someProofScopeIdWellFormed';
    firstChallengeResponse = 'someFirstChallengeResponse';
    secondChallengeResponse = 'someSecondChallengeResponse';
    subtractExpressionsRes = 'someSubtractExpressionsRes';
    blindedScopeDidHash = 'someBlindedScopeDidHash';
    scopeClaimProof = {
      proofScopeIdWellFormed,
      proofScopeIdCddIdMatch: {
        challengeResponses: [firstChallengeResponse, secondChallengeResponse],
        subtractExpressionsRes,
        blindedScopeDidHash,
      },
    };
    expiry = new Date(new Date().getTime() + 10000);

    stringToIdentityIdSpy = jest.spyOn(utilsConversionModule, 'stringToIdentityId');
    claimToMeshClaimSpy = jest.spyOn(utilsConversionModule, 'claimToMeshClaim');
    stringToInvestorZkProofDataSpy = jest.spyOn(
      utilsConversionModule,
      'stringToInvestorZKProofData'
    );
    scopeClaimProofToMeshScopeClaimProofSpy = jest.spyOn(
      utilsConversionModule,
      'scopeClaimProofToConfidentialIdentityClaimProof'
    );
    dateToMomentSpy = jest.spyOn(utilsConversionModule, 'dateToMoment');
    scopeToMeshScopeSpy = jest.spyOn(utilsConversionModule, 'scopeToMeshScope');
    rawDid = dsMockUtils.createMockIdentityId(did);
    rawTicker = dsMockUtils.createMockTicker(ticker);
    /* eslint-disable @typescript-eslint/naming-convention */
    rawClaim = dsMockUtils.createMockClaim({
      InvestorUniqueness: [
        dsMockUtils.createMockScope({ Ticker: rawTicker }),
        dsMockUtils.createMockIdentityId(ticker),
        dsMockUtils.createMockCddId(cddId),
      ],
    });
    rawClaimV2 = dsMockUtils.createMockClaim({
      InvestorUniquenessV2: dsMockUtils.createMockCddId(cddId),
    });
    rawScope = dsMockUtils.createMockScope({ Ticker: rawTicker });
    rawScopeId = dsMockUtils.createMockIdentityId(scopeId);
    rawProof = dsMockUtils.createMockInvestorZKProofData(proof);
    rawScopeClaimProof = dsMockUtils.createMockScopeClaimProof({
      proofScopeIdWellformed: proofScopeIdWellFormed,
      proofScopeIdCddIdMatch: {
        subtractExpressionsRes,
        challengeResponses: [firstChallengeResponse, secondChallengeResponse],
        blindedScopeDidHash,
      },
      scopeId,
    });
    /* eslint-enable @typescript-eslint/naming-convention */
    rawExpiry = dsMockUtils.createMockMoment(new BigNumber(expiry.getTime()));
  });

  beforeEach(() => {
    mockContext = dsMockUtils.getContextInstance();

    when(stringToIdentityIdSpy).calledWith(did, mockContext).mockReturnValue(rawDid);
    when(claimToMeshClaimSpy)
      .calledWith(
        {
          type: ClaimType.InvestorUniqueness,
          scope,
          cddId,
          scopeId,
        },
        mockContext
      )
      .mockReturnValue(rawClaim);
    when(claimToMeshClaimSpy)
      .calledWith(
        {
          type: ClaimType.InvestorUniquenessV2,
          cddId,
        },
        mockContext
      )
      .mockReturnValue(rawClaimV2);
    when(stringToInvestorZkProofDataSpy).calledWith(proof, mockContext).mockReturnValue(rawProof);
    when(scopeClaimProofToMeshScopeClaimProofSpy)
      .calledWith(scopeClaimProof, scopeId, mockContext)
      .mockReturnValue(rawScopeClaimProof);
    when(dateToMomentSpy).calledWith(expiry, mockContext).mockReturnValue(rawExpiry);
    when(stringToIdentityIdSpy).calledWith(scopeId, mockContext).mockReturnValue(rawScopeId);
    when(scopeToMeshScopeSpy).calledWith(scope, mockContext).mockReturnValue(rawScope);
  });

  afterEach(() => {
    entityMockUtils.reset();
    procedureMockUtils.reset();
    dsMockUtils.reset();
  });

  afterAll(() => {
    procedureMockUtils.cleanup();
    dsMockUtils.cleanup();
  });

  it('should return an add investor uniqueness claim transaction spec', async () => {
    const proc = procedureMockUtils.getInstance<AddInvestorUniquenessClaimParams, void>(
      mockContext
    );
    const addInvestorUniquenessClaimTransaction = dsMockUtils.createTxMock(
      'identity',
      'addInvestorUniquenessClaim'
    );

    let result = await prepareAddInvestorUniquenessClaim.call(proc, {
      scope,
      proof,
      cddId,
      scopeId,
      expiry,
    });

    expect(result).toEqual({
      transaction: addInvestorUniquenessClaimTransaction,
      args: [rawDid, rawClaim, rawProof, rawExpiry],
      resolver: undefined,
    });

    result = await prepareAddInvestorUniquenessClaim.call(proc, {
      scope,
      proof,
      cddId,
      scopeId,
    });

    expect(result).toEqual({
      transaction: addInvestorUniquenessClaimTransaction,
      args: [rawDid, rawClaim, rawProof, null],
      resolver: undefined,
    });
  });

  it('should return an add investor uniqueness claim v2 transaction spec', async () => {
    const proc = procedureMockUtils.getInstance<AddInvestorUniquenessClaimParams, void>(
      mockContext
    );
    const addInvestorUniquenessClaimV2Transaction = dsMockUtils.createTxMock(
      'identity',
      'addInvestorUniquenessClaimV2'
    );

    let result = await prepareAddInvestorUniquenessClaim.call(proc, {
      scope,
      proof: scopeClaimProof,
      cddId,
      scopeId,
      expiry,
    });

    expect(result).toEqual({
      transaction: addInvestorUniquenessClaimV2Transaction,
      args: [rawDid, rawScope, rawClaimV2, rawScopeClaimProof, rawExpiry],
      resolver: undefined,
    });

    result = await prepareAddInvestorUniquenessClaim.call(proc, {
      scope,
      proof: scopeClaimProof,
      cddId,
      scopeId,
    });

    expect(result).toEqual({
      transaction: addInvestorUniquenessClaimV2Transaction,
      args: [rawDid, rawScope, rawClaimV2, rawScopeClaimProof, null],
      resolver: undefined,
    });
  });

  it('should throw an error if the expiry date is in the past', async () => {
    const commonArgs = {
      scope,
      cddId,
      scopeId,
      expiry: new Date('10/14/1987'),
    };

    const proc = procedureMockUtils.getInstance<AddInvestorUniquenessClaimParams, void>(
      mockContext
    );

    await expect(
      prepareAddInvestorUniquenessClaim.call(proc, { ...commonArgs, proof })
    ).rejects.toThrow('Expiry date must be in the future');

    return expect(
      prepareAddInvestorUniquenessClaim.call(proc, { ...commonArgs, proof: scopeClaimProof })
    ).rejects.toThrow('Expiry date must be in the future');
  });

  describe('getAuthorization', () => {
    it('should return the appropriate roles and permissions', () => {
      const commonArgs = {
        scope,
        cddId,
        scopeId,
      };
      const proc = procedureMockUtils.getInstance<AddInvestorUniquenessClaimParams, void>(
        mockContext
      );
      const boundFunc = getAuthorization.bind(proc);

      expect(boundFunc({ ...commonArgs, proof })).toEqual({
        permissions: {
          assets: [],
          transactions: [TxTags.identity.AddInvestorUniquenessClaim],
          portfolios: [],
        },
      });

      expect(boundFunc({ ...commonArgs, proof: scopeClaimProof })).toEqual({
        permissions: {
          assets: [],
          transactions: [TxTags.identity.AddInvestorUniquenessClaimV2],
          portfolios: [],
        },
      });
    });
  });
});<|MERGE_RESOLUTION|>--- conflicted
+++ resolved
@@ -1,14 +1,9 @@
-import { u64 } from '@polkadot/types';
+import { U8aFixed, u64 } from '@polkadot/types';
 import {
-<<<<<<< HEAD
   ConfidentialIdentityV2ClaimProofsScopeClaimProof,
-=======
-  ConfidentialIdentityClaimProofsScopeClaimProof,
   PolymeshPrimitivesIdentityClaimClaim,
   PolymeshPrimitivesIdentityClaimScope,
->>>>>>> f182b5e2
   PolymeshPrimitivesIdentityId,
-  PolymeshPrimitivesInvestorZkproofDataV1InvestorZKProofData,
   PolymeshPrimitivesTicker,
 } from '@polkadot/types/lookup';
 import BigNumber from 'bignumber.js';
@@ -49,10 +44,7 @@
   let expiry: Date;
   let stringToIdentityIdSpy: jest.SpyInstance<PolymeshPrimitivesIdentityId, [string, Context]>;
   let claimToMeshClaimSpy: jest.SpyInstance<PolymeshPrimitivesIdentityClaimClaim, [Claim, Context]>;
-  let stringToInvestorZkProofDataSpy: jest.SpyInstance<
-    PolymeshPrimitivesInvestorZkproofDataV1InvestorZKProofData,
-    [string, Context]
-  >;
+  let stringToU8aFixedSpy: jest.SpyInstance<U8aFixed, [string, Context]>;
   let scopeClaimProofToMeshScopeClaimProofSpy: jest.SpyInstance<
     ConfidentialIdentityV2ClaimProofsScopeClaimProof,
     [ScopeClaimProof, string, Context]
@@ -61,23 +53,13 @@
   let dateToMomentSpy: jest.SpyInstance<u64, [Date, Context]>;
   let rawDid: PolymeshPrimitivesIdentityId;
   let rawTicker: PolymeshPrimitivesTicker;
-<<<<<<< HEAD
-  let rawScope: MeshScope;
-  let rawScopeId: ScopeId;
-  let rawClaim: MeshClaim;
-  let rawClaimV2: MeshClaim;
-  let rawProof: InvestorZKProofData;
-  let rawScopeClaimProof: ConfidentialIdentityV2ClaimProofsScopeClaimProof;
-  let rawExpiry: Moment;
-=======
   let rawScope: PolymeshPrimitivesIdentityClaimScope;
   let rawScopeId: PolymeshPrimitivesIdentityId;
   let rawClaim: PolymeshPrimitivesIdentityClaimClaim;
   let rawClaimV2: PolymeshPrimitivesIdentityClaimClaim;
-  let rawProof: PolymeshPrimitivesInvestorZkproofDataV1InvestorZKProofData;
-  let rawScopeClaimProof: ConfidentialIdentityClaimProofsScopeClaimProof;
+  let rawProof: U8aFixed;
+  let rawScopeClaimProof: ConfidentialIdentityV2ClaimProofsScopeClaimProof;
   let rawExpiry: u64;
->>>>>>> f182b5e2
 
   beforeAll(() => {
     did = 'someDid';
@@ -107,10 +89,7 @@
 
     stringToIdentityIdSpy = jest.spyOn(utilsConversionModule, 'stringToIdentityId');
     claimToMeshClaimSpy = jest.spyOn(utilsConversionModule, 'claimToMeshClaim');
-    stringToInvestorZkProofDataSpy = jest.spyOn(
-      utilsConversionModule,
-      'stringToInvestorZKProofData'
-    );
+    stringToU8aFixedSpy = jest.spyOn(utilsConversionModule, 'stringToU8aFixed');
     scopeClaimProofToMeshScopeClaimProofSpy = jest.spyOn(
       utilsConversionModule,
       'scopeClaimProofToConfidentialIdentityClaimProof'
@@ -132,7 +111,7 @@
     });
     rawScope = dsMockUtils.createMockScope({ Ticker: rawTicker });
     rawScopeId = dsMockUtils.createMockIdentityId(scopeId);
-    rawProof = dsMockUtils.createMockInvestorZKProofData(proof);
+    rawProof = dsMockUtils.createMockU8aFixed(proof);
     rawScopeClaimProof = dsMockUtils.createMockScopeClaimProof({
       proofScopeIdWellformed: proofScopeIdWellFormed,
       proofScopeIdCddIdMatch: {
@@ -170,7 +149,7 @@
         mockContext
       )
       .mockReturnValue(rawClaimV2);
-    when(stringToInvestorZkProofDataSpy).calledWith(proof, mockContext).mockReturnValue(rawProof);
+    when(stringToU8aFixedSpy).calledWith(proof, mockContext).mockReturnValue(rawProof);
     when(scopeClaimProofToMeshScopeClaimProofSpy)
       .calledWith(scopeClaimProof, scopeId, mockContext)
       .mockReturnValue(rawScopeClaimProof);

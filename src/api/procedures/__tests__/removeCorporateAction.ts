import BigNumber from 'bignumber.js';
import { TxTags } from 'polymesh-types/types';
import sinon from 'sinon';

import {
  getAuthorization,
  Params,
  prepareRemoveCorporateAction,
} from '~/api/procedures/removeCorporateAction';
import { Context } from '~/internal';
import { dsMockUtils, entityMockUtils, procedureMockUtils } from '~/testUtils/mocks';
import { Mocked } from '~/testUtils/types';
import * as utilsConversionModule from '~/utils/conversion';

jest.mock(
  '~/api/entities/Asset',
  require('~/testUtils/mocks/entities').mockAssetModule('~/api/entities/Asset')
);
jest.mock(
  '~/api/entities/CorporateAction',
  require('~/testUtils/mocks/entities').mockCorporateActionModule('~/api/entities/CorporateAction')
);

describe('removeCorporateAction procedure', () => {
  let mockContext: Mocked<Context>;
  let addTransactionStub: sinon.SinonStub;
  let corporateActionsQueryStub: sinon.SinonStub;

  const ticker = 'SOME_TICKER';
  const id = new BigNumber(1);
  // eslint-disable-next-line @typescript-eslint/naming-convention
  const rawCaId = dsMockUtils.createMockCAId({ ticker, local_id: id.toNumber() });

  beforeAll(() => {
    dsMockUtils.initMocks();
    procedureMockUtils.initMocks();
    entityMockUtils.initMocks();

    sinon.stub(utilsConversionModule, 'corporateActionIdentifierToCaId').returns(rawCaId);
  });

  beforeEach(() => {
    mockContext = dsMockUtils.getContextInstance();
    addTransactionStub = procedureMockUtils.getAddTransactionStub();
    corporateActionsQueryStub = dsMockUtils.createQueryStub('corporateAction', 'corporateActions');
  });

  afterEach(() => {
    entityMockUtils.reset();
    procedureMockUtils.reset();
    dsMockUtils.reset();
  });

  afterAll(() => {
    procedureMockUtils.cleanup();
    dsMockUtils.cleanup();
  });

  test("should throw an error if the Corporate Action is a Distribution and it doesn't exist", () => {
    dsMockUtils.createQueryStub('capitalDistribution', 'distributions', {
      returnValue: dsMockUtils.createMockOption(),
    });

    const proc = procedureMockUtils.getInstance<Params, void>(mockContext);

    return expect(
      prepareRemoveCorporateAction.call(proc, {
        corporateAction: entityMockUtils.getDividendDistributionInstance(),
        ticker,
      })
    ).rejects.toThrow("The Distribution doesn't exist");
  });

  test("should throw an error if the Corporate Action is not a Distribution and the Corporate Action doesn't exist", () => {
    dsMockUtils.createQueryStub('capitalDistribution', 'distributions', {
      returnValue: dsMockUtils.createMockOption(),
    });

    corporateActionsQueryStub.returns(dsMockUtils.createMockOption());

    const proc = procedureMockUtils.getInstance<Params, void>(mockContext);

    return expect(
      prepareRemoveCorporateAction.call(proc, {
        corporateAction: new BigNumber(1),
        ticker,
      })
    ).rejects.toThrow("The Corporate Action doesn't exist");
  });

  test('should throw an error if the distribution has already started', () => {
    dsMockUtils.createQueryStub('capitalDistribution', 'distributions', {
      returnValue: dsMockUtils.createMockOption(
        dsMockUtils.createMockDistribution({
          /* eslint-disable @typescript-eslint/naming-convention */
          from: {
            kind: 'Default',
            did: 'someDid',
          },
          currency: 'USD',
          per_share: 20000000,
          amount: 50000000000,
          remaining: 40000000000,
          payment_at: new Date('1/1/2020').getTime(),
          expires_at: null,
          reclaimed: false,
          /* eslint-enable @typescript-eslint/naming-convention */
        })
      ),
    });

    const proc = procedureMockUtils.getInstance<Params, void>(mockContext);

    return expect(
      prepareRemoveCorporateAction.call(proc, {
        corporateAction: entityMockUtils.getDividendDistributionInstance(),
        ticker,
      })
    ).rejects.toThrow('The Distribution has already started');
  });

  test('should throw an error if the corporate action does not exist', () => {
    const proc = procedureMockUtils.getInstance<Params, void>(mockContext);

    return expect(
      prepareRemoveCorporateAction.call(proc, {
        corporateAction: entityMockUtils.getCorporateActionInstance({
          exists: false,
        }),
        ticker,
      })
    ).rejects.toThrow("The Corporate Action doesn't exist");
  });

  test('should add a remove corporate agent transaction to the queue', async () => {
    const transaction = dsMockUtils.createTxStub('corporateAction', 'removeCa');
    const proc = procedureMockUtils.getInstance<Params, void>(mockContext);

    await prepareRemoveCorporateAction.call(proc, {
      corporateAction: entityMockUtils.getCorporateActionInstance({
        exists: true,
      }),
      ticker,
    });

    sinon.assert.calledWith(addTransactionStub, { transaction, args: [rawCaId] });

    dsMockUtils.createQueryStub('capitalDistribution', 'distributions', {
      returnValue: dsMockUtils.createMockOption(
        dsMockUtils.createMockDistribution({
          /* eslint-disable @typescript-eslint/naming-convention */
          from: {
            kind: 'Default',
            did: 'someDid',
          },
          currency: 'USD',
          per_share: 20000000,
          amount: 50000000000,
          remaining: 40000000000,
          payment_at: new Date('10/10/2030').getTime(),
          expires_at: null,
          reclaimed: false,
          /* eslint-enable @typescript-eslint/naming-convention */
        })
      ),
    });

    await prepareRemoveCorporateAction.call(proc, {
      corporateAction: entityMockUtils.getDividendDistributionInstance(),
      ticker,
    });

    sinon.assert.calledWith(addTransactionStub, { transaction, args: [rawCaId] });

    corporateActionsQueryStub.returns(
      dsMockUtils.createMockOption(dsMockUtils.createMockCorporateAction())
    );

    await prepareRemoveCorporateAction.call(proc, {
      corporateAction: new BigNumber(1),
      ticker,
    });

    sinon.assert.calledWith(addTransactionStub, { transaction, args: [rawCaId] });
  });

  describe('getAuthorization', () => {
    test('should return the appropriate roles and permissions', () => {
      const proc = procedureMockUtils.getInstance<Params, void>(mockContext);
      const boundFunc = getAuthorization.bind(proc);
      const args = {
        ticker,
      } as Params;

      expect(boundFunc(args)).toEqual({
        permissions: {
          transactions: [TxTags.corporateAction.RemoveCa],
<<<<<<< HEAD
          tokens: [expect.objectContaining({ ticker })],
=======
          assets: [entityMockUtils.getAssetInstance({ ticker })],
>>>>>>> daa784ca
          portfolios: [],
        },
      });
    });
  });
});<|MERGE_RESOLUTION|>--- conflicted
+++ resolved
@@ -195,11 +195,7 @@
       expect(boundFunc(args)).toEqual({
         permissions: {
           transactions: [TxTags.corporateAction.RemoveCa],
-<<<<<<< HEAD
-          tokens: [expect.objectContaining({ ticker })],
-=======
-          assets: [entityMockUtils.getAssetInstance({ ticker })],
->>>>>>> daa784ca
+          assets: [expect.objectContaining({ ticker })],
           portfolios: [],
         },
       });

import { Option } from '@polkadot/types';
import { Moment } from '@polkadot/types/interfaces';
import { AuthorizationData, Signatory, TxTags } from 'polymesh-types/types';
import sinon from 'sinon';

import {
  getAuthorization,
  Params,
  prepareTransferTickerOwnership,
} from '~/api/procedures/transferTickerOwnership';
import { AuthorizationRequest, Context } from '~/internal';
import { dsMockUtils, entityMockUtils, procedureMockUtils } from '~/testUtils/mocks';
import { Mocked } from '~/testUtils/types';
import {
  Authorization,
  AuthorizationType,
  RoleType,
  SignerType,
  SignerValue,
  TickerReservationStatus,
} from '~/types';
import { PolymeshTx } from '~/types/internal';
import * as utilsConversionModule from '~/utils/conversion';

jest.mock(
  '~/api/entities/TickerReservation',
  require('~/testUtils/mocks/entities').mockTickerReservationModule(
    '~/api/entities/TickerReservation'
  )
);

describe('transferTickerOwnership procedure', () => {
  let mockContext: Mocked<Context>;
  let signerValueToSignatoryStub: sinon.SinonStub<[SignerValue, Context], Signatory>;
  let authorizationToAuthorizationDataStub: sinon.SinonStub<
    [Authorization, Context],
    AuthorizationData
  >;
  let dateToMomentStub: sinon.SinonStub<[Date, Context], Moment>;
  let ticker: string;
  let did: string;
  let expiry: Date;
  let rawSignatory: Signatory;
  let rawAuthorizationData: AuthorizationData;
  let rawMoment: Moment;
  let args: Params;

  beforeAll(() => {
    dsMockUtils.initMocks();
    procedureMockUtils.initMocks();
    entityMockUtils.initMocks();
    signerValueToSignatoryStub = sinon.stub(utilsConversionModule, 'signerValueToSignatory');
    authorizationToAuthorizationDataStub = sinon.stub(
      utilsConversionModule,
      'authorizationToAuthorizationData'
    );
    dateToMomentStub = sinon.stub(utilsConversionModule, 'dateToMoment');
    ticker = 'someTicker';
    did = 'someOtherDid';
    expiry = new Date('10/14/3040');
    rawSignatory = dsMockUtils.createMockSignatory({
      Identity: dsMockUtils.createMockIdentityId(did),
    });
    rawAuthorizationData = dsMockUtils.createMockAuthorizationData({
      TransferTicker: dsMockUtils.createMockTicker(ticker),
    });
    rawMoment = dsMockUtils.createMockMoment(expiry.getTime());
    args = {
      ticker,
      target: did,
    };
  });

  let addTransactionStub: sinon.SinonStub;

  let transaction: PolymeshTx<[Signatory, AuthorizationData, Option<Moment>]>;

  beforeEach(() => {
    addTransactionStub = procedureMockUtils.getAddTransactionStub();

    transaction = dsMockUtils.createTxStub('identity', 'addAuthorization');

    mockContext = dsMockUtils.getContextInstance();

    signerValueToSignatoryStub
      .withArgs({ type: SignerType.Identity, value: did }, mockContext)
      .returns(rawSignatory);
    authorizationToAuthorizationDataStub
      .withArgs({ type: AuthorizationType.TransferTicker, value: ticker }, mockContext)
      .returns(rawAuthorizationData);
    dateToMomentStub.withArgs(expiry, mockContext).returns(rawMoment);
  });

  afterEach(() => {
    entityMockUtils.reset();
    procedureMockUtils.reset();
    dsMockUtils.reset();
  });

  afterAll(() => {
    entityMockUtils.cleanup();
    procedureMockUtils.cleanup();
    dsMockUtils.cleanup();
  });

  test('should throw an error if a token with that ticker has already been launched', () => {
    entityMockUtils.getTickerReservationDetailsStub().resolves({
      owner: entityMockUtils.getIdentityInstance(),
      expiryDate: null,
      status: TickerReservationStatus.TokenCreated,
    });
    const proc = procedureMockUtils.getInstance<Params, AuthorizationRequest>(mockContext);

    return expect(prepareTransferTickerOwnership.call(proc, args)).rejects.toThrow(
      'A Security Token with this ticker has already been created'
    );
  });

  test('should add an add authorization transaction to the queue', async () => {
    const proc = procedureMockUtils.getInstance<Params, AuthorizationRequest>(mockContext);

    await prepareTransferTickerOwnership.call(proc, args);

    sinon.assert.calledWith(addTransactionStub, {
      transaction,
<<<<<<< HEAD
      args: [rawSignatory, rawAuthorizationData, null],
    });
    expect(result).toEqual(entityMockUtils.getTickerReservationInstance({ ticker }));
=======
      sinon.match({ resolvers: sinon.match.array }),
      rawSignatory,
      rawAuthorizationData,
      null
    );
  });

  test('should add an add authorization transaction to the queue if the target is an Identity', async () => {
    const identityArgs = Object.assign({}, args, {
      target: entityMockUtils.getIdentityInstance({ did }),
    });
    const proc = procedureMockUtils.getInstance<Params, AuthorizationRequest>(mockContext);

    await prepareTransferTickerOwnership.call(proc, identityArgs);

    sinon.assert.calledWith(
      addTransactionStub,
      transaction,
      sinon.match({ resolvers: sinon.match.array }),
      rawSignatory,
      rawAuthorizationData,
      null
    );
>>>>>>> 6fe7d9ed
  });

  test('should add an add authorization transaction with expiry to the queue if an expiry date was passed', async () => {
    const proc = procedureMockUtils.getInstance<Params, AuthorizationRequest>(mockContext);

    await prepareTransferTickerOwnership.call(proc, { ...args, expiry });

    sinon.assert.calledWith(addTransactionStub, {
      transaction,
<<<<<<< HEAD
      args: [rawSignatory, rawAuthorizationData, rawMoment],
    });
    expect(result).toEqual(entityMockUtils.getTickerReservationInstance({ ticker }));
=======
      sinon.match({ resolvers: sinon.match.array }),
      rawSignatory,
      rawAuthorizationData,
      rawMoment
    );
>>>>>>> 6fe7d9ed
  });

  describe('getAuthorization', () => {
    test('should return the appropriate roles and permissions', () => {
      const proc = procedureMockUtils.getInstance<Params, AuthorizationRequest>(mockContext);
      const boundFunc = getAuthorization.bind(proc);

      expect(boundFunc(args)).toEqual({
        roles: [{ type: RoleType.TickerOwner, ticker }],
        permissions: {
          tokens: [],
          transactions: [TxTags.identity.AddAuthorization],
          portfolios: [],
        },
      });
    });
  });
});<|MERGE_RESOLUTION|>--- conflicted
+++ resolved
@@ -121,37 +121,14 @@
 
     await prepareTransferTickerOwnership.call(proc, args);
 
-    sinon.assert.calledWith(addTransactionStub, {
-      transaction,
-<<<<<<< HEAD
-      args: [rawSignatory, rawAuthorizationData, null],
-    });
-    expect(result).toEqual(entityMockUtils.getTickerReservationInstance({ ticker }));
-=======
-      sinon.match({ resolvers: sinon.match.array }),
-      rawSignatory,
-      rawAuthorizationData,
-      null
-    );
-  });
-
-  test('should add an add authorization transaction to the queue if the target is an Identity', async () => {
-    const identityArgs = Object.assign({}, args, {
-      target: entityMockUtils.getIdentityInstance({ did }),
-    });
-    const proc = procedureMockUtils.getInstance<Params, AuthorizationRequest>(mockContext);
-
-    await prepareTransferTickerOwnership.call(proc, identityArgs);
-
     sinon.assert.calledWith(
       addTransactionStub,
-      transaction,
-      sinon.match({ resolvers: sinon.match.array }),
-      rawSignatory,
-      rawAuthorizationData,
-      null
+      sinon.match({
+        transaction,
+        resolvers: sinon.match.array,
+        args: [rawSignatory, rawAuthorizationData, null],
+      })
     );
->>>>>>> 6fe7d9ed
   });
 
   test('should add an add authorization transaction with expiry to the queue if an expiry date was passed', async () => {
@@ -159,19 +136,14 @@
 
     await prepareTransferTickerOwnership.call(proc, { ...args, expiry });
 
-    sinon.assert.calledWith(addTransactionStub, {
-      transaction,
-<<<<<<< HEAD
-      args: [rawSignatory, rawAuthorizationData, rawMoment],
-    });
-    expect(result).toEqual(entityMockUtils.getTickerReservationInstance({ ticker }));
-=======
-      sinon.match({ resolvers: sinon.match.array }),
-      rawSignatory,
-      rawAuthorizationData,
-      rawMoment
+    sinon.assert.calledWith(
+      addTransactionStub,
+      sinon.match({
+        transaction,
+        resolvers: sinon.match.array,
+        args: [rawSignatory, rawAuthorizationData, rawMoment],
+      })
     );
->>>>>>> 6fe7d9ed
   });
 
   describe('getAuthorization', () => {

import { Option } from '@polkadot/types';
import { Moment } from '@polkadot/types/interfaces';
import { AuthorizationData, Signatory, TxTags } from 'polymesh-types/types';
import sinon from 'sinon';

import {
  getAuthorization,
  Params,
  prepareTransferTickerOwnership,
} from '~/api/procedures/transferTickerOwnership';
import { AuthorizationRequest, Context } from '~/internal';
import { dsMockUtils, entityMockUtils, procedureMockUtils } from '~/testUtils/mocks';
import { Mocked } from '~/testUtils/types';
import {
  Authorization,
  AuthorizationType,
  RoleType,
  SignerType,
  SignerValue,
  TickerReservationStatus,
} from '~/types';
import { PolymeshTx } from '~/types/internal';
import * as utilsConversionModule from '~/utils/conversion';

jest.mock(
  '~/api/entities/TickerReservation',
  require('~/testUtils/mocks/entities').mockTickerReservationModule(
    '~/api/entities/TickerReservation'
  )
);

describe('transferTickerOwnership procedure', () => {
  let mockContext: Mocked<Context>;
  let signerValueToSignatoryStub: sinon.SinonStub<[SignerValue, Context], Signatory>;
  let authorizationToAuthorizationDataStub: sinon.SinonStub<
    [Authorization, Context],
    AuthorizationData
  >;
  let dateToMomentStub: sinon.SinonStub<[Date, Context], Moment>;
  let ticker: string;
  let did: string;
  let expiry: Date;
  let rawSignatory: Signatory;
  let rawAuthorizationData: AuthorizationData;
  let rawMoment: Moment;
  let args: Params;

  beforeAll(() => {
    dsMockUtils.initMocks();
    procedureMockUtils.initMocks();
    entityMockUtils.initMocks();
    signerValueToSignatoryStub = sinon.stub(utilsConversionModule, 'signerValueToSignatory');
    authorizationToAuthorizationDataStub = sinon.stub(
      utilsConversionModule,
      'authorizationToAuthorizationData'
    );
    dateToMomentStub = sinon.stub(utilsConversionModule, 'dateToMoment');
    ticker = 'someTicker';
    did = 'someOtherDid';
    expiry = new Date('10/14/3040');
    rawSignatory = dsMockUtils.createMockSignatory({
      Identity: dsMockUtils.createMockIdentityId(did),
    });
    rawAuthorizationData = dsMockUtils.createMockAuthorizationData({
      TransferTicker: dsMockUtils.createMockTicker(ticker),
    });
    rawMoment = dsMockUtils.createMockMoment(expiry.getTime());
    args = {
      ticker,
      target: did,
    };
  });

  let addTransactionStub: sinon.SinonStub;

  let transaction: PolymeshTx<[Signatory, AuthorizationData, Option<Moment>]>;

  beforeEach(() => {
    addTransactionStub = procedureMockUtils.getAddTransactionStub();

    transaction = dsMockUtils.createTxStub('identity', 'addAuthorization');

    mockContext = dsMockUtils.getContextInstance();

    signerValueToSignatoryStub
      .withArgs({ type: SignerType.Identity, value: did }, mockContext)
      .returns(rawSignatory);
    authorizationToAuthorizationDataStub
      .withArgs({ type: AuthorizationType.TransferTicker, value: ticker }, mockContext)
      .returns(rawAuthorizationData);
    dateToMomentStub.withArgs(expiry, mockContext).returns(rawMoment);
  });

  afterEach(() => {
    entityMockUtils.reset();
    procedureMockUtils.reset();
    dsMockUtils.reset();
  });

  afterAll(() => {
    procedureMockUtils.cleanup();
    dsMockUtils.cleanup();
  });

<<<<<<< HEAD
  test('should throw an error if a token with that ticker has already been launched', () => {
    entityMockUtils.configureMocks({
      tickerReservationOptions: {
        details: {
          owner: entityMockUtils.getIdentityInstance(),
          expiryDate: null,
          status: TickerReservationStatus.TokenCreated,
        },
      },
=======
  test('should throw an error if an Asset with that ticker has already been launched', () => {
    entityMockUtils.getTickerReservationDetailsStub().resolves({
      owner: entityMockUtils.getIdentityInstance(),
      expiryDate: null,
      status: TickerReservationStatus.AssetCreated,
>>>>>>> daa784ca
    });
    const proc = procedureMockUtils.getInstance<Params, AuthorizationRequest>(mockContext);

    return expect(prepareTransferTickerOwnership.call(proc, args)).rejects.toThrow(
      'An Asset with this ticker has already been created'
    );
  });

  test('should add an add authorization transaction to the queue', async () => {
    const proc = procedureMockUtils.getInstance<Params, AuthorizationRequest>(mockContext);

    await prepareTransferTickerOwnership.call(proc, args);

    sinon.assert.calledWith(
      addTransactionStub,
      sinon.match({
        transaction,
        resolvers: sinon.match.array,
        args: [rawSignatory, rawAuthorizationData, null],
      })
    );
  });

  test('should add an add authorization transaction with expiry to the queue if an expiry date was passed', async () => {
    const proc = procedureMockUtils.getInstance<Params, AuthorizationRequest>(mockContext);

    await prepareTransferTickerOwnership.call(proc, { ...args, expiry });

    sinon.assert.calledWith(
      addTransactionStub,
      sinon.match({
        transaction,
        resolvers: sinon.match.array,
        args: [rawSignatory, rawAuthorizationData, rawMoment],
      })
    );
  });

  describe('getAuthorization', () => {
    test('should return the appropriate roles and permissions', () => {
      const proc = procedureMockUtils.getInstance<Params, AuthorizationRequest>(mockContext);
      const boundFunc = getAuthorization.bind(proc);

      expect(boundFunc(args)).toEqual({
        roles: [{ type: RoleType.TickerOwner, ticker }],
        permissions: {
          assets: [],
          transactions: [TxTags.identity.AddAuthorization],
          portfolios: [],
        },
      });
    });
  });
});<|MERGE_RESOLUTION|>--- conflicted
+++ resolved
@@ -102,23 +102,15 @@
     dsMockUtils.cleanup();
   });
 
-<<<<<<< HEAD
-  test('should throw an error if a token with that ticker has already been launched', () => {
+  test('should throw an error if an Asset with that ticker has already been launched', () => {
     entityMockUtils.configureMocks({
       tickerReservationOptions: {
         details: {
           owner: entityMockUtils.getIdentityInstance(),
           expiryDate: null,
-          status: TickerReservationStatus.TokenCreated,
+          status: TickerReservationStatus.AssetCreated,
         },
       },
-=======
-  test('should throw an error if an Asset with that ticker has already been launched', () => {
-    entityMockUtils.getTickerReservationDetailsStub().resolves({
-      owner: entityMockUtils.getIdentityInstance(),
-      expiryDate: null,
-      status: TickerReservationStatus.AssetCreated,
->>>>>>> daa784ca
     });
     const proc = procedureMockUtils.getInstance<Params, AuthorizationRequest>(mockContext);
 

--- conflicted
+++ resolved
@@ -111,13 +111,8 @@
     const amount = new BigNumber(99);
     const memo = 'someMessage';
     const rawAccount = dsMockUtils.createMockAccountId(to.address);
-<<<<<<< HEAD
     const rawAmount = dsMockUtils.createMockBalance(amount);
-    const rawMemo = ('memo' as unknown) as Memo;
-=======
-    const rawAmount = dsMockUtils.createMockBalance(amount.toNumber());
     const rawMemo = 'memo' as unknown as Memo;
->>>>>>> fa286c4a
 
     dsMockUtils
       .createQueryStub('identity', 'keyToIdentityIds')

import BigNumber from 'bignumber.js';
import { Memo } from 'polymesh-types/polymesh';
import sinon from 'sinon';

import {
  getAuthorization,
  prepareTransferPolyx,
  TransferPolyxParams,
} from '~/api/procedures/transferPolyx';
import { Context } from '~/internal';
import { dsMockUtils, entityMockUtils, procedureMockUtils } from '~/testUtils/mocks';
import { Mocked } from '~/testUtils/types';
import { TxTags } from '~/types';
import * as utilsConversionModule from '~/utils/conversion';

jest.mock(
  '~/api/entities/Identity',
  require('~/testUtils/mocks/entities').mockIdentityModule('~/api/entities/Identity')
);
jest.mock(
  '~/api/entities/Account',
  require('~/testUtils/mocks/entities').mockAccountModule('~/api/entities/Account')
);

describe('transferPolyx procedure', () => {
  let mockContext: Mocked<Context>;

  beforeAll(() => {
    entityMockUtils.initMocks();
    dsMockUtils.initMocks();
    procedureMockUtils.initMocks();
  });

  beforeEach(() => {
    mockContext = dsMockUtils.getContextInstance();
  });

  afterEach(() => {
    entityMockUtils.reset();
    procedureMockUtils.reset();
    dsMockUtils.reset();
  });

  afterAll(() => {
    procedureMockUtils.cleanup();
    dsMockUtils.cleanup();
  });

  test('should throw an error if the user has insufficient balance to transfer', () => {
    dsMockUtils.createQueryStub('identity', 'keyToIdentityIds', { returnValue: {} });

    const proc = procedureMockUtils.getInstance<TransferPolyxParams, void>(mockContext);

    return expect(
      prepareTransferPolyx.call(proc, {
        to: 'someAccount',
        amount: new BigNumber(101),
      })
    ).rejects.toThrow('Insufficient free balance');
  });

<<<<<<< HEAD
  test("should throw an error if destination account doesn't have an associated Identity", () => {
    entityMockUtils.configureMocks({
      accountOptions: {
        getIdentity: null,
      },
    });
=======
  test("should throw an error if destination Account doesn't have an associated Identity", () => {
    entityMockUtils.getAccountGetIdentityStub().resolves(null);
>>>>>>> 73ce625e

    const proc = procedureMockUtils.getInstance<TransferPolyxParams, void>(mockContext);

    return expect(
      prepareTransferPolyx.call(proc, { to: 'someAccount', amount: new BigNumber(99) })
    ).rejects.toThrow("The destination Account doesn't have an asssociated Identity");
  });

  test("should throw an error if sender Identity doesn't have valid CDD", () => {
    dsMockUtils
      .createQueryStub('identity', 'keyToIdentityIds')
      .returns(dsMockUtils.createMockIdentityId('currentIdentityId'));

    mockContext = dsMockUtils.getContextInstance({
      validCdd: false,
    });

    const proc = procedureMockUtils.getInstance<TransferPolyxParams, void>(mockContext);

    return expect(
      prepareTransferPolyx.call(proc, { to: 'someAccount', amount: new BigNumber(99) })
    ).rejects.toThrow('The sender Identity has an invalid CDD claim');
  });

  test("should throw an error if destination Account doesn't have valid CDD", () => {
    dsMockUtils
      .createQueryStub('identity', 'keyToIdentityIds')
      .returns(dsMockUtils.createMockIdentityId('currentIdentityId'));

    entityMockUtils.configureMocks({
      accountOptions: {
        getIdentity: entityMockUtils.getIdentityInstance({
          hasValidCdd: false,
        }),
      },
    });

    const proc = procedureMockUtils.getInstance<TransferPolyxParams, void>(mockContext);

    return expect(
      prepareTransferPolyx.call(proc, { to: 'someAccount', amount: new BigNumber(99) })
    ).rejects.toThrow('The receiver Identity has an invalid CDD claim');
  });

  test('should add a balance transfer transaction to the queue', async () => {
    const to = entityMockUtils.getAccountInstance({ address: 'someAccount' });
    const amount = new BigNumber(99);
    const memo = 'someMessage';
    const rawAccount = dsMockUtils.createMockAccountId(to.address);
    const rawAmount = dsMockUtils.createMockBalance(amount.toNumber());
    const rawMemo = 'memo' as unknown as Memo;

    dsMockUtils
      .createQueryStub('identity', 'keyToIdentityIds')
      .returns(dsMockUtils.createMockIdentityId('currentIdentityId'));

    sinon.stub(utilsConversionModule, 'stringToAccountId').returns(rawAccount);
    sinon.stub(utilsConversionModule, 'numberToBalance').returns(rawAmount);
    sinon.stub(utilsConversionModule, 'stringToMemo').returns(rawMemo);

    let tx = dsMockUtils.createTxStub('balances', 'transfer');
    const proc = procedureMockUtils.getInstance<TransferPolyxParams, void>(mockContext);

    await prepareTransferPolyx.call(proc, {
      to,
      amount,
    });

    sinon.assert.calledWith(
      procedureMockUtils.getAddTransactionStub(),
      tx,
      {},
      rawAccount,
      rawAmount
    );

    tx = dsMockUtils.createTxStub('balances', 'transferWithMemo');

    await prepareTransferPolyx.call(proc, {
      to,
      amount,
      memo,
    });

    sinon.assert.calledWith(
      procedureMockUtils.getAddTransactionStub(),
      tx,
      {},
      rawAccount,
      rawAmount,
      rawMemo
    );
  });

  describe('getAuthorization', () => {
    test('should return the appropriate roles and permissions', () => {
      const memo = 'something';
      const args = {
        memo,
      } as TransferPolyxParams;

      expect(getAuthorization(args)).toEqual({
        permissions: {
          transactions: [TxTags.balances.TransferWithMemo],
          tokens: [],
          portfolios: [],
        },
      });

      args.memo = undefined;

      expect(getAuthorization(args)).toEqual({
        permissions: {
          transactions: [TxTags.balances.Transfer],
          tokens: [],
          portfolios: [],
        },
      });
    });
  });
});<|MERGE_RESOLUTION|>--- conflicted
+++ resolved
@@ -59,17 +59,12 @@
     ).rejects.toThrow('Insufficient free balance');
   });
 
-<<<<<<< HEAD
-  test("should throw an error if destination account doesn't have an associated Identity", () => {
+  test("should throw an error if destination Account doesn't have an associated Identity", () => {
     entityMockUtils.configureMocks({
       accountOptions: {
         getIdentity: null,
       },
     });
-=======
-  test("should throw an error if destination Account doesn't have an associated Identity", () => {
-    entityMockUtils.getAccountGetIdentityStub().resolves(null);
->>>>>>> 73ce625e
 
     const proc = procedureMockUtils.getInstance<TransferPolyxParams, void>(mockContext);
 

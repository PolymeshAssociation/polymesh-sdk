import { ISubmittableResult } from '@polkadot/types/types';
import BigNumber from 'bignumber.js';
import sinon from 'sinon';

import {
  assertAuthorizationRequestValid,
  assertCaCheckpointValid,
  assertCaTargetsValid,
  assertCaTaxWithholdingsValid,
  assertDistributionDatesValid,
  assertInstructionValid,
  assertPortfolioExists,
  assertRequirementsNotTooComplex,
  assertSecondaryAccounts,
  createAuthorizationResolver,
  UnreachableCaseError,
} from '~/api/procedures/utils';
import {
  AuthorizationRequest,
  CheckpointSchedule,
  Context,
  Identity,
  Instruction,
  PolymeshError,
  PostTransactionValue,
} from '~/internal';
import { dsMockUtils, entityMockUtils } from '~/testUtils/mocks';
import { Mocked } from '~/testUtils/types';
import {
  Account,
  Authorization,
  AuthorizationType,
  Condition,
  ConditionTarget,
  ConditionType,
  ErrorCode,
  InstructionDetails,
  InstructionStatus,
  InstructionType,
  Signer,
  SignerType,
  SignerValue,
  TargetTreatment,
  TickerReservationStatus,
  TrustedClaimIssuer,
} from '~/types';
import * as utilsConversionModule from '~/utils/conversion';

jest.mock(
  '~/api/entities/NumberedPortfolio',
  require('~/testUtils/mocks/entities').mockNumberedPortfolioModule(
    '~/api/entities/NumberedPortfolio'
  )
);

jest.mock(
  '~/api/entities/Identity',
  require('~/testUtils/mocks/entities').mockIdentityModule('~/api/entities/Identity')
);

jest.mock(
  '~/api/entities/KnownPermissionGroup',
  require('~/testUtils/mocks/entities').mockKnownPermissionGroupModule(
    '~/api/entities/KnownPermissionGroup'
  )
);

jest.mock(
  '~/api/entities/Account',
  require('~/testUtils/mocks/entities').mockAccountModule('~/api/entities/Account')
);

jest.mock(
  '~/api/entities/SecurityToken',
  require('~/testUtils/mocks/entities').mockSecurityTokenModule('~/api/entities/SecurityToken')
);

jest.mock(
  '~/api/entities/TickerReservation',
  require('~/testUtils/mocks/entities').mockTickerReservationModule(
    '~/api/entities/TickerReservation'
  )
);

describe('assertInstructionValid', () => {
  const latestBlock = new BigNumber(100);
  let mockContext: Mocked<Context>;
  let instruction: Instruction;

  beforeAll(() => {
    dsMockUtils.initMocks({
      contextOptions: {
        latestBlock,
      },
    });
    entityMockUtils.initMocks();
  });

  beforeEach(() => {
    mockContext = dsMockUtils.getContextInstance();
  });

  afterEach(() => {
    entityMockUtils.reset();
    dsMockUtils.reset();
  });

  afterAll(() => {
    entityMockUtils.cleanup();
    dsMockUtils.cleanup();
  });

  test('should throw an error if instruction is not in pending state', () => {
    entityMockUtils.configureMocks({
      instructionOptions: {
        details: {
          status: InstructionStatus.Executed,
        } as InstructionDetails,
      },
    });

    instruction = entityMockUtils.getInstructionInstance();

    return expect(assertInstructionValid(instruction, mockContext)).rejects.toThrow(
      'The Instruction must be in pending state'
    );
  });

  test('should throw an error if the instruction can not be modified', async () => {
    const endBlock = new BigNumber(10);

    entityMockUtils.configureMocks({
      instructionOptions: {
        details: {
          status: InstructionStatus.Pending,
          type: InstructionType.SettleOnBlock,
          tradeDate: new Date('10/10/2010'),
          endBlock,
        } as InstructionDetails,
      },
    });

    instruction = entityMockUtils.getInstructionInstance();

    let error;

    try {
      await assertInstructionValid(instruction, mockContext);
    } catch (err) {
      error = err;
    }

    expect(error.message).toBe(
      'The Instruction cannot be modified; it has already reached its end block'
    );
    expect(error.data.currentBlock).toBe(latestBlock);
    expect(error.data.endBlock).toEqual(endBlock);
  });

  test('should not throw an error', async () => {
    entityMockUtils.configureMocks({
      instructionOptions: {
        details: {
          status: InstructionStatus.Pending,
          type: InstructionType.SettleOnAffirmation,
        } as InstructionDetails,
      },
    });

    instruction = entityMockUtils.getInstructionInstance();

    let result = await assertInstructionValid(instruction, mockContext);

    expect(result).toBeUndefined();

    entityMockUtils.configureMocks({
      instructionOptions: {
        details: {
          status: InstructionStatus.Pending,
          type: InstructionType.SettleOnBlock,
          endBlock: new BigNumber(1000000),
        } as InstructionDetails,
      },
    });

    instruction = entityMockUtils.getInstructionInstance();

    result = await assertInstructionValid(instruction, mockContext);

    expect(result).toBeUndefined();
  });
});

describe('assertPortfolioExists', () => {
  test("should throw an error if the portfolio doesn't exist", async () => {
    entityMockUtils.configureMocks({ numberedPortfolioOptions: { exists: false } });

    const context = dsMockUtils.getContextInstance();

    let error;
    try {
      await assertPortfolioExists({ did: 'someDid', number: new BigNumber(10) }, context);
    } catch (err) {
      error = err;
    }

    expect(error.message).toBe("The Portfolio doesn't exist");
  });

  test('should not throw an error if the portfolio exists', async () => {
    entityMockUtils.configureMocks({ numberedPortfolioOptions: { exists: true } });

    const context = dsMockUtils.getContextInstance();

    let error;
    try {
      await assertPortfolioExists({ did: 'someDid', number: new BigNumber(10) }, context);
      await assertPortfolioExists({ did: 'someDid' }, context);
    } catch (err) {
      error = err;
    }

    expect(error).toBeUndefined();
  });
});

describe('assertSecondaryAccounts', () => {
  let signerToSignerValueStub: sinon.SinonStub<[Signer], SignerValue>;

  beforeAll(() => {
    signerToSignerValueStub = sinon.stub(utilsConversionModule, 'signerToSignerValue');
  });

  test('should not throw an error if all signers are secondary Accounts', async () => {
    const address = 'someAddress';
<<<<<<< HEAD
    const account = entityMockUtils.getAccountInstance({ address });
    const secondaryKeys = [
=======
    const secondaryAccounts = [
>>>>>>> 73ce625e
      {
        account,
        permissions: {
          tokens: null,
          transactions: null,
          transactionGroups: [],
          portfolios: null,
        },
      },
    ];

<<<<<<< HEAD
    const result = assertSecondaryKeys([account], secondaryKeys);
    expect(result).toBeUndefined();
  });

  test('should throw an error if one of the Accounts is not a Secondary Key for the Identity', () => {
=======
    signerToSignerValueStub.returns(signerValues[0]);

    const result = assertSecondaryAccounts(signerValues, secondaryAccounts);
    expect(result).toBeUndefined();
  });

  test('should throw an error if one of the Signers is not a secondary Account for the Identity', () => {
>>>>>>> 73ce625e
    const address = 'someAddress';
    const secondaryAccounts = [
      {
        account: entityMockUtils.getAccountInstance({ address }),
        permissions: {
          tokens: null,
          transactions: null,
          transactionGroups: [],
          portfolios: null,
        },
      },
    ];
    const accounts = [entityMockUtils.getAccountInstance({ address: 'otherAddress' })];

    signerToSignerValueStub.returns({ type: SignerType.Account, value: address });

    let error;

    try {
<<<<<<< HEAD
      assertSecondaryKeys(accounts, secondaryKeys);
=======
      assertSecondaryAccounts(signerValues, secondaryAccounts);
>>>>>>> 73ce625e
    } catch (err) {
      error = err;
    }

<<<<<<< HEAD
    expect(error.message).toBe('One of the Signers is not a Secondary Key for the Identity');
    expect(error.data.missing).toEqual([accounts[0].address]);
=======
    expect(error.message).toBe('One of the Signers is not a secondary Account for the Identity');
    expect(error.data.missing).toEqual([signerValues[0].value]);
>>>>>>> 73ce625e
  });
});

describe('assertCaTargetsValid', () => {
  let mockContext: Mocked<Context>;

  beforeAll(() => {
    dsMockUtils.initMocks();
  });

  beforeEach(() => {
    mockContext = dsMockUtils.getContextInstance();
    dsMockUtils.setConstMock('corporateAction', 'maxTargetIds', {
      returnValue: dsMockUtils.createMockU32(1),
    });
  });

  afterEach(() => {
    dsMockUtils.reset();
  });

  afterAll(() => {
    dsMockUtils.cleanup();
  });

  test('should throw an error if there are more target identities than the maximum', async () => {
    expect(() =>
      assertCaTargetsValid(
        { identities: ['someDid', 'otherDid'], treatment: TargetTreatment.Include },
        mockContext
      )
    ).toThrow('Too many target Identities');
  });

  test('should not throw an error if the number of target identities is appropriate', async () => {
    expect(() =>
      assertCaTargetsValid(
        { identities: ['someDid'], treatment: TargetTreatment.Include },
        mockContext
      )
    ).not.toThrow();
  });
});

describe('assertCaTaxWithholdingsValid', () => {
  let mockContext: Mocked<Context>;

  beforeAll(() => {
    dsMockUtils.initMocks();
  });

  beforeEach(() => {
    mockContext = dsMockUtils.getContextInstance();
    dsMockUtils.setConstMock('corporateAction', 'maxDidWhts', {
      returnValue: dsMockUtils.createMockU32(1),
    });
  });

  afterEach(() => {
    dsMockUtils.reset();
  });

  afterAll(() => {
    dsMockUtils.cleanup();
  });

  test('should throw an error if there are more target identities than the maximum', async () => {
    expect(() =>
      assertCaTaxWithholdingsValid(
        [
          { identity: 'someDid', percentage: new BigNumber(15) },
          { identity: 'otherDid', percentage: new BigNumber(16) },
        ],
        mockContext
      )
    ).toThrow('Too many tax withholding entries');
  });

  test('should not throw an error if the number of target identities is appropriate', async () => {
    expect(() =>
      assertCaTaxWithholdingsValid(
        [{ identity: 'someDid', percentage: new BigNumber(15) }],
        mockContext
      )
    ).not.toThrow();
  });
});

describe('assertCaCheckpointValid', () => {
  beforeAll(() => {
    dsMockUtils.initMocks();
  });

  afterEach(() => {
    dsMockUtils.reset();
  });

  afterAll(() => {
    dsMockUtils.cleanup();
  });

  test('should throw an error if date is in the past', async () => {
    let checkpoint = new Date(new Date().getTime() - 100000);

    let error;
    try {
      await assertCaCheckpointValid(checkpoint);
    } catch (err) {
      error = err;
    }

    expect(error.message).toBe('Checkpoint date must be in the future');

    checkpoint = new Date(new Date().getTime() + 100000);

    return expect(assertCaCheckpointValid(checkpoint)).resolves.not.toThrow();
  });

  test('should throw an error if the checkpoint does not exist', async () => {
    let checkpoint = entityMockUtils.getCheckpointInstance({
      exists: false,
    });

    let error;
    try {
      await assertCaCheckpointValid(checkpoint);
    } catch (err) {
      error = err;
    }

    expect(error.message).toBe("Checkpoint doesn't exist");

    checkpoint = entityMockUtils.getCheckpointInstance({
      exists: true,
    });

    return expect(assertCaCheckpointValid(checkpoint)).resolves.not.toThrow();
  });

  test('should throw an error if checkpoint schedule no longer exists', async () => {
    const checkpoint = entityMockUtils.getCheckpointScheduleInstance({
      exists: false,
    });

    let error;
    try {
      await assertCaCheckpointValid(checkpoint);
    } catch (err) {
      error = err;
    }

    expect(error.message).toBe("Checkpoint Schedule doesn't exist");
  });
});

describe('assertCaCheckpointValid', () => {
  beforeAll(() => {
    dsMockUtils.initMocks();
  });

  afterEach(() => {
    dsMockUtils.reset();
  });

  afterAll(() => {
    dsMockUtils.cleanup();
  });

  test('should throw an error if the payment date is earlier than the Checkpoint date', async () => {
    const date = new Date(new Date().getTime());

    let checkpoint: CheckpointSchedule | Date = date;
    const paymentDate = new Date(new Date().getTime() - 100000);
    const expiryDate = new Date();

    let error;
    try {
      await assertDistributionDatesValid(checkpoint, paymentDate, expiryDate);
    } catch (err) {
      error = err;
    }

    expect(error.message).toBe('Payment date must be after the Checkpoint date');

    checkpoint = entityMockUtils.getCheckpointScheduleInstance({
      details: {
        nextCheckpointDate: date,
      },
    });
    try {
      await assertDistributionDatesValid(checkpoint, paymentDate, expiryDate);
    } catch (err) {
      error = err;
    }

    expect(error.message).toBe('Payment date must be after the Checkpoint date');
  });

  test('should throw an error if the expiry date is earlier than the Checkpoint date', async () => {
    const date = new Date(new Date().getTime() - 100000);

    let checkpoint: CheckpointSchedule | Date = date;
    const paymentDate = new Date(new Date().getTime());
    const expiryDate = new Date(new Date().getTime() - 200000);

    let error;
    try {
      await assertDistributionDatesValid(checkpoint, paymentDate, expiryDate);
    } catch (err) {
      error = err;
    }

    expect(error.message).toBe('Expiry date must be after the Checkpoint date');

    checkpoint = entityMockUtils.getCheckpointScheduleInstance({
      details: {
        nextCheckpointDate: date,
      },
    });

    try {
      await assertDistributionDatesValid(checkpoint, paymentDate, expiryDate);
    } catch (err) {
      error = err;
    }

    expect(error.message).toBe('Expiry date must be after the Checkpoint date');

    checkpoint = entityMockUtils.getCheckpointScheduleInstance({
      details: {
        nextCheckpointDate: new Date(new Date().getTime() - 300000),
      },
    });

    return expect(
      assertDistributionDatesValid(checkpoint, paymentDate, expiryDate)
    ).resolves.not.toThrow();
  });
});

describe('assertRequirementsNotTooComplex', () => {
  let mockContext: Mocked<Context>;

  beforeEach(() => {
    mockContext = dsMockUtils.getContextInstance();
  });

  beforeAll(() => {
    dsMockUtils.initMocks();
  });

  afterEach(() => {
    dsMockUtils.reset();
  });

  afterAll(() => {
    dsMockUtils.cleanup();
  });

  test('should throw an error if the complexity sumatory is greater than max condition complexity', async () => {
    dsMockUtils.setConstMock('complianceManager', 'maxConditionComplexity', {
      returnValue: dsMockUtils.createMockU32(2),
    });
    expect(() =>
      assertRequirementsNotTooComplex(
        [
          {
            type: ConditionType.IsPresent,
            target: ConditionTarget.Both,
            trustedClaimIssuers: [('issuer' as unknown) as TrustedClaimIssuer],
          },
          {
            type: ConditionType.IsAnyOf,
            claims: [dsMockUtils.createMockClaim(), dsMockUtils.createMockClaim()],
            target: ConditionTarget.Sender,
          },
        ] as Condition[],
        1,
        mockContext
      )
    ).toThrow('Compliance Requirement complexity limit exceeded');
  });

  test('should not throw an error if the complexity is less than the max condition complexity', async () => {
    dsMockUtils.setConstMock('complianceManager', 'maxConditionComplexity', {
      returnValue: dsMockUtils.createMockU32(10),
    });
    expect(() =>
      assertRequirementsNotTooComplex(
        [{ type: ConditionType.IsPresent, target: ConditionTarget.Receiver }] as Condition[],
        1,
        mockContext
      )
    ).not.toThrow();
  });
});

describe('authorization request validations', () => {
  let mockContext: Context;
  let target: Identity;
  let issuer: Identity;
  let expiry: Date;

  beforeEach(() => {
    mockContext = dsMockUtils.getContextInstance();
    issuer = entityMockUtils.getIdentityInstance();
    target = entityMockUtils.getIdentityInstance();
    dsMockUtils.createQueryStub('identity', 'authorizations', {
      returnValue: dsMockUtils.createMockOption(
        dsMockUtils.createMockAuthorization({
          /* eslint-disable @typescript-eslint/naming-convention */
          authorization_data: dsMockUtils.createMockAuthorizationData('RotatePrimaryKey'),
          auth_id: 1,
          authorized_by: 'someDid',
          expiry: dsMockUtils.createMockOption(),
          /* eslint-enable @typescript-eslint/naming-convention */
        })
      ),
    });
  });

  afterEach(() => {
    dsMockUtils.reset();
    entityMockUtils.reset();
  });

  afterAll(() => {
    dsMockUtils.cleanup();
    entityMockUtils.cleanup();
  });

  describe('assertAuthorizationRequestValid', () => {
    test('should throw with an expired request', async () => {
      const auth = entityMockUtils.getAuthorizationRequestInstance({ isExpired: true });

      let error;
      try {
        await assertAuthorizationRequestValid(auth, mockContext);
      } catch (err) {
        error = err;
      }

      const expectedError = new PolymeshError({
        code: ErrorCode.UnmetPrerequisite,
        message: 'The Authorization Request has expired',
      });
      expect(error).toEqual(expectedError);
    });

    test('should throw with an Authorization that does not exist', async () => {
      const auth = entityMockUtils.getAuthorizationRequestInstance({ exists: false });
      let error;
      try {
        await assertAuthorizationRequestValid(auth, mockContext);
      } catch (err) {
        error = err;
      }

      const expectedError = new PolymeshError({
        code: ErrorCode.UnmetPrerequisite,
        message: 'The Authorization Request no longer exists',
      });
      expect(error).toEqual(expectedError);
    });
  });

  describe('assertPrimaryKeyRotationValid', () => {
    const data = { type: AuthorizationType.RotatePrimaryKey } as Authorization;
    test('should not throw with a valid request', async () => {
      const goodTarget = entityMockUtils.getAccountInstance({ getIdentity: null });
      const auth = new AuthorizationRequest(
        { authId: new BigNumber(1), target: goodTarget, issuer, expiry, data },
        mockContext
      );
      let error;
      try {
        await assertAuthorizationRequestValid(auth, mockContext);
      } catch (err) {
        error = err;
      }
      expect(error).toBe(undefined);
    });

    test('should throw not with target that is an Identity', async () => {
      const badTarget = entityMockUtils.getIdentityInstance();
      const auth = new AuthorizationRequest(
        { authId: new BigNumber(1), target: badTarget, issuer, expiry, data },
        mockContext
      );

      let error;
      try {
        await assertAuthorizationRequestValid(auth, mockContext);
      } catch (err) {
        error = err;
      }
      const expectedError = new PolymeshError({
        code: ErrorCode.UnmetPrerequisite,
        message: 'An Identity can not become the primary Account of another Identity',
      });
      expect(error).toEqual(expectedError);
    });
  });

  describe('assertAttestPrimaryKeyAuthorizationValid', () => {
    const data: Authorization = {
      type: AuthorizationType.AttestPrimaryKeyRotation,
      value: '',
    };
    test('should not throw with a valid request', async () => {
      const mockIssuer = entityMockUtils.getIdentityInstance({ isCddProvider: true });
      const auth = new AuthorizationRequest(
        {
          authId: new BigNumber(1),
          target,
          issuer: mockIssuer,
          expiry,
          data,
        },
        mockContext
      );

      let error;
      try {
        await assertAuthorizationRequestValid(auth, mockContext);
      } catch (err) {
        error = err;
      }
      expect(error).toBe(undefined);
    });

    test('should throw with non CDD provider Issuer', async () => {
      const mockIssuer = entityMockUtils.getIdentityInstance({ isCddProvider: false });
      const auth = new AuthorizationRequest(
        {
          authId: new BigNumber(1),
          target,
          issuer: mockIssuer,
          expiry,
          data,
        },
        mockContext
      );

      let error;
      try {
        await assertAuthorizationRequestValid(auth, mockContext);
      } catch (err) {
        error = err;
      }
      const expectedError = new PolymeshError({
        code: ErrorCode.UnmetPrerequisite,
        message: 'Issuer must be a CDD provider',
      });
      expect(error).toEqual(expectedError);
    });
  });

  describe('assertTransferTickerAuthorizationValid', () => {
    test('should not throw with a valid request', async () => {
      entityMockUtils.configureMocks({
        tickerReservationOptions: { details: { status: TickerReservationStatus.Reserved } },
      });
      const data: Authorization = {
        type: AuthorizationType.TransferTicker,
        value: 'TICKER',
      };
      const auth = new AuthorizationRequest(
        {
          authId: new BigNumber(1),
          target,
          issuer,
          expiry,
          data,
        },
        mockContext
      );
      let error;
      try {
        await assertAuthorizationRequestValid(auth, mockContext);
      } catch (err) {
        error = err;
      }
      expect(error).toBe(undefined);
    });

    test('should throw with an unreserved ticker', async () => {
      entityMockUtils.configureMocks({
        tickerReservationOptions: { details: { status: TickerReservationStatus.Free } },
      });
      const data: Authorization = {
        type: AuthorizationType.TransferTicker,
        value: 'TICKER',
      };
      const auth = new AuthorizationRequest(
        {
          authId: new BigNumber(1),
          target,
          issuer,
          expiry,
          data,
        },
        mockContext
      );
      let error;
      try {
        await assertAuthorizationRequestValid(auth, mockContext);
      } catch (err) {
        error = err;
      }
      const expectedError = new PolymeshError({
        code: ErrorCode.UnmetPrerequisite,
        message: 'The Ticker is not reserved',
      });
      expect(error).toEqual(expectedError);
    });

    test('should throw with an already used ticker', async () => {
      entityMockUtils.configureMocks({
        tickerReservationOptions: { details: { status: TickerReservationStatus.TokenCreated } },
      });
      const data: Authorization = {
        type: AuthorizationType.TransferTicker,
        value: 'TICKER',
      };
      const auth = new AuthorizationRequest(
        {
          authId: new BigNumber(1),
          target,
          issuer,
          expiry,
          data,
        },
        mockContext
      );
      let error;
      try {
        await assertAuthorizationRequestValid(auth, mockContext);
      } catch (err) {
        error = err;
      }
      const expectedError = new PolymeshError({
        code: ErrorCode.UnmetPrerequisite,
        message: 'The Ticker has already been used to create an Asset',
      });
      expect(error).toEqual(expectedError);
    });
  });

  describe('assertTransferAssetOwnershipAuthorizationValid', () => {
    test('should not throw with a valid request', async () => {
      entityMockUtils.configureMocks({ securityTokenOptions: { exists: true } });
      const data: Authorization = {
        type: AuthorizationType.TransferAssetOwnership,
        value: 'TICKER',
      };
      const auth = new AuthorizationRequest(
        {
          authId: new BigNumber(1),
          issuer,
          target,
          expiry,
          data,
        },
        mockContext
      );
      let error;
      try {
        await assertAuthorizationRequestValid(auth, mockContext);
      } catch (err) {
        error = err;
      }
      expect(error).toBe(undefined);
    });

    test('should throw with a Asset that does not exist', async () => {
      entityMockUtils.configureMocks({ securityTokenOptions: { exists: false } });
      const data: Authorization = {
        type: AuthorizationType.TransferAssetOwnership,
        value: 'TICKER',
      };
      const auth = new AuthorizationRequest(
        {
          authId: new BigNumber(1),
          issuer,
          target,
          expiry,
          data,
        },
        mockContext
      );

      let error;
      try {
        await assertAuthorizationRequestValid(auth, mockContext);
      } catch (err) {
        error = err;
      }
      const expectedError = new PolymeshError({
        code: ErrorCode.UnmetPrerequisite,
        message: 'The Asset does not exist',
      });
      expect(error).toEqual(expectedError);
    });
  });

  describe('PortfolioCustody', () => {
    test('should throw with a valid request', async () => {
      const data: Authorization = {
        type: AuthorizationType.PortfolioCustody,
        value: entityMockUtils.getNumberedPortfolioInstance(),
      };
      const auth = new AuthorizationRequest(
        {
          authId: new BigNumber(1),
          target,
          issuer,
          expiry,
          data,
        },
        mockContext
      );
      let error;
      try {
        await assertAuthorizationRequestValid(auth, mockContext);
      } catch (err) {
        error = err;
      }
      expect(error).toBe(undefined);
    });
  });

  describe('assertJoinIdentityAuthorizationValid', () => {
    const permissions = {
      tokens: null,
      transactions: null,
      transactionGroups: [],
      portfolios: null,
    };
    const data: Authorization = {
      type: AuthorizationType.JoinIdentity,
      value: permissions,
    };
    test('should not throw with a valid request', async () => {
      const mockTarget = entityMockUtils.getAccountInstance({ getIdentity: null });
      const auth = new AuthorizationRequest(
        {
          authId: new BigNumber(1),
          target: mockTarget,
          issuer,
          expiry,
          data,
        },
        mockContext
      );

      let error;
      try {
        await assertAuthorizationRequestValid(auth, mockContext);
      } catch (err) {
        error = err;
      }
      expect(error).toBe(undefined);
    });

    test('should throw when the issuer lacks a valid CDD', async () => {
      const mockIssuer = entityMockUtils.getIdentityInstance({ hasValidCdd: false });
      const auth = new AuthorizationRequest(
        {
          authId: new BigNumber(1),
          target,
          issuer: mockIssuer,
          expiry,
          data,
        },
        mockContext
      );

      let error;
      try {
        await assertAuthorizationRequestValid(auth, mockContext);
      } catch (err) {
        error = err;
      }
      const expectedError = new PolymeshError({
        code: ErrorCode.UnmetPrerequisite,
        message: 'Issuing Identity does not have a valid CDD claim',
      });
      expect(error).toEqual(expectedError);
    });

    test('should throw when the target is an Identity', async () => {
      const mockIssuer = entityMockUtils.getIdentityInstance({ hasValidCdd: true });
      const mockTarget = entityMockUtils.getIdentityInstance();
      const auth = new AuthorizationRequest(
        {
          authId: new BigNumber(1),
          target: mockTarget,
          issuer: mockIssuer,
          expiry,
          data,
        },
        mockContext
      );

      let error;
      try {
        await assertAuthorizationRequestValid(auth, mockContext);
      } catch (err) {
        error = err;
      }
      const expectedError = new PolymeshError({
        code: ErrorCode.UnmetPrerequisite,
        message: 'The target cannot be an Identity',
      });
      expect(error).toEqual(expectedError);
    });

    test('should throw if the target already has an Identity', async () => {
      const mockIssuer = entityMockUtils.getIdentityInstance({ hasValidCdd: true });
      const mockTarget = entityMockUtils.getAccountInstance({
        getIdentity: entityMockUtils.getIdentityInstance(),
      });
      const auth = new AuthorizationRequest(
        {
          authId: new BigNumber(1),
          target: mockTarget,
          issuer: mockIssuer,
          expiry,
          data,
        },
        mockContext
      );

      let error;
      try {
        await assertAuthorizationRequestValid(auth, mockContext);
      } catch (err) {
        error = err;
      }
      const expectedError = new PolymeshError({
        code: ErrorCode.UnmetPrerequisite,
        message: 'The target Account already has an associated Identity',
      });
      expect(error).toEqual(expectedError);
    });
  });

  describe('assertAddRelayerPayingKeyAuthorizationValid', () => {
    const allowance = new BigNumber(100);
    test('should not throw with a valid request', async () => {
      const subsidizer = entityMockUtils.getAccountInstance({
        getIdentity: entityMockUtils.getIdentityInstance({ hasValidCdd: true }),
      });
      const beneficiary = entityMockUtils.getAccountInstance({ getIdentity: target });

      const subsidy = {
        beneficiary,
        subsidizer,
        allowance,
        remaining: allowance,
      };
      const data: Authorization = {
        type: AuthorizationType.AddRelayerPayingKey,
        value: subsidy,
      };

      const auth = new AuthorizationRequest(
        {
          authId: new BigNumber(1),
          target,
          issuer,
          expiry,
          data,
        },
        mockContext
      );

      let error;
      try {
        await assertAuthorizationRequestValid(auth, mockContext);
      } catch (err) {
        error = err;
      }
      expect(error).toBe(undefined);
    });

    test('should throw with a beneficiary that does not have a CDD Claim', async () => {
      const subsidizer = entityMockUtils.getAccountInstance({
        getIdentity: entityMockUtils.getIdentityInstance(),
      });
      const beneficiary = entityMockUtils.getAccountInstance({
        getIdentity: entityMockUtils.getIdentityInstance({ hasValidCdd: false }),
      });

      const subsidy = {
        beneficiary,
        subsidizer,
        allowance,
        remaining: allowance,
      };
      const data: Authorization = {
        type: AuthorizationType.AddRelayerPayingKey,
        value: subsidy,
      };
      const auth = new AuthorizationRequest(
        {
          authId: new BigNumber(1),
          target,
          issuer,
          expiry,
          data,
        },
        mockContext
      );
      let error;
      try {
        await assertAuthorizationRequestValid(auth, mockContext);
      } catch (err) {
        error = err;
      }
      const expectedError = new PolymeshError({
        code: ErrorCode.UnmetPrerequisite,
        message: 'Beneficiary Account does not have a valid CDD Claim',
      });
      expect(error).toEqual(expectedError);
    });

    test('should throw with a Subsidizer that does not have a CDD Claim', async () => {
      const beneficiary = entityMockUtils.getAccountInstance({
        getIdentity: entityMockUtils.getIdentityInstance({ hasValidCdd: true }),
      });
      // getIdentityInstance modifies the prototype, which prevents two mocks from returning different values
      const subsidizer = ({
        getIdentity: () => {
          return { hasValidCdd: () => false };
        },
      } as unknown) as Account;

      const subsidy = {
        beneficiary,
        subsidizer,
        allowance,
        remaining: allowance,
      };
      const data: Authorization = {
        type: AuthorizationType.AddRelayerPayingKey,
        value: subsidy,
      };
      const auth = new AuthorizationRequest(
        {
          authId: new BigNumber(1),
          target,
          issuer,
          expiry,
          data,
        },
        mockContext
      );
      let error;
      try {
        await assertAuthorizationRequestValid(auth, mockContext);
      } catch (err) {
        error = err;
      }
      const expectedError = new PolymeshError({
        code: ErrorCode.UnmetPrerequisite,
        message: 'Subsidizer Account does not have a valid CDD Claim',
      });
      expect(error).toEqual(expectedError);
    });

    test('should throw with a beneficiary that does not have an Identity', async () => {
      const subsidizer = entityMockUtils.getAccountInstance({
        getIdentity: entityMockUtils.getIdentityInstance({ hasValidCdd: false }),
      });
      const beneficiary = entityMockUtils.getAccountInstance({ getIdentity: null });

      const subsidy = {
        beneficiary,
        subsidizer,
        allowance,
        remaining: allowance,
      };
      const data: Authorization = {
        type: AuthorizationType.AddRelayerPayingKey,
        value: subsidy,
      };
      const auth = new AuthorizationRequest(
        {
          authId: new BigNumber(1),
          target,
          issuer,
          expiry,
          data,
        },
        mockContext
      );
      let error;
      try {
        await assertAuthorizationRequestValid(auth, mockContext);
      } catch (err) {
        error = err;
      }
      const expectedError = new PolymeshError({
        code: ErrorCode.UnmetPrerequisite,
        message: 'Beneficiary Account does not have an Identity',
      });
      expect(error).toEqual(expectedError);
    });

    test('should throw with a Subsidizer that does not have an Identity', async () => {
      const beneficiary = entityMockUtils.getAccountInstance({
        getIdentity: entityMockUtils.getIdentityInstance({ hasValidCdd: true }),
      });
      // getIdentityInstance modifies the prototype, which prevents two mocks from returning different values
      const subsidizer = ({
        getIdentity: () => null,
      } as unknown) as Account;

      const subsidy = {
        beneficiary,
        subsidizer,
        allowance,
        remaining: allowance,
      };
      const data: Authorization = {
        type: AuthorizationType.AddRelayerPayingKey,
        value: subsidy,
      };
      const auth = new AuthorizationRequest(
        {
          authId: new BigNumber(1),
          target,
          issuer,
          expiry,
          data,
        },
        mockContext
      );
      let error;
      try {
        await assertAuthorizationRequestValid(auth, mockContext);
      } catch (err) {
        error = err;
      }
      const expectedError = new PolymeshError({
        code: ErrorCode.UnmetPrerequisite,
        message: 'Subsidizer Account does not have an Identity',
      });
      expect(error).toEqual(expectedError);
    });
  });

  describe('unreachable code', () => {
    test('with an any assertion', async () => {
      let error;
      try {
        await assertAuthorizationRequestValid(
          {
            data: { type: 'FAKE_TYPE' },
            isExpired: () => false,
            exists: () => true,
          } as never,
          mockContext
        );
      } catch (err) {
        error = err;
      }
      const expectedError = new UnreachableCaseError({ type: 'FAKE_TYPE' } as never);
      expect(error).toEqual(expectedError);
    });
  });
});

describe('Unreachable error case', () => {
  test('should throw error if called via type assertion', async () => {
    const message = 'Should never happen' as never;
    const error = new UnreachableCaseError(message);
    expect(error.message).toEqual(`Unreachable case: "${message}"`);
  });
});

describe('createAuthorizationResolver', () => {
  beforeAll(() => {
    dsMockUtils.initMocks();
    entityMockUtils.initMocks();
  });
  const filterRecords = () => [
    { event: { data: [undefined, undefined, undefined, '3', undefined] } },
  ];

  test('should return a function that creates an AuthorizationRequest', async () => {
    const mockContext = dsMockUtils.getContextInstance();

    const authData: Authorization = {
      type: AuthorizationType.RotatePrimaryKey,
    };

    const resolver = createAuthorizationResolver(
      authData,
      entityMockUtils.getIdentityInstance(),
      entityMockUtils.getIdentityInstance(),
      null,
      mockContext
    );
    const authRequest = resolver(({
      filterRecords: filterRecords,
    } as unknown) as ISubmittableResult);
    expect(authRequest.authId).toEqual(new BigNumber(3));
  });

  test('should return a function that creates an AuthorizationRequest with a PostTransaction Authorization', async () => {
    const mockContext = dsMockUtils.getContextInstance();

    const authData: Authorization = {
      type: AuthorizationType.RotatePrimaryKey,
    };

    const postTransaction = new PostTransactionValue(() => authData);
    await postTransaction.run({} as ISubmittableResult);

    const resolver = createAuthorizationResolver(
      postTransaction,
      entityMockUtils.getIdentityInstance(),
      entityMockUtils.getIdentityInstance(),
      null,
      mockContext
    );

    const authRequest = resolver(({
      filterRecords: filterRecords,
    } as unknown) as ISubmittableResult);
    expect(authRequest.authId).toEqual(new BigNumber(3));
  });
});<|MERGE_RESOLUTION|>--- conflicted
+++ resolved
@@ -233,12 +233,8 @@
 
   test('should not throw an error if all signers are secondary Accounts', async () => {
     const address = 'someAddress';
-<<<<<<< HEAD
     const account = entityMockUtils.getAccountInstance({ address });
-    const secondaryKeys = [
-=======
     const secondaryAccounts = [
->>>>>>> 73ce625e
       {
         account,
         permissions: {
@@ -250,21 +246,11 @@
       },
     ];
 
-<<<<<<< HEAD
-    const result = assertSecondaryKeys([account], secondaryKeys);
+    const result = assertSecondaryAccounts([account], secondaryAccounts);
     expect(result).toBeUndefined();
   });
 
-  test('should throw an error if one of the Accounts is not a Secondary Key for the Identity', () => {
-=======
-    signerToSignerValueStub.returns(signerValues[0]);
-
-    const result = assertSecondaryAccounts(signerValues, secondaryAccounts);
-    expect(result).toBeUndefined();
-  });
-
-  test('should throw an error if one of the Signers is not a secondary Account for the Identity', () => {
->>>>>>> 73ce625e
+  test('should throw an error if one of the Accounts is not a Secondary Account for the Identity', () => {
     const address = 'someAddress';
     const secondaryAccounts = [
       {
@@ -284,22 +270,13 @@
     let error;
 
     try {
-<<<<<<< HEAD
-      assertSecondaryKeys(accounts, secondaryKeys);
-=======
-      assertSecondaryAccounts(signerValues, secondaryAccounts);
->>>>>>> 73ce625e
+      assertSecondaryAccounts(accounts, secondaryAccounts);
     } catch (err) {
       error = err;
     }
 
-<<<<<<< HEAD
-    expect(error.message).toBe('One of the Signers is not a Secondary Key for the Identity');
+    expect(error.message).toBe('One of the Signers is not a secondary Account for the Identity');
     expect(error.data.missing).toEqual([accounts[0].address]);
-=======
-    expect(error.message).toBe('One of the Signers is not a secondary Account for the Identity');
-    expect(error.data.missing).toEqual([signerValues[0].value]);
->>>>>>> 73ce625e
   });
 });
 

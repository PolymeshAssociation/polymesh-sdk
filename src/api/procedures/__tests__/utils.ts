import { ISubmittableResult } from '@polkadot/types/types';
import BigNumber from 'bignumber.js';
import sinon from 'sinon';

import {
  assertAuthorizationRequestValid,
  assertCaCheckpointValid,
  assertCaTargetsValid,
  assertCaTaxWithholdingsValid,
  assertDistributionDatesValid,
  assertInstructionValid,
  assertPortfolioExists,
  assertRequirementsNotTooComplex,
  assertSecondaryAccounts,
  createAuthorizationResolver,
  UnreachableCaseError,
} from '~/api/procedures/utils';
import {
  AuthorizationRequest,
  CheckpointSchedule,
  Context,
  Identity,
  Instruction,
  PolymeshError,
  PostTransactionValue,
} from '~/internal';
import { dsMockUtils, entityMockUtils } from '~/testUtils/mocks';
import { Mocked } from '~/testUtils/types';
import {
  Account,
  Authorization,
  AuthorizationType,
  Condition,
  ConditionTarget,
  ConditionType,
  ErrorCode,
  InstructionDetails,
  InstructionStatus,
  InstructionType,
  Signer,
  SignerType,
  SignerValue,
  TargetTreatment,
  TickerReservationStatus,
  TrustedClaimIssuer,
} from '~/types';
import * as utilsConversionModule from '~/utils/conversion';

jest.mock(
  '~/api/entities/NumberedPortfolio',
  require('~/testUtils/mocks/entities').mockNumberedPortfolioModule(
    '~/api/entities/NumberedPortfolio'
  )
);

jest.mock(
  '~/api/entities/Identity',
  require('~/testUtils/mocks/entities').mockIdentityModule('~/api/entities/Identity')
);

jest.mock(
  '~/api/entities/KnownPermissionGroup',
  require('~/testUtils/mocks/entities').mockKnownPermissionGroupModule(
    '~/api/entities/KnownPermissionGroup'
  )
);

jest.mock(
  '~/api/entities/Account',
  require('~/testUtils/mocks/entities').mockAccountModule('~/api/entities/Account')
);

jest.mock(
  '~/api/entities/Asset',
  require('~/testUtils/mocks/entities').mockAssetModule('~/api/entities/Asset')
);

jest.mock(
  '~/api/entities/TickerReservation',
  require('~/testUtils/mocks/entities').mockTickerReservationModule(
    '~/api/entities/TickerReservation'
  )
);

describe('assertInstructionValid', () => {
  const latestBlock = new BigNumber(100);
  let mockContext: Mocked<Context>;
  let instruction: Instruction;

  beforeAll(() => {
    dsMockUtils.initMocks({
      contextOptions: {
        latestBlock,
      },
    });
    entityMockUtils.initMocks();
  });

  beforeEach(() => {
    mockContext = dsMockUtils.getContextInstance();
  });

  afterEach(() => {
    entityMockUtils.reset();
    dsMockUtils.reset();
  });

  afterAll(() => {
    dsMockUtils.cleanup();
  });

  it('should throw an error if instruction is not in pending state', () => {
    entityMockUtils.configureMocks({
      instructionOptions: {
        details: {
          status: InstructionStatus.Executed,
        } as InstructionDetails,
      },
    });

    instruction = entityMockUtils.getInstructionInstance();

    return expect(assertInstructionValid(instruction, mockContext)).rejects.toThrow(
      'The Instruction must be in pending state'
    );
  });

  it('should throw an error if the instruction can not be modified', async () => {
    const endBlock = new BigNumber(10);

    entityMockUtils.configureMocks({
      instructionOptions: {
        details: {
          status: InstructionStatus.Pending,
          type: InstructionType.SettleOnBlock,
          tradeDate: new Date('10/10/2010'),
          endBlock,
        } as InstructionDetails,
      },
    });

    instruction = entityMockUtils.getInstructionInstance();

    let error;

    try {
      await assertInstructionValid(instruction, mockContext);
    } catch (err) {
      error = err;
    }

    expect(error.message).toBe(
      'The Instruction cannot be modified; it has already reached its end block'
    );
    expect(error.data.currentBlock).toBe(latestBlock);
    expect(error.data.endBlock).toEqual(endBlock);
  });

  it('should not throw an error', async () => {
    entityMockUtils.configureMocks({
      instructionOptions: {
        details: {
          status: InstructionStatus.Pending,
          type: InstructionType.SettleOnAffirmation,
        } as InstructionDetails,
      },
    });

    instruction = entityMockUtils.getInstructionInstance();

    let result = await assertInstructionValid(instruction, mockContext);

    expect(result).toBeUndefined();

    entityMockUtils.configureMocks({
      instructionOptions: {
        details: {
          status: InstructionStatus.Pending,
          type: InstructionType.SettleOnBlock,
          endBlock: new BigNumber(1000000),
        } as InstructionDetails,
      },
    });

    instruction = entityMockUtils.getInstructionInstance();

    result = await assertInstructionValid(instruction, mockContext);

    expect(result).toBeUndefined();
  });
});

describe('assertPortfolioExists', () => {
  it("should throw an error if the portfolio doesn't exist", async () => {
    entityMockUtils.configureMocks({ numberedPortfolioOptions: { exists: false } });

    const context = dsMockUtils.getContextInstance();

    let error;
    try {
      await assertPortfolioExists({ did: 'someDid', number: new BigNumber(10) }, context);
    } catch (err) {
      error = err;
    }

    expect(error.message).toBe("The Portfolio doesn't exist");
  });

  it('should not throw an error if the portfolio exists', async () => {
    entityMockUtils.configureMocks({ numberedPortfolioOptions: { exists: true } });

    const context = dsMockUtils.getContextInstance();

    let error;
    try {
      await assertPortfolioExists({ did: 'someDid', number: new BigNumber(10) }, context);
      await assertPortfolioExists({ did: 'someDid' }, context);
    } catch (err) {
      error = err;
    }

    expect(error).toBeUndefined();
  });
});

describe('assertSecondaryAccounts', () => {
  let signerToSignerValueStub: sinon.SinonStub<[Signer], SignerValue>;

  beforeAll(() => {
    signerToSignerValueStub = sinon.stub(utilsConversionModule, 'signerToSignerValue');
  });

  it('should not throw an error if all signers are secondary Accounts', async () => {
    const address = 'someAddress';
    const account = entityMockUtils.getAccountInstance({ address });
    const secondaryAccounts = [
      {
        account,
        permissions: {
          assets: null,
          transactions: null,
          transactionGroups: [],
          portfolios: null,
        },
      },
    ];

    const result = assertSecondaryAccounts([account], secondaryAccounts);
    expect(result).toBeUndefined();
  });

  it('should throw an error if one of the Accounts is not a Secondary Account for the Identity', () => {
    const address = 'someAddress';
    const secondaryAccounts = [
      {
        account: entityMockUtils.getAccountInstance({ address }),
        permissions: {
          assets: null,
          transactions: null,
          transactionGroups: [],
          portfolios: null,
        },
      },
    ];
    const accounts = [entityMockUtils.getAccountInstance({ address: 'otherAddress' })];

    signerToSignerValueStub.returns({ type: SignerType.Account, value: address });

    let error;

    try {
      assertSecondaryAccounts(accounts, secondaryAccounts);
    } catch (err) {
      error = err;
    }

    expect(error.message).toBe('One of the Accounts is not a secondary Account for the Identity');
    expect(error.data.missing).toEqual([accounts[0].address]);
  });
});

describe('assertCaTargetsValid', () => {
  let mockContext: Mocked<Context>;

  beforeAll(() => {
    dsMockUtils.initMocks();
  });

  beforeEach(() => {
    mockContext = dsMockUtils.getContextInstance();
    dsMockUtils.setConstMock('corporateAction', 'maxTargetIds', {
      returnValue: dsMockUtils.createMockU32(new BigNumber(1)),
    });
  });

  afterEach(() => {
    dsMockUtils.reset();
  });

  afterAll(() => {
    dsMockUtils.cleanup();
  });

<<<<<<< HEAD
  test('should throw an error if there are more target Identities than the maximum', async () => {
=======
  it('should throw an error if there are more target identities than the maximum', async () => {
>>>>>>> b7202388
    expect(() =>
      assertCaTargetsValid(
        { identities: ['someDid', 'otherDid'], treatment: TargetTreatment.Include },
        mockContext
      )
    ).toThrow('Too many target Identities');
  });

<<<<<<< HEAD
  test('should not throw an error if the number of target Identities is appropriate', async () => {
=======
  it('should not throw an error if the number of target identities is appropriate', async () => {
>>>>>>> b7202388
    expect(() =>
      assertCaTargetsValid(
        { identities: ['someDid'], treatment: TargetTreatment.Include },
        mockContext
      )
    ).not.toThrow();
  });
});

describe('assertCaTaxWithholdingsValid', () => {
  let mockContext: Mocked<Context>;

  beforeAll(() => {
    dsMockUtils.initMocks();
  });

  beforeEach(() => {
    mockContext = dsMockUtils.getContextInstance();
    dsMockUtils.setConstMock('corporateAction', 'maxDidWhts', {
      returnValue: dsMockUtils.createMockU32(new BigNumber(1)),
    });
  });

  afterEach(() => {
    dsMockUtils.reset();
  });

  afterAll(() => {
    dsMockUtils.cleanup();
  });

<<<<<<< HEAD
  test('should throw an error if there are more target Identities than the maximum', async () => {
=======
  it('should throw an error if there are more target identities than the maximum', async () => {
>>>>>>> b7202388
    expect(() =>
      assertCaTaxWithholdingsValid(
        [
          { identity: 'someDid', percentage: new BigNumber(15) },
          { identity: 'otherDid', percentage: new BigNumber(16) },
        ],
        mockContext
      )
    ).toThrow('Too many tax withholding entries');
  });

<<<<<<< HEAD
  test('should not throw an error if the number of target Identities is appropriate', async () => {
=======
  it('should not throw an error if the number of target identities is appropriate', async () => {
>>>>>>> b7202388
    expect(() =>
      assertCaTaxWithholdingsValid(
        [{ identity: 'someDid', percentage: new BigNumber(15) }],
        mockContext
      )
    ).not.toThrow();
  });
});

describe('assertCaCheckpointValid', () => {
  beforeAll(() => {
    dsMockUtils.initMocks();
  });

  afterEach(() => {
    dsMockUtils.reset();
  });

  afterAll(() => {
    dsMockUtils.cleanup();
  });

  it('should throw an error if date is in the past', async () => {
    let checkpoint = new Date(new Date().getTime() - 100000);

    let error;
    try {
      await assertCaCheckpointValid(checkpoint);
    } catch (err) {
      error = err;
    }

    expect(error.message).toBe('Checkpoint date must be in the future');

    checkpoint = new Date(new Date().getTime() + 100000);

    return expect(assertCaCheckpointValid(checkpoint)).resolves.not.toThrow();
  });

  it('should throw an error if the checkpoint does not exist', async () => {
    let checkpoint = entityMockUtils.getCheckpointInstance({
      exists: false,
    });

    let error;
    try {
      await assertCaCheckpointValid(checkpoint);
    } catch (err) {
      error = err;
    }

    expect(error.message).toBe("Checkpoint doesn't exist");

    checkpoint = entityMockUtils.getCheckpointInstance({
      exists: true,
    });

    return expect(assertCaCheckpointValid(checkpoint)).resolves.not.toThrow();
  });

  it('should throw an error if checkpoint schedule no longer exists', async () => {
    const checkpoint = entityMockUtils.getCheckpointScheduleInstance({
      exists: false,
    });

    let error;
    try {
      await assertCaCheckpointValid(checkpoint);
    } catch (err) {
      error = err;
    }

    expect(error.message).toBe("Checkpoint Schedule doesn't exist");
  });
});

describe('assertCaCheckpointValid', () => {
  beforeAll(() => {
    dsMockUtils.initMocks();
  });

  afterEach(() => {
    dsMockUtils.reset();
  });

  afterAll(() => {
    dsMockUtils.cleanup();
  });

  it('should throw an error if the payment date is earlier than the Checkpoint date', async () => {
    const date = new Date(new Date().getTime());

    let checkpoint: CheckpointSchedule | Date = date;
    const paymentDate = new Date(new Date().getTime() - 100000);
    const expiryDate = new Date();

    let error;
    try {
      await assertDistributionDatesValid(checkpoint, paymentDate, expiryDate);
    } catch (err) {
      error = err;
    }

    expect(error.message).toBe('Payment date must be after the Checkpoint date');

    checkpoint = entityMockUtils.getCheckpointScheduleInstance({
      details: {
        nextCheckpointDate: date,
      },
    });
    try {
      await assertDistributionDatesValid(checkpoint, paymentDate, expiryDate);
    } catch (err) {
      error = err;
    }

    expect(error.message).toBe('Payment date must be after the Checkpoint date');
  });

  it('should throw an error if the expiry date is earlier than the Checkpoint date', async () => {
    const date = new Date(new Date().getTime() - 100000);

    let checkpoint: CheckpointSchedule | Date = date;
    const paymentDate = new Date(new Date().getTime());
    const expiryDate = new Date(new Date().getTime() - 200000);

    let error;
    try {
      await assertDistributionDatesValid(checkpoint, paymentDate, expiryDate);
    } catch (err) {
      error = err;
    }

    expect(error.message).toBe('Expiry date must be after the Checkpoint date');

    checkpoint = entityMockUtils.getCheckpointScheduleInstance({
      details: {
        nextCheckpointDate: date,
      },
    });

    try {
      await assertDistributionDatesValid(checkpoint, paymentDate, expiryDate);
    } catch (err) {
      error = err;
    }

    expect(error.message).toBe('Expiry date must be after the Checkpoint date');

    checkpoint = entityMockUtils.getCheckpointScheduleInstance({
      details: {
        nextCheckpointDate: new Date(new Date().getTime() - 300000),
      },
    });

    return expect(
      assertDistributionDatesValid(checkpoint, paymentDate, expiryDate)
    ).resolves.not.toThrow();
  });
});

describe('assertRequirementsNotTooComplex', () => {
  let mockContext: Mocked<Context>;

  beforeEach(() => {
    mockContext = dsMockUtils.getContextInstance();
  });

  beforeAll(() => {
    dsMockUtils.initMocks();
  });

  afterEach(() => {
    dsMockUtils.reset();
  });

  afterAll(() => {
    dsMockUtils.cleanup();
  });

<<<<<<< HEAD
  test('should throw an error if the total added complexity is greater than max condition complexity', async () => {
=======
  it('should throw an error if the complexity sumatory is greater than max condition complexity', async () => {
>>>>>>> b7202388
    dsMockUtils.setConstMock('complianceManager', 'maxConditionComplexity', {
      returnValue: dsMockUtils.createMockU32(new BigNumber(2)),
    });
    expect(() =>
      assertRequirementsNotTooComplex(
        [
          {
            type: ConditionType.IsPresent,
            target: ConditionTarget.Both,
            trustedClaimIssuers: ['issuer' as unknown as TrustedClaimIssuer],
          },
          {
            type: ConditionType.IsAnyOf,
            claims: [dsMockUtils.createMockClaim(), dsMockUtils.createMockClaim()],
            target: ConditionTarget.Sender,
          },
        ] as Condition[],
        new BigNumber(1),
        mockContext
      )
    ).toThrow('Compliance Requirement complexity limit exceeded');
  });

  it('should not throw an error if the complexity is less than the max condition complexity', async () => {
    dsMockUtils.setConstMock('complianceManager', 'maxConditionComplexity', {
      returnValue: dsMockUtils.createMockU32(new BigNumber(10)),
    });
    expect(() =>
      assertRequirementsNotTooComplex(
        [{ type: ConditionType.IsPresent, target: ConditionTarget.Receiver }] as Condition[],
        new BigNumber(1),
        mockContext
      )
    ).not.toThrow();
  });
});

describe('authorization request validations', () => {
  let mockContext: Context;
  let target: Identity;
  let issuer: Identity;
  let expiry: Date;

  beforeEach(() => {
    mockContext = dsMockUtils.getContextInstance();
    issuer = entityMockUtils.getIdentityInstance();
    target = entityMockUtils.getIdentityInstance();
    dsMockUtils.createQueryStub('identity', 'authorizations', {
      returnValue: dsMockUtils.createMockOption(
        dsMockUtils.createMockAuthorization({
          /* eslint-disable @typescript-eslint/naming-convention */
          authorization_data: dsMockUtils.createMockAuthorizationData('RotatePrimaryKey'),
          auth_id: new BigNumber(1),
          authorized_by: 'someDid',
          expiry: dsMockUtils.createMockOption(),
          /* eslint-enable @typescript-eslint/naming-convention */
        })
      ),
    });
  });

  afterEach(() => {
    dsMockUtils.reset();
    entityMockUtils.reset();
  });

  afterAll(() => {
    dsMockUtils.cleanup();
  });

  describe('assertAuthorizationRequestValid', () => {
    it('should throw with an expired request', async () => {
      const auth = entityMockUtils.getAuthorizationRequestInstance({ isExpired: true });

      let error;
      try {
        await assertAuthorizationRequestValid(auth, mockContext);
      } catch (err) {
        error = err;
      }

      const expectedError = new PolymeshError({
        code: ErrorCode.UnmetPrerequisite,
        message: 'The Authorization Request has expired',
      });
      expect(error).toEqual(expectedError);
    });

    it('should throw with an Authorization that does not exist', async () => {
      const auth = entityMockUtils.getAuthorizationRequestInstance({ exists: false });
      let error;
      try {
        await assertAuthorizationRequestValid(auth, mockContext);
      } catch (err) {
        error = err;
      }

      const expectedError = new PolymeshError({
        code: ErrorCode.UnmetPrerequisite,
        message: 'The Authorization Request no longer exists',
      });
      expect(error).toEqual(expectedError);
    });
  });

  describe('assertPrimaryKeyRotationValid', () => {
    const data = { type: AuthorizationType.RotatePrimaryKey } as Authorization;
    it('should not throw with a valid request', async () => {
      const goodTarget = entityMockUtils.getAccountInstance({ getIdentity: null });
      const auth = new AuthorizationRequest(
        { authId: new BigNumber(1), target: goodTarget, issuer, expiry, data },
        mockContext
      );
      let error;
      try {
        await assertAuthorizationRequestValid(auth, mockContext);
      } catch (err) {
        error = err;
      }
      expect(error).toBe(undefined);
    });

    it('should throw with target that is an Identity', async () => {
      const badTarget = entityMockUtils.getIdentityInstance();
      const auth = new AuthorizationRequest(
        { authId: new BigNumber(1), target: badTarget, issuer, expiry, data },
        mockContext
      );

      let error;
      try {
        await assertAuthorizationRequestValid(auth, mockContext);
      } catch (err) {
        error = err;
      }
      const expectedError = new PolymeshError({
        code: ErrorCode.UnmetPrerequisite,
        message: 'An Identity can not become the primary Account of another Identity',
      });
      expect(error).toEqual(expectedError);
    });
  });

  describe('assertAttestPrimaryKeyAuthorizationValid', () => {
    const data: Authorization = {
      type: AuthorizationType.AttestPrimaryKeyRotation,
      value: '',
    };
    it('should not throw with a valid request', async () => {
      const mockIssuer = entityMockUtils.getIdentityInstance({ isCddProvider: true });
      const auth = new AuthorizationRequest(
        {
          authId: new BigNumber(1),
          target,
          issuer: mockIssuer,
          expiry,
          data,
        },
        mockContext
      );

      let error;
      try {
        await assertAuthorizationRequestValid(auth, mockContext);
      } catch (err) {
        error = err;
      }
      expect(error).toBe(undefined);
    });

    it('should throw with non CDD provider Issuer', async () => {
      const mockIssuer = entityMockUtils.getIdentityInstance({ isCddProvider: false });
      const auth = new AuthorizationRequest(
        {
          authId: new BigNumber(1),
          target,
          issuer: mockIssuer,
          expiry,
          data,
        },
        mockContext
      );

      let error;
      try {
        await assertAuthorizationRequestValid(auth, mockContext);
      } catch (err) {
        error = err;
      }
      const expectedError = new PolymeshError({
        code: ErrorCode.UnmetPrerequisite,
        message: 'Issuer must be a CDD provider',
      });
      expect(error).toEqual(expectedError);
    });
  });

  describe('assertTransferTickerAuthorizationValid', () => {
    it('should not throw with a valid request', async () => {
      entityMockUtils.configureMocks({
        tickerReservationOptions: { details: { status: TickerReservationStatus.Reserved } },
      });
      const data: Authorization = {
        type: AuthorizationType.TransferTicker,
        value: 'TICKER',
      };
      const auth = new AuthorizationRequest(
        {
          authId: new BigNumber(1),
          target,
          issuer,
          expiry,
          data,
        },
        mockContext
      );
      let error;
      try {
        await assertAuthorizationRequestValid(auth, mockContext);
      } catch (err) {
        error = err;
      }
      expect(error).toBe(undefined);
    });

    it('should throw with an unreserved ticker', async () => {
      entityMockUtils.configureMocks({
        tickerReservationOptions: { details: { status: TickerReservationStatus.Free } },
      });
      const data: Authorization = {
        type: AuthorizationType.TransferTicker,
        value: 'TICKER',
      };
      const auth = new AuthorizationRequest(
        {
          authId: new BigNumber(1),
          target,
          issuer,
          expiry,
          data,
        },
        mockContext
      );
      let error;
      try {
        await assertAuthorizationRequestValid(auth, mockContext);
      } catch (err) {
        error = err;
      }
      const expectedError = new PolymeshError({
        code: ErrorCode.UnmetPrerequisite,
        message: 'The Ticker is not reserved',
      });
      expect(error).toEqual(expectedError);
    });

    it('should throw with an already used ticker', async () => {
      entityMockUtils.configureMocks({
        tickerReservationOptions: { details: { status: TickerReservationStatus.AssetCreated } },
      });
      const data: Authorization = {
        type: AuthorizationType.TransferTicker,
        value: 'TICKER',
      };
      const auth = new AuthorizationRequest(
        {
          authId: new BigNumber(1),
          target,
          issuer,
          expiry,
          data,
        },
        mockContext
      );
      let error;
      try {
        await assertAuthorizationRequestValid(auth, mockContext);
      } catch (err) {
        error = err;
      }
      const expectedError = new PolymeshError({
        code: ErrorCode.UnmetPrerequisite,
        message: 'The Ticker has already been used to create an Asset',
      });
      expect(error).toEqual(expectedError);
    });
  });

  describe('assertTransferAssetOwnershipAuthorizationValid', () => {
    it('should not throw with a valid request', async () => {
      entityMockUtils.configureMocks({ assetOptions: { exists: true } });
      const data: Authorization = {
        type: AuthorizationType.TransferAssetOwnership,
        value: 'TICKER',
      };
      const auth = new AuthorizationRequest(
        {
          authId: new BigNumber(1),
          issuer,
          target,
          expiry,
          data,
        },
        mockContext
      );
      let error;
      try {
        await assertAuthorizationRequestValid(auth, mockContext);
      } catch (err) {
        error = err;
      }
      expect(error).toBe(undefined);
    });

    it('should throw with a Asset that does not exist', async () => {
      entityMockUtils.configureMocks({ assetOptions: { exists: false } });
      const data: Authorization = {
        type: AuthorizationType.TransferAssetOwnership,
        value: 'TICKER',
      };
      const auth = new AuthorizationRequest(
        {
          authId: new BigNumber(1),
          issuer,
          target,
          expiry,
          data,
        },
        mockContext
      );

      let error;
      try {
        await assertAuthorizationRequestValid(auth, mockContext);
      } catch (err) {
        error = err;
      }
      const expectedError = new PolymeshError({
        code: ErrorCode.UnmetPrerequisite,
        message: 'The Asset does not exist',
      });
      expect(error).toEqual(expectedError);
    });
  });

  describe('PortfolioCustody', () => {
    it('should throw with a valid request', async () => {
      const data: Authorization = {
        type: AuthorizationType.PortfolioCustody,
        value: entityMockUtils.getNumberedPortfolioInstance(),
      };
      const auth = new AuthorizationRequest(
        {
          authId: new BigNumber(1),
          target,
          issuer,
          expiry,
          data,
        },
        mockContext
      );
      let error;
      try {
        await assertAuthorizationRequestValid(auth, mockContext);
      } catch (err) {
        error = err;
      }
      expect(error).toBe(undefined);
    });
  });

  describe('assertJoinOrRotateAuthorizationValid', () => {
    const permissions = {
      assets: null,
      transactions: null,
      transactionGroups: [],
      portfolios: null,
    };
    const data: Authorization = {
      type: AuthorizationType.JoinIdentity,
      value: permissions,
    };
    it('should not throw with a valid request', async () => {
      const mockTarget = entityMockUtils.getAccountInstance({ getIdentity: null });
      const auth = new AuthorizationRequest(
        {
          authId: new BigNumber(1),
          target: mockTarget,
          issuer,
          expiry,
          data,
        },
        mockContext
      );

      let error;
      try {
        await assertAuthorizationRequestValid(auth, mockContext);
      } catch (err) {
        error = err;
      }
      expect(error).toBe(undefined);
    });

    it('should throw when the issuer lacks a valid CDD', async () => {
      const mockIssuer = entityMockUtils.getIdentityInstance({ hasValidCdd: false });
      const auth = new AuthorizationRequest(
        {
          authId: new BigNumber(1),
          target,
          issuer: mockIssuer,
          expiry,
          data,
        },
        mockContext
      );

      let error;
      try {
        await assertAuthorizationRequestValid(auth, mockContext);
      } catch (err) {
        error = err;
      }
      const expectedError = new PolymeshError({
        code: ErrorCode.UnmetPrerequisite,
        message: 'Issuing Identity does not have a valid CDD claim',
      });
      expect(error).toEqual(expectedError);
    });

    it('should throw when the target is an Identity', async () => {
      const mockIssuer = entityMockUtils.getIdentityInstance({ hasValidCdd: true });
      const mockTarget = entityMockUtils.getIdentityInstance();
      const auth = new AuthorizationRequest(
        {
          authId: new BigNumber(1),
          target: mockTarget,
          issuer: mockIssuer,
          expiry,
          data,
        },
        mockContext
      );

      let error;
      try {
        await assertAuthorizationRequestValid(auth, mockContext);
      } catch (err) {
        error = err;
      }
      const expectedError = new PolymeshError({
        code: ErrorCode.UnmetPrerequisite,
        message: 'The target cannot be an Identity',
      });
      expect(error).toEqual(expectedError);
    });

    it('should throw if the target already has an Identity', async () => {
      const mockIssuer = entityMockUtils.getIdentityInstance({ hasValidCdd: true });
      const mockTarget = entityMockUtils.getAccountInstance({
        getIdentity: entityMockUtils.getIdentityInstance(),
      });
      const auth = new AuthorizationRequest(
        {
          authId: new BigNumber(1),
          target: mockTarget,
          issuer: mockIssuer,
          expiry,
          data,
        },
        mockContext
      );

      let error;
      try {
        await assertAuthorizationRequestValid(auth, mockContext);
      } catch (err) {
        error = err;
      }
      const expectedError = new PolymeshError({
        code: ErrorCode.UnmetPrerequisite,
        message: 'The target Account already has an associated Identity',
      });
      expect(error).toEqual(expectedError);
    });
  });

  describe('assertAddRelayerPayingKeyAuthorizationValid', () => {
    const allowance = new BigNumber(100);
    it('should not throw with a valid request', async () => {
      const subsidizer = entityMockUtils.getAccountInstance({
        getIdentity: entityMockUtils.getIdentityInstance({ hasValidCdd: true }),
      });
      const beneficiary = entityMockUtils.getAccountInstance({ getIdentity: target });

      const subsidy = {
        beneficiary,
        subsidizer,
        allowance,
        remaining: allowance,
      };
      const data: Authorization = {
        type: AuthorizationType.AddRelayerPayingKey,
        value: subsidy,
      };

      const auth = new AuthorizationRequest(
        {
          authId: new BigNumber(1),
          target,
          issuer,
          expiry,
          data,
        },
        mockContext
      );

      let error;
      try {
        await assertAuthorizationRequestValid(auth, mockContext);
      } catch (err) {
        error = err;
      }
      expect(error).toBe(undefined);
    });

    it('should throw with a beneficiary that does not have a CDD Claim', async () => {
      const subsidizer = entityMockUtils.getAccountInstance({
        getIdentity: entityMockUtils.getIdentityInstance(),
      });
      const beneficiary = entityMockUtils.getAccountInstance({
        getIdentity: entityMockUtils.getIdentityInstance({ hasValidCdd: false }),
      });

      const subsidy = {
        beneficiary,
        subsidizer,
        allowance,
        remaining: allowance,
      };
      const data: Authorization = {
        type: AuthorizationType.AddRelayerPayingKey,
        value: subsidy,
      };
      const auth = new AuthorizationRequest(
        {
          authId: new BigNumber(1),
          target,
          issuer,
          expiry,
          data,
        },
        mockContext
      );
      let error;
      try {
        await assertAuthorizationRequestValid(auth, mockContext);
      } catch (err) {
        error = err;
      }
      const expectedError = new PolymeshError({
        code: ErrorCode.UnmetPrerequisite,
        message: 'Beneficiary Account does not have a valid CDD Claim',
      });
      expect(error).toEqual(expectedError);
    });

    it('should throw with a Subsidizer that does not have a CDD Claim', async () => {
      const beneficiary = entityMockUtils.getAccountInstance({
        getIdentity: entityMockUtils.getIdentityInstance({ hasValidCdd: true }),
      });
      // getIdentityInstance modifies the prototype, which prevents two mocks from returning different values
      const subsidizer = {
        getIdentity: () => {
          return { hasValidCdd: () => false };
        },
      } as unknown as Account;

      const subsidy = {
        beneficiary,
        subsidizer,
        allowance,
        remaining: allowance,
      };
      const data: Authorization = {
        type: AuthorizationType.AddRelayerPayingKey,
        value: subsidy,
      };
      const auth = new AuthorizationRequest(
        {
          authId: new BigNumber(1),
          target,
          issuer,
          expiry,
          data,
        },
        mockContext
      );
      let error;
      try {
        await assertAuthorizationRequestValid(auth, mockContext);
      } catch (err) {
        error = err;
      }
      const expectedError = new PolymeshError({
        code: ErrorCode.UnmetPrerequisite,
        message: 'Subsidizer Account does not have a valid CDD Claim',
      });
      expect(error).toEqual(expectedError);
    });

    it('should throw with a beneficiary that does not have an Identity', async () => {
      const subsidizer = entityMockUtils.getAccountInstance({
        getIdentity: entityMockUtils.getIdentityInstance({ hasValidCdd: false }),
      });
      const beneficiary = entityMockUtils.getAccountInstance({ getIdentity: null });

      const subsidy = {
        beneficiary,
        subsidizer,
        allowance,
        remaining: allowance,
      };
      const data: Authorization = {
        type: AuthorizationType.AddRelayerPayingKey,
        value: subsidy,
      };
      const auth = new AuthorizationRequest(
        {
          authId: new BigNumber(1),
          target,
          issuer,
          expiry,
          data,
        },
        mockContext
      );
      let error;
      try {
        await assertAuthorizationRequestValid(auth, mockContext);
      } catch (err) {
        error = err;
      }
      const expectedError = new PolymeshError({
        code: ErrorCode.UnmetPrerequisite,
        message: 'Beneficiary Account does not have an Identity',
      });
      expect(error).toEqual(expectedError);
    });

    it('should throw with a Subsidizer that does not have an Identity', async () => {
      const beneficiary = entityMockUtils.getAccountInstance({
        getIdentity: entityMockUtils.getIdentityInstance({ hasValidCdd: true }),
      });
      // getIdentityInstance modifies the prototype, which prevents two mocks from returning different values
      const subsidizer = {
        getIdentity: () => null,
      } as unknown as Account;

      const subsidy = {
        beneficiary,
        subsidizer,
        allowance,
        remaining: allowance,
      };
      const data: Authorization = {
        type: AuthorizationType.AddRelayerPayingKey,
        value: subsidy,
      };
      const auth = new AuthorizationRequest(
        {
          authId: new BigNumber(1),
          target,
          issuer,
          expiry,
          data,
        },
        mockContext
      );
      let error;
      try {
        await assertAuthorizationRequestValid(auth, mockContext);
      } catch (err) {
        error = err;
      }
      const expectedError = new PolymeshError({
        code: ErrorCode.UnmetPrerequisite,
        message: 'Subsidizer Account does not have an Identity',
      });
      expect(error).toEqual(expectedError);
    });
  });

  describe('assertRotatePrimaryKeyToSecondaryAuthorization', () => {
    const permissions = {
      assets: null,
      transactions: null,
      transactionGroups: [],
      portfolios: null,
    };
    const data: Authorization = {
      type: AuthorizationType.RotatePrimaryKeyToSecondary,
      value: permissions,
    };
    it('should not throw with a valid request', async () => {
      const validTarget = entityMockUtils.getAccountInstance({ getIdentity: null });
      const auth = new AuthorizationRequest(
        {
          authId: new BigNumber(1),
          target: validTarget,
          issuer,
          expiry,
          data,
        },
        mockContext
      );

      let error;
      try {
        await assertAuthorizationRequestValid(auth, mockContext);
      } catch (err) {
        error = err;
      }
      expect(error).toBe(undefined);
    });

    it('should throw when the issuer lacks a valid CDD', async () => {
      const noCddIssuer = entityMockUtils.getIdentityInstance({ hasValidCdd: false });
      const auth = new AuthorizationRequest(
        {
          authId: new BigNumber(1),
          target,
          issuer: noCddIssuer,
          expiry,
          data,
        },
        mockContext
      );

      let error;
      try {
        await assertAuthorizationRequestValid(auth, mockContext);
      } catch (err) {
        error = err;
      }
      const expectedError = new PolymeshError({
        code: ErrorCode.UnmetPrerequisite,
        message: 'Issuing Identity does not have a valid CDD claim',
      });
      expect(error).toEqual(expectedError);
    });

    it('should throw when the target is an Identity', async () => {
      const mockIssuer = entityMockUtils.getIdentityInstance({ hasValidCdd: true });
      const identityTarget = entityMockUtils.getIdentityInstance();
      const auth = new AuthorizationRequest(
        {
          authId: new BigNumber(1),
          target: identityTarget,
          issuer: mockIssuer,
          expiry,
          data,
        },
        mockContext
      );

      let error;
      try {
        await assertAuthorizationRequestValid(auth, mockContext);
      } catch (err) {
        error = err;
      }
      const expectedError = new PolymeshError({
        code: ErrorCode.UnmetPrerequisite,
        message: 'The target cannot be an Identity',
      });
      expect(error).toEqual(expectedError);
    });

    it('should throw if the target already has an Identity', async () => {
      const mockIssuer = entityMockUtils.getIdentityInstance({ hasValidCdd: true });
      const unavailableTarget = entityMockUtils.getAccountInstance({
        getIdentity: entityMockUtils.getIdentityInstance(),
      });
      const auth = new AuthorizationRequest(
        {
          authId: new BigNumber(1),
          target: unavailableTarget,
          issuer: mockIssuer,
          expiry,
          data,
        },
        mockContext
      );

      let error;
      try {
        await assertAuthorizationRequestValid(auth, mockContext);
      } catch (err) {
        error = err;
      }
      const expectedError = new PolymeshError({
        code: ErrorCode.UnmetPrerequisite,
        message: 'The target Account already has an associated Identity',
      });
      expect(error).toEqual(expectedError);
    });
  });

  describe('unreachable code', () => {
    it('should throw an error with an any assertion', async () => {
      let error;
      try {
        await assertAuthorizationRequestValid(
          {
            data: { type: 'FAKE_TYPE' },
            isExpired: () => false,
            exists: () => true,
          } as never,
          mockContext
        );
      } catch (err) {
        error = err;
      }
      const expectedError = new UnreachableCaseError({ type: 'FAKE_TYPE' } as never);
      expect(error).toEqual(expectedError);
    });
  });
});

describe('Unreachable error case', () => {
  it('should throw error if called via type assertion', async () => {
    const message = 'Should never happen' as never;
    const error = new UnreachableCaseError(message);
    expect(error.message).toEqual(`Unreachable case: "${message}"`);
  });
});

describe('createAuthorizationResolver', () => {
  beforeAll(() => {
    dsMockUtils.initMocks();
    entityMockUtils.initMocks();
  });
  const filterRecords = () => [
    { event: { data: [undefined, undefined, undefined, '3', undefined] } },
  ];

  it('should return a function that creates an AuthorizationRequest', async () => {
    const mockContext = dsMockUtils.getContextInstance();

    const authData: Authorization = {
      type: AuthorizationType.RotatePrimaryKey,
    };

    const resolver = createAuthorizationResolver(
      authData,
      entityMockUtils.getIdentityInstance(),
      entityMockUtils.getIdentityInstance(),
      null,
      mockContext
    );
    const authRequest = resolver({
      filterRecords: filterRecords,
    } as unknown as ISubmittableResult);
    expect(authRequest.authId).toEqual(new BigNumber(3));
  });

  it('should return a function that creates an AuthorizationRequest with a PostTransaction Authorization', async () => {
    const mockContext = dsMockUtils.getContextInstance();

    const authData: Authorization = {
      type: AuthorizationType.RotatePrimaryKey,
    };

    const postTransaction = new PostTransactionValue(() => authData);
    await postTransaction.run({} as ISubmittableResult);

    const resolver = createAuthorizationResolver(
      postTransaction,
      entityMockUtils.getIdentityInstance(),
      entityMockUtils.getIdentityInstance(),
      null,
      mockContext
    );

    const authRequest = resolver({
      filterRecords: filterRecords,
    } as unknown as ISubmittableResult);
    expect(authRequest.authId).toEqual(new BigNumber(3));
  });
});<|MERGE_RESOLUTION|>--- conflicted
+++ resolved
@@ -301,11 +301,7 @@
     dsMockUtils.cleanup();
   });
 
-<<<<<<< HEAD
-  test('should throw an error if there are more target Identities than the maximum', async () => {
-=======
-  it('should throw an error if there are more target identities than the maximum', async () => {
->>>>>>> b7202388
+  it('should throw an error if there are more target Identities than the maximum', async () => {
     expect(() =>
       assertCaTargetsValid(
         { identities: ['someDid', 'otherDid'], treatment: TargetTreatment.Include },
@@ -314,11 +310,7 @@
     ).toThrow('Too many target Identities');
   });
 
-<<<<<<< HEAD
-  test('should not throw an error if the number of target Identities is appropriate', async () => {
-=======
-  it('should not throw an error if the number of target identities is appropriate', async () => {
->>>>>>> b7202388
+  it('should not throw an error if the number of target Identities is appropriate', async () => {
     expect(() =>
       assertCaTargetsValid(
         { identities: ['someDid'], treatment: TargetTreatment.Include },
@@ -350,11 +342,7 @@
     dsMockUtils.cleanup();
   });
 
-<<<<<<< HEAD
-  test('should throw an error if there are more target Identities than the maximum', async () => {
-=======
-  it('should throw an error if there are more target identities than the maximum', async () => {
->>>>>>> b7202388
+  it('should throw an error if there are more target Identities than the maximum', async () => {
     expect(() =>
       assertCaTaxWithholdingsValid(
         [
@@ -366,11 +354,7 @@
     ).toThrow('Too many tax withholding entries');
   });
 
-<<<<<<< HEAD
-  test('should not throw an error if the number of target Identities is appropriate', async () => {
-=======
-  it('should not throw an error if the number of target identities is appropriate', async () => {
->>>>>>> b7202388
+  it('should not throw an error if the number of target Identities is appropriate', async () => {
     expect(() =>
       assertCaTaxWithholdingsValid(
         [{ identity: 'someDid', percentage: new BigNumber(15) }],
@@ -551,11 +535,7 @@
     dsMockUtils.cleanup();
   });
 
-<<<<<<< HEAD
-  test('should throw an error if the total added complexity is greater than max condition complexity', async () => {
-=======
-  it('should throw an error if the complexity sumatory is greater than max condition complexity', async () => {
->>>>>>> b7202388
+  it('should throw an error if the total added complexity is greater than max condition complexity', async () => {
     dsMockUtils.setConstMock('complianceManager', 'maxConditionComplexity', {
       returnValue: dsMockUtils.createMockU32(new BigNumber(2)),
     });

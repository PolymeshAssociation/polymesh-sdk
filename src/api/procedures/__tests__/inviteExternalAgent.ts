import { PolymeshPrimitivesAuthorizationAuthorizationData } from '@polkadot/types/lookup';
import { ISubmittableResult } from '@polkadot/types/types';
import BigNumber from 'bignumber.js';
<<<<<<< HEAD
import { when } from 'jest-when';
import { AgentGroup, Signatory, Ticker } from 'polymesh-types/types';
=======
import { AgentGroup, IdentityId, Signatory, Ticker } from 'polymesh-types/types';
import sinon from 'sinon';
>>>>>>> 3192c40b

import {
  createGroupAndAuthorizationResolver,
  getAuthorization,
  Params,
  prepareInviteExternalAgent,
  prepareStorage,
  Storage,
} from '~/api/procedures/inviteExternalAgent';
import * as procedureUtilsModule from '~/api/procedures/utils';
import { Account, Asset, AuthorizationRequest, Context, Identity } from '~/internal';
import { dsMockUtils, entityMockUtils, procedureMockUtils } from '~/testUtils/mocks';
import { Mocked } from '~/testUtils/types';
import { Authorization, PermissionType, SignerValue, TxTags } from '~/types';
import * as utilsConversionModule from '~/utils/conversion';
import * as utilsInternalModule from '~/utils/internal';

jest.mock(
  '~/api/entities/Asset',
  require('~/testUtils/mocks/entities').mockAssetModule('~/api/entities/Asset')
);
jest.mock(
  '~/api/entities/CustomPermissionGroup',
  require('~/testUtils/mocks/entities').mockCustomPermissionGroupModule(
    '~/api/entities/CustomPermissionGroup'
  )
);
jest.mock(
  '~/api/entities/KnownPermissionGroup',
  require('~/testUtils/mocks/entities').mockKnownPermissionGroupModule(
    '~/api/entities/KnownPermissionGroup'
  )
);

describe('inviteExternalAgent procedure', () => {
  let mockContext: Mocked<Context>;
  let authorizationToAuthorizationDataSpy: jest.SpyInstance<
    PolymeshPrimitivesAuthorizationAuthorizationData,
    [Authorization, Context]
  >;
<<<<<<< HEAD
  let signerToStringSpy: jest.SpyInstance<string, [string | Identity | Account]>;
  let signerValueToSignatorySpy: jest.SpyInstance<Signatory, [SignerValue, Context]>;
=======
  let signerToStringStub: sinon.SinonStub<[string | Identity | Account], string>;
  let signerValueToSignatoryStub: sinon.SinonStub<[SignerValue, Context], Signatory>;
  let stringToIdentityIdStub: sinon.SinonStub;
>>>>>>> 3192c40b
  let ticker: string;
  let asset: Asset;
  let rawTicker: Ticker;
  let rawAgentGroup: AgentGroup;
  let target: string;
  let rawSignatory: Signatory;
  let rawAuthorizationData: PolymeshPrimitivesAuthorizationAuthorizationData;
  let rawIdentityId: IdentityId;

  beforeAll(() => {
    dsMockUtils.initMocks();
    procedureMockUtils.initMocks();
    entityMockUtils.initMocks();
    authorizationToAuthorizationDataSpy = jest.spyOn(
      utilsConversionModule,
      'authorizationToAuthorizationData'
    );
<<<<<<< HEAD
    signerToStringSpy = jest.spyOn(utilsConversionModule, 'signerToString');
    signerValueToSignatorySpy = jest.spyOn(utilsConversionModule, 'signerValueToSignatory');
=======
    signerToStringStub = sinon.stub(utilsConversionModule, 'signerToString');
    stringToIdentityIdStub = sinon.stub(utilsConversionModule, 'stringToIdentityId');
    signerValueToSignatoryStub = sinon.stub(utilsConversionModule, 'signerValueToSignatory');
>>>>>>> 3192c40b
    ticker = 'SOME_TICKER';
    rawTicker = dsMockUtils.createMockTicker(ticker);
    rawAgentGroup = dsMockUtils.createMockAgentGroup('Full');
    asset = entityMockUtils.getAssetInstance({ ticker });
    target = 'someDid';
    rawSignatory = dsMockUtils.createMockSignatory({
      Identity: dsMockUtils.createMockIdentityId(target),
    });
    rawAuthorizationData = dsMockUtils.createMockAuthorizationData({
      BecomeAgent: [rawTicker, rawAgentGroup],
    });
    rawIdentityId = dsMockUtils.createMockIdentityId(target);
  });

  beforeEach(() => {
    entityMockUtils.configureMocks({
      assetOptions: {
        corporateActionsGetAgents: [],
      },
    });
    mockContext = dsMockUtils.getContextInstance();
<<<<<<< HEAD
    authorizationToAuthorizationDataSpy.mockReturnValue(rawAuthorizationData);
    signerToStringSpy.mockReturnValue(target);
    signerValueToSignatorySpy.mockReturnValue(rawSignatory);
=======
    authorizationToAuthorizationDataStub.returns(rawAuthorizationData);
    signerToStringStub.returns(target);
    signerValueToSignatoryStub.returns(rawSignatory);
    stringToIdentityIdStub.returns(rawIdentityId);
>>>>>>> 3192c40b
  });

  afterEach(() => {
    entityMockUtils.reset();
    procedureMockUtils.reset();
    dsMockUtils.reset();
  });

  afterAll(() => {
    procedureMockUtils.cleanup();
    dsMockUtils.cleanup();
    jest.resetAllMocks();
  });

  describe('prepareStorage', () => {
    it('should return the Asset', () => {
      const proc = procedureMockUtils.getInstance<Params, AuthorizationRequest, Storage>(
        mockContext
      );
      const boundFunc = prepareStorage.bind(proc);

      const result = boundFunc({
        ticker,
        target,
        permissions: entityMockUtils.getCustomPermissionGroupInstance(),
      });

      expect(result).toEqual({
        asset: expect.objectContaining({ ticker }),
      });
    });
  });

  describe('getAuthorization', () => {
    it('should return the appropriate roles and permissions', () => {
      const proc = procedureMockUtils.getInstance<Params, AuthorizationRequest, Storage>(
        mockContext,
        {
          asset,
        }
      );
      const boundFunc = getAuthorization.bind(proc);

      expect(boundFunc()).toEqual({
        permissions: {
          transactions: [TxTags.identity.AddAuthorization],
          assets: [expect.objectContaining({ ticker })],
          portfolios: [],
        },
      });
    });
  });

  it('should throw an error if the target Identity is already an external agent', () => {
    const args = {
      target,
      ticker,
      permissions: entityMockUtils.getKnownPermissionGroupInstance(),
    };

    const proc = procedureMockUtils.getInstance<Params, AuthorizationRequest, Storage>(
      mockContext,
      {
        asset: entityMockUtils.getAssetInstance({
          permissionsGetAgents: [
            {
              agent: entityMockUtils.getIdentityInstance({ did: target }),
              group: entityMockUtils.getKnownPermissionGroupInstance(),
            },
          ],
        }),
      }
    );

    return expect(prepareInviteExternalAgent.call(proc, args)).rejects.toThrow(
      'The target Identity is already an External Agent'
    );
  });

  it('should return an add authorization transaction spec if an existing group is passed', async () => {
    const transaction = dsMockUtils.createTxMock('identity', 'addAuthorization');
    const proc = procedureMockUtils.getInstance<Params, AuthorizationRequest, Storage>(
      mockContext,
      {
        asset: entityMockUtils.getAssetInstance({
          permissionsGetAgents: [
            {
              agent: entityMockUtils.getIdentityInstance({ isEqual: false }),
              group: entityMockUtils.getCustomPermissionGroupInstance(),
            },
          ],
        }),
      }
    );

    const result = await prepareInviteExternalAgent.call(proc, {
      target,
      ticker,
      permissions: entityMockUtils.getKnownPermissionGroupInstance(),
    });

    expect(result).toEqual({
      transaction,
      args: [rawSignatory, rawAuthorizationData, null],
      resolver: expect.any(Function),
    });
  });

  it('should use the existing group ID if there is a group with the same permissions as the ones passed', async () => {
    const groupId = new BigNumber(10);
    const transaction = dsMockUtils.createTxMock('identity', 'addAuthorization');
    const getGroupFromPermissionsSpy = jest
      .spyOn(procedureUtilsModule, 'getGroupFromPermissions')
      .mockResolvedValue(
        entityMockUtils.getCustomPermissionGroupInstance({
          ticker,
          id: groupId,
        })
      );

    const args = {
      target,
      ticker,
      permissions: {
        transactions: {
          type: PermissionType.Include,
          values: [TxTags.asset.AcceptAssetOwnershipTransfer],
        },
      },
    };

    const proc = procedureMockUtils.getInstance<Params, AuthorizationRequest, Storage>(
      mockContext,
      {
        asset: entityMockUtils.getAssetInstance({
          permissionsGetAgents: [],
        }),
      }
    );

    const result = await prepareInviteExternalAgent.call(proc, args);

    expect(result).toEqual({
      transaction,
      args: [rawSignatory, rawAuthorizationData, null],
      resolver: expect.any(Function),
    });

    getGroupFromPermissionsSpy.mockRestore();
  });

  it('should return a create group and add authorization transaction spec if the group does not exist', async () => {
    const transaction = dsMockUtils.createTxMock('externalAgents', 'createGroupAndAddAuth');
    const proc = procedureMockUtils.getInstance<Params, AuthorizationRequest, Storage>(
      mockContext,
      {
        asset: entityMockUtils.getAssetInstance({
          permissionsGetAgents: [
            {
              agent: entityMockUtils.getIdentityInstance({ isEqual: false }),
              group: entityMockUtils.getCustomPermissionGroupInstance(),
            },
          ],
        }),
      }
    );

    jest.spyOn(utilsConversionModule, 'permissionsLikeToPermissions').mockClear().mockReturnValue({
      transactions: null,
      assets: null,
      portfolios: null,
      transactionGroups: [],
    });
    const rawPermissions = dsMockUtils.createMockExtrinsicPermissions('Whole');
    jest
      .spyOn(utilsConversionModule, 'transactionPermissionsToExtrinsicPermissions')
      .mockReturnValue(rawPermissions);
    jest.spyOn(utilsConversionModule, 'stringToTicker').mockReturnValue(rawTicker);

    const result = await prepareInviteExternalAgent.call(proc, {
      target: entityMockUtils.getIdentityInstance({ did: target }),
      ticker,
      permissions: {
        transactions: {
          values: [],
          type: PermissionType.Include,
        },
      },
    });

    expect(result).toEqual({
      transaction,
      args: [rawTicker, rawPermissions, rawIdentityId, null],
      resolver: expect.any(Function),
    });
  });
});

describe('createGroupAndAuthorizationResolver', () => {
  const filterEventRecordsSpy = jest.spyOn(utilsInternalModule, 'filterEventRecords');
  const id = new BigNumber(10);
  const rawId = dsMockUtils.createMockU64(id);

  beforeEach(() => {
    filterEventRecordsSpy.mockReturnValue([
      dsMockUtils.createMockIEvent([undefined, undefined, undefined, rawId, undefined]),
    ]);
  });

  afterEach(() => {
    filterEventRecordsSpy.mockReset();
  });

  it('should return the new Authorization', async () => {
    when(jest.spyOn(utilsConversionModule, 'u64ToBigNumber')).calledWith(rawId).mockReturnValue(id);
    const target = entityMockUtils.getIdentityInstance({
      authorizationsGetOne: entityMockUtils.getAuthorizationRequestInstance({
        authId: id,
      }),
    });

    const result = await createGroupAndAuthorizationResolver(target)({} as ISubmittableResult);

    expect(result.authId).toEqual(id);
  });
});<|MERGE_RESOLUTION|>--- conflicted
+++ resolved
@@ -1,13 +1,8 @@
 import { PolymeshPrimitivesAuthorizationAuthorizationData } from '@polkadot/types/lookup';
 import { ISubmittableResult } from '@polkadot/types/types';
 import BigNumber from 'bignumber.js';
-<<<<<<< HEAD
 import { when } from 'jest-when';
-import { AgentGroup, Signatory, Ticker } from 'polymesh-types/types';
-=======
 import { AgentGroup, IdentityId, Signatory, Ticker } from 'polymesh-types/types';
-import sinon from 'sinon';
->>>>>>> 3192c40b
 
 import {
   createGroupAndAuthorizationResolver,
@@ -48,14 +43,9 @@
     PolymeshPrimitivesAuthorizationAuthorizationData,
     [Authorization, Context]
   >;
-<<<<<<< HEAD
   let signerToStringSpy: jest.SpyInstance<string, [string | Identity | Account]>;
   let signerValueToSignatorySpy: jest.SpyInstance<Signatory, [SignerValue, Context]>;
-=======
-  let signerToStringStub: sinon.SinonStub<[string | Identity | Account], string>;
-  let signerValueToSignatoryStub: sinon.SinonStub<[SignerValue, Context], Signatory>;
-  let stringToIdentityIdStub: sinon.SinonStub;
->>>>>>> 3192c40b
+  let stringToIdentityIdSpy: jest.SpyInstance;
   let ticker: string;
   let asset: Asset;
   let rawTicker: Ticker;
@@ -73,14 +63,9 @@
       utilsConversionModule,
       'authorizationToAuthorizationData'
     );
-<<<<<<< HEAD
     signerToStringSpy = jest.spyOn(utilsConversionModule, 'signerToString');
+    stringToIdentityIdSpy = jest.spyOn(utilsConversionModule, 'stringToIdentityId');
     signerValueToSignatorySpy = jest.spyOn(utilsConversionModule, 'signerValueToSignatory');
-=======
-    signerToStringStub = sinon.stub(utilsConversionModule, 'signerToString');
-    stringToIdentityIdStub = sinon.stub(utilsConversionModule, 'stringToIdentityId');
-    signerValueToSignatoryStub = sinon.stub(utilsConversionModule, 'signerValueToSignatory');
->>>>>>> 3192c40b
     ticker = 'SOME_TICKER';
     rawTicker = dsMockUtils.createMockTicker(ticker);
     rawAgentGroup = dsMockUtils.createMockAgentGroup('Full');
@@ -102,16 +87,10 @@
       },
     });
     mockContext = dsMockUtils.getContextInstance();
-<<<<<<< HEAD
     authorizationToAuthorizationDataSpy.mockReturnValue(rawAuthorizationData);
     signerToStringSpy.mockReturnValue(target);
     signerValueToSignatorySpy.mockReturnValue(rawSignatory);
-=======
-    authorizationToAuthorizationDataStub.returns(rawAuthorizationData);
-    signerToStringStub.returns(target);
-    signerValueToSignatoryStub.returns(rawSignatory);
-    stringToIdentityIdStub.returns(rawIdentityId);
->>>>>>> 3192c40b
+    stringToIdentityIdSpy.mockReturnValue(rawIdentityId);
   });
 
   afterEach(() => {

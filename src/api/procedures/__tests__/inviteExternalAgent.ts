--- conflicted
+++ resolved
@@ -231,47 +231,7 @@
       }
     );
 
-<<<<<<< HEAD
-    await expect(prepareInviteExternalAgent.call(proc, args)).rejects.toThrow(errorMsg);
-
-    assertGroupDoesNotExistStub.restore();
-  });
-
-  it('should add an add authorization transaction to the queue if the group already exists', async () => {
-    const transaction = dsMockUtils.createTxStub('identity', 'addAuthorization');
-    const proc = procedureMockUtils.getInstance<Params, AuthorizationRequest, Storage>(
-      mockContext,
-      {
-        asset: entityMockUtils.getAssetInstance({
-          permissionsGetAgents: [
-            {
-              agent: entityMockUtils.getIdentityInstance({ isEqual: false }),
-              group: entityMockUtils.getCustomPermissionGroupInstance(),
-            },
-          ],
-        }),
-      }
-    );
-
-    type AuthCallback = () => AuthorizationData;
-    procedureMockUtils.getAddProcedureStub().resolves({
-      transform: (cb: AuthCallback & { transform: { cb: AuthCallback } }) => {
-        const res = cb();
-        return {
-          ...res,
-          transform: (ocb: AuthCallback): AuthorizationData => ocb(),
-        };
-      },
-    });
-
-    await prepareInviteExternalAgent.call(proc, {
-      target,
-      ticker,
-      permissions: entityMockUtils.getKnownPermissionGroupInstance(),
-    });
-=======
     await prepareInviteExternalAgent.call(proc, args);
->>>>>>> 8001b7b6
 
     sinon.assert.calledWith(
       addTransactionStub,

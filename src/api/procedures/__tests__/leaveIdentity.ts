--- conflicted
+++ resolved
@@ -82,17 +82,10 @@
     const account = entityMockUtils.getAccountInstance({
       address,
       getIdentity: entityMockUtils.getIdentityInstance({
-<<<<<<< HEAD
-        getSecondaryKeys: [
+        getSecondaryAccounts: [
           {
             signer: entityMockUtils.getAccountInstance({ address }),
-          } as unknown as SecondaryKey,
-=======
-        getSecondaryAccounts: [
-          ({
-            signer: entityMockUtils.getAccountInstance({ address }),
-          } as unknown) as SecondaryAccount,
->>>>>>> 73ce625e
+          } as unknown as SecondaryAccount,
         ],
       }),
     });

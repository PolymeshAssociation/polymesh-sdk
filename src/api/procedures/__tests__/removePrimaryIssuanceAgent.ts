import { IdentityId, Ticker, TxTags } from 'polymesh-types/types';
import sinon from 'sinon';

import {
  getAuthorization,
  Params,
  prepareRemovePrimaryIssuanceAgent,
} from '~/api/procedures/removePrimaryIssuanceAgent';
import { Context } from '~/internal';
import { dsMockUtils, entityMockUtils, procedureMockUtils } from '~/testUtils/mocks';
import { Mocked } from '~/testUtils/types';
import * as utilsConversionModule from '~/utils/conversion';

jest.mock(
  '~/api/entities/Asset',
  require('~/testUtils/mocks/entities').mockAssetModule('~/api/entities/Asset')
);

describe('removePrimaryIssuanceAgent procedure', () => {
  let mockContext: Mocked<Context>;
  let stringToTickerStub: sinon.SinonStub;
  let stringToIdentityIdStub: sinon.SinonStub;
  let ticker: string;
  let did: string;
  let rawTicker: Ticker;
  let rawIdentityId: IdentityId;
  let addTransactionStub: sinon.SinonStub;

  beforeAll(() => {
    dsMockUtils.initMocks();
    procedureMockUtils.initMocks();
    entityMockUtils.initMocks();
    stringToTickerStub = sinon.stub(utilsConversionModule, 'stringToTicker');
    stringToIdentityIdStub = sinon.stub(utilsConversionModule, 'stringToIdentityId');
    ticker = 'someTicker';
    rawTicker = dsMockUtils.createMockTicker(ticker);
    did = 'someDid';
    rawIdentityId = dsMockUtils.createMockIdentityId(did);
  });

  beforeEach(() => {
    mockContext = dsMockUtils.getContextInstance();
    stringToTickerStub.returns(rawTicker);
    stringToIdentityIdStub.returns(rawIdentityId);
    addTransactionStub = procedureMockUtils.getAddTransactionStub();
  });

  afterEach(() => {
    entityMockUtils.reset();
    procedureMockUtils.reset();
    dsMockUtils.reset();
  });

  afterAll(() => {
    procedureMockUtils.cleanup();
    dsMockUtils.cleanup();
  });

  it('should add a remove primary issuance agent transaction to the queue', async () => {
    const args = {
      ticker,
    };

    entityMockUtils.configureMocks({
      assetOptions: {
        details: {
          primaryIssuanceAgents: [entityMockUtils.getIdentityInstance({ did })],
        },
      },
    });

    const transaction = dsMockUtils.createTxStub('externalAgents', 'removeAgent');
    const proc = procedureMockUtils.getInstance<Params, void>(mockContext);

    await prepareRemovePrimaryIssuanceAgent.call(proc, args);

    sinon.assert.calledWith(addTransactionStub, { transaction, args: [rawTicker, rawIdentityId] });
  });

<<<<<<< HEAD
  test('should throw an error if Primary Issuance Agent list has more than one Identity', () => {
=======
  it('should throw an error if Primary Issuance Agent list has more than one identity', () => {
>>>>>>> b7202388
    const args = {
      ticker,
    };

    entityMockUtils.configureMocks({
      assetOptions: {
        details: {
          primaryIssuanceAgents: [
            entityMockUtils.getIdentityInstance({ did: 'did' }),
            entityMockUtils.getIdentityInstance({ did: 'otherDid' }),
          ],
        },
      },
    });

    const proc = procedureMockUtils.getInstance<Params, void>(mockContext);

    return expect(prepareRemovePrimaryIssuanceAgent.call(proc, args)).rejects.toThrow(
      'There must be one (and only one) Primary Issuance Agent assigned to this Asset'
    );
  });

  describe('getAuthorization', () => {
    it('should return the appropriate roles and permissions', () => {
      const proc = procedureMockUtils.getInstance<Params, void>(mockContext);
      const boundFunc = getAuthorization.bind(proc);
      const args = {
        ticker,
      } as Params;

      expect(boundFunc(args)).toEqual({
        permissions: {
          transactions: [TxTags.externalAgents.RemoveAgent],
          assets: [expect.objectContaining({ ticker })],
          portfolios: [],
        },
      });
    });
  });
});<|MERGE_RESOLUTION|>--- conflicted
+++ resolved
@@ -77,11 +77,7 @@
     sinon.assert.calledWith(addTransactionStub, { transaction, args: [rawTicker, rawIdentityId] });
   });
 
-<<<<<<< HEAD
-  test('should throw an error if Primary Issuance Agent list has more than one Identity', () => {
-=======
-  it('should throw an error if Primary Issuance Agent list has more than one identity', () => {
->>>>>>> b7202388
+  it('should throw an error if primary issuance agent list has more than one Identity', () => {
     const args = {
       ticker,
     };

import { ISubmittableResult } from '@polkadot/types/types';
import BigNumber from 'bignumber.js';
import { Ticker, TxTags } from 'polymesh-types/types';
import sinon from 'sinon';

import {
  createTickerReservationResolver,
  getAuthorization,
  prepareReserveTicker,
  ReserveTickerParams,
} from '~/api/procedures/reserveTicker';
import { Context, PostTransactionValue, TickerReservation } from '~/internal';
import { dsMockUtils, entityMockUtils, procedureMockUtils } from '~/testUtils/mocks';
import { Mocked } from '~/testUtils/types';
import { RoleType, TickerReservationStatus } from '~/types';
import { PolymeshTx } from '~/types/internal';
import * as utilsConversionModule from '~/utils/conversion';
import * as utilsInternalModule from '~/utils/internal';

jest.mock(
  '~/api/entities/TickerReservation',
  require('~/testUtils/mocks/entities').mockTickerReservationModule(
    '~/api/entities/TickerReservation'
  )
);

describe('reserveTicker procedure', () => {
  let mockContext: Mocked<Context>;
  let stringToTickerStub: sinon.SinonStub<[string, Context], Ticker>;
  let ticker: string;
  let rawTicker: Ticker;
  let args: ReserveTickerParams;
  let reservation: PostTransactionValue<TickerReservation>;

  beforeAll(() => {
    dsMockUtils.initMocks({
      contextOptions: {
        balance: {
          free: new BigNumber(1000),
          locked: new BigNumber(0),
          total: new BigNumber(1000),
        },
      },
    });
    procedureMockUtils.initMocks();
    entityMockUtils.initMocks();
    stringToTickerStub = sinon.stub(utilsConversionModule, 'stringToTicker');
    ticker = 'SOME_TICKER';
    rawTicker = dsMockUtils.createMockTicker(ticker);
    args = {
      ticker,
    };
    reservation = 'reservation' as unknown as PostTransactionValue<TickerReservation>;
  });

  let addTransactionStub: sinon.SinonStub;

  let transaction: PolymeshTx<[Ticker]>;

  beforeEach(() => {
    addTransactionStub = procedureMockUtils.getAddTransactionStub().returns([reservation]);

    entityMockUtils.configureMocks({
      tickerReservationOptions: {
        details: {
          owner: entityMockUtils.getIdentityInstance({ did: 'someOtherDid' }),
          expiryDate: null,
          status: TickerReservationStatus.Free,
        },
      },
    });

    dsMockUtils.createQueryStub('asset', 'tickerConfig', {
      returnValue: dsMockUtils.createMockTickerRegistrationConfig(),
    });

    transaction = dsMockUtils.createTxStub('asset', 'registerTicker');

    mockContext = dsMockUtils.getContextInstance();

    stringToTickerStub.withArgs(ticker, mockContext).returns(rawTicker);
  });

  afterEach(() => {
    entityMockUtils.reset();
    procedureMockUtils.reset();
    dsMockUtils.reset();
  });

  afterAll(() => {
    procedureMockUtils.cleanup();
    dsMockUtils.cleanup();
  });

  test('should throw an error if the ticker is already reserved', async () => {
    const expiryDate = new Date(new Date().getTime() + 1000);
    entityMockUtils.configureMocks({
      tickerReservationOptions: {
        details: {
          owner: entityMockUtils.getIdentityInstance({ did: 'someOtherDid' }),
          expiryDate,
          status: TickerReservationStatus.Reserved,
        },
      },
    });
    const proc = procedureMockUtils.getInstance<ReserveTickerParams, TickerReservation>(
      mockContext
    );

    let error;

    try {
      await prepareReserveTicker.call(proc, args);
    } catch (err) {
      error = err;
    }

    expect(error.message).toBe(`Ticker "${ticker}" already reserved`);
    expect(error.data).toMatchObject({ expiryDate });
  });

  test('should throw an error if the current reservation is permanent', async () => {
    entityMockUtils.configureMocks({
      tickerReservationOptions: {
        details: {
          owner: entityMockUtils.getIdentityInstance({ did: 'someOtherDid' }),
          expiryDate: null,
          status: TickerReservationStatus.Reserved,
        },
      },
    });
    const proc = procedureMockUtils.getInstance<ReserveTickerParams, TickerReservation>(
      mockContext
    );

    let error;

    try {
      await prepareReserveTicker.call(proc, args);
    } catch (err) {
      error = err;
    }

    expect(error.message).toBe(`Ticker "${ticker}" already reserved`);
    expect(error.data).toMatchObject({ expiryDate: null });
  });

<<<<<<< HEAD
  test('should throw an error if a token with that ticker has already been launched', () => {
    entityMockUtils.configureMocks({
      tickerReservationOptions: {
        details: {
          owner: entityMockUtils.getIdentityInstance({ did: 'someOtherDid' }),
          expiryDate: null,
          status: TickerReservationStatus.TokenCreated,
        },
      },
=======
  test('should throw an error if an Asset with that ticker has already been launched', () => {
    entityMockUtils.getTickerReservationDetailsStub().resolves({
      owner: entityMockUtils.getIdentityInstance(),
      expiryDate: null,
      status: TickerReservationStatus.AssetCreated,
>>>>>>> daa784ca
    });
    const proc = procedureMockUtils.getInstance<ReserveTickerParams, TickerReservation>(
      mockContext
    );

    return expect(prepareReserveTicker.call(proc, args)).rejects.toThrow(
      `An Asset with ticker "${ticker}" already exists`
    );
  });

  test('should throw an error if extendPeriod property is set to true and the ticker has not been reserved or the reservation has expired', () => {
    const expiryDate = new Date(2019, 1, 1);
    entityMockUtils.configureMocks({
      tickerReservationOptions: {
        details: {
          owner: entityMockUtils.getIdentityInstance({ did: 'someOtherDid' }),
          expiryDate,
          status: TickerReservationStatus.Free,
        },
      },
    });
    const proc = procedureMockUtils.getInstance<ReserveTickerParams, TickerReservation>(
      mockContext
    );

    return expect(prepareReserveTicker.call(proc, { ...args, extendPeriod: true })).rejects.toThrow(
      'Ticker not reserved or the reservation has expired'
    );
  });

  test('should add a register ticker transaction to the queue', async () => {
    const proc = procedureMockUtils.getInstance<ReserveTickerParams, TickerReservation>(
      mockContext
    );

    let result = await prepareReserveTicker.call(proc, args);

    sinon.assert.calledWith(
      addTransactionStub,
      sinon.match({
        transaction,
        resolvers: sinon.match.array,
        args: [rawTicker],
      })
    );
    expect(result).toBe(reservation);

<<<<<<< HEAD
    entityMockUtils.configureMocks({
      tickerReservationOptions: {
        details: {
          owner: entityMockUtils.getIdentityInstance({ did: 'someOtherDid' }),
          expiryDate: new Date(3000, 12, 12),
          status: TickerReservationStatus.Reserved,
        },
      },
=======
    entityMockUtils.getTickerReservationDetailsStub().resolves({
      owner: entityMockUtils.getIdentityInstance(),
      expiryDate: new Date(3000, 12, 12),
      status: TickerReservationStatus.Reserved,
>>>>>>> daa784ca
    });

    result = await prepareReserveTicker.call(proc, { ...args, extendPeriod: true });

    sinon.assert.calledWith(
      addTransactionStub,
      sinon.match({ transaction, resolvers: sinon.match.array, args: [rawTicker] })
    );
    expect(result).toBe(reservation);
  });
});

describe('tickerReservationResolver', () => {
  const filterEventRecordsStub = sinon.stub(utilsInternalModule, 'filterEventRecords');
  const tickerString = 'someTicker';
  const ticker = dsMockUtils.createMockTicker(tickerString);

  beforeAll(() => {
    entityMockUtils.initMocks({ tickerReservationOptions: { ticker: tickerString } });
  });

  beforeEach(() => {
    filterEventRecordsStub.returns([dsMockUtils.createMockIEvent(['someDid', ticker])]);
  });

  afterEach(() => {
    filterEventRecordsStub.reset();
  });

  test('should return the new Ticker Reservation', () => {
    const fakeContext = {} as Context;

    const result = createTickerReservationResolver(fakeContext)({} as ISubmittableResult);

    expect(result.ticker).toBe(tickerString);
  });
});

describe('getAuthorization', () => {
  test('should return the appropriate roles and permissions', () => {
    const ticker = 'someTicker';
    const args = {
      ticker,
      extendPeriod: true,
    };

    const permissions = {
      transactions: [TxTags.asset.RegisterTicker],
      assets: [],
      portfolios: [],
    };

    expect(getAuthorization(args)).toEqual({
      roles: [{ type: RoleType.TickerOwner, ticker }],
      permissions,
    });

    args.extendPeriod = false;

    expect(getAuthorization(args)).toEqual({
      permissions,
    });
  });
});<|MERGE_RESOLUTION|>--- conflicted
+++ resolved
@@ -145,23 +145,15 @@
     expect(error.data).toMatchObject({ expiryDate: null });
   });
 
-<<<<<<< HEAD
-  test('should throw an error if a token with that ticker has already been launched', () => {
+  test('should throw an error if an Asset with that ticker has already been launched', () => {
     entityMockUtils.configureMocks({
       tickerReservationOptions: {
         details: {
           owner: entityMockUtils.getIdentityInstance({ did: 'someOtherDid' }),
           expiryDate: null,
-          status: TickerReservationStatus.TokenCreated,
-        },
-      },
-=======
-  test('should throw an error if an Asset with that ticker has already been launched', () => {
-    entityMockUtils.getTickerReservationDetailsStub().resolves({
-      owner: entityMockUtils.getIdentityInstance(),
-      expiryDate: null,
-      status: TickerReservationStatus.AssetCreated,
->>>>>>> daa784ca
+          status: TickerReservationStatus.AssetCreated,
+        },
+      },
     });
     const proc = procedureMockUtils.getInstance<ReserveTickerParams, TickerReservation>(
       mockContext
@@ -209,7 +201,6 @@
     );
     expect(result).toBe(reservation);
 
-<<<<<<< HEAD
     entityMockUtils.configureMocks({
       tickerReservationOptions: {
         details: {
@@ -218,12 +209,6 @@
           status: TickerReservationStatus.Reserved,
         },
       },
-=======
-    entityMockUtils.getTickerReservationDetailsStub().resolves({
-      owner: entityMockUtils.getIdentityInstance(),
-      expiryDate: new Date(3000, 12, 12),
-      status: TickerReservationStatus.Reserved,
->>>>>>> daa784ca
     });
 
     result = await prepareReserveTicker.call(proc, { ...args, extendPeriod: true });

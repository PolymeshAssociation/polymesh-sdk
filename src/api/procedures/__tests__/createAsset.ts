import { bool, Bytes, Option, Vec } from '@polkadot/types';
import { Balance } from '@polkadot/types/interfaces';
import {
  PolymeshPrimitivesAssetIdentifier,
  PolymeshPrimitivesDocument,
} from '@polkadot/types/lookup';
import BigNumber from 'bignumber.js';
import {
  AssetIdentifier,
  AssetName,
  AssetType,
  FundingRoundName,
  Ticker,
} from 'polymesh-types/types';
import sinon from 'sinon';

import {
  getAuthorization,
  Params,
  prepareCreateAsset,
  prepareStorage,
  Storage,
} from '~/api/procedures/createAsset';
import { Asset, Context } from '~/internal';
import { dsMockUtils, entityMockUtils, procedureMockUtils } from '~/testUtils/mocks';
import { Mocked } from '~/testUtils/types';
import {
  AssetDocument,
  KnownAssetType,
  RoleType,
  SecurityIdentifier,
  SecurityIdentifierType,
  TickerReservationStatus,
  TxTags,
} from '~/types';
import { InternalAssetType, PolymeshTx } from '~/types/internal';
import * as utilsConversionModule from '~/utils/conversion';

jest.mock(
  '~/api/entities/TickerReservation',
  require('~/testUtils/mocks/entities').mockTickerReservationModule(
    '~/api/entities/TickerReservation'
  )
);
jest.mock(
  '~/api/entities/Asset',
  require('~/testUtils/mocks/entities').mockAssetModule('~/api/entities/Asset')
);

describe('createAsset procedure', () => {
  let mockContext: Mocked<Context>;
  let stringToTickerStub: sinon.SinonStub<[string, Context], Ticker>;
  let bigNumberToBalanceStub: sinon.SinonStub;
  let stringToBytesStub: sinon.SinonStub<[string, Context], Bytes>;
  let booleanToBoolStub: sinon.SinonStub<[boolean, Context], bool>;
  let internalAssetTypeToAssetTypeStub: sinon.SinonStub<[InternalAssetType, Context], AssetType>;
  let securityIdentifierToAssetIdentifierStub: sinon.SinonStub<
    [SecurityIdentifier, Context],
    PolymeshPrimitivesAssetIdentifier
  >;
  let assetDocumentToDocumentStub: sinon.SinonStub<
    [AssetDocument, Context],
    PolymeshPrimitivesDocument
  >;
  let ticker: string;
  let name: string;
  let initialSupply: BigNumber;
  let isDivisible: boolean;
  let assetType: string;
  let securityIdentifiers: SecurityIdentifier[];
  let fundingRound: string;
  let requireInvestorUniqueness: boolean;
  let documents: AssetDocument[];
  let rawTicker: Ticker;
  let rawName: Bytes;
  let rawInitialSupply: Balance;
  let rawIsDivisible: bool;
  let rawType: AssetType;
  let rawIdentifiers: PolymeshPrimitivesAssetIdentifier[];
  let rawFundingRound: Bytes;
  let rawDisableIu: bool;
  let rawDocuments: PolymeshPrimitivesDocument[];
  let args: Params;
  let protocolFees: BigNumber[];

  beforeAll(() => {
    dsMockUtils.initMocks({
      contextOptions: {
        balance: {
          free: new BigNumber(1000),
          locked: new BigNumber(0),
          total: new BigNumber(1000),
        },
      },
    });
    procedureMockUtils.initMocks();
    entityMockUtils.initMocks();
    stringToTickerStub = sinon.stub(utilsConversionModule, 'stringToTicker');
    bigNumberToBalanceStub = sinon.stub(utilsConversionModule, 'bigNumberToBalance');
    stringToBytesStub = sinon.stub(utilsConversionModule, 'stringToBytes');
    booleanToBoolStub = sinon.stub(utilsConversionModule, 'booleanToBool');
    internalAssetTypeToAssetTypeStub = sinon.stub(
      utilsConversionModule,
      'internalAssetTypeToAssetType'
    );
    securityIdentifierToAssetIdentifierStub = sinon.stub(
      utilsConversionModule,
      'securityIdentifierToAssetIdentifier'
    );
    assetDocumentToDocumentStub = sinon.stub(utilsConversionModule, 'assetDocumentToDocument');
    ticker = 'SOME_TICKER';
    name = 'someName';
    initialSupply = new BigNumber(100);
    isDivisible = true;
    assetType = KnownAssetType.EquityCommon;
    securityIdentifiers = [
      {
        type: SecurityIdentifierType.Isin,
        value: '12345',
      },
    ];
    fundingRound = 'Series A';
    requireInvestorUniqueness = true;
    documents = [
      {
        name: 'someDocument',
        uri: 'someUri',
        contentHash: 'someHash',
      },
    ];
    rawTicker = dsMockUtils.createMockTicker(ticker);
    rawName = dsMockUtils.createMockBytes(name);
    rawInitialSupply = dsMockUtils.createMockBalance(initialSupply);
    rawIsDivisible = dsMockUtils.createMockBool(isDivisible);
    rawType = dsMockUtils.createMockAssetType(assetType as KnownAssetType);
    rawIdentifiers = securityIdentifiers.map(({ type, value }) =>
      dsMockUtils.createMockAssetIdentifier({
        [type as 'Lei']: dsMockUtils.createMockU8aFixed(value),
      })
    );
    rawDocuments = documents.map(({ uri, contentHash, name: docName, type, filedAt }) =>
      dsMockUtils.createMockDocument({
        name: dsMockUtils.createMockBytes(docName),
        uri: dsMockUtils.createMockBytes(uri),
        contentHash: dsMockUtils.createMockDocumentHash({
          H128: dsMockUtils.createMockU8aFixed(contentHash),
        }),
        docType: dsMockUtils.createMockOption(type ? dsMockUtils.createMockBytes(type) : null),
        filingDate: dsMockUtils.createMockOption(
          filedAt ? dsMockUtils.createMockMoment(new BigNumber(filedAt.getTime())) : null
        ),
      })
    );
    rawFundingRound = dsMockUtils.createMockBytes(fundingRound);
    rawDisableIu = dsMockUtils.createMockBool(!requireInvestorUniqueness);
    args = {
      ticker,
      name,
      isDivisible,
      assetType,
      securityIdentifiers,
      fundingRound,
      requireInvestorUniqueness,
      reservationRequired: true,
    };
    protocolFees = [
      new BigNumber(250),
      new BigNumber(150),
      new BigNumber(100),
      new BigNumber(50),
      new BigNumber(25),
    ];
  });

  let addBatchTransactionStub: sinon.SinonStub;

  let createAssetTransaction: PolymeshTx<
    [
      AssetName,
      Ticker,
      Balance,
      bool,
      AssetType,
      Vec<AssetIdentifier>,
      Option<FundingRoundName>,
      bool
    ]
  >;

  beforeEach(() => {
    addBatchTransactionStub = procedureMockUtils.getAddBatchTransactionStub();

    dsMockUtils.createQueryStub('asset', 'tickerConfig', {
      returnValue: dsMockUtils.createMockTickerRegistrationConfig(),
    });
    dsMockUtils.createQueryStub('asset', 'classicTickers', {
      returnValue: dsMockUtils.createMockOption(),
    });

    createAssetTransaction = dsMockUtils.createTxStub('asset', 'createAsset');

    mockContext = dsMockUtils.getContextInstance();

    stringToTickerStub.withArgs(ticker, mockContext).returns(rawTicker);
    bigNumberToBalanceStub
      .withArgs(initialSupply, mockContext, isDivisible)
      .returns(rawInitialSupply);
    stringToBytesStub.withArgs(name, mockContext).returns(rawName);
    booleanToBoolStub.withArgs(isDivisible, mockContext).returns(rawIsDivisible);
    booleanToBoolStub.withArgs(!requireInvestorUniqueness, mockContext).returns(rawDisableIu);
    internalAssetTypeToAssetTypeStub
      .withArgs(assetType as KnownAssetType, mockContext)
      .returns(rawType);
    securityIdentifierToAssetIdentifierStub
      .withArgs(securityIdentifiers[0], mockContext)
      .returns(rawIdentifiers[0]);
    stringToBytesStub.withArgs(fundingRound, mockContext).returns(rawFundingRound);
    assetDocumentToDocumentStub
      .withArgs(
        { uri: documents[0].uri, contentHash: documents[0].contentHash, name: documents[0].name },
        mockContext
      )
      .returns(rawDocuments[0]);

<<<<<<< HEAD
    mockContext.getProtocolFees
      .withArgs({ tag: TxTags.asset.RegisterTicker })
      .resolves(protocolFees[0]);
    mockContext.getProtocolFees
      .withArgs({ tag: TxTags.asset.CreateAsset })
      .resolves(protocolFees[1]);
    mockContext.getProtocolFees.withArgs({ tag: TxTags.asset.Issue }).resolves(protocolFees[2]);
    mockContext.getProtocolFees
      .withArgs({ tag: TxTags.asset.AddDocuments })
      .resolves(protocolFees[3]);
    mockContext.getProtocolFees
      .withArgs({ tag: TxTags.asset.RegisterCustomAssetType })
      .resolves(protocolFees[4]);
=======
    mockContext.getProtocolFees.resolves([
      {
        tag: TxTags.asset.RegisterTicker,
        fees: protocolFees[0],
      },
      {
        tag: TxTags.asset.CreateAsset,
        fees: protocolFees[1],
      },
    ]);
>>>>>>> ffa40ea3
  });

  afterEach(() => {
    entityMockUtils.reset();
    procedureMockUtils.reset();
    dsMockUtils.reset();
  });

  afterAll(() => {
    procedureMockUtils.cleanup();
    dsMockUtils.cleanup();
  });

  it('should throw an error if an Asset with that ticker has already been launched', () => {
    const proc = procedureMockUtils.getInstance<Params, Asset, Storage>(mockContext, {
      customTypeData: null,
      status: TickerReservationStatus.AssetCreated,
    });

    return expect(prepareCreateAsset.call(proc, args)).rejects.toThrow(
      `An Asset with ticker "${ticker}" already exists`
    );
  });

  it("should throw an error if that ticker hasn't been reserved and reservation is required", () => {
    const proc = procedureMockUtils.getInstance<Params, Asset, Storage>(mockContext, {
      customTypeData: null,
      status: TickerReservationStatus.Free,
    });

    return expect(prepareCreateAsset.call(proc, args)).rejects.toThrow(
      `You must first reserve ticker "${ticker}" in order to create an Asset with it`
    );
  });

  it('should add an Asset creation transaction to the queue', async () => {
    const proc = procedureMockUtils.getInstance<Params, Asset, Storage>(mockContext, {
      customTypeData: null,
      status: TickerReservationStatus.Reserved,
    });

    const result = await prepareCreateAsset.call(proc, args);

    sinon.assert.calledWith(addBatchTransactionStub.firstCall, {
      transactions: [
        {
          transaction: createAssetTransaction,
          args: [
            rawName,
            rawTicker,
            rawIsDivisible,
            rawType,
            rawIdentifiers,
            rawFundingRound,
            rawDisableIu,
          ],
        },
      ],
      fee: undefined,
    });
    expect(result).toMatchObject(expect.objectContaining({ ticker }));

    await prepareCreateAsset.call(proc, {
      ...args,
      initialSupply: new BigNumber(0),
      securityIdentifiers: undefined,
      fundingRound: undefined,
      requireInvestorUniqueness: false,
    });

    sinon.assert.calledWith(addBatchTransactionStub.secondCall, {
      transactions: [
        {
          transaction: createAssetTransaction,
          args: [rawName, rawTicker, rawIsDivisible, rawType, [], null, rawIsDivisible], // disable IU = true
        },
      ],
      fee: undefined,
    });

    const issueTransaction = dsMockUtils.createTxStub('asset', 'issue');

    await prepareCreateAsset.call(proc, { ...args, initialSupply });

    sinon.assert.calledWith(addBatchTransactionStub, {
      transactions: [
        {
          transaction: createAssetTransaction,
          args: [
            rawName,
            rawTicker,
            rawIsDivisible,
            rawType,
            rawIdentifiers,
            rawFundingRound,
            rawDisableIu,
          ], // disable IU = true
        },
        {
          transaction: issueTransaction,
          args: [rawTicker, rawInitialSupply],
        },
      ],
      fee: undefined,
    });
  });

  it('should add an Asset creation transaction to the queue when reservationRequired is false', async () => {
    let proc = procedureMockUtils.getInstance<Params, Asset, Storage>(mockContext, {
      customTypeData: null,
      status: TickerReservationStatus.Reserved,
    });

    let result = await prepareCreateAsset.call(proc, {
      ...args,
      reservationRequired: false,
    });

    sinon.assert.calledWith(addBatchTransactionStub.firstCall, {
      transactions: [
        {
          transaction: createAssetTransaction,
          args: [
            rawName,
            rawTicker,
            rawIsDivisible,
            rawType,
            rawIdentifiers,
            rawFundingRound,
            rawDisableIu,
          ],
        },
      ],
      fee: undefined,
    });
    expect(result).toEqual(expect.objectContaining({ ticker }));

    proc = procedureMockUtils.getInstance<Params, Asset, Storage>(mockContext, {
      customTypeData: null,
      status: TickerReservationStatus.Free,
    });

    result = await prepareCreateAsset.call(proc, {
      ...args,
      reservationRequired: false,
    });

    sinon.assert.calledWith(addBatchTransactionStub.secondCall, {
      transactions: [
        {
          transaction: createAssetTransaction,
          args: [
            rawName,
            rawTicker,
            rawIsDivisible,
            rawType,
            rawIdentifiers,
            rawFundingRound,
            rawDisableIu,
          ],
        },
      ],
      fee: protocolFees[0].plus(protocolFees[1]),
    });
    expect(result).toEqual(expect.objectContaining({ ticker }));
  });

  it('should waive protocol fees if the token was created in Ethereum', async () => {
    dsMockUtils.createQueryStub('asset', 'classicTickers', {
      returnValue: dsMockUtils.createMockOption(
        dsMockUtils.createMockClassicTickerRegistration({
          ethOwner: 'someAddress',
          isCreated: true,
        })
      ),
    });
    const proc = procedureMockUtils.getInstance<Params, Asset, Storage>(mockContext, {
      customTypeData: null,
      status: TickerReservationStatus.Reserved,
    });

    const result = await prepareCreateAsset.call(proc, args);

    sinon.assert.calledWith(addBatchTransactionStub.firstCall, {
      transactions: [
        {
          transaction: createAssetTransaction,
          args: [
            rawName,
            rawTicker,
            rawIsDivisible,
            rawType,
            rawIdentifiers,
            rawFundingRound,
            rawDisableIu,
          ],
        },
      ],
      fee: new BigNumber(0),
    });
    expect(result).toEqual(expect.objectContaining({ ticker }));
  });

  it('should add a document add transaction to the queue', async () => {
    const rawValue = dsMockUtils.createMockBytes('something');
    const rawTypeId = dsMockUtils.createMockU32(new BigNumber(10));
    const proc = procedureMockUtils.getInstance<Params, Asset, Storage>(mockContext, {
      customTypeData: {
        rawValue,
        id: rawTypeId,
      },
      status: TickerReservationStatus.Free,
    });
    const createAssetTx = dsMockUtils.createTxStub('asset', 'createAsset');
    const addDocumentsTx = dsMockUtils.createTxStub('asset', 'addDocuments');

    internalAssetTypeToAssetTypeStub.withArgs({ Custom: rawTypeId }, mockContext).returns(rawType);
    const result = await prepareCreateAsset.call(proc, {
      ...args,
      documents,
      reservationRequired: false,
    });

    sinon.assert.calledWith(addBatchTransactionStub, {
      transactions: [
        {
          transaction: createAssetTx,
          args: [
            rawName,
            rawTicker,
            rawIsDivisible,
            rawType,
            rawIdentifiers,
            rawFundingRound,
            rawDisableIu,
          ],
        },
        {
          transaction: addDocumentsTx,
          feeMultiplier: new BigNumber(rawDocuments.length),
          args: [rawDocuments, rawTicker],
        },
      ],
      fee: protocolFees[0].plus(protocolFees[1]).plus(protocolFees[3]),
    });

    expect(result).toEqual(expect.objectContaining({ ticker }));
  });

  it('should add a create asset with custom type transaction to the queue', async () => {
    const rawValue = dsMockUtils.createMockBytes('something');
    const proc = procedureMockUtils.getInstance<Params, Asset, Storage>(mockContext, {
      customTypeData: {
        id: dsMockUtils.createMockU32(),
        rawValue,
      },
      status: TickerReservationStatus.Reserved,
    });
    const createAssetWithCustomTypeTx = dsMockUtils.createTxStub(
      'asset',
      'createAssetWithCustomType'
    );

    const result = await prepareCreateAsset.call(proc, args);

    sinon.assert.calledWith(
      addBatchTransactionStub,
      sinon.match({
        transactions: [
          {
            transaction: createAssetWithCustomTypeTx,
            args: [
              rawName,
              rawTicker,
              rawIsDivisible,
              rawValue,
              rawIdentifiers,
              rawFundingRound,
              rawDisableIu,
            ],
          },
        ],
      })
    );

    expect(result).toEqual(expect.objectContaining({ ticker }));
  });

  describe('getAuthorization', () => {
    it('should return the appropriate roles and permissions', async () => {
      let proc = procedureMockUtils.getInstance<Params, Asset, Storage>(mockContext, {
        customTypeData: null,
        status: TickerReservationStatus.Reserved,
      });

      let boundFunc = getAuthorization.bind(proc);

      let result = await boundFunc(args);

      expect(result).toEqual({
        roles: [{ type: RoleType.TickerOwner, ticker }],
        permissions: {
          assets: [],
          portfolios: [],
          transactions: [TxTags.asset.CreateAsset],
        },
      });

      proc = procedureMockUtils.getInstance<Params, Asset, Storage>(mockContext, {
        customTypeData: {
          id: dsMockUtils.createMockU32(),
          rawValue: dsMockUtils.createMockBytes('something'),
        },
        status: TickerReservationStatus.Reserved,
      });

      boundFunc = getAuthorization.bind(proc);

      result = await boundFunc({ ...args, documents: [{ uri: 'www.doc.com', name: 'myDoc' }] });

      expect(result).toEqual({
        roles: [{ type: RoleType.TickerOwner, ticker }],
        permissions: {
          assets: [],
          portfolios: [],
          transactions: [
            TxTags.asset.CreateAsset,
            TxTags.asset.AddDocuments,
            TxTags.asset.RegisterCustomAssetType,
          ],
        },
      });

      proc = procedureMockUtils.getInstance<Params, Asset, Storage>(mockContext, {
        customTypeData: {
          id: dsMockUtils.createMockU32(new BigNumber(10)),
          rawValue: dsMockUtils.createMockBytes('something'),
        },
        status: TickerReservationStatus.Reserved,
      });

      boundFunc = getAuthorization.bind(proc);

      result = await boundFunc({ ...args, documents: [] });

      expect(result).toEqual({
        roles: [{ type: RoleType.TickerOwner, ticker }],
        permissions: {
          assets: [],
          portfolios: [],
          transactions: [TxTags.asset.CreateAsset],
        },
      });

      proc = procedureMockUtils.getInstance<Params, Asset, Storage>(mockContext, {
        customTypeData: {
          id: dsMockUtils.createMockU32(new BigNumber(10)),
          rawValue: dsMockUtils.createMockBytes('something'),
        },
        status: TickerReservationStatus.Free,
      });

      boundFunc = getAuthorization.bind(proc);

      result = await boundFunc({ ...args, documents: [], reservationRequired: false });

      expect(result).toEqual({
        permissions: {
          assets: [],
          portfolios: [],
          transactions: [TxTags.asset.CreateAsset],
        },
      });
    });
  });

  describe('prepareStorage', () => {
    it('should return the custom asset type ID and bytes representation along with ticker reservation status', async () => {
      const proc = procedureMockUtils.getInstance<Params, Asset, Storage>(mockContext);
      const boundFunc = prepareStorage.bind(proc);

      entityMockUtils.configureMocks({
        tickerReservationOptions: {
          details: {
            owner: entityMockUtils.getIdentityInstance(),
            expiryDate: null,
            status: TickerReservationStatus.Reserved,
          },
        },
      });

      let result = await boundFunc({ assetType: KnownAssetType.EquityCommon } as Params);

      expect(result).toEqual({
        customTypeData: null,
        status: TickerReservationStatus.Reserved,
      });

      const rawValue = dsMockUtils.createMockBytes('something');
      stringToBytesStub.withArgs('something', mockContext).returns(rawValue);
      let id = dsMockUtils.createMockU32();

      const customTypesStub = dsMockUtils.createQueryStub('asset', 'customTypesInverse', {
        returnValue: id,
      });

      result = await boundFunc({ assetType: 'something' } as Params);

      expect(result).toEqual({
        customTypeData: {
          rawValue,
          id,
        },
        status: TickerReservationStatus.Reserved,
      });

      id = dsMockUtils.createMockU32(new BigNumber(10));
      customTypesStub.resolves(id);

      result = await boundFunc({ assetType: 'something' } as Params);

      expect(result).toEqual({
        customTypeData: {
          rawValue,
          id,
        },
        status: TickerReservationStatus.Reserved,
      });
    });
  });
});<|MERGE_RESOLUTION|>--- conflicted
+++ resolved
@@ -222,7 +222,6 @@
       )
       .returns(rawDocuments[0]);
 
-<<<<<<< HEAD
     mockContext.getProtocolFees
       .withArgs({ tag: TxTags.asset.RegisterTicker })
       .resolves(protocolFees[0]);
@@ -236,18 +235,6 @@
     mockContext.getProtocolFees
       .withArgs({ tag: TxTags.asset.RegisterCustomAssetType })
       .resolves(protocolFees[4]);
-=======
-    mockContext.getProtocolFees.resolves([
-      {
-        tag: TxTags.asset.RegisterTicker,
-        fees: protocolFees[0],
-      },
-      {
-        tag: TxTags.asset.CreateAsset,
-        fees: protocolFees[1],
-      },
-    ]);
->>>>>>> ffa40ea3
   });
 
   afterEach(() => {

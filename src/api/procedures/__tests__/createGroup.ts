--- conflicted
+++ resolved
@@ -264,11 +264,7 @@
       const result = boundFunc({ ticker } as Params);
 
       expect(result).toEqual({
-<<<<<<< HEAD
-        token: expect.objectContaining({ ticker }),
-=======
-        asset: entityMockUtils.getAssetInstance({ ticker }),
->>>>>>> daa784ca
+        asset: expect.objectContaining({ ticker }),
       });
     });
   });
@@ -288,11 +284,7 @@
       expect(boundFunc()).toEqual({
         permissions: {
           transactions: [TxTags.externalAgents.CreateGroup],
-<<<<<<< HEAD
-          tokens: [expect.objectContaining({ ticker })],
-=======
-          assets: [entityMockUtils.getAssetInstance({ ticker })],
->>>>>>> daa784ca
+          assets: [expect.objectContaining({ ticker })],
           portfolios: [],
         },
       });

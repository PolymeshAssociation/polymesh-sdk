import { u64 } from '@polkadot/types';
import BigNumber from 'bignumber.js';
import { StoredSchedule, Ticker, TxTags } from 'polymesh-types/types';
import sinon from 'sinon';

import {
  getAuthorization,
  Params,
  prepareRemoveCheckpointSchedule,
} from '~/api/procedures/removeCheckpointSchedule';
import { Context } from '~/internal';
import { dsMockUtils, entityMockUtils, procedureMockUtils } from '~/testUtils/mocks';
import { Mocked } from '~/testUtils/types';
import * as utilsConversionModule from '~/utils/conversion';

jest.mock(
  '~/api/entities/Asset',
  require('~/testUtils/mocks/entities').mockAssetModule('~/api/entities/Asset')
);

describe('removeCheckpointSchedule procedure', () => {
  let mockContext: Mocked<Context>;
  let stringToTickerStub: sinon.SinonStub;
  let numberToU64Stub: sinon.SinonStub;
  let u32ToBigNumberStub: sinon.SinonStub;
  let ticker: string;
  let rawTicker: Ticker;
  let addTransactionStub: sinon.SinonStub;
  let id: BigNumber;
  let rawId: u64;

  beforeAll(() => {
    dsMockUtils.initMocks();
    procedureMockUtils.initMocks();
    entityMockUtils.initMocks();
    stringToTickerStub = sinon.stub(utilsConversionModule, 'stringToTicker');
    numberToU64Stub = sinon.stub(utilsConversionModule, 'numberToU64');
    u32ToBigNumberStub = sinon.stub(utilsConversionModule, 'u32ToBigNumber');
    ticker = 'someTicker';
    rawTicker = dsMockUtils.createMockTicker(ticker);
    id = new BigNumber(1);
    rawId = dsMockUtils.createMockU64(id.toNumber());
  });

  beforeEach(() => {
    mockContext = dsMockUtils.getContextInstance();
    stringToTickerStub.returns(rawTicker);
    numberToU64Stub.returns(rawId);
    addTransactionStub = procedureMockUtils.getAddTransactionStub();

    dsMockUtils.createQueryStub('checkpoint', 'scheduleRefCount');
  });

  afterEach(() => {
    entityMockUtils.reset();
    procedureMockUtils.reset();
    dsMockUtils.reset();
  });

  afterAll(() => {
    procedureMockUtils.cleanup();
    dsMockUtils.cleanup();
  });

  test('should throw an error if the Schedule no longer exists', () => {
    const args = {
      ticker,
      schedule: id,
    };

    dsMockUtils.createQueryStub('checkpoint', 'schedules', {
      returnValue: [
        dsMockUtils.createMockStoredSchedule({
          id: dsMockUtils.createMockU64(5),
        } as StoredSchedule),
      ],
    });

    const proc = procedureMockUtils.getInstance<Params, void>(mockContext);

    return expect(prepareRemoveCheckpointSchedule.call(proc, args)).rejects.toThrow(
      'Schedule was not found. It may have been removed or expired'
    );
  });

  test('should throw an error if Schedule Ref Count is not zero', () => {
    const args = {
      ticker,
      schedule: id,
    };

    dsMockUtils.createQueryStub('checkpoint', 'schedules', {
      returnValue: [
        dsMockUtils.createMockStoredSchedule({
          id: dsMockUtils.createMockU64(id.toNumber()),
        } as StoredSchedule),
      ],
    });

    u32ToBigNumberStub.returns(new BigNumber(1));

    const proc = procedureMockUtils.getInstance<Params, void>(mockContext);

    return expect(prepareRemoveCheckpointSchedule.call(proc, args)).rejects.toThrow(
      'This Schedule is being referenced by other Entities. It cannot be removed'
    );
  });

  test('should add a remove schedule transaction to the queue', async () => {
    const args = {
      ticker,
      schedule: id,
    };

    dsMockUtils.createQueryStub('checkpoint', 'schedules', {
      returnValue: [
        dsMockUtils.createMockStoredSchedule({
          id: rawId,
        } as StoredSchedule),
      ],
    });

    u32ToBigNumberStub.returns(new BigNumber(0));

    let transaction = dsMockUtils.createTxStub('checkpoint', 'removeSchedule');
    let proc = procedureMockUtils.getInstance<Params, void>(mockContext);

    await prepareRemoveCheckpointSchedule.call(proc, args);

    sinon.assert.calledWith(addTransactionStub, { transaction, args: [rawTicker, rawId] });

    transaction = dsMockUtils.createTxStub('checkpoint', 'removeSchedule');
    proc = procedureMockUtils.getInstance<Params, void>(mockContext);

    await prepareRemoveCheckpointSchedule.call(proc, {
      ticker,
      schedule: entityMockUtils.getCheckpointScheduleInstance({
        id: new BigNumber(1),
      }),
    });

    sinon.assert.calledWith(addTransactionStub, { transaction, args: [rawTicker, rawId] });
  });

  describe('getAuthorization', () => {
    test('should return the appropriate roles and permissions', () => {
      const proc = procedureMockUtils.getInstance<Params, void>(mockContext);
      const boundFunc = getAuthorization.bind(proc);
      const args = {
        ticker,
      } as Params;

      expect(boundFunc(args)).toEqual({
        permissions: {
          transactions: [TxTags.checkpoint.RemoveSchedule],
<<<<<<< HEAD
          tokens: [expect.objectContaining({ ticker })],
=======
          assets: [entityMockUtils.getAssetInstance({ ticker })],
>>>>>>> daa784ca
          portfolios: [],
        },
      });
    });
  });
});<|MERGE_RESOLUTION|>--- conflicted
+++ resolved
@@ -153,11 +153,7 @@
       expect(boundFunc(args)).toEqual({
         permissions: {
           transactions: [TxTags.checkpoint.RemoveSchedule],
-<<<<<<< HEAD
-          tokens: [expect.objectContaining({ ticker })],
-=======
-          assets: [entityMockUtils.getAssetInstance({ ticker })],
->>>>>>> daa784ca
+          assets: [expect.objectContaining({ ticker })],
           portfolios: [],
         },
       });

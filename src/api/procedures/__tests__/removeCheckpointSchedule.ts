--- conflicted
+++ resolved
@@ -116,11 +116,7 @@
     dsMockUtils.createQueryStub('checkpoint', 'schedules', {
       returnValue: [
         dsMockUtils.createMockStoredSchedule({
-<<<<<<< HEAD
-          id: dsMockUtils.createMockU64(id),
-=======
           id: rawId,
->>>>>>> fa286c4a
         } as StoredSchedule),
       ],
     });

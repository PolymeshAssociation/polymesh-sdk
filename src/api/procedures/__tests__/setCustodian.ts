--- conflicted
+++ resolved
@@ -3,14 +3,8 @@
 import { AuthorizationData, Signatory } from 'polymesh-types/types';
 import sinon from 'sinon';
 
-<<<<<<< HEAD
-import { Params, prepareSetCustodian } from '~/api/procedures/setCustodian';
+import { getRequiredRoles, Params, prepareSetCustodian } from '~/api/procedures/setCustodian';
 import { Account, AuthorizationRequest, Context, DefaultPortfolio, Identity } from '~/internal';
-=======
-import { Account, AuthorizationRequest, DefaultPortfolio, Identity } from '~/api/entities';
-import { getRequiredRoles, Params, prepareSetCustodian } from '~/api/procedures/setCustodian';
-import { Context } from '~/base';
->>>>>>> c0676393
 import { dsMockUtils, entityMockUtils, procedureMockUtils } from '~/testUtils/mocks';
 import { Mocked } from '~/testUtils/types';
 import { Authorization, AuthorizationType, RoleType } from '~/types';

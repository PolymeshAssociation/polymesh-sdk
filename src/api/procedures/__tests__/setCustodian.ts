import { Moment } from '@polkadot/types/interfaces';
import BigNumber from 'bignumber.js';
import { AuthorizationData, Signatory, TxTags } from 'polymesh-types/types';
import sinon from 'sinon';

import { getAuthorization, Params, prepareSetCustodian } from '~/api/procedures/setCustodian';
import { Account, AuthorizationRequest, Context, Identity } from '~/internal';
import { dsMockUtils, entityMockUtils, procedureMockUtils } from '~/testUtils/mocks';
import { Mocked } from '~/testUtils/types';
import { Authorization, AuthorizationType, RoleType, SignerType, SignerValue } from '~/types';
import { PortfolioId } from '~/types/internal';
import * as utilsConversionModule from '~/utils/conversion';

jest.mock(
  '~/api/entities/Identity',
  require('~/testUtils/mocks/entities').mockIdentityModule('~/api/entities/Identity')
);
jest.mock(
  '~/api/entities/DefaultPortfolio',
  require('~/testUtils/mocks/entities').mockDefaultPortfolioModule(
    '~/api/entities/DefaultPortfolio'
  )
);
jest.mock(
  '~/api/entities/NumberedPortfolio',
  require('~/testUtils/mocks/entities').mockNumberedPortfolioModule(
    '~/api/entities/NumberedPortfolio'
  )
);
jest.mock(
  '~/api/entities/AuthorizationRequest',
  require('~/testUtils/mocks/entities').mockAuthorizationRequestModule(
    '~/api/entities/AuthorizationRequest'
  )
);

describe('setCustodian procedure', () => {
  let mockContext: Mocked<Context>;
  let addTransactionStub: sinon.SinonStub;
  let authorizationToAuthorizationDataStub: sinon.SinonStub<
    [Authorization, Context],
    AuthorizationData
  >;
  let dateToMomentStub: sinon.SinonStub<[Date, Context], Moment>;
  let signerToStringStub: sinon.SinonStub<[string | Identity | Account], string>;
  let signerValueToSignatoryStub: sinon.SinonStub<[SignerValue, Context], Signatory>;

  beforeAll(() => {
    dsMockUtils.initMocks();
    procedureMockUtils.initMocks();
    entityMockUtils.initMocks();

    authorizationToAuthorizationDataStub = sinon.stub(
      utilsConversionModule,
      'authorizationToAuthorizationData'
    );
    dateToMomentStub = sinon.stub(utilsConversionModule, 'dateToMoment');
    signerToStringStub = sinon.stub(utilsConversionModule, 'signerToString');
    signerValueToSignatoryStub = sinon.stub(utilsConversionModule, 'signerValueToSignatory');
  });

  beforeEach(() => {
    addTransactionStub = procedureMockUtils.getAddTransactionStub();
    mockContext = dsMockUtils.getContextInstance();
  });

  afterEach(() => {
    entityMockUtils.reset();
    procedureMockUtils.reset();
    dsMockUtils.reset();
  });

  afterAll(() => {
    procedureMockUtils.cleanup();
    dsMockUtils.cleanup();
  });

  test('should throw an error if the passed Account has a pending authorization to accept', () => {
    const did = 'someDid';
    const args = { targetIdentity: 'targetIdentity', did };

    const target = entityMockUtils.getIdentityInstance({ did: args.targetIdentity });
    const signer = entityMockUtils.getAccountInstance({ address: 'someFakeAccount' });
    const fakePortfolio = entityMockUtils.getDefaultPortfolioInstance({ did });
    const receivedAuthorizations: AuthorizationRequest[] = [
      entityMockUtils.getAuthorizationRequestInstance({
        target,
        issuer: entityMockUtils.getIdentityInstance({ did }),
        authId: new BigNumber(1),
        expiry: null,
        data: { type: AuthorizationType.PortfolioCustody, value: fakePortfolio },
      }),
    ];

    entityMockUtils.configureMocks({
      identityOptions: {
        authorizationsGetReceived: receivedAuthorizations,
      },
    });

    signerToStringStub.withArgs(signer).returns(signer.address);
    signerToStringStub.withArgs(args.targetIdentity).returns(args.targetIdentity);
    signerToStringStub.withArgs(target).returns(args.targetIdentity);

    const proc = procedureMockUtils.getInstance<Params, AuthorizationRequest>(mockContext);

    return expect(prepareSetCustodian.call(proc, args)).rejects.toThrow(
      "The target Identity already has a pending invitation to be the Portfolio's custodian"
    );
  });

  test('should add an add authorization transaction to the queue', async () => {
    const did = 'someDid';
    const id = new BigNumber(1);
    const expiry = new Date('1/1/2040');
    const args = { targetIdentity: 'targetIdentity', did };
    const target = entityMockUtils.getIdentityInstance({ did: args.targetIdentity });
    const signer = entityMockUtils.getAccountInstance({ address: 'someFakeAccount' });
    const rawSignatory = dsMockUtils.createMockSignatory({
      Account: dsMockUtils.createMockAccountId('someAccountId'),
    });
    const rawDid = dsMockUtils.createMockIdentityId(did);
    const rawPortfolioKind = dsMockUtils.createMockPortfolioKind({
      User: dsMockUtils.createMockU64(id.toNumber()),
    });
    const rawAuthorizationData = dsMockUtils.createMockAuthorizationData({
      PortfolioCustody: dsMockUtils.createMockPortfolioId({ did: rawDid, kind: rawPortfolioKind }),
    });
    const rawExpiry = dsMockUtils.createMockMoment(expiry.getTime());
    const fakePortfolio = entityMockUtils.getNumberedPortfolioInstance({ isEqual: false });
    const receivedAuthorizations: AuthorizationRequest[] = [
      entityMockUtils.getAuthorizationRequestInstance({
        target,
        issuer: entityMockUtils.getIdentityInstance(),
        authId: new BigNumber(1),
        expiry: null,
        data: { type: AuthorizationType.PortfolioCustody, value: fakePortfolio },
      }),
    ];

    entityMockUtils.configureMocks({
      identityOptions: {
        authorizationsGetReceived: receivedAuthorizations,
      },
      defaultPortfolioOptions: {
        isEqual: false,
      },
      numberedPortfolioOptions: {
        isEqual: false,
      },
    });

    signerToStringStub.withArgs(signer).returns(signer.address);
    signerToStringStub.withArgs(args.targetIdentity).returns(args.targetIdentity);
    signerToStringStub.withArgs(target).returns('someValue');
    signerValueToSignatoryStub
      .withArgs({ type: SignerType.Identity, value: args.targetIdentity }, mockContext)
      .returns(rawSignatory);
    authorizationToAuthorizationDataStub.returns(rawAuthorizationData);
    dateToMomentStub.withArgs(expiry, mockContext).returns(rawExpiry);

    const proc = procedureMockUtils.getInstance<Params, AuthorizationRequest>(mockContext);

    const transaction = dsMockUtils.createTxStub('identity', 'addAuthorization');

    await prepareSetCustodian.call(proc, args);

    sinon.assert.calledWith(
      addTransactionStub,
      sinon.match({
        transaction,
        resolvers: sinon.match.array,
        args: [rawSignatory, rawAuthorizationData, null],
      })
    );

    await prepareSetCustodian.call(proc, { ...args, id, expiry });

    sinon.assert.calledWith(
      addTransactionStub,
      sinon.match({
        transaction,
        resolvers: sinon.match.array,
        args: [rawSignatory, rawAuthorizationData, rawExpiry],
      })
    );
  });

  describe('getAuthorization', () => {
    test('should return the appropriate roles and permissions', () => {
      const proc = procedureMockUtils.getInstance<Params, AuthorizationRequest>(mockContext);
      const boundFunc = getAuthorization.bind(proc);
      const id = new BigNumber(1);
      const did = 'someDid';
      let args = {
        id,
        did,
      } as Params;

      let portfolioId: PortfolioId = { did: args.did, number: args.id };

      expect(boundFunc(args)).toEqual({
        roles: [{ type: RoleType.PortfolioCustodian, portfolioId }],
        permissions: {
          transactions: [TxTags.identity.AddAuthorization],
<<<<<<< HEAD
          portfolios: [expect.objectContaining({ owner: expect.objectContaining({ did }), id })],
          tokens: [],
=======
          portfolios: [entityMockUtils.getNumberedPortfolioInstance({ did, id })],
          assets: [],
>>>>>>> daa784ca
        },
      });

      args = {
        did,
      } as Params;

      portfolioId = { did: args.did };

      expect(boundFunc(args)).toEqual({
        roles: [{ type: RoleType.PortfolioCustodian, portfolioId }],
        permissions: {
          transactions: [TxTags.identity.AddAuthorization],
<<<<<<< HEAD
          portfolios: [expect.objectContaining({ owner: expect.objectContaining({ did }) })],
          tokens: [],
=======
          portfolios: [entityMockUtils.getDefaultPortfolioInstance({ did })],
          assets: [],
>>>>>>> daa784ca
        },
      });
    });
  });
});<|MERGE_RESOLUTION|>--- conflicted
+++ resolved
@@ -203,13 +203,8 @@
         roles: [{ type: RoleType.PortfolioCustodian, portfolioId }],
         permissions: {
           transactions: [TxTags.identity.AddAuthorization],
-<<<<<<< HEAD
           portfolios: [expect.objectContaining({ owner: expect.objectContaining({ did }), id })],
-          tokens: [],
-=======
-          portfolios: [entityMockUtils.getNumberedPortfolioInstance({ did, id })],
           assets: [],
->>>>>>> daa784ca
         },
       });
 
@@ -223,13 +218,8 @@
         roles: [{ type: RoleType.PortfolioCustodian, portfolioId }],
         permissions: {
           transactions: [TxTags.identity.AddAuthorization],
-<<<<<<< HEAD
           portfolios: [expect.objectContaining({ owner: expect.objectContaining({ did }) })],
-          tokens: [],
-=======
-          portfolios: [entityMockUtils.getDefaultPortfolioInstance({ did })],
           assets: [],
->>>>>>> daa784ca
         },
       });
     });

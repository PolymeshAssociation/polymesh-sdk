--- conflicted
+++ resolved
@@ -170,33 +170,25 @@
 
     await prepareSetCustodian.call(proc, args);
 
-    sinon.assert.calledWith(addTransactionStub, {
-      transaction,
-<<<<<<< HEAD
-      args: [rawSignatory, rawAuthorizationData, null],
-    });
-=======
-      sinon.match({ resolvers: sinon.match.array }),
-      rawSignatory,
-      rawAuthorizationData,
-      null
-    );
->>>>>>> 6fe7d9ed
+    sinon.assert.calledWith(
+      addTransactionStub,
+      sinon.match({
+        transaction,
+        resolvers: sinon.match.array,
+        args: [rawSignatory, rawAuthorizationData, null],
+      })
+    );
 
     await prepareSetCustodian.call(proc, { ...args, id, expiry });
 
-    sinon.assert.calledWith(addTransactionStub, {
-      transaction,
-<<<<<<< HEAD
-      args: [rawSignatory, rawAuthorizationData, rawExpiry],
-    });
-=======
-      sinon.match({ resolvers: sinon.match.array }),
-      rawSignatory,
-      rawAuthorizationData,
-      rawExpiry
-    );
->>>>>>> 6fe7d9ed
+    sinon.assert.calledWith(
+      addTransactionStub,
+      sinon.match({
+        transaction,
+        resolvers: sinon.match.array,
+        args: [rawSignatory, rawAuthorizationData, rawExpiry],
+      })
+    );
   });
 
   describe('getAuthorization', () => {

--- conflicted
+++ resolved
@@ -28,20 +28,8 @@
     dsMockUtils.initMocks();
     procedureMockUtils.initMocks();
     entityMockUtils.initMocks();
-<<<<<<< HEAD
+
     numberedPortfolio = 'numberedPortfolio' as unknown as PostTransactionValue<NumberedPortfolio>;
-    textToStringStub = sinon.stub(utilsConversionModule, 'textToString');
-    stringToTextStub = sinon.stub(utilsConversionModule, 'stringToText');
-
-    portfolioNames = [
-      {
-        name: 'portfolioName1',
-      },
-    ];
-=======
->>>>>>> 73ce625e
-
-    numberedPortfolio = ('numberedPortfolio' as unknown) as PostTransactionValue<NumberedPortfolio>;
 
     stringToTextStub = sinon.stub(utilsConversionModule, 'stringToText');
     getPortfolioIdByNameStub = sinon.stub(utilsInternalModule, 'getPortfolioIdByName');

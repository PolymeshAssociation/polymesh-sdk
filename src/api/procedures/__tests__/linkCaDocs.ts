--- conflicted
+++ resolved
@@ -158,11 +158,7 @@
 
       expect(boundFunc(args)).toEqual({
         permissions: {
-<<<<<<< HEAD
-          tokens: [expect.objectContaining({ ticker })],
-=======
-          assets: [entityMockUtils.getAssetInstance({ ticker })],
->>>>>>> daa784ca
+          assets: [expect.objectContaining({ ticker })],
           transactions: [TxTags.corporateAction.LinkCaDoc],
           portfolios: [],
         },

--- conflicted
+++ resolved
@@ -21,10 +21,6 @@
   let stringToIdentityIdStub: sinon.SinonStub<[string, Context], IdentityId>;
   let identityIdToStringStub: sinon.SinonStub<[IdentityId], string>;
   let trustedClaimIssuerStub: sinon.SinonStub;
-<<<<<<< HEAD
-  let didRecordsStub: sinon.SinonStub & dsMockUtils.StubQuery;
-=======
->>>>>>> fe875210
   let ticker: string;
   let claimIssuerIdentities: string[];
   let rawTicker: Ticker;
@@ -39,15 +35,9 @@
     stringToIdentityIdStub = sinon.stub(utilsModule, 'stringToIdentityId');
     identityIdToStringStub = sinon.stub(utilsModule, 'identityIdToString');
     ticker = 'someTicker';
-<<<<<<< HEAD
-    claimIssuerDids = ['aDid', 'otherDid', 'differentDid'];
+    claimIssuerIdentities = ['aDid', 'otherDid', 'differentDid'];
     rawTicker = dsMockUtils.createMockTicker(ticker);
-    rawClaimIssuerDids = claimIssuerDids.map(dsMockUtils.createMockIdentityId);
-=======
-    claimIssuerIdentities = ['aDid', 'otherDid', 'differentDid'];
-    rawTicker = polkadotMockUtils.createMockTicker(ticker);
-    rawClaimIssuerDids = claimIssuerIdentities.map(polkadotMockUtils.createMockIdentityId);
->>>>>>> fe875210
+    rawClaimIssuerDids = claimIssuerIdentities.map(dsMockUtils.createMockIdentityId);
     /* eslint-enable @typescript-eslint/camelcase */
     args = {
       ticker,
@@ -70,12 +60,6 @@
         returnValue: [],
       }
     );
-<<<<<<< HEAD
-    didRecordsStub = dsMockUtils.createQueryStub('identity', 'didRecords', {
-      size: 1,
-    });
-=======
->>>>>>> fe875210
 
     removeDefaultTrustedClaimIssuersBatchTransaction = dsMockUtils.createTxStub(
       'complianceManager',
@@ -118,15 +102,8 @@
   });
 
   test("should throw an error if some of the supplied dids don't exist", () => {
-<<<<<<< HEAD
-    const nonExistentDidIndex = 1;
-    didRecordsStub.size
-      .withArgs(rawClaimIssuerDids[nonExistentDidIndex])
-      .resolves(dsMockUtils.createMockU64(0));
-=======
     const nonExistendDid = claimIssuerIdentities[1];
-    polkadotMockUtils.configureMocks({ contextOptions: { invalidDids: [nonExistendDid] } });
->>>>>>> fe875210
+    dsMockUtils.configureMocks({ contextOptions: { invalidDids: [nonExistendDid] } });
     const proc = procedureMockUtils.getInstance<Params, SecurityToken>();
     proc.context = mockContext;
 

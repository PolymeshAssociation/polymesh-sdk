import { Option } from '@polkadot/types';
import { Balance, Moment } from '@polkadot/types/interfaces';
import BigNumber from 'bignumber.js';
import { Claim as MeshClaim, IdentityId } from 'polymesh-types/types';
import sinon from 'sinon';

import {
  getAuthorization,
  ModifyClaimsParams,
  prepareModifyClaims,
} from '~/api/procedures/modifyClaims';
import { Context, Identity } from '~/internal';
import { didsWithClaims } from '~/middleware/queries';
import { dsMockUtils, entityMockUtils, procedureMockUtils } from '~/testUtils/mocks';
import { Mocked } from '~/testUtils/types';
import { Claim, ClaimType, RoleType, ScopeType, TxTags } from '~/types';
import { ClaimOperation, PolymeshTx } from '~/types/internal';
import { DEFAULT_CDD_ID } from '~/utils/constants';
import * as utilsConversionModule from '~/utils/conversion';

describe('modifyClaims procedure', () => {
  let mockContext: Mocked<Context>;
  let claimToMeshClaimStub: sinon.SinonStub<[Claim, Context], MeshClaim>;
  let dateToMomentStub: sinon.SinonStub<[Date, Context], Moment>;
  let identityIdToStringStub: sinon.SinonStub<[IdentityId], string>;
  let stringToIdentityIdStub: sinon.SinonStub<[string, Context], IdentityId>;
  let addBatchTransactionStub: sinon.SinonStub;
  let addClaimTransaction: PolymeshTx<[IdentityId, Claim, Option<Moment>]>;
  let revokeClaimTransaction: PolymeshTx<[IdentityId, Claim]>;
  let balanceToBigNumberStub: sinon.SinonStub<[Balance], BigNumber>;

  let someDid: string;
  let otherDid: string;
  let cddId: string;
  let defaultCddClaim: Claim;
  let cddClaim: Claim;
  let buyLockupClaim: Claim;
  let iuClaim: Claim;
  let expiry: Date;
  let args: ModifyClaimsParams;

  let rawCddClaim: MeshClaim;
  let rawBuyLockupClaim: MeshClaim;
  let rawIuClaim: MeshClaim;
  let rawDefaultCddClaim: MeshClaim;
  let rawSomeDid: IdentityId;
  let rawOtherDid: IdentityId;
  let rawExpiry: Moment;

  const includeExpired = true;

  beforeAll(() => {
    entityMockUtils.initMocks();
    procedureMockUtils.initMocks();
    dsMockUtils.initMocks();

    claimToMeshClaimStub = sinon.stub(utilsConversionModule, 'claimToMeshClaim');
    dateToMomentStub = sinon.stub(utilsConversionModule, 'dateToMoment');
    identityIdToStringStub = sinon.stub(utilsConversionModule, 'identityIdToString');
    stringToIdentityIdStub = sinon.stub(utilsConversionModule, 'stringToIdentityId');
    balanceToBigNumberStub = sinon.stub(utilsConversionModule, 'balanceToBigNumber');

    sinon.stub(utilsConversionModule, 'stringToTicker');
    sinon.stub(utilsConversionModule, 'stringToScopeId');

    someDid = 'someDid';
    otherDid = 'otherDid';
    cddId = 'cddId';
    cddClaim = { type: ClaimType.CustomerDueDiligence, id: cddId };
    defaultCddClaim = { type: ClaimType.CustomerDueDiligence, id: DEFAULT_CDD_ID };
    iuClaim = {
      type: ClaimType.InvestorUniqueness,
      scope: {
        type: ScopeType.Ticker,
        value: 'SOME_TICKER',
      },
      cddId: 'someCddId',
      scopeId: 'someScopeId',
    };
    buyLockupClaim = {
      type: ClaimType.BuyLockup,
      scope: { type: ScopeType.Identity, value: 'someIdentityId' },
    };
    expiry = new Date();
    args = {
      claims: [
        {
          target: someDid,
          claim: cddClaim,
        },
        {
          target: otherDid,
          claim: cddClaim,
        },
        {
          target: someDid,
          claim: buyLockupClaim,
          expiry,
        },
        {
          target: someDid,
          claim: iuClaim,
        },
      ],
      operation: ClaimOperation.Add,
    };

    rawCddClaim = dsMockUtils.createMockClaim({
      CustomerDueDiligence: dsMockUtils.createMockCddId(),
    });

    rawDefaultCddClaim = dsMockUtils.createMockClaim({
      CustomerDueDiligence: dsMockUtils.createMockCddId(DEFAULT_CDD_ID),
    });

    rawBuyLockupClaim = dsMockUtils.createMockClaim({
      BuyLockup: dsMockUtils.createMockScope(),
    });
    rawIuClaim = dsMockUtils.createMockClaim({
      InvestorUniqueness: [
        dsMockUtils.createMockScope(),
        dsMockUtils.createMockScopeId(),
        dsMockUtils.createMockCddId(),
      ],
    });
    rawSomeDid = dsMockUtils.createMockIdentityId(someDid);
    rawOtherDid = dsMockUtils.createMockIdentityId(otherDid);
    rawExpiry = dsMockUtils.createMockMoment(new BigNumber(expiry.getTime()));
  });

  beforeEach(() => {
    addBatchTransactionStub = procedureMockUtils.getAddBatchTransactionStub();
    mockContext = dsMockUtils.getContextInstance();
    addClaimTransaction = dsMockUtils.createTxStub('identity', 'addClaim');
    revokeClaimTransaction = dsMockUtils.createTxStub('identity', 'revokeClaim');
    claimToMeshClaimStub.withArgs(cddClaim, mockContext).returns(rawCddClaim);
    claimToMeshClaimStub.withArgs(buyLockupClaim, mockContext).returns(rawBuyLockupClaim);
    claimToMeshClaimStub.withArgs(iuClaim, mockContext).returns(rawIuClaim);
    claimToMeshClaimStub.withArgs(defaultCddClaim, mockContext).returns(rawDefaultCddClaim);
    stringToIdentityIdStub.withArgs(someDid, mockContext).returns(rawSomeDid);
    stringToIdentityIdStub.withArgs(otherDid, mockContext).returns(rawOtherDid);
    dateToMomentStub.withArgs(expiry, mockContext).returns(rawExpiry);
    identityIdToStringStub.withArgs(rawOtherDid).returns(otherDid);
  });

  afterEach(() => {
    entityMockUtils.reset();
    procedureMockUtils.reset();
    dsMockUtils.reset();
  });

  afterAll(() => {
    procedureMockUtils.cleanup();
    dsMockUtils.cleanup();
  });

  it("should throw an error if some of the supplied target dids don't exist", async () => {
    dsMockUtils.configureMocks({ contextOptions: { invalidDids: [otherDid] } });

    const proc = procedureMockUtils.getInstance<ModifyClaimsParams, void>(mockContext);

    let error;

    try {
      await prepareModifyClaims.call(proc, args);
    } catch (err) {
      error = err;
    }

    expect(error.message).toBe('Some of the supplied Identity IDs do not exist');
    expect(error.data).toMatchObject({ nonExistentDids: [otherDid] });
  });

  it('should add a batch of add claim transactions to the queue', async () => {
    dsMockUtils.configureMocks({
      contextOptions: {
        issuedClaims: {
          data: [
            {
              target: new Identity({ did: someDid }, mockContext),
              issuer: 'issuerIdentity' as unknown as Identity,
              issuedAt: new Date(),
              expiry: null,
              claim: defaultCddClaim,
            },
          ],
          next: new BigNumber(1),
          count: new BigNumber(1),
        },
      },
    });
    const proc = procedureMockUtils.getInstance<ModifyClaimsParams, void>(mockContext);
    const { did } = await mockContext.getSigningIdentity();

    await prepareModifyClaims.call(proc, {
      claims: [
        {
          target: someDid,
          claim: buyLockupClaim,
          expiry,
        },
      ],
      operation: ClaimOperation.Add,
    });

    sinon.assert.calledWith(addBatchTransactionStub, {
      transactions: [
        {
          transaction: addClaimTransaction,
          args: [rawSomeDid, rawBuyLockupClaim, rawExpiry],
        },
      ],
    });

    await prepareModifyClaims.call(proc, args);

    const rawAddClaimItems = [
      [rawSomeDid, rawCddClaim, null],
      [rawOtherDid, rawCddClaim, null],
      [rawSomeDid, rawBuyLockupClaim, rawExpiry],
      [rawSomeDid, rawIuClaim, null],
    ] as const;

    sinon.assert.calledWith(addBatchTransactionStub, {
      transactions: rawAddClaimItems.map(item => ({
        transaction: addClaimTransaction,
        args: item,
      })),
    });

    sinon.resetHistory();

    dsMockUtils.createApolloQueryStub(
      didsWithClaims({
        trustedClaimIssuers: [did],
        dids: [someDid, otherDid],
        includeExpired,
        count: 2,
      }),
      {
        didsWithClaims: {
          totalCount: 2,
          items: [
            {
              did: someDid,
              claims: [cddClaim, buyLockupClaim, iuClaim],
            },
            {
              did: otherDid,
              claims: [cddClaim],
            },
          ],
        },
      }
    );

    await prepareModifyClaims.call(proc, { ...args, operation: ClaimOperation.Edit });

    sinon.assert.calledWith(addBatchTransactionStub, {
      transactions: rawAddClaimItems.map(item => ({
        transaction: addClaimTransaction,
        args: item,
      })),
    });

    dsMockUtils.configureMocks({
      contextOptions: {
        issuedClaims: {
          data: [
            {
              target: new Identity({ did: someDid }, mockContext),
              issuer: 'issuerIdentity' as unknown as Identity,
              issuedAt: new Date(),
              expiry: null,
              claim: cddClaim,
            },
          ],
          next: new BigNumber(1),
          count: new BigNumber(1),
        },
      },
    });

    await prepareModifyClaims.call(proc, {
      claims: [
        {
          target: someDid,
          claim: defaultCddClaim,
          expiry,
        },
      ],
      operation: ClaimOperation.Add,
    });

    sinon.assert.calledWith(addBatchTransactionStub, {
      transactions: [
        {
          transaction: addClaimTransaction,
          args: [rawSomeDid, rawDefaultCddClaim, rawExpiry],
        },
      ],
    });
  });

  it('should throw an error if any of the CDD IDs of the claims that will be added are neither equal to the CDD ID of current CDD claims nor equal to default CDD ID', async () => {
    const otherId = 'otherId';
    dsMockUtils.configureMocks({
      contextOptions: {
        issuedClaims: {
          data: [
            {
              target: new Identity({ did: someDid }, mockContext),
              issuer: 'issuerIdentity' as unknown as Identity,
              issuedAt: new Date(),
              expiry: null,
              claim: { type: ClaimType.CustomerDueDiligence, id: otherId },
            },
          ],
          next: new BigNumber(1),
          count: new BigNumber(1),
        },
      },
    });
    const proc = procedureMockUtils.getInstance<ModifyClaimsParams, void>(mockContext);
    const { did } = await mockContext.getSigningIdentity();

    dsMockUtils.createApolloQueryStub(
      didsWithClaims({
        trustedClaimIssuers: [did],
        dids: [someDid, otherDid],
        includeExpired,
        count: 2,
      }),
      {
        didsWithClaims: {
          totalCount: 2,
          items: [
            {
              did: someDid,
              claims: [cddClaim, buyLockupClaim],
            },
            {
              did: otherDid,
              claims: [cddClaim],
            },
          ],
        },
      }
    );

    let error;

    try {
      await prepareModifyClaims.call(proc, {
        claims: [
          {
            target: someDid,
            claim: cddClaim,
          },
          {
            target: otherDid,
            claim: cddClaim,
          },
          {
            target: new Identity({ did: someDid }, mockContext),
            claim: cddClaim,
          },
        ],
        operation: ClaimOperation.Add,
      });
    } catch (err) {
      error = err;
    }

    expect(error.message).toBe('A target Identity cannot have CDD claims with different IDs');

    const {
      target: { did: targetDid },
      currentCddId,
      newCddId,
    } = error.data.invalidCddClaims[0];
    expect(targetDid).toEqual(someDid);
    expect(currentCddId).toEqual(otherId);
    expect(newCddId).toEqual(cddId);
  });

  it("should throw an error if any of the claims that will be modified weren't issued by the signing Identity", async () => {
    const proc = procedureMockUtils.getInstance<ModifyClaimsParams, void>(mockContext);
    const { did } = await mockContext.getSigningIdentity();

    dsMockUtils.createApolloQueryStub(
      didsWithClaims({
        trustedClaimIssuers: [did],
        dids: [someDid, otherDid],
        includeExpired,
        count: 2,
      }),
      {
        didsWithClaims: {
          totalCount: 0,
          items: [],
        },
      }
    );

    await expect(
      prepareModifyClaims.call(proc, { ...args, operation: ClaimOperation.Edit })
<<<<<<< HEAD
    ).rejects.toThrow("Attempt to edit claims that weren't issued by the current Identity");

    return expect(
      prepareModifyClaims.call(proc, { ...args, operation: ClaimOperation.Revoke })
    ).rejects.toThrow("Attempt to revoke claims that weren't issued by the current Identity");
=======
    ).rejects.toThrow("Attempt to edit claims that weren't issued by the signing Identity");

    return expect(
      prepareModifyClaims.call(proc, { ...args, operation: ClaimOperation.Revoke })
    ).rejects.toThrow("Attempt to revoke claims that weren't issued by the signing Identity");
>>>>>>> 86026b44
  });

  it('should throw an error if any Investor Uniqueness claim has balance in a revoke operation', async () => {
    const proc = procedureMockUtils.getInstance<ModifyClaimsParams, void>(mockContext);
    const { did } = await mockContext.getSigningIdentity();

    dsMockUtils.createApolloQueryStub(
      didsWithClaims({
        trustedClaimIssuers: [did],
        dids: [someDid, otherDid],
        includeExpired,
        count: 2,
      }),
      {
        didsWithClaims: {
          totalCount: 2,
          items: [
            {
              did: someDid,
              claims: [cddClaim, buyLockupClaim, iuClaim],
            },
            {
              did: otherDid,
              claims: [cddClaim],
            },
          ],
        },
      }
    );

    dsMockUtils.createQueryStub('asset', 'aggregateBalance');
    balanceToBigNumberStub.returns(new BigNumber(1));

    return expect(
      prepareModifyClaims.call(proc, { ...args, operation: ClaimOperation.Revoke })
    ).rejects.toThrow(
      'Attempt to revoke Investor Uniqueness claims from investors with positive balance'
    );
  });

  it('should add a batch of revoke claim transactions to the queue', async () => {
    const proc = procedureMockUtils.getInstance<ModifyClaimsParams, void>(mockContext);
    const { did } = await mockContext.getSigningIdentity();

    dsMockUtils.createApolloQueryStub(
      didsWithClaims({
        trustedClaimIssuers: [did],
        dids: [someDid, otherDid],
        includeExpired,
        count: 2,
      }),
      {
        didsWithClaims: {
          totalCount: 2,
          items: [
            {
              did: someDid,
              claims: [cddClaim, buyLockupClaim, iuClaim],
            },
            {
              did: otherDid,
              claims: [cddClaim],
            },
          ],
        },
      }
    );

    dsMockUtils.createQueryStub('asset', 'aggregateBalance');
    balanceToBigNumberStub.returns(new BigNumber(0));

    await prepareModifyClaims.call(proc, { ...args, operation: ClaimOperation.Revoke });

    const rawRevokeClaimItems = [
      [rawSomeDid, rawCddClaim],
      [rawOtherDid, rawCddClaim],
      [rawSomeDid, rawBuyLockupClaim],
      [rawSomeDid, rawIuClaim],
    ];

    sinon.assert.calledWith(addBatchTransactionStub, {
      transactions: rawRevokeClaimItems.map(item => ({
        transaction: revokeClaimTransaction,
        args: item,
      })),
    });
  });
});

describe('getAuthorization', () => {
  it('should return the appropriate roles and permissions', () => {
    let args = {
      claims: [
        {
          target: 'someDid',
          claim: { type: ClaimType.CustomerDueDiligence },
        },
      ],
      operation: ClaimOperation.Add,
    } as ModifyClaimsParams;

    expect(getAuthorization(args)).toEqual({
      roles: [{ type: RoleType.CddProvider }],
      permissions: {
        assets: [],
        portfolios: [],
        transactions: [TxTags.identity.AddClaim],
      },
    });

    args = {
      claims: [
        {
          target: 'someDid',
          claim: {
            type: ClaimType.Accredited,
            scope: { type: ScopeType.Identity, value: 'someIdentityId' },
          },
        },
      ],
      operation: ClaimOperation.Revoke,
    } as ModifyClaimsParams;

    expect(getAuthorization(args)).toEqual({
      permissions: {
        assets: [],
        portfolios: [],
        transactions: [TxTags.identity.RevokeClaim],
      },
    });
  });
});<|MERGE_RESOLUTION|>--- conflicted
+++ resolved
@@ -405,19 +405,11 @@
 
     await expect(
       prepareModifyClaims.call(proc, { ...args, operation: ClaimOperation.Edit })
-<<<<<<< HEAD
-    ).rejects.toThrow("Attempt to edit claims that weren't issued by the current Identity");
-
-    return expect(
-      prepareModifyClaims.call(proc, { ...args, operation: ClaimOperation.Revoke })
-    ).rejects.toThrow("Attempt to revoke claims that weren't issued by the current Identity");
-=======
     ).rejects.toThrow("Attempt to edit claims that weren't issued by the signing Identity");
 
     return expect(
       prepareModifyClaims.call(proc, { ...args, operation: ClaimOperation.Revoke })
     ).rejects.toThrow("Attempt to revoke claims that weren't issued by the signing Identity");
->>>>>>> 86026b44
   });
 
   it('should throw an error if any Investor Uniqueness claim has balance in a revoke operation', async () => {

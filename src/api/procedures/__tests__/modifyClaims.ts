--- conflicted
+++ resolved
@@ -310,11 +310,7 @@
     });
   });
 
-<<<<<<< HEAD
-  test('should throw an error if any of the CDD IDs of the claims that will be added are neither equal to the CDD ID of current CDD claims nor equal to default CDD ID', async () => {
-=======
-  it('should throw an error if any of the CDD IDs of the claims that will be added are not equal to the CDD ID of current CDD claims', async () => {
->>>>>>> c7ae9c37
+  it('should throw an error if any of the CDD IDs of the claims that will be added are neither equal to the CDD ID of current CDD claims nor equal to default CDD ID', async () => {
     const otherId = 'otherId';
     dsMockUtils.configureMocks({
       contextOptions: {

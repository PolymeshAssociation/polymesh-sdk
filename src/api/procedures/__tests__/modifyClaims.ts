--- conflicted
+++ resolved
@@ -347,11 +347,7 @@
     expect(newCddId).toEqual(otherId);
   });
 
-<<<<<<< HEAD
-  test("should throw an error if any of the claims that will be modified weren't issued by the signing Identity", async () => {
-=======
-  it("should throw an error if any of the claims that will be modified weren't issued by the current Identity", async () => {
->>>>>>> b7202388
+  it("should throw an error if any of the claims that will be modified weren't issued by the signing Identity", async () => {
     const proc = procedureMockUtils.getInstance<ModifyClaimsParams, void>(mockContext);
     const { did } = await mockContext.getSigningIdentity();
 

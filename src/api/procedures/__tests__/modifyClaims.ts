--- conflicted
+++ resolved
@@ -6,7 +6,6 @@
 
 import {
   getAuthorization,
-  groupByDid,
   ModifyClaimsParams,
   prepareModifyClaims,
 } from '~/api/procedures/modifyClaims';
@@ -173,13 +172,6 @@
     expect(error.data).toMatchObject({ nonExistentDids: [otherDid] });
   });
 
-  describe('groupByDid', () => {
-    it('should return the DID of the target identity', () => {
-      // eslint-disable-next-line @typescript-eslint/no-explicit-any
-      expect(groupByDid([rawOtherDid] as any)).toBe(otherDid);
-    });
-  });
-
   it('should add a batch of add claim transactions to the queue', async () => {
     dsMockUtils.configureMocks({
       contextOptions: {
@@ -265,21 +257,12 @@
 
     await prepareModifyClaims.call(proc, { ...args, operation: ClaimOperation.Edit });
 
-<<<<<<< HEAD
     sinon.assert.calledWith(addBatchTransactionStub, {
       transactions: rawAddClaimItems.map(item => ({
         transaction: addClaimTransaction,
         args: item,
       })),
     });
-=======
-    sinon.assert.calledWith(
-      addBatchTransactionStub,
-      addClaimTransaction,
-      { groupByFn: sinon.match(sinon.match.func) },
-      rawAddClaimItems
-    );
->>>>>>> 22587843
 
     dsMockUtils.configureMocks({
       contextOptions: {
@@ -287,23 +270,14 @@
           data: [
             {
               target: new Identity({ did: someDid }, mockContext),
-<<<<<<< HEAD
               issuer: 'issuerIdentity' as unknown as Identity,
-=======
-              issuer: ('issuerIdentity' as unknown) as Identity,
->>>>>>> 22587843
               issuedAt: new Date(),
               expiry: null,
               claim: cddClaim,
             },
           ],
-<<<<<<< HEAD
           next: new BigNumber(1),
           count: new BigNumber(1),
-=======
-          next: 1,
-          count: 1,
->>>>>>> 22587843
         },
       },
     });
@@ -319,7 +293,6 @@
       operation: ClaimOperation.Add,
     });
 
-<<<<<<< HEAD
     sinon.assert.calledWith(addBatchTransactionStub, {
       transactions: [
         {
@@ -331,17 +304,6 @@
   });
 
   it('should throw an error if any of the CDD IDs of the claims that will be added are neither equal to the CDD ID of current CDD claims nor equal to default CDD ID', async () => {
-=======
-    sinon.assert.calledWith(
-      addBatchTransactionStub,
-      addClaimTransaction,
-      { groupByFn: sinon.match(sinon.match.func) },
-      [[rawSomeDid, rawDefaultCddClaim, rawExpiry]]
-    );
-  });
-
-  test('should throw an error if any of the CDD IDs of the claims that will be added are neither equal to the CDD ID of current CDD claims nor equal to default CDD ID', async () => {
->>>>>>> 22587843
     const otherId = 'otherId';
     dsMockUtils.configureMocks({
       contextOptions: {

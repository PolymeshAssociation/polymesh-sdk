import { BTreeSet, u64 } from '@polkadot/types';
import { Permill } from '@polkadot/types/interfaces';
import {
  PolymeshPrimitivesIdentityClaimClaimType,
  PolymeshPrimitivesIdentityId,
  PolymeshPrimitivesStatisticsStatOpType,
  PolymeshPrimitivesStatisticsStatType,
  PolymeshPrimitivesTicker,
  PolymeshPrimitivesTransferComplianceAssetTransferCompliance,
  PolymeshPrimitivesTransferComplianceTransferCondition,
} from '@polkadot/types/lookup';
import BigNumber from 'bignumber.js';
import { ScopeId } from 'polymesh-types/types';
import sinon from 'sinon';

import {
  AddTransferRestrictionParams,
  getAuthorization,
  prepareAddTransferRestriction,
} from '~/api/procedures/addTransferRestriction';
import { Context, PolymeshError } from '~/internal';
import { dsMockUtils, entityMockUtils, procedureMockUtils } from '~/testUtils/mocks';
import { Mocked } from '~/testUtils/types';
import {
  ClaimType,
  ErrorCode,
  TransferRestriction,
  TransferRestrictionType,
  TxTags,
} from '~/types';
import { PolymeshTx, StatisticsOpType, TickerKey } from '~/types/internal';
import * as utilsConversionModule from '~/utils/conversion';

jest.mock(
  '~/api/entities/Asset',
  require('~/testUtils/mocks/entities').mockAssetModule('~/api/entities/Asset')
);
jest.mock(
  '~/api/entities/Identity',
  require('~/testUtils/mocks/entities').mockIdentityModule('~/api/entities/Identity')
);

describe('addTransferRestriction procedure', () => {
  let mockContext: Mocked<Context>;

  let count: BigNumber;
  let percentage: BigNumber;
  let countRestriction: TransferRestriction;
  let percentageRestriction: TransferRestriction;
  let rawTicker: PolymeshPrimitivesTicker;
  let rawCount: u64;
  let rawPercentage: Permill;
  let rawCountCondition: PolymeshPrimitivesTransferComplianceTransferCondition;
  let rawPercentageCondition: PolymeshPrimitivesTransferComplianceTransferCondition;
  let rawClaimCountCondition: PolymeshPrimitivesTransferComplianceTransferCondition;
  let rawClaimPercentageCondition: PolymeshPrimitivesTransferComplianceTransferCondition;
  let args: AddTransferRestrictionParams;
  let rawCountOp: PolymeshPrimitivesStatisticsStatOpType;
  let rawBalanceOp: PolymeshPrimitivesStatisticsStatOpType;
  let rawScopeId: PolymeshPrimitivesIdentityId;
  let rawCountStatType: PolymeshPrimitivesStatisticsStatType;
  let rawBalanceStatType: PolymeshPrimitivesStatisticsStatType;
  let rawClaimCountStatType: PolymeshPrimitivesStatisticsStatType;

<<<<<<< HEAD
  let setAssetTransferCompliance: PolymeshTx<
    [PolymeshPrimitivesTicker, PolymeshPrimitivesTransferComplianceTransferCondition]
=======
  let addBatchTransactionStub: sinon.SinonStub;
  let transferRestrictionToTransferRestrictionStub: sinon.SinonStub<
    [TransferRestriction, Context],
    PolymeshPrimitivesTransferComplianceTransferCondition
>>>>>>> fd6ff194
  >;
  let stringToTickerKeyStub: sinon.SinonStub<[string, Context], TickerKey>;
  let complianceConditionsToBtreeSetSub: sinon.SinonStub<
    [PolymeshPrimitivesTransferComplianceTransferCondition[], Context],
    BTreeSet<PolymeshPrimitivesTransferComplianceTransferCondition>
  >;
  let transferConditionsToBtreeTransferConditionsStub: sinon.SinonStub<
    [PolymeshPrimitivesTransferComplianceTransferCondition[], Context],
    BTreeSet<PolymeshPrimitivesTransferComplianceTransferCondition>
  >;
  let setAssetTransferCompliance: PolymeshTx<
    [PolymeshPrimitivesTicker, PolymeshPrimitivesTransferComplianceTransferCondition]
  >;
  let setExemptedEntitiesTransaction: PolymeshTx<
    [PolymeshPrimitivesTicker, PolymeshPrimitivesTransferComplianceTransferCondition, ScopeId[]]
  >;
  let scopeIdsToBtreeSetIdentityIdStub: sinon.SinonStub<
    [PolymeshPrimitivesIdentityId[], Context],
    BTreeSet<PolymeshPrimitivesIdentityId>
  >;
  let statisticsOpTypeToStatOpTypeStub: sinon.SinonStub<
    [StatisticsOpType, Context],
    PolymeshPrimitivesStatisticsStatOpType
  >;
  let statisticsOpTypeToStatTypeStub: sinon.SinonStub<
    [
      {
        op: PolymeshPrimitivesStatisticsStatOpType;
        claimIssuer?: [PolymeshPrimitivesIdentityClaimClaimType, PolymeshPrimitivesIdentityId];
      },
      Context
    ],
    PolymeshPrimitivesStatisticsStatType
  >;
  let mockStatTypeBtree: BTreeSet<PolymeshPrimitivesStatisticsStatType>;
  let mockNeededStat: PolymeshPrimitivesStatisticsStatType;
  let mockCountBtreeSet: BTreeSet<PolymeshPrimitivesTransferComplianceTransferCondition>;
  let mockPercentBtree: BTreeSet<PolymeshPrimitivesTransferComplianceTransferCondition>;
  let mockClaimCountBtree: BTreeSet<PolymeshPrimitivesTransferComplianceTransferCondition>;
  let mockClaimPercentageBtree: BTreeSet<PolymeshPrimitivesTransferComplianceTransferCondition>;
  const issuer = entityMockUtils.getIdentityInstance();
  let queryMultiStub: sinon.SinonStub;
  let queryMultiResult: [
    BTreeSet<PolymeshPrimitivesStatisticsStatType>,
    PolymeshPrimitivesTransferComplianceAssetTransferCompliance
  ];
  let statCompareEqStub: sinon.SinonStub;
  let stringToScopeIdStub: sinon.SinonStub;
  const did = 'someDid';
  const ticker = 'TICKER';

  beforeAll(() => {
    dsMockUtils.initMocks();
    procedureMockUtils.initMocks();
    entityMockUtils.initMocks();

    count = new BigNumber(10);
    percentage = new BigNumber(49);
    countRestriction = { type: TransferRestrictionType.Count, value: count };
    percentageRestriction = { type: TransferRestrictionType.Percentage, value: percentage };
  });

  beforeEach(() => {
<<<<<<< HEAD
=======
    mockContext = dsMockUtils.getContextInstance();
    addBatchTransactionStub = procedureMockUtils.getAddBatchTransactionStub();
>>>>>>> fd6ff194
    setAssetTransferCompliance = dsMockUtils.createTxStub(
      'statistics',
      'setAssetTransferCompliance'
    );
    setExemptedEntitiesTransaction = dsMockUtils.createTxStub('statistics', 'setEntitiesExempt');

    dsMockUtils.setConstMock('statistics', 'maxTransferConditionsPerAsset', {
      returnValue: dsMockUtils.createMockU32(new BigNumber(3)),
    });
    transferRestrictionToTransferRestrictionStub = sinon.stub(
      utilsConversionModule,
      'transferRestrictionToPolymeshTransferCondition'
    );
    stringToTickerKeyStub = sinon.stub(utilsConversionModule, 'stringToTickerKey');
    scopeIdsToBtreeSetIdentityIdStub = sinon.stub(
      utilsConversionModule,
      'scopeIdsToBtreeSetIdentityId'
    );
    transferConditionsToBtreeTransferConditionsStub = sinon.stub(
      utilsConversionModule,
      'transferConditionsToBtreeTransferConditions'
    );
    complianceConditionsToBtreeSetSub = sinon.stub(
      utilsConversionModule,
      'complianceConditionsToBtreeSet'
    );
    statisticsOpTypeToStatOpTypeStub = sinon.stub(
      utilsConversionModule,
      'statisticsOpTypeToStatOpType'
    );
    statisticsOpTypeToStatTypeStub = sinon.stub(
      utilsConversionModule,
      'statisticsOpTypeToStatType'
    );
    stringToScopeIdStub = sinon.stub(utilsConversionModule, 'stringToScopeId');

    rawCountStatType = dsMockUtils.createMockStatisticsStatType();
    rawBalanceStatType = dsMockUtils.createMockStatisticsStatType({
      op: dsMockUtils.createMockStatisticsOpType(StatisticsOpType.Balance),
    });
    rawClaimCountStatType = dsMockUtils.createMockStatisticsStatType({
      op: dsMockUtils.createMockStatisticsOpType(StatisticsOpType.ClaimCount),
      claimIssuer: [dsMockUtils.createMockClaimType(), dsMockUtils.createMockIdentityId()],
    });
    mockStatTypeBtree = dsMockUtils.createMockBTreeSet([
      rawCountStatType,
      rawBalanceStatType,
      rawClaimCountStatType,
    ]);
    mockNeededStat = dsMockUtils.createMockStatisticsStatType();
    statCompareEqStub = rawCountStatType.eq as sinon.SinonStub;
    statCompareEqStub.returns(true);
    rawCountOp = dsMockUtils.createMockStatisticsOpType(StatisticsOpType.Count);
    rawBalanceOp = dsMockUtils.createMockStatisticsOpType(StatisticsOpType.Balance);
    rawTicker = dsMockUtils.createMockTicker(ticker);
    rawCount = dsMockUtils.createMockU64(count);
    rawScopeId = dsMockUtils.createMockIdentityId(did);
    rawPercentage = dsMockUtils.createMockPermill(percentage.multipliedBy(10000));
    rawCountCondition = dsMockUtils.createMockTransferCondition({ MaxInvestorCount: rawCount });
    rawPercentageCondition = dsMockUtils.createMockTransferCondition({
      MaxInvestorOwnership: rawPercentage,
    });
    rawClaimCountCondition = dsMockUtils.createMockTransferCondition({
      ClaimCount: [
        dsMockUtils.createMockStatisticsStatClaim({
          Jurisdiction: dsMockUtils.createMockOption(dsMockUtils.createMockCountryCode()),
        }),
        dsMockUtils.createMockIdentityId(),
        dsMockUtils.createMockU64(),
        dsMockUtils.createMockOption(),
      ],
    });
    rawClaimPercentageCondition = dsMockUtils.createMockTransferCondition({
      ClaimCount: [
        dsMockUtils.createMockStatisticsStatClaim({ Accredited: dsMockUtils.createMockBool() }),
        dsMockUtils.createMockIdentityId(),
        dsMockUtils.createMockU64(),
        dsMockUtils.createMockOption(),
      ],
    });

    queryMultiStub = dsMockUtils.getQueryMultiStub();
    queryMultiResult = [mockStatTypeBtree, dsMockUtils.createMockAssetTransferCompliance()];
    queryMultiStub.returns(queryMultiResult);

    mockCountBtreeSet = dsMockUtils.createMockBTreeSet([rawCountCondition]);
    mockPercentBtree =
      dsMockUtils.createMockBTreeSet<PolymeshPrimitivesTransferComplianceTransferCondition>([
        rawPercentageCondition,
      ]);

    mockClaimCountBtree = dsMockUtils.createMockBTreeSet([rawClaimCountCondition]);
    mockClaimPercentageBtree = dsMockUtils.createMockBTreeSet([rawClaimPercentageCondition]);

    stringToScopeIdStub.withArgs(did, mockContext).returns(rawScopeId);

    transferRestrictionToTransferRestrictionStub
      .withArgs(countRestriction, mockContext)
      .returns(rawCountCondition);
    transferRestrictionToTransferRestrictionStub
      .withArgs(percentageRestriction, mockContext)
      .returns(rawPercentageCondition);
    stringToTickerKeyStub.withArgs(ticker, mockContext).returns({ Ticker: rawTicker });
    complianceConditionsToBtreeSetSub
      .withArgs([rawCountCondition], mockContext)
      .returns(mockCountBtreeSet);
    complianceConditionsToBtreeSetSub
      .withArgs([rawPercentageCondition], mockContext)
      .returns(mockPercentBtree);
    complianceConditionsToBtreeSetSub
      .withArgs([rawClaimCountCondition], mockContext)
      .returns(mockClaimCountBtree);
    complianceConditionsToBtreeSetSub
      .withArgs([rawClaimPercentageCondition], mockContext)
      .returns(mockClaimPercentageBtree);
    statisticsOpTypeToStatOpTypeStub
      .withArgs(StatisticsOpType.Count, mockContext)
      .returns(rawCountOp);
    statisticsOpTypeToStatOpTypeStub
      .withArgs(StatisticsOpType.Balance, mockContext)
      .returns(rawBalanceOp);
    statisticsOpTypeToStatTypeStub.returns(mockNeededStat);

    dsMockUtils.createQueryStub('statistics', 'activeAssetStats');

    args = {
      type: TransferRestrictionType.Count,
      exemptedIdentities: [],
      count,
      ticker,
    };
  });

  afterEach(() => {
    entityMockUtils.reset();
    procedureMockUtils.reset();
    dsMockUtils.reset();
    sinon.restore();
  });

  afterAll(() => {
    procedureMockUtils.cleanup();
    dsMockUtils.cleanup();
  });

<<<<<<< HEAD
  it('should return an add asset transfer compliance transaction spec', async () => {
=======
  it('should add an add asset transfer compliance transaction to the queue', async () => {
    const proc = procedureMockUtils.getInstance<AddTransferRestrictionParams, BigNumber>(
      mockContext
    );

>>>>>>> fd6ff194
    args = {
      type: TransferRestrictionType.Count,
      exemptedIdentities: [],
      count,
      ticker,
    };
    transferConditionsToBtreeTransferConditionsStub.returns(mockCountBtreeSet);

    let result = await prepareAddTransferRestriction.call(proc, args);

    expect(result).toEqual({
      transactions: [
        {
          transaction: setAssetTransferCompliance,
          args: [{ Ticker: rawTicker }, mockCountBtreeSet],
        },
      ],
      resolver: new BigNumber(1),
    });

    transferConditionsToBtreeTransferConditionsStub.returns(mockPercentBtree);

    args = {
      type: TransferRestrictionType.Percentage,
      exemptedIdentities: [],
      percentage,
      ticker,
    };

    result = await prepareAddTransferRestriction.call(proc, args);

    expect(result).toEqual({
      transactions: [
        {
          transaction: setAssetTransferCompliance,
          args: [{ Ticker: rawTicker }, mockPercentBtree],
        },
      ],
      resolver: new BigNumber(1),
    });
<<<<<<< HEAD
  });

  it('should return an add exempted entities transaction spec', async () => {
    const did = 'someDid';
    const scopeId = 'someScopeId';
    const rawScopeId = dsMockUtils.createMockScopeId(scopeId);
    const identityScopeId = 'anotherScopeId';
    const rawIdentityScopeId = dsMockUtils.createMockScopeId(identityScopeId);
    const rawIdentityBtree = dsMockUtils.createMockBTreeSet<PolymeshPrimitivesIdentityId>([
      rawIdentityScopeId,
    ]);
    scopeIdsToBtreeSetIdentityIdStub.returns(rawIdentityBtree);

    entityMockUtils.configureMocks({
      identityOptions: { getScopeId: identityScopeId },
      assetOptions: { details: { requiresInvestorUniqueness: true } },
    });
=======

    expect(result).toEqual(new BigNumber(1));

>>>>>>> fd6ff194
    args = {
      type: TransferRestrictionType.ClaimCount,
      exemptedIdentities: [],
      claim: { type: ClaimType.Accredited, accredited: true },
      min: new BigNumber(10),
      max: new BigNumber(20),
      ticker,
      issuer,
    };

    transferRestrictionToTransferRestrictionStub.returns(rawClaimCountCondition);
    transferConditionsToBtreeTransferConditionsStub.returns(mockClaimCountBtree);
    result = await prepareAddTransferRestriction.call(proc, args);

<<<<<<< HEAD
    let result = await prepareAddTransferRestriction.call(proc, args);
    expect(result).toEqual({
=======
    sinon.assert.calledWith(addBatchTransactionStub.thirdCall, {
>>>>>>> fd6ff194
      transactions: [
        {
          transaction: setAssetTransferCompliance,
          args: [{ Ticker: rawTicker }, mockClaimCountBtree],
        },
      ],
      resolver: new BigNumber(1),
    });

<<<<<<< HEAD
    result = await prepareAddTransferRestriction.call(proc, {
      ...args,
      exemptedIdentities: [entityMockUtils.getIdentityInstance()],
    });

    expect(result).toEqual({
=======
    expect(result).toEqual(new BigNumber(1));

    args = {
      type: TransferRestrictionType.ClaimPercentage,
      exemptedIdentities: [],
      claim: { type: ClaimType.Accredited, accredited: true },
      min: new BigNumber(10),
      max: new BigNumber(20),
      ticker,
      issuer,
    };

    transferRestrictionToTransferRestrictionStub.returns(rawClaimPercentageCondition);
    transferConditionsToBtreeTransferConditionsStub.returns(mockClaimPercentageBtree);
    result = await prepareAddTransferRestriction.call(proc, args);

    sinon.assert.calledWith(addBatchTransactionStub, {
>>>>>>> fd6ff194
      transactions: [
        {
          transaction: setAssetTransferCompliance,
          args: [{ Ticker: rawTicker }, mockClaimPercentageBtree],
        },
      ],
      resolver: new BigNumber(1),
    });
  });

  it('should add an add exempted entities transaction to the queue', async () => {
    const identityScopeId = 'anotherScopeId';
    const rawIdentityScopeId = dsMockUtils.createMockScopeId(identityScopeId);
    const rawIdentityBtree = dsMockUtils.createMockBTreeSet<PolymeshPrimitivesIdentityId>([
      rawIdentityScopeId,
    ]);
    scopeIdsToBtreeSetIdentityIdStub.returns(rawIdentityBtree);

    entityMockUtils.configureMocks({
      identityOptions: { getScopeId: identityScopeId },
      assetOptions: { details: { requiresInvestorUniqueness: true } },
    });
    args = {
      type: TransferRestrictionType.Count,
      exemptedIdentities: [did],
      count,
      ticker,
    };
    const proc = procedureMockUtils.getInstance<AddTransferRestrictionParams, BigNumber>(
      mockContext
    );
<<<<<<< HEAD
    const rawStatUpdateBtree =
      dsMockUtils.createMockBTreeSet<PolymeshPrimitivesStatisticsStatUpdate>([rawStatUpdate]);

    statisticsOpTypeToStatTypeStub.returns(rawStatType);
    createStat2ndKeyStub.withArgs(mockContext).returns(raw2ndKey);
    statUpdateStub.returns(rawStatUpdate);

    const mockStatTypeBtree = dsMockUtils.createMockBTreeSet<PolymeshPrimitivesStatisticsStatType>([
      rawStatType,
    ]);
    statisticStatTypesToBtreeStatTypeStub.returns(mockStatTypeBtree);
    const mockStatUpdateBtree =
      dsMockUtils.createMockBTreeSet<PolymeshPrimitivesStatisticsStatUpdate>([rawStatUpdateBtree]);
    statUpdatesToBtreeStatUpdateStub.returns(mockStatUpdateBtree);
    const mockCountBtree =
      dsMockUtils.createMockBTreeSet<PolymeshPrimitivesTransferComplianceTransferCondition>([
        rawCountCondition,
      ]);
    transferConditionsToBtreeTransferConditionsStub.returns(mockCountBtree);

    let result = await prepareAddTransferRestriction.call(proc, args);

    expect(result).toEqual({
=======

    let result = await prepareAddTransferRestriction.call(proc, args);
    sinon.assert.calledWith(addBatchTransactionStub.firstCall, {
>>>>>>> fd6ff194
      transactions: [
        {
          transaction: setAssetTransferCompliance,
          args: [{ Ticker: rawTicker }, mockCountBtreeSet],
        },
        {
          transaction: setExemptedEntitiesTransaction,
          feeMultiplier: new BigNumber(1),
          args: [true, { asset: { Ticker: rawTicker }, op: rawCountOp }, rawIdentityBtree],
        },
      ],
      resolver: new BigNumber(1),
    });

    expect(result).toEqual(new BigNumber(1));

    args = {
      type: TransferRestrictionType.Percentage,
      exemptedIdentities: [did],
      percentage,
      ticker,
    };
    result = await prepareAddTransferRestriction.call(proc, {
      ...args,
      exemptedIdentities: [entityMockUtils.getIdentityInstance()],
    });

<<<<<<< HEAD
    result = await prepareAddTransferRestriction.call(proc, args);

    expect(result).toEqual({
=======
    sinon.assert.calledWith(addBatchTransactionStub.secondCall, {
>>>>>>> fd6ff194
      transactions: [
        {
          transaction: setAssetTransferCompliance,
          args: [{ Ticker: rawTicker }, mockPercentBtree],
        },
        {
          transaction: setExemptedEntitiesTransaction,
          feeMultiplier: new BigNumber(1),
          args: [true, { asset: { Ticker: rawTicker }, op: rawBalanceOp }, rawIdentityBtree],
        },
      ],
      resolver: new BigNumber(1),
    });

    expect(result).toEqual(new BigNumber(1));
  });

  it('should throw an error if attempting to add a restriction that already exists', () => {
    args = {
      type: TransferRestrictionType.Count,
      exemptedIdentities: [],
      count,
      ticker,
    };
    const proc = procedureMockUtils.getInstance<AddTransferRestrictionParams, BigNumber>(
      mockContext,
      {
        currentRestrictions:
          dsMockUtils.createMockBTreeSet<PolymeshPrimitivesTransferComplianceTransferCondition>([
            rawCountCondition,
          ]),
      }
    );

    (rawCountCondition.eq as sinon.SinonStub).returns(true);

    const existingRequirements =
      dsMockUtils.createMockBTreeSet<PolymeshPrimitivesTransferComplianceTransferCondition>([
        rawCountCondition,
        rawPercentageCondition,
      ]);
    queryMultiStub.resolves([
      mockStatTypeBtree,
      dsMockUtils.createMockAssetTransferCompliance({
        paused: dsMockUtils.createMockBool(false),
        requirements: existingRequirements,
      }),
    ]);

    const expectedError = new PolymeshError({
      code: ErrorCode.UnmetPrerequisite,
      message: 'Cannot add the same restriction more than once',
    });

    return expect(prepareAddTransferRestriction.call(proc, args)).rejects.toThrowError(
      expectedError
    );
  });

  it('should throw an error if attempting to add a restriction when the restriction limit has been reached', () => {
    args = {
      type: TransferRestrictionType.Count,
      count,
      ticker,
    };
    const maxedRequirements =
      dsMockUtils.createMockBTreeSet<PolymeshPrimitivesTransferComplianceTransferCondition>([
        rawPercentageCondition,
        rawPercentageCondition,
        rawPercentageCondition,
      ]);
    queryMultiStub.resolves([
      mockStatTypeBtree,
      dsMockUtils.createMockAssetTransferCompliance({
        paused: dsMockUtils.createMockBool(false),
        requirements: maxedRequirements,
      }),
    ]);

    const proc = procedureMockUtils.getInstance<AddTransferRestrictionParams, BigNumber>(
      mockContext
    );

    const expectedError = new PolymeshError({
      code: ErrorCode.UnmetPrerequisite,
      message: 'Transfer Restriction limit reached',
      data: { limit: 3 },
    });

    return expect(prepareAddTransferRestriction.call(proc, args)).rejects.toThrowError(
      expectedError
    );
  });

  it('should throw an error if exempted entities are repeated', async () => {
    args = {
      type: TransferRestrictionType.Count,
      exemptedIdentities: ['someScopeId', 'someScopeId'],
      count,
      ticker,
    };
    const proc = procedureMockUtils.getInstance<AddTransferRestrictionParams, BigNumber>(
      mockContext
    );

    let err;

    try {
      await prepareAddTransferRestriction.call(proc, args);
    } catch (error) {
      err = error;
    }

    expect(err.message).toBe(
      'One or more of the passed exempted Identities are repeated or have the same Scope ID'
    );
  });

  it('should throw an error if the appropriate stat is not set', () => {
    statCompareEqStub.returns(false);
    const proc = procedureMockUtils.getInstance<AddTransferRestrictionParams, BigNumber>(
      mockContext
    );

    const expectedError = new PolymeshError({
      code: ErrorCode.UnmetPrerequisite,
      message:
        'The appropriate stat type for this restriction is not set. Try calling enableStat in the namespace first',
    });

    return expect(prepareAddTransferRestriction.call(proc, args)).rejects.toThrowError(
      expectedError
    );
  });

  describe('getAuthorization', () => {
    it('should return the appropriate roles and permissions', () => {
      args = {
        ticker,
        count,
        type: TransferRestrictionType.Count,
      };

      let proc = procedureMockUtils.getInstance<AddTransferRestrictionParams, BigNumber>(
        mockContext
      );
      let boundFunc = getAuthorization.bind(proc);

      expect(boundFunc(args)).toEqual({
        permissions: {
          assets: [expect.objectContaining({ ticker })],
          transactions: [TxTags.statistics.SetAssetTransferCompliance],
          portfolios: [],
        },
      });
      expect(boundFunc({ ...args, exemptedIdentities: ['someScopeId'] })).toEqual({
        permissions: {
          assets: [expect.objectContaining({ ticker })],
          transactions: [
            TxTags.statistics.SetAssetTransferCompliance,
            TxTags.statistics.SetEntitiesExempt,
          ],
          portfolios: [],
        },
      });

      proc = procedureMockUtils.getInstance<AddTransferRestrictionParams, BigNumber>(mockContext);
      boundFunc = getAuthorization.bind(proc);

      expect(boundFunc(args)).toEqual({
        permissions: {
          assets: [expect.objectContaining({ ticker })],
          transactions: [TxTags.statistics.SetAssetTransferCompliance],
          portfolios: [],
        },
      });
    });
  });
});<|MERGE_RESOLUTION|>--- conflicted
+++ resolved
@@ -18,12 +18,14 @@
   getAuthorization,
   prepareAddTransferRestriction,
 } from '~/api/procedures/addTransferRestriction';
-import { Context, PolymeshError } from '~/internal';
+import { Context, Identity, PolymeshError } from '~/internal';
 import { dsMockUtils, entityMockUtils, procedureMockUtils } from '~/testUtils/mocks';
 import { Mocked } from '~/testUtils/types';
 import {
   ClaimType,
+  CountryCode,
   ErrorCode,
+  StatJurisdictionClaimInput,
   TransferRestriction,
   TransferRestrictionType,
   TxTags,
@@ -45,8 +47,14 @@
 
   let count: BigNumber;
   let percentage: BigNumber;
+  let min: BigNumber;
+  let max: BigNumber;
+  let claim: StatJurisdictionClaimInput;
+  let issuer: Identity;
   let countRestriction: TransferRestriction;
+  let claimCountRestriction: TransferRestriction;
   let percentageRestriction: TransferRestriction;
+  let claimPercentageRestriction: TransferRestriction;
   let rawTicker: PolymeshPrimitivesTicker;
   let rawCount: u64;
   let rawPercentage: Permill;
@@ -61,19 +69,12 @@
   let rawCountStatType: PolymeshPrimitivesStatisticsStatType;
   let rawBalanceStatType: PolymeshPrimitivesStatisticsStatType;
   let rawClaimCountStatType: PolymeshPrimitivesStatisticsStatType;
-
-<<<<<<< HEAD
-  let setAssetTransferCompliance: PolymeshTx<
-    [PolymeshPrimitivesTicker, PolymeshPrimitivesTransferComplianceTransferCondition]
-=======
-  let addBatchTransactionStub: sinon.SinonStub;
-  let transferRestrictionToTransferRestrictionStub: sinon.SinonStub<
+  let transferRestrictionToPolymeshTransferConditionStub: sinon.SinonStub<
     [TransferRestriction, Context],
     PolymeshPrimitivesTransferComplianceTransferCondition
->>>>>>> fd6ff194
   >;
   let stringToTickerKeyStub: sinon.SinonStub<[string, Context], TickerKey>;
-  let complianceConditionsToBtreeSetSub: sinon.SinonStub<
+  let complianceConditionsToBtreeSetStub: sinon.SinonStub<
     [PolymeshPrimitivesTransferComplianceTransferCondition[], Context],
     BTreeSet<PolymeshPrimitivesTransferComplianceTransferCondition>
   >;
@@ -92,7 +93,7 @@
     BTreeSet<PolymeshPrimitivesIdentityId>
   >;
   let statisticsOpTypeToStatOpTypeStub: sinon.SinonStub<
-    [StatisticsOpType, Context],
+    [StatisticsOpType.Count | StatisticsOpType.Balance, Context],
     PolymeshPrimitivesStatisticsStatOpType
   >;
   let statisticsOpTypeToStatTypeStub: sinon.SinonStub<
@@ -111,7 +112,6 @@
   let mockPercentBtree: BTreeSet<PolymeshPrimitivesTransferComplianceTransferCondition>;
   let mockClaimCountBtree: BTreeSet<PolymeshPrimitivesTransferComplianceTransferCondition>;
   let mockClaimPercentageBtree: BTreeSet<PolymeshPrimitivesTransferComplianceTransferCondition>;
-  const issuer = entityMockUtils.getIdentityInstance();
   let queryMultiStub: sinon.SinonStub;
   let queryMultiResult: [
     BTreeSet<PolymeshPrimitivesStatisticsStatType>,
@@ -129,16 +129,36 @@
 
     count = new BigNumber(10);
     percentage = new BigNumber(49);
+    min = new BigNumber(0);
+    issuer = entityMockUtils.getIdentityInstance({ did });
+    claim = {
+      type: ClaimType.Jurisdiction,
+      countryCode: CountryCode.Ca,
+    };
+    max = new BigNumber(50);
     countRestriction = { type: TransferRestrictionType.Count, value: count };
     percentageRestriction = { type: TransferRestrictionType.Percentage, value: percentage };
+    claimCountRestriction = {
+      type: TransferRestrictionType.ClaimCount,
+      value: {
+        min,
+        issuer,
+        claim,
+      },
+    };
+    claimPercentageRestriction = {
+      type: TransferRestrictionType.ClaimPercentage,
+      value: {
+        min,
+        max,
+        issuer,
+        claim,
+      },
+    };
   });
 
   beforeEach(() => {
-<<<<<<< HEAD
-=======
     mockContext = dsMockUtils.getContextInstance();
-    addBatchTransactionStub = procedureMockUtils.getAddBatchTransactionStub();
->>>>>>> fd6ff194
     setAssetTransferCompliance = dsMockUtils.createTxStub(
       'statistics',
       'setAssetTransferCompliance'
@@ -148,7 +168,7 @@
     dsMockUtils.setConstMock('statistics', 'maxTransferConditionsPerAsset', {
       returnValue: dsMockUtils.createMockU32(new BigNumber(3)),
     });
-    transferRestrictionToTransferRestrictionStub = sinon.stub(
+    transferRestrictionToPolymeshTransferConditionStub = sinon.stub(
       utilsConversionModule,
       'transferRestrictionToPolymeshTransferCondition'
     );
@@ -161,7 +181,7 @@
       utilsConversionModule,
       'transferConditionsToBtreeTransferConditions'
     );
-    complianceConditionsToBtreeSetSub = sinon.stub(
+    complianceConditionsToBtreeSetStub = sinon.stub(
       utilsConversionModule,
       'complianceConditionsToBtreeSet'
     );
@@ -177,11 +197,15 @@
 
     rawCountStatType = dsMockUtils.createMockStatisticsStatType();
     rawBalanceStatType = dsMockUtils.createMockStatisticsStatType({
-      op: dsMockUtils.createMockStatisticsOpType(StatisticsOpType.Balance),
+      op: dsMockUtils.createMockStatisticsStatOpType(StatisticsOpType.Balance),
+      claimIssuer: dsMockUtils.createMockOption(),
     });
     rawClaimCountStatType = dsMockUtils.createMockStatisticsStatType({
-      op: dsMockUtils.createMockStatisticsOpType(StatisticsOpType.ClaimCount),
-      claimIssuer: [dsMockUtils.createMockClaimType(), dsMockUtils.createMockIdentityId()],
+      op: dsMockUtils.createMockStatisticsStatOpType(StatisticsOpType.Count),
+      claimIssuer: dsMockUtils.createMockOption([
+        dsMockUtils.createMockClaimType(),
+        dsMockUtils.createMockIdentityId(),
+      ]),
     });
     mockStatTypeBtree = dsMockUtils.createMockBTreeSet([
       rawCountStatType,
@@ -191,8 +215,8 @@
     mockNeededStat = dsMockUtils.createMockStatisticsStatType();
     statCompareEqStub = rawCountStatType.eq as sinon.SinonStub;
     statCompareEqStub.returns(true);
-    rawCountOp = dsMockUtils.createMockStatisticsOpType(StatisticsOpType.Count);
-    rawBalanceOp = dsMockUtils.createMockStatisticsOpType(StatisticsOpType.Balance);
+    rawCountOp = dsMockUtils.createMockStatisticsStatOpType(StatisticsOpType.Count);
+    rawBalanceOp = dsMockUtils.createMockStatisticsStatOpType(StatisticsOpType.Balance);
     rawTicker = dsMockUtils.createMockTicker(ticker);
     rawCount = dsMockUtils.createMockU64(count);
     rawScopeId = dsMockUtils.createMockIdentityId(did);
@@ -221,7 +245,13 @@
     });
 
     queryMultiStub = dsMockUtils.getQueryMultiStub();
-    queryMultiResult = [mockStatTypeBtree, dsMockUtils.createMockAssetTransferCompliance()];
+    queryMultiResult = [
+      mockStatTypeBtree,
+      dsMockUtils.createMockAssetTransferCompliance({
+        paused: false,
+        requirements: [],
+      }),
+    ];
     queryMultiStub.returns(queryMultiResult);
 
     mockCountBtreeSet = dsMockUtils.createMockBTreeSet([rawCountCondition]);
@@ -235,23 +265,29 @@
 
     stringToScopeIdStub.withArgs(did, mockContext).returns(rawScopeId);
 
-    transferRestrictionToTransferRestrictionStub
+    transferRestrictionToPolymeshTransferConditionStub
       .withArgs(countRestriction, mockContext)
       .returns(rawCountCondition);
-    transferRestrictionToTransferRestrictionStub
+    transferRestrictionToPolymeshTransferConditionStub
       .withArgs(percentageRestriction, mockContext)
       .returns(rawPercentageCondition);
+    transferRestrictionToPolymeshTransferConditionStub
+      .withArgs(sinon.match(claimCountRestriction), mockContext)
+      .returns(rawClaimCountCondition);
+    transferRestrictionToPolymeshTransferConditionStub
+      .withArgs(sinon.match(claimPercentageRestriction), mockContext)
+      .returns(rawClaimPercentageCondition);
     stringToTickerKeyStub.withArgs(ticker, mockContext).returns({ Ticker: rawTicker });
-    complianceConditionsToBtreeSetSub
+    complianceConditionsToBtreeSetStub
       .withArgs([rawCountCondition], mockContext)
       .returns(mockCountBtreeSet);
-    complianceConditionsToBtreeSetSub
+    complianceConditionsToBtreeSetStub
       .withArgs([rawPercentageCondition], mockContext)
       .returns(mockPercentBtree);
-    complianceConditionsToBtreeSetSub
+    complianceConditionsToBtreeSetStub
       .withArgs([rawClaimCountCondition], mockContext)
       .returns(mockClaimCountBtree);
-    complianceConditionsToBtreeSetSub
+    complianceConditionsToBtreeSetStub
       .withArgs([rawClaimPercentageCondition], mockContext)
       .returns(mockClaimPercentageBtree);
     statisticsOpTypeToStatOpTypeStub
@@ -284,15 +320,10 @@
     dsMockUtils.cleanup();
   });
 
-<<<<<<< HEAD
   it('should return an add asset transfer compliance transaction spec', async () => {
-=======
-  it('should add an add asset transfer compliance transaction to the queue', async () => {
     const proc = procedureMockUtils.getInstance<AddTransferRestrictionParams, BigNumber>(
       mockContext
     );
-
->>>>>>> fd6ff194
     args = {
       type: TransferRestrictionType.Count,
       exemptedIdentities: [],
@@ -333,13 +364,9 @@
       ],
       resolver: new BigNumber(1),
     });
-<<<<<<< HEAD
   });
 
   it('should return an add exempted entities transaction spec', async () => {
-    const did = 'someDid';
-    const scopeId = 'someScopeId';
-    const rawScopeId = dsMockUtils.createMockScopeId(scopeId);
     const identityScopeId = 'anotherScopeId';
     const rawIdentityScopeId = dsMockUtils.createMockScopeId(identityScopeId);
     const rawIdentityBtree = dsMockUtils.createMockBTreeSet<PolymeshPrimitivesIdentityId>([
@@ -351,165 +378,56 @@
       identityOptions: { getScopeId: identityScopeId },
       assetOptions: { details: { requiresInvestorUniqueness: true } },
     });
-=======
-
-    expect(result).toEqual(new BigNumber(1));
-
->>>>>>> fd6ff194
     args = {
       type: TransferRestrictionType.ClaimCount,
-      exemptedIdentities: [],
-      claim: { type: ClaimType.Accredited, accredited: true },
-      min: new BigNumber(10),
-      max: new BigNumber(20),
-      ticker,
+      exemptedIdentities: [did],
+      min,
       issuer,
-    };
-
-    transferRestrictionToTransferRestrictionStub.returns(rawClaimCountCondition);
-    transferConditionsToBtreeTransferConditionsStub.returns(mockClaimCountBtree);
-    result = await prepareAddTransferRestriction.call(proc, args);
-
-<<<<<<< HEAD
+      claim,
+      ticker,
+    };
+    const proc = procedureMockUtils.getInstance<AddTransferRestrictionParams, BigNumber>(
+      mockContext
+    );
+
     let result = await prepareAddTransferRestriction.call(proc, args);
     expect(result).toEqual({
-=======
-    sinon.assert.calledWith(addBatchTransactionStub.thirdCall, {
->>>>>>> fd6ff194
       transactions: [
         {
           transaction: setAssetTransferCompliance,
           args: [{ Ticker: rawTicker }, mockClaimCountBtree],
         },
+        {
+          transaction: setExemptedEntitiesTransaction,
+          feeMultiplier: new BigNumber(1),
+          args: [true, { asset: { Ticker: rawTicker }, op: rawCountOp }, rawIdentityBtree],
+        },
       ],
       resolver: new BigNumber(1),
     });
 
-<<<<<<< HEAD
+    args = {
+      type: TransferRestrictionType.ClaimPercentage,
+      exemptedIdentities: [did],
+      min,
+      max,
+      issuer,
+      claim,
+      ticker,
+    };
     result = await prepareAddTransferRestriction.call(proc, {
       ...args,
       exemptedIdentities: [entityMockUtils.getIdentityInstance()],
     });
 
+    result = await prepareAddTransferRestriction.call(proc, args);
+
     expect(result).toEqual({
-=======
-    expect(result).toEqual(new BigNumber(1));
-
-    args = {
-      type: TransferRestrictionType.ClaimPercentage,
-      exemptedIdentities: [],
-      claim: { type: ClaimType.Accredited, accredited: true },
-      min: new BigNumber(10),
-      max: new BigNumber(20),
-      ticker,
-      issuer,
-    };
-
-    transferRestrictionToTransferRestrictionStub.returns(rawClaimPercentageCondition);
-    transferConditionsToBtreeTransferConditionsStub.returns(mockClaimPercentageBtree);
-    result = await prepareAddTransferRestriction.call(proc, args);
-
-    sinon.assert.calledWith(addBatchTransactionStub, {
->>>>>>> fd6ff194
       transactions: [
         {
           transaction: setAssetTransferCompliance,
           args: [{ Ticker: rawTicker }, mockClaimPercentageBtree],
         },
-      ],
-      resolver: new BigNumber(1),
-    });
-  });
-
-  it('should add an add exempted entities transaction to the queue', async () => {
-    const identityScopeId = 'anotherScopeId';
-    const rawIdentityScopeId = dsMockUtils.createMockScopeId(identityScopeId);
-    const rawIdentityBtree = dsMockUtils.createMockBTreeSet<PolymeshPrimitivesIdentityId>([
-      rawIdentityScopeId,
-    ]);
-    scopeIdsToBtreeSetIdentityIdStub.returns(rawIdentityBtree);
-
-    entityMockUtils.configureMocks({
-      identityOptions: { getScopeId: identityScopeId },
-      assetOptions: { details: { requiresInvestorUniqueness: true } },
-    });
-    args = {
-      type: TransferRestrictionType.Count,
-      exemptedIdentities: [did],
-      count,
-      ticker,
-    };
-    const proc = procedureMockUtils.getInstance<AddTransferRestrictionParams, BigNumber>(
-      mockContext
-    );
-<<<<<<< HEAD
-    const rawStatUpdateBtree =
-      dsMockUtils.createMockBTreeSet<PolymeshPrimitivesStatisticsStatUpdate>([rawStatUpdate]);
-
-    statisticsOpTypeToStatTypeStub.returns(rawStatType);
-    createStat2ndKeyStub.withArgs(mockContext).returns(raw2ndKey);
-    statUpdateStub.returns(rawStatUpdate);
-
-    const mockStatTypeBtree = dsMockUtils.createMockBTreeSet<PolymeshPrimitivesStatisticsStatType>([
-      rawStatType,
-    ]);
-    statisticStatTypesToBtreeStatTypeStub.returns(mockStatTypeBtree);
-    const mockStatUpdateBtree =
-      dsMockUtils.createMockBTreeSet<PolymeshPrimitivesStatisticsStatUpdate>([rawStatUpdateBtree]);
-    statUpdatesToBtreeStatUpdateStub.returns(mockStatUpdateBtree);
-    const mockCountBtree =
-      dsMockUtils.createMockBTreeSet<PolymeshPrimitivesTransferComplianceTransferCondition>([
-        rawCountCondition,
-      ]);
-    transferConditionsToBtreeTransferConditionsStub.returns(mockCountBtree);
-
-    let result = await prepareAddTransferRestriction.call(proc, args);
-
-    expect(result).toEqual({
-=======
-
-    let result = await prepareAddTransferRestriction.call(proc, args);
-    sinon.assert.calledWith(addBatchTransactionStub.firstCall, {
->>>>>>> fd6ff194
-      transactions: [
-        {
-          transaction: setAssetTransferCompliance,
-          args: [{ Ticker: rawTicker }, mockCountBtreeSet],
-        },
-        {
-          transaction: setExemptedEntitiesTransaction,
-          feeMultiplier: new BigNumber(1),
-          args: [true, { asset: { Ticker: rawTicker }, op: rawCountOp }, rawIdentityBtree],
-        },
-      ],
-      resolver: new BigNumber(1),
-    });
-
-    expect(result).toEqual(new BigNumber(1));
-
-    args = {
-      type: TransferRestrictionType.Percentage,
-      exemptedIdentities: [did],
-      percentage,
-      ticker,
-    };
-    result = await prepareAddTransferRestriction.call(proc, {
-      ...args,
-      exemptedIdentities: [entityMockUtils.getIdentityInstance()],
-    });
-
-<<<<<<< HEAD
-    result = await prepareAddTransferRestriction.call(proc, args);
-
-    expect(result).toEqual({
-=======
-    sinon.assert.calledWith(addBatchTransactionStub.secondCall, {
->>>>>>> fd6ff194
-      transactions: [
-        {
-          transaction: setAssetTransferCompliance,
-          args: [{ Ticker: rawTicker }, mockPercentBtree],
-        },
         {
           transaction: setExemptedEntitiesTransaction,
           feeMultiplier: new BigNumber(1),
@@ -518,8 +436,6 @@
       ],
       resolver: new BigNumber(1),
     });
-
-    expect(result).toEqual(new BigNumber(1));
   });
 
   it('should throw an error if attempting to add a restriction that already exists', () => {
@@ -573,8 +489,8 @@
     const maxedRequirements =
       dsMockUtils.createMockBTreeSet<PolymeshPrimitivesTransferComplianceTransferCondition>([
         rawPercentageCondition,
-        rawPercentageCondition,
-        rawPercentageCondition,
+        rawClaimCountCondition,
+        rawClaimPercentageCondition,
       ]);
     queryMultiStub.resolves([
       mockStatTypeBtree,

import { BTreeSet, u64 } from '@polkadot/types';
import { Permill } from '@polkadot/types/interfaces';
import {
  PolymeshPrimitivesIdentityId,
  PolymeshPrimitivesStatisticsStatOpType,
  PolymeshPrimitivesStatisticsStatType,
  PolymeshPrimitivesTicker,
  PolymeshPrimitivesTransferComplianceAssetTransferCompliance,
  PolymeshPrimitivesTransferComplianceTransferCondition,
} from '@polkadot/types/lookup';
import BigNumber from 'bignumber.js';
import { ScopeId } from 'polymesh-types/types';
import sinon from 'sinon';

import {
  AddTransferRestrictionParams,
  getAuthorization,
  prepareAddTransferRestriction,
} from '~/api/procedures/addTransferRestriction';
import { Context, Identity, PolymeshError } from '~/internal';
import { dsMockUtils, entityMockUtils, procedureMockUtils } from '~/testUtils/mocks';
import { Mocked } from '~/testUtils/types';
import {
  ClaimType,
  CountryCode,
  ErrorCode,
  StatJurisdictionClaimInput,
  TransferRestriction,
  TransferRestrictionType,
  TxTags,
} from '~/types';
import { PolymeshTx, StatType, TickerKey } from '~/types/internal';
import * as utilsConversionModule from '~/utils/conversion';

jest.mock(
  '~/api/entities/Asset',
  require('~/testUtils/mocks/entities').mockAssetModule('~/api/entities/Asset')
);
jest.mock(
  '~/api/entities/Identity',
  require('~/testUtils/mocks/entities').mockIdentityModule('~/api/entities/Identity')
);

describe('addTransferRestriction procedure', () => {
  let mockContext: Mocked<Context>;

  let count: BigNumber;
  let percentage: BigNumber;
  let min: BigNumber;
  let max: BigNumber;
  let claim: StatJurisdictionClaimInput;
  let issuer: Identity;
  let countRestriction: TransferRestriction;
  let claimCountRestriction: TransferRestriction;
  let percentageRestriction: TransferRestriction;
  let claimPercentageRestriction: TransferRestriction;
  let rawTicker: PolymeshPrimitivesTicker;
  let rawCount: u64;
  let rawPercentage: Permill;
  let rawCountCondition: PolymeshPrimitivesTransferComplianceTransferCondition;
  let rawPercentageCondition: PolymeshPrimitivesTransferComplianceTransferCondition;
  let rawClaimCountCondition: PolymeshPrimitivesTransferComplianceTransferCondition;
  let rawClaimPercentageCondition: PolymeshPrimitivesTransferComplianceTransferCondition;
  let args: AddTransferRestrictionParams;
  let rawCountOp: PolymeshPrimitivesStatisticsStatOpType;
  let rawBalanceOp: PolymeshPrimitivesStatisticsStatOpType;
  let rawScopeId: PolymeshPrimitivesIdentityId;
  let rawCountStatType: PolymeshPrimitivesStatisticsStatType;
  let rawBalanceStatType: PolymeshPrimitivesStatisticsStatType;
  let rawClaimCountStatType: PolymeshPrimitivesStatisticsStatType;
  let transferRestrictionToPolymeshTransferConditionStub: sinon.SinonStub<
    [TransferRestriction, Context],
    PolymeshPrimitivesTransferComplianceTransferCondition
  >;
  let stringToTickerKeyStub: sinon.SinonStub<[string, Context], TickerKey>;
  let complianceConditionsToBtreeSetStub: sinon.SinonStub<
    [PolymeshPrimitivesTransferComplianceTransferCondition[], Context],
    BTreeSet<PolymeshPrimitivesTransferComplianceTransferCondition>
  >;
  let transferConditionsToBtreeTransferConditionsStub: sinon.SinonStub<
    [PolymeshPrimitivesTransferComplianceTransferCondition[], Context],
    BTreeSet<PolymeshPrimitivesTransferComplianceTransferCondition>
  >;
  let setAssetTransferCompliance: PolymeshTx<
    [PolymeshPrimitivesTicker, PolymeshPrimitivesTransferComplianceTransferCondition]
  >;
  let setExemptedEntitiesTransaction: PolymeshTx<
    [PolymeshPrimitivesTicker, PolymeshPrimitivesTransferComplianceTransferCondition, ScopeId[]]
  >;
<<<<<<< HEAD
  let transferRestrictionTypeToStatOpTypeStub: sinon.SinonStub<
    [TransferRestrictionType, Context],
=======
  let scopeIdsToBtreeSetIdentityIdStub: sinon.SinonStub<
    [PolymeshPrimitivesIdentityId[], Context],
    BTreeSet<PolymeshPrimitivesIdentityId>
  >;
  let statisticsOpTypeToStatOpTypeStub: sinon.SinonStub<
    [StatisticsOpType.Count | StatisticsOpType.Balance, Context],
>>>>>>> 76ed85cd
    PolymeshPrimitivesStatisticsStatOpType
  >;
  let mockStatTypeBtree: BTreeSet<PolymeshPrimitivesStatisticsStatType>;
  let mockCountBtreeSet: BTreeSet<PolymeshPrimitivesTransferComplianceTransferCondition>;
  let mockPercentBtree: BTreeSet<PolymeshPrimitivesTransferComplianceTransferCondition>;
  let mockClaimCountBtree: BTreeSet<PolymeshPrimitivesTransferComplianceTransferCondition>;
  let mockClaimPercentageBtree: BTreeSet<PolymeshPrimitivesTransferComplianceTransferCondition>;
  let queryMultiStub: sinon.SinonStub;
  let queryMultiResult: [
    BTreeSet<PolymeshPrimitivesStatisticsStatType>,
    PolymeshPrimitivesTransferComplianceAssetTransferCompliance
  ];
  let statCompareEqStub: sinon.SinonStub;
  let stringToScopeIdStub: sinon.SinonStub;
  const did = 'someDid';
  const ticker = 'TICKER';

  beforeAll(() => {
    dsMockUtils.initMocks();
    procedureMockUtils.initMocks();
    entityMockUtils.initMocks();

    count = new BigNumber(10);
    percentage = new BigNumber(49);
    min = new BigNumber(0);
    issuer = entityMockUtils.getIdentityInstance({ did });
    claim = {
      type: ClaimType.Jurisdiction,
      countryCode: CountryCode.Ca,
    };
    max = new BigNumber(50);
    countRestriction = { type: TransferRestrictionType.Count, value: count };
    percentageRestriction = { type: TransferRestrictionType.Percentage, value: percentage };
    claimCountRestriction = {
      type: TransferRestrictionType.ClaimCount,
      value: {
        min,
        issuer,
        claim,
      },
    };
    claimPercentageRestriction = {
      type: TransferRestrictionType.ClaimPercentage,
      value: {
        min,
        max,
        issuer,
        claim,
      },
    };
  });

  beforeEach(() => {
    mockContext = dsMockUtils.getContextInstance();
    setAssetTransferCompliance = dsMockUtils.createTxStub(
      'statistics',
      'setAssetTransferCompliance'
    );
    setExemptedEntitiesTransaction = dsMockUtils.createTxStub('statistics', 'setEntitiesExempt');

    dsMockUtils.setConstMock('statistics', 'maxTransferConditionsPerAsset', {
      returnValue: dsMockUtils.createMockU32(new BigNumber(3)),
    });
    transferRestrictionToPolymeshTransferConditionStub = sinon.stub(
      utilsConversionModule,
      'transferRestrictionToPolymeshTransferCondition'
    );
    stringToTickerKeyStub = sinon.stub(utilsConversionModule, 'stringToTickerKey');
    transferConditionsToBtreeTransferConditionsStub = sinon.stub(
      utilsConversionModule,
      'transferConditionsToBtreeTransferConditions'
    );
    complianceConditionsToBtreeSetStub = sinon.stub(
      utilsConversionModule,
      'complianceConditionsToBtreeSet'
    );
    transferRestrictionTypeToStatOpTypeStub = sinon.stub(
      utilsConversionModule,
      'transferRestrictionTypeToStatOpType'
    );
    stringToScopeIdStub = sinon.stub(utilsConversionModule, 'stringToScopeId');

    rawCountStatType = dsMockUtils.createMockStatisticsStatType();
    rawBalanceStatType = dsMockUtils.createMockStatisticsStatType({
<<<<<<< HEAD
      op: dsMockUtils.createMockStatisticsOpType(StatType.Balance),
    });
    rawClaimCountStatType = dsMockUtils.createMockStatisticsStatType({
      op: dsMockUtils.createMockStatisticsOpType(StatType.ScopedCount),
      claimIssuer: [dsMockUtils.createMockClaimType(), dsMockUtils.createMockIdentityId()],
=======
      op: dsMockUtils.createMockStatisticsStatOpType(StatisticsOpType.Balance),
      claimIssuer: dsMockUtils.createMockOption(),
    });
    rawClaimCountStatType = dsMockUtils.createMockStatisticsStatType({
      op: dsMockUtils.createMockStatisticsStatOpType(StatisticsOpType.Count),
      claimIssuer: dsMockUtils.createMockOption([
        dsMockUtils.createMockClaimType(),
        dsMockUtils.createMockIdentityId(),
      ]),
>>>>>>> 76ed85cd
    });
    mockStatTypeBtree = dsMockUtils.createMockBTreeSet([
      rawCountStatType,
      rawBalanceStatType,
      rawClaimCountStatType,
    ]);
    statCompareEqStub = rawCountStatType.eq as sinon.SinonStub;
    statCompareEqStub.returns(true);
<<<<<<< HEAD
    rawCountOp = dsMockUtils.createMockStatisticsOpType(StatType.Count);
    rawBalanceOp = dsMockUtils.createMockStatisticsOpType(StatType.Balance);
=======
    rawCountOp = dsMockUtils.createMockStatisticsStatOpType(StatisticsOpType.Count);
    rawBalanceOp = dsMockUtils.createMockStatisticsStatOpType(StatisticsOpType.Balance);
>>>>>>> 76ed85cd
    rawTicker = dsMockUtils.createMockTicker(ticker);
    rawCount = dsMockUtils.createMockU64(count);
    rawScopeId = dsMockUtils.createMockIdentityId(did);
    rawPercentage = dsMockUtils.createMockPermill(percentage.multipliedBy(10000));
    rawCountCondition = dsMockUtils.createMockTransferCondition({ MaxInvestorCount: rawCount });
    rawPercentageCondition = dsMockUtils.createMockTransferCondition({
      MaxInvestorOwnership: rawPercentage,
    });
    rawClaimCountCondition = dsMockUtils.createMockTransferCondition({
      ClaimCount: [
        dsMockUtils.createMockStatisticsStatClaim({
          Jurisdiction: dsMockUtils.createMockOption(dsMockUtils.createMockCountryCode()),
        }),
        dsMockUtils.createMockIdentityId(),
        dsMockUtils.createMockU64(),
        dsMockUtils.createMockOption(),
      ],
    });
    rawClaimPercentageCondition = dsMockUtils.createMockTransferCondition({
      ClaimCount: [
        dsMockUtils.createMockStatisticsStatClaim({ Accredited: dsMockUtils.createMockBool() }),
        dsMockUtils.createMockIdentityId(),
        dsMockUtils.createMockU64(),
        dsMockUtils.createMockOption(),
      ],
    });

    queryMultiStub = dsMockUtils.getQueryMultiStub();
    queryMultiResult = [
      mockStatTypeBtree,
      dsMockUtils.createMockAssetTransferCompliance({
        paused: false,
        requirements: [],
      }),
    ];
    queryMultiStub.returns(queryMultiResult);

    mockCountBtreeSet = dsMockUtils.createMockBTreeSet([rawCountCondition]);
    mockPercentBtree =
      dsMockUtils.createMockBTreeSet<PolymeshPrimitivesTransferComplianceTransferCondition>([
        rawPercentageCondition,
      ]);

    mockClaimCountBtree = dsMockUtils.createMockBTreeSet([rawClaimCountCondition]);
    mockClaimPercentageBtree = dsMockUtils.createMockBTreeSet([rawClaimPercentageCondition]);

    stringToScopeIdStub.withArgs(did, mockContext).returns(rawScopeId);

    transferRestrictionToPolymeshTransferConditionStub
      .withArgs(countRestriction, mockContext)
      .returns(rawCountCondition);
    transferRestrictionToPolymeshTransferConditionStub
      .withArgs(percentageRestriction, mockContext)
      .returns(rawPercentageCondition);
    transferRestrictionToPolymeshTransferConditionStub
      .withArgs(sinon.match(claimCountRestriction), mockContext)
      .returns(rawClaimCountCondition);
    transferRestrictionToPolymeshTransferConditionStub
      .withArgs(sinon.match(claimPercentageRestriction), mockContext)
      .returns(rawClaimPercentageCondition);
    stringToTickerKeyStub.withArgs(ticker, mockContext).returns({ Ticker: rawTicker });
    complianceConditionsToBtreeSetStub
      .withArgs([rawCountCondition], mockContext)
      .returns(mockCountBtreeSet);
    complianceConditionsToBtreeSetStub
      .withArgs([rawPercentageCondition], mockContext)
      .returns(mockPercentBtree);
    complianceConditionsToBtreeSetStub
      .withArgs([rawClaimCountCondition], mockContext)
      .returns(mockClaimCountBtree);
    complianceConditionsToBtreeSetStub
      .withArgs([rawClaimPercentageCondition], mockContext)
      .returns(mockClaimPercentageBtree);
    transferRestrictionTypeToStatOpTypeStub
      .withArgs(TransferRestrictionType.Count, mockContext)
      .returns(rawCountOp);
    transferRestrictionTypeToStatOpTypeStub
      .withArgs(TransferRestrictionType.ClaimCount, mockContext)
      .returns(rawCountOp);
    transferRestrictionTypeToStatOpTypeStub
      .withArgs(TransferRestrictionType.Percentage, mockContext)
      .returns(rawBalanceOp);
    transferRestrictionTypeToStatOpTypeStub
      .withArgs(TransferRestrictionType.ClaimPercentage, mockContext)
      .returns(rawBalanceOp);

    dsMockUtils.createQueryStub('statistics', 'activeAssetStats');

    args = {
      type: TransferRestrictionType.Count,
      exemptedIdentities: [],
      count,
      ticker,
    };
  });

  afterEach(() => {
    entityMockUtils.reset();
    procedureMockUtils.reset();
    dsMockUtils.reset();
    sinon.restore();
  });

  afterAll(() => {
    procedureMockUtils.cleanup();
    dsMockUtils.cleanup();
  });

  it('should return an add asset transfer compliance transaction spec', async () => {
    const proc = procedureMockUtils.getInstance<AddTransferRestrictionParams, BigNumber>(
      mockContext
    );
    args = {
      type: TransferRestrictionType.Count,
      exemptedIdentities: [],
      count,
      ticker,
    };
    transferConditionsToBtreeTransferConditionsStub.returns(mockCountBtreeSet);

    let result = await prepareAddTransferRestriction.call(proc, args);

    expect(result).toEqual({
      transactions: [
        {
          transaction: setAssetTransferCompliance,
          args: [{ Ticker: rawTicker }, mockCountBtreeSet],
        },
      ],
      resolver: new BigNumber(1),
    });

    transferConditionsToBtreeTransferConditionsStub.returns(mockPercentBtree);

    args = {
      type: TransferRestrictionType.Percentage,
      exemptedIdentities: [],
      percentage,
      ticker,
    };

    result = await prepareAddTransferRestriction.call(proc, args);

    expect(result).toEqual({
      transactions: [
        {
          transaction: setAssetTransferCompliance,
          args: [{ Ticker: rawTicker }, mockPercentBtree],
        },
      ],
      resolver: new BigNumber(1),
    });
  });

  it('should return an add exempted entities transaction spec', async () => {
    const identityScopeId = 'anotherScopeId';
    const rawIdentityScopeId = dsMockUtils.createMockScopeId(identityScopeId);
    const rawIdentityBtree = dsMockUtils.createMockBTreeSet<PolymeshPrimitivesIdentityId>([
      rawIdentityScopeId,
    ]);

    mockContext.createType
      .withArgs('BTreeSet<PolymeshPrimitivesIdentityId>', [undefined])
      .returns(rawIdentityBtree);

    entityMockUtils.configureMocks({
      identityOptions: { getScopeId: identityScopeId },
      assetOptions: { details: { requiresInvestorUniqueness: true } },
    });
    args = {
      type: TransferRestrictionType.ClaimCount,
      exemptedIdentities: [did],
      min,
      issuer,
      claim,
      ticker,
    };
    const proc = procedureMockUtils.getInstance<AddTransferRestrictionParams, BigNumber>(
      mockContext
    );

    let result = await prepareAddTransferRestriction.call(proc, args);
    expect(result).toEqual({
      transactions: [
        {
          transaction: setAssetTransferCompliance,
          args: [{ Ticker: rawTicker }, mockClaimCountBtree],
        },
        {
          transaction: setExemptedEntitiesTransaction,
          feeMultiplier: new BigNumber(1),
          args: [
            true,
            { asset: { Ticker: rawTicker }, op: rawCountOp, claimType: undefined },
            rawIdentityBtree,
          ],
        },
      ],
      resolver: new BigNumber(1),
    });

    args = {
      type: TransferRestrictionType.ClaimPercentage,
      exemptedIdentities: [did],
      min,
      max,
      issuer,
      claim,
      ticker,
    };

    result = await prepareAddTransferRestriction.call(proc, args);

    expect(result).toEqual({
      transactions: [
        {
          transaction: setAssetTransferCompliance,
          args: [{ Ticker: rawTicker }, mockClaimPercentageBtree],
        },
        {
          transaction: setExemptedEntitiesTransaction,
          feeMultiplier: new BigNumber(1),
          args: [
            true,
            { asset: { Ticker: rawTicker }, op: rawBalanceOp, claimType: undefined },
            rawIdentityBtree,
          ],
        },
      ],
      resolver: new BigNumber(1),
    });
  });

  it('should throw an error if attempting to add a restriction that already exists', () => {
    args = {
      type: TransferRestrictionType.Count,
      exemptedIdentities: [],
      count,
      ticker,
    };
    const proc = procedureMockUtils.getInstance<AddTransferRestrictionParams, BigNumber>(
      mockContext,
      {
        currentRestrictions:
          dsMockUtils.createMockBTreeSet<PolymeshPrimitivesTransferComplianceTransferCondition>([
            rawCountCondition,
          ]),
      }
    );

    (rawCountCondition.eq as sinon.SinonStub).returns(true);

    const existingRequirements =
      dsMockUtils.createMockBTreeSet<PolymeshPrimitivesTransferComplianceTransferCondition>([
        rawCountCondition,
        rawPercentageCondition,
      ]);
    queryMultiStub.resolves([
      mockStatTypeBtree,
      dsMockUtils.createMockAssetTransferCompliance({
        paused: dsMockUtils.createMockBool(false),
        requirements: existingRequirements,
      }),
    ]);

    const expectedError = new PolymeshError({
      code: ErrorCode.UnmetPrerequisite,
      message: 'Cannot add the same restriction more than once',
    });

    return expect(prepareAddTransferRestriction.call(proc, args)).rejects.toThrowError(
      expectedError
    );
  });

  it('should throw an error if attempting to add a restriction when the restriction limit has been reached', () => {
    args = {
      type: TransferRestrictionType.Count,
      count,
      ticker,
    };
    const maxedRequirements =
      dsMockUtils.createMockBTreeSet<PolymeshPrimitivesTransferComplianceTransferCondition>([
        rawPercentageCondition,
        rawClaimCountCondition,
        rawClaimPercentageCondition,
      ]);
    queryMultiStub.resolves([
      mockStatTypeBtree,
      dsMockUtils.createMockAssetTransferCompliance({
        paused: dsMockUtils.createMockBool(false),
        requirements: maxedRequirements,
      }),
    ]);

    const proc = procedureMockUtils.getInstance<AddTransferRestrictionParams, BigNumber>(
      mockContext
    );

    const expectedError = new PolymeshError({
      code: ErrorCode.UnmetPrerequisite,
      message: 'Transfer Restriction limit reached',
      data: { limit: 3 },
    });

    return expect(prepareAddTransferRestriction.call(proc, args)).rejects.toThrowError(
      expectedError
    );
  });

  it('should throw an error if exempted entities are repeated', () => {
    args = {
      type: TransferRestrictionType.Count,
      exemptedIdentities: ['someScopeId', 'someScopeId'],
      count,
      ticker,
    };
    const proc = procedureMockUtils.getInstance<AddTransferRestrictionParams, BigNumber>(
      mockContext
    );

    const expectedError = new PolymeshError({
      code: ErrorCode.ValidationError,
      message:
        'One or more of the passed exempted Identities are repeated or have the same Scope ID',
    });

    return expect(prepareAddTransferRestriction.call(proc, args)).rejects.toThrowError(
      expectedError
    );
  });

  it('should throw an error if the appropriate stat is not set', () => {
    statCompareEqStub.returns(false);
    const proc = procedureMockUtils.getInstance<AddTransferRestrictionParams, BigNumber>(
      mockContext
    );

    const expectedError = new PolymeshError({
      code: ErrorCode.UnmetPrerequisite,
      message:
        'The appropriate stat type for this restriction is not set. Try calling enableStat in the namespace first',
    });

    return expect(prepareAddTransferRestriction.call(proc, args)).rejects.toThrowError(
      expectedError
    );
  });

  describe('getAuthorization', () => {
    it('should return the appropriate roles and permissions', () => {
      args = {
        ticker,
        count,
        type: TransferRestrictionType.Count,
      };

      let proc = procedureMockUtils.getInstance<AddTransferRestrictionParams, BigNumber>(
        mockContext
      );
      let boundFunc = getAuthorization.bind(proc);

      expect(boundFunc(args)).toEqual({
        permissions: {
          assets: [expect.objectContaining({ ticker })],
          transactions: [TxTags.statistics.SetAssetTransferCompliance],
          portfolios: [],
        },
      });
      expect(boundFunc({ ...args, exemptedIdentities: ['someScopeId'] })).toEqual({
        permissions: {
          assets: [expect.objectContaining({ ticker })],
          transactions: [
            TxTags.statistics.SetAssetTransferCompliance,
            TxTags.statistics.SetEntitiesExempt,
          ],
          portfolios: [],
        },
      });

      proc = procedureMockUtils.getInstance<AddTransferRestrictionParams, BigNumber>(mockContext);
      boundFunc = getAuthorization.bind(proc);

      expect(boundFunc(args)).toEqual({
        permissions: {
          assets: [expect.objectContaining({ ticker })],
          transactions: [TxTags.statistics.SetAssetTransferCompliance],
          portfolios: [],
        },
      });
    });
  });
});<|MERGE_RESOLUTION|>--- conflicted
+++ resolved
@@ -87,17 +87,8 @@
   let setExemptedEntitiesTransaction: PolymeshTx<
     [PolymeshPrimitivesTicker, PolymeshPrimitivesTransferComplianceTransferCondition, ScopeId[]]
   >;
-<<<<<<< HEAD
   let transferRestrictionTypeToStatOpTypeStub: sinon.SinonStub<
     [TransferRestrictionType, Context],
-=======
-  let scopeIdsToBtreeSetIdentityIdStub: sinon.SinonStub<
-    [PolymeshPrimitivesIdentityId[], Context],
-    BTreeSet<PolymeshPrimitivesIdentityId>
-  >;
-  let statisticsOpTypeToStatOpTypeStub: sinon.SinonStub<
-    [StatisticsOpType.Count | StatisticsOpType.Balance, Context],
->>>>>>> 76ed85cd
     PolymeshPrimitivesStatisticsStatOpType
   >;
   let mockStatTypeBtree: BTreeSet<PolymeshPrimitivesStatisticsStatType>;
@@ -182,23 +173,15 @@
 
     rawCountStatType = dsMockUtils.createMockStatisticsStatType();
     rawBalanceStatType = dsMockUtils.createMockStatisticsStatType({
-<<<<<<< HEAD
       op: dsMockUtils.createMockStatisticsOpType(StatType.Balance),
+      claimIssuer: dsMockUtils.createMockOption(),
     });
     rawClaimCountStatType = dsMockUtils.createMockStatisticsStatType({
       op: dsMockUtils.createMockStatisticsOpType(StatType.ScopedCount),
-      claimIssuer: [dsMockUtils.createMockClaimType(), dsMockUtils.createMockIdentityId()],
-=======
-      op: dsMockUtils.createMockStatisticsStatOpType(StatisticsOpType.Balance),
-      claimIssuer: dsMockUtils.createMockOption(),
-    });
-    rawClaimCountStatType = dsMockUtils.createMockStatisticsStatType({
-      op: dsMockUtils.createMockStatisticsStatOpType(StatisticsOpType.Count),
       claimIssuer: dsMockUtils.createMockOption([
         dsMockUtils.createMockClaimType(),
         dsMockUtils.createMockIdentityId(),
       ]),
->>>>>>> 76ed85cd
     });
     mockStatTypeBtree = dsMockUtils.createMockBTreeSet([
       rawCountStatType,
@@ -207,13 +190,8 @@
     ]);
     statCompareEqStub = rawCountStatType.eq as sinon.SinonStub;
     statCompareEqStub.returns(true);
-<<<<<<< HEAD
     rawCountOp = dsMockUtils.createMockStatisticsOpType(StatType.Count);
     rawBalanceOp = dsMockUtils.createMockStatisticsOpType(StatType.Balance);
-=======
-    rawCountOp = dsMockUtils.createMockStatisticsStatOpType(StatisticsOpType.Count);
-    rawBalanceOp = dsMockUtils.createMockStatisticsStatOpType(StatisticsOpType.Balance);
->>>>>>> 76ed85cd
     rawTicker = dsMockUtils.createMockTicker(ticker);
     rawCount = dsMockUtils.createMockU64(count);
     rawScopeId = dsMockUtils.createMockIdentityId(did);
@@ -407,7 +385,7 @@
           feeMultiplier: new BigNumber(1),
           args: [
             true,
-            { asset: { Ticker: rawTicker }, op: rawCountOp, claimType: undefined },
+            { asset: { Ticker: rawTicker }, op: rawCountOp, claimType: ClaimType.Jurisdiction },
             rawIdentityBtree,
           ],
         },
@@ -438,7 +416,7 @@
           feeMultiplier: new BigNumber(1),
           args: [
             true,
-            { asset: { Ticker: rawTicker }, op: rawBalanceOp, claimType: undefined },
+            { asset: { Ticker: rawTicker }, op: rawBalanceOp, claimType: ClaimType.Jurisdiction },
             rawIdentityBtree,
           ],
         },

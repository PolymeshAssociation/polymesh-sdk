--- conflicted
+++ resolved
@@ -173,22 +173,11 @@
 
     let result = await prepareAddTransferRestriction.call(proc, args);
 
-<<<<<<< HEAD
-    sinon.assert.calledWith(
-      addTransactionStub,
-      addExemptedEntitiesTransaction,
-      { batchSize: new BigNumber(2) },
-      rawTicker,
-      rawCountTm,
-      [rawScopeId, rawIdentityScopeId]
-    );
-=======
     sinon.assert.calledWith(addTransactionStub, {
       transaction: addExemptedEntitiesTransaction,
-      feeMultiplier: 2,
+      feeMultiplier: new BigNumber(2),
       args: [rawTicker, rawCountTm, [rawScopeId, rawIdentityScopeId]],
     });
->>>>>>> fa286c4a
 
     expect(result).toEqual(new BigNumber(1));
 
@@ -197,22 +186,11 @@
       exemptedIdentities: [entityMockUtils.getIdentityInstance()],
     });
 
-<<<<<<< HEAD
-    sinon.assert.calledWith(
-      addTransactionStub,
-      addExemptedEntitiesTransaction,
-      { batchSize: new BigNumber(2) },
-      rawTicker,
-      rawCountTm,
-      [rawScopeId, rawIdentityScopeId]
-    );
-=======
     sinon.assert.calledWith(addTransactionStub, {
       transaction: addExemptedEntitiesTransaction,
-      feeMultiplier: 2,
+      feeMultiplier: new BigNumber(2),
       args: [rawTicker, rawCountTm, [rawScopeId, rawIdentityScopeId]],
     });
->>>>>>> fa286c4a
 
     expect(result).toEqual(new BigNumber(1));
   });

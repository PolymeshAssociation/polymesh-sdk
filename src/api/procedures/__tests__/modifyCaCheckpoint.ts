import BigNumber from 'bignumber.js';
import { TxTags } from 'polymesh-types/types';
import sinon from 'sinon';

import {
  getAuthorization,
  Params,
  prepareModifyCaCheckpoint,
} from '~/api/procedures/modifyCaCheckpoint';
import { Context } from '~/internal';
import { dsMockUtils, entityMockUtils, procedureMockUtils } from '~/testUtils/mocks';
import { Mocked } from '~/testUtils/types';
import { PolymeshTx } from '~/types/internal';
import * as utilsConversionModule from '~/utils/conversion';

jest.mock(
  '~/api/entities/Asset',
  require('~/testUtils/mocks/entities').mockAssetModule('~/api/entities/Asset')
);

describe('modifyCaCheckpoint procedure', () => {
  const ticker = 'SOME_TICKER';

  let mockContext: Mocked<Context>;
  let addTransactionStub: sinon.SinonStub;
  let changeRecordDateTransaction: PolymeshTx<unknown[]>;

  beforeAll(() => {
    dsMockUtils.initMocks();
    procedureMockUtils.initMocks();
    entityMockUtils.initMocks();
  });

  beforeEach(() => {
    addTransactionStub = procedureMockUtils.getAddTransactionStub();
    changeRecordDateTransaction = dsMockUtils.createTxStub('corporateAction', 'changeRecordDate');
    mockContext = dsMockUtils.getContextInstance();
  });

  afterEach(() => {
    entityMockUtils.reset();
    procedureMockUtils.reset();
    dsMockUtils.reset();
  });

  afterAll(() => {
    procedureMockUtils.cleanup();
    dsMockUtils.cleanup();
  });

  test('should throw an error if the checkpoint does not exist', async () => {
    const args = {
      corporateAction: entityMockUtils.getCorporateActionInstance(),
      checkpoint: entityMockUtils.getCheckpointInstance({
        exists: false,
      }),
    };

    const proc = procedureMockUtils.getInstance<Params, void>(mockContext);

    let err;

    try {
      await prepareModifyCaCheckpoint.call(proc, args);
    } catch (error) {
      err = error;
    }

    expect(err.message).toBe("Checkpoint doesn't exist");
  });

  test('should throw an error if checkpoint schedule no longer exists', async () => {
    const args = {
      corporateAction: entityMockUtils.getCorporateActionInstance(),
      checkpoint: entityMockUtils.getCheckpointScheduleInstance({
        exists: false,
      }),
    };

    const proc = procedureMockUtils.getInstance<Params, void>(mockContext);

    let err;

    try {
      await prepareModifyCaCheckpoint.call(proc, args);
    } catch (error) {
      err = error;
    }

    expect(err.message).toBe("Checkpoint Schedule doesn't exist");
  });

  test('should throw an error if date is in the past', async () => {
    const args = {
      corporateAction: entityMockUtils.getCorporateActionInstance(),
      checkpoint: new Date(new Date().getTime() - 100000),
    };

    const proc = procedureMockUtils.getInstance<Params, void>(mockContext);

    let err;

    try {
      await prepareModifyCaCheckpoint.call(proc, args);
    } catch (error) {
      err = error;
    }

    expect(err.message).toBe('Checkpoint date must be in the future');
  });

  test('should add a change record date transaction to the queue', async () => {
    const proc = procedureMockUtils.getInstance<Params, void>(mockContext);
    const id = new BigNumber(1);

    // eslint-disable-next-line @typescript-eslint/naming-convention
    const rawCaId = dsMockUtils.createMockCAId({ ticker, local_id: id.toNumber() });

    sinon.stub(utilsConversionModule, 'corporateActionIdentifierToCaId').returns(rawCaId);

    const rawRecordDateSpec = dsMockUtils.createMockRecordDateSpec({
      Scheduled: dsMockUtils.createMockMoment(new Date().getTime()),
    });

    sinon.stub(utilsConversionModule, 'checkpointToRecordDateSpec').returns(rawRecordDateSpec);

    await prepareModifyCaCheckpoint.call(proc, {
      corporateAction: entityMockUtils.getCorporateActionInstance({
        id,
      }),
      checkpoint: entityMockUtils.getCheckpointInstance({
        exists: true,
      }),
    });

    sinon.assert.calledWith(addTransactionStub, {
      transaction: changeRecordDateTransaction,
      args: [rawCaId, rawRecordDateSpec],
    });

    await prepareModifyCaCheckpoint.call(proc, {
      corporateAction: entityMockUtils.getCorporateActionInstance({
        id,
      }),
      checkpoint: entityMockUtils.getCheckpointScheduleInstance({
        exists: true,
      }),
    });

    sinon.assert.calledWith(addTransactionStub, {
      transaction: changeRecordDateTransaction,
      args: [rawCaId, rawRecordDateSpec],
    });

    await prepareModifyCaCheckpoint.call(proc, {
      corporateAction: entityMockUtils.getCorporateActionInstance({
        id,
      }),
      checkpoint: new Date(new Date().getTime() + 100000),
    });

    sinon.assert.calledWith(addTransactionStub, {
      transaction: changeRecordDateTransaction,
      args: [rawCaId, rawRecordDateSpec],
    });

    await prepareModifyCaCheckpoint.call(proc, {
      corporateAction: entityMockUtils.getCorporateActionInstance({
        id,
      }),
      checkpoint: null,
    });

    sinon.assert.calledWith(addTransactionStub, {
      transaction: changeRecordDateTransaction,
      args: [rawCaId, null],
    });
  });

  describe('getAuthorization', () => {
    test('should return the appropriate roles and permissions', () => {
      const proc = procedureMockUtils.getInstance<Params, void>(mockContext);
      const boundFunc = getAuthorization.bind(proc);
      const args = {
        corporateAction: {
          asset: { ticker },
        },
      } as Params;

      expect(boundFunc(args)).toEqual({
        permissions: {
<<<<<<< HEAD
          tokens: [expect.objectContaining({ ticker })],
=======
          assets: [entityMockUtils.getAssetInstance({ ticker })],
>>>>>>> daa784ca
          transactions: [TxTags.corporateAction.ChangeRecordDate],
          portfolios: [],
        },
      });
    });
  });
});<|MERGE_RESOLUTION|>--- conflicted
+++ resolved
@@ -189,11 +189,7 @@
 
       expect(boundFunc(args)).toEqual({
         permissions: {
-<<<<<<< HEAD
-          tokens: [expect.objectContaining({ ticker })],
-=======
-          assets: [entityMockUtils.getAssetInstance({ ticker })],
->>>>>>> daa784ca
+          assets: [expect.objectContaining({ ticker })],
           transactions: [TxTags.corporateAction.ChangeRecordDate],
           portfolios: [],
         },

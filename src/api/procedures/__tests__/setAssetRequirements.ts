import { Vec } from '@polkadot/types';
import {
  ComplianceRequirement,
  Condition as MeshCondition,
  Ticker,
  TxTags,
} from 'polymesh-types/types';
import sinon from 'sinon';

import {
  getAuthorization,
  Params,
  prepareSetAssetRequirements,
} from '~/api/procedures/setAssetRequirements';
import { Asset, Context } from '~/internal';
import { dsMockUtils, entityMockUtils, procedureMockUtils } from '~/testUtils/mocks';
import { Mocked } from '~/testUtils/types';
import {
  ClaimType,
  Condition,
  ConditionTarget,
  ConditionType,
  InputCondition,
  InputRequirement,
  Requirement,
} from '~/types';
import { PolymeshTx } from '~/types/internal';
import * as utilsConversionModule from '~/utils/conversion';

jest.mock(
  '~/api/entities/Asset',
  require('~/testUtils/mocks/entities').mockAssetModule('~/api/entities/Asset')
);

describe('setAssetRequirements procedure', () => {
  let mockContext: Mocked<Context>;
  let stringToTickerStub: sinon.SinonStub<[string, Context], Ticker>;
  let requirementToComplianceRequirementStub: sinon.SinonStub<
    [InputRequirement, Context],
    ComplianceRequirement
  >;
  let ticker: string;
  let requirements: Condition[][];
  let currentRequirements: Requirement[];
  let rawTicker: Ticker;
  let senderConditions: MeshCondition[][];
  let receiverConditions: MeshCondition[][];
  let rawComplianceRequirements: ComplianceRequirement[];
  let args: Params;

  beforeAll(() => {
    dsMockUtils.initMocks();
    procedureMockUtils.initMocks();
    entityMockUtils.initMocks();
    stringToTickerStub = sinon.stub(utilsConversionModule, 'stringToTicker');
    requirementToComplianceRequirementStub = sinon.stub(
      utilsConversionModule,
      'requirementToComplianceRequirement'
    );
    ticker = 'someTicker';
    requirements = [
      [
        {
          type: ConditionType.IsIdentity,
          identity: entityMockUtils.getIdentityInstance(),
          target: ConditionTarget.Both,
        },
        {
          type: ConditionType.IsExternalAgent,
          target: ConditionTarget.Both,
        },
      ],
      [
        {
          type: ConditionType.IsExternalAgent,
          target: ConditionTarget.Both,
        },
        {
          type: ConditionType.IsNoneOf,
          claims: [],
          target: ConditionTarget.Both,
        },
        {
          type: ConditionType.IsAnyOf,
          claims: [],
          target: ConditionTarget.Both,
        },
      ],
      [
        {
          type: ConditionType.IsPresent,
          claim: {
            type: ClaimType.NoData,
          },
          target: ConditionTarget.Both,
        },
      ],
    ];
    currentRequirements = requirements.map((conditions, index) => ({
      conditions,
      id: index,
    }));
    senderConditions = [
      'senderConditions0' as unknown as MeshCondition[],
      'senderConditions1' as unknown as MeshCondition[],
      'senderConditions2' as unknown as MeshCondition[],
    ];
    receiverConditions = [
      'receiverConditions0' as unknown as MeshCondition[],
      'receiverConditions1' as unknown as MeshCondition[],
      'receiverConditions2' as unknown as MeshCondition[],
    ];
    rawTicker = dsMockUtils.createMockTicker(ticker);
    /* eslint-enable @typescript-eslint/naming-convention */
    args = {
      ticker,
      requirements,
    };
  });

  let addTransactionStub: sinon.SinonStub;

  let resetAssetComplianceTransaction: PolymeshTx<[Ticker]>;
  let replaceAssetComplianceTransaction: PolymeshTx<Vec<ComplianceRequirement>>;

  beforeEach(() => {
    dsMockUtils.setConstMock('complianceManager', 'maxConditionComplexity', {
      returnValue: dsMockUtils.createMockU32(50),
    });
    entityMockUtils.configureMocks({
      assetOptions: {
        complianceRequirementsGet: {
          requirements: currentRequirements,
          defaultTrustedClaimIssuers: [],
        },
      },
    });

    addTransactionStub = procedureMockUtils.getAddTransactionStub();

    resetAssetComplianceTransaction = dsMockUtils.createTxStub(
      'complianceManager',
      'resetAssetCompliance'
    );
    replaceAssetComplianceTransaction = dsMockUtils.createTxStub(
      'complianceManager',
      'replaceAssetCompliance'
    );

    mockContext = dsMockUtils.getContextInstance();

    rawComplianceRequirements = [];
    stringToTickerStub.withArgs(ticker, mockContext).returns(rawTicker);
    requirements.forEach((conditions, index) => {
      const complianceRequirement = dsMockUtils.createMockComplianceRequirement({
        /* eslint-disable @typescript-eslint/naming-convention */
        sender_conditions: senderConditions[index],
        receiver_conditions: receiverConditions[index],
        id: dsMockUtils.createMockU32(index),
        /* eslint-enable @typescript-eslint/naming-convention */
      });
      rawComplianceRequirements.push(complianceRequirement);
      requirementToComplianceRequirementStub
        .withArgs({ conditions, id: index }, mockContext)
        .returns(complianceRequirement);
    });
  });

  afterEach(() => {
    entityMockUtils.reset();
    procedureMockUtils.reset();
    dsMockUtils.reset();
  });

  afterAll(() => {
    procedureMockUtils.cleanup();
    dsMockUtils.cleanup();
  });

  test('should throw an error if the new list is the same as the current one', () => {
    const proc = procedureMockUtils.getInstance<Params, Asset>(mockContext);

    return expect(prepareSetAssetRequirements.call(proc, args)).rejects.toThrow(
      'The supplied condition list is equal to the current one'
    );
  });

  test('should add a reset asset compliance transaction to the queue if the new requirements are empty', async () => {
    const proc = procedureMockUtils.getInstance<Params, Asset>(mockContext);

    const result = await prepareSetAssetRequirements.call(proc, { ...args, requirements: [] });

    sinon.assert.calledWith(addTransactionStub, {
      transaction: resetAssetComplianceTransaction,
      args: [rawTicker],
    });

    sinon.assert.calledOnce(addTransactionStub);
<<<<<<< HEAD
    expect(result).toEqual(expect.objectContaining({ ticker }));
=======
    expect(result).toMatchObject(entityMockUtils.getAssetInstance({ ticker }));
>>>>>>> daa784ca
  });

  test('should add a replace asset compliance transactions to the queue', async () => {
    entityMockUtils.configureMocks({
      assetOptions: {
        complianceRequirementsGet: {
          requirements: currentRequirements.slice(0, 1),
          defaultTrustedClaimIssuers: [],
        },
      },
    });
    const proc = procedureMockUtils.getInstance<Params, Asset>(mockContext);

    const result = await prepareSetAssetRequirements.call(proc, args);

    sinon.assert.calledWith(addTransactionStub, {
      transaction: replaceAssetComplianceTransaction,
      args: [rawTicker, rawComplianceRequirements],
    });

<<<<<<< HEAD
    expect(result).toEqual(expect.objectContaining({ ticker }));
=======
    expect(result).toMatchObject(entityMockUtils.getAssetInstance({ ticker }));
>>>>>>> daa784ca
  });

  describe('getAuthorization', () => {
    test('should return the appropriate roles and permissions', () => {
      const proc = procedureMockUtils.getInstance<Params, Asset>(mockContext);
      const boundFunc = getAuthorization.bind(proc);
      const params = {
        ticker,
        requirements: [],
      };

      expect(boundFunc(params)).toEqual({
        permissions: {
          transactions: [TxTags.complianceManager.ResetAssetCompliance],
<<<<<<< HEAD
          tokens: [expect.objectContaining({ ticker })],
=======
          assets: [entityMockUtils.getAssetInstance({ ticker })],
>>>>>>> daa784ca
          portfolios: [],
        },
      });

      expect(boundFunc({ ...params, requirements: [1] as unknown as InputCondition[][] })).toEqual({
        permissions: {
          transactions: [TxTags.complianceManager.ReplaceAssetCompliance],
<<<<<<< HEAD
          tokens: [expect.objectContaining({ ticker })],
=======
          assets: [entityMockUtils.getAssetInstance({ ticker })],
>>>>>>> daa784ca
          portfolios: [],
        },
      });
    });
  });
});<|MERGE_RESOLUTION|>--- conflicted
+++ resolved
@@ -196,11 +196,7 @@
     });
 
     sinon.assert.calledOnce(addTransactionStub);
-<<<<<<< HEAD
     expect(result).toEqual(expect.objectContaining({ ticker }));
-=======
-    expect(result).toMatchObject(entityMockUtils.getAssetInstance({ ticker }));
->>>>>>> daa784ca
   });
 
   test('should add a replace asset compliance transactions to the queue', async () => {
@@ -221,11 +217,7 @@
       args: [rawTicker, rawComplianceRequirements],
     });
 
-<<<<<<< HEAD
     expect(result).toEqual(expect.objectContaining({ ticker }));
-=======
-    expect(result).toMatchObject(entityMockUtils.getAssetInstance({ ticker }));
->>>>>>> daa784ca
   });
 
   describe('getAuthorization', () => {
@@ -240,11 +232,7 @@
       expect(boundFunc(params)).toEqual({
         permissions: {
           transactions: [TxTags.complianceManager.ResetAssetCompliance],
-<<<<<<< HEAD
-          tokens: [expect.objectContaining({ ticker })],
-=======
-          assets: [entityMockUtils.getAssetInstance({ ticker })],
->>>>>>> daa784ca
+          assets: [expect.objectContaining({ ticker })],
           portfolios: [],
         },
       });
@@ -252,11 +240,7 @@
       expect(boundFunc({ ...params, requirements: [1] as unknown as InputCondition[][] })).toEqual({
         permissions: {
           transactions: [TxTags.complianceManager.ReplaceAssetCompliance],
-<<<<<<< HEAD
-          tokens: [expect.objectContaining({ ticker })],
-=======
-          assets: [entityMockUtils.getAssetInstance({ ticker })],
->>>>>>> daa784ca
+          assets: [expect.objectContaining({ ticker })],
           portfolios: [],
         },
       });

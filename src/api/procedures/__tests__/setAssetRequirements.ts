import { Vec } from '@polkadot/types';
import {
  ComplianceRequirement,
  Condition as MeshCondition,
  Ticker,
  TxTags,
} from 'polymesh-types/types';
import sinon from 'sinon';

import {
  getAuthorization,
  Params,
  prepareSetAssetRequirements,
} from '~/api/procedures/setAssetRequirements';
import { Context, SecurityToken } from '~/internal';
import { dsMockUtils, entityMockUtils, procedureMockUtils } from '~/testUtils/mocks';
import { Mocked } from '~/testUtils/types';
import { Condition, Requirement } from '~/types';
import { PolymeshTx } from '~/types/internal';
import * as utilsConversionModule from '~/utils/conversion';

jest.mock(
  '~/api/entities/SecurityToken',
  require('~/testUtils/mocks/entities').mockSecurityTokenModule('~/api/entities/SecurityToken')
);

describe('setAssetRequirements procedure', () => {
  let mockContext: Mocked<Context>;
  let stringToTickerStub: sinon.SinonStub<[string, Context], Ticker>;
  let requirementToComplianceRequirementStub: sinon.SinonStub<
    [Requirement, Context],
    ComplianceRequirement
  >;
  let complianceRequirementToRequirementStub: sinon.SinonStub<
    [ComplianceRequirement, Context],
    Requirement
  >;
  let assetCompliancesStub: sinon.SinonStub;
  let ticker: string;
  let requirements: Condition[][];
  let rawTicker: Ticker;
  let senderConditions: MeshCondition[][];
  let receiverConditions: MeshCondition[][];
  let rawComplianceRequirements: ComplianceRequirement[];
  let args: Params;

  const mockId = dsMockUtils.createMockU32();

  beforeAll(() => {
    dsMockUtils.initMocks();
    procedureMockUtils.initMocks();
    entityMockUtils.initMocks();
    stringToTickerStub = sinon.stub(utilsConversionModule, 'stringToTicker');
    requirementToComplianceRequirementStub = sinon.stub(
      utilsConversionModule,
      'requirementToComplianceRequirement'
    );
    complianceRequirementToRequirementStub = sinon.stub(
      utilsConversionModule,
      'complianceRequirementToRequirement'
    );
    ticker = 'someTicker';
    requirements = ([
      ['condition0', 'condition1'],
      ['condition1', 'condition2', 'condition3'],
      ['condition4'],
    ] as unknown) as Condition[][];
    senderConditions = [
      ('senderConditions0' as unknown) as MeshCondition[],
      ('senderConditions1' as unknown) as MeshCondition[],
      ('senderConditions2' as unknown) as MeshCondition[],
    ];
    receiverConditions = [
      ('receiverConditions0' as unknown) as MeshCondition[],
      ('receiverConditions1' as unknown) as MeshCondition[],
      ('receiverConditions2' as unknown) as MeshCondition[],
    ];
    rawComplianceRequirements = senderConditions.map((sConditions, index) =>
      dsMockUtils.createMockComplianceRequirement({
        /* eslint-disable @typescript-eslint/naming-convention */
        sender_conditions: sConditions,
        receiver_conditions: receiverConditions[index],
        id: dsMockUtils.createMockU32(index),
        /* eslint-enable @typescript-eslint/naming-convention */
      })
    );
    rawTicker = dsMockUtils.createMockTicker(ticker);
    /* eslint-enable @typescript-eslint/naming-convention */
    args = {
      ticker,
      requirements,
    };

    sinon.stub(utilsConversionModule, 'numberToU32').returns(mockId);
  });

  let addTransactionStub: sinon.SinonStub;

  let resetAssetComplianceTransaction: PolymeshTx<[Ticker]>;
  let replaceComplianceRequirementTransaction: PolymeshTx<Vec<ComplianceRequirement>>;

  beforeEach(() => {
    dsMockUtils.setConstMock('complianceManager', 'maxConditionComplexity', {
      returnValue: dsMockUtils.createMockU32(50),
    });

    addTransactionStub = procedureMockUtils.getAddTransactionStub();

    assetCompliancesStub = dsMockUtils.createQueryStub('complianceManager', 'assetCompliances', {
      returnValue: [],
    });

    resetAssetComplianceTransaction = dsMockUtils.createTxStub(
      'complianceManager',
      'resetAssetCompliance'
    );
    replaceComplianceRequirementTransaction = dsMockUtils.createTxStub(
      'complianceManager',
      'replaceAssetCompliance'
    );

    mockContext = dsMockUtils.getContextInstance();

    stringToTickerStub.withArgs(ticker, mockContext).returns(rawTicker);
    requirements.forEach((condition, index) => {
      const complianceRequirement = dsMockUtils.createMockComplianceRequirement({
        /* eslint-disable @typescript-eslint/naming-convention */
        sender_conditions: senderConditions[index],
        receiver_conditions: receiverConditions[index],
        id: dsMockUtils.createMockU32(index),
        /* eslint-enable @typescript-eslint/naming-convention */
      });
      requirementToComplianceRequirementStub
        .withArgs({ conditions: condition, id: index }, mockContext)
        .returns(complianceRequirement);
      complianceRequirementToRequirementStub
        .withArgs(
          sinon.match({
            /* eslint-disable @typescript-eslint/naming-convention */
            sender_conditions: senderConditions[index],
            receiver_conditions: receiverConditions[index],
            /* eslint-enable @typescript-eslint/naming-convention */
          }),
          mockContext
        )
        .returns({ conditions: condition, id: index });
    });
  });

  afterEach(() => {
    entityMockUtils.reset();
    procedureMockUtils.reset();
    dsMockUtils.reset();
  });

  afterAll(() => {
    entityMockUtils.cleanup();
    procedureMockUtils.cleanup();
    dsMockUtils.cleanup();
  });

  test('should throw an error if the new list is the same as the current one', () => {
    assetCompliancesStub.withArgs(rawTicker).returns({
      requirements: rawComplianceRequirements,
    });
    const proc = procedureMockUtils.getInstance<Params, SecurityToken>(mockContext);

    return expect(prepareSetAssetRequirements.call(proc, args)).rejects.toThrow(
      'The supplied condition list is equal to the current one'
    );
  });

<<<<<<< HEAD
  test('should add a reset asset compliance transaction to the queue', async () => {
    const currentComplianceRequirement = rawComplianceRequirement;
=======
  test('should add a reset asset compliance transaction to the queue if the new requirements are empty', async () => {
>>>>>>> 25cd19ab
    assetCompliancesStub.withArgs(rawTicker).returns({
      requirements: rawComplianceRequirements,
    });
    const proc = procedureMockUtils.getInstance<Params, SecurityToken>(mockContext);

    const result = await prepareSetAssetRequirements.call(proc, { ...args, requirements: [] });

    sinon.assert.calledWith(addTransactionStub, resetAssetComplianceTransaction, {}, rawTicker);

    sinon.assert.calledOnce(addTransactionStub);
    expect(result).toMatchObject(entityMockUtils.getSecurityTokenInstance({ ticker }));
  });

  test('should add a replace compliance requirement transactions to the queue', async () => {
<<<<<<< HEAD
    const currentComplianceRequirement = rawComplianceRequirement.slice(0, -1);
    assetCompliancesStub.withArgs(rawTicker).returns({
      requirements: currentComplianceRequirement,
    });

    /* eslint-disable @typescript-eslint/naming-convention */
    const assetCompliance = rawComplianceRequirement.map(
      ({ sender_conditions, receiver_conditions }) => ({
        sender_conditions,
        receiver_conditions,
        id: mockId,
      })
    );
    /* eslint-enable @typescript-eslint/naming-convention */
=======
    assetCompliancesStub.withArgs(rawTicker).returns({
      requirements: rawComplianceRequirements.slice(0, -1),
    });
>>>>>>> 25cd19ab

    const proc = procedureMockUtils.getInstance<Params, SecurityToken>(mockContext);

    const result = await prepareSetAssetRequirements.call(proc, args);

    sinon.assert.calledWith(
      addTransactionStub,
      replaceComplianceRequirementTransaction,
      {},
      rawTicker,
      assetCompliance
    );

    expect(result).toMatchObject(entityMockUtils.getSecurityTokenInstance({ ticker }));
  });

  describe('getAuthorization', () => {
    test('should return the appropriate roles and permissions', () => {
      const proc = procedureMockUtils.getInstance<Params, SecurityToken>(mockContext);
      const boundFunc = getAuthorization.bind(proc);
      const params = {
        ticker,
      } as Params;

      expect(boundFunc(params)).toEqual({
        permissions: {
          transactions: [
            TxTags.complianceManager.ResetAssetCompliance,
            TxTags.complianceManager.AddComplianceRequirement,
          ],
          tokens: [entityMockUtils.getSecurityTokenInstance({ ticker })],
          portfolios: [],
        },
      });
    });
  });
});<|MERGE_RESOLUTION|>--- conflicted
+++ resolved
@@ -43,8 +43,6 @@
   let receiverConditions: MeshCondition[][];
   let rawComplianceRequirements: ComplianceRequirement[];
   let args: Params;
-
-  const mockId = dsMockUtils.createMockU32();
 
   beforeAll(() => {
     dsMockUtils.initMocks();
@@ -90,8 +88,6 @@
       ticker,
       requirements,
     };
-
-    sinon.stub(utilsConversionModule, 'numberToU32').returns(mockId);
   });
 
   let addTransactionStub: sinon.SinonStub;
@@ -170,12 +166,7 @@
     );
   });
 
-<<<<<<< HEAD
-  test('should add a reset asset compliance transaction to the queue', async () => {
-    const currentComplianceRequirement = rawComplianceRequirement;
-=======
   test('should add a reset asset compliance transaction to the queue if the new requirements are empty', async () => {
->>>>>>> 25cd19ab
     assetCompliancesStub.withArgs(rawTicker).returns({
       requirements: rawComplianceRequirements,
     });
@@ -190,26 +181,9 @@
   });
 
   test('should add a replace compliance requirement transactions to the queue', async () => {
-<<<<<<< HEAD
-    const currentComplianceRequirement = rawComplianceRequirement.slice(0, -1);
-    assetCompliancesStub.withArgs(rawTicker).returns({
-      requirements: currentComplianceRequirement,
-    });
-
-    /* eslint-disable @typescript-eslint/naming-convention */
-    const assetCompliance = rawComplianceRequirement.map(
-      ({ sender_conditions, receiver_conditions }) => ({
-        sender_conditions,
-        receiver_conditions,
-        id: mockId,
-      })
-    );
-    /* eslint-enable @typescript-eslint/naming-convention */
-=======
     assetCompliancesStub.withArgs(rawTicker).returns({
       requirements: rawComplianceRequirements.slice(0, -1),
     });
->>>>>>> 25cd19ab
 
     const proc = procedureMockUtils.getInstance<Params, SecurityToken>(mockContext);
 
@@ -219,8 +193,7 @@
       addTransactionStub,
       replaceComplianceRequirementTransaction,
       {},
-      rawTicker,
-      assetCompliance
+      rawTicker
     );
 
     expect(result).toMatchObject(entityMockUtils.getSecurityTokenInstance({ ticker }));

--- conflicted
+++ resolved
@@ -8,11 +8,7 @@
 import { Account, Context, Identity } from '~/internal';
 import { dsMockUtils, entityMockUtils, procedureMockUtils } from '~/testUtils/mocks';
 import { Mocked } from '~/testUtils/types';
-<<<<<<< HEAD
 import { PermissionedAccount, PermissionType, Signer, SignerType, SignerValue } from '~/types';
-=======
-import { PermissionType, SecondaryAccount, Signer, SignerType, SignerValue } from '~/types';
->>>>>>> 73ce625e
 import * as utilsConversionModule from '~/utils/conversion';
 
 describe('modifySignerPermissions procedure', () => {
@@ -82,11 +78,7 @@
   });
 
   test('should add a batch of Set Permission To Signer transactions to the queue', async () => {
-<<<<<<< HEAD
-    let secondaryKeys: PermissionedAccount[] = [
-=======
-    let secondaryAccounts: SecondaryAccount[] = [
->>>>>>> 73ce625e
+    let secondaryAccounts: PermissionedAccount[] = [
       {
         account,
         permissions: {
@@ -105,11 +97,7 @@
 
     const signerValue = {
       type: SignerType.Account,
-<<<<<<< HEAD
-      value: secondaryKeys[0].account.address,
-=======
-      value: (secondaryAccounts[0].signer as Account).address,
->>>>>>> 73ce625e
+      value: secondaryAccounts[0].account.address,
     };
     const rawSignatory = dsMockUtils.createMockSignatory({
       Account: dsMockUtils.createMockAccountId(signerValue.value),
@@ -179,17 +167,10 @@
 
     const signerValue = {
       type: SignerType.Account,
-<<<<<<< HEAD
-      value: secondaryKeys[0].account.address,
+      value: secondaryAccounts[0].account.address,
     };
 
-    signerToSignerValueStub.withArgs(secondaryKeys[0].account).returns(signerValue);
-=======
-      value: (secondaryAccounts[0].signer as Account).address,
-    };
-
-    signerToSignerValueStub.withArgs(secondaryAccounts[0].signer).returns(signerValue);
->>>>>>> 73ce625e
+    signerToSignerValueStub.withArgs(secondaryAccounts[0].account).returns(signerValue);
 
     const proc = procedureMockUtils.getInstance<ModifySignerPermissionsParams, void>(mockContext);
 

import {
  PolymeshPrimitivesStatisticsStat2ndKey,
  PolymeshPrimitivesStatisticsStatType,
  PolymeshPrimitivesStatisticsStatUpdate,
  PolymeshPrimitivesTicker,
  PolymeshPrimitivesTransferComplianceAssetTransferCompliance,
  PolymeshPrimitivesTransferComplianceTransferCondition,
} from '@polkadot/types/lookup';
import { BTreeSet } from '@polkadot/types-codec';
import BigNumber from 'bignumber.js';
import sinon from 'sinon';

import { getAuthorization, prepareRemoveAssetStat } from '~/api/procedures/removeAssetStat';
import { Context, PolymeshError } from '~/internal';
import { dsMockUtils, entityMockUtils, procedureMockUtils } from '~/testUtils/mocks';
import { Mocked } from '~/testUtils/types';
import {
  ClaimType,
  CountryCode,
  ErrorCode,
  RemoveAssetStatParams,
  StatClaimType,
  TxTags,
} from '~/types';
import { PolymeshTx, StatType, TickerKey } from '~/types/internal';
import * as utilsConversionModule from '~/utils/conversion';

jest.mock(
  '~/api/entities/Asset',
  require('~/testUtils/mocks/entities').mockAssetModule('~/api/entities/Asset')
);

describe('removeAssetStat procedure', () => {
  const did = 'someDid';
  let mockContext: Mocked<Context>;
  let stringToTickerKeyStub: sinon.SinonStub<[string, Context], TickerKey>;
  let ticker: string;
  let rawTicker: PolymeshPrimitivesTicker;
  let args: RemoveAssetStatParams;
  let rawCountStatType: PolymeshPrimitivesStatisticsStatType;
  let rawBalanceStatType: PolymeshPrimitivesStatisticsStatType;
  let rawClaimCountStatType: PolymeshPrimitivesStatisticsStatType;
  let rawStatUpdate: PolymeshPrimitivesStatisticsStatUpdate;
  let raw2ndKey: PolymeshPrimitivesStatisticsStat2ndKey;
  let rawCountCondition: PolymeshPrimitivesTransferComplianceTransferCondition;
  let rawPercentageCondition: PolymeshPrimitivesTransferComplianceTransferCondition;
  let rawClaimCountCondition: PolymeshPrimitivesTransferComplianceTransferCondition;
  let mockRemoveTarget: PolymeshPrimitivesStatisticsStatType;
  let mockRemoveTargetEqSub: sinon.SinonStub;
  let queryMultiStub: sinon.SinonStub;
  let queryMultiResult: [
    BTreeSet<PolymeshPrimitivesStatisticsStatType>,
    PolymeshPrimitivesTransferComplianceAssetTransferCompliance
  ];

  let setActiveAssetStats: PolymeshTx<
    [PolymeshPrimitivesTicker, PolymeshPrimitivesTransferComplianceTransferCondition]
  >;
  let statUpdatesToBtreeStatUpdateStub: sinon.SinonStub<
    [PolymeshPrimitivesStatisticsStatUpdate[], Context],
    BTreeSet<PolymeshPrimitivesStatisticsStatUpdate>
  >;
  let statisticsOpTypeToStatTypeStub: sinon.SinonStub;
  let createStat2ndKeyStub: sinon.SinonStub<
    [
      type: 'NoClaimStat' | StatClaimType,
      context: Context,
      claimStat?: CountryCode | 'yes' | 'no' | undefined
    ],
    PolymeshPrimitivesStatisticsStat2ndKey
  >;
  let rawStatUpdateBtree: BTreeSet<PolymeshPrimitivesStatisticsStatUpdate>;
  let statisticStatTypesToBtreeStatTypeStub: sinon.SinonStub<
    [PolymeshPrimitivesStatisticsStatType[], Context],
    BTreeSet<PolymeshPrimitivesStatisticsStatType>
  >;
  let statStub: sinon.SinonStub;
  let emptyStatTypeBtreeSet: BTreeSet<PolymeshPrimitivesStatisticsStatType>;
  let statBtreeSet: BTreeSet<PolymeshPrimitivesStatisticsStatType>;

  const fakeCurrentRequirements: PolymeshPrimitivesTransferComplianceAssetTransferCompliance =
    dsMockUtils.createMockAssetTransferCompliance({
      paused: dsMockUtils.createMockBool(false),
      requirements:
        dsMockUtils.createMockBTreeSet<PolymeshPrimitivesTransferComplianceTransferCondition>([
          dsMockUtils.createMockTransferCondition({
            MaxInvestorOwnership: dsMockUtils.createMockU64(new BigNumber(10)),
          }),
          dsMockUtils.createMockTransferCondition({
            MaxInvestorCount: dsMockUtils.createMockU64(new BigNumber(20)),
          }),
          dsMockUtils.createMockTransferCondition({
            ClaimCount: [
              dsMockUtils.createMockStatisticsStatClaim({
                Accredited: dsMockUtils.createMockBool(true),
              }),
              dsMockUtils.createMockIdentityId(did),
              dsMockUtils.createMockU64(new BigNumber(20)),
              dsMockUtils.createMockOption(),
            ],
          }),
        ]),
    });

  beforeAll(() => {
    dsMockUtils.initMocks();
    procedureMockUtils.initMocks();
    entityMockUtils.initMocks();
    mockContext = dsMockUtils.getContextInstance();
    ticker = 'TICKER';
    stringToTickerKeyStub = sinon.stub(utilsConversionModule, 'stringToTickerKey');
    createStat2ndKeyStub = sinon.stub(utilsConversionModule, 'createStat2ndKey');
    statUpdatesToBtreeStatUpdateStub = sinon.stub(
      utilsConversionModule,
      'statUpdatesToBtreeStatUpdate'
    );
    dsMockUtils.setConstMock('statistics', 'maxTransferConditionsPerAsset', {
      returnValue: dsMockUtils.createMockU32(new BigNumber(3)),
    });

    statisticsOpTypeToStatTypeStub = sinon.stub(
      utilsConversionModule,
      'statisticsOpTypeToStatType'
    );
    statStub = sinon.stub(utilsConversionModule, 'meshStatToStatType');
    statisticStatTypesToBtreeStatTypeStub = sinon.stub(
      utilsConversionModule,
      'statisticStatTypesToBtreeStatType'
    );
    // queryMulti is mocked for the results, but query still needs to be stubbed to avoid dereference on undefined
    dsMockUtils.createQueryStub('statistics', 'activeAssetStats');
    queryMultiStub = dsMockUtils.getQueryMultiStub();
  });

  beforeEach(() => {
    statStub.returns(StatType.Balance);
    mockRemoveTarget = dsMockUtils.createMockStatisticsStatType();
    mockRemoveTargetEqSub = mockRemoveTarget.eq as sinon.SinonStub;
    setActiveAssetStats = dsMockUtils.createTxStub('statistics', 'setActiveAssetStats');

    rawCountStatType = dsMockUtils.createMockStatisticsStatType();
    rawBalanceStatType = dsMockUtils.createMockStatisticsStatType({
<<<<<<< HEAD
      op: dsMockUtils.createMockStatisticsOpType(StatType.Balance),
    });
    rawClaimCountStatType = dsMockUtils.createMockStatisticsStatType({
      op: dsMockUtils.createMockStatisticsOpType(StatType.ScopedCount),
      claimIssuer: [dsMockUtils.createMockClaimType(), dsMockUtils.createMockIdentityId()],
=======
      op: dsMockUtils.createMockStatisticsStatOpType(StatisticsOpType.Balance),
      claimIssuer: dsMockUtils.createMockOption(),
    });
    rawClaimCountStatType = dsMockUtils.createMockStatisticsStatType({
      op: dsMockUtils.createMockStatisticsStatOpType(StatisticsOpType.Count),
      claimIssuer: dsMockUtils.createMockOption([
        dsMockUtils.createMockClaimType(),
        dsMockUtils.createMockIdentityId(),
      ]),
>>>>>>> 76ed85cd
    });
    statBtreeSet = dsMockUtils.createMockBTreeSet([
      rawCountStatType,
      rawBalanceStatType,
      rawClaimCountStatType,
    ]);
    emptyStatTypeBtreeSet = dsMockUtils.createMockBTreeSet([]);
    rawTicker = dsMockUtils.createMockTicker(ticker);
    rawStatUpdate = dsMockUtils.createMockStatUpdate();
    rawStatUpdateBtree = dsMockUtils.createMockBTreeSet([rawStatUpdate]);

    rawCountCondition = dsMockUtils.createMockTransferCondition({
      MaxInvestorCount: dsMockUtils.createMockU64(new BigNumber(10)),
    });
    rawPercentageCondition = dsMockUtils.createMockTransferCondition({
      MaxInvestorOwnership: dsMockUtils.createMockU64(new BigNumber(10)),
    });
    rawClaimCountCondition = dsMockUtils.createMockTransferCondition({
      ClaimCount: [
        dsMockUtils.createMockStatisticsStatClaim({
          Accredited: dsMockUtils.createMockBool(true),
        }),
        dsMockUtils.createMockIdentityId(did),
        dsMockUtils.createMockU64(),
        dsMockUtils.createMockOption(),
      ],
    });

    createStat2ndKeyStub.withArgs('NoClaimStat', mockContext, undefined).returns(raw2ndKey);
    statisticsOpTypeToStatTypeStub.returns(mockRemoveTarget);

    statUpdatesToBtreeStatUpdateStub
      .withArgs([rawStatUpdate], mockContext)
      .returns(rawStatUpdateBtree);
    queryMultiResult = [dsMockUtils.createMockBTreeSet([]), fakeCurrentRequirements];
    queryMultiStub.returns(queryMultiResult);

    stringToTickerKeyStub.withArgs(ticker, mockContext).returns({ Ticker: rawTicker });
    statisticStatTypesToBtreeStatTypeStub.returns(emptyStatTypeBtreeSet);
    args = {
      type: StatType.Balance,
      ticker,
    };
  });

  afterEach(() => {
    entityMockUtils.reset();
    procedureMockUtils.reset();
    dsMockUtils.reset();
  });

  afterAll(() => {
    procedureMockUtils.cleanup();
    dsMockUtils.cleanup();
    sinon.restore();
  });

  it('should add a setAssetStats transaction to the queue', async () => {
    mockRemoveTargetEqSub.returns(true);
    queryMultiStub.resolves([statBtreeSet, { requirements: [] }]);
    const proc = procedureMockUtils.getInstance<RemoveAssetStatParams, void>(mockContext);

    let result = await prepareRemoveAssetStat.call(proc, args);

    expect(result).toEqual({
      transaction: setActiveAssetStats,
      args: [{ Ticker: rawTicker }, emptyStatTypeBtreeSet],
      resolver: undefined,
    });

    args = {
      type: StatType.ScopedCount,
      ticker,
      issuer: entityMockUtils.getIdentityInstance(),
      claimType: ClaimType.Affiliate,
    };

    result = await prepareRemoveAssetStat.call(proc, args);

    expect(result).toEqual({
      transaction: setActiveAssetStats,
      args: [{ Ticker: rawTicker }, emptyStatTypeBtreeSet],
      resolver: undefined,
    });
  });

  it('should throw if the stat is not set', async () => {
    queryMultiStub.resolves([statBtreeSet, { requirements: [] }]);
    const proc = procedureMockUtils.getInstance<RemoveAssetStatParams, void>(mockContext);

    const expectedError = new PolymeshError({
      code: ErrorCode.UnmetPrerequisite,
      message: 'Cannot remove a stat that is not enabled for this Asset',
    });

    await expect(prepareRemoveAssetStat.call(proc, args)).rejects.toThrowError(expectedError);
  });

  it('should throw an error if the stat is being used', async () => {
    const proc = procedureMockUtils.getInstance<RemoveAssetStatParams, void>(mockContext);
    queryMultiStub.resolves([
      statBtreeSet,
      {
        requirements: dsMockUtils.createMockBTreeSet([
          rawCountCondition,
          rawPercentageCondition,
          rawClaimCountCondition,
        ]),
      },
    ]);

    const expectedError = new PolymeshError({
      code: ErrorCode.UnmetPrerequisite,
      message:
        'The statistic cannot be removed because a Transfer Restriction is currently using it',
    });

    await expect(prepareRemoveAssetStat.call(proc, args)).rejects.toThrowError(expectedError);

    statStub.returns(StatType.Count);

    args = {
      ticker: 'TICKER',
      type: StatType.Count,
    };
    await expect(prepareRemoveAssetStat.call(proc, args)).rejects.toThrowError(expectedError);

    args = {
      ticker: 'TICKER',
      type: StatType.ScopedCount,
      issuer: entityMockUtils.getIdentityInstance({ did }),
      claimType: ClaimType.Accredited,
    };

    await expect(prepareRemoveAssetStat.call(proc, args)).rejects.toThrowError(expectedError);
  });

  describe('getAuthorization', () => {
    it('should return the appropriate roles and permissions', () => {
      args = {
        ticker,
        type: StatType.Count,
      };

      const proc = procedureMockUtils.getInstance<RemoveAssetStatParams, void>(mockContext);
      const boundFunc = getAuthorization.bind(proc);

      expect(boundFunc(args)).toEqual({
        permissions: {
          assets: [expect.objectContaining({ ticker })],
          transactions: [TxTags.statistics.SetActiveAssetStats],
          portfolios: [],
        },
      });
    });
  });
});<|MERGE_RESOLUTION|>--- conflicted
+++ resolved
@@ -140,23 +140,15 @@
 
     rawCountStatType = dsMockUtils.createMockStatisticsStatType();
     rawBalanceStatType = dsMockUtils.createMockStatisticsStatType({
-<<<<<<< HEAD
       op: dsMockUtils.createMockStatisticsOpType(StatType.Balance),
+      claimIssuer: dsMockUtils.createMockOption(),
     });
     rawClaimCountStatType = dsMockUtils.createMockStatisticsStatType({
       op: dsMockUtils.createMockStatisticsOpType(StatType.ScopedCount),
-      claimIssuer: [dsMockUtils.createMockClaimType(), dsMockUtils.createMockIdentityId()],
-=======
-      op: dsMockUtils.createMockStatisticsStatOpType(StatisticsOpType.Balance),
-      claimIssuer: dsMockUtils.createMockOption(),
-    });
-    rawClaimCountStatType = dsMockUtils.createMockStatisticsStatType({
-      op: dsMockUtils.createMockStatisticsStatOpType(StatisticsOpType.Count),
       claimIssuer: dsMockUtils.createMockOption([
         dsMockUtils.createMockClaimType(),
         dsMockUtils.createMockIdentityId(),
       ]),
->>>>>>> 76ed85cd
     });
     statBtreeSet = dsMockUtils.createMockBTreeSet([
       rawCountStatType,

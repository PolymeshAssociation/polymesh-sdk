--- conflicted
+++ resolved
@@ -181,15 +181,9 @@
     const stringToIdentityIdStub = sinon.stub(utilsModule, 'stringToIdentityId');
     const numberToBalanceStub = sinon.stub(utilsModule, 'numberToBalance');
 
-<<<<<<< HEAD
-    args.issuanceData.forEach(({ did, amount }) => {
-      const identityId = dsMockUtils.createMockIdentityId(`${did}Identity`);
+    args.issuanceData.forEach(({ identity, amount }) => {
+      const identityId = dsMockUtils.createMockIdentityId(`${identity}Identity`);
       const balance = dsMockUtils.createMockBalance(amount.toNumber());
-=======
-    args.issuanceData.forEach(({ identity, amount }) => {
-      const identityId = polkadotMockUtils.createMockIdentityId(`${identity}Identity`);
-      const balance = polkadotMockUtils.createMockBalance(amount.toNumber());
->>>>>>> fe875210
 
       investors.push(identityId);
       balances.push(balance);

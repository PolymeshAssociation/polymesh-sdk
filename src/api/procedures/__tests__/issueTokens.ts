--- conflicted
+++ resolved
@@ -25,7 +25,6 @@
   let stringToTickerStub: sinon.SinonStub<[string, Context], Ticker>;
   let numberToBalance: sinon.SinonStub;
   let ticker: string;
-  let asset: Asset;
   let rawTicker: Ticker;
   let amount: BigNumber;
   let rawAmount: Balance;
@@ -38,7 +37,6 @@
     stringToTickerStub = sinon.stub(utilsConversionModule, 'stringToTicker');
     numberToBalance = sinon.stub(utilsConversionModule, 'numberToBalance');
     ticker = 'someTicker';
-    asset = entityMockUtils.getAssetInstance({ ticker });
     rawTicker = dsMockUtils.createMockTicker(ticker);
     amount = new BigNumber(100);
     rawAmount = dsMockUtils.createMockBalance(amount.toNumber());
@@ -72,7 +70,7 @@
       });
 
       expect(result).toEqual({
-        asset,
+        asset: expect.objectContaining({ ticker }),
       });
     });
   });
@@ -153,11 +151,7 @@
       expect(boundFunc()).toEqual({
         permissions: {
           transactions: [TxTags.asset.Issue],
-<<<<<<< HEAD
-          tokens: [expect.objectContaining({ ticker })],
-=======
-          assets: [entityMockUtils.getAssetInstance({ ticker })],
->>>>>>> daa784ca
+          assets: [expect.objectContaining({ ticker })],
           portfolios: [],
         },
       });

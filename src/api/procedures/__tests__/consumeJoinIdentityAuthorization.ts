--- conflicted
+++ resolved
@@ -1,4 +1,4 @@
-import { bool,u64 } from '@polkadot/types';
+import { bool, u64 } from '@polkadot/types';
 import BigNumber from 'bignumber.js';
 import sinon from 'sinon';
 
@@ -10,11 +10,7 @@
 import { Account, AuthorizationRequest, Context, Identity } from '~/internal';
 import { dsMockUtils, entityMockUtils, procedureMockUtils } from '~/testUtils/mocks';
 import { Mocked } from '~/testUtils/types';
-<<<<<<< HEAD
-import { Authorization, AuthorizationType, TxTags } from '~/types';
-=======
-import { Authorization, AuthorizationType, Signer } from '~/types';
->>>>>>> 9551c443
+import { Authorization, AuthorizationType, Signer, TxTags } from '~/types';
 import * as utilsConversionModule from '~/utils/conversion';
 
 describe('consumeJoinIdentityAuthorization procedure', () => {

--- conflicted
+++ resolved
@@ -260,17 +260,13 @@
       .withArgs(rawAffirmationStatus)
       .returns(AffirmationStatus.Pending);
 
-<<<<<<< HEAD
-    const proc = procedureMockUtils.getInstance<ModifyInstructionAffirmationParams, Instruction>(
-=======
     const isCustodiedByStub = entityMockUtils.getDefaultPortfolioIsCustodiedByStub();
     isCustodiedByStub.onCall(0).returns(true);
     isCustodiedByStub.onCall(1).returns(true);
     isCustodiedByStub.onCall(2).returns(false);
     isCustodiedByStub.onCall(3).returns(false);
 
-    const proc = procedureMockUtils.getInstance<ModifyInstructionAuthorizationParams, Instruction>(
->>>>>>> ca0058ec
+    const proc = procedureMockUtils.getInstance<ModifyInstructionAffirmationParams, Instruction>(
       mockContext
     );
 

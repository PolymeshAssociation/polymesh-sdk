--- conflicted
+++ resolved
@@ -133,13 +133,8 @@
 
   test('should add a rename token transaction to the queue', async () => {
     const newName = 'NEW_NAME';
-<<<<<<< HEAD
-    const rawTokenName = dsMockUtils.createMockTokenName(newName);
-    stringToTokenNameStub.withArgs(newName, mockContext).returns(rawTokenName);
-=======
-    const rawAssetName = polkadotMockUtils.createMockAssetName(newName);
+    const rawAssetName = dsMockUtils.createMockAssetName(newName);
     stringToAssetNameStub.withArgs(newName, mockContext).returns(rawAssetName);
->>>>>>> fb6db3e9
 
     const proc = procedureMockUtils.getInstance<Params, SecurityToken>();
     proc.context = mockContext;

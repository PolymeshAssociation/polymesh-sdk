import { Ticker, TokenName } from 'polymesh-types/types';
import sinon from 'sinon';

import { SecurityToken } from '~/api/entities';
import { getRoles, Params, prepareModifyToken } from '~/api/procedures/modifyToken';
import { Context } from '~/context';
import { entityMockUtils, polkadotMockUtils, procedureMockUtils } from '~/testUtils/mocks';
import { Mocked } from '~/testUtils/types';
import { RoleType } from '~/types';
import * as utilsModule from '~/utils';

jest.mock(
  '~/api/entities/SecurityToken',
  require('~/testUtils/mocks/entities').mockSecurityTokenModule('~/api/entities/SecurityToken')
);

describe('modifyToken procedure', () => {
  let mockContext: Mocked<Context>;
  let stringToTickerStub: sinon.SinonStub<[string, Context], Ticker>;
  let stringToTokenNameStub: sinon.SinonStub<[string, Context], TokenName>;
  let ticker: string;
  let rawTicker: Ticker;
  let procedureResult: SecurityToken;

  beforeAll(() => {
    polkadotMockUtils.initMocks();
    procedureMockUtils.initMocks();
    entityMockUtils.initMocks();
    stringToTickerStub = sinon.stub(utilsModule, 'stringToTicker');
    stringToTokenNameStub = sinon.stub(utilsModule, 'stringToTokenName');
    ticker = 'someTicker';
    rawTicker = polkadotMockUtils.createMockTicker(ticker);
    procedureResult = entityMockUtils.getSecurityTokenInstance();
  });

  let addTransactionStub: sinon.SinonStub;

  beforeEach(() => {
    addTransactionStub = procedureMockUtils.getAddTransactionStub().returns([procedureResult]);
    mockContext = polkadotMockUtils.getContextInstance();
    stringToTickerStub.withArgs(ticker, mockContext).returns(rawTicker);
  });

  afterEach(() => {
    entityMockUtils.reset();
    procedureMockUtils.reset();
    polkadotMockUtils.reset();
  });

  afterAll(() => {
    entityMockUtils.cleanup();
    procedureMockUtils.cleanup();
    polkadotMockUtils.cleanup();
  });

  test('should throw an error if the user has not passed any arguments', () => {
    const proc = procedureMockUtils.getInstance<Params, SecurityToken>();
    proc.context = mockContext;

    return expect(prepareModifyToken.call(proc, ({} as unknown) as Params)).rejects.toThrow(
      'Nothing to modify'
    );
  });

  test('should throw an error if makeDivisible is set to true and the security token is already divisible', () => {
    entityMockUtils.getSecurityTokenDetailsStub({
      isDivisible: true,
    });

    const proc = procedureMockUtils.getInstance<Params, SecurityToken>();
    proc.context = mockContext;

    return expect(
      prepareModifyToken.call(proc, {
        ticker,
        makeDivisible: true,
      })
    ).rejects.toThrow('The Security Token is already divisible');
  });

  test('should throw an error if makeDivisible is set to false', () => {
    const proc = procedureMockUtils.getInstance<Params, SecurityToken>();
    proc.context = mockContext;

    return expect(
      prepareModifyToken.call(proc, {
        ticker,
        makeDivisible: (false as unknown) as true,
      })
    ).rejects.toThrow('You cannot make the token indivisible');
  });

  test('should throw an error if newName is the same name currently in the Security Token', () => {
    const proc = procedureMockUtils.getInstance<Params, SecurityToken>();
    proc.context = mockContext;

    return expect(
      prepareModifyToken.call(proc, {
        ticker,
        name: 'TOKEN_NAME',
      })
    ).rejects.toThrow('New name is the same as current name');
  });

  test('should add a make divisible transaction to the queue', async () => {
    const proc = procedureMockUtils.getInstance<Params, SecurityToken>();
    proc.context = mockContext;

    const transaction = polkadotMockUtils.createTxStub('asset', 'makeDivisible');

    const result = await prepareModifyToken.call(proc, {
      ticker,
      makeDivisible: true,
    });

    sinon.assert.calledWith(addTransactionStub, transaction, sinon.match({}), rawTicker);

    expect(result.ticker).toBe(procedureResult.ticker);
  });
<<<<<<< HEAD
});

describe('getRoles', () => {
  test('should return a token owner role', () => {
    const ticker = 'someTicker';
    const args = {
      ticker,
    } as Params;

    expect(getRoles(args)).toEqual([{ type: RoleType.TokenOwner, ticker }]);
=======

  test('should add a rename token transaction to the queue', async () => {
    const newName = 'NEW_NAME';
    const rawTokenName = polkadotMockUtils.createMockTokenName(newName);
    stringToTokenNameStub.withArgs(newName, mockContext).returns(rawTokenName);

    const proc = procedureMockUtils.getInstance<Params, SecurityToken>();
    proc.context = mockContext;

    const transaction = polkadotMockUtils.createTxStub('asset', 'renameToken');

    const result = await prepareModifyToken.call(proc, {
      ticker,
      name: newName,
    });

    sinon.assert.calledWith(addTransactionStub, transaction, {}, rawTicker, rawTokenName);

    expect(result.ticker).toBe(procedureResult.ticker);
>>>>>>> 3e271865
  });
});<|MERGE_RESOLUTION|>--- conflicted
+++ resolved
@@ -117,18 +117,6 @@
 
     expect(result.ticker).toBe(procedureResult.ticker);
   });
-<<<<<<< HEAD
-});
-
-describe('getRoles', () => {
-  test('should return a token owner role', () => {
-    const ticker = 'someTicker';
-    const args = {
-      ticker,
-    } as Params;
-
-    expect(getRoles(args)).toEqual([{ type: RoleType.TokenOwner, ticker }]);
-=======
 
   test('should add a rename token transaction to the queue', async () => {
     const newName = 'NEW_NAME';
@@ -148,6 +136,16 @@
     sinon.assert.calledWith(addTransactionStub, transaction, {}, rawTicker, rawTokenName);
 
     expect(result.ticker).toBe(procedureResult.ticker);
->>>>>>> 3e271865
+  });
+});
+
+describe('getRoles', () => {
+  test('should return a token owner role', () => {
+    const ticker = 'someTicker';
+    const args = {
+      ticker,
+    } as Params;
+
+    expect(getRoles(args)).toEqual([{ type: RoleType.TokenOwner, ticker }]);
   });
 });
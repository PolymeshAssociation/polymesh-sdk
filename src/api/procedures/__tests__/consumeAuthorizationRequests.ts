import { bool, u64 } from '@polkadot/types';
import BigNumber from 'bignumber.js';
import { Signatory, TxTags } from 'polymesh-types/types';
import sinon from 'sinon';

import {
  ConsumeAuthorizationRequestsParams,
  getAuthorization,
  prepareConsumeAuthorizationRequests,
} from '~/api/procedures/consumeAuthorizationRequests';
import { Account, AuthorizationRequest, Context, Identity } from '~/internal';
import { dsMockUtils, entityMockUtils, procedureMockUtils } from '~/testUtils/mocks';
import { Mocked } from '~/testUtils/types';
import { Authorization, AuthorizationType, SignerValue } from '~/types';
import * as utilsConversionModule from '~/utils/conversion';

jest.mock(
  '~/api/entities/Asset',
  require('~/testUtils/mocks/entities').mockAssetModule('~/api/entities/Asset')
);

jest.mock(
  '~/api/entities/TickerReservation',
  require('~/testUtils/mocks/entities').mockTickerReservationModule(
    '~/api/entities/TickerReservation'
  )
);

describe('consumeAuthorizationRequests procedure', () => {
  let mockContext: Mocked<Context>;
  let signerValueToSignatoryStub: sinon.SinonStub<[SignerValue, Context], Signatory>;
  let bigNumberToU64Stub: sinon.SinonStub<[BigNumber, Context], u64>;
  let booleanToBoolStub: sinon.SinonStub<[boolean, Context], bool>;
  let authParams: {
    authId: BigNumber;
    expiry: Date | null;
    issuer: Identity;
    target: Identity | Account;
    data: Authorization;
  }[];
  let auths: AuthorizationRequest[];
  let rawAuthIdentifiers: [Signatory, u64, bool][];
  let rawAuthIds: [u64][];
  let rawFalseBool: bool;

  let acceptAssetOwnershipTransferTransaction: sinon.SinonStub;
  let acceptPayingKeyTransaction: sinon.SinonStub;
  let acceptBecomeAgentTransaction: sinon.SinonStub;
  let acceptPortfolioCustodyTransaction: sinon.SinonStub;
  let acceptTickerTransferTransaction: sinon.SinonStub;

  beforeAll(() => {
    dsMockUtils.initMocks();
    procedureMockUtils.initMocks();
    entityMockUtils.initMocks();
    signerValueToSignatoryStub = sinon.stub(utilsConversionModule, 'signerValueToSignatory');
    bigNumberToU64Stub = sinon.stub(utilsConversionModule, 'bigNumberToU64');
    booleanToBoolStub = sinon.stub(utilsConversionModule, 'booleanToBool');
    sinon.stub(utilsConversionModule, 'addressToKey');
    dsMockUtils.createQueryStub('identity', 'authorizations', {
      returnValue: dsMockUtils.createMockOption(
        dsMockUtils.createMockAuthorization({
          /* eslint-disable @typescript-eslint/naming-convention */
          authorization_data: dsMockUtils.createMockAuthorizationData({
            TransferTicker: dsMockUtils.createMockTicker('TICKER'),
          }),
          auth_id: new BigNumber(1),
          authorized_by: 'someDid',
          expiry: dsMockUtils.createMockOption(),
          /* eslint-enable @typescript-eslint/naming-convention */
        })
      ),
    });
  });

  let addBatchTransactionStub: sinon.SinonStub;

  beforeEach(() => {
    addBatchTransactionStub = procedureMockUtils.getAddBatchTransactionStub();
    mockContext = dsMockUtils.getContextInstance();
    rawFalseBool = dsMockUtils.createMockBool(false);
    authParams = [
      {
        authId: new BigNumber(1),
        expiry: new Date('10/14/3040'),
        target: entityMockUtils.getIdentityInstance({ did: 'targetDid1' }),
        issuer: entityMockUtils.getIdentityInstance({ did: 'issuerDid1' }),
        data: {
          type: AuthorizationType.TransferAssetOwnership,
          value: 'SOME_TICKER1',
        },
      },
      {
        authId: new BigNumber(2),
        expiry: null,
        target: entityMockUtils.getAccountInstance({ address: 'targetAddress2' }),
        issuer: entityMockUtils.getIdentityInstance({ did: 'issuerDid2' }),
        data: {
          type: AuthorizationType.AddRelayerPayingKey,
          value: {
            beneficiary: entityMockUtils.getAccountInstance({ address: 'targetAddress2' }),
            subsidizer: entityMockUtils.getAccountInstance({ address: 'payingKey' }),
            allowance: new BigNumber(1000),
          },
        },
      },
      {
        authId: new BigNumber(3),
        expiry: null,
        target: entityMockUtils.getIdentityInstance({ did: 'targetDid4' }),
        issuer: entityMockUtils.getIdentityInstance({ did: 'issuerDid4' }),
        data: {
          type: AuthorizationType.BecomeAgent,
          value: entityMockUtils.getKnownPermissionGroupInstance(),
        },
      },
      {
        authId: new BigNumber(4),
        expiry: null,
        target: entityMockUtils.getIdentityInstance({ did: 'targetDid5' }),
        issuer: entityMockUtils.getIdentityInstance({ did: 'issuerDid5' }),
        data: {
          type: AuthorizationType.PortfolioCustody,
          value: entityMockUtils.getDefaultPortfolioInstance({ did: 'issuerDid5' }),
        },
      },
      {
        authId: new BigNumber(5),
        expiry: null,
        target: entityMockUtils.getIdentityInstance({ did: 'targetDid6' }),
        issuer: entityMockUtils.getIdentityInstance({ did: 'issuerDid6' }),
        data: {
          type: AuthorizationType.TransferTicker,
          value: 'SOME_TICKER6',
        },
      },
      {
        authId: new BigNumber(6),
        expiry: new Date('10/14/1987'), // expired
        target: entityMockUtils.getIdentityInstance({ did: 'targetDid7' }),
        issuer: entityMockUtils.getIdentityInstance({ did: 'issuerDid7' }),
        data: {
          type: AuthorizationType.TransferAssetOwnership,
          value: 'SOME_TICKER7',
        },
      },
    ];
    auths = [];
    rawAuthIds = [];
    rawAuthIdentifiers = [];
    authParams.forEach(params => {
      const { authId, target } = params;

      const signerValue = utilsConversionModule.signerToSignerValue(target);

      auths.push(new AuthorizationRequest(params, mockContext));

      const rawAuthId = dsMockUtils.createMockU64(authId);
      rawAuthIds.push([rawAuthId]);
      bigNumberToU64Stub.withArgs(authId, mockContext).returns(rawAuthId);
      const rawSignatory = dsMockUtils.createMockSignatory({
        Identity: dsMockUtils.createMockIdentityId(signerValue.value),
      });

      rawAuthIdentifiers.push([rawSignatory, rawAuthId, rawFalseBool]);
      signerValueToSignatoryStub.withArgs(signerValue, mockContext).returns(rawSignatory);
    });
    booleanToBoolStub.withArgs(false, mockContext).returns(rawFalseBool);

    acceptAssetOwnershipTransferTransaction = dsMockUtils.createTxStub(
      'asset',
      'acceptAssetOwnershipTransfer'
    );
    acceptPayingKeyTransaction = dsMockUtils.createTxStub('relayer', 'acceptPayingKey');
    acceptBecomeAgentTransaction = dsMockUtils.createTxStub('externalAgents', 'acceptBecomeAgent');
    acceptPortfolioCustodyTransaction = dsMockUtils.createTxStub(
      'portfolio',
      'acceptPortfolioCustody'
    );
    acceptTickerTransferTransaction = dsMockUtils.createTxStub('asset', 'acceptTickerTransfer');
  });

  afterEach(() => {
    entityMockUtils.reset();
    procedureMockUtils.reset();
    dsMockUtils.reset();
  });

  afterAll(() => {
    procedureMockUtils.cleanup();
    dsMockUtils.cleanup();
  });

  it('should add a batch of accept authorization transactions (dependent on the type of auth) to the queue and ignore expired requests', async () => {
    const proc = procedureMockUtils.getInstance<ConsumeAuthorizationRequestsParams, void>(
      mockContext
    );

    await prepareConsumeAuthorizationRequests.call(proc, {
      accept: true,
      authRequests: auths,
    });

    sinon.assert.calledWith(addBatchTransactionStub, {
      transactions: [
        {
          transaction: acceptAssetOwnershipTransferTransaction,
          args: rawAuthIds[0],
        },
      ],
    });
    sinon.assert.calledWith(addBatchTransactionStub, {
      transactions: [
        {
          transaction: acceptPayingKeyTransaction,
          args: rawAuthIds[1],
        },
      ],
    });

    sinon.assert.calledWith(addBatchTransactionStub, {
      transactions: [
        {
          transaction: acceptBecomeAgentTransaction,
          args: rawAuthIds[2],
        },
      ],
    });
    sinon.assert.calledWith(addBatchTransactionStub, {
      transactions: [
        {
          transaction: acceptPortfolioCustodyTransaction,
          args: rawAuthIds[3],
        },
      ],
    });
    sinon.assert.calledWith(addBatchTransactionStub, {
      transactions: [
        {
          transaction: acceptTickerTransferTransaction,
          args: rawAuthIds[4],
        },
      ],
    });
  });

  it('should add a batch of remove authorization transactions to the queue and ignore expired requests', async () => {
    const proc = procedureMockUtils.getInstance<ConsumeAuthorizationRequestsParams, void>(
      mockContext
    );

    const transaction = dsMockUtils.createTxStub('identity', 'removeAuthorization');

    await prepareConsumeAuthorizationRequests.call(proc, {
      accept: false,
      authRequests: auths,
    });

    const authIds = rawAuthIdentifiers.slice(0, -1);

    sinon.assert.calledWith(addBatchTransactionStub, {
      transactions: authIds.map(authId => ({ transaction, args: authId })),
    });
  });

  describe('getAuthorization', () => {
<<<<<<< HEAD
    test('should return whether the signing Identity or Account is the target of all non-expired requests if trying to accept', async () => {
=======
    it('should return whether the current Identity or Account is the target of all non-expired requests if trying to accept', async () => {
>>>>>>> b7202388
      const proc = procedureMockUtils.getInstance<ConsumeAuthorizationRequestsParams, void>(
        mockContext
      );
      const { did } = await mockContext.getSigningIdentity();
      const constructorParams = [
        {
          authId: new BigNumber(1),
          expiry: null,
          target: entityMockUtils.getIdentityInstance({ did }),
          issuer: entityMockUtils.getIdentityInstance({ did: 'issuerDid1' }),
          data: {
            type: AuthorizationType.BecomeAgent,
          } as Authorization,
        },
        {
          authId: new BigNumber(2),
          expiry: new Date('10/14/1987'), // expired
          target: entityMockUtils.getIdentityInstance({ did: 'notTheSigningIdentity' }),
          issuer: entityMockUtils.getIdentityInstance({ did: 'issuerDid2' }),
          data: {
            type: AuthorizationType.PortfolioCustody,
          } as Authorization,
        },
      ];
      const args = {
        accept: true,
        authRequests: constructorParams.map(
          params => new AuthorizationRequest(params, mockContext)
        ),
      } as ConsumeAuthorizationRequestsParams;

      const boundFunc = getAuthorization.bind(proc);
      let result = await boundFunc(args);
      expect(result).toEqual({
        roles: true,
        permissions: {
          assets: [],
          portfolios: [],
          transactions: [
            TxTags.externalAgents.AcceptBecomeAgent,
            TxTags.portfolio.AcceptPortfolioCustody,
          ],
        },
      });

      args.authRequests[0].target = entityMockUtils.getIdentityInstance({
        did: 'notTheSigningIdentity',
      });
      args.accept = false;

      result = await boundFunc(args);
      expect(result).toEqual({
        roles:
          'Authorization Requests can only be accepted by the target Account/Identity. They can only be rejected by the target Account/Identity or the issuing Identity',
        permissions: {
          assets: [],
          portfolios: [],
          transactions: [TxTags.identity.RemoveAuthorization],
        },
      });

      args.authRequests[0].target = entityMockUtils.getAccountInstance({ address: 'someAddress' });

      result = await boundFunc(args);
      expect(result).toEqual({
        roles:
          'Authorization Requests can only be accepted by the target Account/Identity. They can only be rejected by the target Account/Identity or the issuing Identity',
        permissions: {
          assets: [],
          portfolios: [],
          transactions: [TxTags.identity.RemoveAuthorization],
        },
      });
    });
  });
});<|MERGE_RESOLUTION|>--- conflicted
+++ resolved
@@ -264,11 +264,7 @@
   });
 
   describe('getAuthorization', () => {
-<<<<<<< HEAD
-    test('should return whether the signing Identity or Account is the target of all non-expired requests if trying to accept', async () => {
-=======
-    it('should return whether the current Identity or Account is the target of all non-expired requests if trying to accept', async () => {
->>>>>>> b7202388
+    it('should return whether the signing Identity or Account is the target of all non-expired requests if trying to accept', async () => {
       const proc = procedureMockUtils.getInstance<ConsumeAuthorizationRequestsParams, void>(
         mockContext
       );

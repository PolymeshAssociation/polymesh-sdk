--- conflicted
+++ resolved
@@ -12,13 +12,8 @@
 import { dsMockUtils, entityMockUtils, procedureMockUtils } from '~/testUtils/mocks';
 import { Mocked } from '~/testUtils/types';
 import { Authorization, AuthorizationType } from '~/types';
-<<<<<<< HEAD
 import { SignerValue } from '~/types/internal';
-import * as utilsModule from '~/utils';
-=======
-import { AuthTarget } from '~/types/internal';
 import * as utilsConversionModule from '~/utils/conversion';
->>>>>>> 4357d542
 
 describe('consumeAuthorizationRequests procedure', () => {
   let mockContext: Mocked<Context>;
@@ -39,18 +34,9 @@
     dsMockUtils.initMocks();
     procedureMockUtils.initMocks();
     entityMockUtils.initMocks();
-<<<<<<< HEAD
-    signerValueToSignatoryStub = sinon.stub(utilsModule, 'signerValueToSignatory');
-    numberToU64Stub = sinon.stub(utilsModule, 'numberToU64');
-    sinon.stub(utilsModule, 'addressToKey');
-=======
-    authTargetToAuthIdentifierStub = sinon.stub(
-      utilsConversionModule,
-      'authTargetToAuthIdentifier'
-    );
+    signerValueToSignatoryStub = sinon.stub(utilsConversionModule, 'signerValueToSignatory');
     numberToU64Stub = sinon.stub(utilsConversionModule, 'numberToU64');
     sinon.stub(utilsConversionModule, 'addressToKey');
->>>>>>> 4357d542
   });
 
   let addBatchTransactionStub: sinon.SinonStub;

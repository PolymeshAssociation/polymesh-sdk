import { bool, u64 } from '@polkadot/types';
import BigNumber from 'bignumber.js';
import { Signatory, TxTags } from 'polymesh-types/types';
import sinon from 'sinon';

import {
  ConsumeAuthorizationRequestsParams,
  getAuthorization,
  prepareConsumeAuthorizationRequests,
} from '~/api/procedures/consumeAuthorizationRequests';
import { Account, AuthorizationRequest, Context, Identity } from '~/internal';
import { dsMockUtils, entityMockUtils, procedureMockUtils } from '~/testUtils/mocks';
import { Mocked } from '~/testUtils/types';
import { Authorization, AuthorizationType, SignerValue } from '~/types';
import * as utilsConversionModule from '~/utils/conversion';

jest.mock(
  '~/api/entities/Asset',
  require('~/testUtils/mocks/entities').mockAssetModule('~/api/entities/Asset')
);

jest.mock(
  '~/api/entities/TickerReservation',
  require('~/testUtils/mocks/entities').mockTickerReservationModule(
    '~/api/entities/TickerReservation'
  )
);

describe('consumeAuthorizationRequests procedure', () => {
  let mockContext: Mocked<Context>;
  let signerValueToSignatoryStub: sinon.SinonStub<[SignerValue, Context], Signatory>;
  let bigNumberToU64Stub: sinon.SinonStub<[BigNumber, Context], u64>;
  let booleanToBoolStub: sinon.SinonStub<[boolean, Context], bool>;
  let authParams: {
    authId: BigNumber;
    expiry: Date | null;
    issuer: Identity;
    target: Identity | Account;
    data: Authorization;
  }[];
  let auths: AuthorizationRequest[];
  let rawAuthIdentifiers: [Signatory, u64, bool][];
  let rawAuthIds: [u64][];
  let rawFalseBool: bool;

  let acceptAssetOwnershipTransferTransaction: sinon.SinonStub;
  let acceptPayingKeyTransaction: sinon.SinonStub;
  let acceptBecomeAgentTransaction: sinon.SinonStub;
  let acceptPortfolioCustodyTransaction: sinon.SinonStub;
  let acceptTickerTransferTransaction: sinon.SinonStub;

  beforeAll(() => {
    dsMockUtils.initMocks();
    procedureMockUtils.initMocks();
    entityMockUtils.initMocks();
    signerValueToSignatoryStub = sinon.stub(utilsConversionModule, 'signerValueToSignatory');
    bigNumberToU64Stub = sinon.stub(utilsConversionModule, 'bigNumberToU64');
    booleanToBoolStub = sinon.stub(utilsConversionModule, 'booleanToBool');
    sinon.stub(utilsConversionModule, 'addressToKey');
    dsMockUtils.createQueryStub('identity', 'authorizations', {
      returnValue: dsMockUtils.createMockOption(
        dsMockUtils.createMockAuthorization({
          /* eslint-disable @typescript-eslint/naming-convention */
<<<<<<< HEAD
          authorization_data: dsMockUtils.createMockAuthorizationData({
            TransferTicker: dsMockUtils.createMockTicker('TICKER'),
          }),
          auth_id: 1,
=======
          authorization_data: dsMockUtils.createMockAuthorizationData('RotatePrimaryKey'),
          auth_id: new BigNumber(1),
>>>>>>> 22bc505c
          authorized_by: 'someDid',
          expiry: dsMockUtils.createMockOption(),
          /* eslint-enable @typescript-eslint/naming-convention */
        })
      ),
    });
  });

  let addBatchTransactionStub: sinon.SinonStub;

  beforeEach(() => {
    addBatchTransactionStub = procedureMockUtils.getAddBatchTransactionStub();
    mockContext = dsMockUtils.getContextInstance();
    rawFalseBool = dsMockUtils.createMockBool(false);
    authParams = [
      {
        authId: new BigNumber(1),
        expiry: new Date('10/14/3040'),
        target: entityMockUtils.getIdentityInstance({ did: 'targetDid1' }),
        issuer: entityMockUtils.getIdentityInstance({ did: 'issuerDid1' }),
        data: {
          type: AuthorizationType.TransferAssetOwnership,
          value: 'SOME_TICKER1',
        },
      },
      {
        authId: new BigNumber(2),
        expiry: null,
        target: entityMockUtils.getAccountInstance({ address: 'targetAddress2' }),
        issuer: entityMockUtils.getIdentityInstance({ did: 'issuerDid2' }),
        data: {
          type: AuthorizationType.AddRelayerPayingKey,
          value: {
            beneficiary: entityMockUtils.getAccountInstance({ address: 'targetAddress2' }),
            subsidizer: entityMockUtils.getAccountInstance({ address: 'payingKey' }),
            allowance: new BigNumber(1000),
          },
        },
      },
      {
        authId: new BigNumber(3),
        expiry: null,
        target: entityMockUtils.getIdentityInstance({ did: 'targetDid4' }),
        issuer: entityMockUtils.getIdentityInstance({ did: 'issuerDid4' }),
        data: {
          type: AuthorizationType.BecomeAgent,
          value: entityMockUtils.getKnownPermissionGroupInstance(),
        },
      },
      {
        authId: new BigNumber(4),
        expiry: null,
        target: entityMockUtils.getIdentityInstance({ did: 'targetDid5' }),
        issuer: entityMockUtils.getIdentityInstance({ did: 'issuerDid5' }),
        data: {
          type: AuthorizationType.PortfolioCustody,
          value: entityMockUtils.getDefaultPortfolioInstance({ did: 'issuerDid5' }),
        },
      },
      {
        authId: new BigNumber(5),
        expiry: null,
        target: entityMockUtils.getIdentityInstance({ did: 'targetDid6' }),
        issuer: entityMockUtils.getIdentityInstance({ did: 'issuerDid6' }),
        data: {
          type: AuthorizationType.TransferTicker,
          value: 'SOME_TICKER6',
        },
      },
      {
        authId: new BigNumber(6),
        expiry: new Date('10/14/1987'), // expired
        target: entityMockUtils.getIdentityInstance({ did: 'targetDid7' }),
        issuer: entityMockUtils.getIdentityInstance({ did: 'issuerDid7' }),
        data: {
          type: AuthorizationType.TransferAssetOwnership,
          value: 'SOME_TICKER7',
        },
      },
    ];
    auths = [];
    rawAuthIds = [];
    rawAuthIdentifiers = [];
    authParams.forEach(params => {
      const { authId, target } = params;

      const signerValue = utilsConversionModule.signerToSignerValue(target);

      auths.push(new AuthorizationRequest(params, mockContext));

      const rawAuthId = dsMockUtils.createMockU64(authId);
      rawAuthIds.push([rawAuthId]);
      bigNumberToU64Stub.withArgs(authId, mockContext).returns(rawAuthId);
      const rawSignatory = dsMockUtils.createMockSignatory({
        Identity: dsMockUtils.createMockIdentityId(signerValue.value),
      });

      rawAuthIdentifiers.push([rawSignatory, rawAuthId, rawFalseBool]);
      signerValueToSignatoryStub.withArgs(signerValue, mockContext).returns(rawSignatory);
    });
    booleanToBoolStub.withArgs(false, mockContext).returns(rawFalseBool);

    acceptAssetOwnershipTransferTransaction = dsMockUtils.createTxStub(
      'asset',
      'acceptAssetOwnershipTransfer'
    );
    acceptPayingKeyTransaction = dsMockUtils.createTxStub('relayer', 'acceptPayingKey');
    acceptBecomeAgentTransaction = dsMockUtils.createTxStub('externalAgents', 'acceptBecomeAgent');
    acceptPortfolioCustodyTransaction = dsMockUtils.createTxStub(
      'portfolio',
      'acceptPortfolioCustody'
    );
    acceptTickerTransferTransaction = dsMockUtils.createTxStub('asset', 'acceptTickerTransfer');
  });

  afterEach(() => {
    entityMockUtils.reset();
    procedureMockUtils.reset();
    dsMockUtils.reset();
  });

  afterAll(() => {
    procedureMockUtils.cleanup();
    dsMockUtils.cleanup();
  });

  test('should add a batch of accept authorization transactions (dependent on the type of auth) to the queue and ignore expired requests', async () => {
    const proc = procedureMockUtils.getInstance<ConsumeAuthorizationRequestsParams, void>(
      mockContext
    );

    await prepareConsumeAuthorizationRequests.call(proc, {
      accept: true,
      authRequests: auths,
    });

    sinon.assert.calledWith(addBatchTransactionStub, {
      transactions: [
        {
          transaction: acceptAssetOwnershipTransferTransaction,
          args: rawAuthIds[0],
        },
      ],
    });
    sinon.assert.calledWith(addBatchTransactionStub, {
      transactions: [
        {
          transaction: acceptPayingKeyTransaction,
          args: rawAuthIds[1],
        },
      ],
    });

    sinon.assert.calledWith(addBatchTransactionStub, {
      transactions: [
        {
          transaction: acceptBecomeAgentTransaction,
          args: rawAuthIds[2],
        },
      ],
    });
    sinon.assert.calledWith(addBatchTransactionStub, {
      transactions: [
        {
          transaction: acceptPortfolioCustodyTransaction,
          args: rawAuthIds[3],
        },
      ],
    });
    sinon.assert.calledWith(addBatchTransactionStub, {
      transactions: [
        {
          transaction: acceptTickerTransferTransaction,
          args: rawAuthIds[4],
        },
      ],
    });
  });

  test('should add a batch of remove authorization transactions to the queue and ignore expired requests', async () => {
    const proc = procedureMockUtils.getInstance<ConsumeAuthorizationRequestsParams, void>(
      mockContext
    );

    const transaction = dsMockUtils.createTxStub('identity', 'removeAuthorization');

    await prepareConsumeAuthorizationRequests.call(proc, {
      accept: false,
      authRequests: auths,
    });

    const authIds = rawAuthIdentifiers.slice(0, -1);

    sinon.assert.calledWith(addBatchTransactionStub, {
      transactions: authIds.map(authId => ({ transaction, args: authId })),
    });
  });

  describe('getAuthorization', () => {
    test('should return whether the current Identity or Account is the target of all non-expired requests if trying to accept', async () => {
      const proc = procedureMockUtils.getInstance<ConsumeAuthorizationRequestsParams, void>(
        mockContext
      );
      const { did } = await mockContext.getCurrentIdentity();
      const constructorParams = [
        {
          authId: new BigNumber(1),
          expiry: null,
          target: entityMockUtils.getIdentityInstance({ did }),
          issuer: entityMockUtils.getIdentityInstance({ did: 'issuerDid1' }),
          data: {
            type: AuthorizationType.BecomeAgent,
          } as Authorization,
        },
        {
          authId: new BigNumber(2),
          expiry: new Date('10/14/1987'), // expired
          target: entityMockUtils.getIdentityInstance({ did: 'notTheCurrentIdentity' }),
          issuer: entityMockUtils.getIdentityInstance({ did: 'issuerDid2' }),
          data: {
            type: AuthorizationType.PortfolioCustody,
          } as Authorization,
        },
      ];
      const args = {
        accept: true,
        authRequests: constructorParams.map(
          params => new AuthorizationRequest(params, mockContext)
        ),
      } as ConsumeAuthorizationRequestsParams;

      const boundFunc = getAuthorization.bind(proc);
      let result = await boundFunc(args);
      expect(result).toEqual({
        roles: true,
        permissions: {
          assets: [],
          portfolios: [],
          transactions: [
            TxTags.externalAgents.AcceptBecomeAgent,
            TxTags.portfolio.AcceptPortfolioCustody,
          ],
        },
      });

      args.authRequests[0].target = entityMockUtils.getIdentityInstance({
        did: 'notTheCurrentIdentity',
      });
      args.accept = false;

      result = await boundFunc(args);
      expect(result).toEqual({
        roles:
          'Authorization Requests can only be accepted by the target Account/Identity. They can only be rejected by the target Account/Identity or the issuing Identity',
        permissions: {
          assets: [],
          portfolios: [],
          transactions: [TxTags.identity.RemoveAuthorization],
        },
      });

      args.authRequests[0].target = entityMockUtils.getAccountInstance({ address: 'someAddress' });

      result = await boundFunc(args);
      expect(result).toEqual({
        roles:
          'Authorization Requests can only be accepted by the target Account/Identity. They can only be rejected by the target Account/Identity or the issuing Identity',
        permissions: {
          assets: [],
          portfolios: [],
          transactions: [TxTags.identity.RemoveAuthorization],
        },
      });
    });
  });
});<|MERGE_RESOLUTION|>--- conflicted
+++ resolved
@@ -61,15 +61,10 @@
       returnValue: dsMockUtils.createMockOption(
         dsMockUtils.createMockAuthorization({
           /* eslint-disable @typescript-eslint/naming-convention */
-<<<<<<< HEAD
           authorization_data: dsMockUtils.createMockAuthorizationData({
             TransferTicker: dsMockUtils.createMockTicker('TICKER'),
           }),
-          auth_id: 1,
-=======
-          authorization_data: dsMockUtils.createMockAuthorizationData('RotatePrimaryKey'),
           auth_id: new BigNumber(1),
->>>>>>> 22bc505c
           authorized_by: 'someDid',
           expiry: dsMockUtils.createMockOption(),
           /* eslint-enable @typescript-eslint/naming-convention */

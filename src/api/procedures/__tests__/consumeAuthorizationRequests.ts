--- conflicted
+++ resolved
@@ -311,16 +311,12 @@
       });
 
       args.authRequests[0].target = entityMockUtils.getIdentityInstance({
-<<<<<<< HEAD
-        did: 'notTheSigningIdentity',
-=======
         isEqual: false,
         did: 'someoneElse',
       });
       args.authRequests[0].issuer = entityMockUtils.getIdentityInstance({
         isEqual: false,
         did: 'someoneElse',
->>>>>>> 7795dfef
       });
       args.accept = false;
 

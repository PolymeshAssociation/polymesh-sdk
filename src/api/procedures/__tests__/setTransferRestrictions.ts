--- conflicted
+++ resolved
@@ -55,7 +55,7 @@
     BTreeSet<PolymeshPrimitivesIdentityId>
   >;
   let statisticsOpTypeToStatOpTypeStub: sinon.SinonStub<
-    [StatisticsOpType, Context],
+    [StatisticsOpType.Count | StatisticsOpType.Balance, Context],
     PolymeshPrimitivesStatisticsStatOpType
   >;
   let complianceConditionsToBtreeSetStub: sinon.SinonStub<
@@ -232,7 +232,7 @@
       .withArgs(maxOwnershipRestriction, mockContext)
       .returns(rawPercentageRestriction);
     transferRestrictionToPolymeshTransferConditionStub
-      .withArgs(claimCountRestriction, mockContext)
+      .withArgs(sinon.match(claimCountRestriction), mockContext)
       .returns(rawClaimCountRestriction);
     transferRestrictionToPolymeshTransferConditionStub
       .withArgs(claimPercentageRestriction, mockContext)
@@ -276,135 +276,75 @@
 
     let result = await prepareSetTransferRestrictions.call(proc, args);
 
-<<<<<<< HEAD
-    expect(result).toEqual({
-=======
-    sinon.assert.calledWith(addBatchTransactionStub.firstCall, {
->>>>>>> fd6ff194
-      transactions: [
-        {
-          transaction: setAssetTransferComplianceTransaction,
-          args: [{ Ticker: rawTicker }, rawCountRestrictionBtreeSet],
-        },
-      ],
-      resolver: new BigNumber(1),
-    });
-
-    proc = procedureMockUtils.getInstance<SetTransferRestrictionsParams, BigNumber, Storage>(
-      mockContext,
-      {
-        currentRestrictions: [rawCountRestriction],
-        occupiedSlots: new BigNumber(0),
-      }
-    );
-
-    args = {
-      ticker,
-      restrictions: [{ percentage }],
-      type: TransferRestrictionType.Percentage,
-    };
-
-    result = await prepareSetTransferRestrictions.call(proc, args);
-
-<<<<<<< HEAD
-    expect(result).toEqual({
-=======
-    sinon.assert.calledWith(addBatchTransactionStub.secondCall, {
->>>>>>> fd6ff194
-      transactions: [
-        {
-          transaction: setAssetTransferComplianceTransaction,
-          args: [{ Ticker: rawTicker }, rawPercentageRestrictionBtreeSet],
-        },
-      ],
-      resolver: new BigNumber(1),
-    });
-<<<<<<< HEAD
-=======
-
-    expect(result).toEqual(new BigNumber(1));
-
-    proc = procedureMockUtils.getInstance<SetTransferRestrictionsParams, BigNumber, Storage>(
-      mockContext,
-      {
-        currentRestrictions: [],
-        occupiedSlots: new BigNumber(0),
-      }
-    );
-
-    args = {
-      ticker,
-      restrictions: [claimCountRestrictionValue],
-      type: TransferRestrictionType.ClaimCount,
-    };
-
-    result = await prepareSetTransferRestrictions.call(proc, args);
-
-    sinon.assert.calledWith(addBatchTransactionStub.thirdCall, {
-      transactions: [
-        {
-          transaction: setAssetTransferComplianceTransaction,
-          args: [{ Ticker: rawTicker }, rawClaimCountRestrictionBtreeSet],
-        },
-      ],
-    });
-
-    expect(result).toEqual(new BigNumber(1));
-
-    args = {
-      ticker,
-      restrictions: [claimPercentageRestrictionValue],
-      type: TransferRestrictionType.ClaimPercentage,
-    };
-
-    result = await prepareSetTransferRestrictions.call(proc, args);
-
-    sinon.assert.calledWith(addBatchTransactionStub.lastCall, {
-      transactions: [
-        {
-          transaction: setAssetTransferComplianceTransaction,
-          args: [{ Ticker: rawTicker }, rawClaimPercentageRestrictionBtreeSet],
-        },
-      ],
-    });
-
-    expect(result).toEqual(new BigNumber(1));
->>>>>>> fd6ff194
-  });
-
-  it('should add exempted identities if they were given', async () => {
-    const proc = procedureMockUtils.getInstance<SetTransferRestrictionsParams, BigNumber, Storage>(
-      mockContext,
-      {
-        currentRestrictions: [],
-        occupiedSlots: new BigNumber(0),
-      }
-    );
-
-    const exemptedDids = ['0x1000', '0x2000', '0x3000'];
-    const exemptedDidsBtreeSet =
-      dsMockUtils.createMockBTreeSet<PolymeshPrimitivesIdentityId>(exemptedDids);
-    const op = 'Count';
-
-    scopeIdsToBtreeSetStub.returns(exemptedDidsBtreeSet);
-
-    statisticsOpTypeToStatOpTypeStub
-      .withArgs(StatisticsOpType.Count, mockContext)
-      .returns(op as unknown as PolymeshPrimitivesStatisticsStatOpType);
-
-    args = {
-      ticker,
-      restrictions: [{ count, exemptedIdentities: exemptedDids }],
-      type: TransferRestrictionType.Count,
-    };
-
-    const result = await prepareSetTransferRestrictions.call(proc, args);
-
     expect(result).toEqual({
       transactions: [
         {
           transaction: setAssetTransferComplianceTransaction,
           args: [{ Ticker: rawTicker }, rawCountRestrictionBtreeSet],
+        },
+      ],
+      resolver: new BigNumber(1),
+    });
+
+    proc = procedureMockUtils.getInstance<SetTransferRestrictionsParams, BigNumber, Storage>(
+      mockContext,
+      {
+        currentRestrictions: [rawCountRestriction],
+        occupiedSlots: new BigNumber(0),
+      }
+    );
+
+    args = {
+      ticker,
+      restrictions: [{ percentage }],
+      type: TransferRestrictionType.Percentage,
+    };
+
+    result = await prepareSetTransferRestrictions.call(proc, args);
+
+    expect(result).toEqual({
+      transactions: [
+        {
+          transaction: setAssetTransferComplianceTransaction,
+          args: [{ Ticker: rawTicker }, rawPercentageRestrictionBtreeSet],
+        },
+      ],
+      resolver: new BigNumber(1),
+    });
+  });
+
+  it('should add exempted identities if they were given', async () => {
+    const proc = procedureMockUtils.getInstance<SetTransferRestrictionsParams, BigNumber, Storage>(
+      mockContext,
+      {
+        currentRestrictions: [],
+        occupiedSlots: new BigNumber(0),
+      }
+    );
+
+    const exemptedDids = ['0x1000', '0x2000', '0x3000'];
+    const exemptedDidsBtreeSet =
+      dsMockUtils.createMockBTreeSet<PolymeshPrimitivesIdentityId>(exemptedDids);
+    const op = 'Count';
+
+    scopeIdsToBtreeSetStub.returns(exemptedDidsBtreeSet);
+
+    statisticsOpTypeToStatOpTypeStub
+      .withArgs(StatisticsOpType.Count, mockContext)
+      .returns(op as unknown as PolymeshPrimitivesStatisticsStatOpType);
+    args = {
+      ticker,
+      restrictions: [{ ...claimCountRestrictionValue, exemptedIdentities: exemptedDids }],
+      type: TransferRestrictionType.ClaimCount,
+    };
+
+    const result = await prepareSetTransferRestrictions.call(proc, args);
+
+    expect(result).toEqual({
+      transactions: [
+        {
+          transaction: setAssetTransferComplianceTransaction,
+          args: [{ Ticker: rawTicker }, rawClaimCountRestrictionBtreeSet],
         },
         {
           transaction: setEntitiesExemptTransaction,
@@ -542,82 +482,6 @@
     expect(err.data).toEqual({ availableSlots: new BigNumber(0) });
   });
 
-<<<<<<< HEAD
-  it("should add a setActiveAssetStats transaction if a needed stat isn't set", async () => {
-    dsMockUtils.createQueryStub('asset', 'balanceOf', {
-      returnValue: ['one', 'two', 'three'],
-    });
-
-    statisticsOpTypeToStatTypeStub.returns(rawStatType);
-    createStat2ndKeyStub.withArgs(mockContext).returns(raw2ndKey);
-    rawStatUpdate = dsMockUtils.createMockStatUpdate();
-    const mockStatsBtree = dsMockUtils.createMockBTreeSet([rawStatType]);
-    const mockStatUpdateBtree =
-      dsMockUtils.createMockBTreeSet<PolymeshPrimitivesStatisticsStatUpdate>([rawStatUpdate]);
-    const hasStub = mockStatUpdateBtree.has as sinon.SinonStub;
-    hasStub.returns(false);
-    statUpdateStub.returns(rawStatUpdate);
-    statUpdatesToBtreeStatUpdateStub
-      .withArgs([rawStatUpdate], mockContext)
-      .returns(mockStatUpdateBtree);
-    statisticStatTypesToBtreeStatTypeStub
-      .withArgs([rawStatType], mockContext)
-      .returns(mockStatsBtree);
-    const proc = procedureMockUtils.getInstance<SetTransferRestrictionsParams, BigNumber, Storage>(
-      mockContext,
-      {
-        currentRestrictions: [],
-        occupiedSlots: new BigNumber(0),
-        needStat: true,
-        currentStats: dsMockUtils.createMockBTreeSet([]),
-      }
-    );
-
-    let result = await prepareSetTransferRestrictions.call(proc, args);
-
-    expect(result).toEqual({
-      transactions: [
-        {
-          transaction: setActiveAssetStatsTransaction,
-          args: [{ Ticker: rawTicker }, mockStatsBtree],
-        },
-        {
-          transaction: batchUpdateAssetStatsTransaction,
-          args: [{ Ticker: rawTicker }, rawStatType, mockStatUpdateBtree],
-        },
-        {
-          transaction: setAssetTransferComplianceTransaction,
-          args: [{ Ticker: rawTicker }, rawCountRestrictionBtreeSet],
-        },
-      ],
-      resolver: new BigNumber(1),
-    });
-
-    args = {
-      ticker,
-      restrictions: [{ percentage }],
-      type: TransferRestrictionType.Percentage,
-    };
-
-    result = await prepareSetTransferRestrictions.call(proc, args);
-
-    expect(result).toEqual({
-      transactions: [
-        {
-          transaction: setActiveAssetStatsTransaction,
-          args: [{ Ticker: rawTicker }, mockStatsBtree],
-        },
-        {
-          transaction: setAssetTransferComplianceTransaction,
-          args: [{ Ticker: rawTicker }, rawPercentageRestrictionBtreeSet],
-        },
-      ],
-      resolver: new BigNumber(1),
-    });
-  });
-
-=======
->>>>>>> fd6ff194
   describe('getAuthorization', () => {
     it('should return the appropriate roles and permissions', () => {
       let proc = procedureMockUtils.getInstance<SetTransferRestrictionsParams, BigNumber, Storage>(

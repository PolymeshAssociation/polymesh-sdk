<<<<<<< HEAD
import { u64 } from '@polkadot/types';
import { Permill } from '@polkadot/types/interfaces';
import {
  BTreeSetIdentityId,
  BTreeSetTransferCondition,
=======
import { BTreeSet, u64, u128 } from '@polkadot/types';
import { Permill } from '@polkadot/types/interfaces';
import {
>>>>>>> d65da17c
  PolymeshPrimitivesIdentityId,
  PolymeshPrimitivesStatisticsStatOpType,
  PolymeshPrimitivesStatisticsStatType,
  PolymeshPrimitivesTransferComplianceTransferCondition,
} from '@polkadot/types/lookup';
import BigNumber from 'bignumber.js';
import { ScopeId, Ticker, TransferCondition } from 'polymesh-types/types';
import sinon from 'sinon';

import {
  getAuthorization,
  prepareSetTransferRestrictions,
  prepareStorage,
  SetTransferRestrictionsParams,
  Storage,
} from '~/api/procedures/setTransferRestrictions';
import { Context, PolymeshError } from '~/internal';
import { dsMockUtils, entityMockUtils, procedureMockUtils } from '~/testUtils/mocks';
import { Mocked } from '~/testUtils/types';
import { ErrorCode, TransferRestriction, TransferRestrictionType, TxTags } from '~/types';
import { PolymeshTx, StatisticsOpType, TickerKey } from '~/types/internal';
import * as utilsConversionModule from '~/utils/conversion';

jest.mock(
  '~/api/entities/Asset',
  require('~/testUtils/mocks/entities').mockAssetModule('~/api/entities/Asset')
);
jest.mock(
  '~/api/entities/Identity',
  require('~/testUtils/mocks/entities').mockIdentityModule('~/api/entities/Identity')
);

describe('setTransferRestrictions procedure', () => {
  let mockContext: Mocked<Context>;
  let transferRestrictionToTransferManagerStub: sinon.SinonStub<
    [TransferRestriction, Context],
    TransferCondition
  >;
  let stringToTickerKeyStub: sinon.SinonStub<[string, Context], TickerKey>;
  let stringToScopeIdStub: sinon.SinonStub<[string, Context], ScopeId>;
  let scopeIdsToBtreeSetStub: sinon.SinonStub<
    [PolymeshPrimitivesIdentityId[], Context],
    BTreeSet<PolymeshPrimitivesIdentityId>
  >;
  let statisticsOpTypeToStatOpTypeStub: sinon.SinonStub<
    [StatisticsOpType, Context],
    PolymeshPrimitivesStatisticsStatOpType
  >;
<<<<<<< HEAD

=======
  let batchUpdateAssetStatsTransaction: PolymeshTx<
    [
      Ticker,
      PolymeshPrimitivesStatisticsStatType,
      BTreeSet<PolymeshPrimitivesStatisticsStatUpdate>[]
    ]
  >;
  let statisticsOpTypeToStatTypeStub: sinon.SinonStub<
    [PolymeshPrimitivesStatisticsStatOpType, Context],
    PolymeshPrimitivesStatisticsStatType
  >;

  let statUpdateStub: sinon.SinonStub<
    [PolymeshPrimitivesStatisticsStat2ndKey, u128, Context],
    PolymeshPrimitivesStatisticsStatUpdate
  >;

  let statUpdatesToBtreeStatUpdateStub: sinon.SinonStub<
    [PolymeshPrimitivesStatisticsStatUpdate[], Context],
    BTreeSet<PolymeshPrimitivesStatisticsStatUpdate>
  >;
>>>>>>> d65da17c
  let complianceConditionsToBtreeSetStub: sinon.SinonStub<
    [PolymeshPrimitivesTransferComplianceTransferCondition[], Context],
    BTreeSet<PolymeshPrimitivesTransferComplianceTransferCondition>
  >;
  let statisticStatTypesToBtreeStatTypeStub: sinon.SinonStub<
    [PolymeshPrimitivesStatisticsStatType[], Context]
  >;
  let statStub: sinon.SinonStub;

  let ticker: string;
  let count: BigNumber;
  let percentage: BigNumber;
  let maxInvestorRestriction: TransferRestriction;
  let maxOwnershipRestriction: TransferRestriction;
  let exemptedDid: string;
  let rawTicker: Ticker;
  let rawCount: u64;
  let rawPercentage: Permill;
  let rawCountRestriction: TransferCondition;
  let rawPercentageRestriction: TransferCondition;
  let rawScopeId: ScopeId;
  let rawStatType: PolymeshPrimitivesStatisticsStatType;
  let args: SetTransferRestrictionsParams;
<<<<<<< HEAD
=======
  let raw2ndKey: PolymeshPrimitivesStatisticsStat2ndKey;
  let rawCountRestrictionBtreeSet: BTreeSet<PolymeshPrimitivesTransferComplianceTransferCondition>;
  let rawPercentageRestrictionBtreeSet: BTreeSet<PolymeshPrimitivesTransferComplianceTransferCondition>;
>>>>>>> d65da17c

  beforeAll(() => {
    dsMockUtils.initMocks();
    procedureMockUtils.initMocks();
    entityMockUtils.initMocks();
    transferRestrictionToTransferManagerStub = sinon.stub(
      utilsConversionModule,
      'transferRestrictionToPolymeshTransferCondition'
    );
    stringToTickerKeyStub = sinon.stub(utilsConversionModule, 'stringToTickerKey');
    stringToScopeIdStub = sinon.stub(utilsConversionModule, 'stringToScopeId');
    scopeIdsToBtreeSetStub = sinon.stub(utilsConversionModule, 'scopeIdsToBtreeSetIdentityId');
    statisticsOpTypeToStatOpTypeStub = sinon.stub(
      utilsConversionModule,
      'statisticsOpTypeToStatOpType'
    );
    statStub = sinon.stub(utilsConversionModule, 'meshStatToStatisticsOpType');
    complianceConditionsToBtreeSetStub = sinon.stub(
      utilsConversionModule,
      'complianceConditionsToBtreeSet'
    );
    statisticStatTypesToBtreeStatTypeStub = sinon.stub(
      utilsConversionModule,
      'statisticStatTypesToBtreeStatType'
    );
    ticker = 'TICKER';
    count = new BigNumber(10);
    percentage = new BigNumber(49);
    maxInvestorRestriction = { type: TransferRestrictionType.Count, value: count };
    maxOwnershipRestriction = { type: TransferRestrictionType.Percentage, value: percentage };
    exemptedDid = 'exemptedDid';
  });

  let addBatchTransactionStub: sinon.SinonStub;

  let setAssetTransferComplianceTransaction: PolymeshTx<[Ticker, TransferCondition]>;
  let setEntitiesExemptTransaction: PolymeshTx<
    [
      boolean,
      { asset: { Ticker: Ticker }; op: PolymeshPrimitivesStatisticsStatOpType },
      BTreeSet<PolymeshPrimitivesIdentityId>
    ]
  >;
<<<<<<< HEAD
=======
  let setActiveAssetStatsTransaction: PolymeshTx<
    [Ticker, BTreeSet<PolymeshPrimitivesStatisticsStatUpdate>]
  >;
>>>>>>> d65da17c

  beforeEach(() => {
    args = {
      ticker,
      restrictions: [{ count }],
      type: TransferRestrictionType.Count,
    };
    dsMockUtils.setConstMock('statistics', 'maxTransferConditionsPerAsset', {
      returnValue: dsMockUtils.createMockU32(new BigNumber(3)),
    });

    addBatchTransactionStub = procedureMockUtils.getAddBatchTransactionStub();

    setAssetTransferComplianceTransaction = dsMockUtils.createTxStub(
      'statistics',
      'setAssetTransferCompliance'
    );
    setEntitiesExemptTransaction = dsMockUtils.createTxStub('statistics', 'setEntitiesExempt');

    mockContext = dsMockUtils.getContextInstance();

    rawTicker = dsMockUtils.createMockTicker(ticker);
    rawCount = dsMockUtils.createMockU64(count);
    rawPercentage = dsMockUtils.createMockPermill(percentage.multipliedBy(10000));
    rawCountRestriction = dsMockUtils.createMockTransferCondition({ MaxInvestorCount: rawCount });
    rawCountRestrictionBtreeSet = dsMockUtils.createMockBTreeSet([rawCountRestriction]);
    rawPercentageRestrictionBtreeSet = dsMockUtils.createMockBTreeSet([rawPercentageRestriction]);
    rawPercentageRestriction = dsMockUtils.createMockTransferCondition({
      MaxInvestorOwnership: rawPercentage,
    });
    rawScopeId = dsMockUtils.createMockScopeId(exemptedDid);
<<<<<<< HEAD
    rawStatType = dsMockUtils.createMockStatistics();
=======
    rawStatType = dsMockUtils.createMockStatisticsStatType();
    raw2ndKey = dsMockUtils.createMock2ndKey();
>>>>>>> d65da17c

    transferRestrictionToTransferManagerStub
      .withArgs(maxInvestorRestriction, mockContext)
      .returns(rawCountRestriction);
    transferRestrictionToTransferManagerStub
      .withArgs(maxOwnershipRestriction, mockContext)
      .returns(rawPercentageRestriction);
    stringToTickerKeyStub.withArgs(ticker, mockContext).returns({ Ticker: rawTicker });
    stringToScopeIdStub.withArgs(exemptedDid, mockContext).returns(rawScopeId);
<<<<<<< HEAD
=======
    statUpdatesToBtreeStatUpdateStub
      .withArgs([rawStatUpdate], mockContext)
      .returns(dsMockUtils.createMockBTreeSet([rawStatUpdate]));
>>>>>>> d65da17c
    complianceConditionsToBtreeSetStub
      .withArgs([rawCountRestriction], mockContext)
      .returns(rawCountRestrictionBtreeSet);
    complianceConditionsToBtreeSetStub
      .withArgs([rawPercentageRestriction], mockContext)
<<<<<<< HEAD
      .returns([rawPercentageRestriction] as BTreeSetTransferCondition);
    statStub.returns(StatisticsOpType.Count);
=======
      .returns(rawPercentageRestrictionBtreeSet);
>>>>>>> d65da17c
  });

  afterEach(() => {
    entityMockUtils.reset();
    procedureMockUtils.reset();
    dsMockUtils.reset();
  });

  afterAll(() => {
    procedureMockUtils.cleanup();
    dsMockUtils.cleanup();
  });

  it('should add a setTransferRestrictions transaction to the queue', async () => {
    let proc = procedureMockUtils.getInstance<SetTransferRestrictionsParams, BigNumber, Storage>(
      mockContext,
      {
        currentRestrictions: [rawPercentageRestriction],
        occupiedSlots: new BigNumber(0),
<<<<<<< HEAD
=======
        needStat: false,
        currentStats: dsMockUtils.createMockBTreeSet([]),
>>>>>>> d65da17c
      }
    );

    let result = await prepareSetTransferRestrictions.call(proc, args);

    sinon.assert.calledWith(addBatchTransactionStub, {
      transactions: [
        {
          transaction: setAssetTransferComplianceTransaction,
          args: [{ Ticker: rawTicker }, rawCountRestrictionBtreeSet],
        },
      ],
    });

    expect(result).toEqual(new BigNumber(1));

    proc = procedureMockUtils.getInstance<SetTransferRestrictionsParams, BigNumber, Storage>(
      mockContext,
      {
        currentRestrictions: [rawCountRestriction],
        occupiedSlots: new BigNumber(0),
<<<<<<< HEAD
=======
        needStat: false,
        currentStats: dsMockUtils.createMockBTreeSet([]),
>>>>>>> d65da17c
      }
    );

    args = {
      ticker,
      restrictions: [{ percentage }],
      type: TransferRestrictionType.Percentage,
    };

    result = await prepareSetTransferRestrictions.call(proc, args);

    sinon.assert.calledWith(addBatchTransactionStub, {
      transactions: [
        {
          transaction: setAssetTransferComplianceTransaction,
          args: [{ Ticker: rawTicker }, rawPercentageRestrictionBtreeSet],
        },
      ],
    });

    expect(result).toEqual(new BigNumber(1));
  });

  it('should add exempted identities if they were given', async () => {
    const proc = procedureMockUtils.getInstance<SetTransferRestrictionsParams, BigNumber, Storage>(
      mockContext,
      {
        currentRestrictions: [],
        occupiedSlots: new BigNumber(0),
<<<<<<< HEAD
=======
        needStat: false,
        currentStats: dsMockUtils.createMockBTreeSet([]),
>>>>>>> d65da17c
      }
    );

    const exemptedDids = ['0x1000', '0x2000', '0x3000'];
    const exemptedDidsBtreeSet =
      dsMockUtils.createMockBTreeSet<PolymeshPrimitivesIdentityId>(exemptedDids);
    const op = 'Count';

    scopeIdsToBtreeSetStub.returns(exemptedDidsBtreeSet);

    statisticsOpTypeToStatOpTypeStub
      .withArgs(StatisticsOpType.Count, mockContext)
      .returns(op as unknown as PolymeshPrimitivesStatisticsStatOpType);

    args = {
      ticker,
      restrictions: [{ count, exemptedIdentities: exemptedDids }],
      type: TransferRestrictionType.Count,
    };

    const result = await prepareSetTransferRestrictions.call(proc, args);

    sinon.assert.calledWith(addBatchTransactionStub, {
      transactions: [
        {
          transaction: setAssetTransferComplianceTransaction,
          args: [{ Ticker: rawTicker }, rawCountRestrictionBtreeSet],
        },
        {
          transaction: setEntitiesExemptTransaction,
          feeMultiplier: new BigNumber(3),
          args: [true, { asset: { Ticker: rawTicker }, op }, exemptedDidsBtreeSet],
        },
      ],
    });

    expect(result).toEqual(new BigNumber(1));
  });

  it('should remove restrictions by adding a setTransferRestriction transaction to the queue', async () => {
    args = {
      type: TransferRestrictionType.Count,
      restrictions: [],
      ticker,
    };

    const proc = procedureMockUtils.getInstance<SetTransferRestrictionsParams, BigNumber, Storage>(
      mockContext,
      {
        currentRestrictions: [rawCountRestriction],
        occupiedSlots: new BigNumber(0),
<<<<<<< HEAD
=======
        needStat: false,
        currentStats: dsMockUtils.createMockBTreeSet([]),
>>>>>>> d65da17c
      }
    );
    const emptyConditionsBtreeSet =
      dsMockUtils.createMockBTreeSet<PolymeshPrimitivesTransferComplianceTransferCondition>([]);
    complianceConditionsToBtreeSetStub.withArgs([], mockContext).returns(emptyConditionsBtreeSet);

    const result = await prepareSetTransferRestrictions.call(proc, args);

    sinon.assert.calledWith(addBatchTransactionStub, {
      transactions: [
        {
          transaction: setAssetTransferComplianceTransaction,
          args: [{ Ticker: rawTicker }, emptyConditionsBtreeSet],
        },
      ],
    });

    expect(result).toEqual(new BigNumber(0));
  });

  it('should throw an error if attempting to add restrictions that already exist', async () => {
    let proc = procedureMockUtils.getInstance<SetTransferRestrictionsParams, BigNumber, Storage>(
      mockContext,
      {
        currentRestrictions: [rawCountRestriction],
        occupiedSlots: new BigNumber(0),
<<<<<<< HEAD
=======
        needStat: false,
        currentStats: dsMockUtils.createMockBTreeSet([]),
>>>>>>> d65da17c
      }
    );

    let err;

    try {
      await prepareSetTransferRestrictions.call(proc, {
        ticker,
        restrictions: [{ count }],
        type: TransferRestrictionType.Count,
      });
    } catch (error) {
      err = error;
    }

    expect(err.message).toBe('The supplied restrictions are already in place');

    proc = procedureMockUtils.getInstance<SetTransferRestrictionsParams, BigNumber, Storage>(
      mockContext,
      {
        currentRestrictions: [rawPercentageRestriction],
        occupiedSlots: new BigNumber(0),
<<<<<<< HEAD
=======
        needStat: false,
        currentStats: dsMockUtils.createMockBTreeSet([]),
>>>>>>> d65da17c
      }
    );

    try {
      await prepareSetTransferRestrictions.call(proc, {
        ticker,
        restrictions: [{ percentage }],
        type: TransferRestrictionType.Percentage,
      });
    } catch (error) {
      err = error;
    }

    expect(err.message).toBe('The supplied restrictions are already in place');
  });

  it('should throw an error if attempting to remove an empty restriction list', async () => {
    args = {
      ticker,
      restrictions: [],
      type: TransferRestrictionType.Count,
    };
    const proc = procedureMockUtils.getInstance<SetTransferRestrictionsParams, BigNumber, Storage>(
      mockContext,
      {
        currentRestrictions: [],
        occupiedSlots: new BigNumber(0),
<<<<<<< HEAD
=======
        needStat: false,
        currentStats: dsMockUtils.createMockBTreeSet([]),
>>>>>>> d65da17c
      }
    );
    let err;
    try {
      await prepareSetTransferRestrictions.call(proc, args);
    } catch (error) {
      err = error;
    }
    expect(err.message).toBe('There are no restrictions to remove');
  });

  it('should throw an error if attempting to add more restrictions than there are slots available', async () => {
    args = {
      ticker,
      restrictions: [{ count }, { count: new BigNumber(2) }],
      type: TransferRestrictionType.Count,
    };

    const proc = procedureMockUtils.getInstance<SetTransferRestrictionsParams, BigNumber, Storage>(
      mockContext,
      {
        currentRestrictions: [rawCountRestriction],
        occupiedSlots: new BigNumber(3),
<<<<<<< HEAD
=======
        needStat: false,
        currentStats: dsMockUtils.createMockBTreeSet([]),
>>>>>>> d65da17c
      }
    );

    let err;

    try {
      await prepareSetTransferRestrictions.call(proc, args);
    } catch (error) {
      err = error;
    }

    expect(err.message).toBe(
      'Cannot set more Transfer Restrictions than there are slots available'
    );
    expect(err.data).toEqual({ availableSlots: new BigNumber(0) });
  });

<<<<<<< HEAD
=======
  it("should add a setActiveAssetStats transaction if a needed stat isn't set", async () => {
    dsMockUtils.createQueryStub('asset', 'balanceOf', {
      returnValue: ['one', 'two', 'three'],
    });

    statisticsOpTypeToStatTypeStub.returns(rawStatType);
    createStat2ndKeyStub.withArgs(mockContext).returns(raw2ndKey);
    rawStatUpdate = dsMockUtils.createMockStatUpdate();
    const mockStatsBtree = dsMockUtils.createMockBTreeSet([rawStatType]);
    const mockStatUpdateBtree =
      dsMockUtils.createMockBTreeSet<PolymeshPrimitivesStatisticsStatUpdate>([rawStatUpdate]);
    const hasStub = mockStatUpdateBtree.has as sinon.SinonStub;
    hasStub.returns(false);
    statUpdateStub.returns(rawStatUpdate);
    statUpdatesToBtreeStatUpdateStub
      .withArgs([rawStatUpdate], mockContext)
      .returns(mockStatUpdateBtree);
    statisticStatTypesToBtreeStatTypeStub
      .withArgs([rawStatType], mockContext)
      .returns(mockStatsBtree);
    const proc = procedureMockUtils.getInstance<SetTransferRestrictionsParams, BigNumber, Storage>(
      mockContext,
      {
        currentRestrictions: [],
        occupiedSlots: new BigNumber(0),
        needStat: true,
        currentStats: dsMockUtils.createMockBTreeSet([]),
      }
    );

    await prepareSetTransferRestrictions.call(proc, args);

    sinon.assert.calledWith(addBatchTransactionStub, {
      transactions: [
        {
          transaction: setActiveAssetStatsTransaction,
          args: [{ Ticker: rawTicker }, mockStatsBtree],
        },
        {
          transaction: batchUpdateAssetStatsTransaction,
          args: [{ Ticker: rawTicker }, rawStatType, mockStatUpdateBtree],
        },
        {
          transaction: setAssetTransferComplianceTransaction,
          args: [{ Ticker: rawTicker }, rawCountRestrictionBtreeSet],
        },
      ],
    });

    args = {
      ticker,
      restrictions: [{ percentage }],
      type: TransferRestrictionType.Percentage,
    };

    await prepareSetTransferRestrictions.call(proc, args);

    sinon.assert.calledWith(addBatchTransactionStub.secondCall, {
      transactions: [
        {
          transaction: setActiveAssetStatsTransaction,
          args: [{ Ticker: rawTicker }, mockStatsBtree],
        },
        {
          transaction: setAssetTransferComplianceTransaction,
          args: [{ Ticker: rawTicker }, rawPercentageRestrictionBtreeSet],
        },
      ],
    });
  });

>>>>>>> d65da17c
  describe('getAuthorization', () => {
    it('should return the appropriate roles and permissions', () => {
      let proc = procedureMockUtils.getInstance<SetTransferRestrictionsParams, BigNumber, Storage>(
        mockContext,
        {
          currentRestrictions: [],
          occupiedSlots: new BigNumber(0),
<<<<<<< HEAD
=======
          needStat: false,
          currentStats: dsMockUtils.createMockBTreeSet([]),
>>>>>>> d65da17c
        }
      );

      let boundFunc = getAuthorization.bind(proc);

      expect(boundFunc(args)).toEqual({
        permissions: {
          assets: [expect.objectContaining({ ticker })],
          transactions: [TxTags.statistics.SetAssetTransferCompliance],
          portfolios: [],
        },
      });

      args.restrictions = [{ count, exemptedIdentities: ['0x1000'] }];

      proc = procedureMockUtils.getInstance<SetTransferRestrictionsParams, BigNumber, Storage>(
        mockContext,
        {
          currentRestrictions: [],
          occupiedSlots: new BigNumber(0),
<<<<<<< HEAD
=======
          needStat: true,
          currentStats: dsMockUtils.createMockBTreeSet([]),
>>>>>>> d65da17c
        }
      );

      boundFunc = getAuthorization.bind(proc);

      expect(boundFunc(args)).toEqual({
        permissions: {
          assets: [expect.objectContaining({ ticker })],
          transactions: [
            TxTags.statistics.SetAssetTransferCompliance,
            TxTags.statistics.SetEntitiesExempt,
          ],
          portfolios: [],
        },
      });
    });
  });

  describe('prepareStorage', () => {
    let identityScopeId: string;

    let rawIdentityScopeId: ScopeId;

    const getCountStub = sinon.stub();
    const getPercentageStub = sinon.stub();

    beforeAll(() => {
      identityScopeId = 'someScopeId';

      rawIdentityScopeId = dsMockUtils.createMockScopeId(identityScopeId);
    });

    beforeEach(() => {
      stringToScopeIdStub.withArgs(identityScopeId, mockContext).returns(rawIdentityScopeId);

      getCountStub.resolves({
        restrictions: [{ count }],
        availableSlots: new BigNumber(1),
      });
      getPercentageStub.resolves({
        restrictions: [{ percentage }],
        availableSlots: new BigNumber(1),
      });
      entityMockUtils.configureMocks({
        identityOptions: {
          getScopeId: identityScopeId,
        },
        assetOptions: {
          transferRestrictionsCountGet: getCountStub,
          transferRestrictionsPercentageGet: getPercentageStub,
        },
      });

      dsMockUtils.createQueryStub('statistics', 'activeAssetStats', {
        returnValue: [rawStatType],
      });
    });

    afterAll(() => {
      sinon.restore();
    });

    it('should fetch, process and return shared data', async () => {
      const emptyBtreeStats = dsMockUtils.createMockBTreeSet([]);
      dsMockUtils.createQueryStub('statistics', 'activeAssetStats', {
        returnValue: emptyBtreeStats,
      });
      const proc = procedureMockUtils.getInstance<
        SetTransferRestrictionsParams,
        BigNumber,
        Storage
      >(mockContext);
      const boundFunc = prepareStorage.bind(proc);

      args = {
        ticker,
        type: TransferRestrictionType.Count,
        restrictions: [
          {
            count,
          },
        ],
      };

      let result = await boundFunc(args);
      expect(result).toEqual({
        occupiedSlots: new BigNumber(1),
<<<<<<< HEAD
=======
        currentRestrictions: [rawCountRestriction],
        currentStats: emptyBtreeStats,
        needStat: true,
>>>>>>> d65da17c
      });

      args = {
        ticker,
        type: TransferRestrictionType.Percentage,
        restrictions: [
          {
            percentage,
          },
        ],
      };

      statStub.returns(StatisticsOpType.Balance);

      result = await boundFunc(args);

      expect(result).toEqual({
        currentRestrictions: [rawPercentageRestriction],
        occupiedSlots: new BigNumber(1),
<<<<<<< HEAD
=======
        currentStats: emptyBtreeStats,
        needStat: true,
>>>>>>> d65da17c
      });

      args.restrictions = [];

      getCountStub.resolves({ restrictions: [{ count }], availableSlots: 1 });

      result = await boundFunc(args);

      getCountStub.resolves({
        restrictions: [{ count, exemptedIds: [exemptedDid] }],
        availableSlots: 1,
      });

      expect(result).toEqual({
        currentRestrictions: [rawPercentageRestriction],
        occupiedSlots: new BigNumber(1),
<<<<<<< HEAD
      });
    });

    it('should throw an error if the appropriate stat is not set', async () => {
      dsMockUtils.createQueryStub('statistics', 'activeAssetStats', {
        returnValue: [],
=======
        needStat: true,
        currentStats: emptyBtreeStats,
      });
    });

    it('should detect when an asset stat does not need to be made', async () => {
      const mockCountStat = [{ type: StatisticsOpType.Count }];
      const mockBalanceStat = [{ type: StatisticsOpType.Balance }];
      const mockStatsBtree = dsMockUtils.createMockBTreeSet([mockCountStat, mockBalanceStat]);
      const hasStub = mockStatsBtree.has as sinon.SinonStub;
      hasStub.returns(true);
      statisticsOpTypeToStatTypeStub.returns(
        dsMockUtils.createMockStatisticsOpTypeToStatType(StatisticsOpType.Count)
      );
      dsMockUtils.createQueryStub('statistics', 'activeAssetStats', {
        returnValue: mockStatsBtree,
>>>>>>> d65da17c
      });

      const proc = procedureMockUtils.getInstance<
        SetTransferRestrictionsParams,
        BigNumber,
        Storage
      >(mockContext);
      const boundFunc = prepareStorage.bind(proc);

<<<<<<< HEAD
      statStub.returns(StatisticsOpType.Balance);

      const expectedError = new PolymeshError({
        code: ErrorCode.UnmetPrerequisite,
        message:
          'The appropriate statistic must be enabled. Try calling the enableStat method first',
=======
      let result = await boundFunc(args);

      expect(result).toEqual({
        currentRestrictions: [rawCountRestriction],
        occupiedSlots: new BigNumber(1),
        needStat: false,
        currentStats: mockStatsBtree,
      });

      hasStub.returns(false);
      result = await boundFunc(args);

      expect(result).toEqual({
        currentRestrictions: [rawCountRestriction],
        occupiedSlots: new BigNumber(1),
        needStat: true,
        currentStats: mockStatsBtree,
>>>>>>> d65da17c
      });

      return expect(boundFunc(args)).rejects.toThrowError(expectedError);
    });
  });
});<|MERGE_RESOLUTION|>--- conflicted
+++ resolved
@@ -1,14 +1,6 @@
-<<<<<<< HEAD
-import { u64 } from '@polkadot/types';
+import { BTreeSet, u64 } from '@polkadot/types';
 import { Permill } from '@polkadot/types/interfaces';
 import {
-  BTreeSetIdentityId,
-  BTreeSetTransferCondition,
-=======
-import { BTreeSet, u64, u128 } from '@polkadot/types';
-import { Permill } from '@polkadot/types/interfaces';
-import {
->>>>>>> d65da17c
   PolymeshPrimitivesIdentityId,
   PolymeshPrimitivesStatisticsStatOpType,
   PolymeshPrimitivesStatisticsStatType,
@@ -57,37 +49,9 @@
     [StatisticsOpType, Context],
     PolymeshPrimitivesStatisticsStatOpType
   >;
-<<<<<<< HEAD
-
-=======
-  let batchUpdateAssetStatsTransaction: PolymeshTx<
-    [
-      Ticker,
-      PolymeshPrimitivesStatisticsStatType,
-      BTreeSet<PolymeshPrimitivesStatisticsStatUpdate>[]
-    ]
-  >;
-  let statisticsOpTypeToStatTypeStub: sinon.SinonStub<
-    [PolymeshPrimitivesStatisticsStatOpType, Context],
-    PolymeshPrimitivesStatisticsStatType
-  >;
-
-  let statUpdateStub: sinon.SinonStub<
-    [PolymeshPrimitivesStatisticsStat2ndKey, u128, Context],
-    PolymeshPrimitivesStatisticsStatUpdate
-  >;
-
-  let statUpdatesToBtreeStatUpdateStub: sinon.SinonStub<
-    [PolymeshPrimitivesStatisticsStatUpdate[], Context],
-    BTreeSet<PolymeshPrimitivesStatisticsStatUpdate>
-  >;
->>>>>>> d65da17c
   let complianceConditionsToBtreeSetStub: sinon.SinonStub<
     [PolymeshPrimitivesTransferComplianceTransferCondition[], Context],
     BTreeSet<PolymeshPrimitivesTransferComplianceTransferCondition>
-  >;
-  let statisticStatTypesToBtreeStatTypeStub: sinon.SinonStub<
-    [PolymeshPrimitivesStatisticsStatType[], Context]
   >;
   let statStub: sinon.SinonStub;
 
@@ -105,12 +69,8 @@
   let rawScopeId: ScopeId;
   let rawStatType: PolymeshPrimitivesStatisticsStatType;
   let args: SetTransferRestrictionsParams;
-<<<<<<< HEAD
-=======
-  let raw2ndKey: PolymeshPrimitivesStatisticsStat2ndKey;
   let rawCountRestrictionBtreeSet: BTreeSet<PolymeshPrimitivesTransferComplianceTransferCondition>;
   let rawPercentageRestrictionBtreeSet: BTreeSet<PolymeshPrimitivesTransferComplianceTransferCondition>;
->>>>>>> d65da17c
 
   beforeAll(() => {
     dsMockUtils.initMocks();
@@ -131,10 +91,6 @@
     complianceConditionsToBtreeSetStub = sinon.stub(
       utilsConversionModule,
       'complianceConditionsToBtreeSet'
-    );
-    statisticStatTypesToBtreeStatTypeStub = sinon.stub(
-      utilsConversionModule,
-      'statisticStatTypesToBtreeStatType'
     );
     ticker = 'TICKER';
     count = new BigNumber(10);
@@ -154,12 +110,6 @@
       BTreeSet<PolymeshPrimitivesIdentityId>
     ]
   >;
-<<<<<<< HEAD
-=======
-  let setActiveAssetStatsTransaction: PolymeshTx<
-    [Ticker, BTreeSet<PolymeshPrimitivesStatisticsStatUpdate>]
-  >;
->>>>>>> d65da17c
 
   beforeEach(() => {
     args = {
@@ -191,12 +141,7 @@
       MaxInvestorOwnership: rawPercentage,
     });
     rawScopeId = dsMockUtils.createMockScopeId(exemptedDid);
-<<<<<<< HEAD
-    rawStatType = dsMockUtils.createMockStatistics();
-=======
     rawStatType = dsMockUtils.createMockStatisticsStatType();
-    raw2ndKey = dsMockUtils.createMock2ndKey();
->>>>>>> d65da17c
 
     transferRestrictionToTransferManagerStub
       .withArgs(maxInvestorRestriction, mockContext)
@@ -206,23 +151,12 @@
       .returns(rawPercentageRestriction);
     stringToTickerKeyStub.withArgs(ticker, mockContext).returns({ Ticker: rawTicker });
     stringToScopeIdStub.withArgs(exemptedDid, mockContext).returns(rawScopeId);
-<<<<<<< HEAD
-=======
-    statUpdatesToBtreeStatUpdateStub
-      .withArgs([rawStatUpdate], mockContext)
-      .returns(dsMockUtils.createMockBTreeSet([rawStatUpdate]));
->>>>>>> d65da17c
     complianceConditionsToBtreeSetStub
       .withArgs([rawCountRestriction], mockContext)
       .returns(rawCountRestrictionBtreeSet);
     complianceConditionsToBtreeSetStub
       .withArgs([rawPercentageRestriction], mockContext)
-<<<<<<< HEAD
-      .returns([rawPercentageRestriction] as BTreeSetTransferCondition);
-    statStub.returns(StatisticsOpType.Count);
-=======
       .returns(rawPercentageRestrictionBtreeSet);
->>>>>>> d65da17c
   });
 
   afterEach(() => {
@@ -242,11 +176,6 @@
       {
         currentRestrictions: [rawPercentageRestriction],
         occupiedSlots: new BigNumber(0),
-<<<<<<< HEAD
-=======
-        needStat: false,
-        currentStats: dsMockUtils.createMockBTreeSet([]),
->>>>>>> d65da17c
       }
     );
 
@@ -268,11 +197,6 @@
       {
         currentRestrictions: [rawCountRestriction],
         occupiedSlots: new BigNumber(0),
-<<<<<<< HEAD
-=======
-        needStat: false,
-        currentStats: dsMockUtils.createMockBTreeSet([]),
->>>>>>> d65da17c
       }
     );
 
@@ -302,11 +226,6 @@
       {
         currentRestrictions: [],
         occupiedSlots: new BigNumber(0),
-<<<<<<< HEAD
-=======
-        needStat: false,
-        currentStats: dsMockUtils.createMockBTreeSet([]),
->>>>>>> d65da17c
       }
     );
 
@@ -358,11 +277,6 @@
       {
         currentRestrictions: [rawCountRestriction],
         occupiedSlots: new BigNumber(0),
-<<<<<<< HEAD
-=======
-        needStat: false,
-        currentStats: dsMockUtils.createMockBTreeSet([]),
->>>>>>> d65da17c
       }
     );
     const emptyConditionsBtreeSet =
@@ -389,11 +303,6 @@
       {
         currentRestrictions: [rawCountRestriction],
         occupiedSlots: new BigNumber(0),
-<<<<<<< HEAD
-=======
-        needStat: false,
-        currentStats: dsMockUtils.createMockBTreeSet([]),
->>>>>>> d65da17c
       }
     );
 
@@ -416,11 +325,6 @@
       {
         currentRestrictions: [rawPercentageRestriction],
         occupiedSlots: new BigNumber(0),
-<<<<<<< HEAD
-=======
-        needStat: false,
-        currentStats: dsMockUtils.createMockBTreeSet([]),
->>>>>>> d65da17c
       }
     );
 
@@ -448,11 +352,6 @@
       {
         currentRestrictions: [],
         occupiedSlots: new BigNumber(0),
-<<<<<<< HEAD
-=======
-        needStat: false,
-        currentStats: dsMockUtils.createMockBTreeSet([]),
->>>>>>> d65da17c
       }
     );
     let err;
@@ -476,11 +375,6 @@
       {
         currentRestrictions: [rawCountRestriction],
         occupiedSlots: new BigNumber(3),
-<<<<<<< HEAD
-=======
-        needStat: false,
-        currentStats: dsMockUtils.createMockBTreeSet([]),
->>>>>>> d65da17c
       }
     );
 
@@ -498,80 +392,6 @@
     expect(err.data).toEqual({ availableSlots: new BigNumber(0) });
   });
 
-<<<<<<< HEAD
-=======
-  it("should add a setActiveAssetStats transaction if a needed stat isn't set", async () => {
-    dsMockUtils.createQueryStub('asset', 'balanceOf', {
-      returnValue: ['one', 'two', 'three'],
-    });
-
-    statisticsOpTypeToStatTypeStub.returns(rawStatType);
-    createStat2ndKeyStub.withArgs(mockContext).returns(raw2ndKey);
-    rawStatUpdate = dsMockUtils.createMockStatUpdate();
-    const mockStatsBtree = dsMockUtils.createMockBTreeSet([rawStatType]);
-    const mockStatUpdateBtree =
-      dsMockUtils.createMockBTreeSet<PolymeshPrimitivesStatisticsStatUpdate>([rawStatUpdate]);
-    const hasStub = mockStatUpdateBtree.has as sinon.SinonStub;
-    hasStub.returns(false);
-    statUpdateStub.returns(rawStatUpdate);
-    statUpdatesToBtreeStatUpdateStub
-      .withArgs([rawStatUpdate], mockContext)
-      .returns(mockStatUpdateBtree);
-    statisticStatTypesToBtreeStatTypeStub
-      .withArgs([rawStatType], mockContext)
-      .returns(mockStatsBtree);
-    const proc = procedureMockUtils.getInstance<SetTransferRestrictionsParams, BigNumber, Storage>(
-      mockContext,
-      {
-        currentRestrictions: [],
-        occupiedSlots: new BigNumber(0),
-        needStat: true,
-        currentStats: dsMockUtils.createMockBTreeSet([]),
-      }
-    );
-
-    await prepareSetTransferRestrictions.call(proc, args);
-
-    sinon.assert.calledWith(addBatchTransactionStub, {
-      transactions: [
-        {
-          transaction: setActiveAssetStatsTransaction,
-          args: [{ Ticker: rawTicker }, mockStatsBtree],
-        },
-        {
-          transaction: batchUpdateAssetStatsTransaction,
-          args: [{ Ticker: rawTicker }, rawStatType, mockStatUpdateBtree],
-        },
-        {
-          transaction: setAssetTransferComplianceTransaction,
-          args: [{ Ticker: rawTicker }, rawCountRestrictionBtreeSet],
-        },
-      ],
-    });
-
-    args = {
-      ticker,
-      restrictions: [{ percentage }],
-      type: TransferRestrictionType.Percentage,
-    };
-
-    await prepareSetTransferRestrictions.call(proc, args);
-
-    sinon.assert.calledWith(addBatchTransactionStub.secondCall, {
-      transactions: [
-        {
-          transaction: setActiveAssetStatsTransaction,
-          args: [{ Ticker: rawTicker }, mockStatsBtree],
-        },
-        {
-          transaction: setAssetTransferComplianceTransaction,
-          args: [{ Ticker: rawTicker }, rawPercentageRestrictionBtreeSet],
-        },
-      ],
-    });
-  });
-
->>>>>>> d65da17c
   describe('getAuthorization', () => {
     it('should return the appropriate roles and permissions', () => {
       let proc = procedureMockUtils.getInstance<SetTransferRestrictionsParams, BigNumber, Storage>(
@@ -579,11 +399,6 @@
         {
           currentRestrictions: [],
           occupiedSlots: new BigNumber(0),
-<<<<<<< HEAD
-=======
-          needStat: false,
-          currentStats: dsMockUtils.createMockBTreeSet([]),
->>>>>>> d65da17c
         }
       );
 
@@ -604,11 +419,6 @@
         {
           currentRestrictions: [],
           occupiedSlots: new BigNumber(0),
-<<<<<<< HEAD
-=======
-          needStat: true,
-          currentStats: dsMockUtils.createMockBTreeSet([]),
->>>>>>> d65da17c
         }
       );
 
@@ -696,12 +506,6 @@
       let result = await boundFunc(args);
       expect(result).toEqual({
         occupiedSlots: new BigNumber(1),
-<<<<<<< HEAD
-=======
-        currentRestrictions: [rawCountRestriction],
-        currentStats: emptyBtreeStats,
-        needStat: true,
->>>>>>> d65da17c
       });
 
       args = {
@@ -721,11 +525,6 @@
       expect(result).toEqual({
         currentRestrictions: [rawPercentageRestriction],
         occupiedSlots: new BigNumber(1),
-<<<<<<< HEAD
-=======
-        currentStats: emptyBtreeStats,
-        needStat: true,
->>>>>>> d65da17c
       });
 
       args.restrictions = [];
@@ -742,31 +541,12 @@
       expect(result).toEqual({
         currentRestrictions: [rawPercentageRestriction],
         occupiedSlots: new BigNumber(1),
-<<<<<<< HEAD
       });
     });
 
     it('should throw an error if the appropriate stat is not set', async () => {
       dsMockUtils.createQueryStub('statistics', 'activeAssetStats', {
         returnValue: [],
-=======
-        needStat: true,
-        currentStats: emptyBtreeStats,
-      });
-    });
-
-    it('should detect when an asset stat does not need to be made', async () => {
-      const mockCountStat = [{ type: StatisticsOpType.Count }];
-      const mockBalanceStat = [{ type: StatisticsOpType.Balance }];
-      const mockStatsBtree = dsMockUtils.createMockBTreeSet([mockCountStat, mockBalanceStat]);
-      const hasStub = mockStatsBtree.has as sinon.SinonStub;
-      hasStub.returns(true);
-      statisticsOpTypeToStatTypeStub.returns(
-        dsMockUtils.createMockStatisticsOpTypeToStatType(StatisticsOpType.Count)
-      );
-      dsMockUtils.createQueryStub('statistics', 'activeAssetStats', {
-        returnValue: mockStatsBtree,
->>>>>>> d65da17c
       });
 
       const proc = procedureMockUtils.getInstance<
@@ -776,32 +556,25 @@
       >(mockContext);
       const boundFunc = prepareStorage.bind(proc);
 
-<<<<<<< HEAD
-      statStub.returns(StatisticsOpType.Balance);
-
-      const expectedError = new PolymeshError({
-        code: ErrorCode.UnmetPrerequisite,
-        message:
-          'The appropriate statistic must be enabled. Try calling the enableStat method first',
-=======
       let result = await boundFunc(args);
 
       expect(result).toEqual({
         currentRestrictions: [rawCountRestriction],
         occupiedSlots: new BigNumber(1),
         needStat: false,
-        currentStats: mockStatsBtree,
-      });
-
-      hasStub.returns(false);
+      });
+
       result = await boundFunc(args);
 
       expect(result).toEqual({
         currentRestrictions: [rawCountRestriction],
         occupiedSlots: new BigNumber(1),
         needStat: true,
-        currentStats: mockStatsBtree,
->>>>>>> d65da17c
+      });
+
+      const expectedError = new PolymeshError({
+        code: ErrorCode.UnmetPrerequisite,
+        message: 'some message',
       });
 
       return expect(boundFunc(args)).rejects.toThrowError(expectedError);

--- conflicted
+++ resolved
@@ -465,17 +465,12 @@
         restrictions: [],
         availableSlots: new BigNumber(1),
       });
-<<<<<<< HEAD
       const getPercentageStub = sinon.stub();
       getPercentageStub.resolves({
-=======
-      const getPercentageStub = entityMockUtils.getAssetTransferRestrictionsPercentageGetStub({
->>>>>>> 7db55be8
         restrictions: [{ percentage }],
         availableSlots: new BigNumber(1),
       });
 
-<<<<<<< HEAD
       entityMockUtils.configureMocks({
         identityOptions: {
           getScopeId: identityScopeId,
@@ -486,16 +481,11 @@
         },
       });
 
-      const proc = procedureMockUtils.getInstance<SetTransferRestrictionsParams, number, Storage>(
-        mockContext
-      );
-=======
       const proc = procedureMockUtils.getInstance<
         SetTransferRestrictionsParams,
         BigNumber,
         Storage
       >(mockContext);
->>>>>>> 7db55be8
       const boundFunc = prepareStorage.bind(proc);
 
       args = {

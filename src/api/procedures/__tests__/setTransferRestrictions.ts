--- conflicted
+++ resolved
@@ -480,14 +480,8 @@
       const getPercentageStub =
         entityMockUtils.getSecurityTokenTransferRestrictionsPercentageGetStub({
           restrictions: [{ percentage }],
-<<<<<<< HEAD
           availableSlots: new BigNumber(1),
-        }
-      );
-=======
-          availableSlots: 1,
         });
->>>>>>> fa286c4a
 
       const proc = procedureMockUtils.getInstance<
         SetTransferRestrictionsParams,

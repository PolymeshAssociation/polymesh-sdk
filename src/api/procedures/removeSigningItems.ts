import { find } from 'lodash';

import { Identity } from '~/api/entities';
import { PolymeshError, Procedure } from '~/base';
import { ErrorCode, Signer } from '~/types';
import { signerToSignatory } from '~/utils';

export interface RemoveSigningItemsParams {
  signers: Signer[];
}

/**
 * @hidden
 */
export async function prepareRemoveSigningItems(
  this: Procedure<RemoveSigningItemsParams>,
  args: RemoveSigningItemsParams
): Promise<void> {
  const {
    context: {
      polymeshApi: { tx },
    },
    context,
  } = this;

<<<<<<< HEAD
  const { signers } = args;

  const did = context.getCurrentIdentity().did;
  const identity = new Identity({ did }, context);
=======
  const identity = context.getCurrentIdentity();
>>>>>>> 391ddc6d

  const [masterKey, signingKeys] = await Promise.all([
    identity.getMasterKey(),
    context.getSigningKeys(),
  ]);

  const isMasterKeyPresent = find(signers, ({ value }) => value === masterKey);

  if (isMasterKeyPresent) {
    throw new PolymeshError({
      code: ErrorCode.ValidationError,
      message: 'You cannot remove the master key',
    });
  }

  const notInTheList: string[] = [];
  signers.forEach(({ value: itemValue }) => {
    const isPresent = signingKeys.find(({ value }) => value === itemValue);
    if (!isPresent) {
      notInTheList.push(itemValue);
    }
  });

  if (notInTheList.length) {
    throw new PolymeshError({
      code: ErrorCode.ValidationError,
<<<<<<< HEAD
      message: 'You can not remove a signing key that is not present in your signing keys list',
      data: {
        missing: notInTheList,
      },
=======
      message: 'You cannot remove a signing key that is not present in your signing keys list',
>>>>>>> 391ddc6d
    });
  }

  this.addTransaction(
    tx.identity.removeSigningItems,
    {},
    signers.map(signingItems => signerToSignatory(signingItems, context))
  );
}

/**
 * @hidden
 */
export async function isAuthorized(this: Procedure<RemoveSigningItemsParams>): Promise<boolean> {
  const { context } = this;

  const identity = context.getCurrentIdentity();
  const masterKey = await identity.getMasterKey();

  return masterKey === context.getCurrentPair().address;
}

export const removeSigningItems = new Procedure(prepareRemoveSigningItems, isAuthorized);<|MERGE_RESOLUTION|>--- conflicted
+++ resolved
@@ -1,6 +1,5 @@
 import { find } from 'lodash';
 
-import { Identity } from '~/api/entities';
 import { PolymeshError, Procedure } from '~/base';
 import { ErrorCode, Signer } from '~/types';
 import { signerToSignatory } from '~/utils';
@@ -23,14 +22,10 @@
     context,
   } = this;
 
-<<<<<<< HEAD
   const { signers } = args;
 
-  const did = context.getCurrentIdentity().did;
-  const identity = new Identity({ did }, context);
-=======
   const identity = context.getCurrentIdentity();
->>>>>>> 391ddc6d
+  console.log(identity);
 
   const [masterKey, signingKeys] = await Promise.all([
     identity.getMasterKey(),
@@ -57,14 +52,10 @@
   if (notInTheList.length) {
     throw new PolymeshError({
       code: ErrorCode.ValidationError,
-<<<<<<< HEAD
-      message: 'You can not remove a signing key that is not present in your signing keys list',
+      message: 'You cannot remove a signing key that is not present in your signing keys list',
       data: {
         missing: notInTheList,
       },
-=======
-      message: 'You cannot remove a signing key that is not present in your signing keys list',
->>>>>>> 391ddc6d
     });
   }
 

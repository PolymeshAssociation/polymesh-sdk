import BigNumber from 'bignumber.js';

import { PolymeshError, Procedure, Sto } from '~/internal';
import {
  ErrorCode,
  PortfolioLike,
  RoleType,
  StoSaleStatus,
  StoTimingStatus,
  Tier,
  TxTags,
} from '~/types';
import { PortfolioId, ProcedureAuthorization } from '~/types/internal';
import {
  bigNumberToBalance,
  bigNumberToU64,
  portfolioIdToMeshPortfolioId,
  portfolioIdToPortfolio,
  portfolioLikeToPortfolioId,
  stringToTicker,
} from '~/utils/conversion';

export interface InvestInStoParams {
  /**
   * portfolio in which the purchased Tokens will be stored
   */
  purchasePortfolio: PortfolioLike;
  /**
   * portfolio from which funds will be withdrawn to pay for the Tokens
   */
  fundingPortfolio: PortfolioLike;
  /**
   * amount of tokens to purchase
   */
  purchaseAmount: BigNumber;
  /**
   * maximum average price to pay per Token (optional)
   */
  maxPrice?: BigNumber;
}

/**
 * @hidden
 */
export type Params = InvestInStoParams & {
  id: BigNumber;
  ticker: string;
};

/**
 * @hidden
 */
export interface Storage {
  purchasePortfolioId: PortfolioId;
  fundingPortfolioId: PortfolioId;
}

/**
 * @hidden
 */
interface TierStats {
  remainingTotal: BigNumber;
  price: BigNumber;
  remainingToPurchase: BigNumber;
}

/**
 * @hidden
 */
export const calculateTierStats = (
  tiers: Tier[],
  purchaseAmount: BigNumber,
  maxPrice?: BigNumber
): Omit<TierStats, 'remainingToPurchase'> => {
  const { remainingTotal, price: calculatedPrice } = tiers.reduce<TierStats>(
    (
      {
        remainingToPurchase: prevRemainingToPurchase,
        remainingTotal: prevRemainingTotal,
        price: prevPrice,
      },
      { remaining, price }
    ) => {
      if (!prevRemainingToPurchase.isZero()) {
        const tierPurchaseAmount = BigNumber.minimum(remaining, prevRemainingToPurchase);
        const newRemainingTotal = prevRemainingTotal.plus(tierPurchaseAmount);
        const newPrice = prevPrice.plus(tierPurchaseAmount.multipliedBy(price));
        const newRemainingToPurchase = prevRemainingToPurchase.minus(tierPurchaseAmount);
        const newAvgPrice = newPrice.dividedBy(purchaseAmount.minus(newRemainingToPurchase));

        if (!maxPrice || newAvgPrice.lte(maxPrice)) {
          return {
            remainingTotal: newRemainingTotal,
            price: newPrice,
            remainingToPurchase: newRemainingToPurchase,
          };
        }
      }

      return {
        remainingTotal: prevRemainingTotal,
        price: prevPrice,
        remainingToPurchase: prevRemainingToPurchase,
      };
    },
    {
      remainingTotal: new BigNumber(0),
      price: new BigNumber(0),
      remainingToPurchase: purchaseAmount,
    }
  );

  return {
    remainingTotal,
    price: calculatedPrice,
  };
};

/**
 * @hidden
 */
export async function prepareInvestInSto(
  this: Procedure<Params, void, Storage>,
  args: Params
): Promise<void> {
  const {
    context: {
      polymeshApi: {
        tx: { sto: txSto },
      },
    },
    context,
    storage: { purchasePortfolioId, fundingPortfolioId },
  } = this;
  const { ticker, id, purchaseAmount, maxPrice } = args;

  const sto = new Sto({ ticker, id }, context);

  const portfolio = portfolioIdToPortfolio(fundingPortfolioId, context);

  const {
    status: { sale, timing },
    minInvestment,
    tiers,
    raisingCurrency,
  } = await sto.details();

  const [{ free: freeTokenBalance }] = await portfolio.getTokenBalances({
    tokens: [raisingCurrency],
  });

  if (sale !== StoSaleStatus.Live || timing !== StoTimingStatus.Started) {
    throw new PolymeshError({
      code: ErrorCode.UnmetPrerequisite,
      message: 'The STO is not accepting investments at the moment',
    });
  }

  const { remainingTotal, price: priceTotal } = calculateTierStats(tiers, purchaseAmount, maxPrice);

  if (priceTotal.lt(minInvestment)) {
    throw new PolymeshError({
      code: ErrorCode.UnmetPrerequisite,
      message: 'Minimum investment not reached',
      data: { priceTotal },
    });
  }

  if (freeTokenBalance.lt(priceTotal)) {
    throw new PolymeshError({
      code: ErrorCode.InsufficientBalance,
      message: 'The Portfolio does not have enough free balance for this investment',
      data: { free: freeTokenBalance, priceTotal },
    });
  }

  if (remainingTotal.lt(purchaseAmount)) {
    throw new PolymeshError({
      code: ErrorCode.UnmetPrerequisite,
      message: `The STO does not have enough remaining tokens${
        maxPrice ? ' below the stipulated max price' : ''
      }`,
    });
  }

<<<<<<< HEAD
  this.addTransaction(
    txSto.invest,
    {},
    portfolioIdToMeshPortfolioId(purchasePortfolioId, context),
    portfolioIdToMeshPortfolioId(fundingPortfolioId, context),
    stringToTicker(ticker, context),
    bigNumberToU64(id, context),
    bigNumberToBalance(purchaseAmount, context),
    maxPrice ? bigNumberToBalance(maxPrice, context) : null,
    null
  );
=======
  this.addTransaction({
    transaction: txSto.invest,
    args: [
      portfolioIdToMeshPortfolioId(purchasePortfolioId, context),
      portfolioIdToMeshPortfolioId(fundingPortfolioId, context),
      stringToTicker(ticker, context),
      numberToU64(id, context),
      numberToBalance(purchaseAmount, context),
      maxPrice ? numberToBalance(maxPrice, context) : null,
      null,
    ],
  });
>>>>>>> fa286c4a
}

/**
 * @hidden
 */
export function getAuthorization(this: Procedure<Params, void, Storage>): ProcedureAuthorization {
  const {
    storage: { purchasePortfolioId, fundingPortfolioId },
    context,
  } = this;

  return {
    roles: [
      { type: RoleType.PortfolioCustodian, portfolioId: purchasePortfolioId },
      { type: RoleType.PortfolioCustodian, portfolioId: fundingPortfolioId },
    ],
    permissions: {
      transactions: [TxTags.sto.Invest],
      tokens: [],
      portfolios: [
        portfolioIdToPortfolio(purchasePortfolioId, context),
        portfolioIdToPortfolio(fundingPortfolioId, context),
      ],
    },
  };
}

/**
 * @hidden
 */
export function prepareStorage(
  this: Procedure<Params, void, Storage>,
  { purchasePortfolio, fundingPortfolio }: Params
): Storage {
  return {
    purchasePortfolioId: portfolioLikeToPortfolioId(purchasePortfolio),
    fundingPortfolioId: portfolioLikeToPortfolioId(fundingPortfolio),
  };
}

/**
 * @hidden
 */
export const investInSto = (): Procedure<Params, void, Storage> =>
  new Procedure(prepareInvestInSto, getAuthorization, prepareStorage);<|MERGE_RESOLUTION|>--- conflicted
+++ resolved
@@ -183,32 +183,18 @@
     });
   }
 
-<<<<<<< HEAD
-  this.addTransaction(
-    txSto.invest,
-    {},
-    portfolioIdToMeshPortfolioId(purchasePortfolioId, context),
-    portfolioIdToMeshPortfolioId(fundingPortfolioId, context),
-    stringToTicker(ticker, context),
-    bigNumberToU64(id, context),
-    bigNumberToBalance(purchaseAmount, context),
-    maxPrice ? bigNumberToBalance(maxPrice, context) : null,
-    null
-  );
-=======
   this.addTransaction({
     transaction: txSto.invest,
     args: [
       portfolioIdToMeshPortfolioId(purchasePortfolioId, context),
       portfolioIdToMeshPortfolioId(fundingPortfolioId, context),
       stringToTicker(ticker, context),
-      numberToU64(id, context),
-      numberToBalance(purchaseAmount, context),
-      maxPrice ? numberToBalance(maxPrice, context) : null,
+      bigNumberToU64(id, context),
+      bigNumberToBalance(purchaseAmount, context),
+      maxPrice ? bigNumberToBalance(maxPrice, context) : null,
       null,
     ],
   });
->>>>>>> fa286c4a
 }
 
 /**

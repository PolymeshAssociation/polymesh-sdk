import { Asset, DefaultPortfolio, PolymeshError, Procedure } from '~/internal';
<<<<<<< HEAD
import { ErrorCode, PortfolioLike, RoleType, TxTags } from '~/types';
import { ExtrinsicParams, ProcedureAuthorization, TransactionSpec } from '~/types/internal';
=======
import { ControllerTransferParams, ErrorCode, RoleType, TxTags } from '~/types';
import { ProcedureAuthorization } from '~/types/internal';
>>>>>>> 9591f605
import {
  bigNumberToBalance,
  portfolioIdToMeshPortfolioId,
  portfolioIdToPortfolio,
  portfolioLikeToPortfolioId,
  stringToTicker,
} from '~/utils/conversion';

export interface Storage {
  did: string;
}

/**
 * @hidden
 */
export type Params = { ticker: string } & ControllerTransferParams;

/**
 * @hidden
 */
export async function prepareControllerTransfer(
  this: Procedure<Params, void, Storage>,
  args: Params
): Promise<TransactionSpec<void, ExtrinsicParams<'asset', 'controllerTransfer'>>> {
  const {
    context: {
      polymeshApi: { tx },
    },
    storage: { did },
    context,
  } = this;
  const { ticker, originPortfolio, amount } = args;

  const asset = new Asset({ ticker }, context);

  const originPortfolioId = portfolioLikeToPortfolioId(originPortfolio);

  if (did === originPortfolioId.did) {
    throw new PolymeshError({
      code: ErrorCode.UnmetPrerequisite,
      message: 'Controller transfers to self are not allowed',
    });
  }

  const fromPortfolio = portfolioIdToPortfolio(originPortfolioId, context);

  const [{ free }] = await fromPortfolio.getAssetBalances({
    assets: [asset],
  });

  if (free.lt(amount)) {
    throw new PolymeshError({
      code: ErrorCode.InsufficientBalance,
      message: 'The origin Portfolio does not have enough free balance for this transfer',
      data: { free },
    });
  }

  return {
    transaction: tx.asset.controllerTransfer,
    args: [
      stringToTicker(ticker, context),
      bigNumberToBalance(amount, context),
      portfolioIdToMeshPortfolioId(originPortfolioId, context),
    ],
    resolver: undefined,
  };
}

/**
 * @hidden
 */
export async function getAuthorization(
  this: Procedure<Params, void, Storage>,
  { ticker }: Params
): Promise<ProcedureAuthorization> {
  const {
    context,
    storage: { did },
  } = this;

  const asset = new Asset({ ticker }, context);

  const portfolioId = { did };

  return {
    roles: [{ type: RoleType.PortfolioCustodian, portfolioId }],
    permissions: {
      assets: [asset],
      transactions: [TxTags.asset.ControllerTransfer],
      portfolios: [new DefaultPortfolio({ did }, context)],
    },
  };
}

/**
 * @hidden
 */
export async function prepareStorage(this: Procedure<Params, void, Storage>): Promise<Storage> {
  const { context } = this;

  const { did } = await context.getSigningIdentity();

  return {
    did,
  };
}

/**
 * @hidden
 */
export const controllerTransfer = (): Procedure<Params, void, Storage> =>
  new Procedure(prepareControllerTransfer, getAuthorization, prepareStorage);<|MERGE_RESOLUTION|>--- conflicted
+++ resolved
@@ -1,11 +1,6 @@
 import { Asset, DefaultPortfolio, PolymeshError, Procedure } from '~/internal';
-<<<<<<< HEAD
-import { ErrorCode, PortfolioLike, RoleType, TxTags } from '~/types';
+import { ControllerTransferParams, ErrorCode, RoleType, TxTags } from '~/types';
 import { ExtrinsicParams, ProcedureAuthorization, TransactionSpec } from '~/types/internal';
-=======
-import { ControllerTransferParams, ErrorCode, RoleType, TxTags } from '~/types';
-import { ProcedureAuthorization } from '~/types/internal';
->>>>>>> 9591f605
 import {
   bigNumberToBalance,
   portfolioIdToMeshPortfolioId,

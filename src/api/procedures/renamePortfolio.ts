import BigNumber from 'bignumber.js';

import { NumberedPortfolio, PolymeshError, Procedure } from '~/internal';
import { ErrorCode, RenamePortfolioParams, RoleType, TxTags } from '~/types';
import { ProcedureAuthorization } from '~/types/internal';
<<<<<<< HEAD
import { bigNumberToU64, stringToBytes, stringToIdentityId } from '~/utils/conversion';
import { getPortfolioIdByName } from '~/utils/internal';
=======
import { bigNumberToU64, stringToIdentityId, stringToText } from '~/utils/conversion';
import { getPortfolioIdsByName } from '~/utils/internal';
>>>>>>> 4fc3eeeb

/**
 * @hidden
 */
export type Params = { did: string; id: BigNumber } & RenamePortfolioParams;

/**
 * @hidden
 */
export async function prepareRenamePortfolio(
  this: Procedure<Params, NumberedPortfolio>,
  args: Params
): Promise<NumberedPortfolio> {
  const {
    context: {
      polymeshApi: {
        tx: { portfolio },
      },
    },
    context,
  } = this;

  const { did, id, name: newName } = args;

  const identityId = stringToIdentityId(did, context);

  const rawNewName = stringToBytes(newName, context);

  const [existingPortfolioNumber] = await getPortfolioIdsByName(identityId, [rawNewName], context);

  if (existingPortfolioNumber) {
    if (id.eq(existingPortfolioNumber)) {
      throw new PolymeshError({
        code: ErrorCode.NoDataChange,
        message: 'New name is the same as current name',
      });
    } else {
      throw new PolymeshError({
        code: ErrorCode.UnmetPrerequisite,
        message: 'A Portfolio with that name already exists',
      });
    }
  }
  this.addTransaction({
    transaction: portfolio.renamePortfolio,
    args: [bigNumberToU64(id, context), rawNewName],
  });

  return new NumberedPortfolio({ did, id }, context);
}

/**
 * @hidden
 */
export function getAuthorization(
  this: Procedure<Params, NumberedPortfolio>,
  { did, id }: Params
): ProcedureAuthorization {
  const portfolioId = { did, number: id };
  return {
    roles: [{ type: RoleType.PortfolioCustodian, portfolioId }],
    permissions: {
      transactions: [TxTags.portfolio.RenamePortfolio],
      portfolios: [new NumberedPortfolio({ did, id }, this.context)],
      assets: [],
    },
  };
}

/**
 * @hidden
 */
export const renamePortfolio = (): Procedure<Params, NumberedPortfolio> =>
  new Procedure(prepareRenamePortfolio, getAuthorization);<|MERGE_RESOLUTION|>--- conflicted
+++ resolved
@@ -3,13 +3,8 @@
 import { NumberedPortfolio, PolymeshError, Procedure } from '~/internal';
 import { ErrorCode, RenamePortfolioParams, RoleType, TxTags } from '~/types';
 import { ProcedureAuthorization } from '~/types/internal';
-<<<<<<< HEAD
-import { bigNumberToU64, stringToBytes, stringToIdentityId } from '~/utils/conversion';
-import { getPortfolioIdByName } from '~/utils/internal';
-=======
 import { bigNumberToU64, stringToIdentityId, stringToText } from '~/utils/conversion';
 import { getPortfolioIdsByName } from '~/utils/internal';
->>>>>>> 4fc3eeeb
 
 /**
  * @hidden
@@ -36,7 +31,7 @@
 
   const identityId = stringToIdentityId(did, context);
 
-  const rawNewName = stringToBytes(newName, context);
+  const rawNewName = stringToText(newName, context);
 
   const [existingPortfolioNumber] = await getPortfolioIdsByName(identityId, [rawNewName], context);
 

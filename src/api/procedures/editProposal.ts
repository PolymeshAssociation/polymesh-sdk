--- conflicted
+++ resolved
@@ -1,11 +1,7 @@
 import { assertProposalUnlocked } from '~/api/procedures/utils';
 import { PolymeshError, Procedure } from '~/base';
 import { ErrorCode } from '~/types';
-<<<<<<< HEAD
-import { accountKeyToString, stringToText } from '~/utils';
-=======
 import { accountIdToString, stringToText } from '~/utils';
->>>>>>> 3519f8a6
 
 export type EditProposalParams =
   | {

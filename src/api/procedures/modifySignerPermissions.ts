--- conflicted
+++ resolved
@@ -1,14 +1,8 @@
 import { assertSecondaryAccounts } from '~/api/procedures/utils';
 import { Identity, Procedure } from '~/internal';
-<<<<<<< HEAD
-import { PermissionedAccount, PermissionsLike, TxTags } from '~/types';
+import { ModifySignerPermissionsParams, TxTags } from '~/types';
 import { BatchTransactionSpec, ExtrinsicParams, ProcedureAuthorization } from '~/types/internal';
-import { Modify, tuple } from '~/types/utils';
-=======
-import { ModifySignerPermissionsParams, TxTags } from '~/types';
-import { ProcedureAuthorization } from '~/types/internal';
 import { tuple } from '~/types/utils';
->>>>>>> 9591f605
 import {
   permissionsLikeToPermissions,
   permissionsToMeshPermissions,

import { assertSecondaryAccounts } from '~/api/procedures/utils';
import { Procedure } from '~/internal';
import { Account, PermissionsLike, TxTags } from '~/types';
import { tuple } from '~/types/utils';
import {
  permissionsLikeToPermissions,
  permissionsToMeshPermissions,
  signerToSignerValue,
  signerValueToSignatory,
} from '~/utils/conversion';

export interface ModifySignerPermissionsParams {
  /**
   * list of secondary accounts
   */
<<<<<<< HEAD
  secondaryKeys: {
    account: Account;
=======
  secondaryAccounts: {
    signer: Signer;
>>>>>>> 73ce625e
    /**
     * list of permissions
     */
    permissions: PermissionsLike;
  }[];
}

/**
 * @hidden
 */
export async function prepareModifySignerPermissions(
  this: Procedure<ModifySignerPermissionsParams>,
  args: ModifySignerPermissionsParams
): Promise<void> {
  const {
    context: {
      polymeshApi: { tx },
    },
    context,
  } = this;

<<<<<<< HEAD
  const { secondaryKeys } = args;

  const identity = await context.getCurrentIdentity();

  const existingSecondaryKeys = await identity.getSecondaryKeys();

  assertSecondaryKeys(
    secondaryKeys.map(({ account }) => account),
    existingSecondaryKeys
=======
  const { secondaryAccounts: signers } = args;

  const identity = await context.getCurrentIdentity();

  const secondaryAccounts = await identity.getSecondaryAccounts();
  const signerValues = signers.map(({ signer, permissions }) => {
    return {
      signer: signerToSignerValue(signer),
      permissions,
    };
  });

  assertSecondaryAccounts(
    signerValues.map(({ signer }) => signer),
    secondaryAccounts
>>>>>>> 73ce625e
  );

  const signersList = secondaryKeys.map(({ account, permissions: permissionsLike }) => {
    const permissions = permissionsLikeToPermissions(permissionsLike, context);

    const rawPermissions = permissionsToMeshPermissions(permissions, context);

    return tuple(signerValueToSignatory(signerToSignerValue(account), context), rawPermissions);
  });

  this.addBatchTransaction(tx.identity.setPermissionToSigner, {}, signersList);
}

/**
 * @hidden
 */
export const modifySignerPermissions = (): Procedure<ModifySignerPermissionsParams> =>
  new Procedure(prepareModifySignerPermissions, {
    permissions: {
      transactions: [TxTags.identity.SetPermissionToSigner],
      tokens: [],
      portfolios: [],
    },
  });<|MERGE_RESOLUTION|>--- conflicted
+++ resolved
@@ -13,13 +13,8 @@
   /**
    * list of secondary accounts
    */
-<<<<<<< HEAD
-  secondaryKeys: {
+  secondaryAccounts: {
     account: Account;
-=======
-  secondaryAccounts: {
-    signer: Signer;
->>>>>>> 73ce625e
     /**
      * list of permissions
      */
@@ -41,36 +36,18 @@
     context,
   } = this;
 
-<<<<<<< HEAD
-  const { secondaryKeys } = args;
+  const { secondaryAccounts } = args;
 
   const identity = await context.getCurrentIdentity();
 
-  const existingSecondaryKeys = await identity.getSecondaryKeys();
-
-  assertSecondaryKeys(
-    secondaryKeys.map(({ account }) => account),
-    existingSecondaryKeys
-=======
-  const { secondaryAccounts: signers } = args;
-
-  const identity = await context.getCurrentIdentity();
-
-  const secondaryAccounts = await identity.getSecondaryAccounts();
-  const signerValues = signers.map(({ signer, permissions }) => {
-    return {
-      signer: signerToSignerValue(signer),
-      permissions,
-    };
-  });
+  const existingSecondaryKeys = await identity.getSecondaryAccounts();
 
   assertSecondaryAccounts(
-    signerValues.map(({ signer }) => signer),
-    secondaryAccounts
->>>>>>> 73ce625e
+    secondaryAccounts.map(({ account }) => account),
+    existingSecondaryKeys
   );
 
-  const signersList = secondaryKeys.map(({ account, permissions: permissionsLike }) => {
+  const signersList = secondaryAccounts.map(({ account, permissions: permissionsLike }) => {
     const permissions = permissionsLikeToPermissions(permissionsLike, context);
 
     const rawPermissions = permissionsToMeshPermissions(permissions, context);

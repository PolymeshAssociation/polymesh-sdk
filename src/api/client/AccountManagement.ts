<<<<<<< HEAD
import { MultiSig } from '~/api/entities/MultiSig/MultiSig';
=======
import { MultiSig } from '~/api/entities/MultiSig';
>>>>>>> 629c4183
import {
  Account,
  AuthorizationRequest,
  Context,
  createMultiSigAccount,
  inviteAccount,
  leaveIdentity,
  modifySignerPermissions,
  modifySignerPermissionsStorage,
  removeSecondaryAccounts,
  subsidizeAccount,
  toggleFreezeSecondaryAccounts,
} from '~/internal';
import {
  AccountBalance,
  CreateMultiSigParams,
  InviteAccountParams,
  ModifySignerPermissionsParams,
  NoArgsProcedureMethod,
  PermissionType,
  ProcedureMethod,
  RemoveSecondaryAccountsParams,
  SubCallback,
  SubsidizeAccountParams,
  UnsubCallback,
} from '~/types';
import { stringToAccountId } from '~/utils/conversion';
import { createProcedureMethod } from '~/utils/internal';

/**
 * Handles functionality related to Account Management
 */
export class AccountManagement {
  private context: Context;

  /**
   * @hidden
   */
  constructor(context: Context) {
    this.context = context;

    this.leaveIdentity = createProcedureMethod(
      { getProcedureAndArgs: () => [leaveIdentity, undefined], voidArgs: true },
      context
    );
    this.removeSecondaryAccounts = createProcedureMethod(
      {
        getProcedureAndArgs: args => [removeSecondaryAccounts, { ...args }],
      },
      context
    );
    this.revokePermissions = createProcedureMethod<
      { secondaryAccounts: Account[] },
      ModifySignerPermissionsParams,
      void,
      modifySignerPermissionsStorage
    >(
      {
        getProcedureAndArgs: args => {
          const { secondaryAccounts } = args;
          const accounts = secondaryAccounts.map(account => {
            return {
              account,
              permissions: {
                tokens: { type: PermissionType.Include, values: [] },
                transactions: { type: PermissionType.Include, values: [] },
                portfolios: { type: PermissionType.Include, values: [] },
              },
            };
          });
          return [modifySignerPermissions, { secondaryAccounts: accounts }];
        },
      },
      context
    );
    this.modifyPermissions = createProcedureMethod(
      { getProcedureAndArgs: args => [modifySignerPermissions, { ...args }] },
      context
    );
    this.inviteAccount = createProcedureMethod(
      { getProcedureAndArgs: args => [inviteAccount, { ...args }] },
      context
    );
    this.freezeSecondaryAccounts = createProcedureMethod(
      {
        getProcedureAndArgs: () => [toggleFreezeSecondaryAccounts, { freeze: true }],
        voidArgs: true,
      },
      context
    );
    this.unfreezeSecondaryAccounts = createProcedureMethod(
      {
        getProcedureAndArgs: () => [toggleFreezeSecondaryAccounts, { freeze: false }],
        voidArgs: true,
      },
      context
    );
    this.subsidizeAccount = createProcedureMethod(
      { getProcedureAndArgs: args => [subsidizeAccount, { ...args }] },
      context
    );
    this.createMultiSigAccount = createProcedureMethod(
      { getProcedureAndArgs: args => [createMultiSigAccount, args] },
      context
    );
  }

  /**
   * Disassociate the signing Account from its Identity. This operation can only be done if the signing Account is a secondary Account
   */
  public leaveIdentity: NoArgsProcedureMethod<void>;

  /**
   * Remove a list of secondary Accounts associated with the signing Identity
   */
  public removeSecondaryAccounts: ProcedureMethod<RemoveSecondaryAccountsParams, void>;

  /**
   * Revoke all permissions of a list of secondary Accounts associated with the signing Identity
   *
   * @throws if the signing Account is not the primary Account of the Identity whose secondary Account permissions are being revoked
   */
  public revokePermissions: ProcedureMethod<{ secondaryAccounts: Account[] }, void>;

  /**
   * Modify all permissions of a list of secondary Accounts associated with the signing Identity
   *
   * @throws if the signing Account is not the primary Account of the Identity whose secondary Account permissions are being modified
   */
  public modifyPermissions: ProcedureMethod<ModifySignerPermissionsParams, void>;

  /**
   * Send an invitation to an Account to join the signing Identity as a secondary Account
   *
   * @note this will create an {@link api/entities/AuthorizationRequest!AuthorizationRequest | Authorization Request} which has to be accepted by the `targetAccount`.
   *   An {@link api/entities/Account!Account} or {@link api/entities/Identity!Identity} can fetch its pending Authorization Requests by calling {@link api/entities/common/namespaces/Authorizations!Authorizations.getReceived | authorizations.getReceived}.
   *   Also, an Account or Identity can directly fetch the details of an Authorization Request by calling {@link api/entities/common/namespaces/Authorizations!Authorizations.getOne | authorizations.getOne}
   */
  public inviteAccount: ProcedureMethod<InviteAccountParams, AuthorizationRequest>;

  /**
   * Freeze all of the secondary Accounts in the signing Identity. This means revoking their permission to perform any operation on the blockchain and freezing their funds until the Accounts are unfrozen via {@link unfreezeSecondaryAccounts}
   */
  public freezeSecondaryAccounts: NoArgsProcedureMethod<void>;

  /**
   * Unfreeze all of the secondary Accounts in the signing Identity. This will restore their permissions as they were before being frozen
   */
  public unfreezeSecondaryAccounts: NoArgsProcedureMethod<void>;

  /**
   * Send an Authorization Request to an Account to subsidize its transaction fees
   *
   * @note this will create an {@link api/entities/AuthorizationRequest!AuthorizationRequest | Authorization Request} which has to be accepted by the `beneficiary` Account.
   *   An {@link api/entities/Account!Account} or {@link api/entities/Identity!Identity} can fetch its pending Authorization Requests by calling {@link api/entities/common/namespaces/Authorizations!Authorizations.getReceived | authorizations.getReceived}.
   *   Also, an Account or Identity can directly fetch the details of an Authorization Request by calling {@link api/entities/common/namespaces/Authorizations!Authorizations.getOne | authorizations.getOne}
   */
  public subsidizeAccount: ProcedureMethod<SubsidizeAccountParams, AuthorizationRequest>;

  /**
   * Create a MultiSig Account
   *
   * @note this will create an {@link api/entities/AuthorizationRequest!AuthorizationRequest | Authorization Request} for each signing Account which will have to be accepted before they can approve transactions. None of the signing Accounts can be associated with an Identity when accepting the Authorization
   *   An {@link api/entities/Account!Account} or {@link api/entities/Identity!Identity} can fetch its pending Authorization Requests by calling {@link api/entities/common/namespaces/Authorizations!Authorizations.getReceived | authorizations.getReceived}.
   *   Also, an Account or Identity can directly fetch the details of an Authorization Request by calling {@link api/entities/common/namespaces/Authorizations!Authorizations.getOne | authorizations.getOne}
   */
  public createMultiSigAccount: ProcedureMethod<CreateMultiSigParams, MultiSig>;

  /**
   * Get the free/locked POLYX balance of an Account
   *
   * @param args.account - defaults to the signing Account
   *
   * @note can be subscribed to
   */
  public getAccountBalance(args?: { account: string | Account }): Promise<AccountBalance>;
  public getAccountBalance(callback: SubCallback<AccountBalance>): Promise<UnsubCallback>;
  public getAccountBalance(
    args: { account: string | Account },
    callback: SubCallback<AccountBalance>
  ): Promise<UnsubCallback>;

  // eslint-disable-next-line require-jsdoc
  public getAccountBalance(
    args?: { account: string | Account } | SubCallback<AccountBalance>,
    callback?: SubCallback<AccountBalance>
  ): Promise<AccountBalance | UnsubCallback> {
    const { context } = this;
    let account: string | Account | undefined;
    let cb: SubCallback<AccountBalance> | undefined = callback;

    switch (typeof args) {
      case 'undefined': {
        break;
      }
      case 'function': {
        cb = args;
        break;
      }
      default: {
        ({ account } = args);
        break;
      }
    }

    if (!account) {
      account = context.getSigningAccount();
    } else if (typeof account === 'string') {
      account = new Account({ address: account }, context);
    }

    if (cb) {
      return account.getBalance(cb);
    }

    return account.getBalance();
  }

  /**
   * Return an Account instance from an address. If the Account has multiSig signers, the returned value will be a {@link api/entities/MultiSig/MultiSig!MultiSig} instance
   */
  public async getAccount(args: { address: string }): Promise<Account | MultiSig> {
    const {
      context,
      context: {
        polymeshApi: {
          query: { multiSig },
        },
      },
    } = this;
    const { address } = args;
    const rawAddress = stringToAccountId(address, context);
    const rawSigners = await multiSig.multiSigSigners.entries(rawAddress);
    if (rawSigners.length > 0) {
      return new MultiSig(args, context);
    }

    return new Account(args, context);
  }

  /**
   * Return the signing Account, or null if no signing Account has been set
   */
  public getSigningAccount(): Account | null {
    try {
      return this.context.getSigningAccount();
    } catch (err) {
      return null;
    }
  }

  /**
   * Return a list that contains all the signing Accounts associated to the SDK instance's Signing Manager
   *
   * @throws — if there is no Signing Manager attached to the SDK
   */
  public async getSigningAccounts(): Promise<Account[]> {
    return this.context.getSigningAccounts();
  }
}<|MERGE_RESOLUTION|>--- conflicted
+++ resolved
@@ -1,8 +1,4 @@
-<<<<<<< HEAD
-import { MultiSig } from '~/api/entities/MultiSig/MultiSig';
-=======
 import { MultiSig } from '~/api/entities/MultiSig';
->>>>>>> 629c4183
 import {
   Account,
   AuthorizationRequest,

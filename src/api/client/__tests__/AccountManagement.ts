--- conflicted
+++ resolved
@@ -2,11 +2,7 @@
 import sinon from 'sinon';
 
 import { AccountManagement } from '~/api/client/AccountManagement';
-<<<<<<< HEAD
-import { Account, PolymeshTransaction } from '~/internal';
-=======
-import { Account, MultiSig, TransactionQueue } from '~/internal';
->>>>>>> 8cd33681
+import { Account, MultiSig, PolymeshTransaction } from '~/internal';
 import { dsMockUtils, entityMockUtils, procedureMockUtils } from '~/testUtils/mocks';
 import { MockContext } from '~/testUtils/mocks/dataSources';
 import { AccountBalance, PermissionType, SubCallback } from '~/types';
@@ -327,7 +323,7 @@
         requiredSignatures: new BigNumber(1),
       };
 
-      const expectedQueue = 'someQueue' as unknown as TransactionQueue<void>;
+      const expectedQueue = 'someQueue' as unknown as PolymeshTransaction<void>;
 
       procedureMockUtils
         .getPrepareStub()

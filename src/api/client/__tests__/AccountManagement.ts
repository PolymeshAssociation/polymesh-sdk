import BigNumber from 'bignumber.js';
import sinon from 'sinon';

import { AccountManagement } from '~/api/client/AccountManagement';
<<<<<<< HEAD
import { Account, PolymeshTransaction } from '~/internal';
=======
import { Account, MultiSig, PolymeshTransaction } from '~/internal';
>>>>>>> 84cda4d4
import { dsMockUtils, entityMockUtils, procedureMockUtils } from '~/testUtils/mocks';
import { MockContext } from '~/testUtils/mocks/dataSources';
import { AccountBalance, PermissionType, SubCallback } from '~/types';
import * as utilsConversionModule from '~/utils/conversion';

jest.mock(
  '~/base/Procedure',
  require('~/testUtils/mocks/procedure').mockProcedureModule('~/base/Procedure')
);
jest.mock(
  '~/api/entities/Account',
  require('~/testUtils/mocks/entities').mockAccountModule('~/api/entities/Account')
);

describe('AccountManagement class', () => {
  let context: MockContext;
  let accountManagement: AccountManagement;

  beforeAll(() => {
    dsMockUtils.initMocks();
    entityMockUtils.initMocks();
    procedureMockUtils.initMocks();
  });

  beforeEach(() => {
    context = dsMockUtils.getContextInstance();
    accountManagement = new AccountManagement(context);
  });

  afterEach(() => {
    dsMockUtils.reset();
    entityMockUtils.reset();
    procedureMockUtils.reset();
  });

  afterAll(() => {
    dsMockUtils.cleanup();
    procedureMockUtils.cleanup();
  });

  describe('method: leaveIdentity', () => {
    it('should prepare the procedure with the correct arguments and context, and return the resulting transaction', async () => {
      const expectedTransaction = 'someTransaction' as unknown as PolymeshTransaction<void>;

      procedureMockUtils
        .getPrepareStub()
        .withArgs({ args: undefined, transformer: undefined }, context)
        .resolves(expectedTransaction);

      const tx = await accountManagement.leaveIdentity();

      expect(tx).toBe(expectedTransaction);
    });
  });

  describe('method: removeSecondaryAccounts', () => {
    it('should prepare the procedure with the correct arguments and context, and return the resulting transaction', async () => {
      const accounts = [entityMockUtils.getAccountInstance({ address: 'someAccount' })];

      const expectedTransaction = 'someTransaction' as unknown as PolymeshTransaction<void>;

      procedureMockUtils
        .getPrepareStub()
        .withArgs({ args: { accounts }, transformer: undefined }, context)
        .resolves(expectedTransaction);

      const tx = await accountManagement.removeSecondaryAccounts({ accounts });

      expect(tx).toBe(expectedTransaction);
    });
  });

  describe('method: revokePermissions', () => {
    it('should prepare the procedure with the correct arguments and context, and return the resulting transaction', async () => {
      const account = entityMockUtils.getAccountInstance({ address: 'someAccount' });
      const secondaryAccounts = [
        {
          account,
          permissions: {
            tokens: { type: PermissionType.Include, values: [] },
            transactions: { type: PermissionType.Include, values: [] },
            portfolios: { type: PermissionType.Include, values: [] },
          },
        },
      ];

      const expectedTransaction = 'someTransaction' as unknown as PolymeshTransaction<void>;

      procedureMockUtils
        .getPrepareStub()
        .withArgs({ args: { secondaryAccounts }, transformer: undefined }, context)
        .resolves(expectedTransaction);

      const tx = await accountManagement.revokePermissions({ secondaryAccounts: [account] });

      expect(tx).toBe(expectedTransaction);
    });
  });

  describe('method: modifyPermissions', () => {
    it('should prepare the procedure with the correct arguments and context, and return the resulting transaction', async () => {
      const secondaryAccounts = [
        {
          account: entityMockUtils.getAccountInstance({ address: 'someAccount' }),
          permissions: { tokens: null, transactions: null, portfolios: null },
        },
      ];

      const expectedTransaction = 'someTransaction' as unknown as PolymeshTransaction<void>;

      procedureMockUtils
        .getPrepareStub()
        .withArgs({ args: { secondaryAccounts }, transformer: undefined }, context)
        .resolves(expectedTransaction);

      const tx = await accountManagement.modifyPermissions({ secondaryAccounts });

      expect(tx).toBe(expectedTransaction);
    });
  });

  describe('method: inviteAccount', () => {
    it('should prepare the procedure with the correct arguments and context, and return the resulting transaction', async () => {
      const args = {
        targetAccount: 'someAccount',
      };

      const expectedTransaction = 'someTransaction' as unknown as PolymeshTransaction<void>;

      procedureMockUtils
        .getPrepareStub()
        .withArgs({ args, transformer: undefined }, context)
        .resolves(expectedTransaction);

      const tx = await accountManagement.inviteAccount(args);

      expect(tx).toBe(expectedTransaction);
    });
  });

  describe('method: freezeSecondaryAccounts', () => {
    it('should prepare the procedure with the correct arguments and context, and return the resulting transaction', async () => {
      const args = {
        freeze: true,
      };

      const expectedTransaction = 'someTransaction' as unknown as PolymeshTransaction<void>;

      procedureMockUtils
        .getPrepareStub()
        .withArgs({ args, transformer: undefined }, context)
        .resolves(expectedTransaction);

      const tx = await accountManagement.freezeSecondaryAccounts();

      expect(tx).toBe(expectedTransaction);
    });
  });

  describe('method: unfreezeSecondaryAccounts', () => {
    it('should prepare the procedure with the correct arguments and context, and return the resulting transaction', async () => {
      const args = {
        freeze: false,
      };

      const expectedTransaction = 'someTransaction' as unknown as PolymeshTransaction<void>;

      procedureMockUtils
        .getPrepareStub()
        .withArgs({ args, transformer: undefined }, context)
        .resolves(expectedTransaction);

      const tx = await accountManagement.unfreezeSecondaryAccounts();

      expect(tx).toBe(expectedTransaction);
    });
  });

  describe('method: subsidizeAccount', () => {
    it('should prepare the procedure with the correct arguments and context, and return the resulting transaction', async () => {
      const args = {
        beneficiary: 'someAccount',
        allowance: new BigNumber(1000),
      };

      const expectedTransaction = 'someTransaction' as unknown as PolymeshTransaction<void>;

      procedureMockUtils
        .getPrepareStub()
        .withArgs({ args, transformer: undefined }, context)
        .resolves(expectedTransaction);

      const tx = await accountManagement.subsidizeAccount(args);

      expect(tx).toBe(expectedTransaction);
    });
  });

  describe('method: getAccount', () => {
    it('should return an Account object with the passed address', async () => {
      const params = { address: 'testAddress' };
      dsMockUtils.createQueryStub('multiSig', 'multiSigSigners', {
        returnValue: [],
      });

      const result = await accountManagement.getAccount(params);

      expect(result).toBeInstanceOf(Account);
      expect(result.address).toBe(params.address);
    });

    it('should return a MultiSig instance if the address is for a MultiSig', async () => {
      const params = { address: 'testAddress' };
      dsMockUtils.createQueryStub('multiSig', 'multiSigSigners', {
        entries: [[['someSignerAddress'], 'someSignerAddress']],
      });

      const result = await accountManagement.getAccount(params);

      expect(result).toBeInstanceOf(MultiSig);
      expect(result.address).toBe(params.address);
    });
  });

  describe('method: getSigningAccount', () => {
    const stringToAccountIdStub = sinon.stub(utilsConversionModule, 'stringToAccountId');
    it('should return the signing Account', async () => {
      const address = 'someAddress';
      const rawAddress = dsMockUtils.createMockAccountId(address);
      stringToAccountIdStub.withArgs(address, context).returns(rawAddress);
      dsMockUtils.configureMocks({ contextOptions: { signingAddress: address } });

      const result = accountManagement.getSigningAccount();

      expect(result && result.address).toBe(address);
    });

    it('should return null if there is no set signing Account', async () => {
      context.getSigningAccount.throws('err');

      const result = accountManagement.getSigningAccount();

      expect(result).toBeNull();
    });
  });

  describe('method: getAccountBalance', () => {
    const fakeBalance = {
      free: new BigNumber(100),
      locked: new BigNumber(0),
      total: new BigNumber(100),
    };
    it('should return the free and locked POLYX balance of the signing Account', async () => {
      dsMockUtils.configureMocks({ contextOptions: { balance: fakeBalance } });

      const result = await accountManagement.getAccountBalance();
      expect(result).toEqual(fakeBalance);
    });

    it('should return the free and locked POLYX balance of the supplied Account', async () => {
      entityMockUtils.configureMocks({ accountOptions: { getBalance: fakeBalance } });

      let result = await accountManagement.getAccountBalance({ account: 'someId' });
      expect(result).toEqual(fakeBalance);

      result = await accountManagement.getAccountBalance({
        account: new Account({ address: 'someId ' }, dsMockUtils.getContextInstance()),
      });
      expect(result).toEqual(fakeBalance);
    });

    it('should allow subscription (with and without a supplied Account id)', async () => {
      const unsubCallback = 'unsubCallback';
      dsMockUtils.configureMocks({ contextOptions: { balance: fakeBalance } });
      entityMockUtils.configureMocks({ accountOptions: { getBalance: fakeBalance } });

      let accountBalanceStub = (
        dsMockUtils.getContextInstance().getSigningAccount().getBalance as sinon.SinonStub
      ).resolves(unsubCallback);

      const callback = (() => 1 as unknown) as SubCallback<AccountBalance>;
      let result = await accountManagement.getAccountBalance(callback);
      expect(result).toEqual(unsubCallback);
      sinon.assert.calledWithExactly(accountBalanceStub, callback);

      accountBalanceStub = sinon.stub().resolves(unsubCallback);
      entityMockUtils.configureMocks({
        accountOptions: {
          getBalance: accountBalanceStub,
        },
      });
      const account = 'someId';
      result = await accountManagement.getAccountBalance({ account }, callback);
      expect(result).toEqual(unsubCallback);
      sinon.assert.calledWithExactly(accountBalanceStub, callback);
    });
  });

  describe('method: getSigningAccounts', () => {
    it('should return the list of signer Accounts associated to the SDK', async () => {
      const accounts = [entityMockUtils.getAccountInstance()];
      dsMockUtils.configureMocks({
        contextOptions: {
          getSigningAccounts: accounts,
        },
      });

      const result = await accountManagement.getSigningAccounts();

      expect(result).toEqual(accounts);
    });
  });

  describe('method: createMultiSigAccount', () => {
    it('should prepare the procedure with the correct arguments and context, and return the resulting transaction queue', async () => {
      const args = {
        signers: [entityMockUtils.getAccountInstance()],
        requiredSignatures: new BigNumber(1),
      };

      const expectedQueue = 'someQueue' as unknown as PolymeshTransaction<void>;

      procedureMockUtils
        .getPrepareStub()
        .withArgs({ args, transformer: undefined }, context)
        .resolves(expectedQueue);

      const queue = await accountManagement.createMultiSigAccount(args);

      expect(queue).toBe(expectedQueue);
    });
  });
});<|MERGE_RESOLUTION|>--- conflicted
+++ resolved
@@ -2,11 +2,7 @@
 import sinon from 'sinon';
 
 import { AccountManagement } from '~/api/client/AccountManagement';
-<<<<<<< HEAD
-import { Account, PolymeshTransaction } from '~/internal';
-=======
 import { Account, MultiSig, PolymeshTransaction } from '~/internal';
->>>>>>> 84cda4d4
 import { dsMockUtils, entityMockUtils, procedureMockUtils } from '~/testUtils/mocks';
 import { MockContext } from '~/testUtils/mocks/dataSources';
 import { AccountBalance, PermissionType, SubCallback } from '~/types';

--- conflicted
+++ resolved
@@ -1,6 +1,5 @@
-import sinon from 'sinon';
-
 import { Identities } from '~/api/client/Identities';
+import { createPortfolioTransformer } from '~/api/entities/Venue';
 import { Context, Identity, NumberedPortfolio, PolymeshTransaction } from '~/internal';
 import { dsMockUtils, entityMockUtils, procedureMockUtils } from '~/testUtils/mocks';
 import { Mocked } from '~/testUtils/types';
@@ -73,30 +72,29 @@
   });
 
   describe('method: createPortfolio', () => {
-<<<<<<< HEAD
     it('should prepare the procedure and return the resulting transaction', async () => {
       const args = { name: 'someName' };
-=======
-    it('should prepare the procedure and return the resulting transaction queue', async () => {
-      const args = { names: ['someName'] };
 
-      const expectedQueue = 'someQueue' as unknown as TransactionQueue<NumberedPortfolio>;
+      const expectedTransaction =
+        'someTransaction' as unknown as PolymeshTransaction<NumberedPortfolio>;
 
       procedureMockUtils
         .getPrepareStub()
-        .withArgs(sinon.match({ args, transformer: sinon.match.func }), context)
-        .resolves(expectedQueue);
+        .withArgs(
+          { args: { names: [args.name] }, transformer: createPortfolioTransformer },
+          context
+        )
+        .resolves(expectedTransaction);
 
-      const queue = await identities.createPortfolio({ name: 'someName' });
+      const tx = await identities.createPortfolio(args);
 
-      expect(queue).toBe(expectedQueue);
+      expect(tx).toBe(expectedTransaction);
     });
   });
 
   describe('method: createPortfolios', () => {
-    it('should prepare the procedure and return the resulting transaction queue', async () => {
+    it('should prepare the procedure and return the resulting transaction', async () => {
       const args = { names: ['someName'] };
->>>>>>> fd6ff194
 
       const expectedTransaction =
         'someTransaction' as unknown as PolymeshTransaction<NumberedPortfolio>;
@@ -106,11 +104,7 @@
         .withArgs({ args, transformer: undefined }, context)
         .resolves(expectedTransaction);
 
-<<<<<<< HEAD
-      const tx = await identities.createPortfolio(args);
-=======
-      const queue = await identities.createPortfolios(args);
->>>>>>> fd6ff194
+      const tx = await identities.createPortfolios(args);
 
       expect(tx).toBe(expectedTransaction);
     });

--- conflicted
+++ resolved
@@ -5,7 +5,7 @@
 import { Asset, Context, TickerReservation, TransactionQueue } from '~/internal';
 import { dsMockUtils, entityMockUtils, procedureMockUtils } from '~/testUtils/mocks';
 import { Mocked } from '~/testUtils/types';
-import { KnownAssetType, SecurityIdentifierType } from '~/types';
+import { KnownAssetType, SecurityIdentifierType, TickerReservationStatus } from '~/types';
 import { tuple } from '~/types/utils';
 import * as utilsConversionModule from '~/utils/conversion';
 
@@ -118,8 +118,6 @@
     });
   });
 
-<<<<<<< HEAD
-=======
   describe('method: isTickerAvailable', () => {
     afterEach(() => {
       entityMockUtils.reset();
@@ -182,7 +180,6 @@
     });
   });
 
->>>>>>> 22e1ca65
   describe('method: getTickerReservations', () => {
     beforeAll(() => {
       sinon.stub(utilsConversionModule, 'signerValueToSignatory');

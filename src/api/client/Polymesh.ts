--- conflicted
+++ resolved
@@ -8,15 +8,7 @@
 import { setContext } from '@apollo/client/link/context';
 import { ApiPromise, WsProvider } from '@polkadot/api';
 import { SigningManager } from '@polymeshassociation/signing-manager-types';
-<<<<<<< HEAD
-import { InMemoryCache, NormalizedCacheObject } from 'apollo-cache-inmemory';
-import { ApolloClient } from 'apollo-client';
-import { ApolloLink } from 'apollo-link';
-import { setContext } from 'apollo-link-context';
-import { HttpLink } from 'apollo-link-http';
 import BigNumber from 'bignumber.js';
-=======
->>>>>>> 4d62eae4
 import fetch from 'cross-fetch';
 import schema from 'polymesh-types/schema';
 

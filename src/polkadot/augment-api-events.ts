--- conflicted
+++ resolved
@@ -38,14 +38,6 @@
   PalletPipsProposalState,
   PalletPipsProposer,
   PalletPipsSnapshottedPip,
-<<<<<<< HEAD
-  PalletSettlementInstructionMemo,
-  PalletSettlementLeg,
-  PalletSettlementLegV2,
-  PalletSettlementSettlementType,
-  PalletSettlementVenueType,
-=======
->>>>>>> 2c78f6c3
   PalletStakingElectionCompute,
   PalletStakingExposure,
   PalletStakingSlashingSwitch,
@@ -69,15 +61,10 @@
   PolymeshPrimitivesIdentityClaim,
   PolymeshPrimitivesIdentityId,
   PolymeshPrimitivesIdentityIdPortfolioId,
-<<<<<<< HEAD
-  PolymeshPrimitivesNftNfTs,
-  PolymeshPrimitivesPortfolioMemo,
-=======
   PolymeshPrimitivesMemo,
   PolymeshPrimitivesNftNfTs,
   PolymeshPrimitivesPortfolioFundDescription,
   PolymeshPrimitivesPortfolioPortfolioUpdateReason,
->>>>>>> 2c78f6c3
   PolymeshPrimitivesPosRatio,
   PolymeshPrimitivesSecondaryKey,
   PolymeshPrimitivesSecondaryKeyPermissions,
@@ -125,11 +112,7 @@
       >;
       /**
        * Event for creation of the asset.
-<<<<<<< HEAD
-       * caller DID/ owner DID, ticker, divisibility, asset type, beneficiary DID, disable investor uniqueness, asset name, identifiers, funding round
-=======
        * caller DID/ owner DID, ticker, divisibility, asset type, beneficiary DID, asset name, identifiers, funding round
->>>>>>> 2c78f6c3
        **/
       AssetCreated: AugmentedEvent<
         ApiType,
@@ -139,10 +122,6 @@
           bool,
           PolymeshPrimitivesAssetAssetType,
           PolymeshPrimitivesIdentityId,
-<<<<<<< HEAD
-          bool,
-=======
->>>>>>> 2c78f6c3
           Bytes,
           Vec<PolymeshPrimitivesAssetIdentifier>,
           Option<Bytes>
@@ -175,17 +154,6 @@
       /**
        * An event emitted when the type of an asset changed.
        * Parameters: caller DID, ticker, new token type.
-<<<<<<< HEAD
-       **/
-      AssetTypeChanged: AugmentedEvent<
-        ApiType,
-        [PolymeshPrimitivesIdentityId, PolymeshPrimitivesTicker, PolymeshPrimitivesAssetAssetType]
-      >;
-      /**
-       * An event emitted when an asset is unfrozen.
-       * Parameter: caller DID, ticker.
-=======
->>>>>>> 2c78f6c3
        **/
       AssetTypeChanged: AugmentedEvent<
         ApiType,
@@ -301,33 +269,8 @@
         ]
       >;
       /**
-<<<<<<< HEAD
-       * An event emitted when a local metadata key has been removed.
-       * Parameters: caller ticker, Local type name
-       **/
-      LocalMetadataKeyDeleted: AugmentedEvent<
-        ApiType,
-        [PolymeshPrimitivesIdentityId, PolymeshPrimitivesTicker, u64]
-      >;
-      /**
-       * An event emitted when a local metadata value has been removed.
-       * Parameters: caller ticker, Local type name
-       **/
-      MetadataValueDeleted: AugmentedEvent<
-        ApiType,
-        [
-          PolymeshPrimitivesIdentityId,
-          PolymeshPrimitivesTicker,
-          PolymeshPrimitivesAssetMetadataAssetMetadataKey
-        ]
-      >;
-      /**
-       * Emit when tokens get redeemed.
-       * caller DID, ticker,  from DID, value
-=======
        * An identity has added an asset to the list of pre aprroved receivement.
        * Parameters: [`IdentityId`] of caller, [`Ticker`] of the pre approved asset.
->>>>>>> 2c78f6c3
        **/
       PreApprovedAsset: AugmentedEvent<
         ApiType,
@@ -1479,13 +1422,6 @@
     };
     nft: {
       /**
-<<<<<<< HEAD
-       * Emitted when a new nft is issued.
-       **/
-      IssuedNFT: AugmentedEvent<ApiType, [PolymeshPrimitivesIdentityId, u64, u64]>;
-      /**
-=======
->>>>>>> 2c78f6c3
        * Emitted when a new nft collection is created.
        **/
       NftCollectionCreated: AugmentedEvent<
@@ -1493,13 +1429,6 @@
         [PolymeshPrimitivesIdentityId, PolymeshPrimitivesTicker, u64]
       >;
       /**
-<<<<<<< HEAD
-       * Emitted when an NFT is redeemed.
-       **/
-      RedeemedNFT: AugmentedEvent<
-        ApiType,
-        [PolymeshPrimitivesIdentityId, PolymeshPrimitivesTicker, u64]
-=======
        * Emitted when NFTs were issued, redeemed or transferred.
        * Contains the [`IdentityId`] of the receiver/issuer/redeemer, the [`NFTs`], the [`PortfolioId`] of the source, the [`PortfolioId`]
        * of the destination and the [`PortfolioUpdateReason`].
@@ -1513,7 +1442,6 @@
           Option<PolymeshPrimitivesIdentityIdPortfolioId>,
           PolymeshPrimitivesPortfolioPortfolioUpdateReason
         ]
->>>>>>> 2c78f6c3
       >;
     };
     offences: {
@@ -1761,32 +1689,7 @@
        * * The type of fund that was moved.
        * * Optional memo for the move.
        **/
-<<<<<<< HEAD
-      FungibleTokensMovedBetweenPortfolios: AugmentedEvent<
-        ApiType,
-        [
-          PolymeshPrimitivesIdentityId,
-          PolymeshPrimitivesIdentityIdPortfolioId,
-          PolymeshPrimitivesIdentityIdPortfolioId,
-          PolymeshPrimitivesTicker,
-          u128,
-          Option<PolymeshPrimitivesPortfolioMemo>
-        ]
-      >;
-      /**
-       * A token amount has been moved from one portfolio to another.
-       *
-       * # Parameters
-       * * origin DID
-       * * source portfolio
-       * * destination portfolio
-       * * asset ticker
-       * * asset balance that was moved
-       **/
-      MovedBetweenPortfolios: AugmentedEvent<
-=======
       FundsMovedBetweenPortfolios: AugmentedEvent<
->>>>>>> 2c78f6c3
         ApiType,
         [
           PolymeshPrimitivesIdentityId,
@@ -1794,25 +1697,6 @@
           PolymeshPrimitivesIdentityIdPortfolioId,
           PolymeshPrimitivesPortfolioFundDescription,
           Option<PolymeshPrimitivesMemo>
-        ]
-      >;
-      /**
-       * NFTs have been moved from one portfolio to another.
-       *
-       * # Parameters
-       * * origin DID
-       * * source portfolio
-       * * destination portfolio
-       * * NFTs
-       **/
-      NFTsMovedBetweenPortfolios: AugmentedEvent<
-        ApiType,
-        [
-          PolymeshPrimitivesIdentityId,
-          PolymeshPrimitivesIdentityIdPortfolioId,
-          PolymeshPrimitivesIdentityIdPortfolioId,
-          PolymeshPrimitivesNftNfTs,
-          Option<PolymeshPrimitivesPortfolioMemo>
         ]
       >;
       /**
@@ -2067,13 +1951,8 @@
           PolymeshPrimitivesSettlementSettlementType,
           Option<u64>,
           Option<u64>,
-<<<<<<< HEAD
-          Vec<PalletSettlementLeg>,
-          Option<PalletSettlementInstructionMemo>
-=======
           Vec<PolymeshPrimitivesSettlementLeg>,
           Option<PolymeshPrimitivesMemo>
->>>>>>> 2c78f6c3
         ]
       >;
       /**
@@ -2093,23 +1972,6 @@
        * (caller DID, instruction_id)
        **/
       InstructionRescheduled: AugmentedEvent<ApiType, [PolymeshPrimitivesIdentityId, u64]>;
-      /**
-       * A new instruction has been created
-       * (did, venue_id, instruction_id, settlement_type, trade_date, value_date, legs, memo)
-       **/
-      InstructionV2Created: AugmentedEvent<
-        ApiType,
-        [
-          PolymeshPrimitivesIdentityId,
-          u64,
-          u64,
-          PalletSettlementSettlementType,
-          Option<u64>,
-          Option<u64>,
-          Vec<PalletSettlementLegV2>,
-          Option<PalletSettlementInstructionMemo>
-        ]
-      >;
       /**
        * Execution of a leg failed (did, instruction_id, leg_id)
        **/
@@ -2598,17 +2460,6 @@
        * (Caller DID, Caller account)
        **/
       DidStatus: AugmentedEvent<ApiType, [PolymeshPrimitivesIdentityId, AccountId32]>;
-    };
-    transactionPayment: {
-      /**
-       * A transaction fee `actual_fee`, of which `tip` was added to the minimum inclusion fee,
-       * has been paid by `who`.
-       **/
-      TransactionFeePaid: AugmentedEvent<
-        ApiType,
-        [who: AccountId32, actualFee: u128, tip: u128],
-        { who: AccountId32; actualFee: u128; tip: u128 }
-      >;
     };
     transactionPayment: {
       /**

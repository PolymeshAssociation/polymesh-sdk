// Auto-generated via `yarn polkadot-types-from-defs`, do not edit
/* eslint-disable */

export * from './polymesh/types';

export enum SystemTx {
  FillBlock = 'system.fillBlock',
  Remark = 'system.remark',
  SetHeapPages = 'system.setHeapPages',
  SetCode = 'system.setCode',
  SetCodeWithoutChecks = 'system.setCodeWithoutChecks',
  SetChangesTrieConfig = 'system.setChangesTrieConfig',
  SetStorage = 'system.setStorage',
  KillStorage = 'system.killStorage',
  KillPrefix = 'system.killPrefix',
  Suicide = 'system.suicide',
}

export enum BabeTx {
  ReportEquivocation = 'babe.reportEquivocation',
  ReportEquivocationUnsigned = 'babe.reportEquivocationUnsigned',
}

export enum TimestampTx {
  Set = 'timestamp.set',
}

export enum IndicesTx {
  Claim = 'indices.claim',
  Transfer = 'indices.transfer',
  Free = 'indices.free',
  ForceTransfer = 'indices.forceTransfer',
  Freeze = 'indices.freeze',
}

export enum BalancesTx {
  Transfer = 'balances.transfer',
  TransferWithMemo = 'balances.transferWithMemo',
  DepositBlockRewardReserveBalance = 'balances.depositBlockRewardReserveBalance',
  SetBalance = 'balances.setBalance',
  ForceTransfer = 'balances.forceTransfer',
  BurnAccountBalance = 'balances.burnAccountBalance',
}

export enum AuthorshipTx {
  SetUncles = 'authorship.setUncles',
}

export enum StakingTx {
  Bond = 'staking.bond',
  BondExtra = 'staking.bondExtra',
  Unbond = 'staking.unbond',
  WithdrawUnbonded = 'staking.withdrawUnbonded',
  Validate = 'staking.validate',
  Nominate = 'staking.nominate',
  Chill = 'staking.chill',
  SetPayee = 'staking.setPayee',
  SetController = 'staking.setController',
  SetValidatorCount = 'staking.setValidatorCount',
  IncreaseValidatorCount = 'staking.increaseValidatorCount',
  ScaleValidatorCount = 'staking.scaleValidatorCount',
  AddPermissionedValidator = 'staking.addPermissionedValidator',
  RemovePermissionedValidator = 'staking.removePermissionedValidator',
  ValidateCddExpiryNominators = 'staking.validateCddExpiryNominators',
  EnableIndividualCommissions = 'staking.enableIndividualCommissions',
  SetGlobalCommission = 'staking.setGlobalCommission',
  SetMinBondThreshold = 'staking.setMinBondThreshold',
  ForceNoEras = 'staking.forceNoEras',
  ForceNewEra = 'staking.forceNewEra',
  SetInvulnerables = 'staking.setInvulnerables',
  ForceUnstake = 'staking.forceUnstake',
  ForceNewEraAlways = 'staking.forceNewEraAlways',
  CancelDeferredSlash = 'staking.cancelDeferredSlash',
  PayoutStakers = 'staking.payoutStakers',
  Rebond = 'staking.rebond',
  SetHistoryDepth = 'staking.setHistoryDepth',
  ReapStash = 'staking.reapStash',
  SubmitElectionSolution = 'staking.submitElectionSolution',
  SubmitElectionSolutionUnsigned = 'staking.submitElectionSolutionUnsigned',
}

export enum SessionTx {
  SetKeys = 'session.setKeys',
  PurgeKeys = 'session.purgeKeys',
}

export enum FinalityTrackerTx {
  FinalHint = 'finalityTracker.finalHint',
}

export enum GrandpaTx {
  ReportEquivocation = 'grandpa.reportEquivocation',
  ReportEquivocationUnsigned = 'grandpa.reportEquivocationUnsigned',
  NoteStalled = 'grandpa.noteStalled',
}

export enum ImOnlineTx {
  Heartbeat = 'imOnline.heartbeat',
  SetSlashingParams = 'imOnline.setSlashingParams',
}

export enum SudoTx {
  Sudo = 'sudo.sudo',
  SudoUncheckedWeight = 'sudo.sudoUncheckedWeight',
  SetKey = 'sudo.setKey',
  SudoAs = 'sudo.sudoAs',
}

export enum MultiSigTx {
  CreateMultisig = 'multiSig.createMultisig',
  CreateOrApproveProposalAsIdentity = 'multiSig.createOrApproveProposalAsIdentity',
  CreateOrApproveProposalAsKey = 'multiSig.createOrApproveProposalAsKey',
  CreateProposalAsIdentity = 'multiSig.createProposalAsIdentity',
  CreateProposalAsKey = 'multiSig.createProposalAsKey',
  ApproveAsIdentity = 'multiSig.approveAsIdentity',
  ApproveAsKey = 'multiSig.approveAsKey',
  RejectAsIdentity = 'multiSig.rejectAsIdentity',
  RejectAsKey = 'multiSig.rejectAsKey',
  AcceptMultisigSignerAsIdentity = 'multiSig.acceptMultisigSignerAsIdentity',
  AcceptMultisigSignerAsKey = 'multiSig.acceptMultisigSignerAsKey',
  AddMultisigSigner = 'multiSig.addMultisigSigner',
  RemoveMultisigSigner = 'multiSig.removeMultisigSigner',
  AddMultisigSignersViaCreator = 'multiSig.addMultisigSignersViaCreator',
  RemoveMultisigSignersViaCreator = 'multiSig.removeMultisigSignersViaCreator',
  ChangeSigsRequired = 'multiSig.changeSigsRequired',
  ChangeAllSignersAndSigsRequired = 'multiSig.changeAllSignersAndSigsRequired',
  MakeMultisigSigner = 'multiSig.makeMultisigSigner',
  MakeMultisigPrimary = 'multiSig.makeMultisigPrimary',
}

export enum ContractsTx {
  UpdateSchedule = 'contracts.updateSchedule',
  PutCode = 'contracts.putCode',
  Call = 'contracts.call',
  Instantiate = 'contracts.instantiate',
  ClaimSurcharge = 'contracts.claimSurcharge',
}

export enum TreasuryTx {
  Disbursement = 'treasury.disbursement',
  Reimbursement = 'treasury.reimbursement',
}

export enum PolymeshCommitteeTx {
  SetVoteThreshold = 'polymeshCommittee.setVoteThreshold',
  SetReleaseCoordinator = 'polymeshCommittee.setReleaseCoordinator',
  Close = 'polymeshCommittee.close',
  VoteOrPropose = 'polymeshCommittee.voteOrPropose',
  Vote = 'polymeshCommittee.vote',
}

export enum CommitteeMembershipTx {
  SetActiveMembersLimit = 'committeeMembership.setActiveMembersLimit',
  DisableMember = 'committeeMembership.disableMember',
  AddMember = 'committeeMembership.addMember',
  RemoveMember = 'committeeMembership.removeMember',
  SwapMember = 'committeeMembership.swapMember',
  ResetMembers = 'committeeMembership.resetMembers',
  AbdicateMembership = 'committeeMembership.abdicateMembership',
}

export enum PipsTx {
  SetPruneHistoricalPips = 'pips.setPruneHistoricalPips',
  SetMinProposalDeposit = 'pips.setMinProposalDeposit',
  SetProposalCoolOffPeriod = 'pips.setProposalCoolOffPeriod',
  SetDefaultEnactmentPeriod = 'pips.setDefaultEnactmentPeriod',
  SetMaxPipSkipCount = 'pips.setMaxPipSkipCount',
  SetActivePipLimit = 'pips.setActivePipLimit',
  Propose = 'pips.propose',
  AmendProposal = 'pips.amendProposal',
  CancelProposal = 'pips.cancelProposal',
  Vote = 'pips.vote',
  ApproveCommitteeProposal = 'pips.approveCommitteeProposal',
  RejectProposal = 'pips.rejectProposal',
  PruneProposal = 'pips.pruneProposal',
  RescheduleExecution = 'pips.rescheduleExecution',
  ClearSnapshot = 'pips.clearSnapshot',
  Snapshot = 'pips.snapshot',
  EnactSnapshotResults = 'pips.enactSnapshotResults',
}

export enum TechnicalCommitteeTx {
  SetVoteThreshold = 'technicalCommittee.setVoteThreshold',
  SetReleaseCoordinator = 'technicalCommittee.setReleaseCoordinator',
  Close = 'technicalCommittee.close',
  VoteOrPropose = 'technicalCommittee.voteOrPropose',
  Vote = 'technicalCommittee.vote',
}

export enum TechnicalCommitteeMembershipTx {
  SetActiveMembersLimit = 'technicalCommitteeMembership.setActiveMembersLimit',
  DisableMember = 'technicalCommitteeMembership.disableMember',
  AddMember = 'technicalCommitteeMembership.addMember',
  RemoveMember = 'technicalCommitteeMembership.removeMember',
  SwapMember = 'technicalCommitteeMembership.swapMember',
  ResetMembers = 'technicalCommitteeMembership.resetMembers',
  AbdicateMembership = 'technicalCommitteeMembership.abdicateMembership',
}

export enum UpgradeCommitteeTx {
  SetVoteThreshold = 'upgradeCommittee.setVoteThreshold',
  SetReleaseCoordinator = 'upgradeCommittee.setReleaseCoordinator',
  Close = 'upgradeCommittee.close',
  VoteOrPropose = 'upgradeCommittee.voteOrPropose',
  Vote = 'upgradeCommittee.vote',
}

export enum UpgradeCommitteeMembershipTx {
  SetActiveMembersLimit = 'upgradeCommitteeMembership.setActiveMembersLimit',
  DisableMember = 'upgradeCommitteeMembership.disableMember',
  AddMember = 'upgradeCommitteeMembership.addMember',
  RemoveMember = 'upgradeCommitteeMembership.removeMember',
  SwapMember = 'upgradeCommitteeMembership.swapMember',
  ResetMembers = 'upgradeCommitteeMembership.resetMembers',
  AbdicateMembership = 'upgradeCommitteeMembership.abdicateMembership',
}

export enum AssetTx {
  RegisterTicker = 'asset.registerTicker',
  AcceptTickerTransfer = 'asset.acceptTickerTransfer',
  AcceptPrimaryIssuanceAgentTransfer = 'asset.acceptPrimaryIssuanceAgentTransfer',
  AcceptAssetOwnershipTransfer = 'asset.acceptAssetOwnershipTransfer',
  CreateAsset = 'asset.createAsset',
  Freeze = 'asset.freeze',
  Unfreeze = 'asset.unfreeze',
  RenameAsset = 'asset.renameAsset',
<<<<<<< HEAD
  ControllerTransfer = 'asset.controllerTransfer',
  Approve = 'asset.approve',
=======
>>>>>>> e4c07c43
  CreateCheckpoint = 'asset.createCheckpoint',
  Issue = 'asset.issue',
  MakeDivisible = 'asset.makeDivisible',
<<<<<<< HEAD
  TransferFromWithData = 'asset.transferFromWithData',
  IsIssuable = 'asset.isIssuable',
=======
>>>>>>> e4c07c43
  BatchAddDocument = 'asset.batchAddDocument',
  BatchRemoveDocument = 'asset.batchRemoveDocument',
  SetFundingRound = 'asset.setFundingRound',
  UpdateIdentifiers = 'asset.updateIdentifiers',
  AddExtension = 'asset.addExtension',
  ArchiveExtension = 'asset.archiveExtension',
  UnarchiveExtension = 'asset.unarchiveExtension',
  RemovePrimaryIssuanceAgent = 'asset.removePrimaryIssuanceAgent',
  RemoveSmartExtension = 'asset.removeSmartExtension',
  ClaimClassicTicker = 'asset.claimClassicTicker',
}

export enum DividendTx {
  New = 'dividend.new',
  Cancel = 'dividend.cancel',
  Claim = 'dividend.claim',
  ClaimUnclaimed = 'dividend.claimUnclaimed',
}

export enum IdentityTx {
  RegisterDid = 'identity.registerDid',
  CddRegisterDid = 'identity.cddRegisterDid',
  InvalidateCddClaims = 'identity.invalidateCddClaims',
  RemoveSecondaryKeys = 'identity.removeSecondaryKeys',
  SetPrimaryKey = 'identity.setPrimaryKey',
  AcceptPrimaryKey = 'identity.acceptPrimaryKey',
  ChangeCddRequirementForMkRotation = 'identity.changeCddRequirementForMkRotation',
  JoinIdentityAsKey = 'identity.joinIdentityAsKey',
  JoinIdentityAsIdentity = 'identity.joinIdentityAsIdentity',
  LeaveIdentityAsKey = 'identity.leaveIdentityAsKey',
  LeaveIdentityAsIdentity = 'identity.leaveIdentityAsIdentity',
  AddClaim = 'identity.addClaim',
  BatchAddClaim = 'identity.batchAddClaim',
  ForwardedCall = 'identity.forwardedCall',
  RevokeClaim = 'identity.revokeClaim',
  BatchRevokeClaim = 'identity.batchRevokeClaim',
  SetPermissionToSigner = 'identity.setPermissionToSigner',
  FreezeSecondaryKeys = 'identity.freezeSecondaryKeys',
  UnfreezeSecondaryKeys = 'identity.unfreezeSecondaryKeys',
  GetMyDid = 'identity.getMyDid',
  GetCddOf = 'identity.getCddOf',
  AddAuthorization = 'identity.addAuthorization',
  BatchAddAuthorization = 'identity.batchAddAuthorization',
  RemoveAuthorization = 'identity.removeAuthorization',
  BatchRemoveAuthorization = 'identity.batchRemoveAuthorization',
  AcceptAuthorization = 'identity.acceptAuthorization',
  BatchAcceptAuthorization = 'identity.batchAcceptAuthorization',
  BatchAddSecondaryKeyWithAuthorization = 'identity.batchAddSecondaryKeyWithAuthorization',
  RevokeOffchainAuthorization = 'identity.revokeOffchainAuthorization',
}

export enum BridgeTx {
  ChangeController = 'bridge.changeController',
  ChangeAdmin = 'bridge.changeAdmin',
  ChangeTimelock = 'bridge.changeTimelock',
  Freeze = 'bridge.freeze',
  Unfreeze = 'bridge.unfreeze',
  ChangeBridgeLimit = 'bridge.changeBridgeLimit',
  ChangeBridgeExempted = 'bridge.changeBridgeExempted',
  ForceHandleBridgeTx = 'bridge.forceHandleBridgeTx',
  BatchForceHandleBridgeTx = 'bridge.batchForceHandleBridgeTx',
  ProposeBridgeTx = 'bridge.proposeBridgeTx',
  BatchProposeBridgeTx = 'bridge.batchProposeBridgeTx',
  HandleBridgeTx = 'bridge.handleBridgeTx',
  BatchHandleBridgeTx = 'bridge.batchHandleBridgeTx',
  BatchFreezeTx = 'bridge.batchFreezeTx',
  BatchUnfreezeTx = 'bridge.batchUnfreezeTx',
}

export enum ComplianceManagerTx {
  AddComplianceRequirement = 'complianceManager.addComplianceRequirement',
  RemoveComplianceRequirement = 'complianceManager.removeComplianceRequirement',
  ReplaceAssetCompliance = 'complianceManager.replaceAssetCompliance',
  ResetAssetCompliance = 'complianceManager.resetAssetCompliance',
  PauseAssetCompliance = 'complianceManager.pauseAssetCompliance',
  ResumeAssetCompliance = 'complianceManager.resumeAssetCompliance',
  AddDefaultTrustedClaimIssuer = 'complianceManager.addDefaultTrustedClaimIssuer',
  RemoveDefaultTrustedClaimIssuer = 'complianceManager.removeDefaultTrustedClaimIssuer',
  BatchAddDefaultTrustedClaimIssuer = 'complianceManager.batchAddDefaultTrustedClaimIssuer',
  BatchRemoveDefaultTrustedClaimIssuer = 'complianceManager.batchRemoveDefaultTrustedClaimIssuer',
  ChangeComplianceRequirement = 'complianceManager.changeComplianceRequirement',
  BatchChangeComplianceRequirement = 'complianceManager.batchChangeComplianceRequirement',
}

export enum VotingTx {
  AddBallot = 'voting.addBallot',
  Vote = 'voting.vote',
  CancelBallot = 'voting.cancelBallot',
}

export enum StoCappedTx {
  LaunchSto = 'stoCapped.launchSto',
  BuyTokens = 'stoCapped.buyTokens',
  PauseSto = 'stoCapped.pauseSto',
  UnpauseSto = 'stoCapped.unpauseSto',
}

export enum ExemptionTx {
  ModifyExemptionList = 'exemption.modifyExemptionList',
}

export enum SettlementTx {
  CreateVenue = 'settlement.createVenue',
  UpdateVenue = 'settlement.updateVenue',
  AddInstruction = 'settlement.addInstruction',
  AddAndAuthorizeInstruction = 'settlement.addAndAuthorizeInstruction',
  AuthorizeInstruction = 'settlement.authorizeInstruction',
  UnauthorizeInstruction = 'settlement.unauthorizeInstruction',
  RejectInstruction = 'settlement.rejectInstruction',
  AuthorizeWithReceipts = 'settlement.authorizeWithReceipts',
  ClaimReceipt = 'settlement.claimReceipt',
  UnclaimReceipt = 'settlement.unclaimReceipt',
  SetVenueFiltering = 'settlement.setVenueFiltering',
  AllowVenues = 'settlement.allowVenues',
  DisallowVenues = 'settlement.disallowVenues',
}

export enum StoTx {
  CreateFundraiser = 'sto.createFundraiser',
  Invest = 'sto.invest',
}

export enum CddServiceProvidersTx {
  SetActiveMembersLimit = 'cddServiceProviders.setActiveMembersLimit',
  DisableMember = 'cddServiceProviders.disableMember',
  AddMember = 'cddServiceProviders.addMember',
  RemoveMember = 'cddServiceProviders.removeMember',
  SwapMember = 'cddServiceProviders.swapMember',
  ResetMembers = 'cddServiceProviders.resetMembers',
  AbdicateMembership = 'cddServiceProviders.abdicateMembership',
}

export enum ProtocolFeeTx {
  ChangeCoefficient = 'protocolFee.changeCoefficient',
  ChangeBaseFee = 'protocolFee.changeBaseFee',
}

export enum UtilityTx {
  Batch = 'utility.batch',
  BatchAtomic = 'utility.batchAtomic',
  BatchOptimistic = 'utility.batchOptimistic',
  RelayTx = 'utility.relayTx',
}

export enum PortfolioTx {
  CreatePortfolio = 'portfolio.createPortfolio',
  DeletePortfolio = 'portfolio.deletePortfolio',
  MovePortfolioFunds = 'portfolio.movePortfolioFunds',
  RenamePortfolio = 'portfolio.renamePortfolio',
}

export enum ConfidentialTx {
  AddRangeProof = 'confidential.addRangeProof',
  AddVerifyRangeProof = 'confidential.addVerifyRangeProof',
}

export type TxTag =
  | SystemTx
  | BabeTx
  | TimestampTx
  | IndicesTx
  | BalancesTx
  | AuthorshipTx
  | StakingTx
  | SessionTx
  | FinalityTrackerTx
  | GrandpaTx
  | ImOnlineTx
  | SudoTx
  | MultiSigTx
  | ContractsTx
  | TreasuryTx
  | PolymeshCommitteeTx
  | CommitteeMembershipTx
  | PipsTx
  | TechnicalCommitteeTx
  | TechnicalCommitteeMembershipTx
  | UpgradeCommitteeTx
  | UpgradeCommitteeMembershipTx
  | AssetTx
  | DividendTx
  | IdentityTx
  | BridgeTx
  | ComplianceManagerTx
  | VotingTx
  | StoCappedTx
  | ExemptionTx
  | SettlementTx
  | StoTx
  | CddServiceProvidersTx
  | ProtocolFeeTx
  | UtilityTx
  | PortfolioTx
  | ConfidentialTx;

export const TxTags = {
  system: SystemTx,
  babe: BabeTx,
  timestamp: TimestampTx,
  indices: IndicesTx,
  balances: BalancesTx,
  authorship: AuthorshipTx,
  staking: StakingTx,
  session: SessionTx,
  finalityTracker: FinalityTrackerTx,
  grandpa: GrandpaTx,
  imOnline: ImOnlineTx,
  sudo: SudoTx,
  multiSig: MultiSigTx,
  contracts: ContractsTx,
  treasury: TreasuryTx,
  polymeshCommittee: PolymeshCommitteeTx,
  committeeMembership: CommitteeMembershipTx,
  pips: PipsTx,
  technicalCommittee: TechnicalCommitteeTx,
  technicalCommitteeMembership: TechnicalCommitteeMembershipTx,
  upgradeCommittee: UpgradeCommitteeTx,
  upgradeCommitteeMembership: UpgradeCommitteeMembershipTx,
  asset: AssetTx,
  dividend: DividendTx,
  identity: IdentityTx,
  bridge: BridgeTx,
  complianceManager: ComplianceManagerTx,
  voting: VotingTx,
  stoCapped: StoCappedTx,
  exemption: ExemptionTx,
  settlement: SettlementTx,
  sto: StoTx,
  cddServiceProviders: CddServiceProvidersTx,
  protocolFee: ProtocolFeeTx,
  utility: UtilityTx,
  portfolio: PortfolioTx,
  confidential: ConfidentialTx,
};<|MERGE_RESOLUTION|>--- conflicted
+++ resolved
@@ -224,19 +224,13 @@
   Freeze = 'asset.freeze',
   Unfreeze = 'asset.unfreeze',
   RenameAsset = 'asset.renameAsset',
-<<<<<<< HEAD
   ControllerTransfer = 'asset.controllerTransfer',
   Approve = 'asset.approve',
-=======
->>>>>>> e4c07c43
   CreateCheckpoint = 'asset.createCheckpoint',
   Issue = 'asset.issue',
   MakeDivisible = 'asset.makeDivisible',
-<<<<<<< HEAD
   TransferFromWithData = 'asset.transferFromWithData',
   IsIssuable = 'asset.isIssuable',
-=======
->>>>>>> e4c07c43
   BatchAddDocument = 'asset.batchAddDocument',
   BatchRemoveDocument = 'asset.batchRemoveDocument',
   SetFundingRound = 'asset.setFundingRound',

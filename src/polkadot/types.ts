// Auto-generated via `yarn polkadot-types-from-defs`, do not edit
/* eslint-disable */

<<<<<<< HEAD
export * from './polymesh/types';
export * from './compliance/types';
export * from './identity/types';
export * from './pips/types';
export * from './protocolFee/types';
export * from './staking/types';
export * from './asset/types';
export * from './group/types';
export * from './nft/types';
=======
export * from './asset/types.js';
export * from './group/types.js';
export * from './identity/types.js';
export * from './nft/types.js';
export * from './pips/types.js';
export * from './polymesh/types.js';
export * from './protocolFee/types.js';
export * from './settlement/types.js';
export * from './staking/types.js';
>>>>>>> 2c78f6c3
<|MERGE_RESOLUTION|>--- conflicted
+++ resolved
@@ -1,17 +1,6 @@
 // Auto-generated via `yarn polkadot-types-from-defs`, do not edit
 /* eslint-disable */
 
-<<<<<<< HEAD
-export * from './polymesh/types';
-export * from './compliance/types';
-export * from './identity/types';
-export * from './pips/types';
-export * from './protocolFee/types';
-export * from './staking/types';
-export * from './asset/types';
-export * from './group/types';
-export * from './nft/types';
-=======
 export * from './asset/types.js';
 export * from './group/types.js';
 export * from './identity/types.js';
@@ -20,5 +9,4 @@
 export * from './polymesh/types.js';
 export * from './protocolFee/types.js';
 export * from './settlement/types.js';
-export * from './staking/types.js';
->>>>>>> 2c78f6c3
+export * from './staking/types.js';
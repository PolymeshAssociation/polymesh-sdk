// Auto-generated via `yarn polkadot-types-from-chain`, do not edit
/* eslint-disable */

// import type lookup before we augment - in some environments
// this is required to allow for ambient/previous definitions
import {
  PolymeshPrimitivesAuthorization,
  PolymeshPrimitivesIdentityId,
} from '@polkadot/types/lookup';
import '@polkadot/rpc-core/types/jsonrpc';

import type { AugmentedRpc } from '@polkadot/rpc-core/types';
import type { Metadata, StorageKey } from '@polkadot/types';
import type {
  Bytes,
  HashMap,
  Json,
  Null,
  Option,
  Text,
  U256,
  U64,
  Vec,
  bool,
  f64,
  u32,
  u64,
} from '@polkadot/types-codec';
import type { AnyNumber, Codec, ITuple } from '@polkadot/types-codec/types';
import type { ExtrinsicOrHash, ExtrinsicStatus } from '@polkadot/types/interfaces/author';
import type { EpochAuthorship } from '@polkadot/types/interfaces/babe';
import type { BeefySignedCommitment } from '@polkadot/types/interfaces/beefy';
import type { BlockHash } from '@polkadot/types/interfaces/chain';
import type { PrefixedStorageKey } from '@polkadot/types/interfaces/childstate';
import type { AuthorityId } from '@polkadot/types/interfaces/consensus';
import type {
  CodeUploadRequest,
  CodeUploadResult,
  ContractCallRequest,
  ContractExecResult,
  ContractInstantiateResult,
  InstantiateRequestV1,
} from '@polkadot/types/interfaces/contracts';
import type { BlockStats } from '@polkadot/types/interfaces/dev';
import type { CreatedBlock } from '@polkadot/types/interfaces/engine';
import type {
  EthAccount,
  EthCallRequest,
  EthFeeHistory,
  EthFilter,
  EthFilterChanges,
  EthLog,
  EthReceipt,
  EthRichBlock,
  EthSubKind,
  EthSubParams,
  EthSyncStatus,
  EthTransaction,
  EthTransactionRequest,
  EthWork,
} from '@polkadot/types/interfaces/eth';
import type { Extrinsic } from '@polkadot/types/interfaces/extrinsics';
import type {
  EncodedFinalityProofs,
  JustificationNotification,
  ReportedRoundStates,
} from '@polkadot/types/interfaces/grandpa';
import type { MmrHash, MmrLeafBatchProof } from '@polkadot/types/interfaces/mmr';
import type { StorageKind } from '@polkadot/types/interfaces/offchain';
import type { FeeDetails, RuntimeDispatchInfoV1 } from '@polkadot/types/interfaces/payment';
import type { RpcMethods } from '@polkadot/types/interfaces/rpc';
import type {
  AccountId,
  Balance,
  BlockNumber,
  H160,
  H256,
  H64,
  Hash,
  Header,
  Index,
  Justification,
  KeyValue,
  Perbill,
  SignedBlock,
  StorageData,
} from '@polkadot/types/interfaces/runtime';
import type {
  MigrationStatusResult,
  ReadProof,
  RuntimeVersion,
  TraceBlockResponse,
} from '@polkadot/types/interfaces/state';
import type {
  ApplyExtrinsicResult,
  ChainProperties,
  ChainType,
  DispatchResult,
  Health,
  NetworkState,
  NodeRole,
  PeerInfo,
  SyncState,
} from '@polkadot/types/interfaces/system';
import type { IExtrinsic, Observable } from '@polkadot/types/types';
import type {
  AffirmationCount,
  AssetDidResult,
  AuthorizationType,
  CanTransferGranularReturn,
  CappedFee,
  CddStatus,
  DidStatus,
  ExecuteInstructionInfo,
  IdentityClaim,
  IdentityId,
  InstructionId,
  KeyIdentityData,
  Member,
  NFTs,
  PipId,
  PortfolioId,
  ProtocolOp,
  RpcDidRecords,
  Signatory,
  Ticker,
  VoteCount,
} from 'polymesh-types/polymesh';

export type __AugmentedRpc = AugmentedRpc<() => unknown>;

declare module '@polkadot/rpc-core/types/jsonrpc' {
  interface RpcInterface {
    asset: {
      /**
       * Checks whether a transaction with given parameters can take place or not. The result is granular meaning each check is run and returned regardless of outcome.
       **/
      canTransferGranular: AugmentedRpc<
        (
          fromCustodian:
            | Option<PolymeshPrimitivesIdentityId>
            | null
            | Uint8Array
            | PolymeshPrimitivesIdentityId,
          fromPortfolio: PortfolioId | { did?: any; kind?: any } | string | Uint8Array,
          toCustodian:
            | Option<PolymeshPrimitivesIdentityId>
            | null
            | Uint8Array
            | PolymeshPrimitivesIdentityId,
          toPortfolio: PortfolioId | { did?: any; kind?: any } | string | Uint8Array,
          ticker: Ticker | string | Uint8Array,
          value: Balance | AnyNumber | Uint8Array,
          blockHash?: Hash | string | Uint8Array
        ) => Observable<CanTransferGranularReturn>
      >;
    };
    author: {
      /**
       * Returns true if the keystore has private keys for the given public key and key type.
       **/
      hasKey: AugmentedRpc<
        (publicKey: Bytes | string | Uint8Array, keyType: Text | string) => Observable<bool>
      >;
      /**
       * Returns true if the keystore has private keys for the given session public keys.
       **/
      hasSessionKeys: AugmentedRpc<(sessionKeys: Bytes | string | Uint8Array) => Observable<bool>>;
      /**
       * Insert a key into the keystore.
       **/
      insertKey: AugmentedRpc<
        (
          keyType: Text | string,
          suri: Text | string,
          publicKey: Bytes | string | Uint8Array
        ) => Observable<Bytes>
      >;
      /**
       * Returns all pending extrinsics, potentially grouped by sender
       **/
      pendingExtrinsics: AugmentedRpc<() => Observable<Vec<Extrinsic>>>;
      /**
       * Remove given extrinsic from the pool and temporarily ban it to prevent reimporting
       **/
      removeExtrinsic: AugmentedRpc<
        (
          bytesOrHash:
            | Vec<ExtrinsicOrHash>
            | (ExtrinsicOrHash | { Hash: any } | { Extrinsic: any } | string | Uint8Array)[]
        ) => Observable<Vec<Hash>>
      >;
      /**
       * Generate new session keys and returns the corresponding public keys
       **/
      rotateKeys: AugmentedRpc<() => Observable<Bytes>>;
      /**
       * Submit and subscribe to watch an extrinsic until unsubscribed
       **/
      submitAndWatchExtrinsic: AugmentedRpc<
        (extrinsic: Extrinsic | IExtrinsic | string | Uint8Array) => Observable<ExtrinsicStatus>
      >;
      /**
       * Submit a fully formatted extrinsic for block inclusion
       **/
      submitExtrinsic: AugmentedRpc<
        (extrinsic: Extrinsic | IExtrinsic | string | Uint8Array) => Observable<Hash>
      >;
    };
    babe: {
      /**
       * Returns data about which slots (primary or secondary) can be claimed in the current epoch with the keys in the keystore
       **/
      epochAuthorship: AugmentedRpc<() => Observable<HashMap<AuthorityId, EpochAuthorship>>>;
    };
    beefy: {
      /**
       * Returns hash of the latest BEEFY finalized block as seen by this client.
       **/
      getFinalizedHead: AugmentedRpc<() => Observable<H256>>;
      /**
       * Returns the block most recently finalized by BEEFY, alongside side its justification.
       **/
      subscribeJustifications: AugmentedRpc<() => Observable<BeefySignedCommitment>>;
    };
    chain: {
      /**
       * Get header and body of a relay chain block
       **/
      getBlock: AugmentedRpc<(hash?: BlockHash | string | Uint8Array) => Observable<SignedBlock>>;
      /**
       * Get the block hash for a specific block
       **/
      getBlockHash: AugmentedRpc<
        (blockNumber?: BlockNumber | AnyNumber | Uint8Array) => Observable<BlockHash>
      >;
      /**
       * Get hash of the last finalized block in the canon chain
       **/
      getFinalizedHead: AugmentedRpc<() => Observable<BlockHash>>;
      /**
       * Retrieves the header for a specific block
       **/
      getHeader: AugmentedRpc<(hash?: BlockHash | string | Uint8Array) => Observable<Header>>;
      /**
       * Retrieves the newest header via subscription
       **/
      subscribeAllHeads: AugmentedRpc<() => Observable<Header>>;
      /**
       * Retrieves the best finalized header via subscription
       **/
      subscribeFinalizedHeads: AugmentedRpc<() => Observable<Header>>;
      /**
       * Retrieves the best header via subscription
       **/
      subscribeNewHeads: AugmentedRpc<() => Observable<Header>>;
    };
    childstate: {
      /**
       * Returns the keys with prefix from a child storage, leave empty to get all the keys
       **/
      getKeys: AugmentedRpc<
        (
          childKey: PrefixedStorageKey | string | Uint8Array,
          prefix: StorageKey | string | Uint8Array | any,
          at?: Hash | string | Uint8Array
        ) => Observable<Vec<StorageKey>>
      >;
      /**
       * Returns the keys with prefix from a child storage with pagination support
       **/
      getKeysPaged: AugmentedRpc<
        (
          childKey: PrefixedStorageKey | string | Uint8Array,
          prefix: StorageKey | string | Uint8Array | any,
          count: u32 | AnyNumber | Uint8Array,
          startKey?: StorageKey | string | Uint8Array | any,
          at?: Hash | string | Uint8Array
        ) => Observable<Vec<StorageKey>>
      >;
      /**
       * Returns a child storage entry at a specific block state
       **/
      getStorage: AugmentedRpc<
        (
          childKey: PrefixedStorageKey | string | Uint8Array,
          key: StorageKey | string | Uint8Array | any,
          at?: Hash | string | Uint8Array
        ) => Observable<Option<StorageData>>
      >;
      /**
       * Returns child storage entries for multiple keys at a specific block state
       **/
      getStorageEntries: AugmentedRpc<
        (
          childKey: PrefixedStorageKey | string | Uint8Array,
          keys: Vec<StorageKey> | (StorageKey | string | Uint8Array | any)[],
          at?: Hash | string | Uint8Array
        ) => Observable<Vec<Option<StorageData>>>
      >;
      /**
       * Returns the hash of a child storage entry at a block state
       **/
      getStorageHash: AugmentedRpc<
        (
          childKey: PrefixedStorageKey | string | Uint8Array,
          key: StorageKey | string | Uint8Array | any,
          at?: Hash | string | Uint8Array
        ) => Observable<Option<Hash>>
      >;
      /**
       * Returns the size of a child storage entry at a block state
       **/
      getStorageSize: AugmentedRpc<
        (
          childKey: PrefixedStorageKey | string | Uint8Array,
          key: StorageKey | string | Uint8Array | any,
          at?: Hash | string | Uint8Array
        ) => Observable<Option<u64>>
      >;
    };
    contracts: {
      /**
       * @deprecated Use the runtime interface `api.call.contractsApi.call` instead
       * Executes a call to a contract
       **/
      call: AugmentedRpc<
        (
          callRequest:
            | ContractCallRequest
            | {
                origin?: any;
                dest?: any;
                value?: any;
                gasLimit?: any;
                storageDepositLimit?: any;
                inputData?: any;
              }
            | string
            | Uint8Array,
          at?: BlockHash | string | Uint8Array
        ) => Observable<ContractExecResult>
      >;
      /**
       * @deprecated Use the runtime interface `api.call.contractsApi.getStorage` instead
       * Returns the value under a specified storage key in a contract
       **/
      getStorage: AugmentedRpc<
        (
          address: AccountId | string | Uint8Array,
          key: H256 | string | Uint8Array,
          at?: BlockHash | string | Uint8Array
        ) => Observable<Option<Bytes>>
      >;
      /**
       * @deprecated Use the runtime interface `api.call.contractsApi.instantiate` instead
       * Instantiate a new contract
       **/
      instantiate: AugmentedRpc<
        (
          request:
            | InstantiateRequestV1
            | { origin?: any; value?: any; gasLimit?: any; code?: any; data?: any; salt?: any }
            | string
            | Uint8Array,
          at?: BlockHash | string | Uint8Array
        ) => Observable<ContractInstantiateResult>
      >;
      /**
       * @deprecated Not available in newer versions of the contracts interfaces
       * Returns the projected time a given contract will be able to sustain paying its rent
       **/
      rentProjection: AugmentedRpc<
        (
          address: AccountId | string | Uint8Array,
          at?: BlockHash | string | Uint8Array
        ) => Observable<Option<BlockNumber>>
      >;
      /**
       * @deprecated Use the runtime interface `api.call.contractsApi.uploadCode` instead
       * Upload new code without instantiating a contract from it
       **/
      uploadCode: AugmentedRpc<
        (
          uploadRequest:
            | CodeUploadRequest
            | { origin?: any; code?: any; storageDepositLimit?: any }
            | string
            | Uint8Array,
          at?: BlockHash | string | Uint8Array
        ) => Observable<CodeUploadResult>
      >;
    };
    dev: {
      /**
       * Reexecute the specified `block_hash` and gather statistics while doing so
       **/
      getBlockStats: AugmentedRpc<
        (at: Hash | string | Uint8Array) => Observable<Option<BlockStats>>
      >;
    };
    engine: {
      /**
       * Instructs the manual-seal authorship task to create a new block
       **/
      createBlock: AugmentedRpc<
        (
          createEmpty: bool | boolean | Uint8Array,
          finalize: bool | boolean | Uint8Array,
          parentHash?: BlockHash | string | Uint8Array
        ) => Observable<CreatedBlock>
      >;
      /**
       * Instructs the manual-seal authorship task to finalize a block
       **/
      finalizeBlock: AugmentedRpc<
        (hash: BlockHash | string | Uint8Array, justification?: Justification) => Observable<bool>
      >;
    };
    eth: {
      /**
       * Returns accounts list.
       **/
      accounts: AugmentedRpc<() => Observable<Vec<H160>>>;
      /**
       * Returns the blockNumber
       **/
      blockNumber: AugmentedRpc<() => Observable<U256>>;
      /**
       * Call contract, returning the output data.
       **/
      call: AugmentedRpc<
        (
          request:
            | EthCallRequest
            | {
                from?: any;
                to?: any;
                gasPrice?: any;
                gas?: any;
                value?: any;
                data?: any;
                nonce?: any;
              }
            | string
            | Uint8Array,
          number?: BlockNumber | AnyNumber | Uint8Array
        ) => Observable<Bytes>
      >;
      /**
       * Returns the chain ID used for transaction signing at the current best block. None is returned if not available.
       **/
      chainId: AugmentedRpc<() => Observable<U64>>;
      /**
       * Returns block author.
       **/
      coinbase: AugmentedRpc<() => Observable<H160>>;
      /**
       * Estimate gas needed for execution of given contract.
       **/
      estimateGas: AugmentedRpc<
        (
          request:
            | EthCallRequest
            | {
                from?: any;
                to?: any;
                gasPrice?: any;
                gas?: any;
                value?: any;
                data?: any;
                nonce?: any;
              }
            | string
            | Uint8Array,
          number?: BlockNumber | AnyNumber | Uint8Array
        ) => Observable<U256>
      >;
      /**
       * Returns fee history for given block count & reward percentiles
       **/
      feeHistory: AugmentedRpc<
        (
          blockCount: U256 | AnyNumber | Uint8Array,
          newestBlock: BlockNumber | AnyNumber | Uint8Array,
<<<<<<< HEAD
          rewardPercentiles: Option<Vec<f64>> | null | object | string | Uint8Array
=======
          rewardPercentiles: Option<Vec<f64>> | null | Uint8Array | Vec<f64> | f64[]
>>>>>>> 2c78f6c3
        ) => Observable<EthFeeHistory>
      >;
      /**
       * Returns current gas price.
       **/
      gasPrice: AugmentedRpc<() => Observable<U256>>;
      /**
       * Returns balance of the given account.
       **/
      getBalance: AugmentedRpc<
        (
          address: H160 | string | Uint8Array,
          number?: BlockNumber | AnyNumber | Uint8Array
        ) => Observable<U256>
      >;
      /**
       * Returns block with given hash.
       **/
      getBlockByHash: AugmentedRpc<
        (
          hash: H256 | string | Uint8Array,
          full: bool | boolean | Uint8Array
        ) => Observable<Option<EthRichBlock>>
      >;
      /**
       * Returns block with given number.
       **/
      getBlockByNumber: AugmentedRpc<
        (
          block: BlockNumber | AnyNumber | Uint8Array,
          full: bool | boolean | Uint8Array
        ) => Observable<Option<EthRichBlock>>
      >;
      /**
       * Returns the number of transactions in a block with given hash.
       **/
      getBlockTransactionCountByHash: AugmentedRpc<
        (hash: H256 | string | Uint8Array) => Observable<U256>
      >;
      /**
       * Returns the number of transactions in a block with given block number.
       **/
      getBlockTransactionCountByNumber: AugmentedRpc<
        (block: BlockNumber | AnyNumber | Uint8Array) => Observable<U256>
      >;
      /**
       * Returns the code at given address at given time (block number).
       **/
      getCode: AugmentedRpc<
        (
          address: H160 | string | Uint8Array,
          number?: BlockNumber | AnyNumber | Uint8Array
        ) => Observable<Bytes>
      >;
      /**
       * Returns filter changes since last poll.
       **/
      getFilterChanges: AugmentedRpc<
        (index: U256 | AnyNumber | Uint8Array) => Observable<EthFilterChanges>
      >;
      /**
       * Returns all logs matching given filter (in a range 'from' - 'to').
       **/
      getFilterLogs: AugmentedRpc<
        (index: U256 | AnyNumber | Uint8Array) => Observable<Vec<EthLog>>
      >;
      /**
       * Returns logs matching given filter object.
       **/
      getLogs: AugmentedRpc<
        (
          filter:
            | EthFilter
            | { fromBlock?: any; toBlock?: any; blockHash?: any; address?: any; topics?: any }
            | string
            | Uint8Array
        ) => Observable<Vec<EthLog>>
      >;
      /**
       * Returns proof for account and storage.
       **/
      getProof: AugmentedRpc<
        (
          address: H160 | string | Uint8Array,
          storageKeys: Vec<H256> | (H256 | string | Uint8Array)[],
          number: BlockNumber | AnyNumber | Uint8Array
        ) => Observable<EthAccount>
      >;
      /**
       * Returns content of the storage at given address.
       **/
      getStorageAt: AugmentedRpc<
        (
          address: H160 | string | Uint8Array,
          index: U256 | AnyNumber | Uint8Array,
          number?: BlockNumber | AnyNumber | Uint8Array
        ) => Observable<H256>
      >;
      /**
       * Returns transaction at given block hash and index.
       **/
      getTransactionByBlockHashAndIndex: AugmentedRpc<
        (
          hash: H256 | string | Uint8Array,
          index: U256 | AnyNumber | Uint8Array
        ) => Observable<EthTransaction>
      >;
      /**
       * Returns transaction by given block number and index.
       **/
      getTransactionByBlockNumberAndIndex: AugmentedRpc<
        (
          number: BlockNumber | AnyNumber | Uint8Array,
          index: U256 | AnyNumber | Uint8Array
        ) => Observable<EthTransaction>
      >;
      /**
       * Get transaction by its hash.
       **/
      getTransactionByHash: AugmentedRpc<
        (hash: H256 | string | Uint8Array) => Observable<EthTransaction>
      >;
      /**
       * Returns the number of transactions sent from given address at given time (block number).
       **/
      getTransactionCount: AugmentedRpc<
        (
          address: H160 | string | Uint8Array,
          number?: BlockNumber | AnyNumber | Uint8Array
        ) => Observable<U256>
      >;
      /**
       * Returns transaction receipt by transaction hash.
       **/
      getTransactionReceipt: AugmentedRpc<
        (hash: H256 | string | Uint8Array) => Observable<EthReceipt>
      >;
      /**
       * Returns an uncles at given block and index.
       **/
      getUncleByBlockHashAndIndex: AugmentedRpc<
        (
          hash: H256 | string | Uint8Array,
          index: U256 | AnyNumber | Uint8Array
        ) => Observable<EthRichBlock>
      >;
      /**
       * Returns an uncles at given block and index.
       **/
      getUncleByBlockNumberAndIndex: AugmentedRpc<
        (
          number: BlockNumber | AnyNumber | Uint8Array,
          index: U256 | AnyNumber | Uint8Array
        ) => Observable<EthRichBlock>
      >;
      /**
       * Returns the number of uncles in a block with given hash.
       **/
      getUncleCountByBlockHash: AugmentedRpc<
        (hash: H256 | string | Uint8Array) => Observable<U256>
      >;
      /**
       * Returns the number of uncles in a block with given block number.
       **/
      getUncleCountByBlockNumber: AugmentedRpc<
        (number: BlockNumber | AnyNumber | Uint8Array) => Observable<U256>
      >;
      /**
       * Returns the hash of the current block, the seedHash, and the boundary condition to be met.
       **/
      getWork: AugmentedRpc<() => Observable<EthWork>>;
      /**
       * Returns the number of hashes per second that the node is mining with.
       **/
      hashrate: AugmentedRpc<() => Observable<U256>>;
      /**
       * Returns max priority fee per gas
       **/
      maxPriorityFeePerGas: AugmentedRpc<() => Observable<U256>>;
      /**
       * Returns true if client is actively mining new blocks.
       **/
      mining: AugmentedRpc<() => Observable<bool>>;
      /**
       * Returns id of new block filter.
       **/
      newBlockFilter: AugmentedRpc<() => Observable<U256>>;
      /**
       * Returns id of new filter.
       **/
      newFilter: AugmentedRpc<
        (
          filter:
            | EthFilter
            | { fromBlock?: any; toBlock?: any; blockHash?: any; address?: any; topics?: any }
            | string
            | Uint8Array
        ) => Observable<U256>
      >;
      /**
       * Returns id of new block filter.
       **/
      newPendingTransactionFilter: AugmentedRpc<() => Observable<U256>>;
      /**
       * Returns protocol version encoded as a string (quotes are necessary).
       **/
      protocolVersion: AugmentedRpc<() => Observable<u64>>;
      /**
       * Sends signed transaction, returning its hash.
       **/
      sendRawTransaction: AugmentedRpc<(bytes: Bytes | string | Uint8Array) => Observable<H256>>;
      /**
       * Sends transaction; will block waiting for signer to return the transaction hash
       **/
      sendTransaction: AugmentedRpc<
        (
          tx:
            | EthTransactionRequest
            | {
                from?: any;
                to?: any;
                gasPrice?: any;
                gas?: any;
                value?: any;
                data?: any;
                nonce?: any;
              }
            | string
            | Uint8Array
        ) => Observable<H256>
      >;
      /**
       * Used for submitting mining hashrate.
       **/
      submitHashrate: AugmentedRpc<
        (index: U256 | AnyNumber | Uint8Array, hash: H256 | string | Uint8Array) => Observable<bool>
      >;
      /**
       * Used for submitting a proof-of-work solution.
       **/
      submitWork: AugmentedRpc<
        (
          nonce: H64 | string | Uint8Array,
          headerHash: H256 | string | Uint8Array,
          mixDigest: H256 | string | Uint8Array
        ) => Observable<bool>
      >;
      /**
       * Subscribe to Eth subscription.
       **/
      subscribe: AugmentedRpc<
        (
          kind:
            | EthSubKind
            | 'newHeads'
            | 'logs'
            | 'newPendingTransactions'
            | 'syncing'
            | number
            | Uint8Array,
          params?: EthSubParams | { None: any } | { Logs: any } | string | Uint8Array
        ) => Observable<Null>
      >;
      /**
       * Returns an object with data about the sync status or false.
       **/
      syncing: AugmentedRpc<() => Observable<EthSyncStatus>>;
      /**
       * Uninstalls filter.
       **/
      uninstallFilter: AugmentedRpc<(index: U256 | AnyNumber | Uint8Array) => Observable<bool>>;
    };
    grandpa: {
      /**
       * Prove finality for the given block number, returning the Justification for the last block in the set.
       **/
      proveFinality: AugmentedRpc<
        (
          blockNumber: BlockNumber | AnyNumber | Uint8Array
        ) => Observable<Option<EncodedFinalityProofs>>
      >;
      /**
       * Returns the state of the current best round state as well as the ongoing background rounds
       **/
      roundState: AugmentedRpc<() => Observable<ReportedRoundStates>>;
      /**
       * Subscribes to grandpa justifications
       **/
      subscribeJustifications: AugmentedRpc<() => Observable<JustificationNotification>>;
    };
    group: {
      /**
       * Get the CDD members
       **/
      getCDDValidMembers: AugmentedRpc<
        (blockHash?: Hash | string | Uint8Array) => Observable<Vec<Member>>
      >;
      /**
       * Get the GC members
       **/
      getGCValidMembers: AugmentedRpc<
        (blockHash?: Hash | string | Uint8Array) => Observable<Vec<Member>>
      >;
    };
    identity: {
      /**
       * function is used to query the given ticker DID
       **/
      getAssetDid: AugmentedRpc<
        (
          ticker: Ticker | string | Uint8Array,
          blockHash?: Hash | string | Uint8Array
        ) => Observable<AssetDidResult>
      >;
      /**
       * Used to get the did record values for a given DID
       **/
      getDidRecords: AugmentedRpc<
        (
          did: IdentityId | string | Uint8Array,
          blockHash?: Hash | string | Uint8Array
        ) => Observable<RpcDidRecords>
      >;
      /**
       * Retrieve status of the DID
       **/
      getDidStatus: AugmentedRpc<
        (
          did: Vec<IdentityId> | (IdentityId | string | Uint8Array)[],
          blockHash?: Hash | string | Uint8Array
        ) => Observable<Vec<DidStatus>>
      >;
      /**
       * Retrieve authorizations data for a given signatory and filtered using the given authorization type
       **/
      getFilteredAuthorizations: AugmentedRpc<
        (
          signatory: Signatory | { Identity: any } | { Account: any } | string | Uint8Array,
          allowExpired: bool | boolean | Uint8Array,
          authType?:
            | AuthorizationType
            | 'AttestPrimaryKeyRotation'
            | 'RotatePrimaryKey'
            | 'TransferTicker'
            | 'AddMultiSigSigner'
            | 'TransferAssetOwnership'
            | 'JoinIdentity'
            | 'PortfolioCustody'
            | 'BecomeAgent'
            | 'AddRelayerPayingKey'
            | 'RotatePrimaryKeyToSecondary'
            | number
            | Uint8Array,
          blockHash?: Hash | string | Uint8Array
        ) => Observable<Vec<PolymeshPrimitivesAuthorization>>
      >;
      /**
       * Query relation between a signing key and a DID
       **/
      getKeyIdentityData: AugmentedRpc<
        (
          acc: AccountId | string | Uint8Array,
          blockHash?: Hash | string | Uint8Array
        ) => Observable<Option<KeyIdentityData>>
      >;
      /**
       * use to tell whether the given did has valid cdd claim or not
       **/
      isIdentityHasValidCdd: AugmentedRpc<
        (
          did: IdentityId | string | Uint8Array,
          buffer_time?: u64 | AnyNumber | Uint8Array,
          blockHash?: Hash | string | Uint8Array
        ) => Observable<CddStatus>
      >;
      /**
       * Returns all valid IdentityClaim of type CustomerDueDiligence for the given target_identity
       **/
      validCDDClaims: AugmentedRpc<
        (
          target_identity: IdentityId | string | Uint8Array,
          cdd_checker_leeway?: u64 | AnyNumber | Uint8Array,
          blockHash?: Hash | string | Uint8Array
        ) => Observable<Vec<IdentityClaim>>
      >;
    };
    mmr: {
      /**
       * Generate MMR proof for the given block numbers.
       **/
      generateProof: AugmentedRpc<
        (
          blockNumbers: Vec<u64> | (u64 | AnyNumber | Uint8Array)[],
          bestKnownBlockNumber?: u64 | AnyNumber | Uint8Array,
          at?: BlockHash | string | Uint8Array
        ) => Observable<MmrLeafBatchProof>
      >;
      /**
       * Get the MMR root hash for the current best block.
       **/
      root: AugmentedRpc<(at?: BlockHash | string | Uint8Array) => Observable<MmrHash>>;
      /**
       * Verify an MMR proof
       **/
      verifyProof: AugmentedRpc<
        (
          proof:
            | MmrLeafBatchProof
            | { blockHash?: any; leaves?: any; proof?: any }
            | string
            | Uint8Array
        ) => Observable<bool>
      >;
      /**
       * Verify an MMR proof statelessly given an mmr_root
       **/
      verifyProofStateless: AugmentedRpc<
        (
          root: MmrHash | string | Uint8Array,
          proof:
            | MmrLeafBatchProof
            | { blockHash?: any; leaves?: any; proof?: any }
            | string
            | Uint8Array
        ) => Observable<bool>
      >;
    };
    net: {
      /**
       * Returns true if client is actively listening for network connections. Otherwise false.
       **/
      listening: AugmentedRpc<() => Observable<bool>>;
      /**
       * Returns number of peers connected to node.
       **/
      peerCount: AugmentedRpc<() => Observable<Text>>;
      /**
       * Returns protocol version.
       **/
      version: AugmentedRpc<() => Observable<Text>>;
    };
    nft: {
      /**
       * Verifies if and the sender and receiver are not the same, if both have valid balances, if the sender owns the nft, and if all compliance rules are being respected.
       **/
      validateNFTTransfer: AugmentedRpc<
        (
          sender_portfolio: PortfolioId | { did?: any; kind?: any } | string | Uint8Array,
          receiver_portfolio: PortfolioId | { did?: any; kind?: any } | string | Uint8Array,
          nfts: NFTs | { ticker?: any; ids?: any } | string | Uint8Array,
          blockHash?: Hash | string | Uint8Array
        ) => Observable<DispatchResult>
      >;
    };
    offchain: {
      /**
       * Get offchain local storage under given key and prefix
       **/
      localStorageGet: AugmentedRpc<
        (
          kind: StorageKind | 'PERSISTENT' | 'LOCAL' | number | Uint8Array,
          key: Bytes | string | Uint8Array
        ) => Observable<Option<Bytes>>
      >;
      /**
       * Set offchain local storage under given key and prefix
       **/
      localStorageSet: AugmentedRpc<
        (
          kind: StorageKind | 'PERSISTENT' | 'LOCAL' | number | Uint8Array,
          key: Bytes | string | Uint8Array,
          value: Bytes | string | Uint8Array
        ) => Observable<Null>
      >;
    };
    payment: {
      /**
       * @deprecated Use `api.call.transactionPaymentApi.queryFeeDetails` instead
       * Query the detailed fee of a given encoded extrinsic
       **/
      queryFeeDetails: AugmentedRpc<
        (
          extrinsic: Bytes | string | Uint8Array,
          at?: BlockHash | string | Uint8Array
        ) => Observable<FeeDetails>
      >;
      /**
       * @deprecated Use `api.call.transactionPaymentApi.queryInfo` instead
       * Retrieves the fee information for an encoded extrinsic
       **/
      queryInfo: AugmentedRpc<
        (
          extrinsic: Bytes | string | Uint8Array,
          at?: BlockHash | string | Uint8Array
        ) => Observable<RuntimeDispatchInfoV1>
      >;
    };
    pips: {
      /**
       * Summary of votes of a proposal given by index
       **/
      getVotes: AugmentedRpc<
        (
          index: PipId | AnyNumber | Uint8Array,
          blockHash?: Hash | string | Uint8Array
        ) => Observable<VoteCount>
      >;
      /**
       * Retrieves proposal indices started by address
       **/
      proposedBy: AugmentedRpc<
        (
          address: AccountId | string | Uint8Array,
          blockHash?: Hash | string | Uint8Array
        ) => Observable<Vec<PipId>>
      >;
      /**
       * Retrieves proposal address indices voted on
       **/
      votedOn: AugmentedRpc<
        (
          address: AccountId | string | Uint8Array,
          blockHash?: Hash | string | Uint8Array
        ) => Observable<Vec<PipId>>
      >;
    };
    protocolFee: {
      /**
       * Gets the fee of a chargeable extrinsic operation
       **/
      computeFee: AugmentedRpc<
        (
          op:
            | ProtocolOp
            | 'AssetRegisterTicker'
            | 'AssetIssue'
            | 'AssetAddDocuments'
            | 'AssetCreateAsset'
            | 'CheckpointCreateSchedule'
            | 'ComplianceManagerAddComplianceRequirement'
            | 'IdentityCddRegisterDid'
            | 'IdentityAddClaim'
            | 'IdentityAddSecondaryKeysWithAuthorization'
            | 'PipsPropose'
            | 'ContractsPutCode'
            | 'CorporateBallotAttachBallot'
            | 'CapitalDistributionDistribute'
            | 'NFTCreateCollection'
            | 'NFTMint'
            | 'IdentityCreateChildIdentity'
            | number
            | Uint8Array,
          blockHash?: Hash | string | Uint8Array
        ) => Observable<CappedFee>
      >;
    };
    rpc: {
      /**
       * Retrieves the list of RPC methods that are exposed by the node
       **/
      methods: AugmentedRpc<() => Observable<RpcMethods>>;
    };
    settlement: {
      /**
       * Returns an instance of AffirmationCount, which holds the asset count for both the sender and receiver and the number of offchain assets in the instruction
       **/
      getAffirmationCount: AugmentedRpc<
        (
          instruction_id: InstructionId | AnyNumber | Uint8Array,
          portfolios:
            | Vec<PortfolioId>
            | (PortfolioId | { did?: any; kind?: any } | string | Uint8Array)[],
          blockHash?: Hash | string | Uint8Array
        ) => Observable<AffirmationCount>
      >;
      /**
       * Returns an ExecuteInstructionInfo instance, containing the consumed weight and the number of tokens in the instruction.
       **/
      getExecuteInstructionInfo: AugmentedRpc<
        (
          instructionId: InstructionId | AnyNumber | Uint8Array,
          blockHash?: Hash | string | Uint8Array
        ) => Observable<ExecuteInstructionInfo>
      >;
    };
    staking: {
      /**
       * Retrieves curves parameters
       **/
      getCurve: AugmentedRpc<
        (blockHash?: Hash | string | Uint8Array) => Observable<Vec<ITuple<[Perbill, Perbill]>>>
      >;
    };
    state: {
      /**
       * Perform a call to a builtin on the chain
       **/
      call: AugmentedRpc<
        (
          method: Text | string,
          data: Bytes | string | Uint8Array,
          at?: BlockHash | string | Uint8Array
        ) => Observable<Bytes>
      >;
      /**
       * Retrieves the keys with prefix of a specific child storage
       **/
      getChildKeys: AugmentedRpc<
        (
          childStorageKey: StorageKey | string | Uint8Array | any,
          childDefinition: StorageKey | string | Uint8Array | any,
          childType: u32 | AnyNumber | Uint8Array,
          key: StorageKey | string | Uint8Array | any,
          at?: BlockHash | string | Uint8Array
        ) => Observable<Vec<StorageKey>>
      >;
      /**
       * Returns proof of storage for child key entries at a specific block state.
       **/
      getChildReadProof: AugmentedRpc<
        (
          childStorageKey: PrefixedStorageKey | string | Uint8Array,
          keys: Vec<StorageKey> | (StorageKey | string | Uint8Array | any)[],
          at?: BlockHash | string | Uint8Array
        ) => Observable<ReadProof>
      >;
      /**
       * Retrieves the child storage for a key
       **/
      getChildStorage: AugmentedRpc<
        (
          childStorageKey: StorageKey | string | Uint8Array | any,
          childDefinition: StorageKey | string | Uint8Array | any,
          childType: u32 | AnyNumber | Uint8Array,
          key: StorageKey | string | Uint8Array | any,
          at?: BlockHash | string | Uint8Array
        ) => Observable<StorageData>
      >;
      /**
       * Retrieves the child storage hash
       **/
      getChildStorageHash: AugmentedRpc<
        (
          childStorageKey: StorageKey | string | Uint8Array | any,
          childDefinition: StorageKey | string | Uint8Array | any,
          childType: u32 | AnyNumber | Uint8Array,
          key: StorageKey | string | Uint8Array | any,
          at?: BlockHash | string | Uint8Array
        ) => Observable<Hash>
      >;
      /**
       * Retrieves the child storage size
       **/
      getChildStorageSize: AugmentedRpc<
        (
          childStorageKey: StorageKey | string | Uint8Array | any,
          childDefinition: StorageKey | string | Uint8Array | any,
          childType: u32 | AnyNumber | Uint8Array,
          key: StorageKey | string | Uint8Array | any,
          at?: BlockHash | string | Uint8Array
        ) => Observable<u64>
      >;
      /**
       * @deprecated Use `api.rpc.state.getKeysPaged` to retrieve keys
       * Retrieves the keys with a certain prefix
       **/
      getKeys: AugmentedRpc<
        (
          key: StorageKey | string | Uint8Array | any,
          at?: BlockHash | string | Uint8Array
        ) => Observable<Vec<StorageKey>>
      >;
      /**
       * Returns the keys with prefix with pagination support.
       **/
      getKeysPaged: AugmentedRpc<
        (
          key: StorageKey | string | Uint8Array | any,
          count: u32 | AnyNumber | Uint8Array,
          startKey?: StorageKey | string | Uint8Array | any,
          at?: BlockHash | string | Uint8Array
        ) => Observable<Vec<StorageKey>>
      >;
      /**
       * Returns the runtime metadata
       **/
      getMetadata: AugmentedRpc<(at?: BlockHash | string | Uint8Array) => Observable<Metadata>>;
      /**
       * @deprecated Use `api.rpc.state.getKeysPaged` to retrieve keys
       * Returns the keys with prefix, leave empty to get all the keys (deprecated: Use getKeysPaged)
       **/
      getPairs: AugmentedRpc<
        (
          prefix: StorageKey | string | Uint8Array | any,
          at?: BlockHash | string | Uint8Array
        ) => Observable<Vec<KeyValue>>
      >;
      /**
       * Returns proof of storage entries at a specific block state
       **/
      getReadProof: AugmentedRpc<
        (
          keys: Vec<StorageKey> | (StorageKey | string | Uint8Array | any)[],
          at?: BlockHash | string | Uint8Array
        ) => Observable<ReadProof>
      >;
      /**
       * Get the runtime version
       **/
      getRuntimeVersion: AugmentedRpc<
        (at?: BlockHash | string | Uint8Array) => Observable<RuntimeVersion>
      >;
      /**
       * Retrieves the storage for a key
       **/
      getStorage: AugmentedRpc<
        <T = Codec>(
          key: StorageKey | string | Uint8Array | any,
          block?: Hash | Uint8Array | string
        ) => Observable<T>
      >;
      /**
       * Retrieves the storage hash
       **/
      getStorageHash: AugmentedRpc<
        (
          key: StorageKey | string | Uint8Array | any,
          at?: BlockHash | string | Uint8Array
        ) => Observable<Hash>
      >;
      /**
       * Retrieves the storage size
       **/
      getStorageSize: AugmentedRpc<
        (
          key: StorageKey | string | Uint8Array | any,
          at?: BlockHash | string | Uint8Array
        ) => Observable<u64>
      >;
      /**
       * Query historical storage entries (by key) starting from a start block
       **/
      queryStorage: AugmentedRpc<
        <T = Codec[]>(
          keys: Vec<StorageKey> | (StorageKey | string | Uint8Array | any)[],
          fromBlock?: Hash | Uint8Array | string,
          toBlock?: Hash | Uint8Array | string
        ) => Observable<[Hash, T][]>
      >;
      /**
       * Query storage entries (by key) starting at block hash given as the second parameter
       **/
      queryStorageAt: AugmentedRpc<
        <T = Codec[]>(
          keys: Vec<StorageKey> | (StorageKey | string | Uint8Array | any)[],
          at?: Hash | Uint8Array | string
        ) => Observable<T>
      >;
      /**
       * Retrieves the runtime version via subscription
       **/
      subscribeRuntimeVersion: AugmentedRpc<() => Observable<RuntimeVersion>>;
      /**
       * Subscribes to storage changes for the provided keys
       **/
      subscribeStorage: AugmentedRpc<
        <T = Codec[]>(
          keys?: Vec<StorageKey> | (StorageKey | string | Uint8Array | any)[]
        ) => Observable<T>
      >;
      /**
       * Provides a way to trace the re-execution of a single block
       **/
      traceBlock: AugmentedRpc<
        (
          block: Hash | string | Uint8Array,
          targets: Option<Text> | null | Uint8Array | Text | string,
          storageKeys: Option<Text> | null | Uint8Array | Text | string,
          methods: Option<Text> | null | Uint8Array | Text | string
        ) => Observable<TraceBlockResponse>
      >;
      /**
       * Check current migration state
       **/
      trieMigrationStatus: AugmentedRpc<
        (at?: BlockHash | string | Uint8Array) => Observable<MigrationStatusResult>
      >;
    };
    syncstate: {
      /**
       * Returns the json-serialized chainspec running the node, with a sync state.
       **/
      genSyncSpec: AugmentedRpc<(raw: bool | boolean | Uint8Array) => Observable<Json>>;
    };
    system: {
      /**
       * Retrieves the next accountIndex as available on the node
       **/
      accountNextIndex: AugmentedRpc<
        (accountId: AccountId | string | Uint8Array) => Observable<Index>
      >;
      /**
       * Adds the supplied directives to the current log filter
       **/
      addLogFilter: AugmentedRpc<(directives: Text | string) => Observable<Null>>;
      /**
       * Adds a reserved peer
       **/
      addReservedPeer: AugmentedRpc<(peer: Text | string) => Observable<Text>>;
      /**
       * Retrieves the chain
       **/
      chain: AugmentedRpc<() => Observable<Text>>;
      /**
       * Retrieves the chain type
       **/
      chainType: AugmentedRpc<() => Observable<ChainType>>;
      /**
       * Dry run an extrinsic at a given block
       **/
      dryRun: AugmentedRpc<
        (
          extrinsic: Bytes | string | Uint8Array,
          at?: BlockHash | string | Uint8Array
        ) => Observable<ApplyExtrinsicResult>
      >;
      /**
       * Return health status of the node
       **/
      health: AugmentedRpc<() => Observable<Health>>;
      /**
       * The addresses include a trailing /p2p/ with the local PeerId, and are thus suitable to be passed to addReservedPeer or as a bootnode address for example
       **/
      localListenAddresses: AugmentedRpc<() => Observable<Vec<Text>>>;
      /**
       * Returns the base58-encoded PeerId of the node
       **/
      localPeerId: AugmentedRpc<() => Observable<Text>>;
      /**
       * Retrieves the node name
       **/
      name: AugmentedRpc<() => Observable<Text>>;
      /**
       * Returns current state of the network
       **/
      networkState: AugmentedRpc<() => Observable<NetworkState>>;
      /**
       * Returns the roles the node is running as
       **/
      nodeRoles: AugmentedRpc<() => Observable<Vec<NodeRole>>>;
      /**
       * Returns the currently connected peers
       **/
      peers: AugmentedRpc<() => Observable<Vec<PeerInfo>>>;
      /**
       * Get a custom set of properties as a JSON object, defined in the chain spec
       **/
      properties: AugmentedRpc<() => Observable<ChainProperties>>;
      /**
       * Remove a reserved peer
       **/
      removeReservedPeer: AugmentedRpc<(peerId: Text | string) => Observable<Text>>;
      /**
       * Returns the list of reserved peers
       **/
      reservedPeers: AugmentedRpc<() => Observable<Vec<Text>>>;
      /**
       * Resets the log filter to Substrate defaults
       **/
      resetLogFilter: AugmentedRpc<() => Observable<Null>>;
      /**
       * Returns the state of the syncing of the node
       **/
      syncState: AugmentedRpc<() => Observable<SyncState>>;
      /**
       * Retrieves the version of the node
       **/
      version: AugmentedRpc<() => Observable<Text>>;
    };
    web3: {
      /**
       * Returns current client version.
       **/
      clientVersion: AugmentedRpc<() => Observable<Text>>;
      /**
       * Returns sha3 of the given data
       **/
      sha3: AugmentedRpc<(data: Bytes | string | Uint8Array) => Observable<H256>>;
    };
  } // RpcInterface
} // declare module<|MERGE_RESOLUTION|>--- conflicted
+++ resolved
@@ -483,11 +483,7 @@
         (
           blockCount: U256 | AnyNumber | Uint8Array,
           newestBlock: BlockNumber | AnyNumber | Uint8Array,
-<<<<<<< HEAD
-          rewardPercentiles: Option<Vec<f64>> | null | object | string | Uint8Array
-=======
           rewardPercentiles: Option<Vec<f64>> | null | Uint8Array | Vec<f64> | f64[]
->>>>>>> 2c78f6c3
         ) => Observable<EthFeeHistory>
       >;
       /**

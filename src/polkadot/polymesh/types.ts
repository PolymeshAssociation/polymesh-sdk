--- conflicted
+++ resolved
@@ -6,11 +6,6 @@
 import { Bytes, Text, bool, u128, u16, u32, u64, u8 } from '@polkadot/types/primitive';
 import { Signature } from '@polkadot/types/interfaces/extrinsics';
 import { Balance, Call, H256, H512, Hash, Moment } from '@polkadot/types/interfaces/runtime';
-<<<<<<< HEAD
-import { bool, Bytes, Text, u8, u16, u32, u64, u128 } from '@polkadot/types/primitive';
-import { ITuple } from '@polkadot/types/types';
-=======
->>>>>>> 9bdbab38
 
 /** @name AccountKey */
 export interface AccountKey extends U8aFixed {}

--- conflicted
+++ resolved
@@ -7,9 +7,5 @@
 export { default as staking } from './staking/definitions';
 export { default as asset } from './asset/definitions';
 export { default as group } from './group/definitions';
-<<<<<<< HEAD
 export { default as nft } from './nft/definitions';
-=======
-export { default as nft } from './nft/definitions';
-export { default as settlement } from './settlement/definitions';
->>>>>>> 2c78f6c3
+export { default as settlement } from './settlement/definitions';
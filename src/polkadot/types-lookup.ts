// Auto-generated via `yarn polkadot-types-from-defs`, do not edit
/* eslint-disable */

declare module '@polkadot/types/lookup' {
  import type {
    BTreeMap,
    BTreeSet,
    Bytes,
    Compact,
    Enum,
    Null,
    Option,
    Result,
    Struct,
    Text,
    U8aFixed,
    Vec,
    bool,
    u128,
    u16,
    u32,
    u64,
    u8,
  } from '@polkadot/types-codec';
  import type { ITuple } from '@polkadot/types-codec/types';
  import type {
    AccountId32,
    Call,
    H256,
    H512,
    MultiAddress,
    PerU16,
    Perbill,
    Percent,
    Permill,
  } from '@polkadot/types/interfaces/runtime';
  import type { Event } from '@polkadot/types/interfaces/system';

  /** @name FrameSystemAccountInfo (3) */
  export interface FrameSystemAccountInfo extends Struct {
    readonly nonce: u32;
    readonly consumers: u32;
    readonly providers: u32;
    readonly sufficients: u32;
    readonly data: PolymeshCommonUtilitiesBalancesAccountData;
  }

  /** @name PolymeshCommonUtilitiesBalancesAccountData (5) */
  export interface PolymeshCommonUtilitiesBalancesAccountData extends Struct {
    readonly free: u128;
    readonly reserved: u128;
    readonly miscFrozen: u128;
    readonly feeFrozen: u128;
  }

  /** @name FrameSupportWeightsPerDispatchClassU64 (7) */
  export interface FrameSupportWeightsPerDispatchClassU64 extends Struct {
    readonly normal: u64;
    readonly operational: u64;
    readonly mandatory: u64;
  }

  /** @name SpRuntimeDigest (11) */
  export interface SpRuntimeDigest extends Struct {
    readonly logs: Vec<SpRuntimeDigestDigestItem>;
  }

  /** @name SpRuntimeDigestDigestItem (13) */
  export interface SpRuntimeDigestDigestItem extends Enum {
    readonly isOther: boolean;
    readonly asOther: Bytes;
    readonly isConsensus: boolean;
    readonly asConsensus: ITuple<[U8aFixed, Bytes]>;
    readonly isSeal: boolean;
    readonly asSeal: ITuple<[U8aFixed, Bytes]>;
    readonly isPreRuntime: boolean;
    readonly asPreRuntime: ITuple<[U8aFixed, Bytes]>;
    readonly isRuntimeEnvironmentUpdated: boolean;
    readonly type: 'Other' | 'Consensus' | 'Seal' | 'PreRuntime' | 'RuntimeEnvironmentUpdated';
  }

  /** @name FrameSystemEventRecord (16) */
  export interface FrameSystemEventRecord extends Struct {
    readonly phase: FrameSystemPhase;
    readonly event: Event;
    readonly topics: Vec<H256>;
  }

  /** @name FrameSystemEvent (18) */
  export interface FrameSystemEvent extends Enum {
    readonly isExtrinsicSuccess: boolean;
    readonly asExtrinsicSuccess: {
      readonly dispatchInfo: FrameSupportWeightsDispatchInfo;
    } & Struct;
    readonly isExtrinsicFailed: boolean;
    readonly asExtrinsicFailed: {
      readonly dispatchError: SpRuntimeDispatchError;
      readonly dispatchInfo: FrameSupportWeightsDispatchInfo;
    } & Struct;
    readonly isCodeUpdated: boolean;
    readonly isNewAccount: boolean;
    readonly asNewAccount: {
      readonly account: AccountId32;
    } & Struct;
    readonly isKilledAccount: boolean;
    readonly asKilledAccount: {
      readonly account: AccountId32;
    } & Struct;
    readonly isRemarked: boolean;
    readonly asRemarked: {
      readonly sender: AccountId32;
      readonly hash_: H256;
    } & Struct;
    readonly type:
      | 'ExtrinsicSuccess'
      | 'ExtrinsicFailed'
      | 'CodeUpdated'
      | 'NewAccount'
      | 'KilledAccount'
      | 'Remarked';
  }

  /** @name FrameSupportWeightsDispatchInfo (19) */
  export interface FrameSupportWeightsDispatchInfo extends Struct {
    readonly weight: u64;
    readonly class: FrameSupportWeightsDispatchClass;
    readonly paysFee: FrameSupportWeightsPays;
  }

  /** @name FrameSupportWeightsDispatchClass (20) */
  export interface FrameSupportWeightsDispatchClass extends Enum {
    readonly isNormal: boolean;
    readonly isOperational: boolean;
    readonly isMandatory: boolean;
    readonly type: 'Normal' | 'Operational' | 'Mandatory';
  }

  /** @name FrameSupportWeightsPays (21) */
  export interface FrameSupportWeightsPays extends Enum {
    readonly isYes: boolean;
    readonly isNo: boolean;
    readonly type: 'Yes' | 'No';
  }

  /** @name SpRuntimeDispatchError (22) */
  export interface SpRuntimeDispatchError extends Enum {
    readonly isOther: boolean;
    readonly isCannotLookup: boolean;
    readonly isBadOrigin: boolean;
    readonly isModule: boolean;
    readonly asModule: SpRuntimeModuleError;
    readonly isConsumerRemaining: boolean;
    readonly isNoProviders: boolean;
    readonly isTooManyConsumers: boolean;
    readonly isToken: boolean;
    readonly asToken: SpRuntimeTokenError;
    readonly isArithmetic: boolean;
    readonly asArithmetic: SpRuntimeArithmeticError;
    readonly isTransactional: boolean;
    readonly asTransactional: SpRuntimeTransactionalError;
    readonly type:
      | 'Other'
      | 'CannotLookup'
      | 'BadOrigin'
      | 'Module'
      | 'ConsumerRemaining'
      | 'NoProviders'
      | 'TooManyConsumers'
      | 'Token'
      | 'Arithmetic'
      | 'Transactional';
  }

  /** @name SpRuntimeModuleError (23) */
  export interface SpRuntimeModuleError extends Struct {
    readonly index: u8;
    readonly error: U8aFixed;
  }

  /** @name SpRuntimeTokenError (24) */
  export interface SpRuntimeTokenError extends Enum {
    readonly isNoFunds: boolean;
    readonly isWouldDie: boolean;
    readonly isBelowMinimum: boolean;
    readonly isCannotCreate: boolean;
    readonly isUnknownAsset: boolean;
    readonly isFrozen: boolean;
    readonly isUnsupported: boolean;
    readonly type:
      | 'NoFunds'
      | 'WouldDie'
      | 'BelowMinimum'
      | 'CannotCreate'
      | 'UnknownAsset'
      | 'Frozen'
      | 'Unsupported';
  }

  /** @name SpRuntimeArithmeticError (25) */
  export interface SpRuntimeArithmeticError extends Enum {
    readonly isUnderflow: boolean;
    readonly isOverflow: boolean;
    readonly isDivisionByZero: boolean;
    readonly type: 'Underflow' | 'Overflow' | 'DivisionByZero';
  }

  /** @name SpRuntimeTransactionalError (26) */
  export interface SpRuntimeTransactionalError extends Enum {
    readonly isLimitReached: boolean;
    readonly isNoLayer: boolean;
    readonly type: 'LimitReached' | 'NoLayer';
  }

  /** @name PalletIndicesEvent (27) */
  export interface PalletIndicesEvent extends Enum {
    readonly isIndexAssigned: boolean;
    readonly asIndexAssigned: {
      readonly who: AccountId32;
      readonly index: u32;
    } & Struct;
    readonly isIndexFreed: boolean;
    readonly asIndexFreed: {
      readonly index: u32;
    } & Struct;
    readonly isIndexFrozen: boolean;
    readonly asIndexFrozen: {
      readonly index: u32;
      readonly who: AccountId32;
    } & Struct;
    readonly type: 'IndexAssigned' | 'IndexFreed' | 'IndexFrozen';
  }

  /** @name PolymeshCommonUtilitiesBalancesRawEvent (28) */
  export interface PolymeshCommonUtilitiesBalancesRawEvent extends Enum {
    readonly isEndowed: boolean;
    readonly asEndowed: ITuple<[Option<PolymeshPrimitivesIdentityId>, AccountId32, u128]>;
    readonly isTransfer: boolean;
    readonly asTransfer: ITuple<
      [
        Option<PolymeshPrimitivesIdentityId>,
        AccountId32,
        Option<PolymeshPrimitivesIdentityId>,
        AccountId32,
        u128,
        Option<PolymeshCommonUtilitiesBalancesMemo>
      ]
    >;
    readonly isBalanceSet: boolean;
    readonly asBalanceSet: ITuple<[PolymeshPrimitivesIdentityId, AccountId32, u128, u128]>;
    readonly isAccountBalanceBurned: boolean;
    readonly asAccountBalanceBurned: ITuple<[PolymeshPrimitivesIdentityId, AccountId32, u128]>;
    readonly isReserved: boolean;
    readonly asReserved: ITuple<[AccountId32, u128]>;
    readonly isUnreserved: boolean;
    readonly asUnreserved: ITuple<[AccountId32, u128]>;
    readonly isReserveRepatriated: boolean;
    readonly asReserveRepatriated: ITuple<
      [AccountId32, AccountId32, u128, FrameSupportTokensMiscBalanceStatus]
    >;
    readonly type:
      | 'Endowed'
      | 'Transfer'
      | 'BalanceSet'
      | 'AccountBalanceBurned'
      | 'Reserved'
      | 'Unreserved'
      | 'ReserveRepatriated';
  }

  /** @name PolymeshPrimitivesIdentityId (30) */
  export interface PolymeshPrimitivesIdentityId extends U8aFixed {}

  /** @name PolymeshCommonUtilitiesBalancesMemo (32) */
  export interface PolymeshCommonUtilitiesBalancesMemo extends U8aFixed {}

  /** @name FrameSupportTokensMiscBalanceStatus (33) */
  export interface FrameSupportTokensMiscBalanceStatus extends Enum {
    readonly isFree: boolean;
    readonly isReserved: boolean;
    readonly type: 'Free' | 'Reserved';
  }

  /** @name PolymeshCommonUtilitiesIdentityRawEvent (34) */
  export interface PolymeshCommonUtilitiesIdentityRawEvent extends Enum {
    readonly isDidCreated: boolean;
    readonly asDidCreated: ITuple<
      [PolymeshPrimitivesIdentityId, AccountId32, Vec<PolymeshPrimitivesSecondaryKey>]
    >;
    readonly isSecondaryKeysAdded: boolean;
    readonly asSecondaryKeysAdded: ITuple<
      [PolymeshPrimitivesIdentityId, Vec<PolymeshPrimitivesSecondaryKey>]
    >;
    readonly isSecondaryKeysRemoved: boolean;
    readonly asSecondaryKeysRemoved: ITuple<[PolymeshPrimitivesIdentityId, Vec<AccountId32>]>;
    readonly isSecondaryKeyLeftIdentity: boolean;
    readonly asSecondaryKeyLeftIdentity: ITuple<[PolymeshPrimitivesIdentityId, AccountId32]>;
    readonly isSecondaryKeyPermissionsUpdated: boolean;
    readonly asSecondaryKeyPermissionsUpdated: ITuple<
      [
        PolymeshPrimitivesIdentityId,
        AccountId32,
        PolymeshPrimitivesSecondaryKeyPermissions,
        PolymeshPrimitivesSecondaryKeyPermissions
      ]
    >;
    readonly isPrimaryKeyUpdated: boolean;
    readonly asPrimaryKeyUpdated: ITuple<[PolymeshPrimitivesIdentityId, AccountId32, AccountId32]>;
    readonly isClaimAdded: boolean;
    readonly asClaimAdded: ITuple<[PolymeshPrimitivesIdentityId, PolymeshPrimitivesIdentityClaim]>;
    readonly isClaimRevoked: boolean;
    readonly asClaimRevoked: ITuple<
      [PolymeshPrimitivesIdentityId, PolymeshPrimitivesIdentityClaim]
    >;
    readonly isAssetDidRegistered: boolean;
    readonly asAssetDidRegistered: ITuple<[PolymeshPrimitivesIdentityId, PolymeshPrimitivesTicker]>;
    readonly isAuthorizationAdded: boolean;
    readonly asAuthorizationAdded: ITuple<
      [
        PolymeshPrimitivesIdentityId,
        Option<PolymeshPrimitivesIdentityId>,
        Option<AccountId32>,
        u64,
        PolymeshPrimitivesAuthorizationAuthorizationData,
        Option<u64>
      ]
    >;
    readonly isAuthorizationRevoked: boolean;
    readonly asAuthorizationRevoked: ITuple<
      [Option<PolymeshPrimitivesIdentityId>, Option<AccountId32>, u64]
    >;
    readonly isAuthorizationRejected: boolean;
    readonly asAuthorizationRejected: ITuple<
      [Option<PolymeshPrimitivesIdentityId>, Option<AccountId32>, u64]
    >;
    readonly isAuthorizationConsumed: boolean;
    readonly asAuthorizationConsumed: ITuple<
      [Option<PolymeshPrimitivesIdentityId>, Option<AccountId32>, u64]
    >;
    readonly isCddRequirementForPrimaryKeyUpdated: boolean;
    readonly asCddRequirementForPrimaryKeyUpdated: bool;
    readonly isCddClaimsInvalidated: boolean;
    readonly asCddClaimsInvalidated: ITuple<[PolymeshPrimitivesIdentityId, u64]>;
    readonly isSecondaryKeysFrozen: boolean;
    readonly asSecondaryKeysFrozen: PolymeshPrimitivesIdentityId;
    readonly isSecondaryKeysUnfrozen: boolean;
    readonly asSecondaryKeysUnfrozen: PolymeshPrimitivesIdentityId;
    readonly type:
      | 'DidCreated'
      | 'SecondaryKeysAdded'
      | 'SecondaryKeysRemoved'
      | 'SecondaryKeyLeftIdentity'
      | 'SecondaryKeyPermissionsUpdated'
      | 'PrimaryKeyUpdated'
      | 'ClaimAdded'
      | 'ClaimRevoked'
      | 'AssetDidRegistered'
      | 'AuthorizationAdded'
      | 'AuthorizationRevoked'
      | 'AuthorizationRejected'
      | 'AuthorizationConsumed'
      | 'CddRequirementForPrimaryKeyUpdated'
      | 'CddClaimsInvalidated'
      | 'SecondaryKeysFrozen'
      | 'SecondaryKeysUnfrozen';
  }

  /** @name PolymeshPrimitivesSecondaryKey (36) */
  export interface PolymeshPrimitivesSecondaryKey extends Struct {
    readonly key: AccountId32;
    readonly permissions: PolymeshPrimitivesSecondaryKeyPermissions;
  }

  /** @name PolymeshPrimitivesSecondaryKeyPermissions (37) */
  export interface PolymeshPrimitivesSecondaryKeyPermissions extends Struct {
    readonly asset: PolymeshPrimitivesSubsetSubsetRestrictionTicker;
    readonly extrinsic: PolymeshPrimitivesSubsetSubsetRestrictionPalletPermissions;
    readonly portfolio: PolymeshPrimitivesSubsetSubsetRestrictionPortfolioId;
  }

  /** @name PolymeshPrimitivesSubsetSubsetRestrictionTicker (38) */
  export interface PolymeshPrimitivesSubsetSubsetRestrictionTicker extends Enum {
    readonly isWhole: boolean;
    readonly isThese: boolean;
    readonly asThese: BTreeSet<PolymeshPrimitivesTicker>;
    readonly isExcept: boolean;
    readonly asExcept: BTreeSet<PolymeshPrimitivesTicker>;
    readonly type: 'Whole' | 'These' | 'Except';
  }

  /** @name PolymeshPrimitivesTicker (39) */
  export interface PolymeshPrimitivesTicker extends U8aFixed {}

  /** @name PolymeshPrimitivesSubsetSubsetRestrictionPalletPermissions (43) */
  export interface PolymeshPrimitivesSubsetSubsetRestrictionPalletPermissions extends Enum {
    readonly isWhole: boolean;
    readonly isThese: boolean;
    readonly asThese: BTreeSet<PolymeshPrimitivesSecondaryKeyPalletPermissions>;
    readonly isExcept: boolean;
    readonly asExcept: BTreeSet<PolymeshPrimitivesSecondaryKeyPalletPermissions>;
    readonly type: 'Whole' | 'These' | 'Except';
  }

  /** @name PolymeshPrimitivesSecondaryKeyPalletPermissions (44) */
  export interface PolymeshPrimitivesSecondaryKeyPalletPermissions extends Struct {
    readonly palletName: Bytes;
    readonly dispatchableNames: PolymeshPrimitivesSubsetSubsetRestrictionDispatchableName;
  }

  /** @name PolymeshPrimitivesSubsetSubsetRestrictionDispatchableName (46) */
  export interface PolymeshPrimitivesSubsetSubsetRestrictionDispatchableName extends Enum {
    readonly isWhole: boolean;
    readonly isThese: boolean;
    readonly asThese: BTreeSet<Bytes>;
    readonly isExcept: boolean;
    readonly asExcept: BTreeSet<Bytes>;
    readonly type: 'Whole' | 'These' | 'Except';
  }

  /** @name PolymeshPrimitivesSubsetSubsetRestrictionPortfolioId (52) */
  export interface PolymeshPrimitivesSubsetSubsetRestrictionPortfolioId extends Enum {
    readonly isWhole: boolean;
    readonly isThese: boolean;
    readonly asThese: BTreeSet<PolymeshPrimitivesIdentityIdPortfolioId>;
    readonly isExcept: boolean;
    readonly asExcept: BTreeSet<PolymeshPrimitivesIdentityIdPortfolioId>;
    readonly type: 'Whole' | 'These' | 'Except';
  }

  /** @name PolymeshPrimitivesIdentityIdPortfolioId (53) */
  export interface PolymeshPrimitivesIdentityIdPortfolioId extends Struct {
    readonly did: PolymeshPrimitivesIdentityId;
    readonly kind: PolymeshPrimitivesIdentityIdPortfolioKind;
  }

  /** @name PolymeshPrimitivesIdentityIdPortfolioKind (54) */
  export interface PolymeshPrimitivesIdentityIdPortfolioKind extends Enum {
    readonly isDefault: boolean;
    readonly isUser: boolean;
    readonly asUser: u64;
    readonly type: 'Default' | 'User';
  }

  /** @name PolymeshPrimitivesIdentityClaim (59) */
  export interface PolymeshPrimitivesIdentityClaim extends Struct {
    readonly claimIssuer: PolymeshPrimitivesIdentityId;
    readonly issuanceDate: u64;
    readonly lastUpdateDate: u64;
    readonly expiry: Option<u64>;
    readonly claim: PolymeshPrimitivesIdentityClaimClaim;
  }

  /** @name PolymeshPrimitivesIdentityClaimClaim (61) */
  export interface PolymeshPrimitivesIdentityClaimClaim extends Enum {
    readonly isAccredited: boolean;
    readonly asAccredited: PolymeshPrimitivesIdentityClaimScope;
    readonly isAffiliate: boolean;
    readonly asAffiliate: PolymeshPrimitivesIdentityClaimScope;
    readonly isBuyLockup: boolean;
    readonly asBuyLockup: PolymeshPrimitivesIdentityClaimScope;
    readonly isSellLockup: boolean;
    readonly asSellLockup: PolymeshPrimitivesIdentityClaimScope;
    readonly isCustomerDueDiligence: boolean;
    readonly asCustomerDueDiligence: PolymeshPrimitivesCddId;
    readonly isKnowYourCustomer: boolean;
    readonly asKnowYourCustomer: PolymeshPrimitivesIdentityClaimScope;
    readonly isJurisdiction: boolean;
    readonly asJurisdiction: ITuple<
      [PolymeshPrimitivesJurisdictionCountryCode, PolymeshPrimitivesIdentityClaimScope]
    >;
    readonly isExempted: boolean;
    readonly asExempted: PolymeshPrimitivesIdentityClaimScope;
    readonly isBlocked: boolean;
    readonly asBlocked: PolymeshPrimitivesIdentityClaimScope;
    readonly isInvestorUniqueness: boolean;
    readonly asInvestorUniqueness: ITuple<
      [PolymeshPrimitivesIdentityClaimScope, PolymeshPrimitivesIdentityId, PolymeshPrimitivesCddId]
    >;
    readonly isNoData: boolean;
    readonly isInvestorUniquenessV2: boolean;
    readonly asInvestorUniquenessV2: PolymeshPrimitivesCddId;
    readonly type:
      | 'Accredited'
      | 'Affiliate'
      | 'BuyLockup'
      | 'SellLockup'
      | 'CustomerDueDiligence'
      | 'KnowYourCustomer'
      | 'Jurisdiction'
      | 'Exempted'
      | 'Blocked'
      | 'InvestorUniqueness'
      | 'NoData'
      | 'InvestorUniquenessV2';
  }

  /** @name PolymeshPrimitivesIdentityClaimScope (62) */
  export interface PolymeshPrimitivesIdentityClaimScope extends Enum {
    readonly isIdentity: boolean;
    readonly asIdentity: PolymeshPrimitivesIdentityId;
    readonly isTicker: boolean;
    readonly asTicker: PolymeshPrimitivesTicker;
    readonly isCustom: boolean;
    readonly asCustom: Bytes;
    readonly type: 'Identity' | 'Ticker' | 'Custom';
  }

  /** @name PolymeshPrimitivesCddId (63) */
  export interface PolymeshPrimitivesCddId extends U8aFixed {}

  /** @name PolymeshPrimitivesJurisdictionCountryCode (64) */
  export interface PolymeshPrimitivesJurisdictionCountryCode extends Enum {
    readonly isAf: boolean;
    readonly isAx: boolean;
    readonly isAl: boolean;
    readonly isDz: boolean;
    readonly isAs: boolean;
    readonly isAd: boolean;
    readonly isAo: boolean;
    readonly isAi: boolean;
    readonly isAq: boolean;
    readonly isAg: boolean;
    readonly isAr: boolean;
    readonly isAm: boolean;
    readonly isAw: boolean;
    readonly isAu: boolean;
    readonly isAt: boolean;
    readonly isAz: boolean;
    readonly isBs: boolean;
    readonly isBh: boolean;
    readonly isBd: boolean;
    readonly isBb: boolean;
    readonly isBy: boolean;
    readonly isBe: boolean;
    readonly isBz: boolean;
    readonly isBj: boolean;
    readonly isBm: boolean;
    readonly isBt: boolean;
    readonly isBo: boolean;
    readonly isBa: boolean;
    readonly isBw: boolean;
    readonly isBv: boolean;
    readonly isBr: boolean;
    readonly isVg: boolean;
    readonly isIo: boolean;
    readonly isBn: boolean;
    readonly isBg: boolean;
    readonly isBf: boolean;
    readonly isBi: boolean;
    readonly isKh: boolean;
    readonly isCm: boolean;
    readonly isCa: boolean;
    readonly isCv: boolean;
    readonly isKy: boolean;
    readonly isCf: boolean;
    readonly isTd: boolean;
    readonly isCl: boolean;
    readonly isCn: boolean;
    readonly isHk: boolean;
    readonly isMo: boolean;
    readonly isCx: boolean;
    readonly isCc: boolean;
    readonly isCo: boolean;
    readonly isKm: boolean;
    readonly isCg: boolean;
    readonly isCd: boolean;
    readonly isCk: boolean;
    readonly isCr: boolean;
    readonly isCi: boolean;
    readonly isHr: boolean;
    readonly isCu: boolean;
    readonly isCy: boolean;
    readonly isCz: boolean;
    readonly isDk: boolean;
    readonly isDj: boolean;
    readonly isDm: boolean;
    readonly isDo: boolean;
    readonly isEc: boolean;
    readonly isEg: boolean;
    readonly isSv: boolean;
    readonly isGq: boolean;
    readonly isEr: boolean;
    readonly isEe: boolean;
    readonly isEt: boolean;
    readonly isFk: boolean;
    readonly isFo: boolean;
    readonly isFj: boolean;
    readonly isFi: boolean;
    readonly isFr: boolean;
    readonly isGf: boolean;
    readonly isPf: boolean;
    readonly isTf: boolean;
    readonly isGa: boolean;
    readonly isGm: boolean;
    readonly isGe: boolean;
    readonly isDe: boolean;
    readonly isGh: boolean;
    readonly isGi: boolean;
    readonly isGr: boolean;
    readonly isGl: boolean;
    readonly isGd: boolean;
    readonly isGp: boolean;
    readonly isGu: boolean;
    readonly isGt: boolean;
    readonly isGg: boolean;
    readonly isGn: boolean;
    readonly isGw: boolean;
    readonly isGy: boolean;
    readonly isHt: boolean;
    readonly isHm: boolean;
    readonly isVa: boolean;
    readonly isHn: boolean;
    readonly isHu: boolean;
    readonly isIs: boolean;
    readonly isIn: boolean;
    readonly isId: boolean;
    readonly isIr: boolean;
    readonly isIq: boolean;
    readonly isIe: boolean;
    readonly isIm: boolean;
    readonly isIl: boolean;
    readonly isIt: boolean;
    readonly isJm: boolean;
    readonly isJp: boolean;
    readonly isJe: boolean;
    readonly isJo: boolean;
    readonly isKz: boolean;
    readonly isKe: boolean;
    readonly isKi: boolean;
    readonly isKp: boolean;
    readonly isKr: boolean;
    readonly isKw: boolean;
    readonly isKg: boolean;
    readonly isLa: boolean;
    readonly isLv: boolean;
    readonly isLb: boolean;
    readonly isLs: boolean;
    readonly isLr: boolean;
    readonly isLy: boolean;
    readonly isLi: boolean;
    readonly isLt: boolean;
    readonly isLu: boolean;
    readonly isMk: boolean;
    readonly isMg: boolean;
    readonly isMw: boolean;
    readonly isMy: boolean;
    readonly isMv: boolean;
    readonly isMl: boolean;
    readonly isMt: boolean;
    readonly isMh: boolean;
    readonly isMq: boolean;
    readonly isMr: boolean;
    readonly isMu: boolean;
    readonly isYt: boolean;
    readonly isMx: boolean;
    readonly isFm: boolean;
    readonly isMd: boolean;
    readonly isMc: boolean;
    readonly isMn: boolean;
    readonly isMe: boolean;
    readonly isMs: boolean;
    readonly isMa: boolean;
    readonly isMz: boolean;
    readonly isMm: boolean;
    readonly isNa: boolean;
    readonly isNr: boolean;
    readonly isNp: boolean;
    readonly isNl: boolean;
    readonly isAn: boolean;
    readonly isNc: boolean;
    readonly isNz: boolean;
    readonly isNi: boolean;
    readonly isNe: boolean;
    readonly isNg: boolean;
    readonly isNu: boolean;
    readonly isNf: boolean;
    readonly isMp: boolean;
    readonly isNo: boolean;
    readonly isOm: boolean;
    readonly isPk: boolean;
    readonly isPw: boolean;
    readonly isPs: boolean;
    readonly isPa: boolean;
    readonly isPg: boolean;
    readonly isPy: boolean;
    readonly isPe: boolean;
    readonly isPh: boolean;
    readonly isPn: boolean;
    readonly isPl: boolean;
    readonly isPt: boolean;
    readonly isPr: boolean;
    readonly isQa: boolean;
    readonly isRe: boolean;
    readonly isRo: boolean;
    readonly isRu: boolean;
    readonly isRw: boolean;
    readonly isBl: boolean;
    readonly isSh: boolean;
    readonly isKn: boolean;
    readonly isLc: boolean;
    readonly isMf: boolean;
    readonly isPm: boolean;
    readonly isVc: boolean;
    readonly isWs: boolean;
    readonly isSm: boolean;
    readonly isSt: boolean;
    readonly isSa: boolean;
    readonly isSn: boolean;
    readonly isRs: boolean;
    readonly isSc: boolean;
    readonly isSl: boolean;
    readonly isSg: boolean;
    readonly isSk: boolean;
    readonly isSi: boolean;
    readonly isSb: boolean;
    readonly isSo: boolean;
    readonly isZa: boolean;
    readonly isGs: boolean;
    readonly isSs: boolean;
    readonly isEs: boolean;
    readonly isLk: boolean;
    readonly isSd: boolean;
    readonly isSr: boolean;
    readonly isSj: boolean;
    readonly isSz: boolean;
    readonly isSe: boolean;
    readonly isCh: boolean;
    readonly isSy: boolean;
    readonly isTw: boolean;
    readonly isTj: boolean;
    readonly isTz: boolean;
    readonly isTh: boolean;
    readonly isTl: boolean;
    readonly isTg: boolean;
    readonly isTk: boolean;
    readonly isTo: boolean;
    readonly isTt: boolean;
    readonly isTn: boolean;
    readonly isTr: boolean;
    readonly isTm: boolean;
    readonly isTc: boolean;
    readonly isTv: boolean;
    readonly isUg: boolean;
    readonly isUa: boolean;
    readonly isAe: boolean;
    readonly isGb: boolean;
    readonly isUs: boolean;
    readonly isUm: boolean;
    readonly isUy: boolean;
    readonly isUz: boolean;
    readonly isVu: boolean;
    readonly isVe: boolean;
    readonly isVn: boolean;
    readonly isVi: boolean;
    readonly isWf: boolean;
    readonly isEh: boolean;
    readonly isYe: boolean;
    readonly isZm: boolean;
    readonly isZw: boolean;
    readonly isBq: boolean;
    readonly isCw: boolean;
    readonly isSx: boolean;
    readonly type:
      | 'Af'
      | 'Ax'
      | 'Al'
      | 'Dz'
      | 'As'
      | 'Ad'
      | 'Ao'
      | 'Ai'
      | 'Aq'
      | 'Ag'
      | 'Ar'
      | 'Am'
      | 'Aw'
      | 'Au'
      | 'At'
      | 'Az'
      | 'Bs'
      | 'Bh'
      | 'Bd'
      | 'Bb'
      | 'By'
      | 'Be'
      | 'Bz'
      | 'Bj'
      | 'Bm'
      | 'Bt'
      | 'Bo'
      | 'Ba'
      | 'Bw'
      | 'Bv'
      | 'Br'
      | 'Vg'
      | 'Io'
      | 'Bn'
      | 'Bg'
      | 'Bf'
      | 'Bi'
      | 'Kh'
      | 'Cm'
      | 'Ca'
      | 'Cv'
      | 'Ky'
      | 'Cf'
      | 'Td'
      | 'Cl'
      | 'Cn'
      | 'Hk'
      | 'Mo'
      | 'Cx'
      | 'Cc'
      | 'Co'
      | 'Km'
      | 'Cg'
      | 'Cd'
      | 'Ck'
      | 'Cr'
      | 'Ci'
      | 'Hr'
      | 'Cu'
      | 'Cy'
      | 'Cz'
      | 'Dk'
      | 'Dj'
      | 'Dm'
      | 'Do'
      | 'Ec'
      | 'Eg'
      | 'Sv'
      | 'Gq'
      | 'Er'
      | 'Ee'
      | 'Et'
      | 'Fk'
      | 'Fo'
      | 'Fj'
      | 'Fi'
      | 'Fr'
      | 'Gf'
      | 'Pf'
      | 'Tf'
      | 'Ga'
      | 'Gm'
      | 'Ge'
      | 'De'
      | 'Gh'
      | 'Gi'
      | 'Gr'
      | 'Gl'
      | 'Gd'
      | 'Gp'
      | 'Gu'
      | 'Gt'
      | 'Gg'
      | 'Gn'
      | 'Gw'
      | 'Gy'
      | 'Ht'
      | 'Hm'
      | 'Va'
      | 'Hn'
      | 'Hu'
      | 'Is'
      | 'In'
      | 'Id'
      | 'Ir'
      | 'Iq'
      | 'Ie'
      | 'Im'
      | 'Il'
      | 'It'
      | 'Jm'
      | 'Jp'
      | 'Je'
      | 'Jo'
      | 'Kz'
      | 'Ke'
      | 'Ki'
      | 'Kp'
      | 'Kr'
      | 'Kw'
      | 'Kg'
      | 'La'
      | 'Lv'
      | 'Lb'
      | 'Ls'
      | 'Lr'
      | 'Ly'
      | 'Li'
      | 'Lt'
      | 'Lu'
      | 'Mk'
      | 'Mg'
      | 'Mw'
      | 'My'
      | 'Mv'
      | 'Ml'
      | 'Mt'
      | 'Mh'
      | 'Mq'
      | 'Mr'
      | 'Mu'
      | 'Yt'
      | 'Mx'
      | 'Fm'
      | 'Md'
      | 'Mc'
      | 'Mn'
      | 'Me'
      | 'Ms'
      | 'Ma'
      | 'Mz'
      | 'Mm'
      | 'Na'
      | 'Nr'
      | 'Np'
      | 'Nl'
      | 'An'
      | 'Nc'
      | 'Nz'
      | 'Ni'
      | 'Ne'
      | 'Ng'
      | 'Nu'
      | 'Nf'
      | 'Mp'
      | 'No'
      | 'Om'
      | 'Pk'
      | 'Pw'
      | 'Ps'
      | 'Pa'
      | 'Pg'
      | 'Py'
      | 'Pe'
      | 'Ph'
      | 'Pn'
      | 'Pl'
      | 'Pt'
      | 'Pr'
      | 'Qa'
      | 'Re'
      | 'Ro'
      | 'Ru'
      | 'Rw'
      | 'Bl'
      | 'Sh'
      | 'Kn'
      | 'Lc'
      | 'Mf'
      | 'Pm'
      | 'Vc'
      | 'Ws'
      | 'Sm'
      | 'St'
      | 'Sa'
      | 'Sn'
      | 'Rs'
      | 'Sc'
      | 'Sl'
      | 'Sg'
      | 'Sk'
      | 'Si'
      | 'Sb'
      | 'So'
      | 'Za'
      | 'Gs'
      | 'Ss'
      | 'Es'
      | 'Lk'
      | 'Sd'
      | 'Sr'
      | 'Sj'
      | 'Sz'
      | 'Se'
      | 'Ch'
      | 'Sy'
      | 'Tw'
      | 'Tj'
      | 'Tz'
      | 'Th'
      | 'Tl'
      | 'Tg'
      | 'Tk'
      | 'To'
      | 'Tt'
      | 'Tn'
      | 'Tr'
      | 'Tm'
      | 'Tc'
      | 'Tv'
      | 'Ug'
      | 'Ua'
      | 'Ae'
      | 'Gb'
      | 'Us'
      | 'Um'
      | 'Uy'
      | 'Uz'
      | 'Vu'
      | 'Ve'
      | 'Vn'
      | 'Vi'
      | 'Wf'
      | 'Eh'
      | 'Ye'
      | 'Zm'
      | 'Zw'
      | 'Bq'
      | 'Cw'
      | 'Sx';
  }

  /** @name PolymeshPrimitivesAuthorizationAuthorizationData (66) */
  export interface PolymeshPrimitivesAuthorizationAuthorizationData extends Enum {
    readonly isAttestPrimaryKeyRotation: boolean;
    readonly asAttestPrimaryKeyRotation: PolymeshPrimitivesIdentityId;
    readonly isRotatePrimaryKey: boolean;
    readonly isTransferTicker: boolean;
    readonly asTransferTicker: PolymeshPrimitivesTicker;
    readonly isAddMultiSigSigner: boolean;
    readonly asAddMultiSigSigner: AccountId32;
    readonly isTransferAssetOwnership: boolean;
    readonly asTransferAssetOwnership: PolymeshPrimitivesTicker;
    readonly isJoinIdentity: boolean;
    readonly asJoinIdentity: PolymeshPrimitivesSecondaryKeyPermissions;
    readonly isPortfolioCustody: boolean;
    readonly asPortfolioCustody: PolymeshPrimitivesIdentityIdPortfolioId;
    readonly isBecomeAgent: boolean;
    readonly asBecomeAgent: ITuple<[PolymeshPrimitivesTicker, PolymeshPrimitivesAgentAgentGroup]>;
    readonly isAddRelayerPayingKey: boolean;
    readonly asAddRelayerPayingKey: ITuple<[AccountId32, AccountId32, u128]>;
    readonly isRotatePrimaryKeyToSecondary: boolean;
    readonly asRotatePrimaryKeyToSecondary: PolymeshPrimitivesSecondaryKeyPermissions;
    readonly type:
      | 'AttestPrimaryKeyRotation'
      | 'RotatePrimaryKey'
      | 'TransferTicker'
      | 'AddMultiSigSigner'
      | 'TransferAssetOwnership'
      | 'JoinIdentity'
      | 'PortfolioCustody'
      | 'BecomeAgent'
      | 'AddRelayerPayingKey'
      | 'RotatePrimaryKeyToSecondary';
  }

  /** @name PolymeshPrimitivesAgentAgentGroup (67) */
  export interface PolymeshPrimitivesAgentAgentGroup extends Enum {
    readonly isFull: boolean;
    readonly isCustom: boolean;
    readonly asCustom: u32;
    readonly isExceptMeta: boolean;
    readonly isPolymeshV1CAA: boolean;
    readonly isPolymeshV1PIA: boolean;
    readonly type: 'Full' | 'Custom' | 'ExceptMeta' | 'PolymeshV1CAA' | 'PolymeshV1PIA';
  }

  /** @name PolymeshCommonUtilitiesGroupRawEventInstance2 (70) */
  export interface PolymeshCommonUtilitiesGroupRawEventInstance2 extends Enum {
    readonly isMemberAdded: boolean;
    readonly asMemberAdded: ITuple<[PolymeshPrimitivesIdentityId, PolymeshPrimitivesIdentityId]>;
    readonly isMemberRemoved: boolean;
    readonly asMemberRemoved: ITuple<[PolymeshPrimitivesIdentityId, PolymeshPrimitivesIdentityId]>;
    readonly isMemberRevoked: boolean;
    readonly asMemberRevoked: ITuple<[PolymeshPrimitivesIdentityId, PolymeshPrimitivesIdentityId]>;
    readonly isMembersSwapped: boolean;
    readonly asMembersSwapped: ITuple<
      [PolymeshPrimitivesIdentityId, PolymeshPrimitivesIdentityId, PolymeshPrimitivesIdentityId]
    >;
    readonly isMembersReset: boolean;
    readonly asMembersReset: ITuple<
      [PolymeshPrimitivesIdentityId, Vec<PolymeshPrimitivesIdentityId>]
    >;
    readonly isActiveLimitChanged: boolean;
    readonly asActiveLimitChanged: ITuple<[PolymeshPrimitivesIdentityId, u32, u32]>;
    readonly isDummy: boolean;
    readonly type:
      | 'MemberAdded'
      | 'MemberRemoved'
      | 'MemberRevoked'
      | 'MembersSwapped'
      | 'MembersReset'
      | 'ActiveLimitChanged'
      | 'Dummy';
  }

  /** @name PalletGroupInstance2 (71) */
  export type PalletGroupInstance2 = Null;

  /** @name PalletCommitteeRawEventInstance1 (73) */
  export interface PalletCommitteeRawEventInstance1 extends Enum {
    readonly isProposed: boolean;
    readonly asProposed: ITuple<[PolymeshPrimitivesIdentityId, u32, H256]>;
    readonly isVoted: boolean;
    readonly asVoted: ITuple<[PolymeshPrimitivesIdentityId, u32, H256, bool, u32, u32, u32]>;
    readonly isVoteRetracted: boolean;
    readonly asVoteRetracted: ITuple<[PolymeshPrimitivesIdentityId, u32, H256, bool]>;
    readonly isFinalVotes: boolean;
    readonly asFinalVotes: ITuple<
      [
        PolymeshPrimitivesIdentityId,
        u32,
        H256,
        Vec<PolymeshPrimitivesIdentityId>,
        Vec<PolymeshPrimitivesIdentityId>
      ]
    >;
    readonly isApproved: boolean;
    readonly asApproved: ITuple<[PolymeshPrimitivesIdentityId, H256, u32, u32, u32]>;
    readonly isRejected: boolean;
    readonly asRejected: ITuple<[PolymeshPrimitivesIdentityId, H256, u32, u32, u32]>;
    readonly isExecuted: boolean;
    readonly asExecuted: ITuple<
      [PolymeshPrimitivesIdentityId, H256, Result<Null, SpRuntimeDispatchError>]
    >;
    readonly isReleaseCoordinatorUpdated: boolean;
    readonly asReleaseCoordinatorUpdated: ITuple<
      [PolymeshPrimitivesIdentityId, Option<PolymeshPrimitivesIdentityId>]
    >;
    readonly isExpiresAfterUpdated: boolean;
    readonly asExpiresAfterUpdated: ITuple<
      [PolymeshPrimitivesIdentityId, PolymeshCommonUtilitiesMaybeBlock]
    >;
    readonly isVoteThresholdUpdated: boolean;
    readonly asVoteThresholdUpdated: ITuple<[PolymeshPrimitivesIdentityId, u32, u32]>;
    readonly type:
      | 'Proposed'
      | 'Voted'
      | 'VoteRetracted'
      | 'FinalVotes'
      | 'Approved'
      | 'Rejected'
      | 'Executed'
      | 'ReleaseCoordinatorUpdated'
      | 'ExpiresAfterUpdated'
      | 'VoteThresholdUpdated';
  }

  /** @name PalletCommitteeInstance1 (74) */
  export type PalletCommitteeInstance1 = Null;

  /** @name PolymeshCommonUtilitiesMaybeBlock (77) */
  export interface PolymeshCommonUtilitiesMaybeBlock extends Enum {
    readonly isSome: boolean;
    readonly asSome: u32;
    readonly isNone: boolean;
    readonly type: 'Some' | 'None';
  }

  /** @name PolymeshCommonUtilitiesGroupRawEventInstance1 (78) */
  export interface PolymeshCommonUtilitiesGroupRawEventInstance1 extends Enum {
    readonly isMemberAdded: boolean;
    readonly asMemberAdded: ITuple<[PolymeshPrimitivesIdentityId, PolymeshPrimitivesIdentityId]>;
    readonly isMemberRemoved: boolean;
    readonly asMemberRemoved: ITuple<[PolymeshPrimitivesIdentityId, PolymeshPrimitivesIdentityId]>;
    readonly isMemberRevoked: boolean;
    readonly asMemberRevoked: ITuple<[PolymeshPrimitivesIdentityId, PolymeshPrimitivesIdentityId]>;
    readonly isMembersSwapped: boolean;
    readonly asMembersSwapped: ITuple<
      [PolymeshPrimitivesIdentityId, PolymeshPrimitivesIdentityId, PolymeshPrimitivesIdentityId]
    >;
    readonly isMembersReset: boolean;
    readonly asMembersReset: ITuple<
      [PolymeshPrimitivesIdentityId, Vec<PolymeshPrimitivesIdentityId>]
    >;
    readonly isActiveLimitChanged: boolean;
    readonly asActiveLimitChanged: ITuple<[PolymeshPrimitivesIdentityId, u32, u32]>;
    readonly isDummy: boolean;
    readonly type:
      | 'MemberAdded'
      | 'MemberRemoved'
      | 'MemberRevoked'
      | 'MembersSwapped'
      | 'MembersReset'
      | 'ActiveLimitChanged'
      | 'Dummy';
  }

  /** @name PalletGroupInstance1 (79) */
  export type PalletGroupInstance1 = Null;

  /** @name PalletCommitteeRawEventInstance3 (80) */
  export interface PalletCommitteeRawEventInstance3 extends Enum {
    readonly isProposed: boolean;
    readonly asProposed: ITuple<[PolymeshPrimitivesIdentityId, u32, H256]>;
    readonly isVoted: boolean;
    readonly asVoted: ITuple<[PolymeshPrimitivesIdentityId, u32, H256, bool, u32, u32, u32]>;
    readonly isVoteRetracted: boolean;
    readonly asVoteRetracted: ITuple<[PolymeshPrimitivesIdentityId, u32, H256, bool]>;
    readonly isFinalVotes: boolean;
    readonly asFinalVotes: ITuple<
      [
        PolymeshPrimitivesIdentityId,
        u32,
        H256,
        Vec<PolymeshPrimitivesIdentityId>,
        Vec<PolymeshPrimitivesIdentityId>
      ]
    >;
    readonly isApproved: boolean;
    readonly asApproved: ITuple<[PolymeshPrimitivesIdentityId, H256, u32, u32, u32]>;
    readonly isRejected: boolean;
    readonly asRejected: ITuple<[PolymeshPrimitivesIdentityId, H256, u32, u32, u32]>;
    readonly isExecuted: boolean;
    readonly asExecuted: ITuple<
      [PolymeshPrimitivesIdentityId, H256, Result<Null, SpRuntimeDispatchError>]
    >;
    readonly isReleaseCoordinatorUpdated: boolean;
    readonly asReleaseCoordinatorUpdated: ITuple<
      [PolymeshPrimitivesIdentityId, Option<PolymeshPrimitivesIdentityId>]
    >;
    readonly isExpiresAfterUpdated: boolean;
    readonly asExpiresAfterUpdated: ITuple<
      [PolymeshPrimitivesIdentityId, PolymeshCommonUtilitiesMaybeBlock]
    >;
    readonly isVoteThresholdUpdated: boolean;
    readonly asVoteThresholdUpdated: ITuple<[PolymeshPrimitivesIdentityId, u32, u32]>;
    readonly type:
      | 'Proposed'
      | 'Voted'
      | 'VoteRetracted'
      | 'FinalVotes'
      | 'Approved'
      | 'Rejected'
      | 'Executed'
      | 'ReleaseCoordinatorUpdated'
      | 'ExpiresAfterUpdated'
      | 'VoteThresholdUpdated';
  }

  /** @name PalletCommitteeInstance3 (81) */
  export type PalletCommitteeInstance3 = Null;

  /** @name PolymeshCommonUtilitiesGroupRawEventInstance3 (82) */
  export interface PolymeshCommonUtilitiesGroupRawEventInstance3 extends Enum {
    readonly isMemberAdded: boolean;
    readonly asMemberAdded: ITuple<[PolymeshPrimitivesIdentityId, PolymeshPrimitivesIdentityId]>;
    readonly isMemberRemoved: boolean;
    readonly asMemberRemoved: ITuple<[PolymeshPrimitivesIdentityId, PolymeshPrimitivesIdentityId]>;
    readonly isMemberRevoked: boolean;
    readonly asMemberRevoked: ITuple<[PolymeshPrimitivesIdentityId, PolymeshPrimitivesIdentityId]>;
    readonly isMembersSwapped: boolean;
    readonly asMembersSwapped: ITuple<
      [PolymeshPrimitivesIdentityId, PolymeshPrimitivesIdentityId, PolymeshPrimitivesIdentityId]
    >;
    readonly isMembersReset: boolean;
    readonly asMembersReset: ITuple<
      [PolymeshPrimitivesIdentityId, Vec<PolymeshPrimitivesIdentityId>]
    >;
    readonly isActiveLimitChanged: boolean;
    readonly asActiveLimitChanged: ITuple<[PolymeshPrimitivesIdentityId, u32, u32]>;
    readonly isDummy: boolean;
    readonly type:
      | 'MemberAdded'
      | 'MemberRemoved'
      | 'MemberRevoked'
      | 'MembersSwapped'
      | 'MembersReset'
      | 'ActiveLimitChanged'
      | 'Dummy';
  }

  /** @name PalletGroupInstance3 (83) */
  export type PalletGroupInstance3 = Null;

  /** @name PalletCommitteeRawEventInstance4 (84) */
  export interface PalletCommitteeRawEventInstance4 extends Enum {
    readonly isProposed: boolean;
    readonly asProposed: ITuple<[PolymeshPrimitivesIdentityId, u32, H256]>;
    readonly isVoted: boolean;
    readonly asVoted: ITuple<[PolymeshPrimitivesIdentityId, u32, H256, bool, u32, u32, u32]>;
    readonly isVoteRetracted: boolean;
    readonly asVoteRetracted: ITuple<[PolymeshPrimitivesIdentityId, u32, H256, bool]>;
    readonly isFinalVotes: boolean;
    readonly asFinalVotes: ITuple<
      [
        PolymeshPrimitivesIdentityId,
        u32,
        H256,
        Vec<PolymeshPrimitivesIdentityId>,
        Vec<PolymeshPrimitivesIdentityId>
      ]
    >;
    readonly isApproved: boolean;
    readonly asApproved: ITuple<[PolymeshPrimitivesIdentityId, H256, u32, u32, u32]>;
    readonly isRejected: boolean;
    readonly asRejected: ITuple<[PolymeshPrimitivesIdentityId, H256, u32, u32, u32]>;
    readonly isExecuted: boolean;
    readonly asExecuted: ITuple<
      [PolymeshPrimitivesIdentityId, H256, Result<Null, SpRuntimeDispatchError>]
    >;
    readonly isReleaseCoordinatorUpdated: boolean;
    readonly asReleaseCoordinatorUpdated: ITuple<
      [PolymeshPrimitivesIdentityId, Option<PolymeshPrimitivesIdentityId>]
    >;
    readonly isExpiresAfterUpdated: boolean;
    readonly asExpiresAfterUpdated: ITuple<
      [PolymeshPrimitivesIdentityId, PolymeshCommonUtilitiesMaybeBlock]
    >;
    readonly isVoteThresholdUpdated: boolean;
    readonly asVoteThresholdUpdated: ITuple<[PolymeshPrimitivesIdentityId, u32, u32]>;
    readonly type:
      | 'Proposed'
      | 'Voted'
      | 'VoteRetracted'
      | 'FinalVotes'
      | 'Approved'
      | 'Rejected'
      | 'Executed'
      | 'ReleaseCoordinatorUpdated'
      | 'ExpiresAfterUpdated'
      | 'VoteThresholdUpdated';
  }

  /** @name PalletCommitteeInstance4 (85) */
  export type PalletCommitteeInstance4 = Null;

  /** @name PolymeshCommonUtilitiesGroupRawEventInstance4 (86) */
  export interface PolymeshCommonUtilitiesGroupRawEventInstance4 extends Enum {
    readonly isMemberAdded: boolean;
    readonly asMemberAdded: ITuple<[PolymeshPrimitivesIdentityId, PolymeshPrimitivesIdentityId]>;
    readonly isMemberRemoved: boolean;
    readonly asMemberRemoved: ITuple<[PolymeshPrimitivesIdentityId, PolymeshPrimitivesIdentityId]>;
    readonly isMemberRevoked: boolean;
    readonly asMemberRevoked: ITuple<[PolymeshPrimitivesIdentityId, PolymeshPrimitivesIdentityId]>;
    readonly isMembersSwapped: boolean;
    readonly asMembersSwapped: ITuple<
      [PolymeshPrimitivesIdentityId, PolymeshPrimitivesIdentityId, PolymeshPrimitivesIdentityId]
    >;
    readonly isMembersReset: boolean;
    readonly asMembersReset: ITuple<
      [PolymeshPrimitivesIdentityId, Vec<PolymeshPrimitivesIdentityId>]
    >;
    readonly isActiveLimitChanged: boolean;
    readonly asActiveLimitChanged: ITuple<[PolymeshPrimitivesIdentityId, u32, u32]>;
    readonly isDummy: boolean;
    readonly type:
      | 'MemberAdded'
      | 'MemberRemoved'
      | 'MemberRevoked'
      | 'MembersSwapped'
      | 'MembersReset'
      | 'ActiveLimitChanged'
      | 'Dummy';
  }

  /** @name PalletGroupInstance4 (87) */
  export type PalletGroupInstance4 = Null;

  /** @name PalletMultisigRawEvent (88) */
  export interface PalletMultisigRawEvent extends Enum {
    readonly isMultiSigCreated: boolean;
    readonly asMultiSigCreated: ITuple<
      [
        PolymeshPrimitivesIdentityId,
        AccountId32,
        AccountId32,
        Vec<PolymeshPrimitivesSecondaryKeySignatory>,
        u64
      ]
    >;
    readonly isProposalAdded: boolean;
    readonly asProposalAdded: ITuple<[PolymeshPrimitivesIdentityId, AccountId32, u64]>;
    readonly isProposalExecuted: boolean;
    readonly asProposalExecuted: ITuple<[PolymeshPrimitivesIdentityId, AccountId32, u64, bool]>;
    readonly isMultiSigSignerAdded: boolean;
    readonly asMultiSigSignerAdded: ITuple<
      [PolymeshPrimitivesIdentityId, AccountId32, PolymeshPrimitivesSecondaryKeySignatory]
    >;
    readonly isMultiSigSignerAuthorized: boolean;
    readonly asMultiSigSignerAuthorized: ITuple<
      [PolymeshPrimitivesIdentityId, AccountId32, PolymeshPrimitivesSecondaryKeySignatory]
    >;
    readonly isMultiSigSignerRemoved: boolean;
    readonly asMultiSigSignerRemoved: ITuple<
      [PolymeshPrimitivesIdentityId, AccountId32, PolymeshPrimitivesSecondaryKeySignatory]
    >;
    readonly isMultiSigSignaturesRequiredChanged: boolean;
    readonly asMultiSigSignaturesRequiredChanged: ITuple<
      [PolymeshPrimitivesIdentityId, AccountId32, u64]
    >;
    readonly isProposalApproved: boolean;
    readonly asProposalApproved: ITuple<
      [PolymeshPrimitivesIdentityId, AccountId32, PolymeshPrimitivesSecondaryKeySignatory, u64]
    >;
    readonly isProposalRejectionVote: boolean;
    readonly asProposalRejectionVote: ITuple<
      [PolymeshPrimitivesIdentityId, AccountId32, PolymeshPrimitivesSecondaryKeySignatory, u64]
    >;
    readonly isProposalRejected: boolean;
    readonly asProposalRejected: ITuple<[PolymeshPrimitivesIdentityId, AccountId32, u64]>;
    readonly isProposalExecutionFailed: boolean;
    readonly asProposalExecutionFailed: SpRuntimeDispatchError;
    readonly isSchedulingFailed: boolean;
    readonly asSchedulingFailed: SpRuntimeDispatchError;
    readonly type:
      | 'MultiSigCreated'
      | 'ProposalAdded'
      | 'ProposalExecuted'
      | 'MultiSigSignerAdded'
      | 'MultiSigSignerAuthorized'
      | 'MultiSigSignerRemoved'
      | 'MultiSigSignaturesRequiredChanged'
      | 'ProposalApproved'
      | 'ProposalRejectionVote'
      | 'ProposalRejected'
      | 'ProposalExecutionFailed'
      | 'SchedulingFailed';
  }

  /** @name PolymeshPrimitivesSecondaryKeySignatory (90) */
  export interface PolymeshPrimitivesSecondaryKeySignatory extends Enum {
    readonly isIdentity: boolean;
    readonly asIdentity: PolymeshPrimitivesIdentityId;
    readonly isAccount: boolean;
    readonly asAccount: AccountId32;
    readonly type: 'Identity' | 'Account';
  }

  /** @name PalletBridgeRawEvent (91) */
  export interface PalletBridgeRawEvent extends Enum {
    readonly isControllerChanged: boolean;
    readonly asControllerChanged: ITuple<[PolymeshPrimitivesIdentityId, AccountId32]>;
    readonly isAdminChanged: boolean;
    readonly asAdminChanged: ITuple<[PolymeshPrimitivesIdentityId, AccountId32]>;
    readonly isTimelockChanged: boolean;
    readonly asTimelockChanged: ITuple<[PolymeshPrimitivesIdentityId, u32]>;
    readonly isBridged: boolean;
    readonly asBridged: ITuple<[PolymeshPrimitivesIdentityId, PalletBridgeBridgeTx]>;
    readonly isFrozen: boolean;
    readonly asFrozen: PolymeshPrimitivesIdentityId;
    readonly isUnfrozen: boolean;
    readonly asUnfrozen: PolymeshPrimitivesIdentityId;
    readonly isFrozenTx: boolean;
    readonly asFrozenTx: ITuple<[PolymeshPrimitivesIdentityId, PalletBridgeBridgeTx]>;
    readonly isUnfrozenTx: boolean;
    readonly asUnfrozenTx: ITuple<[PolymeshPrimitivesIdentityId, PalletBridgeBridgeTx]>;
    readonly isExemptedUpdated: boolean;
    readonly asExemptedUpdated: ITuple<
      [PolymeshPrimitivesIdentityId, PolymeshPrimitivesIdentityId, bool]
    >;
    readonly isBridgeLimitUpdated: boolean;
    readonly asBridgeLimitUpdated: ITuple<[PolymeshPrimitivesIdentityId, u128, u32]>;
    readonly isTxsHandled: boolean;
    readonly asTxsHandled: Vec<ITuple<[AccountId32, u32, PalletBridgeHandledTxStatus]>>;
    readonly isBridgeTxScheduled: boolean;
    readonly asBridgeTxScheduled: ITuple<[PolymeshPrimitivesIdentityId, PalletBridgeBridgeTx, u32]>;
    readonly isBridgeTxScheduleFailed: boolean;
    readonly asBridgeTxScheduleFailed: ITuple<
      [PolymeshPrimitivesIdentityId, PalletBridgeBridgeTx, Bytes]
    >;
    readonly isFreezeAdminAdded: boolean;
    readonly asFreezeAdminAdded: ITuple<[PolymeshPrimitivesIdentityId, AccountId32]>;
    readonly isFreezeAdminRemoved: boolean;
    readonly asFreezeAdminRemoved: ITuple<[PolymeshPrimitivesIdentityId, AccountId32]>;
    readonly isTxRemoved: boolean;
    readonly asTxRemoved: ITuple<[PolymeshPrimitivesIdentityId, PalletBridgeBridgeTx]>;
    readonly type:
      | 'ControllerChanged'
      | 'AdminChanged'
      | 'TimelockChanged'
      | 'Bridged'
      | 'Frozen'
      | 'Unfrozen'
      | 'FrozenTx'
      | 'UnfrozenTx'
      | 'ExemptedUpdated'
      | 'BridgeLimitUpdated'
      | 'TxsHandled'
      | 'BridgeTxScheduled'
      | 'BridgeTxScheduleFailed'
      | 'FreezeAdminAdded'
      | 'FreezeAdminRemoved'
      | 'TxRemoved';
  }

  /** @name PalletBridgeBridgeTx (92) */
  export interface PalletBridgeBridgeTx extends Struct {
    readonly nonce: u32;
    readonly recipient: AccountId32;
    readonly amount: u128;
    readonly txHash: H256;
  }

  /** @name PalletBridgeHandledTxStatus (95) */
  export interface PalletBridgeHandledTxStatus extends Enum {
    readonly isSuccess: boolean;
    readonly isError: boolean;
    readonly asError: Bytes;
    readonly type: 'Success' | 'Error';
  }

  /** @name PalletStakingRawEvent (96) */
  export interface PalletStakingRawEvent extends Enum {
    readonly isEraPayout: boolean;
    readonly asEraPayout: ITuple<[u32, u128, u128]>;
    readonly isReward: boolean;
    readonly asReward: ITuple<[PolymeshPrimitivesIdentityId, AccountId32, u128]>;
    readonly isSlash: boolean;
    readonly asSlash: ITuple<[AccountId32, u128]>;
    readonly isOldSlashingReportDiscarded: boolean;
    readonly asOldSlashingReportDiscarded: u32;
    readonly isStakingElection: boolean;
    readonly asStakingElection: PalletStakingElectionCompute;
    readonly isSolutionStored: boolean;
    readonly asSolutionStored: PalletStakingElectionCompute;
    readonly isBonded: boolean;
    readonly asBonded: ITuple<[PolymeshPrimitivesIdentityId, AccountId32, u128]>;
    readonly isUnbonded: boolean;
    readonly asUnbonded: ITuple<[PolymeshPrimitivesIdentityId, AccountId32, u128]>;
    readonly isNominated: boolean;
    readonly asNominated: ITuple<[PolymeshPrimitivesIdentityId, AccountId32, Vec<AccountId32>]>;
    readonly isWithdrawn: boolean;
    readonly asWithdrawn: ITuple<[AccountId32, u128]>;
    readonly isPermissionedIdentityAdded: boolean;
    readonly asPermissionedIdentityAdded: ITuple<
      [PolymeshPrimitivesIdentityId, PolymeshPrimitivesIdentityId]
    >;
    readonly isPermissionedIdentityRemoved: boolean;
    readonly asPermissionedIdentityRemoved: ITuple<
      [PolymeshPrimitivesIdentityId, PolymeshPrimitivesIdentityId]
    >;
    readonly isInvalidatedNominators: boolean;
    readonly asInvalidatedNominators: ITuple<
      [PolymeshPrimitivesIdentityId, AccountId32, Vec<AccountId32>]
    >;
    readonly isCommissionCapUpdated: boolean;
    readonly asCommissionCapUpdated: ITuple<[PolymeshPrimitivesIdentityId, Perbill, Perbill]>;
    readonly isMinimumBondThresholdUpdated: boolean;
    readonly asMinimumBondThresholdUpdated: ITuple<[Option<PolymeshPrimitivesIdentityId>, u128]>;
    readonly isRewardPaymentSchedulingInterrupted: boolean;
    readonly asRewardPaymentSchedulingInterrupted: ITuple<
      [AccountId32, u32, SpRuntimeDispatchError]
    >;
    readonly isSlashingAllowedForChanged: boolean;
    readonly asSlashingAllowedForChanged: PalletStakingSlashingSwitch;
    readonly type:
      | 'EraPayout'
      | 'Reward'
      | 'Slash'
      | 'OldSlashingReportDiscarded'
      | 'StakingElection'
      | 'SolutionStored'
      | 'Bonded'
      | 'Unbonded'
      | 'Nominated'
      | 'Withdrawn'
      | 'PermissionedIdentityAdded'
      | 'PermissionedIdentityRemoved'
      | 'InvalidatedNominators'
      | 'CommissionCapUpdated'
      | 'MinimumBondThresholdUpdated'
      | 'RewardPaymentSchedulingInterrupted'
      | 'SlashingAllowedForChanged';
  }

  /** @name PalletStakingElectionCompute (97) */
  export interface PalletStakingElectionCompute extends Enum {
    readonly isOnChain: boolean;
    readonly isSigned: boolean;
    readonly isUnsigned: boolean;
    readonly type: 'OnChain' | 'Signed' | 'Unsigned';
  }

  /** @name PalletStakingSlashingSwitch (99) */
  export interface PalletStakingSlashingSwitch extends Enum {
    readonly isValidator: boolean;
    readonly isValidatorAndNominator: boolean;
    readonly isNone: boolean;
    readonly type: 'Validator' | 'ValidatorAndNominator' | 'None';
  }

  /** @name PalletOffencesEvent (100) */
  export interface PalletOffencesEvent extends Enum {
    readonly isOffence: boolean;
    readonly asOffence: {
      readonly kind: U8aFixed;
      readonly timeslot: Bytes;
    } & Struct;
    readonly type: 'Offence';
  }

  /** @name PalletSessionEvent (102) */
  export interface PalletSessionEvent extends Enum {
    readonly isNewSession: boolean;
    readonly asNewSession: {
      readonly sessionIndex: u32;
    } & Struct;
    readonly type: 'NewSession';
  }

  /** @name PalletGrandpaEvent (103) */
  export interface PalletGrandpaEvent extends Enum {
    readonly isNewAuthorities: boolean;
    readonly asNewAuthorities: {
      readonly authoritySet: Vec<ITuple<[SpFinalityGrandpaAppPublic, u64]>>;
    } & Struct;
    readonly isPaused: boolean;
    readonly isResumed: boolean;
    readonly type: 'NewAuthorities' | 'Paused' | 'Resumed';
  }

  /** @name SpFinalityGrandpaAppPublic (106) */
  export interface SpFinalityGrandpaAppPublic extends SpCoreEd25519Public {}

  /** @name SpCoreEd25519Public (107) */
  export interface SpCoreEd25519Public extends U8aFixed {}

  /** @name PalletImOnlineEvent (108) */
  export interface PalletImOnlineEvent extends Enum {
    readonly isHeartbeatReceived: boolean;
    readonly asHeartbeatReceived: {
      readonly authorityId: PalletImOnlineSr25519AppSr25519Public;
    } & Struct;
    readonly isAllGood: boolean;
    readonly isSomeOffline: boolean;
    readonly asSomeOffline: {
      readonly offline: Vec<ITuple<[AccountId32, PalletStakingExposure]>>;
    } & Struct;
    readonly type: 'HeartbeatReceived' | 'AllGood' | 'SomeOffline';
  }

  /** @name PalletImOnlineSr25519AppSr25519Public (109) */
  export interface PalletImOnlineSr25519AppSr25519Public extends SpCoreSr25519Public {}

  /** @name SpCoreSr25519Public (110) */
  export interface SpCoreSr25519Public extends U8aFixed {}

  /** @name PalletStakingExposure (113) */
  export interface PalletStakingExposure extends Struct {
    readonly total: Compact<u128>;
    readonly own: Compact<u128>;
    readonly others: Vec<PalletStakingIndividualExposure>;
  }

  /** @name PalletStakingIndividualExposure (116) */
  export interface PalletStakingIndividualExposure extends Struct {
    readonly who: AccountId32;
    readonly value: Compact<u128>;
  }

  /** @name PalletSudoRawEvent (117) */
  export interface PalletSudoRawEvent extends Enum {
    readonly isSudid: boolean;
    readonly asSudid: Result<Null, SpRuntimeDispatchError>;
    readonly isKeyChanged: boolean;
    readonly asKeyChanged: AccountId32;
    readonly isSudoAsDone: boolean;
    readonly asSudoAsDone: Result<Null, SpRuntimeDispatchError>;
    readonly type: 'Sudid' | 'KeyChanged' | 'SudoAsDone';
  }

  /** @name PolymeshCommonUtilitiesAssetRawEvent (118) */
  export interface PolymeshCommonUtilitiesAssetRawEvent extends Enum {
    readonly isTransfer: boolean;
    readonly asTransfer: ITuple<
      [
        PolymeshPrimitivesIdentityId,
        PolymeshPrimitivesTicker,
        PolymeshPrimitivesIdentityIdPortfolioId,
        PolymeshPrimitivesIdentityIdPortfolioId,
        u128
      ]
    >;
    readonly isIssued: boolean;
    readonly asIssued: ITuple<
      [
        PolymeshPrimitivesIdentityId,
        PolymeshPrimitivesTicker,
        PolymeshPrimitivesIdentityId,
        u128,
        Bytes,
        u128
      ]
    >;
    readonly isRedeemed: boolean;
    readonly asRedeemed: ITuple<
      [PolymeshPrimitivesIdentityId, PolymeshPrimitivesTicker, PolymeshPrimitivesIdentityId, u128]
    >;
    readonly isAssetCreated: boolean;
    readonly asAssetCreated: ITuple<
      [
        PolymeshPrimitivesIdentityId,
        PolymeshPrimitivesTicker,
        bool,
        PolymeshPrimitivesAssetAssetType,
        PolymeshPrimitivesIdentityId,
        bool
      ]
    >;
    readonly isIdentifiersUpdated: boolean;
    readonly asIdentifiersUpdated: ITuple<
      [
        PolymeshPrimitivesIdentityId,
        PolymeshPrimitivesTicker,
        Vec<PolymeshPrimitivesAssetIdentifier>
      ]
    >;
    readonly isDivisibilityChanged: boolean;
    readonly asDivisibilityChanged: ITuple<
      [PolymeshPrimitivesIdentityId, PolymeshPrimitivesTicker, bool]
    >;
    readonly isTransferWithData: boolean;
    readonly asTransferWithData: ITuple<
      [
        PolymeshPrimitivesIdentityId,
        PolymeshPrimitivesTicker,
        PolymeshPrimitivesIdentityId,
        PolymeshPrimitivesIdentityId,
        u128,
        Bytes
      ]
    >;
    readonly isIsIssuable: boolean;
    readonly asIsIssuable: ITuple<[PolymeshPrimitivesTicker, bool]>;
    readonly isTickerRegistered: boolean;
    readonly asTickerRegistered: ITuple<
      [PolymeshPrimitivesIdentityId, PolymeshPrimitivesTicker, Option<u64>]
    >;
    readonly isTickerTransferred: boolean;
    readonly asTickerTransferred: ITuple<
      [PolymeshPrimitivesIdentityId, PolymeshPrimitivesTicker, PolymeshPrimitivesIdentityId]
    >;
    readonly isAssetOwnershipTransferred: boolean;
    readonly asAssetOwnershipTransferred: ITuple<
      [PolymeshPrimitivesIdentityId, PolymeshPrimitivesTicker, PolymeshPrimitivesIdentityId]
    >;
    readonly isAssetFrozen: boolean;
    readonly asAssetFrozen: ITuple<[PolymeshPrimitivesIdentityId, PolymeshPrimitivesTicker]>;
    readonly isAssetUnfrozen: boolean;
    readonly asAssetUnfrozen: ITuple<[PolymeshPrimitivesIdentityId, PolymeshPrimitivesTicker]>;
    readonly isAssetRenamed: boolean;
    readonly asAssetRenamed: ITuple<
      [PolymeshPrimitivesIdentityId, PolymeshPrimitivesTicker, Bytes]
    >;
    readonly isFundingRoundSet: boolean;
    readonly asFundingRoundSet: ITuple<
      [PolymeshPrimitivesIdentityId, PolymeshPrimitivesTicker, Bytes]
    >;
    readonly isDocumentAdded: boolean;
    readonly asDocumentAdded: ITuple<
      [PolymeshPrimitivesIdentityId, PolymeshPrimitivesTicker, u32, PolymeshPrimitivesDocument]
    >;
    readonly isDocumentRemoved: boolean;
    readonly asDocumentRemoved: ITuple<
      [PolymeshPrimitivesIdentityId, PolymeshPrimitivesTicker, u32]
    >;
    readonly isExtensionRemoved: boolean;
    readonly asExtensionRemoved: ITuple<
      [PolymeshPrimitivesIdentityId, PolymeshPrimitivesTicker, AccountId32]
    >;
    readonly isClassicTickerClaimed: boolean;
    readonly asClassicTickerClaimed: ITuple<
      [
        PolymeshPrimitivesIdentityId,
        PolymeshPrimitivesTicker,
        PolymeshPrimitivesEthereumEthereumAddress
      ]
    >;
    readonly isControllerTransfer: boolean;
    readonly asControllerTransfer: ITuple<
      [
        PolymeshPrimitivesIdentityId,
        PolymeshPrimitivesTicker,
        PolymeshPrimitivesIdentityIdPortfolioId,
        u128
      ]
    >;
    readonly isCustomAssetTypeExists: boolean;
    readonly asCustomAssetTypeExists: ITuple<[PolymeshPrimitivesIdentityId, u32, Bytes]>;
    readonly isCustomAssetTypeRegistered: boolean;
    readonly asCustomAssetTypeRegistered: ITuple<[PolymeshPrimitivesIdentityId, u32, Bytes]>;
    readonly isSetAssetMetadataValue: boolean;
    readonly asSetAssetMetadataValue: ITuple<
      [
        PolymeshPrimitivesIdentityId,
        PolymeshPrimitivesTicker,
        Bytes,
        Option<PolymeshPrimitivesAssetMetadataAssetMetadataValueDetail>
      ]
    >;
    readonly isSetAssetMetadataValueDetails: boolean;
    readonly asSetAssetMetadataValueDetails: ITuple<
      [
        PolymeshPrimitivesIdentityId,
        PolymeshPrimitivesTicker,
        PolymeshPrimitivesAssetMetadataAssetMetadataValueDetail
      ]
    >;
    readonly isRegisterAssetMetadataLocalType: boolean;
    readonly asRegisterAssetMetadataLocalType: ITuple<
      [
        PolymeshPrimitivesIdentityId,
        PolymeshPrimitivesTicker,
        Bytes,
        u64,
        PolymeshPrimitivesAssetMetadataAssetMetadataSpec
      ]
    >;
    readonly isRegisterAssetMetadataGlobalType: boolean;
    readonly asRegisterAssetMetadataGlobalType: ITuple<
      [Bytes, u64, PolymeshPrimitivesAssetMetadataAssetMetadataSpec]
    >;
    readonly type:
      | 'Transfer'
      | 'Issued'
      | 'Redeemed'
      | 'AssetCreated'
      | 'IdentifiersUpdated'
      | 'DivisibilityChanged'
      | 'TransferWithData'
      | 'IsIssuable'
      | 'TickerRegistered'
      | 'TickerTransferred'
      | 'AssetOwnershipTransferred'
      | 'AssetFrozen'
      | 'AssetUnfrozen'
      | 'AssetRenamed'
      | 'FundingRoundSet'
      | 'DocumentAdded'
      | 'DocumentRemoved'
      | 'ExtensionRemoved'
      | 'ClassicTickerClaimed'
      | 'ControllerTransfer'
      | 'CustomAssetTypeExists'
      | 'CustomAssetTypeRegistered'
      | 'SetAssetMetadataValue'
      | 'SetAssetMetadataValueDetails'
      | 'RegisterAssetMetadataLocalType'
      | 'RegisterAssetMetadataGlobalType';
  }

  /** @name PolymeshPrimitivesAssetAssetType (120) */
  export interface PolymeshPrimitivesAssetAssetType extends Enum {
    readonly isEquityCommon: boolean;
    readonly isEquityPreferred: boolean;
    readonly isCommodity: boolean;
    readonly isFixedIncome: boolean;
    readonly isReit: boolean;
    readonly isFund: boolean;
    readonly isRevenueShareAgreement: boolean;
    readonly isStructuredProduct: boolean;
    readonly isDerivative: boolean;
    readonly isCustom: boolean;
    readonly asCustom: u32;
    readonly isStableCoin: boolean;
    readonly type:
      | 'EquityCommon'
      | 'EquityPreferred'
      | 'Commodity'
      | 'FixedIncome'
      | 'Reit'
      | 'Fund'
      | 'RevenueShareAgreement'
      | 'StructuredProduct'
      | 'Derivative'
      | 'Custom'
      | 'StableCoin';
  }

  /** @name PolymeshPrimitivesAssetIdentifier (123) */
  export interface PolymeshPrimitivesAssetIdentifier extends Enum {
    readonly isCusip: boolean;
    readonly asCusip: U8aFixed;
    readonly isCins: boolean;
    readonly asCins: U8aFixed;
    readonly isIsin: boolean;
    readonly asIsin: U8aFixed;
    readonly isLei: boolean;
    readonly asLei: U8aFixed;
    readonly isFigi: boolean;
    readonly asFigi: U8aFixed;
    readonly type: 'Cusip' | 'Cins' | 'Isin' | 'Lei' | 'Figi';
  }

  /** @name PolymeshPrimitivesDocument (128) */
  export interface PolymeshPrimitivesDocument extends Struct {
    readonly uri: Bytes;
    readonly contentHash: PolymeshPrimitivesDocumentHash;
    readonly name: Bytes;
    readonly docType: Option<Bytes>;
    readonly filingDate: Option<u64>;
  }

  /** @name PolymeshPrimitivesDocumentHash (130) */
  export interface PolymeshPrimitivesDocumentHash extends Enum {
    readonly isNone: boolean;
    readonly isH512: boolean;
    readonly asH512: U8aFixed;
    readonly isH384: boolean;
    readonly asH384: U8aFixed;
    readonly isH320: boolean;
    readonly asH320: U8aFixed;
    readonly isH256: boolean;
    readonly asH256: U8aFixed;
    readonly isH224: boolean;
    readonly asH224: U8aFixed;
    readonly isH192: boolean;
    readonly asH192: U8aFixed;
    readonly isH160: boolean;
    readonly asH160: U8aFixed;
    readonly isH128: boolean;
    readonly asH128: U8aFixed;
    readonly type: 'None' | 'H512' | 'H384' | 'H320' | 'H256' | 'H224' | 'H192' | 'H160' | 'H128';
  }

  /** @name PolymeshPrimitivesEthereumEthereumAddress (139) */
  export interface PolymeshPrimitivesEthereumEthereumAddress extends U8aFixed {}

  /** @name PolymeshPrimitivesAssetMetadataAssetMetadataValueDetail (142) */
  export interface PolymeshPrimitivesAssetMetadataAssetMetadataValueDetail extends Struct {
    readonly expire: Option<u64>;
    readonly lockStatus: PolymeshPrimitivesAssetMetadataAssetMetadataLockStatus;
  }

  /** @name PolymeshPrimitivesAssetMetadataAssetMetadataLockStatus (143) */
  export interface PolymeshPrimitivesAssetMetadataAssetMetadataLockStatus extends Enum {
    readonly isUnlocked: boolean;
    readonly isLocked: boolean;
    readonly isLockedUntil: boolean;
    readonly asLockedUntil: u64;
    readonly type: 'Unlocked' | 'Locked' | 'LockedUntil';
  }

  /** @name PolymeshPrimitivesAssetMetadataAssetMetadataSpec (146) */
  export interface PolymeshPrimitivesAssetMetadataAssetMetadataSpec extends Struct {
    readonly url: Option<Bytes>;
    readonly description: Option<Bytes>;
    readonly typeDef: Option<Bytes>;
  }

  /** @name PalletCorporateActionsDistributionEvent (153) */
  export interface PalletCorporateActionsDistributionEvent extends Enum {
    readonly isCreated: boolean;
    readonly asCreated: ITuple<
      [PolymeshPrimitivesEventOnly, PalletCorporateActionsCaId, PalletCorporateActionsDistribution]
    >;
    readonly isBenefitClaimed: boolean;
    readonly asBenefitClaimed: ITuple<
      [
        PolymeshPrimitivesEventOnly,
        PolymeshPrimitivesEventOnly,
        PalletCorporateActionsCaId,
        PalletCorporateActionsDistribution,
        u128,
        Permill
      ]
    >;
    readonly isReclaimed: boolean;
    readonly asReclaimed: ITuple<[PolymeshPrimitivesEventOnly, PalletCorporateActionsCaId, u128]>;
    readonly isRemoved: boolean;
    readonly asRemoved: ITuple<[PolymeshPrimitivesEventOnly, PalletCorporateActionsCaId]>;
    readonly type: 'Created' | 'BenefitClaimed' | 'Reclaimed' | 'Removed';
  }

  /** @name PolymeshPrimitivesEventOnly (154) */
  export interface PolymeshPrimitivesEventOnly extends PolymeshPrimitivesIdentityId {}

  /** @name PalletCorporateActionsCaId (155) */
  export interface PalletCorporateActionsCaId extends Struct {
    readonly ticker: PolymeshPrimitivesTicker;
    readonly localId: u32;
  }

  /** @name PalletCorporateActionsDistribution (157) */
  export interface PalletCorporateActionsDistribution extends Struct {
    readonly from: PolymeshPrimitivesIdentityIdPortfolioId;
    readonly currency: PolymeshPrimitivesTicker;
    readonly perShare: u128;
    readonly amount: u128;
    readonly remaining: u128;
    readonly reclaimed: bool;
    readonly paymentAt: u64;
    readonly expiresAt: Option<u64>;
  }

  /** @name PolymeshCommonUtilitiesCheckpointEvent (159) */
  export interface PolymeshCommonUtilitiesCheckpointEvent extends Enum {
    readonly isCheckpointCreated: boolean;
    readonly asCheckpointCreated: ITuple<
      [Option<PolymeshPrimitivesEventOnly>, PolymeshPrimitivesTicker, u64, u128, u64]
    >;
    readonly isMaximumSchedulesComplexityChanged: boolean;
    readonly asMaximumSchedulesComplexityChanged: ITuple<[PolymeshPrimitivesIdentityId, u64]>;
    readonly isScheduleCreated: boolean;
    readonly asScheduleCreated: ITuple<
      [
        PolymeshPrimitivesEventOnly,
        PolymeshPrimitivesTicker,
        PolymeshCommonUtilitiesCheckpointStoredSchedule
      ]
    >;
    readonly isScheduleRemoved: boolean;
    readonly asScheduleRemoved: ITuple<
      [
        PolymeshPrimitivesIdentityId,
        PolymeshPrimitivesTicker,
        PolymeshCommonUtilitiesCheckpointStoredSchedule
      ]
    >;
    readonly type:
      | 'CheckpointCreated'
      | 'MaximumSchedulesComplexityChanged'
      | 'ScheduleCreated'
      | 'ScheduleRemoved';
  }

  /** @name PolymeshCommonUtilitiesCheckpointStoredSchedule (162) */
  export interface PolymeshCommonUtilitiesCheckpointStoredSchedule extends Struct {
    readonly schedule: PolymeshPrimitivesCalendarCheckpointSchedule;
    readonly id: u64;
    readonly at: u64;
    readonly remaining: u32;
  }

  /** @name PolymeshPrimitivesCalendarCheckpointSchedule (163) */
  export interface PolymeshPrimitivesCalendarCheckpointSchedule extends Struct {
    readonly start: u64;
    readonly period: PolymeshPrimitivesCalendarCalendarPeriod;
  }

  /** @name PolymeshPrimitivesCalendarCalendarPeriod (164) */
  export interface PolymeshPrimitivesCalendarCalendarPeriod extends Struct {
    readonly unit: PolymeshPrimitivesCalendarCalendarUnit;
    readonly amount: u64;
  }

  /** @name PolymeshPrimitivesCalendarCalendarUnit (165) */
  export interface PolymeshPrimitivesCalendarCalendarUnit extends Enum {
    readonly isSecond: boolean;
    readonly isMinute: boolean;
    readonly isHour: boolean;
    readonly isDay: boolean;
    readonly isWeek: boolean;
    readonly isMonth: boolean;
    readonly isYear: boolean;
    readonly type: 'Second' | 'Minute' | 'Hour' | 'Day' | 'Week' | 'Month' | 'Year';
  }

  /** @name PalletComplianceManagerEvent (167) */
  export interface PalletComplianceManagerEvent extends Enum {
    readonly isComplianceRequirementCreated: boolean;
    readonly asComplianceRequirementCreated: ITuple<
      [
        PolymeshPrimitivesIdentityId,
        PolymeshPrimitivesTicker,
        PolymeshPrimitivesComplianceManagerComplianceRequirement
      ]
    >;
    readonly isComplianceRequirementRemoved: boolean;
    readonly asComplianceRequirementRemoved: ITuple<
      [PolymeshPrimitivesIdentityId, PolymeshPrimitivesTicker, u32]
    >;
    readonly isAssetComplianceReplaced: boolean;
    readonly asAssetComplianceReplaced: ITuple<
      [
        PolymeshPrimitivesIdentityId,
        PolymeshPrimitivesTicker,
        Vec<PolymeshPrimitivesComplianceManagerComplianceRequirement>
      ]
    >;
    readonly isAssetComplianceReset: boolean;
    readonly asAssetComplianceReset: ITuple<
      [PolymeshPrimitivesIdentityId, PolymeshPrimitivesTicker]
    >;
    readonly isAssetComplianceResumed: boolean;
    readonly asAssetComplianceResumed: ITuple<
      [PolymeshPrimitivesIdentityId, PolymeshPrimitivesTicker]
    >;
    readonly isAssetCompliancePaused: boolean;
    readonly asAssetCompliancePaused: ITuple<
      [PolymeshPrimitivesIdentityId, PolymeshPrimitivesTicker]
    >;
    readonly isComplianceRequirementChanged: boolean;
    readonly asComplianceRequirementChanged: ITuple<
      [
        PolymeshPrimitivesIdentityId,
        PolymeshPrimitivesTicker,
        PolymeshPrimitivesComplianceManagerComplianceRequirement
      ]
    >;
    readonly isTrustedDefaultClaimIssuerAdded: boolean;
    readonly asTrustedDefaultClaimIssuerAdded: ITuple<
      [
        PolymeshPrimitivesIdentityId,
        PolymeshPrimitivesTicker,
        PolymeshPrimitivesConditionTrustedIssuer
      ]
    >;
    readonly isTrustedDefaultClaimIssuerRemoved: boolean;
    readonly asTrustedDefaultClaimIssuerRemoved: ITuple<
      [PolymeshPrimitivesIdentityId, PolymeshPrimitivesTicker, PolymeshPrimitivesIdentityId]
    >;
    readonly type:
      | 'ComplianceRequirementCreated'
      | 'ComplianceRequirementRemoved'
      | 'AssetComplianceReplaced'
      | 'AssetComplianceReset'
      | 'AssetComplianceResumed'
      | 'AssetCompliancePaused'
      | 'ComplianceRequirementChanged'
      | 'TrustedDefaultClaimIssuerAdded'
      | 'TrustedDefaultClaimIssuerRemoved';
  }

  /** @name PolymeshPrimitivesComplianceManagerComplianceRequirement (168) */
  export interface PolymeshPrimitivesComplianceManagerComplianceRequirement extends Struct {
    readonly senderConditions: Vec<PolymeshPrimitivesCondition>;
    readonly receiverConditions: Vec<PolymeshPrimitivesCondition>;
    readonly id: u32;
  }

  /** @name PolymeshPrimitivesCondition (170) */
  export interface PolymeshPrimitivesCondition extends Struct {
    readonly conditionType: PolymeshPrimitivesConditionConditionType;
    readonly issuers: Vec<PolymeshPrimitivesConditionTrustedIssuer>;
  }

  /** @name PolymeshPrimitivesConditionConditionType (171) */
  export interface PolymeshPrimitivesConditionConditionType extends Enum {
    readonly isIsPresent: boolean;
    readonly asIsPresent: PolymeshPrimitivesIdentityClaimClaim;
    readonly isIsAbsent: boolean;
    readonly asIsAbsent: PolymeshPrimitivesIdentityClaimClaim;
    readonly isIsAnyOf: boolean;
    readonly asIsAnyOf: Vec<PolymeshPrimitivesIdentityClaimClaim>;
    readonly isIsNoneOf: boolean;
    readonly asIsNoneOf: Vec<PolymeshPrimitivesIdentityClaimClaim>;
    readonly isIsIdentity: boolean;
    readonly asIsIdentity: PolymeshPrimitivesConditionTargetIdentity;
    readonly type: 'IsPresent' | 'IsAbsent' | 'IsAnyOf' | 'IsNoneOf' | 'IsIdentity';
  }

  /** @name PolymeshPrimitivesConditionTargetIdentity (173) */
  export interface PolymeshPrimitivesConditionTargetIdentity extends Enum {
    readonly isExternalAgent: boolean;
    readonly isSpecific: boolean;
    readonly asSpecific: PolymeshPrimitivesIdentityId;
    readonly type: 'ExternalAgent' | 'Specific';
  }

  /** @name PolymeshPrimitivesConditionTrustedIssuer (175) */
  export interface PolymeshPrimitivesConditionTrustedIssuer extends Struct {
    readonly issuer: PolymeshPrimitivesIdentityId;
    readonly trustedFor: PolymeshPrimitivesConditionTrustedFor;
  }

  /** @name PolymeshPrimitivesConditionTrustedFor (176) */
  export interface PolymeshPrimitivesConditionTrustedFor extends Enum {
    readonly isAny: boolean;
    readonly isSpecific: boolean;
    readonly asSpecific: Vec<PolymeshPrimitivesIdentityClaimClaimType>;
    readonly type: 'Any' | 'Specific';
  }

  /** @name PolymeshPrimitivesIdentityClaimClaimType (178) */
  export interface PolymeshPrimitivesIdentityClaimClaimType extends Enum {
    readonly isAccredited: boolean;
    readonly isAffiliate: boolean;
    readonly isBuyLockup: boolean;
    readonly isSellLockup: boolean;
    readonly isCustomerDueDiligence: boolean;
    readonly isKnowYourCustomer: boolean;
    readonly isJurisdiction: boolean;
    readonly isExempted: boolean;
    readonly isBlocked: boolean;
    readonly isInvestorUniqueness: boolean;
    readonly isNoType: boolean;
    readonly isInvestorUniquenessV2: boolean;
    readonly type:
      | 'Accredited'
      | 'Affiliate'
      | 'BuyLockup'
      | 'SellLockup'
      | 'CustomerDueDiligence'
      | 'KnowYourCustomer'
      | 'Jurisdiction'
      | 'Exempted'
      | 'Blocked'
      | 'InvestorUniqueness'
      | 'NoType'
      | 'InvestorUniquenessV2';
  }

  /** @name PalletCorporateActionsEvent (180) */
  export interface PalletCorporateActionsEvent extends Enum {
    readonly isMaxDetailsLengthChanged: boolean;
    readonly asMaxDetailsLengthChanged: ITuple<[PolymeshPrimitivesIdentityId, u32]>;
    readonly isDefaultTargetIdentitiesChanged: boolean;
    readonly asDefaultTargetIdentitiesChanged: ITuple<
      [
        PolymeshPrimitivesIdentityId,
        PolymeshPrimitivesTicker,
        PalletCorporateActionsTargetIdentities
      ]
    >;
    readonly isDefaultWithholdingTaxChanged: boolean;
    readonly asDefaultWithholdingTaxChanged: ITuple<
      [PolymeshPrimitivesIdentityId, PolymeshPrimitivesTicker, Permill]
    >;
    readonly isDidWithholdingTaxChanged: boolean;
    readonly asDidWithholdingTaxChanged: ITuple<
      [
        PolymeshPrimitivesIdentityId,
        PolymeshPrimitivesTicker,
        PolymeshPrimitivesIdentityId,
        Option<Permill>
      ]
    >;
    readonly isCaaTransferred: boolean;
    readonly asCaaTransferred: ITuple<
      [PolymeshPrimitivesIdentityId, PolymeshPrimitivesTicker, PolymeshPrimitivesIdentityId]
    >;
    readonly isCaInitiated: boolean;
    readonly asCaInitiated: ITuple<
      [
        PolymeshPrimitivesEventOnly,
        PalletCorporateActionsCaId,
        PalletCorporateActionsCorporateAction,
        Bytes
      ]
    >;
    readonly isCaLinkedToDoc: boolean;
    readonly asCaLinkedToDoc: ITuple<
      [PolymeshPrimitivesIdentityId, PalletCorporateActionsCaId, Vec<u32>]
    >;
    readonly isCaRemoved: boolean;
    readonly asCaRemoved: ITuple<[PolymeshPrimitivesEventOnly, PalletCorporateActionsCaId]>;
    readonly isRecordDateChanged: boolean;
    readonly asRecordDateChanged: ITuple<
      [
        PolymeshPrimitivesEventOnly,
        PalletCorporateActionsCaId,
        PalletCorporateActionsCorporateAction
      ]
    >;
    readonly type:
      | 'MaxDetailsLengthChanged'
      | 'DefaultTargetIdentitiesChanged'
      | 'DefaultWithholdingTaxChanged'
      | 'DidWithholdingTaxChanged'
      | 'CaaTransferred'
      | 'CaInitiated'
      | 'CaLinkedToDoc'
      | 'CaRemoved'
      | 'RecordDateChanged';
  }

  /** @name PalletCorporateActionsTargetIdentities (181) */
  export interface PalletCorporateActionsTargetIdentities extends Struct {
    readonly identities: Vec<PolymeshPrimitivesIdentityId>;
    readonly treatment: PalletCorporateActionsTargetTreatment;
  }

  /** @name PalletCorporateActionsTargetTreatment (182) */
  export interface PalletCorporateActionsTargetTreatment extends Enum {
    readonly isInclude: boolean;
    readonly isExclude: boolean;
    readonly type: 'Include' | 'Exclude';
  }

  /** @name PalletCorporateActionsCorporateAction (184) */
  export interface PalletCorporateActionsCorporateAction extends Struct {
    readonly kind: PalletCorporateActionsCaKind;
    readonly declDate: u64;
    readonly recordDate: Option<PalletCorporateActionsRecordDate>;
    readonly targets: PalletCorporateActionsTargetIdentities;
    readonly defaultWithholdingTax: Permill;
    readonly withholdingTax: Vec<ITuple<[PolymeshPrimitivesIdentityId, Permill]>>;
  }

  /** @name PalletCorporateActionsCaKind (185) */
  export interface PalletCorporateActionsCaKind extends Enum {
    readonly isPredictableBenefit: boolean;
    readonly isUnpredictableBenefit: boolean;
    readonly isIssuerNotice: boolean;
    readonly isReorganization: boolean;
    readonly isOther: boolean;
    readonly type:
      | 'PredictableBenefit'
      | 'UnpredictableBenefit'
      | 'IssuerNotice'
      | 'Reorganization'
      | 'Other';
  }

  /** @name PalletCorporateActionsRecordDate (187) */
  export interface PalletCorporateActionsRecordDate extends Struct {
    readonly date: u64;
    readonly checkpoint: PalletCorporateActionsCaCheckpoint;
  }

  /** @name PalletCorporateActionsCaCheckpoint (188) */
  export interface PalletCorporateActionsCaCheckpoint extends Enum {
    readonly isScheduled: boolean;
    readonly asScheduled: ITuple<[u64, u64]>;
    readonly isExisting: boolean;
    readonly asExisting: u64;
    readonly type: 'Scheduled' | 'Existing';
  }

  /** @name PalletCorporateActionsBallotEvent (193) */
  export interface PalletCorporateActionsBallotEvent extends Enum {
    readonly isCreated: boolean;
    readonly asCreated: ITuple<
      [
        PolymeshPrimitivesIdentityId,
        PalletCorporateActionsCaId,
        PalletCorporateActionsBallotBallotTimeRange,
        PalletCorporateActionsBallotBallotMeta,
        bool
      ]
    >;
    readonly isVoteCast: boolean;
    readonly asVoteCast: ITuple<
      [
        PolymeshPrimitivesIdentityId,
        PalletCorporateActionsCaId,
        Vec<PalletCorporateActionsBallotBallotVote>
      ]
    >;
    readonly isRangeChanged: boolean;
    readonly asRangeChanged: ITuple<
      [
        PolymeshPrimitivesIdentityId,
        PalletCorporateActionsCaId,
        PalletCorporateActionsBallotBallotTimeRange
      ]
    >;
    readonly isMetaChanged: boolean;
    readonly asMetaChanged: ITuple<
      [
        PolymeshPrimitivesIdentityId,
        PalletCorporateActionsCaId,
        PalletCorporateActionsBallotBallotMeta
      ]
    >;
    readonly isRcvChanged: boolean;
    readonly asRcvChanged: ITuple<[PolymeshPrimitivesIdentityId, PalletCorporateActionsCaId, bool]>;
    readonly isRemoved: boolean;
    readonly asRemoved: ITuple<[PolymeshPrimitivesEventOnly, PalletCorporateActionsCaId]>;
    readonly type:
      | 'Created'
      | 'VoteCast'
      | 'RangeChanged'
      | 'MetaChanged'
      | 'RcvChanged'
      | 'Removed';
  }

  /** @name PalletCorporateActionsBallotBallotTimeRange (194) */
  export interface PalletCorporateActionsBallotBallotTimeRange extends Struct {
    readonly start: u64;
    readonly end: u64;
  }

  /** @name PalletCorporateActionsBallotBallotMeta (195) */
  export interface PalletCorporateActionsBallotBallotMeta extends Struct {
    readonly title: Bytes;
    readonly motions: Vec<PalletCorporateActionsBallotMotion>;
  }

  /** @name PalletCorporateActionsBallotMotion (198) */
  export interface PalletCorporateActionsBallotMotion extends Struct {
    readonly title: Bytes;
    readonly infoLink: Bytes;
    readonly choices: Vec<Bytes>;
  }

  /** @name PalletCorporateActionsBallotBallotVote (204) */
  export interface PalletCorporateActionsBallotBallotVote extends Struct {
    readonly power: u128;
    readonly fallback: Option<u16>;
  }

  /** @name PalletPipsRawEvent (207) */
  export interface PalletPipsRawEvent extends Enum {
    readonly isHistoricalPipsPruned: boolean;
    readonly asHistoricalPipsPruned: ITuple<[PolymeshPrimitivesIdentityId, bool, bool]>;
    readonly isProposalCreated: boolean;
    readonly asProposalCreated: ITuple<
      [
        PolymeshPrimitivesIdentityId,
        PalletPipsProposer,
        u32,
        u128,
        Option<Bytes>,
        Option<Bytes>,
        PolymeshCommonUtilitiesMaybeBlock,
        PalletPipsProposalData
      ]
    >;
    readonly isProposalStateUpdated: boolean;
    readonly asProposalStateUpdated: ITuple<
      [PolymeshPrimitivesIdentityId, u32, PalletPipsProposalState]
    >;
    readonly isVoted: boolean;
    readonly asVoted: ITuple<[PolymeshPrimitivesIdentityId, AccountId32, u32, bool, u128]>;
    readonly isPipClosed: boolean;
    readonly asPipClosed: ITuple<[PolymeshPrimitivesIdentityId, u32, bool]>;
    readonly isExecutionScheduled: boolean;
    readonly asExecutionScheduled: ITuple<[PolymeshPrimitivesIdentityId, u32, u32]>;
    readonly isDefaultEnactmentPeriodChanged: boolean;
    readonly asDefaultEnactmentPeriodChanged: ITuple<[PolymeshPrimitivesIdentityId, u32, u32]>;
    readonly isMinimumProposalDepositChanged: boolean;
    readonly asMinimumProposalDepositChanged: ITuple<[PolymeshPrimitivesIdentityId, u128, u128]>;
    readonly isPendingPipExpiryChanged: boolean;
    readonly asPendingPipExpiryChanged: ITuple<
      [
        PolymeshPrimitivesIdentityId,
        PolymeshCommonUtilitiesMaybeBlock,
        PolymeshCommonUtilitiesMaybeBlock
      ]
    >;
    readonly isMaxPipSkipCountChanged: boolean;
    readonly asMaxPipSkipCountChanged: ITuple<[PolymeshPrimitivesIdentityId, u8, u8]>;
    readonly isActivePipLimitChanged: boolean;
    readonly asActivePipLimitChanged: ITuple<[PolymeshPrimitivesIdentityId, u32, u32]>;
    readonly isProposalRefund: boolean;
    readonly asProposalRefund: ITuple<[PolymeshPrimitivesIdentityId, u32, u128]>;
    readonly isSnapshotCleared: boolean;
    readonly asSnapshotCleared: ITuple<[PolymeshPrimitivesIdentityId, u32]>;
    readonly isSnapshotTaken: boolean;
    readonly asSnapshotTaken: ITuple<
      [PolymeshPrimitivesIdentityId, u32, Vec<PalletPipsSnapshottedPip>]
    >;
    readonly isPipSkipped: boolean;
    readonly asPipSkipped: ITuple<[PolymeshPrimitivesIdentityId, u32, u8]>;
    readonly isSnapshotResultsEnacted: boolean;
    readonly asSnapshotResultsEnacted: ITuple<
      [PolymeshPrimitivesIdentityId, Option<u32>, Vec<ITuple<[u32, u8]>>, Vec<u32>, Vec<u32>]
    >;
    readonly isExecutionSchedulingFailed: boolean;
    readonly asExecutionSchedulingFailed: ITuple<[PolymeshPrimitivesIdentityId, u32, u32]>;
    readonly isExpiryScheduled: boolean;
    readonly asExpiryScheduled: ITuple<[PolymeshPrimitivesIdentityId, u32, u32]>;
    readonly isExpirySchedulingFailed: boolean;
    readonly asExpirySchedulingFailed: ITuple<[PolymeshPrimitivesIdentityId, u32, u32]>;
    readonly isExecutionCancellingFailed: boolean;
    readonly asExecutionCancellingFailed: u32;
    readonly type:
      | 'HistoricalPipsPruned'
      | 'ProposalCreated'
      | 'ProposalStateUpdated'
      | 'Voted'
      | 'PipClosed'
      | 'ExecutionScheduled'
      | 'DefaultEnactmentPeriodChanged'
      | 'MinimumProposalDepositChanged'
      | 'PendingPipExpiryChanged'
      | 'MaxPipSkipCountChanged'
      | 'ActivePipLimitChanged'
      | 'ProposalRefund'
      | 'SnapshotCleared'
      | 'SnapshotTaken'
      | 'PipSkipped'
      | 'SnapshotResultsEnacted'
      | 'ExecutionSchedulingFailed'
      | 'ExpiryScheduled'
      | 'ExpirySchedulingFailed'
      | 'ExecutionCancellingFailed';
  }

  /** @name PalletPipsProposer (208) */
  export interface PalletPipsProposer extends Enum {
    readonly isCommunity: boolean;
    readonly asCommunity: AccountId32;
    readonly isCommittee: boolean;
    readonly asCommittee: PalletPipsCommittee;
    readonly type: 'Community' | 'Committee';
  }

  /** @name PalletPipsCommittee (209) */
  export interface PalletPipsCommittee extends Enum {
    readonly isTechnical: boolean;
    readonly isUpgrade: boolean;
    readonly type: 'Technical' | 'Upgrade';
  }

  /** @name PalletPipsProposalData (213) */
  export interface PalletPipsProposalData extends Enum {
    readonly isHash: boolean;
    readonly asHash: H256;
    readonly isProposal: boolean;
    readonly asProposal: Bytes;
    readonly type: 'Hash' | 'Proposal';
  }

  /** @name PalletPipsProposalState (214) */
  export interface PalletPipsProposalState extends Enum {
    readonly isPending: boolean;
    readonly isRejected: boolean;
    readonly isScheduled: boolean;
    readonly isFailed: boolean;
    readonly isExecuted: boolean;
    readonly isExpired: boolean;
    readonly type: 'Pending' | 'Rejected' | 'Scheduled' | 'Failed' | 'Executed' | 'Expired';
  }

  /** @name PalletPipsSnapshottedPip (217) */
  export interface PalletPipsSnapshottedPip extends Struct {
    readonly id: u32;
    readonly weight: ITuple<[bool, u128]>;
  }

  /** @name PolymeshCommonUtilitiesPortfolioEvent (223) */
  export interface PolymeshCommonUtilitiesPortfolioEvent extends Enum {
    readonly isPortfolioCreated: boolean;
    readonly asPortfolioCreated: ITuple<[PolymeshPrimitivesIdentityId, u64, Bytes]>;
    readonly isPortfolioDeleted: boolean;
    readonly asPortfolioDeleted: ITuple<[PolymeshPrimitivesIdentityId, u64]>;
    readonly isMovedBetweenPortfolios: boolean;
    readonly asMovedBetweenPortfolios: ITuple<
      [
        PolymeshPrimitivesIdentityId,
        PolymeshPrimitivesIdentityIdPortfolioId,
        PolymeshPrimitivesIdentityIdPortfolioId,
        PolymeshPrimitivesTicker,
        u128,
        Option<PolymeshCommonUtilitiesBalancesMemo>
      ]
    >;
    readonly isPortfolioRenamed: boolean;
    readonly asPortfolioRenamed: ITuple<[PolymeshPrimitivesIdentityId, u64, Bytes]>;
    readonly isUserPortfolios: boolean;
    readonly asUserPortfolios: ITuple<[PolymeshPrimitivesIdentityId, Vec<ITuple<[u64, Bytes]>>]>;
    readonly isPortfolioCustodianChanged: boolean;
    readonly asPortfolioCustodianChanged: ITuple<
      [
        PolymeshPrimitivesIdentityId,
        PolymeshPrimitivesIdentityIdPortfolioId,
        PolymeshPrimitivesIdentityId
      ]
    >;
    readonly type:
      | 'PortfolioCreated'
      | 'PortfolioDeleted'
      | 'MovedBetweenPortfolios'
      | 'PortfolioRenamed'
      | 'UserPortfolios'
      | 'PortfolioCustodianChanged';
  }

  /** @name PalletProtocolFeeRawEvent (227) */
  export interface PalletProtocolFeeRawEvent extends Enum {
    readonly isFeeSet: boolean;
    readonly asFeeSet: ITuple<[PolymeshPrimitivesIdentityId, u128]>;
    readonly isCoefficientSet: boolean;
    readonly asCoefficientSet: ITuple<[PolymeshPrimitivesIdentityId, PolymeshPrimitivesPosRatio]>;
    readonly isFeeCharged: boolean;
    readonly asFeeCharged: ITuple<[AccountId32, u128]>;
    readonly type: 'FeeSet' | 'CoefficientSet' | 'FeeCharged';
  }

  /** @name PolymeshPrimitivesPosRatio (228) */
  export interface PolymeshPrimitivesPosRatio extends ITuple<[u32, u32]> {}

  /** @name PalletSchedulerEvent (229) */
  export interface PalletSchedulerEvent extends Enum {
    readonly isScheduled: boolean;
    readonly asScheduled: {
      readonly when: u32;
      readonly index: u32;
    } & Struct;
    readonly isCanceled: boolean;
    readonly asCanceled: {
      readonly when: u32;
      readonly index: u32;
    } & Struct;
    readonly isDispatched: boolean;
    readonly asDispatched: {
      readonly task: ITuple<[u32, u32]>;
      readonly id: Option<Bytes>;
      readonly result: Result<Null, SpRuntimeDispatchError>;
    } & Struct;
    readonly isCallLookupFailed: boolean;
    readonly asCallLookupFailed: {
      readonly task: ITuple<[u32, u32]>;
      readonly id: Option<Bytes>;
      readonly error: FrameSupportScheduleLookupError;
    } & Struct;
    readonly type: 'Scheduled' | 'Canceled' | 'Dispatched' | 'CallLookupFailed';
  }

  /** @name FrameSupportScheduleLookupError (231) */
  export interface FrameSupportScheduleLookupError extends Enum {
    readonly isUnknown: boolean;
    readonly isBadFormat: boolean;
    readonly type: 'Unknown' | 'BadFormat';
  }

  /** @name PalletSettlementRawEvent (232) */
  export interface PalletSettlementRawEvent extends Enum {
    readonly isVenueCreated: boolean;
    readonly asVenueCreated: ITuple<
      [PolymeshPrimitivesIdentityId, u64, Bytes, PalletSettlementVenueType]
    >;
    readonly isVenueDetailsUpdated: boolean;
    readonly asVenueDetailsUpdated: ITuple<[PolymeshPrimitivesIdentityId, u64, Bytes]>;
    readonly isVenueTypeUpdated: boolean;
    readonly asVenueTypeUpdated: ITuple<
      [PolymeshPrimitivesIdentityId, u64, PalletSettlementVenueType]
    >;
    readonly isInstructionCreated: boolean;
    readonly asInstructionCreated: ITuple<
      [
        PolymeshPrimitivesIdentityId,
        u64,
        u64,
        PalletSettlementSettlementType,
        Option<u64>,
        Option<u64>,
        Vec<PalletSettlementLeg>
      ]
    >;
    readonly isInstructionAffirmed: boolean;
    readonly asInstructionAffirmed: ITuple<
      [PolymeshPrimitivesIdentityId, PolymeshPrimitivesIdentityIdPortfolioId, u64]
    >;
    readonly isAffirmationWithdrawn: boolean;
    readonly asAffirmationWithdrawn: ITuple<
      [PolymeshPrimitivesIdentityId, PolymeshPrimitivesIdentityIdPortfolioId, u64]
    >;
    readonly isInstructionRejected: boolean;
    readonly asInstructionRejected: ITuple<[PolymeshPrimitivesIdentityId, u64]>;
    readonly isReceiptClaimed: boolean;
    readonly asReceiptClaimed: ITuple<
      [PolymeshPrimitivesIdentityId, u64, u64, u64, AccountId32, Bytes]
    >;
    readonly isReceiptValidityChanged: boolean;
    readonly asReceiptValidityChanged: ITuple<
      [PolymeshPrimitivesIdentityId, AccountId32, u64, bool]
    >;
    readonly isReceiptUnclaimed: boolean;
    readonly asReceiptUnclaimed: ITuple<[PolymeshPrimitivesIdentityId, u64, u64, u64, AccountId32]>;
    readonly isVenueFiltering: boolean;
    readonly asVenueFiltering: ITuple<
      [PolymeshPrimitivesIdentityId, PolymeshPrimitivesTicker, bool]
    >;
    readonly isVenuesAllowed: boolean;
    readonly asVenuesAllowed: ITuple<
      [PolymeshPrimitivesIdentityId, PolymeshPrimitivesTicker, Vec<u64>]
    >;
    readonly isVenuesBlocked: boolean;
    readonly asVenuesBlocked: ITuple<
      [PolymeshPrimitivesIdentityId, PolymeshPrimitivesTicker, Vec<u64>]
    >;
    readonly isLegFailedExecution: boolean;
    readonly asLegFailedExecution: ITuple<[PolymeshPrimitivesIdentityId, u64, u64]>;
    readonly isInstructionFailed: boolean;
    readonly asInstructionFailed: ITuple<[PolymeshPrimitivesIdentityId, u64]>;
    readonly isInstructionExecuted: boolean;
    readonly asInstructionExecuted: ITuple<[PolymeshPrimitivesIdentityId, u64]>;
    readonly isVenueUnauthorized: boolean;
    readonly asVenueUnauthorized: ITuple<
      [PolymeshPrimitivesIdentityId, PolymeshPrimitivesTicker, u64]
    >;
    readonly isSchedulingFailed: boolean;
    readonly asSchedulingFailed: SpRuntimeDispatchError;
    readonly isInstructionRescheduled: boolean;
    readonly asInstructionRescheduled: ITuple<[PolymeshPrimitivesIdentityId, u64]>;
    readonly type:
      | 'VenueCreated'
      | 'VenueDetailsUpdated'
      | 'VenueTypeUpdated'
      | 'InstructionCreated'
      | 'InstructionAffirmed'
      | 'AffirmationWithdrawn'
      | 'InstructionRejected'
      | 'ReceiptClaimed'
      | 'ReceiptValidityChanged'
      | 'ReceiptUnclaimed'
      | 'VenueFiltering'
      | 'VenuesAllowed'
      | 'VenuesBlocked'
      | 'LegFailedExecution'
      | 'InstructionFailed'
      | 'InstructionExecuted'
      | 'VenueUnauthorized'
      | 'SchedulingFailed'
      | 'InstructionRescheduled';
  }

  /** @name PalletSettlementVenueType (235) */
  export interface PalletSettlementVenueType extends Enum {
    readonly isOther: boolean;
    readonly isDistribution: boolean;
    readonly isSto: boolean;
    readonly isExchange: boolean;
    readonly type: 'Other' | 'Distribution' | 'Sto' | 'Exchange';
  }

  /** @name PalletSettlementSettlementType (237) */
  export interface PalletSettlementSettlementType extends Enum {
    readonly isSettleOnAffirmation: boolean;
    readonly isSettleOnBlock: boolean;
    readonly asSettleOnBlock: u32;
    readonly type: 'SettleOnAffirmation' | 'SettleOnBlock';
  }

  /** @name PalletSettlementLeg (239) */
  export interface PalletSettlementLeg extends Struct {
    readonly from: PolymeshPrimitivesIdentityIdPortfolioId;
    readonly to: PolymeshPrimitivesIdentityIdPortfolioId;
    readonly asset: PolymeshPrimitivesTicker;
    readonly amount: u128;
  }

  /** @name PolymeshCommonUtilitiesStatisticsEvent (243) */
  export interface PolymeshCommonUtilitiesStatisticsEvent extends Enum {
    readonly isStatTypesAdded: boolean;
    readonly asStatTypesAdded: ITuple<
      [
        PolymeshPrimitivesIdentityId,
        PolymeshPrimitivesStatisticsAssetScope,
        Vec<PolymeshPrimitivesStatisticsStatType>
      ]
    >;
    readonly isStatTypesRemoved: boolean;
    readonly asStatTypesRemoved: ITuple<
      [
        PolymeshPrimitivesIdentityId,
        PolymeshPrimitivesStatisticsAssetScope,
        Vec<PolymeshPrimitivesStatisticsStatType>
      ]
    >;
    readonly isAssetStatsUpdated: boolean;
    readonly asAssetStatsUpdated: ITuple<
      [
        PolymeshPrimitivesIdentityId,
        PolymeshPrimitivesStatisticsAssetScope,
        PolymeshPrimitivesStatisticsStatType,
        Vec<PolymeshPrimitivesStatisticsStatUpdate>
      ]
    >;
    readonly isSetAssetTransferCompliance: boolean;
    readonly asSetAssetTransferCompliance: ITuple<
      [
        PolymeshPrimitivesIdentityId,
        PolymeshPrimitivesStatisticsAssetScope,
        Vec<PolymeshPrimitivesTransferComplianceTransferCondition>
      ]
    >;
    readonly isTransferConditionExemptionsAdded: boolean;
    readonly asTransferConditionExemptionsAdded: ITuple<
      [
        PolymeshPrimitivesIdentityId,
        PolymeshPrimitivesTransferComplianceTransferConditionExemptKey,
        Vec<PolymeshPrimitivesIdentityId>
      ]
    >;
    readonly isTransferConditionExemptionsRemoved: boolean;
    readonly asTransferConditionExemptionsRemoved: ITuple<
      [
        PolymeshPrimitivesIdentityId,
        PolymeshPrimitivesTransferComplianceTransferConditionExemptKey,
        Vec<PolymeshPrimitivesIdentityId>
      ]
    >;
    readonly type:
      | 'StatTypesAdded'
      | 'StatTypesRemoved'
      | 'AssetStatsUpdated'
      | 'SetAssetTransferCompliance'
      | 'TransferConditionExemptionsAdded'
      | 'TransferConditionExemptionsRemoved';
  }

  /** @name PolymeshPrimitivesStatisticsAssetScope (244) */
  export interface PolymeshPrimitivesStatisticsAssetScope extends Enum {
    readonly isTicker: boolean;
    readonly asTicker: PolymeshPrimitivesTicker;
    readonly type: 'Ticker';
  }

  /** @name PolymeshPrimitivesStatisticsStatType (246) */
  export interface PolymeshPrimitivesStatisticsStatType extends Struct {
    readonly op: PolymeshPrimitivesStatisticsStatOpType;
    readonly claimIssuer: Option<
      ITuple<[PolymeshPrimitivesIdentityClaimClaimType, PolymeshPrimitivesIdentityId]>
    >;
  }

  /** @name PolymeshPrimitivesStatisticsStatOpType (247) */
  export interface PolymeshPrimitivesStatisticsStatOpType extends Enum {
    readonly isCount: boolean;
    readonly isBalance: boolean;
    readonly type: 'Count' | 'Balance';
  }

  /** @name PolymeshPrimitivesStatisticsStatUpdate (251) */
  export interface PolymeshPrimitivesStatisticsStatUpdate extends Struct {
    readonly key2: PolymeshPrimitivesStatisticsStat2ndKey;
    readonly value: Option<u128>;
  }

  /** @name PolymeshPrimitivesStatisticsStat2ndKey (252) */
  export interface PolymeshPrimitivesStatisticsStat2ndKey extends Enum {
    readonly isNoClaimStat: boolean;
    readonly isClaim: boolean;
    readonly asClaim: PolymeshPrimitivesStatisticsStatClaim;
    readonly type: 'NoClaimStat' | 'Claim';
  }

  /** @name PolymeshPrimitivesStatisticsStatClaim (253) */
  export interface PolymeshPrimitivesStatisticsStatClaim extends Enum {
    readonly isAccredited: boolean;
    readonly asAccredited: bool;
    readonly isAffiliate: boolean;
    readonly asAffiliate: bool;
    readonly isJurisdiction: boolean;
    readonly asJurisdiction: Option<PolymeshPrimitivesJurisdictionCountryCode>;
    readonly type: 'Accredited' | 'Affiliate' | 'Jurisdiction';
  }

  /** @name PolymeshPrimitivesTransferComplianceTransferCondition (257) */
  export interface PolymeshPrimitivesTransferComplianceTransferCondition extends Enum {
    readonly isMaxInvestorCount: boolean;
    readonly asMaxInvestorCount: u64;
    readonly isMaxInvestorOwnership: boolean;
    readonly asMaxInvestorOwnership: Permill;
    readonly isClaimCount: boolean;
    readonly asClaimCount: ITuple<
      [PolymeshPrimitivesStatisticsStatClaim, PolymeshPrimitivesIdentityId, u64, Option<u64>]
    >;
    readonly isClaimOwnership: boolean;
    readonly asClaimOwnership: ITuple<
      [PolymeshPrimitivesStatisticsStatClaim, PolymeshPrimitivesIdentityId, Permill, Permill]
    >;
    readonly type: 'MaxInvestorCount' | 'MaxInvestorOwnership' | 'ClaimCount' | 'ClaimOwnership';
  }

  /** @name PolymeshPrimitivesTransferComplianceTransferConditionExemptKey (259) */
  export interface PolymeshPrimitivesTransferComplianceTransferConditionExemptKey extends Struct {
    readonly asset: PolymeshPrimitivesStatisticsAssetScope;
    readonly op: PolymeshPrimitivesStatisticsStatOpType;
    readonly claimType: Option<PolymeshPrimitivesIdentityClaimClaimType>;
  }

  /** @name PalletStoRawEvent (261) */
  export interface PalletStoRawEvent extends Enum {
    readonly isFundraiserCreated: boolean;
    readonly asFundraiserCreated: ITuple<
      [PolymeshPrimitivesIdentityId, u64, Bytes, PalletStoFundraiser]
    >;
    readonly isInvested: boolean;
    readonly asInvested: ITuple<
      [
        PolymeshPrimitivesIdentityId,
        u64,
        PolymeshPrimitivesTicker,
        PolymeshPrimitivesTicker,
        u128,
        u128
      ]
    >;
    readonly isFundraiserFrozen: boolean;
    readonly asFundraiserFrozen: ITuple<[PolymeshPrimitivesIdentityId, u64]>;
    readonly isFundraiserUnfrozen: boolean;
    readonly asFundraiserUnfrozen: ITuple<[PolymeshPrimitivesIdentityId, u64]>;
    readonly isFundraiserWindowModified: boolean;
    readonly asFundraiserWindowModified: ITuple<
      [PolymeshPrimitivesEventOnly, u64, u64, Option<u64>, u64, Option<u64>]
    >;
    readonly isFundraiserClosed: boolean;
    readonly asFundraiserClosed: ITuple<[PolymeshPrimitivesIdentityId, u64]>;
    readonly type:
      | 'FundraiserCreated'
      | 'Invested'
      | 'FundraiserFrozen'
      | 'FundraiserUnfrozen'
      | 'FundraiserWindowModified'
      | 'FundraiserClosed';
  }

  /** @name PalletStoFundraiser (264) */
  export interface PalletStoFundraiser extends Struct {
    readonly creator: PolymeshPrimitivesIdentityId;
    readonly offeringPortfolio: PolymeshPrimitivesIdentityIdPortfolioId;
    readonly offeringAsset: PolymeshPrimitivesTicker;
    readonly raisingPortfolio: PolymeshPrimitivesIdentityIdPortfolioId;
    readonly raisingAsset: PolymeshPrimitivesTicker;
    readonly tiers: Vec<PalletStoFundraiserTier>;
    readonly venueId: u64;
    readonly start: u64;
    readonly end: Option<u64>;
    readonly status: PalletStoFundraiserStatus;
    readonly minimumInvestment: u128;
  }

  /** @name PalletStoFundraiserTier (266) */
  export interface PalletStoFundraiserTier extends Struct {
    readonly total: u128;
    readonly price: u128;
    readonly remaining: u128;
  }

  /** @name PalletStoFundraiserStatus (267) */
  export interface PalletStoFundraiserStatus extends Enum {
    readonly isLive: boolean;
    readonly isFrozen: boolean;
    readonly isClosed: boolean;
    readonly isClosedEarly: boolean;
    readonly type: 'Live' | 'Frozen' | 'Closed' | 'ClosedEarly';
  }

  /** @name PalletTreasuryRawEvent (268) */
  export interface PalletTreasuryRawEvent extends Enum {
    readonly isTreasuryDisbursement: boolean;
    readonly asTreasuryDisbursement: ITuple<
      [PolymeshPrimitivesIdentityId, PolymeshPrimitivesIdentityId, AccountId32, u128]
    >;
    readonly isTreasuryDisbursementFailed: boolean;
    readonly asTreasuryDisbursementFailed: ITuple<
      [PolymeshPrimitivesIdentityId, PolymeshPrimitivesIdentityId, AccountId32, u128]
    >;
    readonly isTreasuryReimbursement: boolean;
    readonly asTreasuryReimbursement: ITuple<[PolymeshPrimitivesIdentityId, u128]>;
    readonly type: 'TreasuryDisbursement' | 'TreasuryDisbursementFailed' | 'TreasuryReimbursement';
  }

  /** @name PalletUtilityEvent (269) */
  export interface PalletUtilityEvent extends Enum {
    readonly isBatchInterrupted: boolean;
    readonly asBatchInterrupted: ITuple<[Vec<u32>, ITuple<[u32, SpRuntimeDispatchError]>]>;
    readonly isBatchOptimisticFailed: boolean;
    readonly asBatchOptimisticFailed: ITuple<
      [Vec<u32>, Vec<ITuple<[u32, SpRuntimeDispatchError]>>]
    >;
    readonly isBatchCompleted: boolean;
    readonly asBatchCompleted: Vec<u32>;
    readonly type: 'BatchInterrupted' | 'BatchOptimisticFailed' | 'BatchCompleted';
  }

  /** @name PolymeshCommonUtilitiesBaseEvent (273) */
  export interface PolymeshCommonUtilitiesBaseEvent extends Enum {
    readonly isUnexpectedError: boolean;
    readonly asUnexpectedError: Option<SpRuntimeDispatchError>;
    readonly type: 'UnexpectedError';
  }

  /** @name PolymeshCommonUtilitiesExternalAgentsEvent (275) */
  export interface PolymeshCommonUtilitiesExternalAgentsEvent extends Enum {
    readonly isGroupCreated: boolean;
    readonly asGroupCreated: ITuple<
      [
        PolymeshPrimitivesEventOnly,
        PolymeshPrimitivesTicker,
        u32,
        PolymeshPrimitivesSubsetSubsetRestrictionPalletPermissions
      ]
    >;
    readonly isGroupPermissionsUpdated: boolean;
    readonly asGroupPermissionsUpdated: ITuple<
      [
        PolymeshPrimitivesEventOnly,
        PolymeshPrimitivesTicker,
        u32,
        PolymeshPrimitivesSubsetSubsetRestrictionPalletPermissions
      ]
    >;
    readonly isAgentAdded: boolean;
    readonly asAgentAdded: ITuple<
      [PolymeshPrimitivesEventOnly, PolymeshPrimitivesTicker, PolymeshPrimitivesAgentAgentGroup]
    >;
    readonly isAgentRemoved: boolean;
    readonly asAgentRemoved: ITuple<
      [PolymeshPrimitivesEventOnly, PolymeshPrimitivesTicker, PolymeshPrimitivesIdentityId]
    >;
    readonly isGroupChanged: boolean;
    readonly asGroupChanged: ITuple<
      [
        PolymeshPrimitivesEventOnly,
        PolymeshPrimitivesTicker,
        PolymeshPrimitivesIdentityId,
        PolymeshPrimitivesAgentAgentGroup
      ]
    >;
    readonly type:
      | 'GroupCreated'
      | 'GroupPermissionsUpdated'
      | 'AgentAdded'
      | 'AgentRemoved'
      | 'GroupChanged';
  }

  /** @name PolymeshCommonUtilitiesRelayerRawEvent (276) */
  export interface PolymeshCommonUtilitiesRelayerRawEvent extends Enum {
    readonly isAuthorizedPayingKey: boolean;
    readonly asAuthorizedPayingKey: ITuple<
      [PolymeshPrimitivesEventOnly, AccountId32, AccountId32, u128, u64]
    >;
    readonly isAcceptedPayingKey: boolean;
    readonly asAcceptedPayingKey: ITuple<[PolymeshPrimitivesEventOnly, AccountId32, AccountId32]>;
    readonly isRemovedPayingKey: boolean;
    readonly asRemovedPayingKey: ITuple<[PolymeshPrimitivesEventOnly, AccountId32, AccountId32]>;
    readonly isUpdatedPolyxLimit: boolean;
    readonly asUpdatedPolyxLimit: ITuple<
      [PolymeshPrimitivesEventOnly, AccountId32, AccountId32, u128, u128]
    >;
    readonly type:
      | 'AuthorizedPayingKey'
      | 'AcceptedPayingKey'
      | 'RemovedPayingKey'
      | 'UpdatedPolyxLimit';
  }

  /** @name PalletRewardsRawEvent (277) */
  export interface PalletRewardsRawEvent extends Enum {
    readonly isItnRewardClaimed: boolean;
    readonly asItnRewardClaimed: ITuple<[AccountId32, u128]>;
    readonly type: 'ItnRewardClaimed';
  }

  /** @name PalletContractsEvent (278) */
  export interface PalletContractsEvent extends Enum {
    readonly isInstantiated: boolean;
    readonly asInstantiated: {
      readonly deployer: AccountId32;
      readonly contract: AccountId32;
    } & Struct;
    readonly isTerminated: boolean;
    readonly asTerminated: {
      readonly contract: AccountId32;
      readonly beneficiary: AccountId32;
    } & Struct;
    readonly isCodeStored: boolean;
    readonly asCodeStored: {
      readonly codeHash: H256;
    } & Struct;
    readonly isContractEmitted: boolean;
    readonly asContractEmitted: {
      readonly contract: AccountId32;
      readonly data: Bytes;
    } & Struct;
    readonly isCodeRemoved: boolean;
    readonly asCodeRemoved: {
      readonly codeHash: H256;
    } & Struct;
    readonly isContractCodeUpdated: boolean;
    readonly asContractCodeUpdated: {
      readonly contract: AccountId32;
      readonly newCodeHash: H256;
      readonly oldCodeHash: H256;
    } & Struct;
    readonly type:
      | 'Instantiated'
      | 'Terminated'
      | 'CodeStored'
      | 'ContractEmitted'
      | 'CodeRemoved'
      | 'ContractCodeUpdated';
  }

  /** @name PolymeshContractsEvent (279) */
  export type PolymeshContractsEvent = Null;

  /** @name PalletPreimageEvent (280) */
  export interface PalletPreimageEvent extends Enum {
    readonly isNoted: boolean;
    readonly asNoted: {
      readonly hash_: H256;
    } & Struct;
    readonly isRequested: boolean;
    readonly asRequested: {
      readonly hash_: H256;
    } & Struct;
    readonly isCleared: boolean;
    readonly asCleared: {
      readonly hash_: H256;
    } & Struct;
    readonly type: 'Noted' | 'Requested' | 'Cleared';
  }

  /** @name PalletTestUtilsRawEvent (281) */
  export interface PalletTestUtilsRawEvent extends Enum {
    readonly isMockInvestorUIDCreated: boolean;
    readonly asMockInvestorUIDCreated: ITuple<
      [PolymeshPrimitivesIdentityId, PolymeshPrimitivesCddIdInvestorUid]
    >;
    readonly isDidStatus: boolean;
    readonly asDidStatus: ITuple<[PolymeshPrimitivesIdentityId, AccountId32]>;
    readonly isCddStatus: boolean;
    readonly asCddStatus: ITuple<[Option<PolymeshPrimitivesIdentityId>, AccountId32, bool]>;
    readonly type: 'MockInvestorUIDCreated' | 'DidStatus' | 'CddStatus';
  }

  /** @name PolymeshPrimitivesCddIdInvestorUid (282) */
  export interface PolymeshPrimitivesCddIdInvestorUid extends U8aFixed {}

  /** @name FrameSystemPhase (283) */
  export interface FrameSystemPhase extends Enum {
    readonly isApplyExtrinsic: boolean;
    readonly asApplyExtrinsic: u32;
    readonly isFinalization: boolean;
    readonly isInitialization: boolean;
    readonly type: 'ApplyExtrinsic' | 'Finalization' | 'Initialization';
  }

  /** @name FrameSystemLastRuntimeUpgradeInfo (286) */
  export interface FrameSystemLastRuntimeUpgradeInfo extends Struct {
    readonly specVersion: Compact<u32>;
    readonly specName: Text;
  }

  /** @name FrameSystemCall (289) */
  export interface FrameSystemCall extends Enum {
    readonly isFillBlock: boolean;
    readonly asFillBlock: {
      readonly ratio: Perbill;
    } & Struct;
    readonly isRemark: boolean;
    readonly asRemark: {
      readonly remark: Bytes;
    } & Struct;
    readonly isSetHeapPages: boolean;
    readonly asSetHeapPages: {
      readonly pages: u64;
    } & Struct;
    readonly isSetCode: boolean;
    readonly asSetCode: {
      readonly code: Bytes;
    } & Struct;
    readonly isSetCodeWithoutChecks: boolean;
    readonly asSetCodeWithoutChecks: {
      readonly code: Bytes;
    } & Struct;
    readonly isSetStorage: boolean;
    readonly asSetStorage: {
      readonly items: Vec<ITuple<[Bytes, Bytes]>>;
    } & Struct;
    readonly isKillStorage: boolean;
    readonly asKillStorage: {
      readonly keys_: Vec<Bytes>;
    } & Struct;
    readonly isKillPrefix: boolean;
    readonly asKillPrefix: {
      readonly prefix: Bytes;
      readonly subkeys: u32;
    } & Struct;
    readonly isRemarkWithEvent: boolean;
    readonly asRemarkWithEvent: {
      readonly remark: Bytes;
    } & Struct;
    readonly type:
      | 'FillBlock'
      | 'Remark'
      | 'SetHeapPages'
      | 'SetCode'
      | 'SetCodeWithoutChecks'
      | 'SetStorage'
      | 'KillStorage'
      | 'KillPrefix'
      | 'RemarkWithEvent';
  }

  /** @name FrameSystemLimitsBlockWeights (293) */
  export interface FrameSystemLimitsBlockWeights extends Struct {
    readonly baseBlock: u64;
    readonly maxBlock: u64;
    readonly perClass: FrameSupportWeightsPerDispatchClassWeightsPerClass;
  }

  /** @name FrameSupportWeightsPerDispatchClassWeightsPerClass (294) */
  export interface FrameSupportWeightsPerDispatchClassWeightsPerClass extends Struct {
    readonly normal: FrameSystemLimitsWeightsPerClass;
    readonly operational: FrameSystemLimitsWeightsPerClass;
    readonly mandatory: FrameSystemLimitsWeightsPerClass;
  }

  /** @name FrameSystemLimitsWeightsPerClass (295) */
  export interface FrameSystemLimitsWeightsPerClass extends Struct {
    readonly baseExtrinsic: u64;
    readonly maxExtrinsic: Option<u64>;
    readonly maxTotal: Option<u64>;
    readonly reserved: Option<u64>;
  }

  /** @name FrameSystemLimitsBlockLength (296) */
  export interface FrameSystemLimitsBlockLength extends Struct {
    readonly max: FrameSupportWeightsPerDispatchClassU32;
  }

  /** @name FrameSupportWeightsPerDispatchClassU32 (297) */
  export interface FrameSupportWeightsPerDispatchClassU32 extends Struct {
    readonly normal: u32;
    readonly operational: u32;
    readonly mandatory: u32;
  }

  /** @name FrameSupportWeightsRuntimeDbWeight (298) */
  export interface FrameSupportWeightsRuntimeDbWeight extends Struct {
    readonly read: u64;
    readonly write: u64;
  }

  /** @name SpVersionRuntimeVersion (299) */
  export interface SpVersionRuntimeVersion extends Struct {
    readonly specName: Text;
    readonly implName: Text;
    readonly authoringVersion: u32;
    readonly specVersion: u32;
    readonly implVersion: u32;
    readonly apis: Vec<ITuple<[U8aFixed, u32]>>;
    readonly transactionVersion: u32;
    readonly stateVersion: u8;
  }

  /** @name FrameSystemError (304) */
  export interface FrameSystemError extends Enum {
    readonly isInvalidSpecName: boolean;
    readonly isSpecVersionNeedsToIncrease: boolean;
    readonly isFailedToExtractRuntimeVersion: boolean;
    readonly isNonDefaultComposite: boolean;
    readonly isNonZeroRefCount: boolean;
    readonly isCallFiltered: boolean;
    readonly type:
      | 'InvalidSpecName'
      | 'SpecVersionNeedsToIncrease'
      | 'FailedToExtractRuntimeVersion'
      | 'NonDefaultComposite'
      | 'NonZeroRefCount'
      | 'CallFiltered';
  }

  /** @name SpConsensusBabeAppPublic (307) */
  export interface SpConsensusBabeAppPublic extends SpCoreSr25519Public {}

  /** @name SpConsensusBabeDigestsNextConfigDescriptor (310) */
  export interface SpConsensusBabeDigestsNextConfigDescriptor extends Enum {
    readonly isV1: boolean;
    readonly asV1: {
      readonly c: ITuple<[u64, u64]>;
      readonly allowedSlots: SpConsensusBabeAllowedSlots;
    } & Struct;
    readonly type: 'V1';
  }

  /** @name SpConsensusBabeAllowedSlots (312) */
  export interface SpConsensusBabeAllowedSlots extends Enum {
    readonly isPrimarySlots: boolean;
    readonly isPrimaryAndSecondaryPlainSlots: boolean;
    readonly isPrimaryAndSecondaryVRFSlots: boolean;
    readonly type: 'PrimarySlots' | 'PrimaryAndSecondaryPlainSlots' | 'PrimaryAndSecondaryVRFSlots';
  }

  /** @name SpConsensusBabeBabeEpochConfiguration (316) */
  export interface SpConsensusBabeBabeEpochConfiguration extends Struct {
    readonly c: ITuple<[u64, u64]>;
    readonly allowedSlots: SpConsensusBabeAllowedSlots;
  }

  /** @name PalletBabeCall (317) */
  export interface PalletBabeCall extends Enum {
    readonly isReportEquivocation: boolean;
    readonly asReportEquivocation: {
      readonly equivocationProof: SpConsensusSlotsEquivocationProof;
      readonly keyOwnerProof: SpSessionMembershipProof;
    } & Struct;
    readonly isReportEquivocationUnsigned: boolean;
    readonly asReportEquivocationUnsigned: {
      readonly equivocationProof: SpConsensusSlotsEquivocationProof;
      readonly keyOwnerProof: SpSessionMembershipProof;
    } & Struct;
    readonly isPlanConfigChange: boolean;
    readonly asPlanConfigChange: {
      readonly config: SpConsensusBabeDigestsNextConfigDescriptor;
    } & Struct;
    readonly type: 'ReportEquivocation' | 'ReportEquivocationUnsigned' | 'PlanConfigChange';
  }

  /** @name SpConsensusSlotsEquivocationProof (318) */
  export interface SpConsensusSlotsEquivocationProof extends Struct {
    readonly offender: SpConsensusBabeAppPublic;
    readonly slot: u64;
    readonly firstHeader: SpRuntimeHeader;
    readonly secondHeader: SpRuntimeHeader;
  }

  /** @name SpRuntimeHeader (319) */
  export interface SpRuntimeHeader extends Struct {
    readonly parentHash: H256;
    readonly number: Compact<u32>;
    readonly stateRoot: H256;
    readonly extrinsicsRoot: H256;
    readonly digest: SpRuntimeDigest;
  }

  /** @name SpRuntimeBlakeTwo256 (320) */
  export type SpRuntimeBlakeTwo256 = Null;

  /** @name SpSessionMembershipProof (321) */
  export interface SpSessionMembershipProof extends Struct {
    readonly session: u32;
    readonly trieNodes: Vec<Bytes>;
    readonly validatorCount: u32;
  }

  /** @name PalletBabeError (322) */
  export interface PalletBabeError extends Enum {
    readonly isInvalidEquivocationProof: boolean;
    readonly isInvalidKeyOwnershipProof: boolean;
    readonly isDuplicateOffenceReport: boolean;
    readonly type:
      | 'InvalidEquivocationProof'
      | 'InvalidKeyOwnershipProof'
      | 'DuplicateOffenceReport';
  }

  /** @name PalletTimestampCall (323) */
  export interface PalletTimestampCall extends Enum {
    readonly isSet: boolean;
    readonly asSet: {
      readonly now: Compact<u64>;
    } & Struct;
    readonly type: 'Set';
  }

  /** @name PalletIndicesCall (326) */
  export interface PalletIndicesCall extends Enum {
    readonly isClaim: boolean;
    readonly asClaim: {
      readonly index: u32;
    } & Struct;
    readonly isTransfer: boolean;
    readonly asTransfer: {
      readonly new_: AccountId32;
      readonly index: u32;
    } & Struct;
    readonly isFree: boolean;
    readonly asFree: {
      readonly index: u32;
    } & Struct;
    readonly isForceTransfer: boolean;
    readonly asForceTransfer: {
      readonly new_: AccountId32;
      readonly index: u32;
      readonly freeze: bool;
    } & Struct;
    readonly isFreeze: boolean;
    readonly asFreeze: {
      readonly index: u32;
    } & Struct;
    readonly type: 'Claim' | 'Transfer' | 'Free' | 'ForceTransfer' | 'Freeze';
  }

  /** @name PalletIndicesError (327) */
  export interface PalletIndicesError extends Enum {
    readonly isNotAssigned: boolean;
    readonly isNotOwner: boolean;
    readonly isInUse: boolean;
    readonly isNotTransfer: boolean;
    readonly isPermanent: boolean;
    readonly type: 'NotAssigned' | 'NotOwner' | 'InUse' | 'NotTransfer' | 'Permanent';
  }

  /** @name PalletAuthorshipUncleEntryItem (329) */
  export interface PalletAuthorshipUncleEntryItem extends Enum {
    readonly isInclusionHeight: boolean;
    readonly asInclusionHeight: u32;
    readonly isUncle: boolean;
    readonly asUncle: ITuple<[H256, Option<AccountId32>]>;
    readonly type: 'InclusionHeight' | 'Uncle';
  }

  /** @name PalletAuthorshipCall (330) */
  export interface PalletAuthorshipCall extends Enum {
    readonly isSetUncles: boolean;
    readonly asSetUncles: {
      readonly newUncles: Vec<SpRuntimeHeader>;
    } & Struct;
    readonly type: 'SetUncles';
  }

  /** @name PalletAuthorshipError (332) */
  export interface PalletAuthorshipError extends Enum {
    readonly isInvalidUncleParent: boolean;
    readonly isUnclesAlreadySet: boolean;
    readonly isTooManyUncles: boolean;
    readonly isGenesisUncle: boolean;
    readonly isTooHighUncle: boolean;
    readonly isUncleAlreadyIncluded: boolean;
    readonly isOldUncle: boolean;
    readonly type:
      | 'InvalidUncleParent'
      | 'UnclesAlreadySet'
      | 'TooManyUncles'
      | 'GenesisUncle'
      | 'TooHighUncle'
      | 'UncleAlreadyIncluded'
      | 'OldUncle';
  }

  /** @name PalletBalancesBalanceLock (334) */
  export interface PalletBalancesBalanceLock extends Struct {
    readonly id: U8aFixed;
    readonly amount: u128;
    readonly reasons: PolymeshCommonUtilitiesBalancesReasons;
  }

  /** @name PolymeshCommonUtilitiesBalancesReasons (335) */
  export interface PolymeshCommonUtilitiesBalancesReasons extends Enum {
    readonly isFee: boolean;
    readonly isMisc: boolean;
    readonly isAll: boolean;
    readonly type: 'Fee' | 'Misc' | 'All';
  }

  /** @name PalletBalancesCall (336) */
  export interface PalletBalancesCall extends Enum {
    readonly isTransfer: boolean;
    readonly asTransfer: {
      readonly dest: MultiAddress;
      readonly value: Compact<u128>;
    } & Struct;
    readonly isTransferWithMemo: boolean;
    readonly asTransferWithMemo: {
      readonly dest: MultiAddress;
      readonly value: Compact<u128>;
      readonly memo: Option<PolymeshCommonUtilitiesBalancesMemo>;
    } & Struct;
    readonly isDepositBlockRewardReserveBalance: boolean;
    readonly asDepositBlockRewardReserveBalance: {
      readonly value: Compact<u128>;
    } & Struct;
    readonly isSetBalance: boolean;
    readonly asSetBalance: {
      readonly who: MultiAddress;
      readonly newFree: Compact<u128>;
      readonly newReserved: Compact<u128>;
    } & Struct;
    readonly isForceTransfer: boolean;
    readonly asForceTransfer: {
      readonly source: MultiAddress;
      readonly dest: MultiAddress;
      readonly value: Compact<u128>;
    } & Struct;
    readonly isBurnAccountBalance: boolean;
    readonly asBurnAccountBalance: {
      readonly amount: u128;
    } & Struct;
    readonly type:
      | 'Transfer'
      | 'TransferWithMemo'
      | 'DepositBlockRewardReserveBalance'
      | 'SetBalance'
      | 'ForceTransfer'
      | 'BurnAccountBalance';
  }

  /** @name PalletBalancesError (338) */
  export interface PalletBalancesError extends Enum {
    readonly isLiquidityRestrictions: boolean;
    readonly isOverflow: boolean;
    readonly isInsufficientBalance: boolean;
    readonly isExistentialDeposit: boolean;
    readonly isReceiverCddMissing: boolean;
    readonly type:
      | 'LiquidityRestrictions'
      | 'Overflow'
      | 'InsufficientBalance'
      | 'ExistentialDeposit'
      | 'ReceiverCddMissing';
  }

  /** @name PalletTransactionPaymentReleases (340) */
  export interface PalletTransactionPaymentReleases extends Enum {
    readonly isV1Ancient: boolean;
    readonly isV2: boolean;
    readonly type: 'V1Ancient' | 'V2';
  }

  /** @name FrameSupportWeightsWeightToFeeCoefficient (342) */
  export interface FrameSupportWeightsWeightToFeeCoefficient extends Struct {
    readonly coeffInteger: u128;
    readonly coeffFrac: Perbill;
    readonly negative: bool;
    readonly degree: u8;
  }

  /** @name PolymeshPrimitivesIdentityDidRecord (343) */
  export interface PolymeshPrimitivesIdentityDidRecord extends Struct {
    readonly primaryKey: Option<AccountId32>;
  }

  /** @name PalletIdentityClaim1stKey (345) */
  export interface PalletIdentityClaim1stKey extends Struct {
    readonly target: PolymeshPrimitivesIdentityId;
    readonly claimType: PolymeshPrimitivesIdentityClaimClaimType;
  }

  /** @name PalletIdentityClaim2ndKey (346) */
  export interface PalletIdentityClaim2ndKey extends Struct {
    readonly issuer: PolymeshPrimitivesIdentityId;
    readonly scope: Option<PolymeshPrimitivesIdentityClaimScope>;
  }

  /** @name PolymeshPrimitivesSecondaryKeyKeyRecord (348) */
  export interface PolymeshPrimitivesSecondaryKeyKeyRecord extends Enum {
    readonly isPrimaryKey: boolean;
    readonly asPrimaryKey: PolymeshPrimitivesIdentityId;
    readonly isSecondaryKey: boolean;
    readonly asSecondaryKey: ITuple<
      [PolymeshPrimitivesIdentityId, PolymeshPrimitivesSecondaryKeyPermissions]
    >;
    readonly isMultiSigSignerKey: boolean;
    readonly asMultiSigSignerKey: AccountId32;
    readonly type: 'PrimaryKey' | 'SecondaryKey' | 'MultiSigSignerKey';
  }

  /** @name PolymeshPrimitivesAuthorization (351) */
  export interface PolymeshPrimitivesAuthorization extends Struct {
    readonly authorizationData: PolymeshPrimitivesAuthorizationAuthorizationData;
    readonly authorizedBy: PolymeshPrimitivesIdentityId;
    readonly expiry: Option<u64>;
    readonly authId: u64;
  }

  /** @name PalletIdentityCall (354) */
  export interface PalletIdentityCall extends Enum {
    readonly isCddRegisterDid: boolean;
    readonly asCddRegisterDid: {
      readonly targetAccount: AccountId32;
      readonly secondaryKeys: Vec<PolymeshPrimitivesSecondaryKey>;
    } & Struct;
    readonly isInvalidateCddClaims: boolean;
    readonly asInvalidateCddClaims: {
      readonly cdd: PolymeshPrimitivesIdentityId;
      readonly disableFrom: u64;
      readonly expiry: Option<u64>;
    } & Struct;
    readonly isRemoveSecondaryKeysOld: boolean;
    readonly asRemoveSecondaryKeysOld: {
      readonly keysToRemove: Vec<PolymeshPrimitivesSecondaryKeySignatory>;
    } & Struct;
    readonly isAcceptPrimaryKey: boolean;
    readonly asAcceptPrimaryKey: {
      readonly rotationAuthId: u64;
      readonly optionalCddAuthId: Option<u64>;
    } & Struct;
    readonly isChangeCddRequirementForMkRotation: boolean;
    readonly asChangeCddRequirementForMkRotation: {
      readonly authRequired: bool;
    } & Struct;
    readonly isJoinIdentityAsKey: boolean;
    readonly asJoinIdentityAsKey: {
      readonly authId: u64;
    } & Struct;
    readonly isLeaveIdentityAsKey: boolean;
    readonly isAddClaim: boolean;
    readonly asAddClaim: {
      readonly target: PolymeshPrimitivesIdentityId;
      readonly claim: PolymeshPrimitivesIdentityClaimClaim;
      readonly expiry: Option<u64>;
    } & Struct;
    readonly isRevokeClaim: boolean;
    readonly asRevokeClaim: {
      readonly target: PolymeshPrimitivesIdentityId;
      readonly claim: PolymeshPrimitivesIdentityClaimClaim;
    } & Struct;
    readonly isSetPermissionToSigner: boolean;
    readonly asSetPermissionToSigner: {
      readonly key: PolymeshPrimitivesSecondaryKeySignatory;
      readonly perms: PolymeshPrimitivesSecondaryKeyPermissions;
    } & Struct;
    readonly isPlaceholderLegacySetPermissionToSigner: boolean;
    readonly isFreezeSecondaryKeys: boolean;
    readonly isUnfreezeSecondaryKeys: boolean;
    readonly isAddAuthorization: boolean;
    readonly asAddAuthorization: {
      readonly target: PolymeshPrimitivesSecondaryKeySignatory;
      readonly data: PolymeshPrimitivesAuthorizationAuthorizationData;
      readonly expiry: Option<u64>;
    } & Struct;
    readonly isRemoveAuthorization: boolean;
    readonly asRemoveAuthorization: {
      readonly target: PolymeshPrimitivesSecondaryKeySignatory;
      readonly authId: u64;
      readonly authIssuerPays: bool;
    } & Struct;
    readonly isAddSecondaryKeysWithAuthorizationOld: boolean;
    readonly asAddSecondaryKeysWithAuthorizationOld: {
      readonly additionalKeys: Vec<PolymeshCommonUtilitiesIdentitySecondaryKeyWithAuthV1>;
      readonly expiresAt: u64;
    } & Struct;
    readonly isAddInvestorUniquenessClaim: boolean;
    readonly asAddInvestorUniquenessClaim: {
      readonly target: PolymeshPrimitivesIdentityId;
      readonly claim: PolymeshPrimitivesIdentityClaimClaim;
      readonly proof: PolymeshPrimitivesInvestorZkproofDataV1InvestorZKProofData;
      readonly expiry: Option<u64>;
    } & Struct;
    readonly isGcAddCddClaim: boolean;
    readonly asGcAddCddClaim: {
      readonly target: PolymeshPrimitivesIdentityId;
    } & Struct;
    readonly isGcRevokeCddClaim: boolean;
    readonly asGcRevokeCddClaim: {
      readonly target: PolymeshPrimitivesIdentityId;
    } & Struct;
    readonly isAddInvestorUniquenessClaimV2: boolean;
    readonly asAddInvestorUniquenessClaimV2: {
      readonly target: PolymeshPrimitivesIdentityId;
      readonly scope: PolymeshPrimitivesIdentityClaimScope;
      readonly claim: PolymeshPrimitivesIdentityClaimClaim;
      readonly proof: ConfidentialIdentityClaimProofsScopeClaimProof;
      readonly expiry: Option<u64>;
    } & Struct;
    readonly isRevokeClaimByIndex: boolean;
    readonly asRevokeClaimByIndex: {
      readonly target: PolymeshPrimitivesIdentityId;
      readonly claimType: PolymeshPrimitivesIdentityClaimClaimType;
      readonly scope: Option<PolymeshPrimitivesIdentityClaimScope>;
    } & Struct;
    readonly isRotatePrimaryKeyToSecondary: boolean;
    readonly asRotatePrimaryKeyToSecondary: {
      readonly authId: u64;
      readonly optionalCddAuthId: Option<u64>;
    } & Struct;
    readonly isAddSecondaryKeysWithAuthorization: boolean;
    readonly asAddSecondaryKeysWithAuthorization: {
      readonly additionalKeys: Vec<PolymeshCommonUtilitiesIdentitySecondaryKeyWithAuth>;
      readonly expiresAt: u64;
    } & Struct;
    readonly isSetSecondaryKeyPermissions: boolean;
    readonly asSetSecondaryKeyPermissions: {
      readonly key: AccountId32;
      readonly perms: PolymeshPrimitivesSecondaryKeyPermissions;
    } & Struct;
    readonly isRemoveSecondaryKeys: boolean;
    readonly asRemoveSecondaryKeys: {
      readonly keysToRemove: Vec<AccountId32>;
    } & Struct;
    readonly type:
      | 'CddRegisterDid'
      | 'InvalidateCddClaims'
      | 'RemoveSecondaryKeysOld'
      | 'AcceptPrimaryKey'
      | 'ChangeCddRequirementForMkRotation'
      | 'JoinIdentityAsKey'
      | 'LeaveIdentityAsKey'
      | 'AddClaim'
      | 'RevokeClaim'
      | 'SetPermissionToSigner'
      | 'PlaceholderLegacySetPermissionToSigner'
      | 'FreezeSecondaryKeys'
      | 'UnfreezeSecondaryKeys'
      | 'AddAuthorization'
      | 'RemoveAuthorization'
      | 'AddSecondaryKeysWithAuthorizationOld'
      | 'AddInvestorUniquenessClaim'
      | 'GcAddCddClaim'
      | 'GcRevokeCddClaim'
      | 'AddInvestorUniquenessClaimV2'
      | 'RevokeClaimByIndex'
      | 'RotatePrimaryKeyToSecondary'
      | 'AddSecondaryKeysWithAuthorization'
      | 'SetSecondaryKeyPermissions'
      | 'RemoveSecondaryKeys';
  }

  /** @name PolymeshCommonUtilitiesIdentitySecondaryKeyWithAuthV1 (356) */
  export interface PolymeshCommonUtilitiesIdentitySecondaryKeyWithAuthV1 extends Struct {
    readonly secondaryKey: PolymeshPrimitivesSecondaryKeyV1SecondaryKey;
    readonly authSignature: H512;
  }

  /** @name PolymeshPrimitivesSecondaryKeyV1SecondaryKey (357) */
  export interface PolymeshPrimitivesSecondaryKeyV1SecondaryKey extends Struct {
    readonly signer: PolymeshPrimitivesSecondaryKeySignatory;
    readonly permissions: PolymeshPrimitivesSecondaryKeyPermissions;
  }

  /** @name PolymeshPrimitivesInvestorZkproofDataV1InvestorZKProofData (359) */
  export interface PolymeshPrimitivesInvestorZkproofDataV1InvestorZKProofData
    extends SchnorrkelSignSignature {}

  /** @name SchnorrkelSignSignature (360) */
  export interface SchnorrkelSignSignature extends Struct {
    readonly r: Curve25519DalekRistrettoCompressedRistretto;
    readonly s: Curve25519DalekScalar;
  }

  /** @name Curve25519DalekRistrettoCompressedRistretto (361) */
  export interface Curve25519DalekRistrettoCompressedRistretto extends U8aFixed {}

  /** @name Curve25519DalekScalar (362) */
  export interface Curve25519DalekScalar extends Struct {
    readonly bytes: U8aFixed;
  }

  /** @name ConfidentialIdentityClaimProofsScopeClaimProof (363) */
  export interface ConfidentialIdentityClaimProofsScopeClaimProof extends Struct {
    readonly proofScopeIdWellformed: ConfidentialIdentitySignSignature;
    readonly proofScopeIdCddIdMatch: ConfidentialIdentityClaimProofsZkProofData;
    readonly scopeId: Curve25519DalekRistrettoRistrettoPoint;
  }

  /** @name ConfidentialIdentitySignSignature (364) */
  export interface ConfidentialIdentitySignSignature extends Struct {
    readonly r: Curve25519DalekRistrettoCompressedRistretto;
    readonly s: Curve25519DalekScalar;
  }

  /** @name ConfidentialIdentityClaimProofsZkProofData (365) */
  export interface ConfidentialIdentityClaimProofsZkProofData extends Struct {
    readonly challengeResponses: Vec<Curve25519DalekScalar>;
    readonly subtractExpressionsRes: Curve25519DalekRistrettoRistrettoPoint;
    readonly blindedScopeDidHash: Curve25519DalekRistrettoRistrettoPoint;
  }

  /** @name Curve25519DalekRistrettoRistrettoPoint (367) */
  export interface Curve25519DalekRistrettoRistrettoPoint
    extends Curve25519DalekEdwardsEdwardsPoint {}

  /** @name Curve25519DalekEdwardsEdwardsPoint (368) */
  export interface Curve25519DalekEdwardsEdwardsPoint extends Struct {
    readonly x: Curve25519DalekBackendSerialU64FieldFieldElement51;
    readonly y: Curve25519DalekBackendSerialU64FieldFieldElement51;
    readonly z: Curve25519DalekBackendSerialU64FieldFieldElement51;
    readonly t: Curve25519DalekBackendSerialU64FieldFieldElement51;
  }

  /** @name Curve25519DalekBackendSerialU64FieldFieldElement51 (369) */
  export interface Curve25519DalekBackendSerialU64FieldFieldElement51 extends Vec<u64> {}

  /** @name PolymeshCommonUtilitiesIdentitySecondaryKeyWithAuth (372) */
  export interface PolymeshCommonUtilitiesIdentitySecondaryKeyWithAuth extends Struct {
    readonly secondaryKey: PolymeshPrimitivesSecondaryKey;
    readonly authSignature: H512;
  }

  /** @name PalletIdentityError (373) */
  export interface PalletIdentityError extends Enum {
    readonly isAlreadyLinked: boolean;
    readonly isMissingCurrentIdentity: boolean;
    readonly isUnauthorized: boolean;
    readonly isInvalidAccountKey: boolean;
    readonly isUnAuthorizedCddProvider: boolean;
    readonly isInvalidAuthorizationFromOwner: boolean;
    readonly isInvalidAuthorizationFromCddProvider: boolean;
    readonly isNotCddProviderAttestation: boolean;
    readonly isAuthorizationsNotForSameDids: boolean;
    readonly isDidMustAlreadyExist: boolean;
    readonly isCurrentIdentityCannotBeForwarded: boolean;
    readonly isAuthorizationExpired: boolean;
    readonly isTargetHasNoCdd: boolean;
    readonly isAuthorizationHasBeenRevoked: boolean;
    readonly isInvalidAuthorizationSignature: boolean;
    readonly isKeyNotAllowed: boolean;
    readonly isNotPrimaryKey: boolean;
    readonly isDidDoesNotExist: boolean;
    readonly isDidAlreadyExists: boolean;
    readonly isSecondaryKeysContainPrimaryKey: boolean;
    readonly isFailedToChargeFee: boolean;
    readonly isNotASigner: boolean;
    readonly isCannotDecodeSignerAccountId: boolean;
    readonly isMultiSigHasBalance: boolean;
    readonly isConfidentialScopeClaimNotAllowed: boolean;
    readonly isInvalidScopeClaim: boolean;
    readonly isClaimVariantNotAllowed: boolean;
    readonly isTargetHasNonZeroBalanceAtScopeId: boolean;
    readonly isCddIdNotUniqueForIdentity: boolean;
    readonly isInvalidCDDId: boolean;
    readonly isClaimAndProofVersionsDoNotMatch: boolean;
    readonly isAccountKeyIsBeingUsed: boolean;
    readonly isCustomScopeTooLong: boolean;
    readonly type:
      | 'AlreadyLinked'
      | 'MissingCurrentIdentity'
      | 'Unauthorized'
      | 'InvalidAccountKey'
      | 'UnAuthorizedCddProvider'
      | 'InvalidAuthorizationFromOwner'
      | 'InvalidAuthorizationFromCddProvider'
      | 'NotCddProviderAttestation'
      | 'AuthorizationsNotForSameDids'
      | 'DidMustAlreadyExist'
      | 'CurrentIdentityCannotBeForwarded'
      | 'AuthorizationExpired'
      | 'TargetHasNoCdd'
      | 'AuthorizationHasBeenRevoked'
      | 'InvalidAuthorizationSignature'
      | 'KeyNotAllowed'
      | 'NotPrimaryKey'
      | 'DidDoesNotExist'
      | 'DidAlreadyExists'
      | 'SecondaryKeysContainPrimaryKey'
      | 'FailedToChargeFee'
      | 'NotASigner'
      | 'CannotDecodeSignerAccountId'
      | 'MultiSigHasBalance'
      | 'ConfidentialScopeClaimNotAllowed'
      | 'InvalidScopeClaim'
      | 'ClaimVariantNotAllowed'
      | 'TargetHasNonZeroBalanceAtScopeId'
      | 'CddIdNotUniqueForIdentity'
      | 'InvalidCDDId'
      | 'ClaimAndProofVersionsDoNotMatch'
      | 'AccountKeyIsBeingUsed'
      | 'CustomScopeTooLong';
  }

  /** @name PolymeshCommonUtilitiesGroupInactiveMember (375) */
  export interface PolymeshCommonUtilitiesGroupInactiveMember extends Struct {
    readonly id: PolymeshPrimitivesIdentityId;
    readonly deactivatedAt: u64;
    readonly expiry: Option<u64>;
  }

  /** @name PalletGroupCall (376) */
  export interface PalletGroupCall extends Enum {
    readonly isSetActiveMembersLimit: boolean;
    readonly asSetActiveMembersLimit: {
      readonly limit: u32;
    } & Struct;
    readonly isDisableMember: boolean;
    readonly asDisableMember: {
      readonly who: PolymeshPrimitivesIdentityId;
      readonly expiry: Option<u64>;
      readonly at: Option<u64>;
    } & Struct;
    readonly isAddMember: boolean;
    readonly asAddMember: {
      readonly who: PolymeshPrimitivesIdentityId;
    } & Struct;
    readonly isRemoveMember: boolean;
    readonly asRemoveMember: {
      readonly who: PolymeshPrimitivesIdentityId;
    } & Struct;
    readonly isSwapMember: boolean;
    readonly asSwapMember: {
      readonly remove: PolymeshPrimitivesIdentityId;
      readonly add: PolymeshPrimitivesIdentityId;
    } & Struct;
    readonly isResetMembers: boolean;
    readonly asResetMembers: {
      readonly members: Vec<PolymeshPrimitivesIdentityId>;
    } & Struct;
    readonly isAbdicateMembership: boolean;
    readonly type:
      | 'SetActiveMembersLimit'
      | 'DisableMember'
      | 'AddMember'
      | 'RemoveMember'
      | 'SwapMember'
      | 'ResetMembers'
      | 'AbdicateMembership';
  }

  /** @name PalletGroupError (377) */
  export interface PalletGroupError extends Enum {
    readonly isOnlyPrimaryKeyAllowed: boolean;
    readonly isDuplicateMember: boolean;
    readonly isNoSuchMember: boolean;
    readonly isLastMemberCannotQuit: boolean;
    readonly isMissingCurrentIdentity: boolean;
    readonly isActiveMembersLimitExceeded: boolean;
    readonly isActiveMembersLimitOverflow: boolean;
    readonly type:
      | 'OnlyPrimaryKeyAllowed'
      | 'DuplicateMember'
      | 'NoSuchMember'
      | 'LastMemberCannotQuit'
      | 'MissingCurrentIdentity'
      | 'ActiveMembersLimitExceeded'
      | 'ActiveMembersLimitOverflow';
  }

  /** @name PalletCommitteeCall (379) */
  export interface PalletCommitteeCall extends Enum {
    readonly isSetVoteThreshold: boolean;
    readonly asSetVoteThreshold: {
      readonly n: u32;
      readonly d: u32;
    } & Struct;
    readonly isSetReleaseCoordinator: boolean;
    readonly asSetReleaseCoordinator: {
      readonly id: PolymeshPrimitivesIdentityId;
    } & Struct;
    readonly isSetExpiresAfter: boolean;
    readonly asSetExpiresAfter: {
      readonly expiry: PolymeshCommonUtilitiesMaybeBlock;
    } & Struct;
    readonly isVoteOrPropose: boolean;
    readonly asVoteOrPropose: {
      readonly approve: bool;
      readonly call: Call;
    } & Struct;
    readonly isVote: boolean;
    readonly asVote: {
      readonly proposal: H256;
      readonly index: u32;
      readonly approve: bool;
    } & Struct;
    readonly type:
      | 'SetVoteThreshold'
      | 'SetReleaseCoordinator'
      | 'SetExpiresAfter'
      | 'VoteOrPropose'
      | 'Vote';
  }

  /** @name PalletMultisigCall (385) */
  export interface PalletMultisigCall extends Enum {
    readonly isCreateMultisig: boolean;
    readonly asCreateMultisig: {
      readonly signers: Vec<PolymeshPrimitivesSecondaryKeySignatory>;
      readonly sigsRequired: u64;
    } & Struct;
    readonly isCreateOrApproveProposalAsIdentity: boolean;
    readonly asCreateOrApproveProposalAsIdentity: {
      readonly multisig: AccountId32;
      readonly proposal: Call;
      readonly expiry: Option<u64>;
      readonly autoClose: bool;
    } & Struct;
    readonly isCreateOrApproveProposalAsKey: boolean;
    readonly asCreateOrApproveProposalAsKey: {
      readonly multisig: AccountId32;
      readonly proposal: Call;
      readonly expiry: Option<u64>;
      readonly autoClose: bool;
    } & Struct;
    readonly isCreateProposalAsIdentity: boolean;
    readonly asCreateProposalAsIdentity: {
      readonly multisig: AccountId32;
      readonly proposal: Call;
      readonly expiry: Option<u64>;
      readonly autoClose: bool;
    } & Struct;
    readonly isCreateProposalAsKey: boolean;
    readonly asCreateProposalAsKey: {
      readonly multisig: AccountId32;
      readonly proposal: Call;
      readonly expiry: Option<u64>;
      readonly autoClose: bool;
    } & Struct;
    readonly isApproveAsIdentity: boolean;
    readonly asApproveAsIdentity: {
      readonly multisig: AccountId32;
      readonly proposalId: u64;
    } & Struct;
    readonly isApproveAsKey: boolean;
    readonly asApproveAsKey: {
      readonly multisig: AccountId32;
      readonly proposalId: u64;
    } & Struct;
    readonly isRejectAsIdentity: boolean;
    readonly asRejectAsIdentity: {
      readonly multisig: AccountId32;
      readonly proposalId: u64;
    } & Struct;
    readonly isRejectAsKey: boolean;
    readonly asRejectAsKey: {
      readonly multisig: AccountId32;
      readonly proposalId: u64;
    } & Struct;
    readonly isAcceptMultisigSignerAsIdentity: boolean;
    readonly asAcceptMultisigSignerAsIdentity: {
      readonly authId: u64;
    } & Struct;
    readonly isAcceptMultisigSignerAsKey: boolean;
    readonly asAcceptMultisigSignerAsKey: {
      readonly authId: u64;
    } & Struct;
    readonly isAddMultisigSigner: boolean;
    readonly asAddMultisigSigner: {
      readonly signer: PolymeshPrimitivesSecondaryKeySignatory;
    } & Struct;
    readonly isRemoveMultisigSigner: boolean;
    readonly asRemoveMultisigSigner: {
      readonly signer: PolymeshPrimitivesSecondaryKeySignatory;
    } & Struct;
    readonly isAddMultisigSignersViaCreator: boolean;
    readonly asAddMultisigSignersViaCreator: {
      readonly multisig: AccountId32;
      readonly signers: Vec<PolymeshPrimitivesSecondaryKeySignatory>;
    } & Struct;
    readonly isRemoveMultisigSignersViaCreator: boolean;
    readonly asRemoveMultisigSignersViaCreator: {
      readonly multisig: AccountId32;
      readonly signers: Vec<PolymeshPrimitivesSecondaryKeySignatory>;
    } & Struct;
    readonly isChangeSigsRequired: boolean;
    readonly asChangeSigsRequired: {
      readonly sigsRequired: u64;
    } & Struct;
    readonly isMakeMultisigSecondary: boolean;
    readonly asMakeMultisigSecondary: {
      readonly multisig: AccountId32;
    } & Struct;
    readonly isMakeMultisigPrimary: boolean;
    readonly asMakeMultisigPrimary: {
      readonly multisig: AccountId32;
      readonly optionalCddAuthId: Option<u64>;
    } & Struct;
    readonly isExecuteScheduledProposal: boolean;
    readonly asExecuteScheduledProposal: {
      readonly multisig: AccountId32;
      readonly proposalId: u64;
      readonly multisigDid: PolymeshPrimitivesIdentityId;
      readonly proposalWeight: u64;
    } & Struct;
    readonly type:
      | 'CreateMultisig'
      | 'CreateOrApproveProposalAsIdentity'
      | 'CreateOrApproveProposalAsKey'
      | 'CreateProposalAsIdentity'
      | 'CreateProposalAsKey'
      | 'ApproveAsIdentity'
      | 'ApproveAsKey'
      | 'RejectAsIdentity'
      | 'RejectAsKey'
      | 'AcceptMultisigSignerAsIdentity'
      | 'AcceptMultisigSignerAsKey'
      | 'AddMultisigSigner'
      | 'RemoveMultisigSigner'
      | 'AddMultisigSignersViaCreator'
      | 'RemoveMultisigSignersViaCreator'
      | 'ChangeSigsRequired'
      | 'MakeMultisigSecondary'
      | 'MakeMultisigPrimary'
      | 'ExecuteScheduledProposal';
  }

  /** @name PalletBridgeCall (386) */
  export interface PalletBridgeCall extends Enum {
    readonly isChangeController: boolean;
    readonly asChangeController: {
      readonly controller: AccountId32;
    } & Struct;
    readonly isChangeAdmin: boolean;
    readonly asChangeAdmin: {
      readonly admin: AccountId32;
    } & Struct;
    readonly isChangeTimelock: boolean;
    readonly asChangeTimelock: {
      readonly timelock: u32;
    } & Struct;
    readonly isFreeze: boolean;
    readonly isUnfreeze: boolean;
    readonly isChangeBridgeLimit: boolean;
    readonly asChangeBridgeLimit: {
      readonly amount: u128;
      readonly duration: u32;
    } & Struct;
    readonly isChangeBridgeExempted: boolean;
    readonly asChangeBridgeExempted: {
      readonly exempted: Vec<ITuple<[PolymeshPrimitivesIdentityId, bool]>>;
    } & Struct;
    readonly isForceHandleBridgeTx: boolean;
    readonly asForceHandleBridgeTx: {
      readonly bridgeTx: PalletBridgeBridgeTx;
    } & Struct;
    readonly isBatchProposeBridgeTx: boolean;
    readonly asBatchProposeBridgeTx: {
      readonly bridgeTxs: Vec<PalletBridgeBridgeTx>;
    } & Struct;
    readonly isProposeBridgeTx: boolean;
    readonly asProposeBridgeTx: {
      readonly bridgeTx: PalletBridgeBridgeTx;
    } & Struct;
    readonly isHandleBridgeTx: boolean;
    readonly asHandleBridgeTx: {
      readonly bridgeTx: PalletBridgeBridgeTx;
    } & Struct;
    readonly isFreezeTxs: boolean;
    readonly asFreezeTxs: {
      readonly bridgeTxs: Vec<PalletBridgeBridgeTx>;
    } & Struct;
    readonly isUnfreezeTxs: boolean;
    readonly asUnfreezeTxs: {
      readonly bridgeTxs: Vec<PalletBridgeBridgeTx>;
    } & Struct;
    readonly isHandleScheduledBridgeTx: boolean;
    readonly asHandleScheduledBridgeTx: {
      readonly bridgeTx: PalletBridgeBridgeTx;
    } & Struct;
    readonly isAddFreezeAdmin: boolean;
    readonly asAddFreezeAdmin: {
      readonly freezeAdmin: AccountId32;
    } & Struct;
    readonly isRemoveFreezeAdmin: boolean;
    readonly asRemoveFreezeAdmin: {
      readonly freezeAdmin: AccountId32;
    } & Struct;
    readonly isRemoveTxs: boolean;
    readonly asRemoveTxs: {
      readonly bridgeTxs: Vec<PalletBridgeBridgeTx>;
    } & Struct;
    readonly type:
      | 'ChangeController'
      | 'ChangeAdmin'
      | 'ChangeTimelock'
      | 'Freeze'
      | 'Unfreeze'
      | 'ChangeBridgeLimit'
      | 'ChangeBridgeExempted'
      | 'ForceHandleBridgeTx'
      | 'BatchProposeBridgeTx'
      | 'ProposeBridgeTx'
      | 'HandleBridgeTx'
      | 'FreezeTxs'
      | 'UnfreezeTxs'
      | 'HandleScheduledBridgeTx'
      | 'AddFreezeAdmin'
      | 'RemoveFreezeAdmin'
      | 'RemoveTxs';
  }

  /** @name PalletStakingCall (390) */
  export interface PalletStakingCall extends Enum {
    readonly isBond: boolean;
    readonly asBond: {
      readonly controller: MultiAddress;
      readonly value: Compact<u128>;
      readonly payee: PalletStakingRewardDestination;
    } & Struct;
    readonly isBondExtra: boolean;
    readonly asBondExtra: {
      readonly maxAdditional: Compact<u128>;
    } & Struct;
    readonly isUnbond: boolean;
    readonly asUnbond: {
      readonly value: Compact<u128>;
    } & Struct;
    readonly isWithdrawUnbonded: boolean;
    readonly asWithdrawUnbonded: {
      readonly numSlashingSpans: u32;
    } & Struct;
    readonly isValidate: boolean;
    readonly asValidate: {
      readonly prefs: PalletStakingValidatorPrefs;
    } & Struct;
    readonly isNominate: boolean;
    readonly asNominate: {
      readonly targets: Vec<MultiAddress>;
    } & Struct;
    readonly isChill: boolean;
    readonly isSetPayee: boolean;
    readonly asSetPayee: {
      readonly payee: PalletStakingRewardDestination;
    } & Struct;
    readonly isSetController: boolean;
    readonly asSetController: {
      readonly controller: MultiAddress;
    } & Struct;
    readonly isSetValidatorCount: boolean;
    readonly asSetValidatorCount: {
      readonly new_: Compact<u32>;
    } & Struct;
    readonly isIncreaseValidatorCount: boolean;
    readonly asIncreaseValidatorCount: {
      readonly additional: Compact<u32>;
    } & Struct;
    readonly isScaleValidatorCount: boolean;
    readonly asScaleValidatorCount: {
      readonly factor: Percent;
    } & Struct;
    readonly isAddPermissionedValidator: boolean;
    readonly asAddPermissionedValidator: {
      readonly identity: PolymeshPrimitivesIdentityId;
      readonly intendedCount: Option<u32>;
    } & Struct;
    readonly isRemovePermissionedValidator: boolean;
    readonly asRemovePermissionedValidator: {
      readonly identity: PolymeshPrimitivesIdentityId;
    } & Struct;
    readonly isValidateCddExpiryNominators: boolean;
    readonly asValidateCddExpiryNominators: {
      readonly targets: Vec<AccountId32>;
    } & Struct;
    readonly isSetCommissionCap: boolean;
    readonly asSetCommissionCap: {
      readonly newCap: Perbill;
    } & Struct;
    readonly isSetMinBondThreshold: boolean;
    readonly asSetMinBondThreshold: {
      readonly newValue: u128;
    } & Struct;
    readonly isForceNoEras: boolean;
    readonly isForceNewEra: boolean;
    readonly isSetInvulnerables: boolean;
    readonly asSetInvulnerables: {
      readonly invulnerables: Vec<AccountId32>;
    } & Struct;
    readonly isForceUnstake: boolean;
    readonly asForceUnstake: {
      readonly stash: AccountId32;
      readonly numSlashingSpans: u32;
    } & Struct;
    readonly isForceNewEraAlways: boolean;
    readonly isCancelDeferredSlash: boolean;
    readonly asCancelDeferredSlash: {
      readonly era: u32;
      readonly slashIndices: Vec<u32>;
    } & Struct;
    readonly isPayoutStakers: boolean;
    readonly asPayoutStakers: {
      readonly validatorStash: AccountId32;
      readonly era: u32;
    } & Struct;
    readonly isRebond: boolean;
    readonly asRebond: {
      readonly value: Compact<u128>;
    } & Struct;
    readonly isSetHistoryDepth: boolean;
    readonly asSetHistoryDepth: {
      readonly newHistoryDepth: Compact<u32>;
      readonly eraItemsDeleted: Compact<u32>;
    } & Struct;
    readonly isReapStash: boolean;
    readonly asReapStash: {
      readonly stash: AccountId32;
      readonly numSlashingSpans: u32;
    } & Struct;
    readonly isSubmitElectionSolution: boolean;
    readonly asSubmitElectionSolution: {
      readonly winners: Vec<u16>;
      readonly compact: PalletStakingCompactAssignments;
      readonly score: SpNposElectionsElectionScore;
      readonly era: u32;
      readonly size_: PalletStakingElectionSize;
    } & Struct;
    readonly isSubmitElectionSolutionUnsigned: boolean;
    readonly asSubmitElectionSolutionUnsigned: {
      readonly winners: Vec<u16>;
      readonly compact: PalletStakingCompactAssignments;
      readonly score: SpNposElectionsElectionScore;
      readonly era: u32;
      readonly size_: PalletStakingElectionSize;
    } & Struct;
    readonly isPayoutStakersBySystem: boolean;
    readonly asPayoutStakersBySystem: {
      readonly validatorStash: AccountId32;
      readonly era: u32;
    } & Struct;
    readonly isChangeSlashingAllowedFor: boolean;
    readonly asChangeSlashingAllowedFor: {
      readonly slashingSwitch: PalletStakingSlashingSwitch;
    } & Struct;
    readonly isUpdatePermissionedValidatorIntendedCount: boolean;
    readonly asUpdatePermissionedValidatorIntendedCount: {
      readonly identity: PolymeshPrimitivesIdentityId;
      readonly newIntendedCount: u32;
    } & Struct;
    readonly type:
      | 'Bond'
      | 'BondExtra'
      | 'Unbond'
      | 'WithdrawUnbonded'
      | 'Validate'
      | 'Nominate'
      | 'Chill'
      | 'SetPayee'
      | 'SetController'
      | 'SetValidatorCount'
      | 'IncreaseValidatorCount'
      | 'ScaleValidatorCount'
      | 'AddPermissionedValidator'
      | 'RemovePermissionedValidator'
      | 'ValidateCddExpiryNominators'
      | 'SetCommissionCap'
      | 'SetMinBondThreshold'
      | 'ForceNoEras'
      | 'ForceNewEra'
      | 'SetInvulnerables'
      | 'ForceUnstake'
      | 'ForceNewEraAlways'
      | 'CancelDeferredSlash'
      | 'PayoutStakers'
      | 'Rebond'
      | 'SetHistoryDepth'
      | 'ReapStash'
      | 'SubmitElectionSolution'
      | 'SubmitElectionSolutionUnsigned'
      | 'PayoutStakersBySystem'
      | 'ChangeSlashingAllowedFor'
      | 'UpdatePermissionedValidatorIntendedCount';
  }

  /** @name PalletStakingRewardDestination (391) */
  export interface PalletStakingRewardDestination extends Enum {
    readonly isStaked: boolean;
    readonly isStash: boolean;
    readonly isController: boolean;
    readonly isAccount: boolean;
    readonly asAccount: AccountId32;
    readonly type: 'Staked' | 'Stash' | 'Controller' | 'Account';
  }

  /** @name PalletStakingValidatorPrefs (392) */
  export interface PalletStakingValidatorPrefs extends Struct {
    readonly commission: Compact<Perbill>;
    readonly blocked: bool;
  }

  /** @name PalletStakingCompactAssignments (398) */
  export interface PalletStakingCompactAssignments extends Struct {
    readonly votes1: Vec<ITuple<[Compact<u32>, Compact<u16>]>>;
    readonly votes2: Vec<
      ITuple<[Compact<u32>, ITuple<[Compact<u16>, Compact<PerU16>]>, Compact<u16>]>
    >;
    readonly votes3: Vec<
      ITuple<[Compact<u32>, Vec<ITuple<[Compact<u16>, Compact<PerU16>]>>, Compact<u16>]>
    >;
    readonly votes4: Vec<
      ITuple<[Compact<u32>, Vec<ITuple<[Compact<u16>, Compact<PerU16>]>>, Compact<u16>]>
    >;
    readonly votes5: Vec<
      ITuple<[Compact<u32>, Vec<ITuple<[Compact<u16>, Compact<PerU16>]>>, Compact<u16>]>
    >;
    readonly votes6: Vec<
      ITuple<[Compact<u32>, Vec<ITuple<[Compact<u16>, Compact<PerU16>]>>, Compact<u16>]>
    >;
    readonly votes7: Vec<
      ITuple<[Compact<u32>, Vec<ITuple<[Compact<u16>, Compact<PerU16>]>>, Compact<u16>]>
    >;
    readonly votes8: Vec<
      ITuple<[Compact<u32>, Vec<ITuple<[Compact<u16>, Compact<PerU16>]>>, Compact<u16>]>
    >;
    readonly votes9: Vec<
      ITuple<[Compact<u32>, Vec<ITuple<[Compact<u16>, Compact<PerU16>]>>, Compact<u16>]>
    >;
    readonly votes10: Vec<
      ITuple<[Compact<u32>, Vec<ITuple<[Compact<u16>, Compact<PerU16>]>>, Compact<u16>]>
    >;
    readonly votes11: Vec<
      ITuple<[Compact<u32>, Vec<ITuple<[Compact<u16>, Compact<PerU16>]>>, Compact<u16>]>
    >;
    readonly votes12: Vec<
      ITuple<[Compact<u32>, Vec<ITuple<[Compact<u16>, Compact<PerU16>]>>, Compact<u16>]>
    >;
    readonly votes13: Vec<
      ITuple<[Compact<u32>, Vec<ITuple<[Compact<u16>, Compact<PerU16>]>>, Compact<u16>]>
    >;
    readonly votes14: Vec<
      ITuple<[Compact<u32>, Vec<ITuple<[Compact<u16>, Compact<PerU16>]>>, Compact<u16>]>
    >;
    readonly votes15: Vec<
      ITuple<[Compact<u32>, Vec<ITuple<[Compact<u16>, Compact<PerU16>]>>, Compact<u16>]>
    >;
    readonly votes16: Vec<
      ITuple<[Compact<u32>, Vec<ITuple<[Compact<u16>, Compact<PerU16>]>>, Compact<u16>]>
    >;
  }

  /** @name SpNposElectionsElectionScore (449) */
  export interface SpNposElectionsElectionScore extends Struct {
    readonly minimalStake: u128;
    readonly sumStake: u128;
    readonly sumStakeSquared: u128;
  }

  /** @name PalletStakingElectionSize (450) */
  export interface PalletStakingElectionSize extends Struct {
    readonly validators: Compact<u16>;
    readonly nominators: Compact<u32>;
  }

  /** @name PalletSessionCall (451) */
  export interface PalletSessionCall extends Enum {
    readonly isSetKeys: boolean;
    readonly asSetKeys: {
      readonly keys_: PolymeshRuntimeDevelopRuntimeSessionKeys;
      readonly proof: Bytes;
    } & Struct;
    readonly isPurgeKeys: boolean;
    readonly type: 'SetKeys' | 'PurgeKeys';
  }

  /** @name PolymeshRuntimeDevelopRuntimeSessionKeys (452) */
  export interface PolymeshRuntimeDevelopRuntimeSessionKeys extends Struct {
    readonly grandpa: SpFinalityGrandpaAppPublic;
    readonly babe: SpConsensusBabeAppPublic;
    readonly imOnline: PalletImOnlineSr25519AppSr25519Public;
    readonly authorityDiscovery: SpAuthorityDiscoveryAppPublic;
  }

  /** @name SpAuthorityDiscoveryAppPublic (453) */
  export interface SpAuthorityDiscoveryAppPublic extends SpCoreSr25519Public {}

  /** @name PalletGrandpaCall (454) */
  export interface PalletGrandpaCall extends Enum {
    readonly isReportEquivocation: boolean;
    readonly asReportEquivocation: {
      readonly equivocationProof: SpFinalityGrandpaEquivocationProof;
      readonly keyOwnerProof: SpSessionMembershipProof;
    } & Struct;
    readonly isReportEquivocationUnsigned: boolean;
    readonly asReportEquivocationUnsigned: {
      readonly equivocationProof: SpFinalityGrandpaEquivocationProof;
      readonly keyOwnerProof: SpSessionMembershipProof;
    } & Struct;
    readonly isNoteStalled: boolean;
    readonly asNoteStalled: {
      readonly delay: u32;
      readonly bestFinalizedBlockNumber: u32;
    } & Struct;
    readonly type: 'ReportEquivocation' | 'ReportEquivocationUnsigned' | 'NoteStalled';
  }

  /** @name SpFinalityGrandpaEquivocationProof (455) */
  export interface SpFinalityGrandpaEquivocationProof extends Struct {
    readonly setId: u64;
    readonly equivocation: SpFinalityGrandpaEquivocation;
  }

  /** @name SpFinalityGrandpaEquivocation (456) */
  export interface SpFinalityGrandpaEquivocation extends Enum {
    readonly isPrevote: boolean;
    readonly asPrevote: FinalityGrandpaEquivocationPrevote;
    readonly isPrecommit: boolean;
    readonly asPrecommit: FinalityGrandpaEquivocationPrecommit;
    readonly type: 'Prevote' | 'Precommit';
  }

  /** @name FinalityGrandpaEquivocationPrevote (457) */
  export interface FinalityGrandpaEquivocationPrevote extends Struct {
    readonly roundNumber: u64;
    readonly identity: SpFinalityGrandpaAppPublic;
    readonly first: ITuple<[FinalityGrandpaPrevote, SpFinalityGrandpaAppSignature]>;
    readonly second: ITuple<[FinalityGrandpaPrevote, SpFinalityGrandpaAppSignature]>;
  }

  /** @name FinalityGrandpaPrevote (458) */
  export interface FinalityGrandpaPrevote extends Struct {
    readonly targetHash: H256;
    readonly targetNumber: u32;
  }

  /** @name SpFinalityGrandpaAppSignature (459) */
  export interface SpFinalityGrandpaAppSignature extends SpCoreEd25519Signature {}

  /** @name SpCoreEd25519Signature (460) */
  export interface SpCoreEd25519Signature extends U8aFixed {}

  /** @name FinalityGrandpaEquivocationPrecommit (462) */
  export interface FinalityGrandpaEquivocationPrecommit extends Struct {
    readonly roundNumber: u64;
    readonly identity: SpFinalityGrandpaAppPublic;
    readonly first: ITuple<[FinalityGrandpaPrecommit, SpFinalityGrandpaAppSignature]>;
    readonly second: ITuple<[FinalityGrandpaPrecommit, SpFinalityGrandpaAppSignature]>;
  }

  /** @name FinalityGrandpaPrecommit (463) */
  export interface FinalityGrandpaPrecommit extends Struct {
    readonly targetHash: H256;
    readonly targetNumber: u32;
  }

  /** @name PalletImOnlineCall (465) */
  export interface PalletImOnlineCall extends Enum {
    readonly isHeartbeat: boolean;
    readonly asHeartbeat: {
      readonly heartbeat: PalletImOnlineHeartbeat;
      readonly signature: PalletImOnlineSr25519AppSr25519Signature;
    } & Struct;
    readonly type: 'Heartbeat';
  }

  /** @name PalletImOnlineHeartbeat (466) */
  export interface PalletImOnlineHeartbeat extends Struct {
    readonly blockNumber: u32;
    readonly networkState: SpCoreOffchainOpaqueNetworkState;
    readonly sessionIndex: u32;
    readonly authorityIndex: u32;
    readonly validatorsLen: u32;
  }

  /** @name SpCoreOffchainOpaqueNetworkState (467) */
  export interface SpCoreOffchainOpaqueNetworkState extends Struct {
    readonly peerId: Bytes;
    readonly externalAddresses: Vec<Bytes>;
  }

  /** @name PalletImOnlineSr25519AppSr25519Signature (471) */
  export interface PalletImOnlineSr25519AppSr25519Signature extends SpCoreSr25519Signature {}

  /** @name SpCoreSr25519Signature (472) */
  export interface SpCoreSr25519Signature extends U8aFixed {}

  /** @name PalletSudoCall (473) */
  export interface PalletSudoCall extends Enum {
    readonly isSudo: boolean;
    readonly asSudo: {
      readonly call: Call;
    } & Struct;
    readonly isSudoUncheckedWeight: boolean;
    readonly asSudoUncheckedWeight: {
      readonly call: Call;
      readonly weight: u64;
    } & Struct;
    readonly isSetKey: boolean;
    readonly asSetKey: {
      readonly new_: MultiAddress;
    } & Struct;
    readonly isSudoAs: boolean;
    readonly asSudoAs: {
      readonly who: MultiAddress;
      readonly call: Call;
    } & Struct;
    readonly type: 'Sudo' | 'SudoUncheckedWeight' | 'SetKey' | 'SudoAs';
  }

  /** @name PalletAssetCall (474) */
  export interface PalletAssetCall extends Enum {
    readonly isRegisterTicker: boolean;
    readonly asRegisterTicker: {
      readonly ticker: PolymeshPrimitivesTicker;
    } & Struct;
    readonly isAcceptTickerTransfer: boolean;
    readonly asAcceptTickerTransfer: {
      readonly authId: u64;
    } & Struct;
    readonly isAcceptAssetOwnershipTransfer: boolean;
    readonly asAcceptAssetOwnershipTransfer: {
      readonly authId: u64;
    } & Struct;
    readonly isCreateAsset: boolean;
    readonly asCreateAsset: {
      readonly name: Bytes;
      readonly ticker: PolymeshPrimitivesTicker;
      readonly divisible: bool;
      readonly assetType: PolymeshPrimitivesAssetAssetType;
      readonly identifiers: Vec<PolymeshPrimitivesAssetIdentifier>;
      readonly fundingRound: Option<Bytes>;
      readonly disableIu: bool;
    } & Struct;
    readonly isFreeze: boolean;
    readonly asFreeze: {
      readonly ticker: PolymeshPrimitivesTicker;
    } & Struct;
    readonly isUnfreeze: boolean;
    readonly asUnfreeze: {
      readonly ticker: PolymeshPrimitivesTicker;
    } & Struct;
    readonly isRenameAsset: boolean;
    readonly asRenameAsset: {
      readonly ticker: PolymeshPrimitivesTicker;
      readonly name: Bytes;
    } & Struct;
    readonly isIssue: boolean;
    readonly asIssue: {
      readonly ticker: PolymeshPrimitivesTicker;
      readonly amount: u128;
    } & Struct;
    readonly isRedeem: boolean;
    readonly asRedeem: {
      readonly ticker: PolymeshPrimitivesTicker;
      readonly value: u128;
    } & Struct;
    readonly isMakeDivisible: boolean;
    readonly asMakeDivisible: {
      readonly ticker: PolymeshPrimitivesTicker;
    } & Struct;
    readonly isAddDocuments: boolean;
    readonly asAddDocuments: {
      readonly docs: Vec<PolymeshPrimitivesDocument>;
      readonly ticker: PolymeshPrimitivesTicker;
    } & Struct;
    readonly isRemoveDocuments: boolean;
    readonly asRemoveDocuments: {
      readonly ids: Vec<u32>;
      readonly ticker: PolymeshPrimitivesTicker;
    } & Struct;
    readonly isSetFundingRound: boolean;
    readonly asSetFundingRound: {
      readonly ticker: PolymeshPrimitivesTicker;
      readonly name: Bytes;
    } & Struct;
    readonly isUpdateIdentifiers: boolean;
    readonly asUpdateIdentifiers: {
      readonly ticker: PolymeshPrimitivesTicker;
      readonly identifiers: Vec<PolymeshPrimitivesAssetIdentifier>;
    } & Struct;
    readonly isClaimClassicTicker: boolean;
    readonly asClaimClassicTicker: {
      readonly ticker: PolymeshPrimitivesTicker;
      readonly ethereumSignature: PolymeshPrimitivesEthereumEcdsaSignature;
    } & Struct;
    readonly isReserveClassicTicker: boolean;
    readonly asReserveClassicTicker: {
      readonly classicTickerImport: PalletAssetClassicTickerImport;
      readonly contractDid: PolymeshPrimitivesIdentityId;
      readonly config: PalletAssetTickerRegistrationConfig;
    } & Struct;
    readonly isControllerTransfer: boolean;
    readonly asControllerTransfer: {
      readonly ticker: PolymeshPrimitivesTicker;
      readonly value: u128;
      readonly fromPortfolio: PolymeshPrimitivesIdentityIdPortfolioId;
    } & Struct;
    readonly isRegisterCustomAssetType: boolean;
    readonly asRegisterCustomAssetType: {
      readonly ty: Bytes;
    } & Struct;
    readonly isCreateAssetWithCustomType: boolean;
    readonly asCreateAssetWithCustomType: {
      readonly name: Bytes;
      readonly ticker: PolymeshPrimitivesTicker;
      readonly divisible: bool;
      readonly customAssetType: Bytes;
      readonly identifiers: Vec<PolymeshPrimitivesAssetIdentifier>;
      readonly fundingRound: Option<Bytes>;
      readonly disableIu: bool;
    } & Struct;
    readonly isSetAssetMetadata: boolean;
    readonly asSetAssetMetadata: {
      readonly ticker: PolymeshPrimitivesTicker;
      readonly key: PolymeshPrimitivesAssetMetadataAssetMetadataKey;
      readonly value: Bytes;
      readonly detail: Option<PolymeshPrimitivesAssetMetadataAssetMetadataValueDetail>;
    } & Struct;
    readonly isSetAssetMetadataDetails: boolean;
    readonly asSetAssetMetadataDetails: {
      readonly ticker: PolymeshPrimitivesTicker;
      readonly key: PolymeshPrimitivesAssetMetadataAssetMetadataKey;
      readonly detail: PolymeshPrimitivesAssetMetadataAssetMetadataValueDetail;
    } & Struct;
    readonly isRegisterAndSetLocalAssetMetadata: boolean;
    readonly asRegisterAndSetLocalAssetMetadata: {
      readonly ticker: PolymeshPrimitivesTicker;
      readonly name: Bytes;
      readonly spec: PolymeshPrimitivesAssetMetadataAssetMetadataSpec;
      readonly value: Bytes;
      readonly detail: Option<PolymeshPrimitivesAssetMetadataAssetMetadataValueDetail>;
    } & Struct;
    readonly isRegisterAssetMetadataLocalType: boolean;
    readonly asRegisterAssetMetadataLocalType: {
      readonly ticker: PolymeshPrimitivesTicker;
      readonly name: Bytes;
      readonly spec: PolymeshPrimitivesAssetMetadataAssetMetadataSpec;
    } & Struct;
    readonly isRegisterAssetMetadataGlobalType: boolean;
    readonly asRegisterAssetMetadataGlobalType: {
      readonly name: Bytes;
      readonly spec: PolymeshPrimitivesAssetMetadataAssetMetadataSpec;
    } & Struct;
    readonly type:
      | 'RegisterTicker'
      | 'AcceptTickerTransfer'
      | 'AcceptAssetOwnershipTransfer'
      | 'CreateAsset'
      | 'Freeze'
      | 'Unfreeze'
      | 'RenameAsset'
      | 'Issue'
      | 'Redeem'
      | 'MakeDivisible'
      | 'AddDocuments'
      | 'RemoveDocuments'
      | 'SetFundingRound'
      | 'UpdateIdentifiers'
      | 'ClaimClassicTicker'
      | 'ReserveClassicTicker'
      | 'ControllerTransfer'
      | 'RegisterCustomAssetType'
      | 'CreateAssetWithCustomType'
      | 'SetAssetMetadata'
      | 'SetAssetMetadataDetails'
      | 'RegisterAndSetLocalAssetMetadata'
      | 'RegisterAssetMetadataLocalType'
      | 'RegisterAssetMetadataGlobalType';
  }

  /** @name PolymeshPrimitivesEthereumEcdsaSignature (477) */
  export interface PolymeshPrimitivesEthereumEcdsaSignature extends U8aFixed {}

  /** @name PalletAssetClassicTickerImport (479) */
  export interface PalletAssetClassicTickerImport extends Struct {
    readonly ethOwner: PolymeshPrimitivesEthereumEthereumAddress;
    readonly ticker: PolymeshPrimitivesTicker;
    readonly isContract: bool;
    readonly isCreated: bool;
  }

  /** @name PalletAssetTickerRegistrationConfig (480) */
  export interface PalletAssetTickerRegistrationConfig extends Struct {
    readonly maxTickerLength: u8;
    readonly registrationLength: Option<u64>;
  }

  /** @name PolymeshPrimitivesAssetMetadataAssetMetadataKey (481) */
  export interface PolymeshPrimitivesAssetMetadataAssetMetadataKey extends Enum {
    readonly isGlobal: boolean;
    readonly asGlobal: u64;
    readonly isLocal: boolean;
    readonly asLocal: u64;
    readonly type: 'Global' | 'Local';
  }

  /** @name PalletCorporateActionsDistributionCall (482) */
  export interface PalletCorporateActionsDistributionCall extends Enum {
    readonly isDistribute: boolean;
    readonly asDistribute: {
      readonly caId: PalletCorporateActionsCaId;
      readonly portfolio: Option<u64>;
      readonly currency: PolymeshPrimitivesTicker;
      readonly perShare: u128;
      readonly amount: u128;
      readonly paymentAt: u64;
      readonly expiresAt: Option<u64>;
    } & Struct;
    readonly isClaim: boolean;
    readonly asClaim: {
      readonly caId: PalletCorporateActionsCaId;
    } & Struct;
    readonly isPushBenefit: boolean;
    readonly asPushBenefit: {
      readonly caId: PalletCorporateActionsCaId;
      readonly holder: PolymeshPrimitivesIdentityId;
    } & Struct;
    readonly isReclaim: boolean;
    readonly asReclaim: {
      readonly caId: PalletCorporateActionsCaId;
    } & Struct;
    readonly isRemoveDistribution: boolean;
    readonly asRemoveDistribution: {
      readonly caId: PalletCorporateActionsCaId;
    } & Struct;
    readonly type: 'Distribute' | 'Claim' | 'PushBenefit' | 'Reclaim' | 'RemoveDistribution';
  }

  /** @name PalletAssetCheckpointCall (484) */
  export interface PalletAssetCheckpointCall extends Enum {
    readonly isCreateCheckpoint: boolean;
    readonly asCreateCheckpoint: {
      readonly ticker: PolymeshPrimitivesTicker;
    } & Struct;
    readonly isSetSchedulesMaxComplexity: boolean;
    readonly asSetSchedulesMaxComplexity: {
      readonly maxComplexity: u64;
    } & Struct;
    readonly isCreateSchedule: boolean;
    readonly asCreateSchedule: {
      readonly ticker: PolymeshPrimitivesTicker;
      readonly schedule: PalletAssetCheckpointScheduleSpec;
    } & Struct;
    readonly isRemoveSchedule: boolean;
    readonly asRemoveSchedule: {
      readonly ticker: PolymeshPrimitivesTicker;
      readonly id: u64;
    } & Struct;
    readonly type:
      | 'CreateCheckpoint'
      | 'SetSchedulesMaxComplexity'
      | 'CreateSchedule'
      | 'RemoveSchedule';
  }

  /** @name PalletAssetCheckpointScheduleSpec (485) */
  export interface PalletAssetCheckpointScheduleSpec extends Struct {
    readonly start: Option<u64>;
    readonly period: PolymeshPrimitivesCalendarCalendarPeriod;
    readonly remaining: u32;
  }

  /** @name PalletComplianceManagerCall (486) */
  export interface PalletComplianceManagerCall extends Enum {
    readonly isAddComplianceRequirement: boolean;
    readonly asAddComplianceRequirement: {
      readonly ticker: PolymeshPrimitivesTicker;
      readonly senderConditions: Vec<PolymeshPrimitivesCondition>;
      readonly receiverConditions: Vec<PolymeshPrimitivesCondition>;
    } & Struct;
    readonly isRemoveComplianceRequirement: boolean;
    readonly asRemoveComplianceRequirement: {
      readonly ticker: PolymeshPrimitivesTicker;
      readonly id: u32;
    } & Struct;
    readonly isReplaceAssetCompliance: boolean;
    readonly asReplaceAssetCompliance: {
      readonly ticker: PolymeshPrimitivesTicker;
      readonly assetCompliance: Vec<PolymeshPrimitivesComplianceManagerComplianceRequirement>;
    } & Struct;
    readonly isResetAssetCompliance: boolean;
    readonly asResetAssetCompliance: {
      readonly ticker: PolymeshPrimitivesTicker;
    } & Struct;
    readonly isPauseAssetCompliance: boolean;
    readonly asPauseAssetCompliance: {
      readonly ticker: PolymeshPrimitivesTicker;
    } & Struct;
    readonly isResumeAssetCompliance: boolean;
    readonly asResumeAssetCompliance: {
      readonly ticker: PolymeshPrimitivesTicker;
    } & Struct;
    readonly isAddDefaultTrustedClaimIssuer: boolean;
    readonly asAddDefaultTrustedClaimIssuer: {
      readonly ticker: PolymeshPrimitivesTicker;
      readonly issuer: PolymeshPrimitivesConditionTrustedIssuer;
    } & Struct;
    readonly isRemoveDefaultTrustedClaimIssuer: boolean;
    readonly asRemoveDefaultTrustedClaimIssuer: {
      readonly ticker: PolymeshPrimitivesTicker;
      readonly issuer: PolymeshPrimitivesIdentityId;
    } & Struct;
    readonly isChangeComplianceRequirement: boolean;
    readonly asChangeComplianceRequirement: {
      readonly ticker: PolymeshPrimitivesTicker;
      readonly newReq: PolymeshPrimitivesComplianceManagerComplianceRequirement;
    } & Struct;
    readonly type:
      | 'AddComplianceRequirement'
      | 'RemoveComplianceRequirement'
      | 'ReplaceAssetCompliance'
      | 'ResetAssetCompliance'
      | 'PauseAssetCompliance'
      | 'ResumeAssetCompliance'
      | 'AddDefaultTrustedClaimIssuer'
      | 'RemoveDefaultTrustedClaimIssuer'
      | 'ChangeComplianceRequirement';
  }

  /** @name PalletCorporateActionsCall (487) */
  export interface PalletCorporateActionsCall extends Enum {
    readonly isSetMaxDetailsLength: boolean;
    readonly asSetMaxDetailsLength: {
      readonly length: u32;
    } & Struct;
    readonly isSetDefaultTargets: boolean;
    readonly asSetDefaultTargets: {
      readonly ticker: PolymeshPrimitivesTicker;
      readonly targets: PalletCorporateActionsTargetIdentities;
    } & Struct;
    readonly isSetDefaultWithholdingTax: boolean;
    readonly asSetDefaultWithholdingTax: {
      readonly ticker: PolymeshPrimitivesTicker;
      readonly tax: Permill;
    } & Struct;
    readonly isSetDidWithholdingTax: boolean;
    readonly asSetDidWithholdingTax: {
      readonly ticker: PolymeshPrimitivesTicker;
      readonly taxedDid: PolymeshPrimitivesIdentityId;
      readonly tax: Option<Permill>;
    } & Struct;
    readonly isInitiateCorporateAction: boolean;
    readonly asInitiateCorporateAction: {
      readonly ticker: PolymeshPrimitivesTicker;
      readonly kind: PalletCorporateActionsCaKind;
      readonly declDate: u64;
      readonly recordDate: Option<PalletCorporateActionsRecordDateSpec>;
      readonly details: Bytes;
      readonly targets: Option<PalletCorporateActionsTargetIdentities>;
      readonly defaultWithholdingTax: Option<Permill>;
      readonly withholdingTax: Option<Vec<ITuple<[PolymeshPrimitivesIdentityId, Permill]>>>;
    } & Struct;
    readonly isLinkCaDoc: boolean;
    readonly asLinkCaDoc: {
      readonly id: PalletCorporateActionsCaId;
      readonly docs: Vec<u32>;
    } & Struct;
    readonly isRemoveCa: boolean;
    readonly asRemoveCa: {
      readonly caId: PalletCorporateActionsCaId;
    } & Struct;
    readonly isChangeRecordDate: boolean;
    readonly asChangeRecordDate: {
      readonly caId: PalletCorporateActionsCaId;
      readonly recordDate: Option<PalletCorporateActionsRecordDateSpec>;
    } & Struct;
    readonly isInitiateCorporateActionAndDistribute: boolean;
    readonly asInitiateCorporateActionAndDistribute: {
      readonly caArgs: PalletCorporateActionsInitiateCorporateActionArgs;
      readonly portfolio: Option<u64>;
      readonly currency: PolymeshPrimitivesTicker;
      readonly perShare: u128;
      readonly amount: u128;
      readonly paymentAt: u64;
      readonly expiresAt: Option<u64>;
    } & Struct;
    readonly type:
      | 'SetMaxDetailsLength'
      | 'SetDefaultTargets'
      | 'SetDefaultWithholdingTax'
      | 'SetDidWithholdingTax'
      | 'InitiateCorporateAction'
      | 'LinkCaDoc'
      | 'RemoveCa'
      | 'ChangeRecordDate'
      | 'InitiateCorporateActionAndDistribute';
  }

  /** @name PalletCorporateActionsRecordDateSpec (489) */
  export interface PalletCorporateActionsRecordDateSpec extends Enum {
    readonly isScheduled: boolean;
    readonly asScheduled: u64;
    readonly isExistingSchedule: boolean;
    readonly asExistingSchedule: u64;
    readonly isExisting: boolean;
    readonly asExisting: u64;
    readonly type: 'Scheduled' | 'ExistingSchedule' | 'Existing';
  }

  /** @name PalletCorporateActionsInitiateCorporateActionArgs (492) */
  export interface PalletCorporateActionsInitiateCorporateActionArgs extends Struct {
    readonly ticker: PolymeshPrimitivesTicker;
    readonly kind: PalletCorporateActionsCaKind;
    readonly declDate: u64;
    readonly recordDate: Option<PalletCorporateActionsRecordDateSpec>;
    readonly details: Bytes;
    readonly targets: Option<PalletCorporateActionsTargetIdentities>;
    readonly defaultWithholdingTax: Option<Permill>;
    readonly withholdingTax: Option<Vec<ITuple<[PolymeshPrimitivesIdentityId, Permill]>>>;
  }

  /** @name PalletCorporateActionsBallotCall (493) */
  export interface PalletCorporateActionsBallotCall extends Enum {
    readonly isAttachBallot: boolean;
    readonly asAttachBallot: {
      readonly caId: PalletCorporateActionsCaId;
      readonly range: PalletCorporateActionsBallotBallotTimeRange;
      readonly meta: PalletCorporateActionsBallotBallotMeta;
      readonly rcv: bool;
    } & Struct;
    readonly isVote: boolean;
    readonly asVote: {
      readonly caId: PalletCorporateActionsCaId;
      readonly votes: Vec<PalletCorporateActionsBallotBallotVote>;
    } & Struct;
    readonly isChangeEnd: boolean;
    readonly asChangeEnd: {
      readonly caId: PalletCorporateActionsCaId;
      readonly end: u64;
    } & Struct;
    readonly isChangeMeta: boolean;
    readonly asChangeMeta: {
      readonly caId: PalletCorporateActionsCaId;
      readonly meta: PalletCorporateActionsBallotBallotMeta;
    } & Struct;
    readonly isChangeRcv: boolean;
    readonly asChangeRcv: {
      readonly caId: PalletCorporateActionsCaId;
      readonly rcv: bool;
    } & Struct;
    readonly isRemoveBallot: boolean;
    readonly asRemoveBallot: {
      readonly caId: PalletCorporateActionsCaId;
    } & Struct;
    readonly type:
      | 'AttachBallot'
      | 'Vote'
      | 'ChangeEnd'
      | 'ChangeMeta'
      | 'ChangeRcv'
      | 'RemoveBallot';
  }

  /** @name PalletPipsCall (494) */
  export interface PalletPipsCall extends Enum {
    readonly isSetPruneHistoricalPips: boolean;
    readonly asSetPruneHistoricalPips: {
      readonly prune: bool;
    } & Struct;
    readonly isSetMinProposalDeposit: boolean;
    readonly asSetMinProposalDeposit: {
      readonly deposit: u128;
    } & Struct;
    readonly isSetDefaultEnactmentPeriod: boolean;
    readonly asSetDefaultEnactmentPeriod: {
      readonly duration: u32;
    } & Struct;
    readonly isSetPendingPipExpiry: boolean;
    readonly asSetPendingPipExpiry: {
      readonly expiry: PolymeshCommonUtilitiesMaybeBlock;
    } & Struct;
    readonly isSetMaxPipSkipCount: boolean;
    readonly asSetMaxPipSkipCount: {
      readonly max: u8;
    } & Struct;
    readonly isSetActivePipLimit: boolean;
    readonly asSetActivePipLimit: {
      readonly limit: u32;
    } & Struct;
    readonly isPropose: boolean;
    readonly asPropose: {
      readonly proposal: Call;
      readonly deposit: u128;
      readonly url: Option<Bytes>;
      readonly description: Option<Bytes>;
    } & Struct;
    readonly isVote: boolean;
    readonly asVote: {
      readonly id: u32;
      readonly ayeOrNay: bool;
      readonly deposit: u128;
    } & Struct;
    readonly isApproveCommitteeProposal: boolean;
    readonly asApproveCommitteeProposal: {
      readonly id: u32;
    } & Struct;
    readonly isRejectProposal: boolean;
    readonly asRejectProposal: {
      readonly id: u32;
    } & Struct;
    readonly isPruneProposal: boolean;
    readonly asPruneProposal: {
      readonly id: u32;
    } & Struct;
    readonly isRescheduleExecution: boolean;
    readonly asRescheduleExecution: {
      readonly id: u32;
      readonly until: Option<u32>;
    } & Struct;
    readonly isClearSnapshot: boolean;
    readonly isSnapshot: boolean;
    readonly isEnactSnapshotResults: boolean;
    readonly asEnactSnapshotResults: {
      readonly results: Vec<ITuple<[u32, PalletPipsSnapshotResult]>>;
    } & Struct;
    readonly isExecuteScheduledPip: boolean;
    readonly asExecuteScheduledPip: {
      readonly id: u32;
    } & Struct;
    readonly isExpireScheduledPip: boolean;
    readonly asExpireScheduledPip: {
      readonly did: PolymeshPrimitivesIdentityId;
      readonly id: u32;
    } & Struct;
    readonly type:
      | 'SetPruneHistoricalPips'
      | 'SetMinProposalDeposit'
      | 'SetDefaultEnactmentPeriod'
      | 'SetPendingPipExpiry'
      | 'SetMaxPipSkipCount'
      | 'SetActivePipLimit'
      | 'Propose'
      | 'Vote'
      | 'ApproveCommitteeProposal'
      | 'RejectProposal'
      | 'PruneProposal'
      | 'RescheduleExecution'
      | 'ClearSnapshot'
      | 'Snapshot'
      | 'EnactSnapshotResults'
      | 'ExecuteScheduledPip'
      | 'ExpireScheduledPip';
  }

  /** @name PalletPipsSnapshotResult (497) */
  export interface PalletPipsSnapshotResult extends Enum {
    readonly isApprove: boolean;
    readonly isReject: boolean;
    readonly isSkip: boolean;
    readonly type: 'Approve' | 'Reject' | 'Skip';
  }

  /** @name PalletPortfolioCall (498) */
  export interface PalletPortfolioCall extends Enum {
    readonly isCreatePortfolio: boolean;
    readonly asCreatePortfolio: {
      readonly name: Bytes;
    } & Struct;
    readonly isDeletePortfolio: boolean;
    readonly asDeletePortfolio: {
      readonly num: u64;
    } & Struct;
    readonly isMovePortfolioFunds: boolean;
    readonly asMovePortfolioFunds: {
      readonly from: PolymeshPrimitivesIdentityIdPortfolioId;
      readonly to: PolymeshPrimitivesIdentityIdPortfolioId;
      readonly items: Vec<PalletPortfolioMovePortfolioItem>;
    } & Struct;
    readonly isRenamePortfolio: boolean;
    readonly asRenamePortfolio: {
      readonly num: u64;
      readonly toName: Bytes;
    } & Struct;
    readonly isQuitPortfolioCustody: boolean;
    readonly asQuitPortfolioCustody: {
      readonly pid: PolymeshPrimitivesIdentityIdPortfolioId;
    } & Struct;
    readonly isAcceptPortfolioCustody: boolean;
    readonly asAcceptPortfolioCustody: {
      readonly authId: u64;
    } & Struct;
    readonly type:
      | 'CreatePortfolio'
      | 'DeletePortfolio'
      | 'MovePortfolioFunds'
      | 'RenamePortfolio'
      | 'QuitPortfolioCustody'
      | 'AcceptPortfolioCustody';
  }

  /** @name PalletPortfolioMovePortfolioItem (500) */
  export interface PalletPortfolioMovePortfolioItem extends Struct {
    readonly ticker: PolymeshPrimitivesTicker;
    readonly amount: u128;
    readonly memo: Option<PolymeshCommonUtilitiesBalancesMemo>;
  }

  /** @name PalletProtocolFeeCall (501) */
  export interface PalletProtocolFeeCall extends Enum {
    readonly isChangeCoefficient: boolean;
    readonly asChangeCoefficient: {
      readonly coefficient: PolymeshPrimitivesPosRatio;
    } & Struct;
    readonly isChangeBaseFee: boolean;
    readonly asChangeBaseFee: {
      readonly op: PolymeshCommonUtilitiesProtocolFeeProtocolOp;
      readonly baseFee: u128;
    } & Struct;
    readonly type: 'ChangeCoefficient' | 'ChangeBaseFee';
  }

  /** @name PolymeshCommonUtilitiesProtocolFeeProtocolOp (502) */
  export interface PolymeshCommonUtilitiesProtocolFeeProtocolOp extends Enum {
    readonly isAssetRegisterTicker: boolean;
    readonly isAssetIssue: boolean;
    readonly isAssetAddDocuments: boolean;
    readonly isAssetCreateAsset: boolean;
    readonly isCheckpointCreateSchedule: boolean;
    readonly isComplianceManagerAddComplianceRequirement: boolean;
    readonly isIdentityCddRegisterDid: boolean;
    readonly isIdentityAddClaim: boolean;
    readonly isIdentityAddSecondaryKeysWithAuthorization: boolean;
    readonly isPipsPropose: boolean;
    readonly isContractsPutCode: boolean;
    readonly isCorporateBallotAttachBallot: boolean;
    readonly isCapitalDistributionDistribute: boolean;
    readonly type:
      | 'AssetRegisterTicker'
      | 'AssetIssue'
      | 'AssetAddDocuments'
      | 'AssetCreateAsset'
      | 'CheckpointCreateSchedule'
      | 'ComplianceManagerAddComplianceRequirement'
      | 'IdentityCddRegisterDid'
      | 'IdentityAddClaim'
      | 'IdentityAddSecondaryKeysWithAuthorization'
      | 'PipsPropose'
      | 'ContractsPutCode'
      | 'CorporateBallotAttachBallot'
      | 'CapitalDistributionDistribute';
  }

  /** @name PalletSchedulerCall (503) */
  export interface PalletSchedulerCall extends Enum {
    readonly isSchedule: boolean;
    readonly asSchedule: {
      readonly when: u32;
      readonly maybePeriodic: Option<ITuple<[u32, u32]>>;
      readonly priority: u8;
      readonly call: FrameSupportScheduleMaybeHashed;
    } & Struct;
    readonly isCancel: boolean;
    readonly asCancel: {
      readonly when: u32;
      readonly index: u32;
    } & Struct;
    readonly isScheduleNamed: boolean;
    readonly asScheduleNamed: {
      readonly id: Bytes;
      readonly when: u32;
      readonly maybePeriodic: Option<ITuple<[u32, u32]>>;
      readonly priority: u8;
      readonly call: FrameSupportScheduleMaybeHashed;
    } & Struct;
    readonly isCancelNamed: boolean;
    readonly asCancelNamed: {
      readonly id: Bytes;
    } & Struct;
    readonly isScheduleAfter: boolean;
    readonly asScheduleAfter: {
      readonly after: u32;
      readonly maybePeriodic: Option<ITuple<[u32, u32]>>;
      readonly priority: u8;
      readonly call: FrameSupportScheduleMaybeHashed;
    } & Struct;
    readonly isScheduleNamedAfter: boolean;
    readonly asScheduleNamedAfter: {
      readonly id: Bytes;
      readonly after: u32;
      readonly maybePeriodic: Option<ITuple<[u32, u32]>>;
      readonly priority: u8;
      readonly call: FrameSupportScheduleMaybeHashed;
    } & Struct;
    readonly type:
      | 'Schedule'
      | 'Cancel'
      | 'ScheduleNamed'
      | 'CancelNamed'
      | 'ScheduleAfter'
      | 'ScheduleNamedAfter';
  }

  /** @name FrameSupportScheduleMaybeHashed (505) */
  export interface FrameSupportScheduleMaybeHashed extends Enum {
    readonly isValue: boolean;
    readonly asValue: Call;
    readonly isHash: boolean;
    readonly asHash: H256;
    readonly type: 'Value' | 'Hash';
  }

  /** @name PalletSettlementCall (506) */
  export interface PalletSettlementCall extends Enum {
    readonly isCreateVenue: boolean;
    readonly asCreateVenue: {
      readonly details: Bytes;
      readonly signers: Vec<AccountId32>;
      readonly typ: PalletSettlementVenueType;
    } & Struct;
    readonly isUpdateVenueDetails: boolean;
    readonly asUpdateVenueDetails: {
      readonly id: u64;
      readonly details: Bytes;
    } & Struct;
    readonly isUpdateVenueType: boolean;
    readonly asUpdateVenueType: {
      readonly id: u64;
      readonly typ: PalletSettlementVenueType;
    } & Struct;
    readonly isAddInstruction: boolean;
    readonly asAddInstruction: {
      readonly venueId: u64;
      readonly settlementType: PalletSettlementSettlementType;
      readonly tradeDate: Option<u64>;
      readonly valueDate: Option<u64>;
      readonly legs: Vec<PalletSettlementLeg>;
    } & Struct;
    readonly isAddAndAffirmInstruction: boolean;
    readonly asAddAndAffirmInstruction: {
      readonly venueId: u64;
      readonly settlementType: PalletSettlementSettlementType;
      readonly tradeDate: Option<u64>;
      readonly valueDate: Option<u64>;
      readonly legs: Vec<PalletSettlementLeg>;
      readonly portfolios: Vec<PolymeshPrimitivesIdentityIdPortfolioId>;
    } & Struct;
    readonly isAffirmInstruction: boolean;
    readonly asAffirmInstruction: {
      readonly id: u64;
      readonly portfolios: Vec<PolymeshPrimitivesIdentityIdPortfolioId>;
      readonly maxLegsCount: u32;
    } & Struct;
    readonly isWithdrawAffirmation: boolean;
    readonly asWithdrawAffirmation: {
      readonly id: u64;
      readonly portfolios: Vec<PolymeshPrimitivesIdentityIdPortfolioId>;
      readonly maxLegsCount: u32;
    } & Struct;
    readonly isRejectInstruction: boolean;
    readonly asRejectInstruction: {
      readonly id: u64;
      readonly portfolio: PolymeshPrimitivesIdentityIdPortfolioId;
      readonly numOfLegs: u32;
    } & Struct;
    readonly isAffirmWithReceipts: boolean;
    readonly asAffirmWithReceipts: {
      readonly id: u64;
      readonly receiptDetails: Vec<PalletSettlementReceiptDetails>;
      readonly portfolios: Vec<PolymeshPrimitivesIdentityIdPortfolioId>;
      readonly maxLegsCount: u32;
    } & Struct;
    readonly isClaimReceipt: boolean;
    readonly asClaimReceipt: {
      readonly id: u64;
      readonly receiptDetails: PalletSettlementReceiptDetails;
    } & Struct;
    readonly isUnclaimReceipt: boolean;
    readonly asUnclaimReceipt: {
      readonly instructionId: u64;
      readonly legId: u64;
    } & Struct;
    readonly isSetVenueFiltering: boolean;
    readonly asSetVenueFiltering: {
      readonly ticker: PolymeshPrimitivesTicker;
      readonly enabled: bool;
    } & Struct;
    readonly isAllowVenues: boolean;
    readonly asAllowVenues: {
      readonly ticker: PolymeshPrimitivesTicker;
      readonly venues: Vec<u64>;
    } & Struct;
    readonly isDisallowVenues: boolean;
    readonly asDisallowVenues: {
      readonly ticker: PolymeshPrimitivesTicker;
      readonly venues: Vec<u64>;
    } & Struct;
    readonly isChangeReceiptValidity: boolean;
    readonly asChangeReceiptValidity: {
      readonly receiptUid: u64;
      readonly validity: bool;
    } & Struct;
    readonly isExecuteScheduledInstruction: boolean;
    readonly asExecuteScheduledInstruction: {
      readonly id: u64;
      readonly legsCount: u32;
    } & Struct;
    readonly isRescheduleInstruction: boolean;
    readonly asRescheduleInstruction: {
      readonly id: u64;
    } & Struct;
    readonly type:
      | 'CreateVenue'
      | 'UpdateVenueDetails'
      | 'UpdateVenueType'
      | 'AddInstruction'
      | 'AddAndAffirmInstruction'
      | 'AffirmInstruction'
      | 'WithdrawAffirmation'
      | 'RejectInstruction'
      | 'AffirmWithReceipts'
      | 'ClaimReceipt'
      | 'UnclaimReceipt'
      | 'SetVenueFiltering'
      | 'AllowVenues'
      | 'DisallowVenues'
      | 'ChangeReceiptValidity'
      | 'ExecuteScheduledInstruction'
      | 'RescheduleInstruction';
  }

  /** @name PalletSettlementReceiptDetails (508) */
  export interface PalletSettlementReceiptDetails extends Struct {
    readonly receiptUid: u64;
    readonly legId: u64;
    readonly signer: AccountId32;
    readonly signature: SpRuntimeMultiSignature;
    readonly metadata: Bytes;
  }

  /** @name SpRuntimeMultiSignature (509) */
  export interface SpRuntimeMultiSignature extends Enum {
    readonly isEd25519: boolean;
    readonly asEd25519: SpCoreEd25519Signature;
    readonly isSr25519: boolean;
    readonly asSr25519: SpCoreSr25519Signature;
    readonly isEcdsa: boolean;
    readonly asEcdsa: SpCoreEcdsaSignature;
    readonly type: 'Ed25519' | 'Sr25519' | 'Ecdsa';
  }

  /** @name SpCoreEcdsaSignature (510) */
  export interface SpCoreEcdsaSignature extends U8aFixed {}

  /** @name PalletStatisticsCall (511) */
  export interface PalletStatisticsCall extends Enum {
    readonly isSetActiveAssetStats: boolean;
    readonly asSetActiveAssetStats: {
      readonly asset: PolymeshPrimitivesStatisticsAssetScope;
      readonly statTypes: BTreeSet<PolymeshPrimitivesStatisticsStatType>;
    } & Struct;
    readonly isBatchUpdateAssetStats: boolean;
    readonly asBatchUpdateAssetStats: {
      readonly asset: PolymeshPrimitivesStatisticsAssetScope;
      readonly statType: PolymeshPrimitivesStatisticsStatType;
      readonly values: BTreeSet<PolymeshPrimitivesStatisticsStatUpdate>;
    } & Struct;
    readonly isSetAssetTransferCompliance: boolean;
    readonly asSetAssetTransferCompliance: {
      readonly asset: PolymeshPrimitivesStatisticsAssetScope;
      readonly transferConditions: BTreeSet<PolymeshPrimitivesTransferComplianceTransferCondition>;
    } & Struct;
    readonly isSetEntitiesExempt: boolean;
    readonly asSetEntitiesExempt: {
      readonly isExempt: bool;
      readonly exemptKey: PolymeshPrimitivesTransferComplianceTransferConditionExemptKey;
      readonly entities: BTreeSet<PolymeshPrimitivesIdentityId>;
    } & Struct;
    readonly type:
      | 'SetActiveAssetStats'
      | 'BatchUpdateAssetStats'
      | 'SetAssetTransferCompliance'
      | 'SetEntitiesExempt';
  }

<<<<<<< HEAD
  /** @name BTreeSetStatType (512) */
  export interface BTreeSetStatType extends BTreeSet<PolymeshPrimitivesStatisticsStatType> {}

  /** @name BTreeSetStatUpdate (513) */
  export interface BTreeSetStatUpdate extends Vec<PolymeshPrimitivesStatisticsStatUpdate> {}

  /** @name BTreeSetTransferCondition (514) */
  export interface BTreeSetTransferCondition
    extends BTreeSet<PolymeshPrimitivesTransferComplianceTransferCondition> {}

  /** @name BTreeSetIdentityId (515) */
  export interface BTreeSetIdentityId extends Vec<PolymeshPrimitivesIdentityId> {}

=======
>>>>>>> d65da17c
  /** @name PalletStoCall (516) */
  export interface PalletStoCall extends Enum {
    readonly isCreateFundraiser: boolean;
    readonly asCreateFundraiser: {
      readonly offeringPortfolio: PolymeshPrimitivesIdentityIdPortfolioId;
      readonly offeringAsset: PolymeshPrimitivesTicker;
      readonly raisingPortfolio: PolymeshPrimitivesIdentityIdPortfolioId;
      readonly raisingAsset: PolymeshPrimitivesTicker;
      readonly tiers: Vec<PalletStoPriceTier>;
      readonly venueId: u64;
      readonly start: Option<u64>;
      readonly end: Option<u64>;
      readonly minimumInvestment: u128;
      readonly fundraiserName: Bytes;
    } & Struct;
    readonly isInvest: boolean;
    readonly asInvest: {
      readonly investmentPortfolio: PolymeshPrimitivesIdentityIdPortfolioId;
      readonly fundingPortfolio: PolymeshPrimitivesIdentityIdPortfolioId;
      readonly offeringAsset: PolymeshPrimitivesTicker;
      readonly id: u64;
      readonly purchaseAmount: u128;
      readonly maxPrice: Option<u128>;
      readonly receipt: Option<PalletSettlementReceiptDetails>;
    } & Struct;
    readonly isFreezeFundraiser: boolean;
    readonly asFreezeFundraiser: {
      readonly offeringAsset: PolymeshPrimitivesTicker;
      readonly id: u64;
    } & Struct;
    readonly isUnfreezeFundraiser: boolean;
    readonly asUnfreezeFundraiser: {
      readonly offeringAsset: PolymeshPrimitivesTicker;
      readonly id: u64;
    } & Struct;
    readonly isModifyFundraiserWindow: boolean;
    readonly asModifyFundraiserWindow: {
      readonly offeringAsset: PolymeshPrimitivesTicker;
      readonly id: u64;
      readonly start: u64;
      readonly end: Option<u64>;
    } & Struct;
    readonly isStop: boolean;
    readonly asStop: {
      readonly offeringAsset: PolymeshPrimitivesTicker;
      readonly id: u64;
    } & Struct;
    readonly type:
      | 'CreateFundraiser'
      | 'Invest'
      | 'FreezeFundraiser'
      | 'UnfreezeFundraiser'
      | 'ModifyFundraiserWindow'
      | 'Stop';
  }

  /** @name PalletStoPriceTier (518) */
  export interface PalletStoPriceTier extends Struct {
    readonly total: u128;
    readonly price: u128;
  }

  /** @name PalletTreasuryCall (520) */
  export interface PalletTreasuryCall extends Enum {
    readonly isDisbursement: boolean;
    readonly asDisbursement: {
      readonly beneficiaries: Vec<PolymeshPrimitivesBeneficiary>;
    } & Struct;
    readonly isReimbursement: boolean;
    readonly asReimbursement: {
      readonly amount: u128;
    } & Struct;
    readonly type: 'Disbursement' | 'Reimbursement';
  }

  /** @name PolymeshPrimitivesBeneficiary (522) */
  export interface PolymeshPrimitivesBeneficiary extends Struct {
    readonly id: PolymeshPrimitivesIdentityId;
    readonly amount: u128;
  }

  /** @name PalletUtilityCall (523) */
  export interface PalletUtilityCall extends Enum {
    readonly isBatch: boolean;
    readonly asBatch: {
      readonly calls: Vec<Call>;
    } & Struct;
    readonly isBatchAtomic: boolean;
    readonly asBatchAtomic: {
      readonly calls: Vec<Call>;
    } & Struct;
    readonly isBatchOptimistic: boolean;
    readonly asBatchOptimistic: {
      readonly calls: Vec<Call>;
    } & Struct;
    readonly isRelayTx: boolean;
    readonly asRelayTx: {
      readonly target: AccountId32;
      readonly signature: SpRuntimeMultiSignature;
      readonly call: PalletUtilityUniqueCall;
    } & Struct;
    readonly type: 'Batch' | 'BatchAtomic' | 'BatchOptimistic' | 'RelayTx';
  }

  /** @name PalletUtilityUniqueCall (525) */
  export interface PalletUtilityUniqueCall extends Struct {
    readonly nonce: u64;
    readonly call: Call;
  }

  /** @name PalletBaseCall (526) */
  export type PalletBaseCall = Null;

  /** @name PalletExternalAgentsCall (527) */
  export interface PalletExternalAgentsCall extends Enum {
    readonly isCreateGroup: boolean;
    readonly asCreateGroup: {
      readonly ticker: PolymeshPrimitivesTicker;
      readonly perms: PolymeshPrimitivesSubsetSubsetRestrictionPalletPermissions;
    } & Struct;
    readonly isSetGroupPermissions: boolean;
    readonly asSetGroupPermissions: {
      readonly ticker: PolymeshPrimitivesTicker;
      readonly id: u32;
      readonly perms: PolymeshPrimitivesSubsetSubsetRestrictionPalletPermissions;
    } & Struct;
    readonly isRemoveAgent: boolean;
    readonly asRemoveAgent: {
      readonly ticker: PolymeshPrimitivesTicker;
      readonly agent: PolymeshPrimitivesIdentityId;
    } & Struct;
    readonly isAbdicate: boolean;
    readonly asAbdicate: {
      readonly ticker: PolymeshPrimitivesTicker;
    } & Struct;
    readonly isChangeGroup: boolean;
    readonly asChangeGroup: {
      readonly ticker: PolymeshPrimitivesTicker;
      readonly agent: PolymeshPrimitivesIdentityId;
      readonly group: PolymeshPrimitivesAgentAgentGroup;
    } & Struct;
    readonly isAcceptBecomeAgent: boolean;
    readonly asAcceptBecomeAgent: {
      readonly authId: u64;
    } & Struct;
    readonly isCreateGroupAndAddAuth: boolean;
    readonly asCreateGroupAndAddAuth: {
      readonly ticker: PolymeshPrimitivesTicker;
      readonly perms: PolymeshPrimitivesSubsetSubsetRestrictionPalletPermissions;
      readonly target: PolymeshPrimitivesSecondaryKeySignatory;
    } & Struct;
    readonly isCreateAndChangeCustomGroup: boolean;
    readonly asCreateAndChangeCustomGroup: {
      readonly ticker: PolymeshPrimitivesTicker;
      readonly perms: PolymeshPrimitivesSubsetSubsetRestrictionPalletPermissions;
      readonly agent: PolymeshPrimitivesIdentityId;
    } & Struct;
    readonly type:
      | 'CreateGroup'
      | 'SetGroupPermissions'
      | 'RemoveAgent'
      | 'Abdicate'
      | 'ChangeGroup'
      | 'AcceptBecomeAgent'
      | 'CreateGroupAndAddAuth'
      | 'CreateAndChangeCustomGroup';
  }

  /** @name PalletRelayerCall (528) */
  export interface PalletRelayerCall extends Enum {
    readonly isSetPayingKey: boolean;
    readonly asSetPayingKey: {
      readonly userKey: AccountId32;
      readonly polyxLimit: u128;
    } & Struct;
    readonly isAcceptPayingKey: boolean;
    readonly asAcceptPayingKey: {
      readonly authId: u64;
    } & Struct;
    readonly isRemovePayingKey: boolean;
    readonly asRemovePayingKey: {
      readonly userKey: AccountId32;
      readonly payingKey: AccountId32;
    } & Struct;
    readonly isUpdatePolyxLimit: boolean;
    readonly asUpdatePolyxLimit: {
      readonly userKey: AccountId32;
      readonly polyxLimit: u128;
    } & Struct;
    readonly isIncreasePolyxLimit: boolean;
    readonly asIncreasePolyxLimit: {
      readonly userKey: AccountId32;
      readonly amount: u128;
    } & Struct;
    readonly isDecreasePolyxLimit: boolean;
    readonly asDecreasePolyxLimit: {
      readonly userKey: AccountId32;
      readonly amount: u128;
    } & Struct;
    readonly type:
      | 'SetPayingKey'
      | 'AcceptPayingKey'
      | 'RemovePayingKey'
      | 'UpdatePolyxLimit'
      | 'IncreasePolyxLimit'
      | 'DecreasePolyxLimit';
  }

  /** @name PalletRewardsCall (529) */
  export interface PalletRewardsCall extends Enum {
    readonly isClaimItnReward: boolean;
    readonly asClaimItnReward: {
      readonly rewardAddress: AccountId32;
      readonly itnAddress: AccountId32;
      readonly signature: SpRuntimeMultiSignature;
    } & Struct;
    readonly isSetItnRewardStatus: boolean;
    readonly asSetItnRewardStatus: {
      readonly itnAddress: AccountId32;
      readonly status: PalletRewardsItnRewardStatus;
    } & Struct;
    readonly type: 'ClaimItnReward' | 'SetItnRewardStatus';
  }

  /** @name PalletRewardsItnRewardStatus (530) */
  export interface PalletRewardsItnRewardStatus extends Enum {
    readonly isUnclaimed: boolean;
    readonly asUnclaimed: u128;
    readonly isClaimed: boolean;
    readonly type: 'Unclaimed' | 'Claimed';
  }

  /** @name PolymeshContractsCall (531) */
  export interface PolymeshContractsCall extends Enum {
    readonly isCall: boolean;
    readonly asCall: {
      readonly contract: AccountId32;
      readonly value: u128;
      readonly gasLimit: u64;
      readonly storageDepositLimit: Option<u128>;
      readonly data: Bytes;
    } & Struct;
    readonly isInstantiateWithCode: boolean;
    readonly asInstantiateWithCode: {
      readonly endowment: u128;
      readonly gasLimit: u64;
      readonly storageDepositLimit: Option<u128>;
      readonly code: Bytes;
      readonly data: Bytes;
      readonly salt: Bytes;
    } & Struct;
    readonly isInstantiate: boolean;
    readonly asInstantiate: {
      readonly endowment: u128;
      readonly gasLimit: u64;
      readonly storageDepositLimit: Option<u128>;
      readonly codeHash: H256;
      readonly data: Bytes;
      readonly salt: Bytes;
    } & Struct;
    readonly isUploadCode: boolean;
    readonly asUploadCode: {
      readonly code: Bytes;
      readonly storageDepositLimit: Option<u128>;
    } & Struct;
    readonly isRemoveCode: boolean;
    readonly asRemoveCode: {
      readonly codeHash: H256;
    } & Struct;
    readonly isInstantiateWithCodePerms: boolean;
    readonly asInstantiateWithCodePerms: {
      readonly endowment: u128;
      readonly gasLimit: u64;
      readonly storageDepositLimit: Option<u128>;
      readonly code: Bytes;
      readonly data: Bytes;
      readonly salt: Bytes;
      readonly perms: PolymeshPrimitivesSecondaryKeyPermissions;
    } & Struct;
    readonly isInstantiateWithHashPerms: boolean;
    readonly asInstantiateWithHashPerms: {
      readonly endowment: u128;
      readonly gasLimit: u64;
      readonly storageDepositLimit: Option<u128>;
      readonly codeHash: H256;
      readonly data: Bytes;
      readonly salt: Bytes;
      readonly perms: PolymeshPrimitivesSecondaryKeyPermissions;
    } & Struct;
    readonly type:
      | 'Call'
      | 'InstantiateWithCode'
      | 'Instantiate'
      | 'UploadCode'
      | 'RemoveCode'
      | 'InstantiateWithCodePerms'
      | 'InstantiateWithHashPerms';
  }

  /** @name PalletPreimageCall (532) */
  export interface PalletPreimageCall extends Enum {
    readonly isNotePreimage: boolean;
    readonly asNotePreimage: {
      readonly bytes: Bytes;
    } & Struct;
    readonly isUnnotePreimage: boolean;
    readonly asUnnotePreimage: {
      readonly hash_: H256;
    } & Struct;
    readonly isRequestPreimage: boolean;
    readonly asRequestPreimage: {
      readonly hash_: H256;
    } & Struct;
    readonly isUnrequestPreimage: boolean;
    readonly asUnrequestPreimage: {
      readonly hash_: H256;
    } & Struct;
    readonly type: 'NotePreimage' | 'UnnotePreimage' | 'RequestPreimage' | 'UnrequestPreimage';
  }

  /** @name PalletTestUtilsCall (533) */
  export interface PalletTestUtilsCall extends Enum {
    readonly isRegisterDid: boolean;
    readonly asRegisterDid: {
      readonly uid: PolymeshPrimitivesCddIdInvestorUid;
      readonly secondaryKeys: Vec<PolymeshPrimitivesSecondaryKey>;
    } & Struct;
    readonly isMockCddRegisterDid: boolean;
    readonly asMockCddRegisterDid: {
      readonly targetAccount: AccountId32;
    } & Struct;
    readonly isGetMyDid: boolean;
    readonly isGetCddOf: boolean;
    readonly asGetCddOf: {
      readonly of: AccountId32;
    } & Struct;
    readonly type: 'RegisterDid' | 'MockCddRegisterDid' | 'GetMyDid' | 'GetCddOf';
  }

  /** @name PalletCommitteePolymeshVotes (534) */
  export interface PalletCommitteePolymeshVotes extends Struct {
    readonly index: u32;
    readonly ayes: Vec<PolymeshPrimitivesIdentityId>;
    readonly nays: Vec<PolymeshPrimitivesIdentityId>;
    readonly expiry: PolymeshCommonUtilitiesMaybeBlock;
  }

  /** @name PalletCommitteeError (536) */
  export interface PalletCommitteeError extends Enum {
    readonly isDuplicateVote: boolean;
    readonly isNotAMember: boolean;
    readonly isNoSuchProposal: boolean;
    readonly isProposalExpired: boolean;
    readonly isDuplicateProposal: boolean;
    readonly isMismatchedVotingIndex: boolean;
    readonly isInvalidProportion: boolean;
    readonly isFirstVoteReject: boolean;
    readonly isProposalsLimitReached: boolean;
    readonly type:
      | 'DuplicateVote'
      | 'NotAMember'
      | 'NoSuchProposal'
      | 'ProposalExpired'
      | 'DuplicateProposal'
      | 'MismatchedVotingIndex'
      | 'InvalidProportion'
      | 'FirstVoteReject'
      | 'ProposalsLimitReached';
  }

  /** @name PalletMultisigProposalDetails (546) */
  export interface PalletMultisigProposalDetails extends Struct {
    readonly approvals: u64;
    readonly rejections: u64;
    readonly status: PalletMultisigProposalStatus;
    readonly expiry: Option<u64>;
    readonly autoClose: bool;
  }

  /** @name PalletMultisigProposalStatus (547) */
  export interface PalletMultisigProposalStatus extends Enum {
    readonly isInvalid: boolean;
    readonly isActiveOrExpired: boolean;
    readonly isExecutionSuccessful: boolean;
    readonly isExecutionFailed: boolean;
    readonly isRejected: boolean;
    readonly type:
      | 'Invalid'
      | 'ActiveOrExpired'
      | 'ExecutionSuccessful'
      | 'ExecutionFailed'
      | 'Rejected';
  }

  /** @name PalletMultisigError (549) */
  export interface PalletMultisigError extends Enum {
    readonly isCddMissing: boolean;
    readonly isProposalMissing: boolean;
    readonly isDecodingError: boolean;
    readonly isNoSigners: boolean;
    readonly isRequiredSignaturesOutOfBounds: boolean;
    readonly isNotASigner: boolean;
    readonly isNoSuchMultisig: boolean;
    readonly isNotEnoughSigners: boolean;
    readonly isNonceOverflow: boolean;
    readonly isAlreadyVoted: boolean;
    readonly isAlreadyASigner: boolean;
    readonly isFailedToChargeFee: boolean;
    readonly isIdentityNotCreator: boolean;
    readonly isChangeNotAllowed: boolean;
    readonly isSignerAlreadyLinkedToMultisig: boolean;
    readonly isSignerAlreadyLinkedToIdentity: boolean;
    readonly isMultisigNotAllowedToLinkToItself: boolean;
    readonly isMissingCurrentIdentity: boolean;
    readonly isNotPrimaryKey: boolean;
    readonly isProposalAlreadyRejected: boolean;
    readonly isProposalExpired: boolean;
    readonly isProposalAlreadyExecuted: boolean;
    readonly isMultisigMissingIdentity: boolean;
    readonly isFailedToSchedule: boolean;
    readonly isTooManySigners: boolean;
    readonly type:
      | 'CddMissing'
      | 'ProposalMissing'
      | 'DecodingError'
      | 'NoSigners'
      | 'RequiredSignaturesOutOfBounds'
      | 'NotASigner'
      | 'NoSuchMultisig'
      | 'NotEnoughSigners'
      | 'NonceOverflow'
      | 'AlreadyVoted'
      | 'AlreadyASigner'
      | 'FailedToChargeFee'
      | 'IdentityNotCreator'
      | 'ChangeNotAllowed'
      | 'SignerAlreadyLinkedToMultisig'
      | 'SignerAlreadyLinkedToIdentity'
      | 'MultisigNotAllowedToLinkToItself'
      | 'MissingCurrentIdentity'
      | 'NotPrimaryKey'
      | 'ProposalAlreadyRejected'
      | 'ProposalExpired'
      | 'ProposalAlreadyExecuted'
      | 'MultisigMissingIdentity'
      | 'FailedToSchedule'
      | 'TooManySigners';
  }

  /** @name PalletBridgeBridgeTxDetail (551) */
  export interface PalletBridgeBridgeTxDetail extends Struct {
    readonly amount: u128;
    readonly status: PalletBridgeBridgeTxStatus;
    readonly executionBlock: u32;
    readonly txHash: H256;
  }

  /** @name PalletBridgeBridgeTxStatus (552) */
  export interface PalletBridgeBridgeTxStatus extends Enum {
    readonly isAbsent: boolean;
    readonly isPending: boolean;
    readonly asPending: u8;
    readonly isFrozen: boolean;
    readonly isTimelocked: boolean;
    readonly isHandled: boolean;
    readonly type: 'Absent' | 'Pending' | 'Frozen' | 'Timelocked' | 'Handled';
  }

  /** @name PalletBridgeError (555) */
  export interface PalletBridgeError extends Enum {
    readonly isControllerNotSet: boolean;
    readonly isBadCaller: boolean;
    readonly isBadAdmin: boolean;
    readonly isNoValidCdd: boolean;
    readonly isProposalAlreadyHandled: boolean;
    readonly isUnauthorized: boolean;
    readonly isFrozen: boolean;
    readonly isNotFrozen: boolean;
    readonly isFrozenTx: boolean;
    readonly isBridgeLimitReached: boolean;
    readonly isOverflow: boolean;
    readonly isDivisionByZero: boolean;
    readonly isTimelockedTx: boolean;
    readonly type:
      | 'ControllerNotSet'
      | 'BadCaller'
      | 'BadAdmin'
      | 'NoValidCdd'
      | 'ProposalAlreadyHandled'
      | 'Unauthorized'
      | 'Frozen'
      | 'NotFrozen'
      | 'FrozenTx'
      | 'BridgeLimitReached'
      | 'Overflow'
      | 'DivisionByZero'
      | 'TimelockedTx';
  }

  /** @name PalletStakingStakingLedger (556) */
  export interface PalletStakingStakingLedger extends Struct {
    readonly stash: AccountId32;
    readonly total: Compact<u128>;
    readonly active: Compact<u128>;
    readonly unlocking: Vec<PalletStakingUnlockChunk>;
    readonly claimedRewards: Vec<u32>;
  }

  /** @name PalletStakingUnlockChunk (558) */
  export interface PalletStakingUnlockChunk extends Struct {
    readonly value: Compact<u128>;
    readonly era: Compact<u32>;
  }

  /** @name PalletStakingNominations (559) */
  export interface PalletStakingNominations extends Struct {
    readonly targets: Vec<AccountId32>;
    readonly submittedIn: u32;
    readonly suppressed: bool;
  }

  /** @name PalletStakingActiveEraInfo (560) */
  export interface PalletStakingActiveEraInfo extends Struct {
    readonly index: u32;
    readonly start: Option<u64>;
  }

  /** @name PalletStakingEraRewardPoints (562) */
  export interface PalletStakingEraRewardPoints extends Struct {
    readonly total: u32;
    readonly individual: BTreeMap<AccountId32, u32>;
  }

  /** @name PalletStakingForcing (565) */
  export interface PalletStakingForcing extends Enum {
    readonly isNotForcing: boolean;
    readonly isForceNew: boolean;
    readonly isForceNone: boolean;
    readonly isForceAlways: boolean;
    readonly type: 'NotForcing' | 'ForceNew' | 'ForceNone' | 'ForceAlways';
  }

  /** @name PalletStakingUnappliedSlash (567) */
  export interface PalletStakingUnappliedSlash extends Struct {
    readonly validator: AccountId32;
    readonly own: u128;
    readonly others: Vec<ITuple<[AccountId32, u128]>>;
    readonly reporters: Vec<AccountId32>;
    readonly payout: u128;
  }

  /** @name PalletStakingSlashingSlashingSpans (571) */
  export interface PalletStakingSlashingSlashingSpans extends Struct {
    readonly spanIndex: u32;
    readonly lastStart: u32;
    readonly lastNonzeroSlash: u32;
    readonly prior: Vec<u32>;
  }

  /** @name PalletStakingSlashingSpanRecord (572) */
  export interface PalletStakingSlashingSpanRecord extends Struct {
    readonly slashed: u128;
    readonly paidOut: u128;
  }

  /** @name PalletStakingElectionResult (573) */
  export interface PalletStakingElectionResult extends Struct {
    readonly electedStashes: Vec<AccountId32>;
    readonly exposures: Vec<ITuple<[AccountId32, PalletStakingExposure]>>;
    readonly compute: PalletStakingElectionCompute;
  }

  /** @name PalletStakingElectionStatus (574) */
  export interface PalletStakingElectionStatus extends Enum {
    readonly isClosed: boolean;
    readonly isOpen: boolean;
    readonly asOpen: u32;
    readonly type: 'Closed' | 'Open';
  }

  /** @name PalletStakingPermissionedIdentityPrefs (575) */
  export interface PalletStakingPermissionedIdentityPrefs extends Struct {
    readonly intendedCount: u32;
    readonly runningCount: u32;
  }

  /** @name PalletStakingReleases (576) */
  export interface PalletStakingReleases extends Enum {
    readonly isV100Ancient: boolean;
    readonly isV200: boolean;
    readonly isV300: boolean;
    readonly isV400: boolean;
    readonly isV500: boolean;
    readonly isV600: boolean;
    readonly isV601: boolean;
    readonly isV700: boolean;
    readonly type: 'V100Ancient' | 'V200' | 'V300' | 'V400' | 'V500' | 'V600' | 'V601' | 'V700';
  }

  /** @name PalletStakingError (577) */
  export interface PalletStakingError extends Enum {
    readonly isNotController: boolean;
    readonly isNotStash: boolean;
    readonly isAlreadyBonded: boolean;
    readonly isAlreadyPaired: boolean;
    readonly isEmptyTargets: boolean;
    readonly isInvalidSlashIndex: boolean;
    readonly isInsufficientValue: boolean;
    readonly isNoMoreChunks: boolean;
    readonly isNoUnlockChunk: boolean;
    readonly isFundedTarget: boolean;
    readonly isInvalidEraToReward: boolean;
    readonly isNotSortedAndUnique: boolean;
    readonly isAlreadyClaimed: boolean;
    readonly isOffchainElectionEarlySubmission: boolean;
    readonly isOffchainElectionWeakSubmission: boolean;
    readonly isSnapshotUnavailable: boolean;
    readonly isOffchainElectionBogusWinnerCount: boolean;
    readonly isOffchainElectionBogusWinner: boolean;
    readonly isOffchainElectionBogusCompact: boolean;
    readonly isOffchainElectionBogusNominator: boolean;
    readonly isOffchainElectionBogusNomination: boolean;
    readonly isOffchainElectionSlashedNomination: boolean;
    readonly isOffchainElectionBogusSelfVote: boolean;
    readonly isOffchainElectionBogusEdge: boolean;
    readonly isOffchainElectionBogusScore: boolean;
    readonly isOffchainElectionBogusElectionSize: boolean;
    readonly isCallNotAllowed: boolean;
    readonly isIncorrectSlashingSpans: boolean;
    readonly isAlreadyExists: boolean;
    readonly isNotExists: boolean;
    readonly isNoChange: boolean;
    readonly isInvalidValidatorIdentity: boolean;
    readonly isInvalidValidatorCommission: boolean;
    readonly isStashIdentityDoesNotExist: boolean;
    readonly isStashIdentityNotPermissioned: boolean;
    readonly isStashIdentityNotCDDed: boolean;
    readonly isHitIntendedValidatorCount: boolean;
    readonly isIntendedCountIsExceedingConsensusLimit: boolean;
    readonly isBondTooSmall: boolean;
    readonly isBadState: boolean;
    readonly isTooManyTargets: boolean;
    readonly isBadTarget: boolean;
    readonly type:
      | 'NotController'
      | 'NotStash'
      | 'AlreadyBonded'
      | 'AlreadyPaired'
      | 'EmptyTargets'
      | 'InvalidSlashIndex'
      | 'InsufficientValue'
      | 'NoMoreChunks'
      | 'NoUnlockChunk'
      | 'FundedTarget'
      | 'InvalidEraToReward'
      | 'NotSortedAndUnique'
      | 'AlreadyClaimed'
      | 'OffchainElectionEarlySubmission'
      | 'OffchainElectionWeakSubmission'
      | 'SnapshotUnavailable'
      | 'OffchainElectionBogusWinnerCount'
      | 'OffchainElectionBogusWinner'
      | 'OffchainElectionBogusCompact'
      | 'OffchainElectionBogusNominator'
      | 'OffchainElectionBogusNomination'
      | 'OffchainElectionSlashedNomination'
      | 'OffchainElectionBogusSelfVote'
      | 'OffchainElectionBogusEdge'
      | 'OffchainElectionBogusScore'
      | 'OffchainElectionBogusElectionSize'
      | 'CallNotAllowed'
      | 'IncorrectSlashingSpans'
      | 'AlreadyExists'
      | 'NotExists'
      | 'NoChange'
      | 'InvalidValidatorIdentity'
      | 'InvalidValidatorCommission'
      | 'StashIdentityDoesNotExist'
      | 'StashIdentityNotPermissioned'
      | 'StashIdentityNotCDDed'
      | 'HitIntendedValidatorCount'
      | 'IntendedCountIsExceedingConsensusLimit'
      | 'BondTooSmall'
      | 'BadState'
      | 'TooManyTargets'
      | 'BadTarget';
  }

  /** @name SpStakingOffenceOffenceDetails (578) */
  export interface SpStakingOffenceOffenceDetails extends Struct {
    readonly offender: ITuple<[AccountId32, PalletStakingExposure]>;
    readonly reporters: Vec<AccountId32>;
  }

  /** @name SpCoreCryptoKeyTypeId (583) */
  export interface SpCoreCryptoKeyTypeId extends U8aFixed {}

  /** @name PalletSessionError (584) */
  export interface PalletSessionError extends Enum {
    readonly isInvalidProof: boolean;
    readonly isNoAssociatedValidatorId: boolean;
    readonly isDuplicatedKey: boolean;
    readonly isNoKeys: boolean;
    readonly isNoAccount: boolean;
    readonly type:
      | 'InvalidProof'
      | 'NoAssociatedValidatorId'
      | 'DuplicatedKey'
      | 'NoKeys'
      | 'NoAccount';
  }

  /** @name PalletGrandpaStoredState (585) */
  export interface PalletGrandpaStoredState extends Enum {
    readonly isLive: boolean;
    readonly isPendingPause: boolean;
    readonly asPendingPause: {
      readonly scheduledAt: u32;
      readonly delay: u32;
    } & Struct;
    readonly isPaused: boolean;
    readonly isPendingResume: boolean;
    readonly asPendingResume: {
      readonly scheduledAt: u32;
      readonly delay: u32;
    } & Struct;
    readonly type: 'Live' | 'PendingPause' | 'Paused' | 'PendingResume';
  }

  /** @name PalletGrandpaStoredPendingChange (586) */
  export interface PalletGrandpaStoredPendingChange extends Struct {
    readonly scheduledAt: u32;
    readonly delay: u32;
    readonly nextAuthorities: Vec<ITuple<[SpFinalityGrandpaAppPublic, u64]>>;
    readonly forced: Option<u32>;
  }

  /** @name PalletGrandpaError (588) */
  export interface PalletGrandpaError extends Enum {
    readonly isPauseFailed: boolean;
    readonly isResumeFailed: boolean;
    readonly isChangePending: boolean;
    readonly isTooSoon: boolean;
    readonly isInvalidKeyOwnershipProof: boolean;
    readonly isInvalidEquivocationProof: boolean;
    readonly isDuplicateOffenceReport: boolean;
    readonly type:
      | 'PauseFailed'
      | 'ResumeFailed'
      | 'ChangePending'
      | 'TooSoon'
      | 'InvalidKeyOwnershipProof'
      | 'InvalidEquivocationProof'
      | 'DuplicateOffenceReport';
  }

  /** @name PalletImOnlineBoundedOpaqueNetworkState (592) */
  export interface PalletImOnlineBoundedOpaqueNetworkState extends Struct {
    readonly peerId: Bytes;
    readonly externalAddresses: Vec<Bytes>;
  }

  /** @name PalletImOnlineError (596) */
  export interface PalletImOnlineError extends Enum {
    readonly isInvalidKey: boolean;
    readonly isDuplicatedHeartbeat: boolean;
    readonly type: 'InvalidKey' | 'DuplicatedHeartbeat';
  }

  /** @name PalletSudoError (598) */
  export interface PalletSudoError extends Enum {
    readonly isRequireSudo: boolean;
    readonly type: 'RequireSudo';
  }

  /** @name PalletAssetTickerRegistration (599) */
  export interface PalletAssetTickerRegistration extends Struct {
    readonly owner: PolymeshPrimitivesIdentityId;
    readonly expiry: Option<u64>;
  }

  /** @name PalletAssetSecurityToken (600) */
  export interface PalletAssetSecurityToken extends Struct {
    readonly totalSupply: u128;
    readonly ownerDid: PolymeshPrimitivesIdentityId;
    readonly divisible: bool;
    readonly assetType: PolymeshPrimitivesAssetAssetType;
  }

  /** @name PalletAssetAssetOwnershipRelation (604) */
  export interface PalletAssetAssetOwnershipRelation extends Enum {
    readonly isNotOwned: boolean;
    readonly isTickerOwned: boolean;
    readonly isAssetOwned: boolean;
    readonly type: 'NotOwned' | 'TickerOwned' | 'AssetOwned';
  }

  /** @name PalletAssetClassicTickerRegistration (606) */
  export interface PalletAssetClassicTickerRegistration extends Struct {
    readonly ethOwner: PolymeshPrimitivesEthereumEthereumAddress;
    readonly isCreated: bool;
  }

  /** @name PalletAssetError (612) */
  export interface PalletAssetError extends Enum {
    readonly isUnauthorized: boolean;
    readonly isAlreadyArchived: boolean;
    readonly isAlreadyUnArchived: boolean;
    readonly isExtensionAlreadyPresent: boolean;
    readonly isAssetAlreadyCreated: boolean;
    readonly isTickerTooLong: boolean;
    readonly isTickerNotAscii: boolean;
    readonly isTickerAlreadyRegistered: boolean;
    readonly isTotalSupplyAboveLimit: boolean;
    readonly isNoSuchAsset: boolean;
    readonly isAlreadyFrozen: boolean;
    readonly isNotAnOwner: boolean;
    readonly isBalanceOverflow: boolean;
    readonly isTotalSupplyOverflow: boolean;
    readonly isInvalidGranularity: boolean;
    readonly isNotFrozen: boolean;
    readonly isInvalidTransfer: boolean;
    readonly isInsufficientBalance: boolean;
    readonly isAssetAlreadyDivisible: boolean;
    readonly isMaximumTMExtensionLimitReached: boolean;
    readonly isIncompatibleExtensionVersion: boolean;
    readonly isInvalidEthereumSignature: boolean;
    readonly isNoSuchClassicTicker: boolean;
    readonly isTickerRegistrationExpired: boolean;
    readonly isSenderSameAsReceiver: boolean;
    readonly isNoSuchDoc: boolean;
    readonly isMaxLengthOfAssetNameExceeded: boolean;
    readonly isFundingRoundNameMaxLengthExceeded: boolean;
    readonly isInvalidAssetIdentifier: boolean;
    readonly isInvestorUniquenessClaimNotAllowed: boolean;
    readonly isInvalidCustomAssetTypeId: boolean;
    readonly isAssetMetadataNameMaxLengthExceeded: boolean;
    readonly isAssetMetadataValueMaxLengthExceeded: boolean;
    readonly isAssetMetadataTypeDefMaxLengthExceeded: boolean;
    readonly isAssetMetadataKeyIsMissing: boolean;
    readonly isAssetMetadataValueIsLocked: boolean;
    readonly isAssetMetadataLocalKeyAlreadyExists: boolean;
    readonly isAssetMetadataGlobalKeyAlreadyExists: boolean;
    readonly type:
      | 'Unauthorized'
      | 'AlreadyArchived'
      | 'AlreadyUnArchived'
      | 'ExtensionAlreadyPresent'
      | 'AssetAlreadyCreated'
      | 'TickerTooLong'
      | 'TickerNotAscii'
      | 'TickerAlreadyRegistered'
      | 'TotalSupplyAboveLimit'
      | 'NoSuchAsset'
      | 'AlreadyFrozen'
      | 'NotAnOwner'
      | 'BalanceOverflow'
      | 'TotalSupplyOverflow'
      | 'InvalidGranularity'
      | 'NotFrozen'
      | 'InvalidTransfer'
      | 'InsufficientBalance'
      | 'AssetAlreadyDivisible'
      | 'MaximumTMExtensionLimitReached'
      | 'IncompatibleExtensionVersion'
      | 'InvalidEthereumSignature'
      | 'NoSuchClassicTicker'
      | 'TickerRegistrationExpired'
      | 'SenderSameAsReceiver'
      | 'NoSuchDoc'
      | 'MaxLengthOfAssetNameExceeded'
      | 'FundingRoundNameMaxLengthExceeded'
      | 'InvalidAssetIdentifier'
      | 'InvestorUniquenessClaimNotAllowed'
      | 'InvalidCustomAssetTypeId'
      | 'AssetMetadataNameMaxLengthExceeded'
      | 'AssetMetadataValueMaxLengthExceeded'
      | 'AssetMetadataTypeDefMaxLengthExceeded'
      | 'AssetMetadataKeyIsMissing'
      | 'AssetMetadataValueIsLocked'
      | 'AssetMetadataLocalKeyAlreadyExists'
      | 'AssetMetadataGlobalKeyAlreadyExists';
  }

  /** @name PalletCorporateActionsDistributionError (615) */
  export interface PalletCorporateActionsDistributionError extends Enum {
    readonly isCaNotBenefit: boolean;
    readonly isAlreadyExists: boolean;
    readonly isExpiryBeforePayment: boolean;
    readonly isHolderAlreadyPaid: boolean;
    readonly isNoSuchDistribution: boolean;
    readonly isCannotClaimBeforeStart: boolean;
    readonly isCannotClaimAfterExpiry: boolean;
    readonly isBalancePerShareProductOverflowed: boolean;
    readonly isNotDistributionCreator: boolean;
    readonly isAlreadyReclaimed: boolean;
    readonly isNotExpired: boolean;
    readonly isDistributionStarted: boolean;
    readonly isInsufficientRemainingAmount: boolean;
    readonly isDistributionAmountIsZero: boolean;
    readonly isDistributionPerShareIsZero: boolean;
    readonly type:
      | 'CaNotBenefit'
      | 'AlreadyExists'
      | 'ExpiryBeforePayment'
      | 'HolderAlreadyPaid'
      | 'NoSuchDistribution'
      | 'CannotClaimBeforeStart'
      | 'CannotClaimAfterExpiry'
      | 'BalancePerShareProductOverflowed'
      | 'NotDistributionCreator'
      | 'AlreadyReclaimed'
      | 'NotExpired'
      | 'DistributionStarted'
      | 'InsufficientRemainingAmount'
      | 'DistributionAmountIsZero'
      | 'DistributionPerShareIsZero';
  }

  /** @name PalletAssetCheckpointError (622) */
  export interface PalletAssetCheckpointError extends Enum {
    readonly isNoSuchSchedule: boolean;
    readonly isScheduleNotRemovable: boolean;
    readonly isFailedToComputeNextCheckpoint: boolean;
    readonly isScheduleDurationTooShort: boolean;
    readonly isSchedulesTooComplex: boolean;
    readonly type:
      | 'NoSuchSchedule'
      | 'ScheduleNotRemovable'
      | 'FailedToComputeNextCheckpoint'
      | 'ScheduleDurationTooShort'
      | 'SchedulesTooComplex';
  }

  /** @name PolymeshPrimitivesComplianceManagerAssetCompliance (623) */
  export interface PolymeshPrimitivesComplianceManagerAssetCompliance extends Struct {
    readonly paused: bool;
    readonly requirements: Vec<PolymeshPrimitivesComplianceManagerComplianceRequirement>;
  }

  /** @name PalletComplianceManagerError (625) */
  export interface PalletComplianceManagerError extends Enum {
    readonly isUnauthorized: boolean;
    readonly isDidNotExist: boolean;
    readonly isInvalidComplianceRequirementId: boolean;
    readonly isIncorrectOperationOnTrustedIssuer: boolean;
    readonly isDuplicateComplianceRequirements: boolean;
    readonly isComplianceRequirementTooComplex: boolean;
    readonly type:
      | 'Unauthorized'
      | 'DidNotExist'
      | 'InvalidComplianceRequirementId'
      | 'IncorrectOperationOnTrustedIssuer'
      | 'DuplicateComplianceRequirements'
      | 'ComplianceRequirementTooComplex';
  }

  /** @name PalletCorporateActionsError (628) */
  export interface PalletCorporateActionsError extends Enum {
    readonly isAuthNotCAATransfer: boolean;
    readonly isDetailsTooLong: boolean;
    readonly isDuplicateDidTax: boolean;
    readonly isTooManyDidTaxes: boolean;
    readonly isTooManyTargetIds: boolean;
    readonly isNoSuchCheckpointId: boolean;
    readonly isNoSuchCA: boolean;
    readonly isNoRecordDate: boolean;
    readonly isRecordDateAfterStart: boolean;
    readonly isDeclDateAfterRecordDate: boolean;
    readonly isDeclDateInFuture: boolean;
    readonly isNotTargetedByCA: boolean;
    readonly type:
      | 'AuthNotCAATransfer'
      | 'DetailsTooLong'
      | 'DuplicateDidTax'
      | 'TooManyDidTaxes'
      | 'TooManyTargetIds'
      | 'NoSuchCheckpointId'
      | 'NoSuchCA'
      | 'NoRecordDate'
      | 'RecordDateAfterStart'
      | 'DeclDateAfterRecordDate'
      | 'DeclDateInFuture'
      | 'NotTargetedByCA';
  }

  /** @name PalletCorporateActionsBallotError (630) */
  export interface PalletCorporateActionsBallotError extends Enum {
    readonly isCaNotNotice: boolean;
    readonly isAlreadyExists: boolean;
    readonly isNoSuchBallot: boolean;
    readonly isStartAfterEnd: boolean;
    readonly isNowAfterEnd: boolean;
    readonly isNumberOfChoicesOverflow: boolean;
    readonly isVotingAlreadyStarted: boolean;
    readonly isVotingNotStarted: boolean;
    readonly isVotingAlreadyEnded: boolean;
    readonly isWrongVoteCount: boolean;
    readonly isInsufficientVotes: boolean;
    readonly isNoSuchRCVFallback: boolean;
    readonly isRcvSelfCycle: boolean;
    readonly isRcvNotAllowed: boolean;
    readonly type:
      | 'CaNotNotice'
      | 'AlreadyExists'
      | 'NoSuchBallot'
      | 'StartAfterEnd'
      | 'NowAfterEnd'
      | 'NumberOfChoicesOverflow'
      | 'VotingAlreadyStarted'
      | 'VotingNotStarted'
      | 'VotingAlreadyEnded'
      | 'WrongVoteCount'
      | 'InsufficientVotes'
      | 'NoSuchRCVFallback'
      | 'RcvSelfCycle'
      | 'RcvNotAllowed';
  }

  /** @name PalletPermissionsError (631) */
  export interface PalletPermissionsError extends Enum {
    readonly isUnauthorizedCaller: boolean;
    readonly type: 'UnauthorizedCaller';
  }

  /** @name PalletPipsPipsMetadata (632) */
  export interface PalletPipsPipsMetadata extends Struct {
    readonly id: u32;
    readonly url: Option<Bytes>;
    readonly description: Option<Bytes>;
    readonly createdAt: u32;
    readonly transactionVersion: u32;
    readonly expiry: PolymeshCommonUtilitiesMaybeBlock;
  }

  /** @name PalletPipsDepositInfo (634) */
  export interface PalletPipsDepositInfo extends Struct {
    readonly owner: AccountId32;
    readonly amount: u128;
  }

  /** @name PalletPipsPip (635) */
  export interface PalletPipsPip extends Struct {
    readonly id: u32;
    readonly proposal: Call;
    readonly state: PalletPipsProposalState;
    readonly proposer: PalletPipsProposer;
  }

  /** @name PalletPipsVotingResult (636) */
  export interface PalletPipsVotingResult extends Struct {
    readonly ayesCount: u32;
    readonly ayesStake: u128;
    readonly naysCount: u32;
    readonly naysStake: u128;
  }

  /** @name PalletPipsVote (637) */
  export interface PalletPipsVote extends ITuple<[bool, u128]> {}

  /** @name PalletPipsSnapshotMetadata (638) */
  export interface PalletPipsSnapshotMetadata extends Struct {
    readonly createdAt: u32;
    readonly madeBy: AccountId32;
    readonly id: u32;
  }

  /** @name PalletPipsError (640) */
  export interface PalletPipsError extends Enum {
    readonly isRescheduleNotByReleaseCoordinator: boolean;
    readonly isNotFromCommunity: boolean;
    readonly isNotByCommittee: boolean;
    readonly isTooManyActivePips: boolean;
    readonly isIncorrectDeposit: boolean;
    readonly isInsufficientDeposit: boolean;
    readonly isNoSuchProposal: boolean;
    readonly isNotACommitteeMember: boolean;
    readonly isInvalidFutureBlockNumber: boolean;
    readonly isNumberOfVotesExceeded: boolean;
    readonly isStakeAmountOfVotesExceeded: boolean;
    readonly isMissingCurrentIdentity: boolean;
    readonly isIncorrectProposalState: boolean;
    readonly isCannotSkipPip: boolean;
    readonly isSnapshotResultTooLarge: boolean;
    readonly isSnapshotIdMismatch: boolean;
    readonly isScheduledProposalDoesntExist: boolean;
    readonly isProposalNotInScheduledState: boolean;
    readonly type:
      | 'RescheduleNotByReleaseCoordinator'
      | 'NotFromCommunity'
      | 'NotByCommittee'
      | 'TooManyActivePips'
      | 'IncorrectDeposit'
      | 'InsufficientDeposit'
      | 'NoSuchProposal'
      | 'NotACommitteeMember'
      | 'InvalidFutureBlockNumber'
      | 'NumberOfVotesExceeded'
      | 'StakeAmountOfVotesExceeded'
      | 'MissingCurrentIdentity'
      | 'IncorrectProposalState'
      | 'CannotSkipPip'
      | 'SnapshotResultTooLarge'
      | 'SnapshotIdMismatch'
      | 'ScheduledProposalDoesntExist'
      | 'ProposalNotInScheduledState';
  }

  /** @name PalletPortfolioError (646) */
  export interface PalletPortfolioError extends Enum {
    readonly isPortfolioDoesNotExist: boolean;
    readonly isInsufficientPortfolioBalance: boolean;
    readonly isDestinationIsSamePortfolio: boolean;
    readonly isPortfolioNameAlreadyInUse: boolean;
    readonly isSecondaryKeyNotAuthorizedForPortfolio: boolean;
    readonly isUnauthorizedCustodian: boolean;
    readonly isInsufficientTokensLocked: boolean;
    readonly isPortfolioNotEmpty: boolean;
    readonly isDifferentIdentityPortfolios: boolean;
    readonly type:
      | 'PortfolioDoesNotExist'
      | 'InsufficientPortfolioBalance'
      | 'DestinationIsSamePortfolio'
      | 'PortfolioNameAlreadyInUse'
      | 'SecondaryKeyNotAuthorizedForPortfolio'
      | 'UnauthorizedCustodian'
      | 'InsufficientTokensLocked'
      | 'PortfolioNotEmpty'
      | 'DifferentIdentityPortfolios';
  }

  /** @name PalletProtocolFeeError (647) */
  export interface PalletProtocolFeeError extends Enum {
    readonly isInsufficientAccountBalance: boolean;
    readonly isUnHandledImbalances: boolean;
    readonly isInsufficientSubsidyBalance: boolean;
    readonly type:
      | 'InsufficientAccountBalance'
      | 'UnHandledImbalances'
      | 'InsufficientSubsidyBalance';
  }

  /** @name PalletSchedulerScheduledV3 (650) */
  export interface PalletSchedulerScheduledV3 extends Struct {
    readonly maybeId: Option<Bytes>;
    readonly priority: u8;
    readonly call: FrameSupportScheduleMaybeHashed;
    readonly maybePeriodic: Option<ITuple<[u32, u32]>>;
    readonly origin: PolymeshRuntimeDevelopRuntimeOriginCaller;
  }

  /** @name PolymeshRuntimeDevelopRuntimeOriginCaller (651) */
  export interface PolymeshRuntimeDevelopRuntimeOriginCaller extends Enum {
    readonly isSystem: boolean;
    readonly asSystem: FrameSupportDispatchRawOrigin;
    readonly isVoid: boolean;
    readonly isPolymeshCommittee: boolean;
    readonly asPolymeshCommittee: PalletCommitteeRawOriginInstance1;
    readonly isTechnicalCommittee: boolean;
    readonly asTechnicalCommittee: PalletCommitteeRawOriginInstance3;
    readonly isUpgradeCommittee: boolean;
    readonly asUpgradeCommittee: PalletCommitteeRawOriginInstance4;
    readonly type:
      | 'System'
      | 'Void'
      | 'PolymeshCommittee'
      | 'TechnicalCommittee'
      | 'UpgradeCommittee';
  }

  /** @name FrameSupportDispatchRawOrigin (652) */
  export interface FrameSupportDispatchRawOrigin extends Enum {
    readonly isRoot: boolean;
    readonly isSigned: boolean;
    readonly asSigned: AccountId32;
    readonly isNone: boolean;
    readonly type: 'Root' | 'Signed' | 'None';
  }

  /** @name PalletCommitteeRawOriginInstance1 (653) */
  export interface PalletCommitteeRawOriginInstance1 extends Enum {
    readonly isEndorsed: boolean;
    readonly type: 'Endorsed';
  }

  /** @name PalletCommitteeRawOriginInstance3 (654) */
  export interface PalletCommitteeRawOriginInstance3 extends Enum {
    readonly isEndorsed: boolean;
    readonly type: 'Endorsed';
  }

  /** @name PalletCommitteeRawOriginInstance4 (655) */
  export interface PalletCommitteeRawOriginInstance4 extends Enum {
    readonly isEndorsed: boolean;
    readonly type: 'Endorsed';
  }

  /** @name SpCoreVoid (656) */
  export type SpCoreVoid = Null;

  /** @name PalletSchedulerError (657) */
  export interface PalletSchedulerError extends Enum {
    readonly isFailedToSchedule: boolean;
    readonly isNotFound: boolean;
    readonly isTargetBlockNumberInPast: boolean;
    readonly isRescheduleNoChange: boolean;
    readonly type:
      | 'FailedToSchedule'
      | 'NotFound'
      | 'TargetBlockNumberInPast'
      | 'RescheduleNoChange';
  }

  /** @name PalletSettlementVenue (658) */
  export interface PalletSettlementVenue extends Struct {
    readonly creator: PolymeshPrimitivesIdentityId;
    readonly venueType: PalletSettlementVenueType;
  }

  /** @name PalletSettlementInstruction (661) */
  export interface PalletSettlementInstruction extends Struct {
    readonly instructionId: u64;
    readonly venueId: u64;
    readonly status: PalletSettlementInstructionStatus;
    readonly settlementType: PalletSettlementSettlementType;
    readonly createdAt: Option<u64>;
    readonly tradeDate: Option<u64>;
    readonly valueDate: Option<u64>;
  }

  /** @name PalletSettlementInstructionStatus (662) */
  export interface PalletSettlementInstructionStatus extends Enum {
    readonly isUnknown: boolean;
    readonly isPending: boolean;
    readonly isFailed: boolean;
    readonly type: 'Unknown' | 'Pending' | 'Failed';
  }

  /** @name PalletSettlementLegStatus (664) */
  export interface PalletSettlementLegStatus extends Enum {
    readonly isPendingTokenLock: boolean;
    readonly isExecutionPending: boolean;
    readonly isExecutionToBeSkipped: boolean;
    readonly asExecutionToBeSkipped: ITuple<[AccountId32, u64]>;
    readonly type: 'PendingTokenLock' | 'ExecutionPending' | 'ExecutionToBeSkipped';
  }

  /** @name PalletSettlementAffirmationStatus (666) */
  export interface PalletSettlementAffirmationStatus extends Enum {
    readonly isUnknown: boolean;
    readonly isPending: boolean;
    readonly isAffirmed: boolean;
    readonly type: 'Unknown' | 'Pending' | 'Affirmed';
  }

  /** @name PalletSettlementError (670) */
  export interface PalletSettlementError extends Enum {
    readonly isInvalidVenue: boolean;
    readonly isUnauthorized: boolean;
    readonly isNoPendingAffirm: boolean;
    readonly isInstructionNotAffirmed: boolean;
    readonly isInstructionNotPending: boolean;
    readonly isInstructionNotFailed: boolean;
    readonly isLegNotPending: boolean;
    readonly isUnauthorizedSigner: boolean;
    readonly isReceiptAlreadyClaimed: boolean;
    readonly isReceiptNotClaimed: boolean;
    readonly isUnauthorizedVenue: boolean;
    readonly isFailedToLockTokens: boolean;
    readonly isInstructionFailed: boolean;
    readonly isInstructionDatesInvalid: boolean;
    readonly isInstructionSettleBlockPassed: boolean;
    readonly isInvalidSignature: boolean;
    readonly isSameSenderReceiver: boolean;
    readonly isPortfolioMismatch: boolean;
    readonly isSettleOnPastBlock: boolean;
    readonly isNoPortfolioProvided: boolean;
    readonly isUnexpectedAffirmationStatus: boolean;
    readonly isFailedToSchedule: boolean;
    readonly isLegCountTooSmall: boolean;
    readonly isUnknownInstruction: boolean;
    readonly isInstructionHasTooManyLegs: boolean;
    readonly type:
      | 'InvalidVenue'
      | 'Unauthorized'
      | 'NoPendingAffirm'
      | 'InstructionNotAffirmed'
      | 'InstructionNotPending'
      | 'InstructionNotFailed'
      | 'LegNotPending'
      | 'UnauthorizedSigner'
      | 'ReceiptAlreadyClaimed'
      | 'ReceiptNotClaimed'
      | 'UnauthorizedVenue'
      | 'FailedToLockTokens'
      | 'InstructionFailed'
      | 'InstructionDatesInvalid'
      | 'InstructionSettleBlockPassed'
      | 'InvalidSignature'
      | 'SameSenderReceiver'
      | 'PortfolioMismatch'
      | 'SettleOnPastBlock'
      | 'NoPortfolioProvided'
      | 'UnexpectedAffirmationStatus'
      | 'FailedToSchedule'
      | 'LegCountTooSmall'
      | 'UnknownInstruction'
      | 'InstructionHasTooManyLegs';
  }

  /** @name PolymeshPrimitivesStatisticsStat1stKey (672) */
  export interface PolymeshPrimitivesStatisticsStat1stKey extends Struct {
    readonly asset: PolymeshPrimitivesStatisticsAssetScope;
    readonly statType: PolymeshPrimitivesStatisticsStatType;
  }

  /** @name PolymeshPrimitivesTransferComplianceAssetTransferCompliance (673) */
  export interface PolymeshPrimitivesTransferComplianceAssetTransferCompliance extends Struct {
    readonly paused: bool;
    readonly requirements: BTreeSet<PolymeshPrimitivesTransferComplianceTransferCondition>;
  }

  /** @name PalletStatisticsError (676) */
  export interface PalletStatisticsError extends Enum {
    readonly isInvalidTransfer: boolean;
    readonly isStatTypeMissing: boolean;
    readonly isStatTypeNeededByTransferCondition: boolean;
    readonly isCannotRemoveStatTypeInUse: boolean;
    readonly isStatTypeLimitReached: boolean;
    readonly isTransferConditionLimitReached: boolean;
    readonly type:
      | 'InvalidTransfer'
      | 'StatTypeMissing'
      | 'StatTypeNeededByTransferCondition'
      | 'CannotRemoveStatTypeInUse'
      | 'StatTypeLimitReached'
      | 'TransferConditionLimitReached';
  }

  /** @name PalletStoError (678) */
  export interface PalletStoError extends Enum {
    readonly isUnauthorized: boolean;
    readonly isOverflow: boolean;
    readonly isInsufficientTokensRemaining: boolean;
    readonly isFundraiserNotFound: boolean;
    readonly isFundraiserNotLive: boolean;
    readonly isFundraiserClosed: boolean;
    readonly isFundraiserExpired: boolean;
    readonly isInvalidVenue: boolean;
    readonly isInvalidPriceTiers: boolean;
    readonly isInvalidOfferingWindow: boolean;
    readonly isMaxPriceExceeded: boolean;
    readonly isInvestmentAmountTooLow: boolean;
    readonly type:
      | 'Unauthorized'
      | 'Overflow'
      | 'InsufficientTokensRemaining'
      | 'FundraiserNotFound'
      | 'FundraiserNotLive'
      | 'FundraiserClosed'
      | 'FundraiserExpired'
      | 'InvalidVenue'
      | 'InvalidPriceTiers'
      | 'InvalidOfferingWindow'
      | 'MaxPriceExceeded'
      | 'InvestmentAmountTooLow';
  }

  /** @name PalletTreasuryError (679) */
  export interface PalletTreasuryError extends Enum {
    readonly isInsufficientBalance: boolean;
    readonly isInvalidIdentity: boolean;
    readonly type: 'InsufficientBalance' | 'InvalidIdentity';
  }

  /** @name PalletUtilityError (680) */
  export interface PalletUtilityError extends Enum {
    readonly isInvalidSignature: boolean;
    readonly isTargetCddMissing: boolean;
    readonly isInvalidNonce: boolean;
    readonly type: 'InvalidSignature' | 'TargetCddMissing' | 'InvalidNonce';
  }

  /** @name PalletBaseError (681) */
  export interface PalletBaseError extends Enum {
    readonly isTooLong: boolean;
    readonly isCounterOverflow: boolean;
    readonly type: 'TooLong' | 'CounterOverflow';
  }

  /** @name PalletExternalAgentsError (683) */
  export interface PalletExternalAgentsError extends Enum {
    readonly isNoSuchAG: boolean;
    readonly isUnauthorizedAgent: boolean;
    readonly isAlreadyAnAgent: boolean;
    readonly isNotAnAgent: boolean;
    readonly isRemovingLastFullAgent: boolean;
    readonly isSecondaryKeyNotAuthorizedForAsset: boolean;
    readonly type:
      | 'NoSuchAG'
      | 'UnauthorizedAgent'
      | 'AlreadyAnAgent'
      | 'NotAnAgent'
      | 'RemovingLastFullAgent'
      | 'SecondaryKeyNotAuthorizedForAsset';
  }

  /** @name PalletRelayerSubsidy (684) */
  export interface PalletRelayerSubsidy extends Struct {
    readonly payingKey: AccountId32;
    readonly remaining: u128;
  }

  /** @name PalletRelayerError (685) */
  export interface PalletRelayerError extends Enum {
    readonly isUserKeyCddMissing: boolean;
    readonly isPayingKeyCddMissing: boolean;
    readonly isNoPayingKey: boolean;
    readonly isNotPayingKey: boolean;
    readonly isNotAuthorizedForPayingKey: boolean;
    readonly isNotAuthorizedForUserKey: boolean;
    readonly isOverflow: boolean;
    readonly type:
      | 'UserKeyCddMissing'
      | 'PayingKeyCddMissing'
      | 'NoPayingKey'
      | 'NotPayingKey'
      | 'NotAuthorizedForPayingKey'
      | 'NotAuthorizedForUserKey'
      | 'Overflow';
  }

  /** @name PalletRewardsError (686) */
  export interface PalletRewardsError extends Enum {
    readonly isUnknownItnAddress: boolean;
    readonly isItnRewardAlreadyClaimed: boolean;
    readonly isInvalidSignature: boolean;
    readonly isUnableToCovertBalance: boolean;
    readonly type:
      | 'UnknownItnAddress'
      | 'ItnRewardAlreadyClaimed'
      | 'InvalidSignature'
      | 'UnableToCovertBalance';
  }

  /** @name PalletContractsWasmPrefabWasmModule (687) */
  export interface PalletContractsWasmPrefabWasmModule extends Struct {
    readonly instructionWeightsVersion: Compact<u32>;
    readonly initial: Compact<u32>;
    readonly maximum: Compact<u32>;
    readonly code: Bytes;
  }

  /** @name PalletContractsWasmOwnerInfo (688) */
  export interface PalletContractsWasmOwnerInfo extends Struct {
    readonly owner: AccountId32;
    readonly deposit: Compact<u128>;
    readonly refcount: Compact<u64>;
  }

  /** @name PalletContractsStorageRawContractInfo (689) */
  export interface PalletContractsStorageRawContractInfo extends Struct {
    readonly trieId: Bytes;
    readonly codeHash: H256;
    readonly storageDeposit: u128;
  }

  /** @name PalletContractsStorageDeletedContract (691) */
  export interface PalletContractsStorageDeletedContract extends Struct {
    readonly trieId: Bytes;
  }

  /** @name PalletContractsSchedule (692) */
  export interface PalletContractsSchedule extends Struct {
    readonly limits: PalletContractsScheduleLimits;
    readonly instructionWeights: PalletContractsScheduleInstructionWeights;
    readonly hostFnWeights: PalletContractsScheduleHostFnWeights;
  }

  /** @name PalletContractsScheduleLimits (693) */
  export interface PalletContractsScheduleLimits extends Struct {
    readonly eventTopics: u32;
    readonly stackHeight: Option<u32>;
    readonly globals: u32;
    readonly parameters: u32;
    readonly memoryPages: u32;
    readonly tableSize: u32;
    readonly brTableSize: u32;
    readonly subjectLen: u32;
    readonly callDepth: u32;
    readonly payloadLen: u32;
    readonly codeLen: u32;
  }

  /** @name PalletContractsScheduleInstructionWeights (694) */
  export interface PalletContractsScheduleInstructionWeights extends Struct {
    readonly version: u32;
    readonly i64const: u32;
    readonly i64load: u32;
    readonly i64store: u32;
    readonly select: u32;
    readonly r_if: u32;
    readonly br: u32;
    readonly brIf: u32;
    readonly brTable: u32;
    readonly brTablePerEntry: u32;
    readonly call: u32;
    readonly callIndirect: u32;
    readonly callIndirectPerParam: u32;
    readonly localGet: u32;
    readonly localSet: u32;
    readonly localTee: u32;
    readonly globalGet: u32;
    readonly globalSet: u32;
    readonly memoryCurrent: u32;
    readonly memoryGrow: u32;
    readonly i64clz: u32;
    readonly i64ctz: u32;
    readonly i64popcnt: u32;
    readonly i64eqz: u32;
    readonly i64extendsi32: u32;
    readonly i64extendui32: u32;
    readonly i32wrapi64: u32;
    readonly i64eq: u32;
    readonly i64ne: u32;
    readonly i64lts: u32;
    readonly i64ltu: u32;
    readonly i64gts: u32;
    readonly i64gtu: u32;
    readonly i64les: u32;
    readonly i64leu: u32;
    readonly i64ges: u32;
    readonly i64geu: u32;
    readonly i64add: u32;
    readonly i64sub: u32;
    readonly i64mul: u32;
    readonly i64divs: u32;
    readonly i64divu: u32;
    readonly i64rems: u32;
    readonly i64remu: u32;
    readonly i64and: u32;
    readonly i64or: u32;
    readonly i64xor: u32;
    readonly i64shl: u32;
    readonly i64shrs: u32;
    readonly i64shru: u32;
    readonly i64rotl: u32;
    readonly i64rotr: u32;
  }

  /** @name PalletContractsScheduleHostFnWeights (695) */
  export interface PalletContractsScheduleHostFnWeights extends Struct {
    readonly caller: u64;
    readonly isContract: u64;
    readonly codeHash: u64;
    readonly ownCodeHash: u64;
    readonly callerIsOrigin: u64;
    readonly address: u64;
    readonly gasLeft: u64;
    readonly balance: u64;
    readonly valueTransferred: u64;
    readonly minimumBalance: u64;
    readonly blockNumber: u64;
    readonly now: u64;
    readonly weightToFee: u64;
    readonly gas: u64;
    readonly input: u64;
    readonly inputPerByte: u64;
    readonly r_return: u64;
    readonly returnPerByte: u64;
    readonly terminate: u64;
    readonly random: u64;
    readonly depositEvent: u64;
    readonly depositEventPerTopic: u64;
    readonly depositEventPerByte: u64;
    readonly debugMessage: u64;
    readonly setStorage: u64;
    readonly setStoragePerNewByte: u64;
    readonly setStoragePerOldByte: u64;
    readonly setCodeHash: u64;
    readonly clearStorage: u64;
    readonly clearStoragePerByte: u64;
    readonly containsStorage: u64;
    readonly containsStoragePerByte: u64;
    readonly getStorage: u64;
    readonly getStoragePerByte: u64;
    readonly takeStorage: u64;
    readonly takeStoragePerByte: u64;
    readonly transfer: u64;
    readonly call: u64;
    readonly delegateCall: u64;
    readonly callTransferSurcharge: u64;
    readonly callPerClonedByte: u64;
    readonly instantiate: u64;
    readonly instantiateTransferSurcharge: u64;
    readonly instantiatePerSaltByte: u64;
    readonly hashSha2256: u64;
    readonly hashSha2256PerByte: u64;
    readonly hashKeccak256: u64;
    readonly hashKeccak256PerByte: u64;
    readonly hashBlake2256: u64;
    readonly hashBlake2256PerByte: u64;
    readonly hashBlake2128: u64;
    readonly hashBlake2128PerByte: u64;
    readonly ecdsaRecover: u64;
    readonly ecdsaToEthAddress: u64;
  }

  /** @name PalletContractsError (696) */
  export interface PalletContractsError extends Enum {
    readonly isInvalidScheduleVersion: boolean;
    readonly isInvalidCallFlags: boolean;
    readonly isOutOfGas: boolean;
    readonly isOutputBufferTooSmall: boolean;
    readonly isTransferFailed: boolean;
    readonly isMaxCallDepthReached: boolean;
    readonly isContractNotFound: boolean;
    readonly isCodeTooLarge: boolean;
    readonly isCodeNotFound: boolean;
    readonly isOutOfBounds: boolean;
    readonly isDecodingFailed: boolean;
    readonly isContractTrapped: boolean;
    readonly isValueTooLarge: boolean;
    readonly isTerminatedWhileReentrant: boolean;
    readonly isInputForwarded: boolean;
    readonly isRandomSubjectTooLong: boolean;
    readonly isTooManyTopics: boolean;
    readonly isDuplicateTopics: boolean;
    readonly isNoChainExtension: boolean;
    readonly isDeletionQueueFull: boolean;
    readonly isDuplicateContract: boolean;
    readonly isTerminatedInConstructor: boolean;
    readonly isDebugMessageInvalidUTF8: boolean;
    readonly isReentranceDenied: boolean;
    readonly isStorageDepositNotEnoughFunds: boolean;
    readonly isStorageDepositLimitExhausted: boolean;
    readonly isCodeInUse: boolean;
    readonly isContractReverted: boolean;
    readonly isCodeRejected: boolean;
    readonly type:
      | 'InvalidScheduleVersion'
      | 'InvalidCallFlags'
      | 'OutOfGas'
      | 'OutputBufferTooSmall'
      | 'TransferFailed'
      | 'MaxCallDepthReached'
      | 'ContractNotFound'
      | 'CodeTooLarge'
      | 'CodeNotFound'
      | 'OutOfBounds'
      | 'DecodingFailed'
      | 'ContractTrapped'
      | 'ValueTooLarge'
      | 'TerminatedWhileReentrant'
      | 'InputForwarded'
      | 'RandomSubjectTooLong'
      | 'TooManyTopics'
      | 'DuplicateTopics'
      | 'NoChainExtension'
      | 'DeletionQueueFull'
      | 'DuplicateContract'
      | 'TerminatedInConstructor'
      | 'DebugMessageInvalidUTF8'
      | 'ReentranceDenied'
      | 'StorageDepositNotEnoughFunds'
      | 'StorageDepositLimitExhausted'
      | 'CodeInUse'
      | 'ContractReverted'
      | 'CodeRejected';
  }

  /** @name PolymeshContractsError (697) */
  export interface PolymeshContractsError extends Enum {
    readonly isRuntimeCallNotFound: boolean;
    readonly isDataLeftAfterDecoding: boolean;
    readonly isInLenTooLarge: boolean;
    readonly isInstantiatorWithNoIdentity: boolean;
    readonly type:
      | 'RuntimeCallNotFound'
      | 'DataLeftAfterDecoding'
      | 'InLenTooLarge'
      | 'InstantiatorWithNoIdentity';
  }

  /** @name PalletPreimageRequestStatus (698) */
  export interface PalletPreimageRequestStatus extends Enum {
    readonly isUnrequested: boolean;
    readonly asUnrequested: Option<ITuple<[AccountId32, u128]>>;
    readonly isRequested: boolean;
    readonly asRequested: u32;
    readonly type: 'Unrequested' | 'Requested';
  }

  /** @name PalletPreimageError (701) */
  export interface PalletPreimageError extends Enum {
    readonly isTooLarge: boolean;
    readonly isAlreadyNoted: boolean;
    readonly isNotAuthorized: boolean;
    readonly isNotNoted: boolean;
    readonly isRequested: boolean;
    readonly isNotRequested: boolean;
    readonly type:
      | 'TooLarge'
      | 'AlreadyNoted'
      | 'NotAuthorized'
      | 'NotNoted'
      | 'Requested'
      | 'NotRequested';
  }

  /** @name PalletTestUtilsError (702) */
  export type PalletTestUtilsError = Null;

  /** @name FrameSystemExtensionsCheckSpecVersion (705) */
  export type FrameSystemExtensionsCheckSpecVersion = Null;

  /** @name FrameSystemExtensionsCheckTxVersion (706) */
  export type FrameSystemExtensionsCheckTxVersion = Null;

  /** @name FrameSystemExtensionsCheckGenesis (707) */
  export type FrameSystemExtensionsCheckGenesis = Null;

  /** @name FrameSystemExtensionsCheckNonce (710) */
  export interface FrameSystemExtensionsCheckNonce extends Compact<u32> {}

  /** @name PolymeshExtensionsCheckWeight (711) */
  export interface PolymeshExtensionsCheckWeight extends FrameSystemExtensionsCheckWeight {}

  /** @name FrameSystemExtensionsCheckWeight (712) */
  export type FrameSystemExtensionsCheckWeight = Null;

  /** @name PalletTransactionPaymentChargeTransactionPayment (713) */
  export interface PalletTransactionPaymentChargeTransactionPayment extends Compact<u128> {}

  /** @name PalletPermissionsStoreCallMetadata (714) */
  export type PalletPermissionsStoreCallMetadata = Null;

  /** @name PolymeshRuntimeDevelopRuntime (715) */
  export type PolymeshRuntimeDevelopRuntime = Null;
} // declare module<|MERGE_RESOLUTION|>--- conflicted
+++ resolved
@@ -5371,22 +5371,6 @@
       | 'SetEntitiesExempt';
   }
 
-<<<<<<< HEAD
-  /** @name BTreeSetStatType (512) */
-  export interface BTreeSetStatType extends BTreeSet<PolymeshPrimitivesStatisticsStatType> {}
-
-  /** @name BTreeSetStatUpdate (513) */
-  export interface BTreeSetStatUpdate extends Vec<PolymeshPrimitivesStatisticsStatUpdate> {}
-
-  /** @name BTreeSetTransferCondition (514) */
-  export interface BTreeSetTransferCondition
-    extends BTreeSet<PolymeshPrimitivesTransferComplianceTransferCondition> {}
-
-  /** @name BTreeSetIdentityId (515) */
-  export interface BTreeSetIdentityId extends Vec<PolymeshPrimitivesIdentityId> {}
-
-=======
->>>>>>> d65da17c
   /** @name PalletStoCall (516) */
   export interface PalletStoCall extends Enum {
     readonly isCreateFundraiser: boolean;

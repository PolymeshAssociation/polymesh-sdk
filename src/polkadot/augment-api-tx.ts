// Auto-generated via `yarn polkadot-types-from-chain`, do not edit
/* eslint-disable */

import type { Bytes, Compact, Option, Vec, bool, u32, u64 } from '@polkadot/types';
import type { AnyNumber, ITuple } from '@polkadot/types/types';
import type { BabeEquivocationProof } from '@polkadot/types/interfaces/babe';
import type { MemberCount, ProposalIndex } from '@polkadot/types/interfaces/collective';
import type { Proposal } from '@polkadot/types/interfaces/democracy';
import type { EcdsaSignature, Extrinsic, Signature } from '@polkadot/types/interfaces/extrinsics';
import type { GrandpaEquivocationProof, KeyOwnerProof } from '@polkadot/types/interfaces/grandpa';
import type { Heartbeat } from '@polkadot/types/interfaces/imOnline';
import type {
  AccountId,
  AccountIndex,
  Balance,
  BalanceOf,
  BlockNumber,
  Call,
  ChangesTrieConfiguration,
  Hash,
  Header,
  KeyValue,
  LookupSource,
  Moment,
  Perbill,
  Percent,
  Weight,
} from '@polkadot/types/interfaces/runtime';
import type { Period, Priority } from '@polkadot/types/interfaces/scheduler';
import type { Keys } from '@polkadot/types/interfaces/session';
import type {
  CompactAssignments,
  ElectionScore,
  ElectionSize,
  EraIndex,
  RewardDestination,
  ValidatorIndex,
  ValidatorPrefs,
} from '@polkadot/types/interfaces/staking';
import type { Key } from '@polkadot/types/interfaces/system';
import type {
  AGId,
  AgentGroup,
  AssetIdentifier,
  AssetName,
  AssetType,
  AuthorizationData,
  BallotMeta,
  BallotTimeRange,
  BallotVote,
  Beneficiary,
  BridgeTx,
  CADetails,
  CAId,
  CAKind,
  Claim,
  ClaimType,
  ClassicTickerImport,
  ComplianceRequirement,
  Condition,
  Document,
  DocumentId,
  ExtrinsicPermissions,
  FundingRoundName,
  FundraiserId,
  FundraiserName,
  IdentityId,
  InstructionId,
<<<<<<< HEAD
=======
  InvestorUid,
>>>>>>> 42dba579
  InvestorZKProofData,
  ItnRewardStatus,
  Leg,
  LegId,
  LegacyPermissions,
  MaybeBlock,
  Memo,
  MovePortfolioItem,
  OffChainSignature,
  Permissions,
  PipDescription,
  PipId,
  PortfolioId,
  PortfolioName,
  PortfolioNumber,
  PosRatio,
  PriceTier,
  ProtocolOp,
  ReceiptDetails,
  RecordDateSpec,
  ScheduleId,
  ScheduleSpec,
  Scope,
  ScopeClaimProof,
  ScopeId,
  SecondaryKey,
  SecondaryKeyWithAuth,
  SettlementType,
  Signatory,
  SkippedCount,
  SlashingSwitch,
  SnapshotResult,
  TargetIdentities,
  Tax,
  Ticker,
  TickerRegistrationConfig,
  TransferManager,
  TrustedIssuer,
  UniqueCall,
  Url,
  VenueDetails,
  VenueId,
  VenueType,
} from 'polymesh-types/polymesh';
import type { ApiTypes, SubmittableExtrinsic } from '@polkadot/api/types';

declare module '@polkadot/api/types/submittable' {
  export interface AugmentedSubmittables<ApiType> {
    asset: {
      /**
       * This function is used to accept a token ownership transfer.
       * NB: To reject the transfer, call remove auth function in identity module.
       *
       * # Arguments
       * * `origin` It contains the secondary key of the caller (i.e. who signed the transaction to execute this function).
       * * `auth_id` Authorization ID of the token ownership transfer authorization.
       **/
      acceptAssetOwnershipTransfer: AugmentedSubmittable<
        (authId: u64 | AnyNumber | Uint8Array) => SubmittableExtrinsic<ApiType>,
        [u64]
      >;
      /**
       * Accepts a ticker transfer.
       *
       * Consumes the authorization `auth_id` (see `pallet_identity::consume_auth`).
       * NB: To reject the transfer, call remove auth function in identity module.
       *
       * # Arguments
       * * `origin` It contains the secondary key of the caller (i.e. who signed the transaction to execute this function).
       * * `auth_id` Authorization ID of ticker transfer authorization.
       *
       * ## Errors
       * - `AuthorizationError::BadType` if `auth_id` is not a valid ticket transfer authorization.
       *
       **/
      acceptTickerTransfer: AugmentedSubmittable<
        (authId: u64 | AnyNumber | Uint8Array) => SubmittableExtrinsic<ApiType>,
        [u64]
      >;
      /**
       * Add documents for a given token.
       *
       * # Arguments
       * * `origin` is a signer that has permissions to act as an agent of `ticker`.
       * * `ticker` Ticker of the token.
       * * `docs` Documents to be attached to `ticker`.
       *
       * # Permissions
       * * Asset
       **/
      addDocuments: AugmentedSubmittable<
        (
          docs:
            | Vec<Document>
            | (
                | Document
                | { uri?: any; content_hash?: any; name?: any; doc_type?: any; filing_date?: any }
                | string
                | Uint8Array
              )[],
          ticker: Ticker | string | Uint8Array
        ) => SubmittableExtrinsic<ApiType>,
        [Vec<Document>, Ticker]
      >;
      /**
       * Claim a systematically reserved Polymath Classic (PMC) `ticker`
       * and transfer it to the `origin`'s identity.
       *
       * To verify that the `origin` is in control of the Ethereum account on the books,
       * an `ethereum_signature` containing the `origin`'s DID as the message
       * must be provided by that Ethereum account.
       *
       * # Errors
       * - `NoSuchClassicTicker` if this is not a systematically reserved PMC ticker.
       * - `TickerAlreadyRegistered` if the ticker was already registered, e.g., by `origin`.
       * - `TickerRegistrationExpired` if the ticker's registration has expired.
       * - `BadOrigin` if not signed.
       * - `InvalidEthereumSignature` if the `ethereum_signature` is not valid.
       * - `NotAnOwner` if the ethereum account is not the owner of the PMC ticker.
       **/
      claimClassicTicker: AugmentedSubmittable<
        (
          ticker: Ticker | string | Uint8Array,
          ethereumSignature: EcdsaSignature | string | Uint8Array
        ) => SubmittableExtrinsic<ApiType>,
        [Ticker, EcdsaSignature]
      >;
      /**
       * Forces a transfer of token from `from_portfolio` to the caller's default portfolio.
       *
       * # Arguments
       * * `origin` Must be an external agent with appropriate permissions for a given ticker.
       * * `ticker` Ticker symbol of the asset.
       * * `value`  Amount of tokens need to force transfer.
       * * `from_portfolio` From whom portfolio tokens gets transferred.
       **/
      controllerTransfer: AugmentedSubmittable<
        (
          ticker: Ticker | string | Uint8Array,
          value: Balance | AnyNumber | Uint8Array,
          fromPortfolio: PortfolioId | { did?: any; kind?: any } | string | Uint8Array
        ) => SubmittableExtrinsic<ApiType>,
        [Ticker, Balance, PortfolioId]
      >;
      /**
       * Initializes a new security token, with the initiating account as its owner.
       * The total supply will initially be zero. To mint tokens, use `issue`.
       *
       * # Arguments
       * * `origin` - contains the secondary key of the caller (i.e. who signed the transaction to execute this function).
       * * `name` - the name of the token.
       * * `ticker` - the ticker symbol of the token.
       * * `divisible` - a boolean to identify the divisibility status of the token.
       * * `asset_type` - the asset type.
       * * `identifiers` - a vector of asset identifiers.
       * * `funding_round` - name of the funding round.
       * * `disable_iu` - whether or not investor uniqueness enforcement should be disabled.
       * This cannot be changed after creating the asset.
       *
       * ## Errors
       * - `InvalidAssetIdentifier` if any of `identifiers` are invalid.
       * - `MaxLengthOfAssetNameExceeded` if `name`'s length exceeds `T::AssetNameMaxLength`.
       * - `FundingRoundNameMaxLengthExceeded` if the name of the funding round is longer that
       * `T::FundingRoundNameMaxLength`.
       * - `AssetAlreadyCreated` if asset was already created.
       * - `TickerTooLong` if `ticker`'s length is greater than `config.max_ticker_length` chain
       * parameter.
       * - `TickerNotAscii` if `ticker` is not yet registered, and contains non-ascii printable characters (from code 32 to 126) or any character after first occurrence of `\0`.
       *
       * ## Permissions
       * * Portfolio
       **/
      createAsset: AugmentedSubmittable<
        (
          name: AssetName | string,
          ticker: Ticker | string | Uint8Array,
          divisible: bool | boolean | Uint8Array,
          assetType:
            | AssetType
            | { EquityCommon: any }
            | { EquityPreferred: any }
            | { Commodity: any }
            | { FixedIncome: any }
            | { REIT: any }
            | { Fund: any }
            | { RevenueShareAgreement: any }
            | { StructuredProduct: any }
            | { Derivative: any }
            | { Custom: any }
            | { StableCoin: any }
            | string
            | Uint8Array,
          identifiers:
            | Vec<AssetIdentifier>
            | (
                | AssetIdentifier
                | { CUSIP: any }
                | { CINS: any }
                | { ISIN: any }
                | { LEI: any }
                | string
                | Uint8Array
              )[],
          fundingRound: Option<FundingRoundName> | null | object | string | Uint8Array,
          disableIu: bool | boolean | Uint8Array
        ) => SubmittableExtrinsic<ApiType>,
        [AssetName, Ticker, bool, AssetType, Vec<AssetIdentifier>, Option<FundingRoundName>, bool]
      >;
      /**
       * Freezes transfers and minting of a given token.
       *
       * # Arguments
       * * `origin` - the secondary key of the sender.
       * * `ticker` - the ticker of the token.
       *
       * ## Errors
       * - `AlreadyFrozen` if `ticker` is already frozen.
       *
       * # Permissions
       * * Asset
       **/
      freeze: AugmentedSubmittable<
        (ticker: Ticker | string | Uint8Array) => SubmittableExtrinsic<ApiType>,
        [Ticker]
      >;
      /**
       * Issue, or mint, new tokens to the caller,
       * which must be an authorized external agent.
       *
       * # Arguments
       * * `origin` is a signer that has permissions to act as an agent of `ticker`.
       * * `ticker` of the token.
       * * `amount` of tokens that get issued.
       *
       * # Permissions
       * * Asset
       * * Portfolio
       **/
      issue: AugmentedSubmittable<
        (
          ticker: Ticker | string | Uint8Array,
          amount: Balance | AnyNumber | Uint8Array
        ) => SubmittableExtrinsic<ApiType>,
        [Ticker, Balance]
      >;
      /**
       * Makes an indivisible token divisible.
       *
       * # Arguments
       * * `origin` is a signer that has permissions to act as an agent of `ticker`.
       * * `ticker` Ticker of the token.
       *
       * ## Errors
       * - `AssetAlreadyDivisible` if `ticker` is already divisible.
       *
       * # Permissions
       * * Asset
       **/
      makeDivisible: AugmentedSubmittable<
        (ticker: Ticker | string | Uint8Array) => SubmittableExtrinsic<ApiType>,
        [Ticker]
      >;
      /**
       * Redeems existing tokens by reducing the balance of the caller's default portfolio and the total supply of the token
       *
       * # Arguments
       * * `origin` is a signer that has permissions to act as an agent of `ticker`.
       * * `ticker` Ticker of the token.
       * * `value` Amount of tokens to redeem.
       *
       * # Errors
       * - `Unauthorized` If called by someone without the appropriate external agent permissions
       * - `InvalidGranularity` If the amount is not divisible by 10^6 for non-divisible tokens
       * - `InsufficientPortfolioBalance` If the caller's default portfolio doesn't have enough free balance
       *
       * # Permissions
       * * Asset
       * * Portfolio
       **/
      redeem: AugmentedSubmittable<
        (
          ticker: Ticker | string | Uint8Array,
          value: Balance | AnyNumber | Uint8Array
        ) => SubmittableExtrinsic<ApiType>,
        [Ticker, Balance]
      >;
      /**
       * Registers a custom asset type.
       *
       * The provided `ty` will be bound to an ID in storage.
       * The ID can then be used in `AssetType::Custom`.
       * Should the `ty` already exist in storage, no second ID is assigned to it.
       *
       * # Arguments
       * * `origin` who called the extrinsic.
       * * `ty` contains the string representation of the asset type.
       **/
      registerCustomAssetType: AugmentedSubmittable<
        (ty: Bytes | string | Uint8Array) => SubmittableExtrinsic<ApiType>,
        [Bytes]
      >;
      /**
       * Registers a new ticker or extends validity of an existing ticker.
       * NB: Ticker validity does not get carry forward when renewing ticker.
       *
       * # Arguments
       * * `origin` It contains the secondary key of the caller (i.e. who signed the transaction to execute this function).
       * * `ticker` ticker to register.
       *
       * # Permissions
       * * Asset
       **/
      registerTicker: AugmentedSubmittable<
        (ticker: Ticker | string | Uint8Array) => SubmittableExtrinsic<ApiType>,
        [Ticker]
      >;
      /**
       * Remove documents for a given token.
       *
       * # Arguments
       * * `origin` is a signer that has permissions to act as an agent of `ticker`.
       * * `ticker` Ticker of the token.
       * * `ids` Documents ids to be removed from `ticker`.
       *
       * # Permissions
       * * Asset
       **/
      removeDocuments: AugmentedSubmittable<
        (
          ids: Vec<DocumentId> | (DocumentId | AnyNumber | Uint8Array)[],
          ticker: Ticker | string | Uint8Array
        ) => SubmittableExtrinsic<ApiType>,
        [Vec<DocumentId>, Ticker]
      >;
      /**
       * Renames a given token.
       *
       * # Arguments
       * * `origin` - the secondary key of the sender.
       * * `ticker` - the ticker of the token.
       * * `name` - the new name of the token.
       *
       * ## Errors
       * - `MaxLengthOfAssetNameExceeded` if length of `name` is greater than
       * `T::AssetNameMaxLength`.
       *
       * # Permissions
       * * Asset
       **/
      renameAsset: AugmentedSubmittable<
        (
          ticker: Ticker | string | Uint8Array,
          name: AssetName | string
        ) => SubmittableExtrinsic<ApiType>,
        [Ticker, AssetName]
      >;
      /**
       * Reserve a Polymath Classic (PMC) ticker.
       * Must be called by root, and assigns the ticker to a systematic DID.
       *
       * # Arguments
       * * `origin` which must be root.
       * * `classic_ticker_import` specification for the PMC ticker.
       * * `contract_did` to reserve the ticker to if `classic_ticker_import.is_contract` holds.
       * * `config` to use for expiry and ticker length.
       *
       * # Errors
       * * `AssetAlreadyCreated` if `classic_ticker_import.ticker` was created as an asset.
       * * `TickerTooLong` if the `config` considers the `classic_ticker_import.ticker` too long.
       * * `TickerAlreadyRegistered` if `classic_ticker_import.ticker` was already registered.
       **/
      reserveClassicTicker: AugmentedSubmittable<
        (
          classicTickerImport:
            | ClassicTickerImport
            | { eth_owner?: any; ticker?: any; is_contract?: any; is_created?: any }
            | string
            | Uint8Array,
          contractDid: IdentityId | string | Uint8Array,
          config:
            | TickerRegistrationConfig
            | { max_ticker_length?: any; registration_length?: any }
            | string
            | Uint8Array
        ) => SubmittableExtrinsic<ApiType>,
        [ClassicTickerImport, IdentityId, TickerRegistrationConfig]
      >;
      /**
       * Sets the name of the current funding round.
       *
       * # Arguments
       * * `origin` - a signer that has permissions to act as an agent of `ticker`.
       * * `ticker` - the ticker of the token.
       * * `name` - the desired name of the current funding round.
       *
       * ## Errors
       * - `FundingRoundNameMaxLengthExceeded` if length of `name` is greater than
       * `T::FundingRoundNameMaxLength`.
       *
       * # Permissions
       * * Asset
       **/
      setFundingRound: AugmentedSubmittable<
        (
          ticker: Ticker | string | Uint8Array,
          name: FundingRoundName | string
        ) => SubmittableExtrinsic<ApiType>,
        [Ticker, FundingRoundName]
      >;
      /**
       * Unfreezes transfers and minting of a given token.
       *
       * # Arguments
       * * `origin` - the secondary key of the sender.
       * * `ticker` - the ticker of the frozen token.
       *
       * ## Errors
       * - `NotFrozen` if `ticker` is not frozen yet.
       *
       * # Permissions
       * * Asset
       **/
      unfreeze: AugmentedSubmittable<
        (ticker: Ticker | string | Uint8Array) => SubmittableExtrinsic<ApiType>,
        [Ticker]
      >;
      /**
       * Updates the asset identifiers.
       *
       * # Arguments
       * * `origin` - a signer that has permissions to act as an agent of `ticker`.
       * * `ticker` - the ticker of the token.
       * * `identifiers` - the asset identifiers to be updated in the form of a vector of pairs
       * of `IdentifierType` and `AssetIdentifier` value.
       *
       * ## Errors
       * - `InvalidAssetIdentifier` if `identifiers` contains any invalid identifier.
       *
       * # Permissions
       * * Asset
       **/
      updateIdentifiers: AugmentedSubmittable<
        (
          ticker: Ticker | string | Uint8Array,
          identifiers:
            | Vec<AssetIdentifier>
            | (
                | AssetIdentifier
                | { CUSIP: any }
                | { CINS: any }
                | { ISIN: any }
                | { LEI: any }
                | string
                | Uint8Array
              )[]
        ) => SubmittableExtrinsic<ApiType>,
        [Ticker, Vec<AssetIdentifier>]
      >;
    };
    authorship: {
      /**
       * Provide a set of uncles.
       **/
      setUncles: AugmentedSubmittable<
        (
          newUncles:
            | Vec<Header>
            | (
                | Header
                | {
                    parentHash?: any;
                    number?: any;
                    stateRoot?: any;
                    extrinsicsRoot?: any;
                    digest?: any;
                  }
                | string
                | Uint8Array
              )[]
        ) => SubmittableExtrinsic<ApiType>,
        [Vec<Header>]
      >;
    };
    babe: {
      /**
       * Report authority equivocation/misbehavior. This method will verify
       * the equivocation proof and validate the given key ownership proof
       * against the extracted offender. If both are valid, the offence will
       * be reported.
       **/
      reportEquivocation: AugmentedSubmittable<
        (
          equivocationProof:
            | BabeEquivocationProof
            | { offender?: any; slotNumber?: any; firstHeader?: any; secondHeader?: any }
            | string
            | Uint8Array,
          keyOwnerProof:
            | KeyOwnerProof
            | { session?: any; trieNodes?: any; validatorCount?: any }
            | string
            | Uint8Array
        ) => SubmittableExtrinsic<ApiType>,
        [BabeEquivocationProof, KeyOwnerProof]
      >;
      /**
       * Report authority equivocation/misbehavior. This method will verify
       * the equivocation proof and validate the given key ownership proof
       * against the extracted offender. If both are valid, the offence will
       * be reported.
       * This extrinsic must be called unsigned and it is expected that only
       * block authors will call it (validated in `ValidateUnsigned`), as such
       * if the block author is defined it will be defined as the equivocation
       * reporter.
       **/
      reportEquivocationUnsigned: AugmentedSubmittable<
        (
          equivocationProof:
            | BabeEquivocationProof
            | { offender?: any; slotNumber?: any; firstHeader?: any; secondHeader?: any }
            | string
            | Uint8Array,
          keyOwnerProof:
            | KeyOwnerProof
            | { session?: any; trieNodes?: any; validatorCount?: any }
            | string
            | Uint8Array
        ) => SubmittableExtrinsic<ApiType>,
        [BabeEquivocationProof, KeyOwnerProof]
      >;
    };
    balances: {
      /**
       * Burns the given amount of tokens from the caller's free, unlocked balance.
       **/
      burnAccountBalance: AugmentedSubmittable<
        (amount: Balance | AnyNumber | Uint8Array) => SubmittableExtrinsic<ApiType>,
        [Balance]
      >;
      /**
       * Move some POLYX from balance of self to balance of BRR.
       **/
      depositBlockRewardReserveBalance: AugmentedSubmittable<
        (value: Compact<Balance> | AnyNumber | Uint8Array) => SubmittableExtrinsic<ApiType>,
        [Compact<Balance>]
      >;
      /**
       * Exactly as `transfer`, except the origin must be root and the source account may be
       * specified.
       *
       * # <weight>
       * - Same as transfer, but additional read and write because the source account is
       * not assumed to be in the overlay.
       * # </weight>
       **/
      forceTransfer: AugmentedSubmittable<
        (
          source:
            | LookupSource
            | { Id: any }
            | { Index: any }
            | { Raw: any }
            | { Address32: any }
            | { Address20: any }
            | string
            | Uint8Array,
          dest:
            | LookupSource
            | { Id: any }
            | { Index: any }
            | { Raw: any }
            | { Address32: any }
            | { Address20: any }
            | string
            | Uint8Array,
          value: Compact<Balance> | AnyNumber | Uint8Array
        ) => SubmittableExtrinsic<ApiType>,
        [LookupSource, LookupSource, Compact<Balance>]
      >;
      /**
       * Set the balances of a given account.
       *
       * This will alter `FreeBalance` and `ReservedBalance` in storage. it will
       * also decrease the total issuance of the system (`TotalIssuance`).
       *
       * The dispatch origin for this call is `root`.
       **/
      setBalance: AugmentedSubmittable<
        (
          who:
            | LookupSource
            | { Id: any }
            | { Index: any }
            | { Raw: any }
            | { Address32: any }
            | { Address20: any }
            | string
            | Uint8Array,
          newFree: Compact<Balance> | AnyNumber | Uint8Array,
          newReserved: Compact<Balance> | AnyNumber | Uint8Array
        ) => SubmittableExtrinsic<ApiType>,
        [LookupSource, Compact<Balance>, Compact<Balance>]
      >;
      /**
       * Transfer some liquid free balance to another account.
       *
       * `transfer` will set the `FreeBalance` of the sender and receiver.
       * It will decrease the total issuance of the system by the `TransferFee`.
       *
       * The dispatch origin for this call must be `Signed` by the transactor.
       *
       * # <weight>
       * - Dependent on arguments but not critical, given proper implementations for
       * input config types. See related functions below.
       * - It contains a limited number of reads and writes internally and no complex computation.
       *
       * Related functions:
       *
       * - `ensure_can_withdraw` is always called internally but has a bounded complexity.
       * - Transferring balances to accounts that did not exist before will cause
       * `T::OnNewAccount::on_new_account` to be called.
       * ---------------------------------
       * - Base Weight: 73.64 µs, worst case scenario (account created, account removed)
       * - DB Weight: 1 Read and 1 Write to destination account.
       * - Origin account is already in memory, so no DB operations for them.
       * # </weight>
       **/
      transfer: AugmentedSubmittable<
        (
          dest:
            | LookupSource
            | { Id: any }
            | { Index: any }
            | { Raw: any }
            | { Address32: any }
            | { Address20: any }
            | string
            | Uint8Array,
          value: Compact<Balance> | AnyNumber | Uint8Array
        ) => SubmittableExtrinsic<ApiType>,
        [LookupSource, Compact<Balance>]
      >;
      /**
       * Transfer the native currency with the help of identifier string
       * this functionality can help to differentiate the transfers.
       *
       * # <weight>
       * - Base Weight: 73.64 µs, worst case scenario (account created, account removed)
       * - DB Weight: 1 Read and 1 Write to destination account.
       * - Origin account is already in memory, so no DB operations for them.
       * # </weight>
       **/
      transferWithMemo: AugmentedSubmittable<
        (
          dest:
            | LookupSource
            | { Id: any }
            | { Index: any }
            | { Raw: any }
            | { Address32: any }
            | { Address20: any }
            | string
            | Uint8Array,
          value: Compact<Balance> | AnyNumber | Uint8Array,
          memo: Option<Memo> | null | object | string | Uint8Array
        ) => SubmittableExtrinsic<ApiType>,
        [LookupSource, Compact<Balance>, Option<Memo>]
      >;
    };
    bridge: {
      /**
       * Add a freeze admin.
       *
       * ## Errors
       * - `BadAdmin` if `origin` is not `Self::admin()` account.
       **/
      addFreezeAdmin: AugmentedSubmittable<
        (freezeAdmin: AccountId | string | Uint8Array) => SubmittableExtrinsic<ApiType>,
        [AccountId]
      >;
      /**
       * Proposes a vector of bridge transactions. The vector is processed until the first
       * proposal which causes an error, in which case the error is returned and the rest of
       * proposals are not processed.
       *
       * ## Errors
       * - `ControllerNotSet` if `Controllers` was not set.
       *
       * # Weight
       * `500_000_000 + 7_000_000 * bridge_txs.len()`
       **/
      batchProposeBridgeTx: AugmentedSubmittable<
        (
          bridgeTxs:
            | Vec<BridgeTx>
            | (
                | BridgeTx
                | { nonce?: any; recipient?: any; amount?: any; tx_hash?: any }
                | string
                | Uint8Array
              )[]
        ) => SubmittableExtrinsic<ApiType>,
        [Vec<BridgeTx>]
      >;
      /**
       * Changes the bridge admin key.
       *
       * ## Errors
       * - `BadAdmin` if `origin` is not `Self::admin()` account.
       **/
      changeAdmin: AugmentedSubmittable<
        (admin: AccountId | string | Uint8Array) => SubmittableExtrinsic<ApiType>,
        [AccountId]
      >;
      /**
       * Changes the bridge limit exempted list.
       *
       * ## Errors
       * - `BadAdmin` if `origin` is not `Self::admin()` account.
       **/
      changeBridgeExempted: AugmentedSubmittable<
        (
          exempted:
            | Vec<ITuple<[IdentityId, bool]>>
            | [IdentityId | string | Uint8Array, bool | boolean | Uint8Array][]
        ) => SubmittableExtrinsic<ApiType>,
        [Vec<ITuple<[IdentityId, bool]>>]
      >;
      /**
       * Changes the bridge limits.
       *
       * ## Errors
       * - `BadAdmin` if `origin` is not `Self::admin()` account.
       * - `DivisionByZero` if `duration` is zero.
       **/
      changeBridgeLimit: AugmentedSubmittable<
        (
          amount: Balance | AnyNumber | Uint8Array,
          duration: BlockNumber | AnyNumber | Uint8Array
        ) => SubmittableExtrinsic<ApiType>,
        [Balance, BlockNumber]
      >;
      /**
       * Changes the controller account as admin.
       *
       * ## Errors
       * - `BadAdmin` if `origin` is not `Self::admin()` account.
       **/
      changeController: AugmentedSubmittable<
        (controller: AccountId | string | Uint8Array) => SubmittableExtrinsic<ApiType>,
        [AccountId]
      >;
      /**
       * Changes the timelock period.
       *
       * ## Errors
       * - `BadAdmin` if `origin` is not `Self::admin()` account.
       **/
      changeTimelock: AugmentedSubmittable<
        (timelock: BlockNumber | AnyNumber | Uint8Array) => SubmittableExtrinsic<ApiType>,
        [BlockNumber]
      >;
      /**
       * Forces handling a transaction by bypassing the bridge limit and timelock.
       *
       * ## Errors
       * - `BadAdmin` if `origin` is not `Self::admin()` account.
       * - `NoValidCdd` if `bridge_tx.recipient` does not have a valid CDD claim.
       **/
      forceHandleBridgeTx: AugmentedSubmittable<
        (
          bridgeTx:
            | BridgeTx
            | { nonce?: any; recipient?: any; amount?: any; tx_hash?: any }
            | string
            | Uint8Array
        ) => SubmittableExtrinsic<ApiType>,
        [BridgeTx]
      >;
      /**
       * Freezes transaction handling in the bridge module if it is not already frozen. When the
       * bridge is frozen, attempted transactions get postponed instead of getting handled.
       *
       * ## Errors
       * - `BadAdmin` if `origin` is not `Self::admin()` account.
       **/
      freeze: AugmentedSubmittable<() => SubmittableExtrinsic<ApiType>, []>;
      /**
       * Freezes given bridge transactions.
       * If any bridge txn is already handled then this function will just ignore it and process next one.
       *
       * ## Errors
       * - `BadAdmin` if `origin` is not `Self::admin()` account.
       *
       * # Weight
       * `400_000_000 + 2_000_000 * bridge_txs.len()`
       **/
      freezeTxs: AugmentedSubmittable<
        (
          bridgeTxs:
            | Vec<BridgeTx>
            | (
                | BridgeTx
                | { nonce?: any; recipient?: any; amount?: any; tx_hash?: any }
                | string
                | Uint8Array
              )[]
        ) => SubmittableExtrinsic<ApiType>,
        [Vec<BridgeTx>]
      >;
      /**
       * Handles an approved bridge transaction proposal.
       *
       * ## Errors
       * - `BadCaller` if `origin` is not `Self::controller` or  `Self::admin`.
       * - `TimelockedTx` if the transaction status is `Timelocked`.
       * - `ProposalAlreadyHandled` if the transaction status is `Handled`.
       **/
      handleBridgeTx: AugmentedSubmittable<
        (
          bridgeTx:
            | BridgeTx
            | { nonce?: any; recipient?: any; amount?: any; tx_hash?: any }
            | string
            | Uint8Array
        ) => SubmittableExtrinsic<ApiType>,
        [BridgeTx]
      >;
      /**
       * Root callable extrinsic, used as an internal call to handle a scheduled timelocked bridge transaction.
       *
       * # Errors
       * - `BadOrigin` if `origin` is not root.
       * - `ProposalAlreadyHandled` if transaction status is `Handled`.
       * - `FrozenTx` if transaction status is `Frozen`.
       **/
      handleScheduledBridgeTx: AugmentedSubmittable<
        (
          bridgeTx:
            | BridgeTx
            | { nonce?: any; recipient?: any; amount?: any; tx_hash?: any }
            | string
            | Uint8Array
        ) => SubmittableExtrinsic<ApiType>,
        [BridgeTx]
      >;
      /**
       * Proposes a bridge transaction, which amounts to making a multisig proposal for the
       * bridge transaction if the transaction is new or approving an existing proposal if the
       * transaction has already been proposed.
       *
       * ## Errors
       * - `ControllerNotSet` if `Controllers` was not set.
       **/
      proposeBridgeTx: AugmentedSubmittable<
        (
          bridgeTx:
            | BridgeTx
            | { nonce?: any; recipient?: any; amount?: any; tx_hash?: any }
            | string
            | Uint8Array
        ) => SubmittableExtrinsic<ApiType>,
        [BridgeTx]
      >;
      /**
       * Remove a freeze admin.
       *
       * ## Errors
       * - `BadAdmin` if `origin` is not `Self::admin()` account.
       **/
      removeFreezeAdmin: AugmentedSubmittable<
        (freezeAdmin: AccountId | string | Uint8Array) => SubmittableExtrinsic<ApiType>,
        [AccountId]
      >;
      /**
       * Remove given bridge transactions.
       *
       * ## Errors
       * - `BadAdmin` if `origin` is not `Self::admin()` account.
       * - `NotFrozen` if a tx in `bridge_txs` is not frozen.
       **/
      removeTxs: AugmentedSubmittable<
        (
          bridgeTxs:
            | Vec<BridgeTx>
            | (
                | BridgeTx
                | { nonce?: any; recipient?: any; amount?: any; tx_hash?: any }
                | string
                | Uint8Array
              )[]
        ) => SubmittableExtrinsic<ApiType>,
        [Vec<BridgeTx>]
      >;
      /**
       * Unfreezes transaction handling in the bridge module if it is frozen.
       *
       * ## Errors
       * - `BadAdmin` if `origin` is not `Self::admin()` account.
       **/
      unfreeze: AugmentedSubmittable<() => SubmittableExtrinsic<ApiType>, []>;
      /**
       * Unfreezes given bridge transactions.
       * If any bridge txn is already handled then this function will just ignore it and process next one.
       *
       * ## Errors
       * - `BadAdmin` if `origin` is not `Self::admin()` account.
       *
       * # Weight
       * `400_000_000 + 7_000_000 * bridge_txs.len()`
       **/
      unfreezeTxs: AugmentedSubmittable<
        (
          bridgeTxs:
            | Vec<BridgeTx>
            | (
                | BridgeTx
                | { nonce?: any; recipient?: any; amount?: any; tx_hash?: any }
                | string
                | Uint8Array
              )[]
        ) => SubmittableExtrinsic<ApiType>,
        [Vec<BridgeTx>]
      >;
    };
    capitalDistribution: {
      /**
       * Claim a benefit of the capital distribution attached to `ca_id`.
       *
       * Taxes are withheld as specified by the CA.
       * Post-tax earnings are then transferred to the default portfolio of the `origin`'s DID.
       *
       * All benefits are rounded by truncation, down to first integer below.
       * Moreover, before post-tax earnings, in indivisible currencies are transferred,
       * they are rounded down to a whole unit.
       *
       * ## Arguments
       * - `origin` which must be a holder of the asset and eligible for the distribution.
       * - `ca_id` identifies the CA to start a capital distribution for.
       *
       * # Errors
       * - `HolderAlreadyPaid` if `origin`'s DID has already received its benefit.
       * - `NoSuchDistribution` if there's no capital distribution for `ca_id`.
       * - `CannotClaimBeforeStart` if `now < payment_at`.
       * - `CannotClaimAfterExpiry` if `now > expiry_at.unwrap()`.
       * - `NoSuchCA` if `ca_id` does not identify an existing CA.
       * - `NotTargetedByCA` if the CA does not target `origin`'s DID.
       * - `BalanceAmountProductOverflowed` if `ba = balance * amount` would overflow.
       * - `BalanceAmountProductSupplyDivisionFailed` if `ba * supply` would overflow.
       * - Other errors can occur if the compliance manager rejects the transfer.
       **/
      claim: AugmentedSubmittable<
        (
          caId: CAId | { ticker?: any; local_id?: any } | string | Uint8Array
        ) => SubmittableExtrinsic<ApiType>,
        [CAId]
      >;
      /**
       * Start and attach a capital distribution, to the CA identified by `ca_id`,
       * with `amount` funds in `currency` withdrawn from `portfolio` belonging to `origin`'s DID.
       *
       * The distribution will commence at `payment_at` and expire at `expires_at`,
       * if provided, or if `None`, then there's no expiry.
       *
       * The funds will be locked in `portfolio` from when `distribute` is called.
       * When there's no expiry, some funds may be locked indefinitely in `portfolio`,
       * due to claimants not withdrawing or no benefits being pushed to them.
       * For indivisible currencies, unlocked amounts, of less than one whole unit,
       * will not be transferable from `portfolio`.
       * However, if we imagine that users `Alice` and `Bob` both are entitled to 1.5 units,
       * and only receive `1` units each, then `0.5 + 0.5 = 1` units are left in `portfolio`,
       * which is now transferrable.
       *
       * ## Arguments
       * - `origin` is a signer that has permissions to act as an agent of `ca_id.ticker`.
       * - `ca_id` identifies the CA to start a capital distribution for.
       * - `portfolio` specifies the portfolio number of the agent to distribute `amount` from.
       * - `currency` to withdraw and distribute from the `portfolio`.
       * - `per_share` amount of `currency` to withdraw and distribute.
       * Specified as a per-million, i.e. `1 / 10^6`th of one `currency` token.
       * - `amount` of `currency` to withdraw and distribute at most.
       * - `payment_at` specifies when benefits may first be pushed or claimed.
       * - `expires_at` specifies, if provided, when remaining benefits are forfeit
       * and may be reclaimed by `origin`.
       *
       * # Errors
       * - `UnauthorizedAgent` if `origin` is not agent-permissioned for `ticker`.
       * - `DistributingAsset` if `ca_id.ticker == currency`.
       * - `ExpiryBeforePayment` if `expires_at.unwrap() <= payment_at`.
       * - `NoSuchCA` if `ca_id` does not identify an existing CA.
       * - `NoRecordDate` if CA has no record date.
       * - `RecordDateAfterStart` if CA's record date > payment_at.
       * - `UnauthorizedCustodian` if the caller is not the custodian of `portfolio`.
       * - `InsufficientPortfolioBalance` if `portfolio` has less than `amount` of `currency`.
       * - `InsufficientBalance` if the protocol fee couldn't be charged.
       * - `CANotBenefit` if the CA is not of kind PredictableBenefit/UnpredictableBenefit
       *
       * # Permissions
       * * Asset
       * * Portfolio
       **/
      distribute: AugmentedSubmittable<
        (
          caId: CAId | { ticker?: any; local_id?: any } | string | Uint8Array,
          portfolio: Option<PortfolioNumber> | null | object | string | Uint8Array,
          currency: Ticker | string | Uint8Array,
          perShare: Balance | AnyNumber | Uint8Array,
          amount: Balance | AnyNumber | Uint8Array,
          paymentAt: Moment | AnyNumber | Uint8Array,
          expiresAt: Option<Moment> | null | object | string | Uint8Array
        ) => SubmittableExtrinsic<ApiType>,
        [CAId, Option<PortfolioNumber>, Ticker, Balance, Balance, Moment, Option<Moment>]
      >;
      /**
       * Push benefit of an ongoing distribution to the given `holder`.
       *
       * Taxes are withheld as specified by the CA.
       * Post-tax earnings are then transferred to the default portfolio of the `origin`'s DID.
       *
       * All benefits are rounded by truncation, down to first integer below.
       * Moreover, before post-tax earnings, in indivisible currencies are transferred,
       * they are rounded down to a whole unit.
       *
       * ## Arguments
       * - `origin` is a signer that has permissions to act as an agent of `ca_id.ticker`.
       * - `ca_id` identifies the CA with a capital distributions to push benefits for.
       * - `holder` to push benefits to.
       *
       * # Errors
       * - `UnauthorizedAgent` if `origin` is not agent-permissioned for `ticker`.
       * - `NoSuchDistribution` if there's no capital distribution for `ca_id`.
       * - `CannotClaimBeforeStart` if `now < payment_at`.
       * - `CannotClaimAfterExpiry` if `now > expiry_at.unwrap()`.
       * - `NoSuchCA` if `ca_id` does not identify an existing CA.
       * - `NotTargetedByCA` if the CA does not target `holder`.
       * - `BalanceAmountProductOverflowed` if `ba = balance * amount` would overflow.
       * - `BalanceAmountProductSupplyDivisionFailed` if `ba * supply` would overflow.
       * - Other errors can occur if the compliance manager rejects the transfer.
       **/
      pushBenefit: AugmentedSubmittable<
        (
          caId: CAId | { ticker?: any; local_id?: any } | string | Uint8Array,
          holder: IdentityId | string | Uint8Array
        ) => SubmittableExtrinsic<ApiType>,
        [CAId, IdentityId]
      >;
      /**
       * Assuming a distribution has expired,
       * unlock the remaining amount in the distributor portfolio.
       *
       * ## Arguments
       * - `origin` which must be the creator of the capital distribution tied to `ca_id`.
       * - `ca_id` identifies the CA with a capital distribution to reclaim for.
       *
       * # Errors
       * - `NoSuchDistribution` if there's no capital distribution for `ca_id`.
       * - `AlreadyReclaimed` if this function has already been called successfully.
       * - `NotExpired` if `now < expiry`.
       **/
      reclaim: AugmentedSubmittable<
        (
          caId: CAId | { ticker?: any; local_id?: any } | string | Uint8Array
        ) => SubmittableExtrinsic<ApiType>,
        [CAId]
      >;
      /**
       * Removes a distribution that hasn't started yet,
       * unlocking the full amount in the distributor portfolio.
       *
       * ## Arguments
       * - `origin` is a signer that has permissions to act as an agent of `ca_id.ticker`.
       * - `ca_id` identifies the CA with a not-yet-started capital distribution to remove.
       *
       * # Errors
       * - `UnauthorizedAgent` if `origin` is not agent-permissioned for `ticker`.
       * - `NoSuchDistribution` if there's no capital distribution for `ca_id`.
       * - `DistributionStarted` if `payment_at <= now`.
       **/
      removeDistribution: AugmentedSubmittable<
        (
          caId: CAId | { ticker?: any; local_id?: any } | string | Uint8Array
        ) => SubmittableExtrinsic<ApiType>,
        [CAId]
      >;
    };
    cddServiceProviders: {
      /**
       * Allows the calling member to *unilaterally quit* without this being subject to a GC
       * vote.
       *
       * # Arguments
       * * `origin` - Member of committee who wants to quit.
       *
       * # Error
       *
       * * Only primary key can abdicate.
       * * Last member of a group cannot abdicate.
       **/
      abdicateMembership: AugmentedSubmittable<() => SubmittableExtrinsic<ApiType>, []>;
      /**
       * Adds a member `who` to the group. May only be called from `AddOrigin` or root.
       *
       * # Arguments
       * * `origin` - Origin representing `AddOrigin` or root
       * * `who` - IdentityId to be added to the group.
       **/
      addMember: AugmentedSubmittable<
        (who: IdentityId | string | Uint8Array) => SubmittableExtrinsic<ApiType>,
        [IdentityId]
      >;
      /**
       * Disables a member at specific moment.
       *
       * Please note that if member is already revoked (a "valid member"), its revocation
       * time-stamp will be updated.
       *
       * Any disabled member should NOT allow to act like an active member of the group. For
       * instance, a disabled CDD member should NOT be able to generate a CDD claim. However any
       * generated claim issued before `at` would be considered as a valid one.
       *
       * If you want to invalidate any generated claim, you should use `Self::remove_member`.
       *
       * # Arguments
       * * `at` - Revocation time-stamp.
       * * `who` - Target member of the group.
       * * `expiry` - Time-stamp when `who` is removed from CDD. As soon as it is expired, the
       * generated claims will be "invalid" as `who` is not considered a member of the group.
       **/
      disableMember: AugmentedSubmittable<
        (
          who: IdentityId | string | Uint8Array,
          expiry: Option<Moment> | null | object | string | Uint8Array,
          at: Option<Moment> | null | object | string | Uint8Array
        ) => SubmittableExtrinsic<ApiType>,
        [IdentityId, Option<Moment>, Option<Moment>]
      >;
      /**
       * Removes a member `who` from the set. May only be called from `RemoveOrigin` or root.
       *
       * Any claim previously generated by this member is not valid as a group claim. For
       * instance, if a CDD member group generated a claim for a target identity and then it is
       * removed, that claim will be invalid.  In case you want to keep the validity of generated
       * claims, you have to use `Self::disable_member` function
       *
       * # Arguments
       * * `origin` - Origin representing `RemoveOrigin` or root
       * * `who` - IdentityId to be removed from the group.
       **/
      removeMember: AugmentedSubmittable<
        (who: IdentityId | string | Uint8Array) => SubmittableExtrinsic<ApiType>,
        [IdentityId]
      >;
      /**
       * Changes the membership to a new set, disregarding the existing membership.
       * May only be called from `ResetOrigin` or root.
       *
       * # Arguments
       * * `origin` - Origin representing `ResetOrigin` or root
       * * `members` - New set of identities
       **/
      resetMembers: AugmentedSubmittable<
        (
          members: Vec<IdentityId> | (IdentityId | string | Uint8Array)[]
        ) => SubmittableExtrinsic<ApiType>,
        [Vec<IdentityId>]
      >;
      /**
       * Change this group's limit for how many concurrent active members they may be.
       *
       * # Arguments
       * * `limit` - the number of active members there may be concurrently.
       **/
      setActiveMembersLimit: AugmentedSubmittable<
        (limit: MemberCount | AnyNumber | Uint8Array) => SubmittableExtrinsic<ApiType>,
        [MemberCount]
      >;
      /**
       * Swaps out one member `remove` for another member `add`.
       *
       * May only be called from `SwapOrigin` or root.
       *
       * # Arguments
       * * `origin` - Origin representing `SwapOrigin` or root
       * * `remove` - IdentityId to be removed from the group.
       * * `add` - IdentityId to be added in place of `remove`.
       **/
      swapMember: AugmentedSubmittable<
        (
          remove: IdentityId | string | Uint8Array,
          add: IdentityId | string | Uint8Array
        ) => SubmittableExtrinsic<ApiType>,
        [IdentityId, IdentityId]
      >;
    };
    checkpoint: {
      /**
       * Creates a single checkpoint at the current time.
       *
       * # Arguments
       * - `origin` is a signer that has permissions to act as an agent of `ticker`.
       * - `ticker` to create the checkpoint for.
       *
       * # Errors
       * - `UnauthorizedAgent` if the DID of `origin` isn't a permissioned agent for `ticker`.
       * - `CounterOverflow` if the total checkpoint counter would overflow.
       **/
      createCheckpoint: AugmentedSubmittable<
        (ticker: Ticker | string | Uint8Array) => SubmittableExtrinsic<ApiType>,
        [Ticker]
      >;
      /**
       * Creates a schedule generating checkpoints
       * in the future at either a fixed time or at intervals.
       *
       * The schedule starts out with `strong_ref_count(schedule_id) <- 0`.
       *
       * # Arguments
       * - `origin` is a signer that has permissions to act as owner of `ticker`.
       * - `ticker` to create the schedule for.
       * - `schedule` that will generate checkpoints.
       *
       * # Errors
       * - `UnauthorizedAgent` if the DID of `origin` isn't a permissioned agent for `ticker`.
       * - `ScheduleDurationTooShort` if the schedule duration is too short.
       * - `InsufficientAccountBalance` if the protocol fee could not be charged.
       * - `CounterOverflow` if the schedule ID or total checkpoint counters would overflow.
       * - `FailedToComputeNextCheckpoint` if the next checkpoint for `schedule` is in the past.
       *
       * # Permissions
       * * Asset
       **/
      createSchedule: AugmentedSubmittable<
        (
          ticker: Ticker | string | Uint8Array,
          schedule:
            | ScheduleSpec
            | { start?: any; period?: any; remaining?: any }
            | string
            | Uint8Array
        ) => SubmittableExtrinsic<ApiType>,
        [Ticker, ScheduleSpec]
      >;
      /**
       * Removes the checkpoint schedule of an asset identified by `id`.
       *
       * # Arguments
       * - `origin` is a signer that has permissions to act as owner of `ticker`.
       * - `ticker` to remove the schedule from.
       * - `id` of the schedule, when it was created by `created_schedule`.
       *
       * # Errors
       * - `UnauthorizedAgent` if the DID of `origin` isn't a permissioned agent for `ticker`.
       * - `NoCheckpointSchedule` if `id` does not identify a schedule for this `ticker`.
       * - `ScheduleNotRemovable` if `id` exists but is not removable.
       *
       * # Permissions
       * * Asset
       **/
      removeSchedule: AugmentedSubmittable<
        (
          ticker: Ticker | string | Uint8Array,
          id: ScheduleId | AnyNumber | Uint8Array
        ) => SubmittableExtrinsic<ApiType>,
        [Ticker, ScheduleId]
      >;
      /**
       * Sets the max complexity of a schedule set for an arbitrary ticker to `max_complexity`.
       * The new maximum is not enforced retroactively,
       * and only applies once new schedules are made.
       *
       * Must be called as a PIP (requires "root").
       *
       * # Arguments
       * - `origin` is the root origin.
       * - `max_complexity` allowed for an arbitrary ticker's schedule set.
       **/
      setSchedulesMaxComplexity: AugmentedSubmittable<
        (maxComplexity: u64 | AnyNumber | Uint8Array) => SubmittableExtrinsic<ApiType>,
        [u64]
      >;
    };
    committeeMembership: {
      /**
       * Allows the calling member to *unilaterally quit* without this being subject to a GC
       * vote.
       *
       * # Arguments
       * * `origin` - Member of committee who wants to quit.
       *
       * # Error
       *
       * * Only primary key can abdicate.
       * * Last member of a group cannot abdicate.
       **/
      abdicateMembership: AugmentedSubmittable<() => SubmittableExtrinsic<ApiType>, []>;
      /**
       * Adds a member `who` to the group. May only be called from `AddOrigin` or root.
       *
       * # Arguments
       * * `origin` - Origin representing `AddOrigin` or root
       * * `who` - IdentityId to be added to the group.
       **/
      addMember: AugmentedSubmittable<
        (who: IdentityId | string | Uint8Array) => SubmittableExtrinsic<ApiType>,
        [IdentityId]
      >;
      /**
       * Disables a member at specific moment.
       *
       * Please note that if member is already revoked (a "valid member"), its revocation
       * time-stamp will be updated.
       *
       * Any disabled member should NOT allow to act like an active member of the group. For
       * instance, a disabled CDD member should NOT be able to generate a CDD claim. However any
       * generated claim issued before `at` would be considered as a valid one.
       *
       * If you want to invalidate any generated claim, you should use `Self::remove_member`.
       *
       * # Arguments
       * * `at` - Revocation time-stamp.
       * * `who` - Target member of the group.
       * * `expiry` - Time-stamp when `who` is removed from CDD. As soon as it is expired, the
       * generated claims will be "invalid" as `who` is not considered a member of the group.
       **/
      disableMember: AugmentedSubmittable<
        (
          who: IdentityId | string | Uint8Array,
          expiry: Option<Moment> | null | object | string | Uint8Array,
          at: Option<Moment> | null | object | string | Uint8Array
        ) => SubmittableExtrinsic<ApiType>,
        [IdentityId, Option<Moment>, Option<Moment>]
      >;
      /**
       * Removes a member `who` from the set. May only be called from `RemoveOrigin` or root.
       *
       * Any claim previously generated by this member is not valid as a group claim. For
       * instance, if a CDD member group generated a claim for a target identity and then it is
       * removed, that claim will be invalid.  In case you want to keep the validity of generated
       * claims, you have to use `Self::disable_member` function
       *
       * # Arguments
       * * `origin` - Origin representing `RemoveOrigin` or root
       * * `who` - IdentityId to be removed from the group.
       **/
      removeMember: AugmentedSubmittable<
        (who: IdentityId | string | Uint8Array) => SubmittableExtrinsic<ApiType>,
        [IdentityId]
      >;
      /**
       * Changes the membership to a new set, disregarding the existing membership.
       * May only be called from `ResetOrigin` or root.
       *
       * # Arguments
       * * `origin` - Origin representing `ResetOrigin` or root
       * * `members` - New set of identities
       **/
      resetMembers: AugmentedSubmittable<
        (
          members: Vec<IdentityId> | (IdentityId | string | Uint8Array)[]
        ) => SubmittableExtrinsic<ApiType>,
        [Vec<IdentityId>]
      >;
      /**
       * Change this group's limit for how many concurrent active members they may be.
       *
       * # Arguments
       * * `limit` - the number of active members there may be concurrently.
       **/
      setActiveMembersLimit: AugmentedSubmittable<
        (limit: MemberCount | AnyNumber | Uint8Array) => SubmittableExtrinsic<ApiType>,
        [MemberCount]
      >;
      /**
       * Swaps out one member `remove` for another member `add`.
       *
       * May only be called from `SwapOrigin` or root.
       *
       * # Arguments
       * * `origin` - Origin representing `SwapOrigin` or root
       * * `remove` - IdentityId to be removed from the group.
       * * `add` - IdentityId to be added in place of `remove`.
       **/
      swapMember: AugmentedSubmittable<
        (
          remove: IdentityId | string | Uint8Array,
          add: IdentityId | string | Uint8Array
        ) => SubmittableExtrinsic<ApiType>,
        [IdentityId, IdentityId]
      >;
    };
    complianceManager: {
      /**
       * Adds a compliance requirement to an asset's compliance by ticker.
       * If the compliance requirement is a duplicate, it does nothing.
       *
       * # Arguments
       * * origin - Signer of the dispatchable. It should be the owner of the ticker
       * * ticker - Symbol of the asset
       * * sender_conditions - Sender transfer conditions.
       * * receiver_conditions - Receiver transfer conditions.
       *
       * # Permissions
       * * Asset
       **/
      addComplianceRequirement: AugmentedSubmittable<
        (
          ticker: Ticker | string | Uint8Array,
          senderConditions:
            | Vec<Condition>
            | (Condition | { condition_type?: any; issuers?: any } | string | Uint8Array)[],
          receiverConditions:
            | Vec<Condition>
            | (Condition | { condition_type?: any; issuers?: any } | string | Uint8Array)[]
        ) => SubmittableExtrinsic<ApiType>,
        [Ticker, Vec<Condition>, Vec<Condition>]
      >;
      /**
       * Adds another default trusted claim issuer at the ticker level.
       *
       * # Arguments
       * * origin - Signer of the dispatchable. It should be the owner of the ticker.
       * * ticker - Symbol of the asset.
       * * issuer - IdentityId of the trusted claim issuer.
       *
       * # Permissions
       * * Asset
       **/
      addDefaultTrustedClaimIssuer: AugmentedSubmittable<
        (
          ticker: Ticker | string | Uint8Array,
          issuer: TrustedIssuer | { issuer?: any; trusted_for?: any } | string | Uint8Array
        ) => SubmittableExtrinsic<ApiType>,
        [Ticker, TrustedIssuer]
      >;
      /**
       * Modify an existing compliance requirement of a given ticker.
       *
       * # Arguments
       * * origin - Signer of the dispatchable. It should be the owner of the ticker.
       * * ticker - Symbol of the asset.
       * * new_req - Compliance requirement.
       *
       * # Permissions
       * * Asset
       **/
      changeComplianceRequirement: AugmentedSubmittable<
        (
          ticker: Ticker | string | Uint8Array,
          newReq:
            | ComplianceRequirement
            | { sender_conditions?: any; receiver_conditions?: any; id?: any }
            | string
            | Uint8Array
        ) => SubmittableExtrinsic<ApiType>,
        [Ticker, ComplianceRequirement]
      >;
      /**
       * Pauses the verification of conditions for `ticker` during transfers.
       *
       * # Arguments
       * * origin - Signer of the dispatchable. It should be the owner of the ticker
       * * ticker - Symbol of the asset
       *
       * # Permissions
       * * Asset
       **/
      pauseAssetCompliance: AugmentedSubmittable<
        (ticker: Ticker | string | Uint8Array) => SubmittableExtrinsic<ApiType>,
        [Ticker]
      >;
      /**
       * Removes a compliance requirement from an asset's compliance.
       *
       * # Arguments
       * * origin - Signer of the dispatchable. It should be the owner of the ticker
       * * ticker - Symbol of the asset
       * * id - Compliance requirement id which is need to be removed
       *
       * # Permissions
       * * Asset
       **/
      removeComplianceRequirement: AugmentedSubmittable<
        (
          ticker: Ticker | string | Uint8Array,
          id: u32 | AnyNumber | Uint8Array
        ) => SubmittableExtrinsic<ApiType>,
        [Ticker, u32]
      >;
      /**
       * Removes the given `issuer` from the set of default trusted claim issuers at the ticker level.
       *
       * # Arguments
       * * origin - Signer of the dispatchable. It should be the owner of the ticker.
       * * ticker - Symbol of the asset.
       * * issuer - IdentityId of the trusted claim issuer.
       *
       * # Permissions
       * * Asset
       **/
      removeDefaultTrustedClaimIssuer: AugmentedSubmittable<
        (
          ticker: Ticker | string | Uint8Array,
          issuer: IdentityId | string | Uint8Array
        ) => SubmittableExtrinsic<ApiType>,
        [Ticker, IdentityId]
      >;
      /**
       * Replaces an asset's compliance by ticker with a new compliance.
       *
       * Compliance requirements will be sorted (ascending by id) before
       * replacing the current requirements.
       *
       * # Arguments
       * * `ticker` - the asset ticker,
       * * `asset_compliance - the new asset compliance.
       *
       * # Errors
       * * `Unauthorized` if `origin` is not the owner of the ticker.
       * * `DuplicateAssetCompliance` if `asset_compliance` contains multiple entries with the same `requirement_id`.
       *
       * # Permissions
       * * Asset
       **/
      replaceAssetCompliance: AugmentedSubmittable<
        (
          ticker: Ticker | string | Uint8Array,
          assetCompliance:
            | Vec<ComplianceRequirement>
            | (
                | ComplianceRequirement
                | { sender_conditions?: any; receiver_conditions?: any; id?: any }
                | string
                | Uint8Array
              )[]
        ) => SubmittableExtrinsic<ApiType>,
        [Ticker, Vec<ComplianceRequirement>]
      >;
      /**
       * Removes an asset's compliance
       *
       * # Arguments
       * * origin - Signer of the dispatchable. It should be the owner of the ticker
       * * ticker - Symbol of the asset
       *
       * # Permissions
       * * Asset
       **/
      resetAssetCompliance: AugmentedSubmittable<
        (ticker: Ticker | string | Uint8Array) => SubmittableExtrinsic<ApiType>,
        [Ticker]
      >;
      /**
       * Resumes the verification of conditions for `ticker` during transfers.
       *
       * # Arguments
       * * origin - Signer of the dispatchable. It should be the owner of the ticker
       * * ticker - Symbol of the asset
       *
       * # Permissions
       * * Asset
       **/
      resumeAssetCompliance: AugmentedSubmittable<
        (ticker: Ticker | string | Uint8Array) => SubmittableExtrinsic<ApiType>,
        [Ticker]
      >;
    };
    corporateAction: {
      /**
       * Changes the record date of the CA identified by `ca_id`.
       *
       * ## Arguments
       * - `origin` which must be an external agent of `ca_id.ticker` with relevant permissions.
       * - `ca_id` of the CA to alter.
       * - `record_date`, if any, to calculate the impact of the CA.
       * If provided, this results in a scheduled balance snapshot ("checkpoint") at the date.
       *
       * # Errors
       * - `UnauthorizedAgent` if `origin` is not agent-permissioned for `ticker`.
       * - `NoSuchCA` if `id` does not identify an existing CA.
       * - When `record_date.is_some()`, other errors due to checkpoint scheduling may occur.
       *
       * # Permissions
       * * Asset
       **/
      changeRecordDate: AugmentedSubmittable<
        (
          caId: CAId | { ticker?: any; local_id?: any } | string | Uint8Array,
          recordDate: Option<RecordDateSpec> | null | object | string | Uint8Array
        ) => SubmittableExtrinsic<ApiType>,
        [CAId, Option<RecordDateSpec>]
      >;
      /**
       * Initiates a CA for `ticker` of `kind` with `details` and other provided arguments.
       *
       * ## Arguments
       * - `origin` which must be an external agent of `ticker` with relevant permissions.
       * - `ticker` that the CA is made for.
       * - `kind` of CA being initiated.
       * - `decl_date` of CA bring initialized.
       * - `record_date`, if any, to calculate the impact of this CA.
       * If provided, this results in a scheduled balance snapshot ("checkpoint") at the date.
       * - `details` of the CA in free-text form, up to a certain number of bytes in length.
       * - `targets`, if any, which this CA is relevant/irrelevant to.
       * Overrides, if provided, the default at the asset level (`set_default_targets`).
       * - `default_withholding_tax`, if any, is the default withholding tax to use for this CA.
       * Overrides, if provided, the default at the asset level (`set_default_withholding_tax`).
       * - `withholding_tax`, if any, provides per-DID withholding tax overrides.
       * Overrides, if provided, the default at the asset level (`set_did_withholding_tax`).
       *
       * # Errors
       * - `DetailsTooLong` if `details.len()` goes beyond `max_details_length`.
       * - `UnauthorizedAgent` if `origin` is not agent-permissioned for `ticker`.
       * - `CounterOverflow` in the unlikely event that so many CAs were created for this `ticker`,
       * that integer overflow would have occured if instead allowed.
       * - `TooManyDidTaxes` if `withholding_tax.unwrap().len()` would go over the limit `MaxDidWhts`.
       * - `DuplicateDidTax` if a DID is included more than once in `wt`.
       * - `TooManyTargetIds` if `targets.unwrap().identities.len() > T::MaxTargetIds::get()`.
       * - `DeclDateInFuture` if the declaration date is not in the past.
       * - When `record_date.is_some()`, other errors due to checkpoint scheduling may occur.
       *
       * # Permissions
       * * Asset
       **/
      initiateCorporateAction: AugmentedSubmittable<
        (
          ticker: Ticker | string | Uint8Array,
          kind:
            | CAKind
            | 'PredictableBenefit'
            | 'UnpredictableBenefit'
            | 'IssuerNotice'
            | 'Reorganization'
            | 'Other'
            | number
            | Uint8Array,
          declDate: Moment | AnyNumber | Uint8Array,
          recordDate: Option<RecordDateSpec> | null | object | string | Uint8Array,
          details: CADetails | string,
          targets: Option<TargetIdentities> | null | object | string | Uint8Array,
          defaultWithholdingTax: Option<Tax> | null | object | string | Uint8Array,
          withholdingTax:
            | Option<Vec<ITuple<[IdentityId, Tax]>>>
            | null
            | object
            | string
            | Uint8Array
        ) => SubmittableExtrinsic<ApiType>,
        [
          Ticker,
          CAKind,
          Moment,
          Option<RecordDateSpec>,
          CADetails,
          Option<TargetIdentities>,
          Option<Tax>,
          Option<Vec<ITuple<[IdentityId, Tax]>>>
        ]
      >;
      /**
       * Link the given CA `id` to the given `docs`.
       * Any previous links for the CA are removed in favor of `docs`.
       *
       * The workflow here is to add the documents and initiating the CA in any order desired.
       * Once both exist, they can now be linked together.
       *
       * ## Arguments
       * - `origin` which must be an external agent of `id.ticker` with relevant permissions.
       * - `id` of the CA to associate with `docs`.
       * - `docs` to associate with the CA with `id`.
       *
       * # Errors
       * - `UnauthorizedAgent` if `origin` is not agent-permissioned for `ticker`.
       * - `NoSuchCA` if `id` does not identify an existing CA.
       * - `NoSuchDoc` if any of `docs` does not identify an existing document.
       *
       * # Permissions
       * * Asset
       **/
      linkCaDoc: AugmentedSubmittable<
        (
          id: CAId | { ticker?: any; local_id?: any } | string | Uint8Array,
          docs: Vec<DocumentId> | (DocumentId | AnyNumber | Uint8Array)[]
        ) => SubmittableExtrinsic<ApiType>,
        [CAId, Vec<DocumentId>]
      >;
      /**
       * Removes the CA identified by `ca_id`.
       *
       * Associated data, such as document links, ballots,
       * and capital distributions are also removed.
       *
       * Any schedule associated with the record date will see
       * `strong_ref_count(schedule_id)` decremented.
       *
       * ## Arguments
       * - `origin` which must be an external agent of `ca_id.ticker` with relevant permissions.
       * - `ca_id` of the CA to remove.
       *
       * # Errors
       * - `UnauthorizedAgent` if `origin` is not agent-permissioned for `ticker`.
       * - `NoSuchCA` if `id` does not identify an existing CA.
       *
       * # Permissions
       * * Asset
       **/
      removeCa: AugmentedSubmittable<
        (
          caId: CAId | { ticker?: any; local_id?: any } | string | Uint8Array
        ) => SubmittableExtrinsic<ApiType>,
        [CAId]
      >;
      /**
       * Set the default CA `TargetIdentities` to `targets`.
       *
       * ## Arguments
       * - `origin` which must be an external agent of `ticker` with relevant permissions.
       * - `ticker` for which the default identities are changing.
       * - `targets` the default target identities for a CA.
       *
       * ## Errors
       * - `UnauthorizedAgent` if `origin` is not agent-permissioned for `ticker`.
       * - `TooManyTargetIds` if `targets.identities.len() > T::MaxTargetIds::get()`.
       *
       * # Permissions
       * * Asset
       **/
      setDefaultTargets: AugmentedSubmittable<
        (
          ticker: Ticker | string | Uint8Array,
          targets: TargetIdentities | { identities?: any; treatment?: any } | string | Uint8Array
        ) => SubmittableExtrinsic<ApiType>,
        [Ticker, TargetIdentities]
      >;
      /**
       * Set the default withholding tax for all DIDs and CAs relevant to this `ticker`.
       *
       * ## Arguments
       * - `origin` which must be an external agent of `ticker` with relevant permissions.
       * - `ticker` that the withholding tax will apply to.
       * - `tax` that should be withheld when distributing dividends, etc.
       *
       * ## Errors
       * - `UnauthorizedAgent` if `origin` is not agent-permissioned for `ticker`.
       *
       * # Permissions
       * * Asset
       **/
      setDefaultWithholdingTax: AugmentedSubmittable<
        (
          ticker: Ticker | string | Uint8Array,
          tax: Tax | AnyNumber | Uint8Array
        ) => SubmittableExtrinsic<ApiType>,
        [Ticker, Tax]
      >;
      /**
       * Set the withholding tax of `ticker` for `taxed_did` to `tax`.
       * If `Some(tax)`, this overrides the default withholding tax of `ticker` to `tax` for `taxed_did`.
       * Otherwise, if `None`, the default withholding tax will be used.
       *
       * ## Arguments
       * - `origin` which must be an external agent of `ticker` with relevant permissions.
       * - `ticker` that the withholding tax will apply to.
       * - `taxed_did` that will have its withholding tax updated.
       * - `tax` that should be withheld when distributing dividends, etc.
       *
       * ## Errors
       * - `UnauthorizedAgent` if `origin` is not agent-permissioned for `ticker`.
       * - `TooManyDidTaxes` if `Some(tax)` and adding the override would go over the limit `MaxDidWhts`.
       *
       * # Permissions
       * * Asset
       **/
      setDidWithholdingTax: AugmentedSubmittable<
        (
          ticker: Ticker | string | Uint8Array,
          taxedDid: IdentityId | string | Uint8Array,
          tax: Option<Tax> | null | object | string | Uint8Array
        ) => SubmittableExtrinsic<ApiType>,
        [Ticker, IdentityId, Option<Tax>]
      >;
      /**
       * Set the max `length` of `details` in terms of bytes.
       * May only be called via a PIP.
       **/
      setMaxDetailsLength: AugmentedSubmittable<
        (length: u32 | AnyNumber | Uint8Array) => SubmittableExtrinsic<ApiType>,
        [u32]
      >;
    };
    corporateBallot: {
      /**
       * Attach a corporate ballot to the CA identified by `ca_id`.
       *
       * The ballot will admit votes within `range`.
       * The ballot's metadata is provided by `meta`,
       * which includes the ballot title, the motions, their choices, etc.
       * See the `BallotMeta` for more.
       *
       * ## Arguments
       * - `origin` is a signer that has permissions to act as an agent of `ca_id.ticker`.
       * - `ca_id` identifies the CA to attach the ballot to.
       * - `range` specifies when voting starts and ends.
       * - `meta` specifies the ballot's metadata as aforementioned.
       * - `rcv` specifies whether RCV is enabled for this ballot.
       *
       * # Errors
       * - `UnauthorizedAgent` if `origin` is not agent-permissioned for `ticker`.
       * - `NoSuchCA` if `ca_id` does not identify an existing CA.
       * - `CANotNotice` if the CA is not of the `IssuerNotice` kind.
       * - `StartAfterEnd` if `range.start > range.end`.
       * - `NowAfterEnd` if `now > range.end` where `now` is the current timestamp.
       * - `NoRecordDate` if CA has no record date.
       * - `RecordDateAfterStart` if `date > range.start` where `date` is the CA's record date.
       * - `AlreadyExists` if there's a ballot already.
       * - `NumberOfChoicesOverflow` if the total choice in `meta` overflows `usize`.
       * - `TooLong` if any of the embedded strings in `meta` are too long.
       * - `InsufficientBalance` if the protocol fee couldn't be charged.
       **/
      attachBallot: AugmentedSubmittable<
        (
          caId: CAId | { ticker?: any; local_id?: any } | string | Uint8Array,
          range: BallotTimeRange | { start?: any; end?: any } | string | Uint8Array,
          meta: BallotMeta | { title?: any; motions?: any } | string | Uint8Array,
          rcv: bool | boolean | Uint8Array
        ) => SubmittableExtrinsic<ApiType>,
        [CAId, BallotTimeRange, BallotMeta, bool]
      >;
      /**
       * Amend the end date of the ballot of the CA identified by `ca_id`.
       *
       * ## Arguments
       * - `origin` is a signer that has permissions to act as an agent of `ca_id.ticker`.
       * - `ca_id` identifies the attached ballot's CA.
       * - `end` specifies the new end date of the ballot.
       *
       * # Errors
       * - `UnauthorizedAgent` if `origin` is not agent-permissioned for `ticker`.
       * - `NoSuchBallot` if `ca_id` does not identify a ballot.
       * - `VotingAlreadyStarted` if `start >= now`, where `now` is the current time.
       * - `StartAfterEnd` if `start > end`.
       **/
      changeEnd: AugmentedSubmittable<
        (
          caId: CAId | { ticker?: any; local_id?: any } | string | Uint8Array,
          end: Moment | AnyNumber | Uint8Array
        ) => SubmittableExtrinsic<ApiType>,
        [CAId, Moment]
      >;
      /**
       * Amend the metadata (title, motions, etc.) of the ballot of the CA identified by `ca_id`.
       *
       * ## Arguments
       * - `origin` is a signer that has permissions to act as an agent of `ca_id.ticker`.
       * - `ca_id` identifies the attached ballot's CA.
       * - `meta` specifies the new metadata.
       *
       * # Errors
       * - `UnauthorizedAgent` if `origin` is not agent-permissioned for `ticker`.
       * - `NoSuchBallot` if `ca_id` does not identify a ballot.
       * - `VotingAlreadyStarted` if `start >= now`, where `now` is the current time.
       * - `NumberOfChoicesOverflow` if the total choice in `meta` overflows `usize`.
       * - `TooLong` if any of the embedded strings in `meta` are too long.
       **/
      changeMeta: AugmentedSubmittable<
        (
          caId: CAId | { ticker?: any; local_id?: any } | string | Uint8Array,
          meta: BallotMeta | { title?: any; motions?: any } | string | Uint8Array
        ) => SubmittableExtrinsic<ApiType>,
        [CAId, BallotMeta]
      >;
      /**
       * Amend RCV support for the ballot of the CA identified by `ca_id`.
       *
       * ## Arguments
       * - `origin` is a signer that has permissions to act as an agent of `ca_id.ticker`.
       * - `ca_id` identifies the attached ballot's CA.
       * - `rcv` specifies if RCV is to be supported or not.
       *
       * # Errors
       * - `UnauthorizedAgent` if `origin` is not agent-permissioned for `ticker`.
       * - `NoSuchBallot` if `ca_id` does not identify a ballot.
       * - `VotingAlreadyStarted` if `start >= now`, where `now` is the current time.
       **/
      changeRcv: AugmentedSubmittable<
        (
          caId: CAId | { ticker?: any; local_id?: any } | string | Uint8Array,
          rcv: bool | boolean | Uint8Array
        ) => SubmittableExtrinsic<ApiType>,
        [CAId, bool]
      >;
      /**
       * Remove the ballot of the CA identified by `ca_id`.
       *
       * ## Arguments
       * - `origin` is a signer that has permissions to act as an agent of `ca_id.ticker`.
       * - `ca_id` identifies the attached ballot's CA.
       *
       * # Errors
       * - `UnauthorizedAgent` if `origin` is not agent-permissioned for `ticker`.
       * - `NoSuchBallot` if `ca_id` does not identify a ballot.
       * - `VotingAlreadyStarted` if `start >= now`, where `now` is the current time.
       **/
      removeBallot: AugmentedSubmittable<
        (
          caId: CAId | { ticker?: any; local_id?: any } | string | Uint8Array
        ) => SubmittableExtrinsic<ApiType>,
        [CAId]
      >;
      /**
       * Cast `votes` in the ballot attached to the CA identified by `ca_id`.
       *
       * ## Arguments
       * - `origin` which must be a permissioned signer targeted by the CA.
       * - `ca_id` identifies the attached ballot's CA.
       * - `votes` specifies the balances to assign to each choice in the ballot.
       * The full voting power of `origin`'s DID may be used for each motion in the ballot.
       *
       * # Errors
       * - `NoSuchBallot` if `ca_id` does not identify a ballot.
       * - `VotingNotStarted` if the voting period hasn't commenced yet.
       * - `VotingAlreadyEnded` if the voting period has ended.
       * - `WrongVoteCount` if the number of choices in the ballot does not match `votes.len()`.
       * - `NoSuchCA` if `ca_id` does not identify an existing CA.
       * - `NotTargetedByCA` if the CA does not target `origin`'s DID.
       * - `InsufficientVotes` if the voting power used for any motion in `votes`
       * exceeds `origin`'s DID's voting power.
       **/
      vote: AugmentedSubmittable<
        (
          caId: CAId | { ticker?: any; local_id?: any } | string | Uint8Array,
          votes:
            | Vec<BallotVote>
            | (BallotVote | { power?: any; fallback?: any } | string | Uint8Array)[]
        ) => SubmittableExtrinsic<ApiType>,
        [CAId, Vec<BallotVote>]
      >;
    };
    externalAgents: {
      /**
       * Abdicate agentship for `ticker`.
       *
       * # Arguments
       * - `ticker` of which the caller is an agent.
       *
       * # Errors
       * - `NotAnAgent` if the caller is not an agent of `ticker`.
       * - `RemovingLastFullAgent` if the caller is the last full agent.
       *
       * # Permissions
       * * Asset
       **/
      abdicate: AugmentedSubmittable<
        (ticker: Ticker | string | Uint8Array) => SubmittableExtrinsic<ApiType>,
        [Ticker]
      >;
      /**
       * Accept an authorization by an agent "Alice" who issued `auth_id`
       * to also become an agent of the ticker Alice specified.
       *
       * # Arguments
       * - `auth_id` identifying the authorization to accept.
       *
       * # Errors
       * - `AuthorizationError::Invalid` if `auth_id` does not exist for the given caller.
       * - `AuthorizationError::Expired` if `auth_id` is for an auth that has expired.
       * - `AuthorizationError::BadType` if `auth_id` was not for a `BecomeAgent` auth type.
       * - `UnauthorizedAgent` if "Alice" is not permissioned to provide the auth.
       * - `NoSuchAG` if the group referred to a custom that does not exist.
       * - `AlreadyAnAgent` if the caller is already an agent of the ticker.
       *
       * # Permissions
       * * Agent
       **/
      acceptBecomeAgent: AugmentedSubmittable<
        (authId: u64 | AnyNumber | Uint8Array) => SubmittableExtrinsic<ApiType>,
        [u64]
      >;
      /**
       * Change the agent group that `agent` belongs to in `ticker`.
       *
       * # Arguments
       * - `ticker` that has the `agent`.
       * - `agent` of `ticker` to change the group for.
       * - `group` that `agent` will belong to in `ticker`.
       *
       * # Errors
       * - `UnauthorizedAgent` if `origin` was not authorized as an agent to call this.
       * - `NoSuchAG` if `id` does not identify a custom AG.
       * - `NotAnAgent` if `agent` is not an agent of `ticker`.
       * - `RemovingLastFullAgent` if `agent` was a `Full` one and is being demoted.
       *
       * # Permissions
       * * Asset
       * * Agent
       **/
      changeGroup: AugmentedSubmittable<
        (
          ticker: Ticker | string | Uint8Array,
          agent: IdentityId | string | Uint8Array,
          group:
            | AgentGroup
            | { Full: any }
            | { Custom: any }
            | { ExceptMeta: any }
            | { PolymeshV1CAA: any }
            | { PolymeshV1PIA: any }
            | string
            | Uint8Array
        ) => SubmittableExtrinsic<ApiType>,
        [Ticker, IdentityId, AgentGroup]
      >;
      /**
       * Creates a custom agent group (AG) for the given `ticker`.
       *
       * The AG will have the permissions as given by `perms`.
       * This new AG is then assigned `id = AGIdSequence::get() + 1` as its `AGId`,
       * which you can use as `AgentGroup::Custom(id)` when adding agents for `ticker`.
       *
       * # Arguments
       * - `ticker` to add the custom group for.
       * - `perms` that the new AG will have.
       *
       * # Errors
       * - `UnauthorizedAgent` if `origin` was not authorized as an agent to call this.
       * - `TooLong` if `perms` had some string or list length that was too long.
       * - `CounterOverflow` if `AGIdSequence::get() + 1` would exceed `u32::MAX`.
       *
       * # Permissions
       * * Asset
       * * Agent
       **/
      createGroup: AugmentedSubmittable<
        (
          ticker: Ticker | string | Uint8Array,
          perms:
            | ExtrinsicPermissions
            | { Whole: any }
            | { These: any }
            | { Except: any }
            | string
            | Uint8Array
        ) => SubmittableExtrinsic<ApiType>,
        [Ticker, ExtrinsicPermissions]
      >;
      /**
       * Remove the given `agent` from `ticker`.
       *
       * # Arguments
       * - `ticker` that has the `agent` to remove.
       * - `agent` of `ticker` to remove.
       *
       * # Errors
       * - `UnauthorizedAgent` if `origin` was not authorized as an agent to call this.
       * - `NotAnAgent` if `agent` is not an agent of `ticker`.
       * - `RemovingLastFullAgent` if `agent` is the last full one.
       *
       * # Permissions
       * * Asset
       * * Agent
       **/
      removeAgent: AugmentedSubmittable<
        (
          ticker: Ticker | string | Uint8Array,
          agent: IdentityId | string | Uint8Array
        ) => SubmittableExtrinsic<ApiType>,
        [Ticker, IdentityId]
      >;
      /**
       * Updates the permissions of the custom AG identified by `id`, for the given `ticker`.
       *
       * # Arguments
       * - `ticker` the custom AG belongs to.
       * - `id` for the custom AG within `ticker`.
       * - `perms` to update the custom AG to.
       *
       * # Errors
       * - `UnauthorizedAgent` if `origin` was not authorized as an agent to call this.
       * - `TooLong` if `perms` had some string or list length that was too long.
       * - `NoSuchAG` if `id` does not identify a custom AG.
       *
       * # Permissions
       * * Asset
       * * Agent
       **/
      setGroupPermissions: AugmentedSubmittable<
        (
          ticker: Ticker | string | Uint8Array,
          id: AGId | AnyNumber | Uint8Array,
          perms:
            | ExtrinsicPermissions
            | { Whole: any }
            | { These: any }
            | { Except: any }
            | string
            | Uint8Array
        ) => SubmittableExtrinsic<ApiType>,
        [Ticker, AGId, ExtrinsicPermissions]
      >;
    };
    grandpa: {
      /**
       * Note that the current authority set of the GRANDPA finality gadget has
       * stalled. This will trigger a forced authority set change at the beginning
       * of the next session, to be enacted `delay` blocks after that. The delay
       * should be high enough to safely assume that the block signalling the
       * forced change will not be re-orged (e.g. 1000 blocks). The GRANDPA voters
       * will start the new authority set using the given finalized block as base.
       * Only callable by root.
       **/
      noteStalled: AugmentedSubmittable<
        (
          delay: BlockNumber | AnyNumber | Uint8Array,
          bestFinalizedBlockNumber: BlockNumber | AnyNumber | Uint8Array
        ) => SubmittableExtrinsic<ApiType>,
        [BlockNumber, BlockNumber]
      >;
      /**
       * Report voter equivocation/misbehavior. This method will verify the
       * equivocation proof and validate the given key ownership proof
       * against the extracted offender. If both are valid, the offence
       * will be reported.
       **/
      reportEquivocation: AugmentedSubmittable<
        (
          equivocationProof:
            | GrandpaEquivocationProof
            | { setId?: any; equivocation?: any }
            | string
            | Uint8Array,
          keyOwnerProof:
            | KeyOwnerProof
            | { session?: any; trieNodes?: any; validatorCount?: any }
            | string
            | Uint8Array
        ) => SubmittableExtrinsic<ApiType>,
        [GrandpaEquivocationProof, KeyOwnerProof]
      >;
      /**
       * Report voter equivocation/misbehavior. This method will verify the
       * equivocation proof and validate the given key ownership proof
       * against the extracted offender. If both are valid, the offence
       * will be reported.
       *
       * This extrinsic must be called unsigned and it is expected that only
       * block authors will call it (validated in `ValidateUnsigned`), as such
       * if the block author is defined it will be defined as the equivocation
       * reporter.
       **/
      reportEquivocationUnsigned: AugmentedSubmittable<
        (
          equivocationProof:
            | GrandpaEquivocationProof
            | { setId?: any; equivocation?: any }
            | string
            | Uint8Array,
          keyOwnerProof:
            | KeyOwnerProof
            | { session?: any; trieNodes?: any; validatorCount?: any }
            | string
            | Uint8Array
        ) => SubmittableExtrinsic<ApiType>,
        [GrandpaEquivocationProof, KeyOwnerProof]
      >;
    };
    identity: {
      /**
       * Call this with the new primary key. By invoking this method, caller accepts authorization
       * to become the new primary key of the issuing identity. If a CDD service provider approved
       * this change (or this is not required), primary key of the DID is updated.
       *
       * The caller (new primary key) must be either a secondary key of the issuing identity, or
       * unlinked to any identity.
       *
       * Differs from rotate_primary_key_to_secondary in that it will unlink the old primary key
       * instead of leaving it as a secondary key.
       *
       * # Arguments
       * * `owner_auth_id` Authorization from the owner who initiated the change
       * * `cdd_auth_id` Authorization from a CDD service provider
       **/
      acceptPrimaryKey: AugmentedSubmittable<
        (
          rotationAuthId: u64 | AnyNumber | Uint8Array,
          optionalCddAuthId: Option<u64> | null | object | string | Uint8Array
        ) => SubmittableExtrinsic<ApiType>,
        [u64, Option<u64>]
      >;
      /**
       * Adds an authorization.
       **/
      addAuthorization: AugmentedSubmittable<
        (
          target: Signatory | { Identity: any } | { Account: any } | string | Uint8Array,
          data:
            | AuthorizationData
            | { AttestPrimaryKeyRotation: any }
            | { RotatePrimaryKey: any }
            | { TransferTicker: any }
            | { AddMultiSigSigner: any }
            | { TransferAssetOwnership: any }
            | { JoinIdentity: any }
            | { PortfolioCustody: any }
            | { BecomeAgent: any }
            | { AddRelayerPayingKey: any }
            | { RotatePrimaryKeyToSecondary: any }
            | string
            | Uint8Array,
          expiry: Option<Moment> | null | object | string | Uint8Array
        ) => SubmittableExtrinsic<ApiType>,
        [Signatory, AuthorizationData, Option<Moment>]
      >;
      /**
       * Adds a new claim record or edits an existing one.
       *
       * Only called by did_issuer's secondary key.
       **/
      addClaim: AugmentedSubmittable<
        (
          target: IdentityId | string | Uint8Array,
          claim:
            | Claim
            | { Accredited: any }
            | { Affiliate: any }
            | { BuyLockup: any }
            | { SellLockup: any }
            | { CustomerDueDiligence: any }
            | { KnowYourCustomer: any }
            | { Jurisdiction: any }
            | { Exempted: any }
            | { Blocked: any }
            | { InvestorUniqueness: any }
            | { NoData: any }
            | { InvestorUniquenessV2: any }
            | string
            | Uint8Array,
          expiry: Option<Moment> | null | object | string | Uint8Array
        ) => SubmittableExtrinsic<ApiType>,
        [IdentityId, Claim, Option<Moment>]
      >;
      /**
       * Add `Claim::InvestorUniqueness` claim for a given target identity.
       *
       * # <weight>
       * Weight of the this extrinsic is depend on the computation that used to validate
       * the proof of claim, which will be a constant independent of user inputs.
       * # </weight>
       *
       * # Arguments
       * * origin - Who provides the claim to the user? In this case, it's the user's account id as the user provides.
       * * target - `IdentityId` to which the claim gets assigned.
       * * claim - `InvestorUniqueness` claim details.
       * * proof - To validate the self attestation.
       * * expiry - Expiry of claim.
       *
       * # Errors
       * * `DidMustAlreadyExist` Target should already been a part of the ecosystem.
       * * `ClaimVariantNotAllowed` When origin trying to pass claim variant other than `InvestorUniqueness`.
       * * `ConfidentialScopeClaimNotAllowed` When issuer is different from target or CDD_ID is invalid for given user.
       * * `InvalidScopeClaim When proof is invalid.
       **/
      addInvestorUniquenessClaim: AugmentedSubmittable<
        (
          target: IdentityId | string | Uint8Array,
          claim:
            | Claim
            | { Accredited: any }
            | { Affiliate: any }
            | { BuyLockup: any }
            | { SellLockup: any }
            | { CustomerDueDiligence: any }
            | { KnowYourCustomer: any }
            | { Jurisdiction: any }
            | { Exempted: any }
            | { Blocked: any }
            | { InvestorUniqueness: any }
            | { NoData: any }
            | { InvestorUniquenessV2: any }
            | string
            | Uint8Array,
          proof: InvestorZKProofData | string | Uint8Array,
          expiry: Option<Moment> | null | object | string | Uint8Array
        ) => SubmittableExtrinsic<ApiType>,
        [IdentityId, Claim, InvestorZKProofData, Option<Moment>]
      >;
      addInvestorUniquenessClaimV2: AugmentedSubmittable<
        (
          target: IdentityId | string | Uint8Array,
          scope:
            | Scope
            | { Identity: any }
            | { Ticker: any }
            | { Custom: any }
            | string
            | Uint8Array,
          claim:
            | Claim
            | { Accredited: any }
            | { Affiliate: any }
            | { BuyLockup: any }
            | { SellLockup: any }
            | { CustomerDueDiligence: any }
            | { KnowYourCustomer: any }
            | { Jurisdiction: any }
            | { Exempted: any }
            | { Blocked: any }
            | { InvestorUniqueness: any }
            | { NoData: any }
            | { InvestorUniquenessV2: any }
            | string
            | Uint8Array,
          proof:
            | ScopeClaimProof
            | { proof_scope_id_wellformed?: any; proof_scope_id_cdd_id_match?: any; scope_id?: any }
            | string
            | Uint8Array,
          expiry: Option<Moment> | null | object | string | Uint8Array
        ) => SubmittableExtrinsic<ApiType>,
        [IdentityId, Scope, Claim, ScopeClaimProof, Option<Moment>]
      >;
      /**
       * It adds secondary keys to target identity `id`.
       * Keys are directly added to identity because each of them has an authorization.
       *
       * Arguments:
       * - `origin` Primary key of `id` identity.
       * - `id` Identity where new secondary keys will be added.
       * - `additional_keys` New secondary items (and their authorization data) to add to target
       * identity.
       *
       * Failure
       * - It can only called by primary key owner.
       * - Keys should be able to linked to any identity.
       **/
      addSecondaryKeysWithAuthorization: AugmentedSubmittable<
        (
          additionalKeys:
            | Vec<SecondaryKeyWithAuth>
            | (
                | SecondaryKeyWithAuth
                | { secondary_key?: any; auth_signature?: any }
                | string
                | Uint8Array
              )[],
          expiresAt: Moment | AnyNumber | Uint8Array
        ) => SubmittableExtrinsic<ApiType>,
        [Vec<SecondaryKeyWithAuth>, Moment]
      >;
      /**
       * Register `target_account` with a new Identity.
       *
       * # Failure
       * - `origin` has to be a active CDD provider. Inactive CDD providers cannot add new
       * claims.
       * - `target_account` (primary key of the new Identity) can be linked to just one and only
       * one identity.
       * - External secondary keys can be linked to just one identity.
       *
       * # Weight
       * `7_000_000_000 + 600_000 * secondary_keys.len()`
       **/
      cddRegisterDid: AugmentedSubmittable<
        (
          targetAccount: AccountId | string | Uint8Array,
          secondaryKeys:
            | Vec<SecondaryKey>
            | (SecondaryKey | { signer?: any; permissions?: any } | string | Uint8Array)[]
        ) => SubmittableExtrinsic<ApiType>,
        [AccountId, Vec<SecondaryKey>]
      >;
      /**
       * Set if CDD authorization is required for updating primary key of an identity.
       * Callable via root (governance)
       *
       * # Arguments
       * * `auth_required` CDD Authorization required or not
       **/
      changeCddRequirementForMkRotation: AugmentedSubmittable<
        (authRequired: bool | boolean | Uint8Array) => SubmittableExtrinsic<ApiType>,
        [bool]
      >;
      /**
       * It disables all secondary keys at `did` identity.
       *
       * # Errors
       *
       **/
      freezeSecondaryKeys: AugmentedSubmittable<() => SubmittableExtrinsic<ApiType>, []>;
      /**
       * Assuming this is executed by the GC voting majority, adds a new cdd claim record.
       **/
      gcAddCddClaim: AugmentedSubmittable<
        (target: IdentityId | string | Uint8Array) => SubmittableExtrinsic<ApiType>,
        [IdentityId]
      >;
      /**
       * Assuming this is executed by the GC voting majority, removes an existing cdd claim record.
       **/
      gcRevokeCddClaim: AugmentedSubmittable<
        (target: IdentityId | string | Uint8Array) => SubmittableExtrinsic<ApiType>,
        [IdentityId]
      >;
      /**
       * Invalidates any claim generated by `cdd` from `disable_from` timestamps.
       *
       * You can also define an expiration time,
       * which will invalidate all claims generated by that `cdd` and remove it as CDD member group.
       **/
      invalidateCddClaims: AugmentedSubmittable<
        (
          cdd: IdentityId | string | Uint8Array,
          disableFrom: Moment | AnyNumber | Uint8Array,
          expiry: Option<Moment> | null | object | string | Uint8Array
        ) => SubmittableExtrinsic<ApiType>,
        [IdentityId, Moment, Option<Moment>]
      >;
      /**
       * Join an identity as a secondary key.
       **/
      joinIdentityAsKey: AugmentedSubmittable<
        (authId: u64 | AnyNumber | Uint8Array) => SubmittableExtrinsic<ApiType>,
        [u64]
      >;
      /**
       * Leave the secondary key's identity.
       **/
      leaveIdentityAsKey: AugmentedSubmittable<() => SubmittableExtrinsic<ApiType>, []>;
      /**
       * This function is a workaround for https://github.com/polkadot-js/apps/issues/3632
       * It sets permissions for an specific `target_key` key.
       * Only the primary key of an identity is able to set secondary key permissions.
       **/
      legacySetPermissionToSigner: AugmentedSubmittable<
        (
          signer: Signatory | { Identity: any } | { Account: any } | string | Uint8Array,
          permissions:
            | LegacyPermissions
            | { asset?: any; extrinsic?: any; portfolio?: any }
            | string
            | Uint8Array
        ) => SubmittableExtrinsic<ApiType>,
        [Signatory, LegacyPermissions]
      >;
      /**
       * Removes an authorization.
       * _auth_issuer_pays determines whether the issuer of the authorisation pays the transaction fee
       **/
      removeAuthorization: AugmentedSubmittable<
        (
          target: Signatory | { Identity: any } | { Account: any } | string | Uint8Array,
          authId: u64 | AnyNumber | Uint8Array,
          authIssuerPays: bool | boolean | Uint8Array
        ) => SubmittableExtrinsic<ApiType>,
        [Signatory, u64, bool]
      >;
      /**
       * Removes specified secondary keys of a DID if present.
       *
       * # Failure
       * It can only called by primary key owner.
       *
       * # Weight
       * `950_000_000 + 60_000 * signers_to_remove.len()`
       **/
      removeSecondaryKeys: AugmentedSubmittable<
        (
          signersToRemove:
            | Vec<Signatory>
            | (Signatory | { Identity: any } | { Account: any } | string | Uint8Array)[]
        ) => SubmittableExtrinsic<ApiType>,
        [Vec<Signatory>]
      >;
      /**
       * Marks the specified claim as revoked.
       **/
      revokeClaim: AugmentedSubmittable<
        (
          target: IdentityId | string | Uint8Array,
          claim:
            | Claim
            | { Accredited: any }
            | { Affiliate: any }
            | { BuyLockup: any }
            | { SellLockup: any }
            | { CustomerDueDiligence: any }
            | { KnowYourCustomer: any }
            | { Jurisdiction: any }
            | { Exempted: any }
            | { Blocked: any }
            | { InvestorUniqueness: any }
            | { NoData: any }
            | { InvestorUniquenessV2: any }
            | string
            | Uint8Array
        ) => SubmittableExtrinsic<ApiType>,
        [IdentityId, Claim]
      >;
      /**
       * Revokes a specific claim using its [Claim Unique Index](/pallet_identity/index.html#claim-unique-index) composed by `target`,
       * `claim_type`, and `scope`.
       *
       * Please note that `origin` must be the issuer of the target claim.
       *
       * # Errors
       * - `TargetHasNonZeroBalanceAtScopeId` when you try to revoke a `InvestorUniqueness*`
       * claim, and `target` identity still have any balance on the given `scope`.
       **/
      revokeClaimByIndex: AugmentedSubmittable<
        (
          target: IdentityId | string | Uint8Array,
          claimType:
            | ClaimType
            | 'Accredited'
            | 'Affiliate'
            | 'BuyLockup'
            | 'SellLockup'
            | 'CustomerDueDiligence'
            | 'KnowYourCustomer'
            | 'Jurisdiction'
            | 'Exempted'
            | 'Blocked'
            | 'InvestorUniqueness'
            | 'NoData'
            | 'InvestorUniquenessV2'
            | number
            | Uint8Array,
          scope: Option<Scope> | null | object | string | Uint8Array
        ) => SubmittableExtrinsic<ApiType>,
        [IdentityId, ClaimType, Option<Scope>]
      >;
      /**
<<<<<<< HEAD
=======
       * Call this with the new primary key. By invoking this method, caller accepts authorization
       * to become the new primary key of the issuing identity. If a CDD service provider approved
       * this change, (or this is not required), primary key of the DID is updated.
       *
       * The caller (new primary key) must be either a secondary key of the issuing identity, or
       * unlinked to any identity.
       *
       * Differs from accept_primary_key in that it will leave the old primary key as a secondary
       * key with the permissions specified in the corresponding RotatePrimaryKeyToSecondary authorization
       * instead of unlinking the old primary key.
       *
       * # Arguments
       * * `owner_auth_id` Authorization from the owner who initiated the change
       * * `cdd_auth_id` Authorization from a CDD service provider
       **/
      rotatePrimaryKeyToSecondary: AugmentedSubmittable<
        (
          authId: u64 | AnyNumber | Uint8Array,
          optionalCddAuthId: Option<u64> | null | object | string | Uint8Array
        ) => SubmittableExtrinsic<ApiType>,
        [u64, Option<u64>]
      >;
      /**
>>>>>>> 42dba579
       * Sets permissions for an specific `target_key` key.
       *
       * Only the primary key of an identity is able to set secondary key permissions.
       **/
      setPermissionToSigner: AugmentedSubmittable<
        (
          signer: Signatory | { Identity: any } | { Account: any } | string | Uint8Array,
          perms:
            | Permissions
            | { asset?: any; extrinsic?: any; portfolio?: any }
            | string
            | Uint8Array
        ) => SubmittableExtrinsic<ApiType>,
        [Signatory, Permissions]
      >;
      /**
       * Re-enables all secondary keys of the caller's identity.
       **/
      unfreezeSecondaryKeys: AugmentedSubmittable<() => SubmittableExtrinsic<ApiType>, []>;
    };
    imOnline: {
      /**
       * # <weight>
       * - Complexity: `O(K + E)` where K is length of `Keys` (heartbeat.validators_len)
       * and E is length of `heartbeat.network_state.external_address`
       * - `O(K)`: decoding of length `K`
       * - `O(E)`: decoding/encoding of length `E`
       * - DbReads: pallet_session `Validators`, pallet_session `CurrentIndex`, `Keys`,
       * `ReceivedHeartbeats`
       * - DbWrites: `ReceivedHeartbeats`
       * # </weight>
       **/
      heartbeat: AugmentedSubmittable<
        (
          heartbeat:
            | Heartbeat
            | {
                blockNumber?: any;
                networkState?: any;
                sessionIndex?: any;
                authorityIndex?: any;
                validatorsLen?: any;
              }
            | string
            | Uint8Array,
          signature: Signature | string | Uint8Array
        ) => SubmittableExtrinsic<ApiType>,
        [Heartbeat, Signature]
      >;
    };
    indices: {
      /**
       * Assign an previously unassigned index.
       *
       * Payment: `Deposit` is reserved from the sender account.
       *
       * The dispatch origin for this call must be _Signed_.
       *
       * - `index`: the index to be claimed. This must not be in use.
       *
       * Emits `IndexAssigned` if successful.
       *
       * # <weight>
       * - `O(1)`.
       * - One storage mutation (codec `O(1)`).
       * - One reserve operation.
       * - One event.
       * -------------------
       * - DB Weight: 1 Read/Write (Accounts)
       * # </weight>
       **/
      claim: AugmentedSubmittable<
        (index: AccountIndex | AnyNumber | Uint8Array) => SubmittableExtrinsic<ApiType>,
        [AccountIndex]
      >;
      /**
       * Force an index to an account. This doesn't require a deposit. If the index is already
       * held, then any deposit is reimbursed to its current owner.
       *
       * The dispatch origin for this call must be _Root_.
       *
       * - `index`: the index to be (re-)assigned.
       * - `new`: the new owner of the index. This function is a no-op if it is equal to sender.
       * - `freeze`: if set to `true`, will freeze the index so it cannot be transferred.
       *
       * Emits `IndexAssigned` if successful.
       *
       * # <weight>
       * - `O(1)`.
       * - One storage mutation (codec `O(1)`).
       * - Up to one reserve operation.
       * - One event.
       * -------------------
       * - DB Weight:
       * - Reads: Indices Accounts, System Account (original owner)
       * - Writes: Indices Accounts, System Account (original owner)
       * # </weight>
       **/
      forceTransfer: AugmentedSubmittable<
        (
          updated: AccountId | string | Uint8Array,
          index: AccountIndex | AnyNumber | Uint8Array,
          freeze: bool | boolean | Uint8Array
        ) => SubmittableExtrinsic<ApiType>,
        [AccountId, AccountIndex, bool]
      >;
      /**
       * Free up an index owned by the sender.
       *
       * Payment: Any previous deposit placed for the index is unreserved in the sender account.
       *
       * The dispatch origin for this call must be _Signed_ and the sender must own the index.
       *
       * - `index`: the index to be freed. This must be owned by the sender.
       *
       * Emits `IndexFreed` if successful.
       *
       * # <weight>
       * - `O(1)`.
       * - One storage mutation (codec `O(1)`).
       * - One reserve operation.
       * - One event.
       * -------------------
       * - DB Weight: 1 Read/Write (Accounts)
       * # </weight>
       **/
      free: AugmentedSubmittable<
        (index: AccountIndex | AnyNumber | Uint8Array) => SubmittableExtrinsic<ApiType>,
        [AccountIndex]
      >;
      /**
       * Freeze an index so it will always point to the sender account. This consumes the deposit.
       *
       * The dispatch origin for this call must be _Signed_ and the signing account must have a
       * non-frozen account `index`.
       *
       * - `index`: the index to be frozen in place.
       *
       * Emits `IndexFrozen` if successful.
       *
       * # <weight>
       * - `O(1)`.
       * - One storage mutation (codec `O(1)`).
       * - Up to one slash operation.
       * - One event.
       * -------------------
       * - DB Weight: 1 Read/Write (Accounts)
       * # </weight>
       **/
      freeze: AugmentedSubmittable<
        (index: AccountIndex | AnyNumber | Uint8Array) => SubmittableExtrinsic<ApiType>,
        [AccountIndex]
      >;
      /**
       * Assign an index already owned by the sender to another account. The balance reservation
       * is effectively transferred to the new account.
       *
       * The dispatch origin for this call must be _Signed_.
       *
       * - `index`: the index to be re-assigned. This must be owned by the sender.
       * - `new`: the new owner of the index. This function is a no-op if it is equal to sender.
       *
       * Emits `IndexAssigned` if successful.
       *
       * # <weight>
       * - `O(1)`.
       * - One storage mutation (codec `O(1)`).
       * - One transfer operation.
       * - One event.
       * -------------------
       * - DB Weight:
       * - Reads: Indices Accounts, System Account (recipient)
       * - Writes: Indices Accounts, System Account (recipient)
       * # </weight>
       **/
      transfer: AugmentedSubmittable<
        (
          updated: AccountId | string | Uint8Array,
          index: AccountIndex | AnyNumber | Uint8Array
        ) => SubmittableExtrinsic<ApiType>,
        [AccountId, AccountIndex]
      >;
    };
    multiSig: {
      /**
       * Accepts a multisig signer authorization given to signer's identity.
       *
       * # Arguments
       * * `auth_id` - Auth id of the authorization.
       **/
      acceptMultisigSignerAsIdentity: AugmentedSubmittable<
        (authId: u64 | AnyNumber | Uint8Array) => SubmittableExtrinsic<ApiType>,
        [u64]
      >;
      /**
       * Accepts a multisig signer authorization given to signer's key (AccountId).
       *
       * # Arguments
       * * `auth_id` - Auth id of the authorization.
       **/
      acceptMultisigSignerAsKey: AugmentedSubmittable<
        (authId: u64 | AnyNumber | Uint8Array) => SubmittableExtrinsic<ApiType>,
        [u64]
      >;
      /**
       * Adds a signer to the multisig. This must be called by the multisig itself.
       *
       * # Arguments
       * * `signer` - Signatory to add.
       **/
      addMultisigSigner: AugmentedSubmittable<
        (
          signer: Signatory | { Identity: any } | { Account: any } | string | Uint8Array
        ) => SubmittableExtrinsic<ApiType>,
        [Signatory]
      >;
      /**
       * Adds a signer to the multisig. This must be called by the creator identity of the
       * multisig.
       *
       * # Arguments
       * * `multisig` - Address of the multi sig
       * * `signers` - Signatories to add.
       *
       * # Weight
       * `900_000_000 + 3_000_000 * signers.len()`
       **/
      addMultisigSignersViaCreator: AugmentedSubmittable<
        (
          multisig: AccountId | string | Uint8Array,
          signers:
            | Vec<Signatory>
            | (Signatory | { Identity: any } | { Account: any } | string | Uint8Array)[]
        ) => SubmittableExtrinsic<ApiType>,
        [AccountId, Vec<Signatory>]
      >;
      /**
       * Approves a multisig proposal using the caller's identity.
       *
       * # Arguments
       * * `multisig` - MultiSig address.
       * * `proposal_id` - Proposal id to approve.
       * If quorum is reached, the proposal will be immediately executed.
       **/
      approveAsIdentity: AugmentedSubmittable<
        (
          multisig: AccountId | string | Uint8Array,
          proposalId: u64 | AnyNumber | Uint8Array
        ) => SubmittableExtrinsic<ApiType>,
        [AccountId, u64]
      >;
      /**
       * Approves a multisig proposal using the caller's secondary key (`AccountId`).
       *
       * # Arguments
       * * `multisig` - MultiSig address.
       * * `proposal_id` - Proposal id to approve.
       * If quorum is reached, the proposal will be immediately executed.
       **/
      approveAsKey: AugmentedSubmittable<
        (
          multisig: AccountId | string | Uint8Array,
          proposalId: u64 | AnyNumber | Uint8Array
        ) => SubmittableExtrinsic<ApiType>,
        [AccountId, u64]
      >;
      /**
       * Changes the number of signatures required by a multisig. This must be called by the
       * multisig itself.
       *
       * # Arguments
       * * `sigs_required` - New number of required signatures.
       **/
      changeSigsRequired: AugmentedSubmittable<
        (sigsRequired: u64 | AnyNumber | Uint8Array) => SubmittableExtrinsic<ApiType>,
        [u64]
      >;
      /**
       * Creates a multisig
       *
       * # Arguments
       * * `signers` - Signers of the multisig (They need to accept authorization before they are actually added).
       * * `sigs_required` - Number of sigs required to process a multi-sig tx.
       **/
      createMultisig: AugmentedSubmittable<
        (
          signers:
            | Vec<Signatory>
            | (Signatory | { Identity: any } | { Account: any } | string | Uint8Array)[],
          sigsRequired: u64 | AnyNumber | Uint8Array
        ) => SubmittableExtrinsic<ApiType>,
        [Vec<Signatory>, u64]
      >;
      /**
       * Creates a multisig proposal if it hasn't been created or approves it if it has.
       *
       * # Arguments
       * * `multisig` - MultiSig address.
       * * `proposal` - Proposal to be voted on.
       * * `expiry` - Optional proposal expiry time.
       * * `auto_close` - Close proposal on receiving enough reject votes.
       * If this is 1 out of `m` multisig, the proposal will be immediately executed.
       **/
      createOrApproveProposalAsIdentity: AugmentedSubmittable<
        (
          multisig: AccountId | string | Uint8Array,
          proposal: Proposal | { callIndex?: any; args?: any } | string | Uint8Array,
          expiry: Option<Moment> | null | object | string | Uint8Array,
          autoClose: bool | boolean | Uint8Array
        ) => SubmittableExtrinsic<ApiType>,
        [AccountId, Proposal, Option<Moment>, bool]
      >;
      /**
       * Creates a multisig proposal if it hasn't been created or approves it if it has.
       *
       * # Arguments
       * * `multisig` - MultiSig address.
       * * `proposal` - Proposal to be voted on.
       * * `expiry` - Optional proposal expiry time.
       * * `auto_close` - Close proposal on receiving enough reject votes.
       * If this is 1 out of `m` multisig, the proposal will be immediately executed.
       **/
      createOrApproveProposalAsKey: AugmentedSubmittable<
        (
          multisig: AccountId | string | Uint8Array,
          proposal: Proposal | { callIndex?: any; args?: any } | string | Uint8Array,
          expiry: Option<Moment> | null | object | string | Uint8Array,
          autoClose: bool | boolean | Uint8Array
        ) => SubmittableExtrinsic<ApiType>,
        [AccountId, Proposal, Option<Moment>, bool]
      >;
      /**
       * Creates a multisig proposal
       *
       * # Arguments
       * * `multisig` - MultiSig address.
       * * `proposal` - Proposal to be voted on.
       * * `expiry` - Optional proposal expiry time.
       * * `auto_close` - Close proposal on receiving enough reject votes.
       * If this is 1 out of `m` multisig, the proposal will be immediately executed.
       **/
      createProposalAsIdentity: AugmentedSubmittable<
        (
          multisig: AccountId | string | Uint8Array,
          proposal: Proposal | { callIndex?: any; args?: any } | string | Uint8Array,
          expiry: Option<Moment> | null | object | string | Uint8Array,
          autoClose: bool | boolean | Uint8Array
        ) => SubmittableExtrinsic<ApiType>,
        [AccountId, Proposal, Option<Moment>, bool]
      >;
      /**
       * Creates a multisig proposal
       *
       * # Arguments
       * * `multisig` - MultiSig address.
       * * `proposal` - Proposal to be voted on.
       * * `expiry` - Optional proposal expiry time.
       * * `auto_close` - Close proposal on receiving enough reject votes.
       * If this is 1 out of `m` multisig, the proposal will be immediately executed.
       **/
      createProposalAsKey: AugmentedSubmittable<
        (
          multisig: AccountId | string | Uint8Array,
          proposal: Proposal | { callIndex?: any; args?: any } | string | Uint8Array,
          expiry: Option<Moment> | null | object | string | Uint8Array,
          autoClose: bool | boolean | Uint8Array
        ) => SubmittableExtrinsic<ApiType>,
        [AccountId, Proposal, Option<Moment>, bool]
      >;
      /**
       * Root callable extrinsic, used as an internal call for executing scheduled multisig proposal.
       **/
      executeScheduledProposal: AugmentedSubmittable<
        (
          multisig: AccountId | string | Uint8Array,
          proposalId: u64 | AnyNumber | Uint8Array,
          multisigDid: IdentityId | string | Uint8Array,
          proposalWeight: Weight | AnyNumber | Uint8Array
        ) => SubmittableExtrinsic<ApiType>,
        [AccountId, u64, IdentityId, Weight]
      >;
      /**
       * Adds a multisig as the primary key of the current did if the current DID is the creator
       * of the multisig.
       *
       * # Arguments
       * * `multi_sig` - multi sig address
       **/
      makeMultisigPrimary: AugmentedSubmittable<
        (
          multisig: AccountId | string | Uint8Array,
          optionalCddAuthId: Option<u64> | null | object | string | Uint8Array
        ) => SubmittableExtrinsic<ApiType>,
        [AccountId, Option<u64>]
      >;
      /**
       * Adds a multisig as a signer of current did if the current did is the creator of the
       * multisig.
       *
       * # Arguments
       * * `multisig` - multi sig address
       **/
      makeMultisigSigner: AugmentedSubmittable<
        (multisig: AccountId | string | Uint8Array) => SubmittableExtrinsic<ApiType>,
        [AccountId]
      >;
      /**
       * Rejects a multisig proposal using the caller's identity.
       *
       * # Arguments
       * * `multisig` - MultiSig address.
       * * `proposal_id` - Proposal id to reject.
       * If quorum is reached, the proposal will be immediately executed.
       **/
      rejectAsIdentity: AugmentedSubmittable<
        (
          multisig: AccountId | string | Uint8Array,
          proposalId: u64 | AnyNumber | Uint8Array
        ) => SubmittableExtrinsic<ApiType>,
        [AccountId, u64]
      >;
      /**
       * Rejects a multisig proposal using the caller's secondary key (`AccountId`).
       *
       * # Arguments
       * * `multisig` - MultiSig address.
       * * `proposal_id` - Proposal id to reject.
       * If quorum is reached, the proposal will be immediately executed.
       **/
      rejectAsKey: AugmentedSubmittable<
        (
          multisig: AccountId | string | Uint8Array,
          proposalId: u64 | AnyNumber | Uint8Array
        ) => SubmittableExtrinsic<ApiType>,
        [AccountId, u64]
      >;
      /**
       * Removes a signer from the multisig. This must be called by the multisig itself.
       *
       * # Arguments
       * * `signer` - Signatory to remove.
       **/
      removeMultisigSigner: AugmentedSubmittable<
        (
          signer: Signatory | { Identity: any } | { Account: any } | string | Uint8Array
        ) => SubmittableExtrinsic<ApiType>,
        [Signatory]
      >;
      /**
       * Removes a signer from the multisig.
       * This must be called by the creator identity of the multisig.
       *
       * # Arguments
       * * `multisig` - Address of the multisig.
       * * `signers` - Signatories to remove.
       *
       * # Weight
       * `900_000_000 + 3_000_000 * signers.len()`
       **/
      removeMultisigSignersViaCreator: AugmentedSubmittable<
        (
          multisig: AccountId | string | Uint8Array,
          signers:
            | Vec<Signatory>
            | (Signatory | { Identity: any } | { Account: any } | string | Uint8Array)[]
        ) => SubmittableExtrinsic<ApiType>,
        [AccountId, Vec<Signatory>]
      >;
    };
    pips: {
      /**
       * Approves the pending committee PIP given by the `id`.
       *
       * # Errors
       * * `BadOrigin` unless a GC voting majority executes this function.
       * * `NoSuchProposal` if the PIP with `id` doesn't exist.
       * * `IncorrectProposalState` if the proposal isn't pending.
       * * `NotByCommittee` if the proposal isn't by a committee.
       **/
      approveCommitteeProposal: AugmentedSubmittable<
        (id: PipId | AnyNumber | Uint8Array) => SubmittableExtrinsic<ApiType>,
        [PipId]
      >;
      /**
       * Clears the snapshot and emits the event `SnapshotCleared`.
       *
       * # Errors
       * * `NotACommitteeMember` - triggered when a non-GC-member executes the function.
       **/
      clearSnapshot: AugmentedSubmittable<() => SubmittableExtrinsic<ApiType>, []>;
      /**
       * Enacts `results` for the PIPs in the snapshot queue.
       * The snapshot will be available for further enactments until it is cleared.
       *
       * The `results` are encoded a list of `(id, result)` where `result` is applied to `id`.
       * Note that the snapshot priority queue is encoded with the *lowest priority first*.
       * so `results = [(id, Approve)]` will approve `SnapshotQueue[SnapshotQueue.len() - 1]`.
       *
       * # Errors
       * * `BadOrigin` - unless a GC voting majority executes this function.
       * * `CannotSkipPip` - a given PIP has already been skipped too many times.
       * * `SnapshotResultTooLarge` - on len(results) > len(snapshot_queue).
       * * `SnapshotIdMismatch` - if:
       * ```text
       * ∃ (i ∈ 0..SnapshotQueue.len()).
       * results[i].0 ≠ SnapshotQueue[SnapshotQueue.len() - i].id
       * ```
       * This is protects against clearing queue while GC is voting.
       **/
      enactSnapshotResults: AugmentedSubmittable<
        (
          results:
            | Vec<ITuple<[PipId, SnapshotResult]>>
            | [
                PipId | AnyNumber | Uint8Array,
                SnapshotResult | 'Approve' | 'Reject' | 'Skip' | number | Uint8Array
              ][]
        ) => SubmittableExtrinsic<ApiType>,
        [Vec<ITuple<[PipId, SnapshotResult]>>]
      >;
      /**
       * Internal dispatchable that handles execution of a PIP.
       **/
      executeScheduledPip: AugmentedSubmittable<
        (id: PipId | AnyNumber | Uint8Array) => SubmittableExtrinsic<ApiType>,
        [PipId]
      >;
      /**
       * Internal dispatchable that handles expiration of a PIP.
       **/
      expireScheduledPip: AugmentedSubmittable<
        (
          did: IdentityId | string | Uint8Array,
          id: PipId | AnyNumber | Uint8Array
        ) => SubmittableExtrinsic<ApiType>,
        [IdentityId, PipId]
      >;
      /**
       * A network member creates a PIP by submitting a dispatchable which
       * changes the network in someway. A minimum deposit is required to open a new proposal.
       *
       * # Arguments
       * * `proposer` is either a signing key or committee.
       * Used to understand whether this is a committee proposal and verified against `origin`.
       * * `proposal` a dispatchable call
       * * `deposit` minimum deposit value, which is ignored if `proposer` is a committee.
       * * `url` a link to a website for proposal discussion
       **/
      propose: AugmentedSubmittable<
        (
          proposal: Proposal | { callIndex?: any; args?: any } | string | Uint8Array,
          deposit: Balance | AnyNumber | Uint8Array,
          url: Option<Url> | null | object | string | Uint8Array,
          description: Option<PipDescription> | null | object | string | Uint8Array
        ) => SubmittableExtrinsic<ApiType>,
        [Proposal, Balance, Option<Url>, Option<PipDescription>]
      >;
      /**
       * Prune the PIP given by the `id`, refunding any funds not already refunded.
       * The PIP may not be active
       *
       * This function is intended for storage garbage collection purposes.
       *
       * # Errors
       * * `BadOrigin` unless a GC voting majority executes this function.
       * * `NoSuchProposal` if the PIP with `id` doesn't exist.
       * * `IncorrectProposalState` if the proposal is active.
       **/
      pruneProposal: AugmentedSubmittable<
        (id: PipId | AnyNumber | Uint8Array) => SubmittableExtrinsic<ApiType>,
        [PipId]
      >;
      /**
       * Rejects the PIP given by the `id`, refunding any bonded funds,
       * assuming it hasn't been cancelled or executed.
       * Note that proposals scheduled-for-execution can also be rejected.
       *
       * # Errors
       * * `BadOrigin` unless a GC voting majority executes this function.
       * * `NoSuchProposal` if the PIP with `id` doesn't exist.
       * * `IncorrectProposalState` if the proposal was cancelled or executed.
       **/
      rejectProposal: AugmentedSubmittable<
        (id: PipId | AnyNumber | Uint8Array) => SubmittableExtrinsic<ApiType>,
        [PipId]
      >;
      /**
       * Updates the execution schedule of the PIP given by `id`.
       *
       * # Arguments
       * * `until` defines the future block where the enactment period will finished.
       * `None` value means that enactment period is going to finish in the next block.
       *
       * # Errors
       * * `RescheduleNotByReleaseCoordinator` unless triggered by release coordinator.
       * * `IncorrectProposalState` unless the proposal was in a scheduled state.
       **/
      rescheduleExecution: AugmentedSubmittable<
        (
          id: PipId | AnyNumber | Uint8Array,
          until: Option<BlockNumber> | null | object | string | Uint8Array
        ) => SubmittableExtrinsic<ApiType>,
        [PipId, Option<BlockNumber>]
      >;
      /**
       * Change the maximum number of active PIPs before community members cannot propose anything.
       * Can only be called by root.
       *
       * # Arguments
       * * `limit` of concurrent active PIPs.
       **/
      setActivePipLimit: AugmentedSubmittable<
        (limit: u32 | AnyNumber | Uint8Array) => SubmittableExtrinsic<ApiType>,
        [u32]
      >;
      /**
       * Change the default enactment period.
       * Can only be called by root.
       *
       * # Arguments
       * * `duration` the new default enactment period it takes for a scheduled PIP to be executed.
       **/
      setDefaultEnactmentPeriod: AugmentedSubmittable<
        (duration: BlockNumber | AnyNumber | Uint8Array) => SubmittableExtrinsic<ApiType>,
        [BlockNumber]
      >;
      /**
       * Change the maximum skip count (`max_pip_skip_count`).
       * Can only be called by root.
       *
       * # Arguments
       * * `max` skips before a PIP cannot be skipped by GC anymore.
       **/
      setMaxPipSkipCount: AugmentedSubmittable<
        (max: SkippedCount | AnyNumber | Uint8Array) => SubmittableExtrinsic<ApiType>,
        [SkippedCount]
      >;
      /**
       * Change the minimum proposal deposit amount required to start a proposal.
       * Can only be called by root.
       *
       * # Arguments
       * * `deposit` the new min deposit required to start a proposal
       **/
      setMinProposalDeposit: AugmentedSubmittable<
        (deposit: Balance | AnyNumber | Uint8Array) => SubmittableExtrinsic<ApiType>,
        [Balance]
      >;
      /**
       * Change the amount of blocks after which a pending PIP is expired.
       * If `expiry` is `None` then PIPs never expire.
       * Can only be called by root.
       *
       * # Arguments
       * * `expiry` the block-time it takes for a still-`Pending` PIP to expire.
       **/
      setPendingPipExpiry: AugmentedSubmittable<
        (
          expiry: MaybeBlock | { Some: any } | { None: any } | string | Uint8Array
        ) => SubmittableExtrinsic<ApiType>,
        [MaybeBlock]
      >;
      /**
       * Change whether completed PIPs are pruned.
       * Can only be called by root.
       *
       * # Arguments
       * * `prune` specifies whether completed PIPs should be pruned.
       **/
      setPruneHistoricalPips: AugmentedSubmittable<
        (prune: bool | boolean | Uint8Array) => SubmittableExtrinsic<ApiType>,
        [bool]
      >;
      /**
       * Takes a new snapshot of the current list of active && pending PIPs.
       * The PIPs are then sorted into a priority queue based on each PIP's weight.
       *
       * # Errors
       * * `NotACommitteeMember` - triggered when a non-GC-member executes the function.
       **/
      snapshot: AugmentedSubmittable<() => SubmittableExtrinsic<ApiType>, []>;
      /**
       * Vote either in favor (`aye_or_nay` == true) or against a PIP with `id`.
       * The "convinction" or strength of the vote is given by `deposit`, which is reserved.
       *
       * Note that `vote` is *not* additive.
       * That is, `vote(id, true, 50)` followed by `vote(id, true, 40)`
       * will first reserve `50` and then refund `50 - 10`, ending up with `40` in deposit.
       * To add atop of existing votes, you'll need `existing_deposit + addition`.
       *
       * # Arguments
       * * `id`, proposal id
       * * `aye_or_nay`, a bool representing for or against vote
       * * `deposit`, the "conviction" with which the vote is made.
       *
       * # Errors
       * * `NoSuchProposal` if `id` doesn't reference a valid PIP.
       * * `NotFromCommunity` if proposal was made by a committee.
       * * `IncorrectProposalState` if PIP isn't pending.
       * * `InsufficientDeposit` if `origin` cannot reserve `deposit - old_deposit`.
       **/
      vote: AugmentedSubmittable<
        (
          id: PipId | AnyNumber | Uint8Array,
          ayeOrNay: bool | boolean | Uint8Array,
          deposit: Balance | AnyNumber | Uint8Array
        ) => SubmittableExtrinsic<ApiType>,
        [PipId, bool, Balance]
      >;
    };
    polymeshCommittee: {
      /**
       * Changes the time after which a proposal expires.
       *
       * # Arguments
       * * `expiry` - The new expiry time.
       **/
      setExpiresAfter: AugmentedSubmittable<
        (
          expiry: MaybeBlock | { Some: any } | { None: any } | string | Uint8Array
        ) => SubmittableExtrinsic<ApiType>,
        [MaybeBlock]
      >;
      /**
       * Changes the release coordinator.
       *
       * # Arguments
       * * `id` - The DID of the new release coordinator.
       *
       * # Errors
       * * `NotAMember`, If the new coordinator `id` is not part of the committee.
       **/
      setReleaseCoordinator: AugmentedSubmittable<
        (id: IdentityId | string | Uint8Array) => SubmittableExtrinsic<ApiType>,
        [IdentityId]
      >;
      /**
       * Change the vote threshold the determines the winning proposal.
       * For e.g., for a simple majority use (1, 2) which represents the in-equation ">= 1/2".
       *
       * # Arguments
       * * `n` - Numerator of the fraction representing vote threshold.
       * * `d` - Denominator of the fraction representing vote threshold.
       **/
      setVoteThreshold: AugmentedSubmittable<
        (
          n: u32 | AnyNumber | Uint8Array,
          d: u32 | AnyNumber | Uint8Array
        ) => SubmittableExtrinsic<ApiType>,
        [u32, u32]
      >;
      /**
       * Votes `approve`ingly (or not, if `false`)
       * on an existing `proposal` given by its hash, `index`.
       *
       * # Arguments
       * * `proposal` - A hash of the proposal to be voted on.
       * * `index` - The proposal index.
       * * `approve` - If `true` than this is a `for` vote, and `against` otherwise.
       *
       * # Errors
       * * `NotAMember`, if the `origin` is not a member of this committee.
       **/
      vote: AugmentedSubmittable<
        (
          proposal: Hash | string | Uint8Array,
          index: ProposalIndex | AnyNumber | Uint8Array,
          approve: bool | boolean | Uint8Array
        ) => SubmittableExtrinsic<ApiType>,
        [Hash, ProposalIndex, bool]
      >;
      /**
       * Proposes to the committee that `call` should be executed in its name.
       * Alternatively, if the hash of `call` has already been recorded, i.e., already proposed,
       * then this call counts as a vote, i.e., as if `vote_by_hash` was called.
       *
       * # Weight
       *
       * The weight of this dispatchable is that of `call` as well as the complexity
       * for recording the vote itself.
       *
       * # Arguments
       * * `approve` - is this an approving vote?
       * If the proposal doesn't exist, passing `false` will result in error `FirstVoteReject`.
       * * `call` - the call to propose for execution.
       *
       * # Errors
       * * `FirstVoteReject`, if `call` hasn't been proposed and `approve == false`.
       * * `NotAMember`, if the `origin` is not a member of this committee.
       **/
      voteOrPropose: AugmentedSubmittable<
        (
          approve: bool | boolean | Uint8Array,
          call: Call | { callIndex?: any; args?: any } | string | Uint8Array
        ) => SubmittableExtrinsic<ApiType>,
        [bool, Call]
      >;
    };
    portfolio: {
      acceptPortfolioCustody: AugmentedSubmittable<
        (authId: u64 | AnyNumber | Uint8Array) => SubmittableExtrinsic<ApiType>,
        [u64]
      >;
      /**
       * Creates a portfolio with the given `name`.
       **/
      createPortfolio: AugmentedSubmittable<
        (name: PortfolioName | string) => SubmittableExtrinsic<ApiType>,
        [PortfolioName]
      >;
      /**
       * Deletes a user portfolio. A portfolio can be deleted only if it has no funds.
       *
       * # Errors
       * * `PortfolioDoesNotExist` if `num` doesn't reference a valid portfolio.
       * * `PortfolioNotEmpty` if the portfolio still holds any asset
       *
       * # Permissions
       * * Portfolio
       **/
      deletePortfolio: AugmentedSubmittable<
        (num: PortfolioNumber | AnyNumber | Uint8Array) => SubmittableExtrinsic<ApiType>,
        [PortfolioNumber]
      >;
      /**
       * Moves a token amount from one portfolio of an identity to another portfolio of the same
       * identity. Must be called by the custodian of the sender.
       * Funds from deleted portfolios can also be recovered via this method.
       *
       * A short memo can be added to to each token amount moved.
       *
       * # Errors
       * * `PortfolioDoesNotExist` if one or both of the portfolios reference an invalid portfolio.
       * * `destination_is_same_portfolio` if both sender and receiver portfolio are the same
       * * `DifferentIdentityPortfolios` if the sender and receiver portfolios belong to different identities
       * * `UnauthorizedCustodian` if the caller is not the custodian of the from portfolio
       * * `InsufficientPortfolioBalance` if the sender does not have enough free balance
       *
       * # Permissions
       * * Portfolio
       **/
      movePortfolioFunds: AugmentedSubmittable<
        (
          from: PortfolioId | { did?: any; kind?: any } | string | Uint8Array,
          to: PortfolioId | { did?: any; kind?: any } | string | Uint8Array,
          items:
            | Vec<MovePortfolioItem>
            | (
                | MovePortfolioItem
                | { ticker?: any; amount?: any; memo?: any }
                | string
                | Uint8Array
              )[]
        ) => SubmittableExtrinsic<ApiType>,
        [PortfolioId, PortfolioId, Vec<MovePortfolioItem>]
      >;
      /**
       * When called by the custodian of `portfolio_id`,
       * allows returning the custody of the portfolio to the portfolio owner unilaterally.
       *
       * # Errors
       * * `UnauthorizedCustodian` if the caller is not the current custodian of `portfolio_id`.
       *
       * # Permissions
       * * Portfolio
       **/
      quitPortfolioCustody: AugmentedSubmittable<
        (
          pid: PortfolioId | { did?: any; kind?: any } | string | Uint8Array
        ) => SubmittableExtrinsic<ApiType>,
        [PortfolioId]
      >;
      /**
       * Renames a non-default portfolio.
       *
       * # Errors
       * * `PortfolioDoesNotExist` if `num` doesn't reference a valid portfolio.
       *
       * # Permissions
       * * Portfolio
       **/
      renamePortfolio: AugmentedSubmittable<
        (
          num: PortfolioNumber | AnyNumber | Uint8Array,
          toName: PortfolioName | string
        ) => SubmittableExtrinsic<ApiType>,
        [PortfolioNumber, PortfolioName]
      >;
    };
    protocolFee: {
      /**
       * Changes the a base fee for the root origin.
       *
       * # Errors
       * * `BadOrigin` - Only root allowed.
       **/
      changeBaseFee: AugmentedSubmittable<
        (
          op:
            | ProtocolOp
            | 'AssetRegisterTicker'
            | 'AssetIssue'
            | 'AssetAddDocuments'
            | 'AssetCreateAsset'
            | 'CheckpointCreateSchedule'
            | 'ComplianceManagerAddComplianceRequirement'
            | 'IdentityCddRegisterDid'
            | 'IdentityAddClaim'
            | 'IdentityAddSecondaryKeysWithAuthorization'
            | 'PipsPropose'
            | 'ContractsPutCode'
            | 'CorporateBallotAttachBallot'
            | 'CapitalDistributionDistribute'
            | number
            | Uint8Array,
          baseFee: Balance | AnyNumber | Uint8Array
        ) => SubmittableExtrinsic<ApiType>,
        [ProtocolOp, Balance]
      >;
      /**
       * Changes the fee coefficient for the root origin.
       *
       * # Errors
       * * `BadOrigin` - Only root allowed.
       **/
      changeCoefficient: AugmentedSubmittable<
        (coefficient: PosRatio) => SubmittableExtrinsic<ApiType>,
        [PosRatio]
      >;
    };
    relayer: {
      /**
       * Accepts a `paying_key` authorization.
       *
       * # Arguments
       * - `auth_id` the authorization id to accept a `paying_key`.
       *
       * # Errors
       * - `AuthorizationError::Invalid` if `auth_id` does not exist for the given caller.
       * - `AuthorizationError::Expired` if `auth_id` the authorization has expired.
       * - `AuthorizationError::BadType` if `auth_id` was not a `AddRelayerPayingKey` authorization.
       * - `NotAuthorizedForUserKey` if `origin` is not authorized to accept the authorization for the `user_key`.
       * - `NotAuthorizedForPayingKey` if the authorization was created by a signer that isn't authorized by the `paying_key`.
       * - `UserKeyCddMissing` if the `user_key` is not attached to a CDD'd identity.
       * - `PayingKeyCddMissing` if the `paying_key` is not attached to a CDD'd identity.
       * - `UnauthorizedCaller` if `origin` is not authorized to call this extrinsic.
       **/
      acceptPayingKey: AugmentedSubmittable<
        (authId: u64 | AnyNumber | Uint8Array) => SubmittableExtrinsic<ApiType>,
        [u64]
      >;
      /**
       * Decrease the available POLYX for a `user_key`.
       *
       * # Arguments
       * - `user_key` the user key of the subsidy to update the available POLYX.
       * - `amount` the amount of POLYX to remove from the subsidy of `user_key`.
       *
       * # Errors
       * - `NoPayingKey` if the `user_key` doesn't have a `paying_key`.
       * - `NotPayingKey` if `origin` doesn't match the current `paying_key`.
       * - `UnauthorizedCaller` if `origin` is not authorized to call this extrinsic.
       * - `Overlow` if the subsidy has less then `amount` POLYX remaining.
       **/
      decreasePolyxLimit: AugmentedSubmittable<
        (
          userKey: AccountId | string | Uint8Array,
          amount: Balance | AnyNumber | Uint8Array
        ) => SubmittableExtrinsic<ApiType>,
        [AccountId, Balance]
      >;
      /**
       * Increase the available POLYX for a `user_key`.
       *
       * # Arguments
       * - `user_key` the user key of the subsidy to update the available POLYX.
       * - `amount` the amount of POLYX to add to the subsidy of `user_key`.
       *
       * # Errors
       * - `NoPayingKey` if the `user_key` doesn't have a `paying_key`.
       * - `NotPayingKey` if `origin` doesn't match the current `paying_key`.
       * - `UnauthorizedCaller` if `origin` is not authorized to call this extrinsic.
       * - `Overlow` if the subsidy's remaining POLYX would have overflowed `u128::MAX`.
       **/
      increasePolyxLimit: AugmentedSubmittable<
        (
          userKey: AccountId | string | Uint8Array,
          amount: Balance | AnyNumber | Uint8Array
        ) => SubmittableExtrinsic<ApiType>,
        [AccountId, Balance]
      >;
      /**
       * Removes the `paying_key` from a `user_key`.
       *
       * # Arguments
       * - `user_key` the user key to remove the subsidy from.
       * - `paying_key` the paying key that was subsidising the `user_key`.
       *
       * # Errors
       * - `NotAuthorizedForUserKey` if `origin` is not authorized to remove the subsidy for the `user_key`.
       * - `NoPayingKey` if the `user_key` doesn't have a `paying_key`.
       * - `NotPayingKey` if the `paying_key` doesn't match the current `paying_key`.
       * - `UnauthorizedCaller` if `origin` is not authorized to call this extrinsic.
       **/
      removePayingKey: AugmentedSubmittable<
        (
          userKey: AccountId | string | Uint8Array,
          payingKey: AccountId | string | Uint8Array
        ) => SubmittableExtrinsic<ApiType>,
        [AccountId, AccountId]
      >;
      /**
       * Creates an authorization to allow `user_key` to accept the caller (`origin == paying_key`) as their subsidiser.
       *
       * # Arguments
       * - `user_key` the user key to subsidise.
       * - `polyx_limit` the initial POLYX limit for this subsidy.
       *
       * # Errors
       * - `UnauthorizedCaller` if `origin` is not authorized to call this extrinsic.
       **/
      setPayingKey: AugmentedSubmittable<
        (
          userKey: AccountId | string | Uint8Array,
          polyxLimit: Balance | AnyNumber | Uint8Array
        ) => SubmittableExtrinsic<ApiType>,
        [AccountId, Balance]
      >;
      /**
       * Updates the available POLYX for a `user_key`.
       *
       * # Arguments
       * - `user_key` the user key of the subsidy to update the available POLYX.
       * - `polyx_limit` the amount of POLYX available for subsidising the `user_key`.
       *
       * # Errors
       * - `NoPayingKey` if the `user_key` doesn't have a `paying_key`.
       * - `NotPayingKey` if `origin` doesn't match the current `paying_key`.
       * - `UnauthorizedCaller` if `origin` is not authorized to call this extrinsic.
       **/
      updatePolyxLimit: AugmentedSubmittable<
        (
          userKey: AccountId | string | Uint8Array,
          polyxLimit: Balance | AnyNumber | Uint8Array
        ) => SubmittableExtrinsic<ApiType>,
        [AccountId, Balance]
      >;
    };
    rewards: {
      /**
       * Claim an ITN reward.
       *
       * ## Arguments
       * * `itn_address` specifying the awarded address on ITN.
       * * `signature` authenticating the claim to the reward.
       * The signature should contain `reward_address` followed by the suffix `"claim_itn_reward"`,
       * and must have been signed by `itn_address`.
       *
       * # Errors
       * * `InsufficientBalance` - Itn rewards has insufficient funds to issue the reward.
       * * `InvalidSignature` - `signature` had an invalid signer or invalid message.
       * * `ItnRewardAlreadyClaimed` - Reward issued to the `itn_address` has already been claimed.
       * * `UnknownItnAddress` - `itn_address` is not in the rewards table and has no reward to be claimed.
       **/
      claimItnReward: AugmentedSubmittable<
        (
          rewardAddress: AccountId | string | Uint8Array,
          itnAddress: AccountId | string | Uint8Array,
          signature:
            | OffChainSignature
            | { Ed25519: any }
            | { Sr25519: any }
            | { Ecdsa: any }
            | string
            | Uint8Array
        ) => SubmittableExtrinsic<ApiType>,
        [AccountId, AccountId, OffChainSignature]
      >;
      setItnRewardStatus: AugmentedSubmittable<
        (
          itnAddress: AccountId | string | Uint8Array,
          status: ItnRewardStatus | { Unclaimed: any } | { Claimed: any } | string | Uint8Array
        ) => SubmittableExtrinsic<ApiType>,
        [AccountId, ItnRewardStatus]
      >;
    };
    scheduler: {
      /**
       * Cancel an anonymously scheduled task.
       *
       * # <weight>
       * - S = Number of already scheduled calls
       * - Base Weight: 22.15 + 2.869 * S µs
       * - DB Weight:
       * - Read: Agenda
       * - Write: Agenda, Lookup
       * - Will use base weight of 100 which should be good for up to 30 scheduled calls
       * # </weight>
       **/
      cancel: AugmentedSubmittable<
        (
          when: BlockNumber | AnyNumber | Uint8Array,
          index: u32 | AnyNumber | Uint8Array
        ) => SubmittableExtrinsic<ApiType>,
        [BlockNumber, u32]
      >;
      /**
       * Cancel a named scheduled task.
       *
       * # <weight>
       * - S = Number of already scheduled calls
       * - Base Weight: 24.91 + 2.907 * S µs
       * - DB Weight:
       * - Read: Agenda, Lookup
       * - Write: Agenda, Lookup
       * - Will use base weight of 100 which should be good for up to 30 scheduled calls
       * # </weight>
       **/
      cancelNamed: AugmentedSubmittable<
        (id: Bytes | string | Uint8Array) => SubmittableExtrinsic<ApiType>,
        [Bytes]
      >;
      /**
       * Anonymously schedule a task.
       *
       * # <weight>
       * - S = Number of already scheduled calls
       * - Base Weight: 22.29 + .126 * S µs
       * - DB Weight:
       * - Read: Agenda
       * - Write: Agenda
       * - Will use base weight of 25 which should be good for up to 30 scheduled calls
       * # </weight>
       **/
      schedule: AugmentedSubmittable<
        (
          when: BlockNumber | AnyNumber | Uint8Array,
          maybePeriodic: Option<Period> | null | object | string | Uint8Array,
          priority: Priority | AnyNumber | Uint8Array,
          call: Call | { callIndex?: any; args?: any } | string | Uint8Array
        ) => SubmittableExtrinsic<ApiType>,
        [BlockNumber, Option<Period>, Priority, Call]
      >;
      /**
       * Anonymously schedule a task after a delay.
       *
       * # <weight>
       * Same as [`schedule`].
       * # </weight>
       **/
      scheduleAfter: AugmentedSubmittable<
        (
          after: BlockNumber | AnyNumber | Uint8Array,
          maybePeriodic: Option<Period> | null | object | string | Uint8Array,
          priority: Priority | AnyNumber | Uint8Array,
          call: Call | { callIndex?: any; args?: any } | string | Uint8Array
        ) => SubmittableExtrinsic<ApiType>,
        [BlockNumber, Option<Period>, Priority, Call]
      >;
      /**
       * Schedule a named task.
       *
       * # <weight>
       * - S = Number of already scheduled calls
       * - Base Weight: 29.6 + .159 * S µs
       * - DB Weight:
       * - Read: Agenda, Lookup
       * - Write: Agenda, Lookup
       * - Will use base weight of 35 which should be good for more than 30 scheduled calls
       * # </weight>
       **/
      scheduleNamed: AugmentedSubmittable<
        (
          id: Bytes | string | Uint8Array,
          when: BlockNumber | AnyNumber | Uint8Array,
          maybePeriodic: Option<Period> | null | object | string | Uint8Array,
          priority: Priority | AnyNumber | Uint8Array,
          call: Call | { callIndex?: any; args?: any } | string | Uint8Array
        ) => SubmittableExtrinsic<ApiType>,
        [Bytes, BlockNumber, Option<Period>, Priority, Call]
      >;
      /**
       * Schedule a named task after a delay.
       *
       * # <weight>
       * Same as [`schedule_named`].
       * # </weight>
       **/
      scheduleNamedAfter: AugmentedSubmittable<
        (
          id: Bytes | string | Uint8Array,
          after: BlockNumber | AnyNumber | Uint8Array,
          maybePeriodic: Option<Period> | null | object | string | Uint8Array,
          priority: Priority | AnyNumber | Uint8Array,
          call: Call | { callIndex?: any; args?: any } | string | Uint8Array
        ) => SubmittableExtrinsic<ApiType>,
        [Bytes, BlockNumber, Option<Period>, Priority, Call]
      >;
    };
    session: {
      /**
       * Removes any session key(s) of the function caller.
       * This doesn't take effect until the next session.
       *
       * The dispatch origin of this function must be signed.
       *
       * # <weight>
       * - Complexity: `O(1)` in number of key types.
       * Actual cost depends on the number of length of `T::Keys::key_ids()` which is fixed.
       * - DbReads: `T::ValidatorIdOf`, `NextKeys`, `origin account`
       * - DbWrites: `NextKeys`, `origin account`
       * - DbWrites per key id: `KeyOwnder`
       * # </weight>
       **/
      purgeKeys: AugmentedSubmittable<() => SubmittableExtrinsic<ApiType>, []>;
      /**
       * Sets the session key(s) of the function caller to `keys`.
       * Allows an account to set its session key prior to becoming a validator.
       * This doesn't take effect until the next session.
       *
       * The dispatch origin of this function must be signed.
       *
       * # <weight>
       * - Complexity: `O(1)`
       * Actual cost depends on the number of length of `T::Keys::key_ids()` which is fixed.
       * - DbReads: `origin account`, `T::ValidatorIdOf`, `NextKeys`
       * - DbWrites: `origin account`, `NextKeys`
       * - DbReads per key id: `KeyOwner`
       * - DbWrites per key id: `KeyOwner`
       * # </weight>
       **/
      setKeys: AugmentedSubmittable<
        (
          keys: Keys | string | Uint8Array,
          proof: Bytes | string | Uint8Array
        ) => SubmittableExtrinsic<ApiType>,
        [Keys, Bytes]
      >;
    };
    settlement: {
      /**
       * Adds and affirms a new instruction.
       *
       * # Arguments
       * * `venue_id` - ID of the venue this instruction belongs to.
       * * `settlement_type` - Defines if the instruction should be settled
       * in the next block after receiving all affirmations or waiting till a specific block.
       * * `trade_date` - Optional date from which people can interact with this instruction.
       * * `value_date` - Optional date after which the instruction should be settled (not enforced)
       * * `legs` - Legs included in this instruction.
       * * `portfolios` - Portfolios that the sender controls and wants to use in this affirmations.
       *
       * # Permissions
       * * Portfolio
       **/
      addAndAffirmInstruction: AugmentedSubmittable<
        (
          venueId: VenueId | AnyNumber | Uint8Array,
          settlementType:
            | SettlementType
            | { SettleOnAffirmation: any }
            | { SettleOnBlock: any }
            | string
            | Uint8Array,
          tradeDate: Option<Moment> | null | object | string | Uint8Array,
          valueDate: Option<Moment> | null | object | string | Uint8Array,
          legs:
            | Vec<Leg>
            | (Leg | { from?: any; to?: any; asset?: any; amount?: any } | string | Uint8Array)[],
          portfolios:
            | Vec<PortfolioId>
            | (PortfolioId | { did?: any; kind?: any } | string | Uint8Array)[]
        ) => SubmittableExtrinsic<ApiType>,
        [VenueId, SettlementType, Option<Moment>, Option<Moment>, Vec<Leg>, Vec<PortfolioId>]
      >;
      /**
       * Adds a new instruction.
       *
       * # Arguments
       * * `venue_id` - ID of the venue this instruction belongs to.
       * * `settlement_type` - Defines if the instruction should be settled
       * in the next block after receiving all affirmations or waiting till a specific block.
       * * `trade_date` - Optional date from which people can interact with this instruction.
       * * `value_date` - Optional date after which the instruction should be settled (not enforced)
       * * `legs` - Legs included in this instruction.
       *
       * # Weight
       * `950_000_000 + 1_000_000 * legs.len()`
       **/
      addInstruction: AugmentedSubmittable<
        (
          venueId: VenueId | AnyNumber | Uint8Array,
          settlementType:
            | SettlementType
            | { SettleOnAffirmation: any }
            | { SettleOnBlock: any }
            | string
            | Uint8Array,
          tradeDate: Option<Moment> | null | object | string | Uint8Array,
          valueDate: Option<Moment> | null | object | string | Uint8Array,
          legs:
            | Vec<Leg>
            | (Leg | { from?: any; to?: any; asset?: any; amount?: any } | string | Uint8Array)[]
        ) => SubmittableExtrinsic<ApiType>,
        [VenueId, SettlementType, Option<Moment>, Option<Moment>, Vec<Leg>]
      >;
      /**
       * Provide affirmation to an existing instruction.
       *
       * # Arguments
       * * `id` - Instruction id to affirm.
       * * `portfolios` - Portfolios that the sender controls and wants to affirm this instruction.
       * * `max_legs_count` - Number of legs that need to be  affirmed.
       *
       * # Permissions
       * * Portfolio
       **/
      affirmInstruction: AugmentedSubmittable<
        (
          id: InstructionId | AnyNumber | Uint8Array,
          portfolios:
            | Vec<PortfolioId>
            | (PortfolioId | { did?: any; kind?: any } | string | Uint8Array)[],
          maxLegsCount: u32 | AnyNumber | Uint8Array
        ) => SubmittableExtrinsic<ApiType>,
        [InstructionId, Vec<PortfolioId>, u32]
      >;
      /**
       * Accepts an instruction and claims a signed receipt.
       *
       * # Arguments
       * * `id` - Target instruction id.
       * * `leg_id` - Target leg id for the receipt
       * * `receipt_uid` - Receipt ID generated by the signer.
       * * `signer` - Signer of the receipt.
       * * `signed_data` - Signed receipt.
       * * `portfolios` - Portfolios that the sender controls and wants to accept this instruction with
       *
       * # Permissions
       * * Portfolio
       **/
      affirmWithReceipts: AugmentedSubmittable<
        (
          id: InstructionId | AnyNumber | Uint8Array,
          receiptDetails:
            | Vec<ReceiptDetails>
            | (
                | ReceiptDetails
                | { receipt_uid?: any; leg_id?: any; signer?: any; signature?: any; metadata?: any }
                | string
                | Uint8Array
              )[],
          portfolios:
            | Vec<PortfolioId>
            | (PortfolioId | { did?: any; kind?: any } | string | Uint8Array)[],
          maxLegsCount: u32 | AnyNumber | Uint8Array
        ) => SubmittableExtrinsic<ApiType>,
        [InstructionId, Vec<ReceiptDetails>, Vec<PortfolioId>, u32]
      >;
      /**
       * Allows additional venues to create instructions involving an asset.
       *
       * * `ticker` - Ticker of the token in question.
       * * `venues` - Array of venues that are allowed to create instructions for the token in question.
       *
       * # Permissions
       * * Asset
       **/
      allowVenues: AugmentedSubmittable<
        (
          ticker: Ticker | string | Uint8Array,
          venues: Vec<VenueId> | (VenueId | AnyNumber | Uint8Array)[]
        ) => SubmittableExtrinsic<ApiType>,
        [Ticker, Vec<VenueId>]
      >;
      /**
       * Marks a receipt issued by the caller as claimed or not claimed.
       * This allows the receipt issuer to invalidate an already issued receipt or revalidate an already claimed receipt.
       *
       * * `receipt_uid` - Unique ID of the receipt.
       * * `validity` - New validity of the receipt.
       **/
      changeReceiptValidity: AugmentedSubmittable<
        (
          receiptUid: u64 | AnyNumber | Uint8Array,
          validity: bool | boolean | Uint8Array
        ) => SubmittableExtrinsic<ApiType>,
        [u64, bool]
      >;
      /**
       * Claims a signed receipt.
       *
       * # Arguments
       * * `id` - Target instruction id for the receipt.
       * * `leg_id` - Target leg id for the receipt
       * * `receipt_uid` - Receipt ID generated by the signer.
       * * `signer` - Signer of the receipt.
       * * `signed_data` - Signed receipt.
       *
       * # Permissions
       * * Portfolio
       **/
      claimReceipt: AugmentedSubmittable<
        (
          id: InstructionId | AnyNumber | Uint8Array,
          receiptDetails:
            | ReceiptDetails
            | { receipt_uid?: any; leg_id?: any; signer?: any; signature?: any; metadata?: any }
            | string
            | Uint8Array
        ) => SubmittableExtrinsic<ApiType>,
        [InstructionId, ReceiptDetails]
      >;
      /**
       * Registers a new venue.
       *
       * * `details` - Extra details about a venue
       * * `signers` - Array of signers that are allowed to sign receipts for this venue
       * * `typ` - Type of venue being created
       **/
      createVenue: AugmentedSubmittable<
        (
          details: VenueDetails | string,
          signers: Vec<AccountId> | (AccountId | string | Uint8Array)[],
          typ: VenueType | 'Other' | 'Distribution' | 'Sto' | 'Exchange' | number | Uint8Array
        ) => SubmittableExtrinsic<ApiType>,
        [VenueDetails, Vec<AccountId>, VenueType]
      >;
      /**
       * Revokes permission given to venues for creating instructions involving a particular asset.
       *
       * * `ticker` - Ticker of the token in question.
       * * `venues` - Array of venues that are no longer allowed to create instructions for the token in question.
       *
       * # Permissions
       * * Asset
       **/
      disallowVenues: AugmentedSubmittable<
        (
          ticker: Ticker | string | Uint8Array,
          venues: Vec<VenueId> | (VenueId | AnyNumber | Uint8Array)[]
        ) => SubmittableExtrinsic<ApiType>,
        [Ticker, Vec<VenueId>]
      >;
      /**
       * Root callable extrinsic, used as an internal call to execute a scheduled settlement instruction.
       **/
      executeScheduledInstruction: AugmentedSubmittable<
        (
          id: InstructionId | AnyNumber | Uint8Array,
          legsCount: u32 | AnyNumber | Uint8Array
        ) => SubmittableExtrinsic<ApiType>,
        [InstructionId, u32]
      >;
      /**
       * Rejects an existing instruction.
       *
       * # Arguments
       * * `id` - Instruction id to reject.
       * * `portfolio` - Portfolio to reject the instruction.
       * * `num_of_legs` - Number of legs in the instruction.
       *
       * # Permissions
       * * Portfolio
       **/
      rejectInstruction: AugmentedSubmittable<
        (
          id: InstructionId | AnyNumber | Uint8Array,
          portfolio: PortfolioId | { did?: any; kind?: any } | string | Uint8Array,
          numOfLegs: u32 | AnyNumber | Uint8Array
        ) => SubmittableExtrinsic<ApiType>,
        [InstructionId, PortfolioId, u32]
      >;
      /**
       * Reschedules a failed instruction.
       *
       * # Arguments
       * * `id` - Target instruction id to reschedule.
       *
       * # Permissions
       * * Portfolio
       *
       * # Errors
       * * `InstructionNotFailed` - Instruction not in a failed state or does not exist.
       **/
      rescheduleInstruction: AugmentedSubmittable<
        (id: InstructionId | AnyNumber | Uint8Array) => SubmittableExtrinsic<ApiType>,
        [InstructionId]
      >;
      /**
       * Enables or disabled venue filtering for a token.
       *
       * # Arguments
       * * `ticker` - Ticker of the token in question.
       * * `enabled` - Boolean that decides if the filtering should be enabled.
       *
       * # Permissions
       * * Asset
       **/
      setVenueFiltering: AugmentedSubmittable<
        (
          ticker: Ticker | string | Uint8Array,
          enabled: bool | boolean | Uint8Array
        ) => SubmittableExtrinsic<ApiType>,
        [Ticker, bool]
      >;
      /**
       * Unclaims a previously claimed receipt.
       *
       * # Arguments
       * * `instruction_id` - Target instruction id for the receipt.
       * * `leg_id` - Target leg id for the receipt
       *
       * # Permissions
       * * Portfolio
       **/
      unclaimReceipt: AugmentedSubmittable<
        (
          instructionId: InstructionId | AnyNumber | Uint8Array,
          legId: LegId | AnyNumber | Uint8Array
        ) => SubmittableExtrinsic<ApiType>,
        [InstructionId, LegId]
      >;
      /**
       * Edit a venue's details.
       *
       * * `id` specifies the ID of the venue to edit.
       * * `details` specifies the updated venue details.
       **/
      updateVenueDetails: AugmentedSubmittable<
        (
          id: VenueId | AnyNumber | Uint8Array,
          details: VenueDetails | string
        ) => SubmittableExtrinsic<ApiType>,
        [VenueId, VenueDetails]
      >;
      /**
       * Edit a venue's type.
       *
       * * `id` specifies the ID of the venue to edit.
       * * `type` specifies the new type of the venue.
       **/
      updateVenueType: AugmentedSubmittable<
        (
          id: VenueId | AnyNumber | Uint8Array,
          typ: VenueType | 'Other' | 'Distribution' | 'Sto' | 'Exchange' | number | Uint8Array
        ) => SubmittableExtrinsic<ApiType>,
        [VenueId, VenueType]
      >;
      /**
       * Withdraw an affirmation for a given instruction.
       *
       * # Arguments
       * * `id` - Instruction id for that affirmation get withdrawn.
       * * `portfolios` - Portfolios that the sender controls and wants to withdraw affirmation.
       * * `max_legs_count` - Number of legs that need to be un-affirmed.
       *
       * # Permissions
       * * Portfolio
       **/
      withdrawAffirmation: AugmentedSubmittable<
        (
          id: InstructionId | AnyNumber | Uint8Array,
          portfolios:
            | Vec<PortfolioId>
            | (PortfolioId | { did?: any; kind?: any } | string | Uint8Array)[],
          maxLegsCount: u32 | AnyNumber | Uint8Array
        ) => SubmittableExtrinsic<ApiType>,
        [InstructionId, Vec<PortfolioId>, u32]
      >;
    };
    staking: {
      /**
       * Governance committee on 2/3 rds majority can introduce a new potential identity
       * to the pool of permissioned entities who can run validators. Staking module uses `PermissionedIdentity`
       * to ensure validators have completed KYB compliance and considers them for validation.
       *
       * # Arguments
       * * origin Required origin for adding a potential validator.
       * * identity Validator's IdentityId.
       * * intended_count No. of validators given identity intends to run.
       **/
      addPermissionedValidator: AugmentedSubmittable<
        (
          identity: IdentityId | string | Uint8Array,
          intendedCount: Option<u32> | null | object | string | Uint8Array
        ) => SubmittableExtrinsic<ApiType>,
        [IdentityId, Option<u32>]
      >;
      /**
       * Take the origin account as a stash and lock up `value` of its balance. `controller` will
       * be the account that controls it.
       *
       * `value` must be more than the `minimum_balance` specified by `T::Currency`.
       *
       * The dispatch origin for this call must be _Signed_ by the stash account.
       *
       * Emits `Bonded`.
       *
       * # <weight>
       * - Independent of the arguments. Moderate complexity.
       * - O(1).
       * - Three extra DB entries.
       *
       * NOTE: Two of the storage writes (`Self::bonded`, `Self::payee`) are _never_ cleaned
       * unless the `origin` falls below _existential deposit_ and gets removed as dust.
       * ------------------
       * Weight: O(1)
       * DB Weight:
       * - Read: Bonded, Ledger, [Origin Account], Current Era, History Depth, Locks
       * - Write: Bonded, Payee, [Origin Account], Locks, Ledger
       * # </weight>
       **/
      bond: AugmentedSubmittable<
        (
          controller:
            | LookupSource
            | { Id: any }
            | { Index: any }
            | { Raw: any }
            | { Address32: any }
            | { Address20: any }
            | string
            | Uint8Array,
          value: Compact<BalanceOf> | AnyNumber | Uint8Array,
          payee:
            | RewardDestination
            | { Staked: any }
            | { Stash: any }
            | { Controller: any }
            | { Account: any }
            | { None: any }
            | string
            | Uint8Array
        ) => SubmittableExtrinsic<ApiType>,
        [LookupSource, Compact<BalanceOf>, RewardDestination]
      >;
      /**
       * Add some extra amount that have appeared in the stash `free_balance` into the balance up
       * for staking.
       *
       * Use this if there are additional funds in your stash account that you wish to bond.
       * Unlike [`bond`] or [`unbond`] this function does not impose any limitation on the amount
       * that can be added.
       *
       * The dispatch origin for this call must be _Signed_ by the stash, not the controller and
       * it can be only called when [`EraElectionStatus`] is `Closed`.
       *
       * Emits `Bonded`.
       *
       * # <weight>
       * - Independent of the arguments. Insignificant complexity.
       * - O(1).
       * - One DB entry.
       * ------------
       * DB Weight:
       * - Read: Era Election Status, Bonded, Ledger, [Origin Account], Locks
       * - Write: [Origin Account], Locks, Ledger
       * # </weight>
       **/
      bondExtra: AugmentedSubmittable<
        (
          maxAdditional: Compact<BalanceOf> | AnyNumber | Uint8Array
        ) => SubmittableExtrinsic<ApiType>,
        [Compact<BalanceOf>]
      >;
      /**
       * Cancel enactment of a deferred slash.
       *
       * Can be called by the `T::SlashCancelOrigin`.
       *
       * Parameters: era and indices of the slashes for that era to kill.
       *
       * # <weight>
       * Complexity: O(U + S)
       * with U unapplied slashes weighted with U=1000
       * and S is the number of slash indices to be canceled.
       * - Read: Unapplied Slashes
       * - Write: Unapplied Slashes
       * # </weight>
       **/
      cancelDeferredSlash: AugmentedSubmittable<
        (
          era: EraIndex | AnyNumber | Uint8Array,
          slashIndices: Vec<u32> | (u32 | AnyNumber | Uint8Array)[]
        ) => SubmittableExtrinsic<ApiType>,
        [EraIndex, Vec<u32>]
      >;
      /**
       * Switch slashing status on the basis of given `SlashingSwitch`. Can only be called by root.
       *
       * # Arguments
       * * origin - AccountId of root.
       * * slashing_switch - Switch used to set the targets for slashing.
       **/
      changeSlashingAllowedFor: AugmentedSubmittable<
        (
          slashingSwitch:
            | SlashingSwitch
            | 'Validator'
            | 'ValidatorAndNominator'
            | 'None'
            | number
            | Uint8Array
        ) => SubmittableExtrinsic<ApiType>,
        [SlashingSwitch]
      >;
      /**
       * Declare no desire to either validate or nominate.
       *
       * Effects will be felt at the beginning of the next era.
       *
       * The dispatch origin for this call must be _Signed_ by the controller, not the stash.
       * And, it can be only called when [`EraElectionStatus`] is `Closed`.
       *
       * # <weight>
       * - Independent of the arguments. Insignificant complexity.
       * - Contains one read.
       * - Writes are limited to the `origin` account key.
       * --------
       * Weight: O(1)
       * DB Weight:
       * - Read: EraElectionStatus, Ledger
       * - Write: Validators, Nominators
       * # </weight>
       **/
      chill: AugmentedSubmittable<() => SubmittableExtrinsic<ApiType>, []>;
      /**
       * Force there to be a new era at the end of the next session. After this, it will be
       * reset to normal (non-forced) behaviour.
       *
       * The dispatch origin must be Root.
       *
       * # <weight>
       * - No arguments.
       * - Weight: O(1)
       * - Write ForceEra
       * # </weight>
       **/
      forceNewEra: AugmentedSubmittable<() => SubmittableExtrinsic<ApiType>, []>;
      /**
       * Force there to be a new era at the end of sessions indefinitely.
       *
       * The dispatch origin must be Root.
       *
       * # <weight>
       * - Weight: O(1)
       * - Write: ForceEra
       * # </weight>
       **/
      forceNewEraAlways: AugmentedSubmittable<() => SubmittableExtrinsic<ApiType>, []>;
      /**
       * Force there to be no new eras indefinitely.
       *
       * The dispatch origin must be Root.
       *
       * # <weight>
       * - No arguments.
       * - Weight: O(1)
       * - Write: ForceEra
       * # </weight>
       **/
      forceNoEras: AugmentedSubmittable<() => SubmittableExtrinsic<ApiType>, []>;
      /**
       * Force a current staker to become completely unstaked, immediately.
       *
       * The dispatch origin must be Root.
       *
       * # <weight>
       * O(S) where S is the number of slashing spans to be removed
       * Reads: Bonded, Slashing Spans, Account, Locks
       * Writes: Bonded, Slashing Spans (if S > 0), Ledger, Payee, Validators, Nominators, Account, Locks
       * Writes Each: SpanSlash * S
       * # </weight>
       **/
      forceUnstake: AugmentedSubmittable<
        (
          stash: AccountId | string | Uint8Array,
          numSlashingSpans: u32 | AnyNumber | Uint8Array
        ) => SubmittableExtrinsic<ApiType>,
        [AccountId, u32]
      >;
      /**
       * Increments the ideal number of validators.
       *
       * The dispatch origin must be Root.
       *
       * # <weight>
       * Same as [`set_validator_count`].
       * # </weight>
       **/
      increaseValidatorCount: AugmentedSubmittable<
        (additional: Compact<u32> | AnyNumber | Uint8Array) => SubmittableExtrinsic<ApiType>,
        [Compact<u32>]
      >;
      /**
       * Declare the desire to nominate `targets` for the origin controller.
       *
       * Effects will be felt at the beginning of the next era. This can only be called when
       * [`EraElectionStatus`] is `Closed`.
       *
       * The dispatch origin for this call must be _Signed_ by the controller, not the stash.
       * And, it can be only called when [`EraElectionStatus`] is `Closed`.
       *
       * # <weight>
       * - The transaction's complexity is proportional to the size of `targets` (N)
       * which is capped at CompactAssignments::LIMIT (MAX_NOMINATIONS).
       * - Both the reads and writes follow a similar pattern.
       * ---------
       * Weight: O(N)
       * where N is the number of targets
       * DB Weight:
       * - Reads: Era Election Status, Ledger, Current Era
       * - Writes: Validators, Nominators
       * # </weight>
       **/
      nominate: AugmentedSubmittable<
        (
          targets:
            | Vec<LookupSource>
            | (
                | LookupSource
                | { Id: any }
                | { Index: any }
                | { Raw: any }
                | { Address32: any }
                | { Address20: any }
                | string
                | Uint8Array
              )[]
        ) => SubmittableExtrinsic<ApiType>,
        [Vec<LookupSource>]
      >;
      /**
       * Pay out all the stakers behind a single validator for a single era.
       *
       * - `validator_stash` is the stash account of the validator. Their nominators, up to
       * `T::MaxNominatorRewardedPerValidator`, will also receive their rewards.
       * - `era` may be any era between `[current_era - history_depth; current_era]`.
       *
       * The origin of this call must be _Signed_. Any account can call this function, even if
       * it is not one of the stakers.
       *
       * This can only be called when [`EraElectionStatus`] is `Closed`.
       *
       * # <weight>
       * - Time complexity: at most O(MaxNominatorRewardedPerValidator).
       * - Contains a limited number of reads and writes.
       * -----------
       * N is the Number of payouts for the validator (including the validator)
       * Weight:
       * - Reward Destination Staked: O(N)
       * - Reward Destination Controller (Creating): O(N)
       * DB Weight:
       * - Read: EraElectionStatus, CurrentEra, HistoryDepth, ErasValidatorReward,
       * ErasStakersClipped, ErasRewardPoints, ErasValidatorPrefs (8 items)
       * - Read Each: Bonded, Ledger, Payee, Locks, System Account (5 items)
       * - Write Each: System Account, Locks, Ledger (3 items)
       * # </weight>
       **/
      payoutStakers: AugmentedSubmittable<
        (
          validatorStash: AccountId | string | Uint8Array,
          era: EraIndex | AnyNumber | Uint8Array
        ) => SubmittableExtrinsic<ApiType>,
        [AccountId, EraIndex]
      >;
      /**
       * System version of `payout_stakers()`. Only be called by the root origin.
       **/
      payoutStakersBySystem: AugmentedSubmittable<
        (
          validatorStash: AccountId | string | Uint8Array,
          era: EraIndex | AnyNumber | Uint8Array
        ) => SubmittableExtrinsic<ApiType>,
        [AccountId, EraIndex]
      >;
      /**
       * Remove all data structure concerning a staker/stash once its balance is at the minimum.
       * This is essentially equivalent to `withdraw_unbonded` except it can be called by anyone
       * and the target `stash` must have no funds left beyond the ED.
       *
       * This can be called from any origin.
       *
       * - `stash`: The stash account to reap. Its balance must be zero.
       *
       * # <weight>
       * Complexity: O(S) where S is the number of slashing spans on the account.
       * DB Weight:
       * - Reads: Stash Account, Bonded, Slashing Spans, Locks
       * - Writes: Bonded, Slashing Spans (if S > 0), Ledger, Payee, Validators, Nominators, Stash Account, Locks
       * - Writes Each: SpanSlash * S
       * # </weight>
       **/
      reapStash: AugmentedSubmittable<
        (
          stash: AccountId | string | Uint8Array,
          numSlashingSpans: u32 | AnyNumber | Uint8Array
        ) => SubmittableExtrinsic<ApiType>,
        [AccountId, u32]
      >;
      /**
       * Rebond a portion of the stash scheduled to be unlocked.
       *
       * The dispatch origin must be signed by the controller, and it can be only called when
       * [`EraElectionStatus`] is `Closed`.
       *
       * # <weight>
       * - Time complexity: O(L), where L is unlocking chunks
       * - Bounded by `MAX_UNLOCKING_CHUNKS`.
       * - Storage changes: Can't increase storage, only decrease it.
       * ---------------
       * - DB Weight:
       * - Reads: EraElectionStatus, Ledger, Locks, [Origin Account]
       * - Writes: [Origin Account], Locks, Ledger
       * # </weight>
       **/
      rebond: AugmentedSubmittable<
        (value: Compact<BalanceOf> | AnyNumber | Uint8Array) => SubmittableExtrinsic<ApiType>,
        [Compact<BalanceOf>]
      >;
      /**
       * Remove an identity from the pool of (wannabe) validator identities. Effects are known in the next session.
       * Staking module checks `PermissionedIdentity` to ensure validators have
       * completed KYB compliance
       *
       * # Arguments
       * * origin Required origin for removing a potential validator.
       * * identity Validator's IdentityId.
       **/
      removePermissionedValidator: AugmentedSubmittable<
        (identity: IdentityId | string | Uint8Array) => SubmittableExtrinsic<ApiType>,
        [IdentityId]
      >;
      /**
       * Scale up the ideal number of validators by a factor.
       *
       * The dispatch origin must be Root.
       *
       * # <weight>
       * Same as [`set_validator_count`].
       * # </weight>
       **/
      scaleValidatorCount: AugmentedSubmittable<
        (factor: Percent | AnyNumber | Uint8Array) => SubmittableExtrinsic<ApiType>,
        [Percent]
      >;
      /**
       * Changes commission rate which applies to all validators. Only Governance
       * committee is allowed to change this value.
       *
       * # Arguments
       * * `new_cap` the new commission cap.
       **/
      setCommissionCap: AugmentedSubmittable<
        (newCap: Perbill | AnyNumber | Uint8Array) => SubmittableExtrinsic<ApiType>,
        [Perbill]
      >;
      /**
       * (Re-)set the controller of a stash.
       *
       * Effects will be felt at the beginning of the next era.
       *
       * The dispatch origin for this call must be _Signed_ by the stash, not the controller.
       *
       * # <weight>
       * - Independent of the arguments. Insignificant complexity.
       * - Contains a limited number of reads.
       * - Writes are limited to the `origin` account key.
       * ----------
       * Weight: O(1)
       * DB Weight:
       * - Read: Bonded, Ledger New Controller, Ledger Old Controller
       * - Write: Bonded, Ledger New Controller, Ledger Old Controller
       * # </weight>
       **/
      setController: AugmentedSubmittable<
        (
          controller:
            | LookupSource
            | { Id: any }
            | { Index: any }
            | { Raw: any }
            | { Address32: any }
            | { Address20: any }
            | string
            | Uint8Array
        ) => SubmittableExtrinsic<ApiType>,
        [LookupSource]
      >;
      /**
       * Set `HistoryDepth` value. This function will delete any history information
       * when `HistoryDepth` is reduced.
       *
       * Parameters:
       * - `new_history_depth`: The new history depth you would like to set.
       * - `era_items_deleted`: The number of items that will be deleted by this dispatch.
       * This should report all the storage items that will be deleted by clearing old
       * era history. Needed to report an accurate weight for the dispatch. Trusted by
       * `Root` to report an accurate number.
       *
       * Origin must be root.
       *
       * # <weight>
       * - E: Number of history depths removed, i.e. 10 -> 7 = 3
       * - Weight: O(E)
       * - DB Weight:
       * - Reads: Current Era, History Depth
       * - Writes: History Depth
       * - Clear Prefix Each: Era Stakers, EraStakersClipped, ErasValidatorPrefs
       * - Writes Each: ErasValidatorReward, ErasRewardPoints, ErasTotalStake, ErasStartSessionIndex
       * # </weight>
       **/
      setHistoryDepth: AugmentedSubmittable<
        (
          newHistoryDepth: Compact<EraIndex> | AnyNumber | Uint8Array,
          eraItemsDeleted: Compact<u32> | AnyNumber | Uint8Array
        ) => SubmittableExtrinsic<ApiType>,
        [Compact<EraIndex>, Compact<u32>]
      >;
      /**
       * Set the validators who cannot be slashed (if any).
       *
       * The dispatch origin must be Root.
       *
       * # <weight>
       * - O(V)
       * - Write: Invulnerables
       * # </weight>
       **/
      setInvulnerables: AugmentedSubmittable<
        (
          invulnerables: Vec<AccountId> | (AccountId | string | Uint8Array)[]
        ) => SubmittableExtrinsic<ApiType>,
        [Vec<AccountId>]
      >;
      /**
       * Changes min bond value to be used in validate(). Only Governance
       * committee is allowed to change this value.
       *
       * # Arguments
       * * `new_value` the new minimum
       **/
      setMinBondThreshold: AugmentedSubmittable<
        (newValue: BalanceOf | AnyNumber | Uint8Array) => SubmittableExtrinsic<ApiType>,
        [BalanceOf]
      >;
      /**
       * (Re-)set the payment target for a controller.
       *
       * Effects will be felt at the beginning of the next era.
       *
       * The dispatch origin for this call must be _Signed_ by the controller, not the stash.
       *
       * # <weight>
       * - Independent of the arguments. Insignificant complexity.
       * - Contains a limited number of reads.
       * - Writes are limited to the `origin` account key.
       * ---------
       * - Weight: O(1)
       * - DB Weight:
       * - Read: Ledger
       * - Write: Payee
       * # </weight>
       **/
      setPayee: AugmentedSubmittable<
        (
          payee:
            | RewardDestination
            | { Staked: any }
            | { Stash: any }
            | { Controller: any }
            | { Account: any }
            | { None: any }
            | string
            | Uint8Array
        ) => SubmittableExtrinsic<ApiType>,
        [RewardDestination]
      >;
      /**
       * Sets the ideal number of validators.
       *
       * The dispatch origin must be Root.
       *
       * # <weight>
       * Weight: O(1)
       * Write: Validator Count
       * # </weight>
       **/
      setValidatorCount: AugmentedSubmittable<
        (updated: Compact<u32> | AnyNumber | Uint8Array) => SubmittableExtrinsic<ApiType>,
        [Compact<u32>]
      >;
      /**
       * Submit an election result to the chain. If the solution:
       *
       * 1. is valid.
       * 2. has a better score than a potentially existing solution on chain.
       *
       * then, it will be _put_ on chain.
       *
       * A solution consists of two pieces of data:
       *
       * 1. `winners`: a flat vector of all the winners of the round.
       * 2. `assignments`: the compact version of an assignment vector that encodes the edge
       * weights.
       *
       * Both of which may be computed using _phragmen_, or any other algorithm.
       *
       * Additionally, the submitter must provide:
       *
       * - The `score` that they claim their solution has.
       *
       * Both validators and nominators will be represented by indices in the solution. The
       * indices should respect the corresponding types ([`ValidatorIndex`] and
       * [`NominatorIndex`]). Moreover, they should be valid when used to index into
       * [`SnapshotValidators`] and [`SnapshotNominators`]. Any invalid index will cause the
       * solution to be rejected. These two storage items are set during the election window and
       * may be used to determine the indices.
       *
       * A solution is valid if:
       *
       * 0. It is submitted when [`EraElectionStatus`] is `Open`.
       * 1. Its claimed score is equal to the score computed on-chain.
       * 2. Presents the correct number of winners.
       * 3. All indexes must be value according to the snapshot vectors. All edge values must
       * also be correct and should not overflow the granularity of the ratio type (i.e. 256
       * or billion).
       * 4. For each edge, all targets are actually nominated by the voter.
       * 5. Has correct self-votes.
       *
       * A solutions score is consisted of 3 parameters:
       *
       * 1. `min { support.total }` for each support of a winner. This value should be maximized.
       * 2. `sum { support.total }` for each support of a winner. This value should be minimized.
       * 3. `sum { support.total^2 }` for each support of a winner. This value should be
       * minimized (to ensure less variance)
       *
       * # <weight>
       * The transaction is assumed to be the longest path, a better solution.
       * - Initial solution is almost the same.
       * - Worse solution is retraced in pre-dispatch-checks which sets its own weight.
       * # </weight>
       **/
      submitElectionSolution: AugmentedSubmittable<
        (
          winners: Vec<ValidatorIndex> | (ValidatorIndex | AnyNumber | Uint8Array)[],
          compact:
            | CompactAssignments
            | {
                votes1?: any;
                votes2?: any;
                votes3?: any;
                votes4?: any;
                votes5?: any;
                votes6?: any;
                votes7?: any;
                votes8?: any;
                votes9?: any;
                votes10?: any;
                votes11?: any;
                votes12?: any;
                votes13?: any;
                votes14?: any;
                votes15?: any;
                votes16?: any;
              }
            | string
            | Uint8Array,
          score: ElectionScore,
          era: EraIndex | AnyNumber | Uint8Array,
          size: ElectionSize | { validators?: any; nominators?: any } | string | Uint8Array
        ) => SubmittableExtrinsic<ApiType>,
        [Vec<ValidatorIndex>, CompactAssignments, ElectionScore, EraIndex, ElectionSize]
      >;
      /**
       * Unsigned version of `submit_election_solution`.
       *
       * Note that this must pass the [`ValidateUnsigned`] check which only allows transactions
       * from the local node to be included. In other words, only the block author can include a
       * transaction in the block.
       *
       * # <weight>
       * See [`submit_election_solution`].
       * # </weight>
       **/
      submitElectionSolutionUnsigned: AugmentedSubmittable<
        (
          winners: Vec<ValidatorIndex> | (ValidatorIndex | AnyNumber | Uint8Array)[],
          compact:
            | CompactAssignments
            | {
                votes1?: any;
                votes2?: any;
                votes3?: any;
                votes4?: any;
                votes5?: any;
                votes6?: any;
                votes7?: any;
                votes8?: any;
                votes9?: any;
                votes10?: any;
                votes11?: any;
                votes12?: any;
                votes13?: any;
                votes14?: any;
                votes15?: any;
                votes16?: any;
              }
            | string
            | Uint8Array,
          score: ElectionScore,
          era: EraIndex | AnyNumber | Uint8Array,
          size: ElectionSize | { validators?: any; nominators?: any } | string | Uint8Array
        ) => SubmittableExtrinsic<ApiType>,
        [Vec<ValidatorIndex>, CompactAssignments, ElectionScore, EraIndex, ElectionSize]
      >;
      /**
       * Schedule a portion of the stash to be unlocked ready for transfer out after the bond
       * period ends. If this leaves an amount actively bonded less than
       * T::Currency::minimum_balance(), then it is increased to the full amount.
       *
       * Once the unlock period is done, you can call `withdraw_unbonded` to actually move
       * the funds out of management ready for transfer.
       *
       * No more than a limited number of unlocking chunks (see `MAX_UNLOCKING_CHUNKS`)
       * can co-exists at the same time. In that case, [`Call::withdraw_unbonded`] need
       * to be called first to remove some of the chunks (if possible).
       *
       * The dispatch origin for this call must be _Signed_ by the controller, not the stash.
       * And, it can be only called when [`EraElectionStatus`] is `Closed`.
       *
       * Emits `Unbonded`.
       *
       * See also [`Call::withdraw_unbonded`].
       *
       * # <weight>
       * - Independent of the arguments. Limited but potentially exploitable complexity.
       * - Contains a limited number of reads.
       * - Each call (requires the remainder of the bonded balance to be above `minimum_balance`)
       * will cause a new entry to be inserted into a vector (`Ledger.unlocking`) kept in storage.
       * The only way to clean the aforementioned storage item is also user-controlled via
       * `withdraw_unbonded`.
       * - One DB entry.
       * ----------
       * Weight: O(1)
       * DB Weight:
       * - Read: EraElectionStatus, Ledger, CurrentEra, Locks, \[Origin Account\]
       * - Write: Locks, Ledger, \[Origin Account\]
       * </weight>
       **/
      unbond: AugmentedSubmittable<
        (value: Compact<BalanceOf> | AnyNumber | Uint8Array) => SubmittableExtrinsic<ApiType>,
        [Compact<BalanceOf>]
      >;
      /**
       * Update the intended validator count for a given DID.
       *
       * # Arguments
       * * origin which must be the required origin for adding a potential validator.
       * * identity to add as a validator.
       * * new_intended_count New value of intended count.
       **/
      updatePermissionedValidatorIntendedCount: AugmentedSubmittable<
        (
          identity: IdentityId | string | Uint8Array,
          newIntendedCount: u32 | AnyNumber | Uint8Array
        ) => SubmittableExtrinsic<ApiType>,
        [IdentityId, u32]
      >;
      /**
       * Declare the desire to validate for the origin controller.
       *
       * Effects will be felt at the beginning of the next era.
       *
       * The dispatch origin for this call must be _Signed_ by the controller, not the stash.
       * And, it can be only called when [`EraElectionStatus`] is `Closed`.
       *
       * # <weight>
       * - Independent of the arguments. Insignificant complexity.
       * - Contains a limited number of reads.
       * - Writes are limited to the `origin` account key.
       * -----------
       * Weight: O(1)
       * DB Weight:
       * - Read: Era Election Status, Ledger
       * - Write: Nominators, Validators
       * # </weight>
       **/
      validate: AugmentedSubmittable<
        (
          prefs: ValidatorPrefs | { commission?: any; blocked?: any } | string | Uint8Array
        ) => SubmittableExtrinsic<ApiType>,
        [ValidatorPrefs]
      >;
      /**
       * Validate the nominators CDD expiry time.
       *
       * If an account from a given set of address is nominating then
       * check the CDD expiry time of it and if it is expired
       * then the account should be unbonded and removed from the nominating process.
       *
       * #<weight>
       * - Depends on passed list of AccountId.
       * - Depends on the no. of claim issuers an accountId has for the CDD expiry.
       * #</weight>
       **/
      validateCddExpiryNominators: AugmentedSubmittable<
        (
          targets: Vec<AccountId> | (AccountId | string | Uint8Array)[]
        ) => SubmittableExtrinsic<ApiType>,
        [Vec<AccountId>]
      >;
      /**
       * Remove any unlocked chunks from the `unlocking` queue from our management.
       *
       * This essentially frees up that balance to be used by the stash account to do
       * whatever it wants.
       *
       * The dispatch origin for this call must be _Signed_ by the controller, not the stash.
       * And, it can be only called when [`EraElectionStatus`] is `Closed`.
       *
       * Emits `Withdrawn`.
       *
       * See also [`Call::unbond`].
       *
       * # <weight>
       * - Could be dependent on the `origin` argument and how much `unlocking` chunks exist.
       * It implies `consolidate_unlocked` which loops over `Ledger.unlocking`, which is
       * indirectly user-controlled. See [`unbond`] for more detail.
       * - Contains a limited number of reads, yet the size of which could be large based on `ledger`.
       * - Writes are limited to the `origin` account key.
       * ---------------
       * Complexity O(S) where S is the number of slashing spans to remove
       * Update:
       * - Reads: EraElectionStatus, Ledger, Current Era, Locks, [Origin Account]
       * - Writes: [Origin Account], Locks, Ledger
       * Kill:
       * - Reads: EraElectionStatus, Ledger, Current Era, Bonded, Slashing Spans, [Origin
       * Account], Locks
       * - Writes: Bonded, Slashing Spans (if S > 0), Ledger, Payee, Validators, Nominators,
       * [Origin Account], Locks
       * - Writes Each: SpanSlash * S
       * NOTE: Weight annotation is the kill scenario, we refund otherwise.
       * # </weight>
       **/
      withdrawUnbonded: AugmentedSubmittable<
        (numSlashingSpans: u32 | AnyNumber | Uint8Array) => SubmittableExtrinsic<ApiType>,
        [u32]
      >;
    };
    statistics: {
      /**
       * Exempt entities from a transfer manager
       *
       * # Arguments
       * * `origin` It contains the secondary key of the caller (i.e who signed the transaction to execute this function).
       * * `ticker` ticker for which the exemption list is being modified.
       * * `transfer_manager` Transfer manager for which the exemption list is being modified.
       * * `exempted_entities` ScopeIds for which the exemption list is being modified.
       *
       * # Errors
       * * `Unauthorized` if `origin` is not the owner of the ticker.
       *
       * # Permissions
       * * Asset
       **/
      addExemptedEntities: AugmentedSubmittable<
        (
          ticker: Ticker | string | Uint8Array,
          transferManager:
            | TransferManager
            | { CountTransferManager: any }
            | { PercentageTransferManager: any }
            | string
            | Uint8Array,
          exemptedEntities: Vec<ScopeId> | (ScopeId | string | Uint8Array)[]
        ) => SubmittableExtrinsic<ApiType>,
        [Ticker, TransferManager, Vec<ScopeId>]
      >;
      /**
       * Adds a new transfer manager.
       *
       * # Arguments
       * * `origin` It contains the secondary key of the caller (i.e who signed the transaction to execute this function).
       * * `ticker` ticker for which the transfer managers are being updated.
       * * `new_transfer_manager` Transfer manager being added.
       *
       * # Errors
       * * `Unauthorized` if `origin` is not the owner of the ticker.
       * * `DuplicateTransferManager` if `new_transfer_manager` is already enabled for the ticker.
       * * `TransferManagersLimitReached` if the `ticker` already has max TMs attached
       *
       * # Permissions
       * * Asset
       **/
      addTransferManager: AugmentedSubmittable<
        (
          ticker: Ticker | string | Uint8Array,
          newTransferManager:
            | TransferManager
            | { CountTransferManager: any }
            | { PercentageTransferManager: any }
            | string
            | Uint8Array
        ) => SubmittableExtrinsic<ApiType>,
        [Ticker, TransferManager]
      >;
      /**
       * remove entities from exemption list of a transfer manager
       *
       * # Arguments
       * * `origin` It contains the secondary key of the caller (i.e who signed the transaction to execute this function).
       * * `ticker` ticker for which the exemption list is being modified.
       * * `transfer_manager` Transfer manager for which the exemption list is being modified.
       * * `scope_ids` ScopeIds for which the exemption list is being modified.
       *
       * # Errors
       * * `Unauthorized` if `origin` is not the owner of the ticker.
       *
       * # Permissions
       * * Asset
       **/
      removeExemptedEntities: AugmentedSubmittable<
        (
          ticker: Ticker | string | Uint8Array,
          transferManager:
            | TransferManager
            | { CountTransferManager: any }
            | { PercentageTransferManager: any }
            | string
            | Uint8Array,
          entities: Vec<ScopeId> | (ScopeId | string | Uint8Array)[]
        ) => SubmittableExtrinsic<ApiType>,
        [Ticker, TransferManager, Vec<ScopeId>]
      >;
      /**
       * Removes a transfer manager.
       *
       * # Arguments
       * * `origin` It contains the secondary key of the caller (i.e who signed the transaction to execute this function).
       * * `ticker` ticker for which the transfer managers are being updated.
       * * `transfer_manager` Transfer manager being removed.
       *
       * # Errors
       * * `Unauthorized` if `origin` is not the owner of the ticker.
       * * `TransferManagerMissing` if `asset_compliance` contains multiple entries with the same `requirement_id`.
       *
       * # Permissions
       * * Asset
       **/
      removeTransferManager: AugmentedSubmittable<
        (
          ticker: Ticker | string | Uint8Array,
          transferManager:
            | TransferManager
            | { CountTransferManager: any }
            | { PercentageTransferManager: any }
            | string
            | Uint8Array
        ) => SubmittableExtrinsic<ApiType>,
        [Ticker, TransferManager]
      >;
    };
    sto: {
      /**
       * Create a new fundraiser.
       *
       * * `offering_portfolio` - Portfolio containing the `offering_asset`.
       * * `offering_asset` - Asset being offered.
       * * `raising_portfolio` - Portfolio containing the `raising_asset`.
       * * `raising_asset` - Asset being exchanged for `offering_asset` on investment.
       * * `tiers` - Price tiers to charge investors on investment.
       * * `venue_id` - Venue to handle settlement.
       * * `start` - Fundraiser start time, if `None` the fundraiser will start immediately.
       * * `end` - Fundraiser end time, if `None` the fundraiser will never expire.
       * * `minimum_investment` - Minimum amount of `raising_asset` that an investor needs to spend to invest in this raise.
       * * `fundraiser_name` - Fundraiser name, only used in the UIs.
       *
       * # Permissions
       * * Asset
       * * Portfolio
       **/
      createFundraiser: AugmentedSubmittable<
        (
          offeringPortfolio: PortfolioId | { did?: any; kind?: any } | string | Uint8Array,
          offeringAsset: Ticker | string | Uint8Array,
          raisingPortfolio: PortfolioId | { did?: any; kind?: any } | string | Uint8Array,
          raisingAsset: Ticker | string | Uint8Array,
          tiers:
            | Vec<PriceTier>
            | (PriceTier | { total?: any; price?: any } | string | Uint8Array)[],
          venueId: VenueId | AnyNumber | Uint8Array,
          start: Option<Moment> | null | object | string | Uint8Array,
          end: Option<Moment> | null | object | string | Uint8Array,
          minimumInvestment: Balance | AnyNumber | Uint8Array,
          fundraiserName: FundraiserName | string
        ) => SubmittableExtrinsic<ApiType>,
        [
          PortfolioId,
          Ticker,
          PortfolioId,
          Ticker,
          Vec<PriceTier>,
          VenueId,
          Option<Moment>,
          Option<Moment>,
          Balance,
          FundraiserName
        ]
      >;
      /**
       * Freeze a fundraiser.
       *
       * * `offering_asset` - Asset to freeze.
       * * `id` - ID of the fundraiser to freeze.
       *
       * # Permissions
       * * Asset
       **/
      freezeFundraiser: AugmentedSubmittable<
        (
          offeringAsset: Ticker | string | Uint8Array,
          id: FundraiserId | AnyNumber | Uint8Array
        ) => SubmittableExtrinsic<ApiType>,
        [Ticker, FundraiserId]
      >;
      /**
       * Invest in a fundraiser.
       *
       * * `investment_portfolio` - Portfolio that `offering_asset` will be deposited in.
       * * `funding_portfolio` - Portfolio that will fund the investment.
       * * `offering_asset` - Asset to invest in.
       * * `id` - ID of the fundraiser to invest in.
       * * `purchase_amount` - Amount of `offering_asset` to purchase.
       * * `max_price` - Maximum price to pay per unit of `offering_asset`, If `None`there are no constraints on price.
       * * `receipt` - Off-chain receipt to use instead of on-chain balance in `funding_portfolio`.
       *
       * # Permissions
       * * Portfolio
       **/
      invest: AugmentedSubmittable<
        (
          investmentPortfolio: PortfolioId | { did?: any; kind?: any } | string | Uint8Array,
          fundingPortfolio: PortfolioId | { did?: any; kind?: any } | string | Uint8Array,
          offeringAsset: Ticker | string | Uint8Array,
          id: FundraiserId | AnyNumber | Uint8Array,
          purchaseAmount: Balance | AnyNumber | Uint8Array,
          maxPrice: Option<Balance> | null | object | string | Uint8Array,
          receipt: Option<ReceiptDetails> | null | object | string | Uint8Array
        ) => SubmittableExtrinsic<ApiType>,
        [
          PortfolioId,
          PortfolioId,
          Ticker,
          FundraiserId,
          Balance,
          Option<Balance>,
          Option<ReceiptDetails>
        ]
      >;
      /**
       * Modify the time window a fundraiser is active
       *
       * * `offering_asset` - Asset to modify.
       * * `id` - ID of the fundraiser to modify.
       * * `start` - New start of the fundraiser.
       * * `end` - New end of the fundraiser to modify.
       *
       * # Permissions
       * * Asset
       **/
      modifyFundraiserWindow: AugmentedSubmittable<
        (
          offeringAsset: Ticker | string | Uint8Array,
          id: FundraiserId | AnyNumber | Uint8Array,
          start: Moment | AnyNumber | Uint8Array,
          end: Option<Moment> | null | object | string | Uint8Array
        ) => SubmittableExtrinsic<ApiType>,
        [Ticker, FundraiserId, Moment, Option<Moment>]
      >;
      /**
       * Stop a fundraiser.
       *
       * * `offering_asset` - Asset to stop.
       * * `id` - ID of the fundraiser to stop.
       *
       * # Permissions
       * * Asset
       **/
      stop: AugmentedSubmittable<
        (
          offeringAsset: Ticker | string | Uint8Array,
          id: FundraiserId | AnyNumber | Uint8Array
        ) => SubmittableExtrinsic<ApiType>,
        [Ticker, FundraiserId]
      >;
      /**
       * Unfreeze a fundraiser.
       *
       * * `offering_asset` - Asset to unfreeze.
       * * `id` - ID of the fundraiser to unfreeze.
       *
       * # Permissions
       * * Asset
       **/
      unfreezeFundraiser: AugmentedSubmittable<
        (
          offeringAsset: Ticker | string | Uint8Array,
          id: FundraiserId | AnyNumber | Uint8Array
        ) => SubmittableExtrinsic<ApiType>,
        [Ticker, FundraiserId]
      >;
    };
    sudo: {
      /**
       * Authenticates the current sudo key and sets the given AccountId (`new`) as the new sudo key.
       *
       * The dispatch origin for this call must be _Signed_.
       *
       * # <weight>
       * - O(1).
       * - Limited storage reads.
       * - One DB change.
       * # </weight>
       **/
      setKey: AugmentedSubmittable<
        (
          updated:
            | LookupSource
            | { Id: any }
            | { Index: any }
            | { Raw: any }
            | { Address32: any }
            | { Address20: any }
            | string
            | Uint8Array
        ) => SubmittableExtrinsic<ApiType>,
        [LookupSource]
      >;
      /**
       * Authenticates the sudo key and dispatches a function call with `Root` origin.
       *
       * The dispatch origin for this call must be _Signed_.
       *
       * # <weight>
       * - O(1).
       * - Limited storage reads.
       * - One DB write (event).
       * - Weight of derivative `call` execution + 10,000.
       * # </weight>
       **/
      sudo: AugmentedSubmittable<
        (
          call: Call | { callIndex?: any; args?: any } | string | Uint8Array
        ) => SubmittableExtrinsic<ApiType>,
        [Call]
      >;
      /**
       * Authenticates the sudo key and dispatches a function call with `Signed` origin from
       * a given account.
       *
       * The dispatch origin for this call must be _Signed_.
       *
       * # <weight>
       * - O(1).
       * - Limited storage reads.
       * - One DB write (event).
       * - Weight of derivative `call` execution + 10,000.
       * # </weight>
       **/
      sudoAs: AugmentedSubmittable<
        (
          who:
            | LookupSource
            | { Id: any }
            | { Index: any }
            | { Raw: any }
            | { Address32: any }
            | { Address20: any }
            | string
            | Uint8Array,
          call: Call | { callIndex?: any; args?: any } | string | Uint8Array
        ) => SubmittableExtrinsic<ApiType>,
        [LookupSource, Call]
      >;
      /**
       * Authenticates the sudo key and dispatches a function call with `Root` origin.
       * This function does not check the weight of the call, and instead allows the
       * Sudo user to specify the weight of the call.
       *
       * The dispatch origin for this call must be _Signed_.
       *
       * # <weight>
       * - O(1).
       * - The weight of this call is defined by the caller.
       * # </weight>
       **/
      sudoUncheckedWeight: AugmentedSubmittable<
        (
          call: Call | { callIndex?: any; args?: any } | string | Uint8Array,
          weight: Weight | AnyNumber | Uint8Array
        ) => SubmittableExtrinsic<ApiType>,
        [Call, Weight]
      >;
    };
    system: {
      /**
       * A dispatch that will fill the block weight up to the given ratio.
       **/
      fillBlock: AugmentedSubmittable<
        (ratio: Perbill | AnyNumber | Uint8Array) => SubmittableExtrinsic<ApiType>,
        [Perbill]
      >;
      /**
       * Kill all storage items with a key that starts with the given prefix.
       *
       * **NOTE:** We rely on the Root origin to provide us the number of subkeys under
       * the prefix we are removing to accurately calculate the weight of this function.
       *
       * # <weight>
       * - `O(P)` where `P` amount of keys with prefix `prefix`
       * - `P` storage deletions.
       * - Base Weight: 0.834 * P µs
       * - Writes: Number of subkeys + 1
       * # </weight>
       **/
      killPrefix: AugmentedSubmittable<
        (
          prefix: Key | string | Uint8Array,
          subkeys: u32 | AnyNumber | Uint8Array
        ) => SubmittableExtrinsic<ApiType>,
        [Key, u32]
      >;
      /**
       * Kill some items from storage.
       *
       * # <weight>
       * - `O(IK)` where `I` length of `keys` and `K` length of one key
       * - `I` storage deletions.
       * - Base Weight: .378 * i µs
       * - Writes: Number of items
       * # </weight>
       **/
      killStorage: AugmentedSubmittable<
        (keys: Vec<Key> | (Key | string | Uint8Array)[]) => SubmittableExtrinsic<ApiType>,
        [Vec<Key>]
      >;
      /**
       * Make some on-chain remark.
       *
       * # <weight>
       * - `O(1)`
       * - Base Weight: 0.665 µs, independent of remark length.
       * - No DB operations.
       * # </weight>
       **/
      remark: AugmentedSubmittable<
        (remark: Bytes | string | Uint8Array) => SubmittableExtrinsic<ApiType>,
        [Bytes]
      >;
      /**
       * Set the new changes trie configuration.
       *
       * # <weight>
       * - `O(1)`
       * - 1 storage write or delete (codec `O(1)`).
       * - 1 call to `deposit_log`: Uses `append` API, so O(1)
       * - Base Weight: 7.218 µs
       * - DB Weight:
       * - Writes: Changes Trie, System Digest
       * # </weight>
       **/
      setChangesTrieConfig: AugmentedSubmittable<
        (
          changesTrieConfig: Option<ChangesTrieConfiguration> | null | object | string | Uint8Array
        ) => SubmittableExtrinsic<ApiType>,
        [Option<ChangesTrieConfiguration>]
      >;
      /**
       * Set the new runtime code.
       *
       * # <weight>
       * - `O(C + S)` where `C` length of `code` and `S` complexity of `can_set_code`
       * - 1 storage write (codec `O(C)`).
       * - 1 call to `can_set_code`: `O(S)` (calls `sp_io::misc::runtime_version` which is expensive).
       * - 1 event.
       * The weight of this function is dependent on the runtime, but generally this is very expensive.
       * We will treat this as a full block.
       * # </weight>
       **/
      setCode: AugmentedSubmittable<
        (code: Bytes | string | Uint8Array) => SubmittableExtrinsic<ApiType>,
        [Bytes]
      >;
      /**
       * Set the new runtime code without doing any checks of the given `code`.
       *
       * # <weight>
       * - `O(C)` where `C` length of `code`
       * - 1 storage write (codec `O(C)`).
       * - 1 event.
       * The weight of this function is dependent on the runtime. We will treat this as a full block.
       * # </weight>
       **/
      setCodeWithoutChecks: AugmentedSubmittable<
        (code: Bytes | string | Uint8Array) => SubmittableExtrinsic<ApiType>,
        [Bytes]
      >;
      /**
       * Set the number of pages in the WebAssembly environment's heap.
       *
       * # <weight>
       * - `O(1)`
       * - 1 storage write.
       * - Base Weight: 1.405 µs
       * - 1 write to HEAP_PAGES
       * # </weight>
       **/
      setHeapPages: AugmentedSubmittable<
        (pages: u64 | AnyNumber | Uint8Array) => SubmittableExtrinsic<ApiType>,
        [u64]
      >;
      /**
       * Set some items of storage.
       *
       * # <weight>
       * - `O(I)` where `I` length of `items`
       * - `I` storage writes (`O(1)`).
       * - Base Weight: 0.568 * i µs
       * - Writes: Number of items
       * # </weight>
       **/
      setStorage: AugmentedSubmittable<
        (items: Vec<KeyValue> | KeyValue[]) => SubmittableExtrinsic<ApiType>,
        [Vec<KeyValue>]
      >;
    };
    technicalCommittee: {
      /**
       * Changes the time after which a proposal expires.
       *
       * # Arguments
       * * `expiry` - The new expiry time.
       **/
      setExpiresAfter: AugmentedSubmittable<
        (
          expiry: MaybeBlock | { Some: any } | { None: any } | string | Uint8Array
        ) => SubmittableExtrinsic<ApiType>,
        [MaybeBlock]
      >;
      /**
       * Changes the release coordinator.
       *
       * # Arguments
       * * `id` - The DID of the new release coordinator.
       *
       * # Errors
       * * `NotAMember`, If the new coordinator `id` is not part of the committee.
       **/
      setReleaseCoordinator: AugmentedSubmittable<
        (id: IdentityId | string | Uint8Array) => SubmittableExtrinsic<ApiType>,
        [IdentityId]
      >;
      /**
       * Change the vote threshold the determines the winning proposal.
       * For e.g., for a simple majority use (1, 2) which represents the in-equation ">= 1/2".
       *
       * # Arguments
       * * `n` - Numerator of the fraction representing vote threshold.
       * * `d` - Denominator of the fraction representing vote threshold.
       **/
      setVoteThreshold: AugmentedSubmittable<
        (
          n: u32 | AnyNumber | Uint8Array,
          d: u32 | AnyNumber | Uint8Array
        ) => SubmittableExtrinsic<ApiType>,
        [u32, u32]
      >;
      /**
       * Votes `approve`ingly (or not, if `false`)
       * on an existing `proposal` given by its hash, `index`.
       *
       * # Arguments
       * * `proposal` - A hash of the proposal to be voted on.
       * * `index` - The proposal index.
       * * `approve` - If `true` than this is a `for` vote, and `against` otherwise.
       *
       * # Errors
       * * `NotAMember`, if the `origin` is not a member of this committee.
       **/
      vote: AugmentedSubmittable<
        (
          proposal: Hash | string | Uint8Array,
          index: ProposalIndex | AnyNumber | Uint8Array,
          approve: bool | boolean | Uint8Array
        ) => SubmittableExtrinsic<ApiType>,
        [Hash, ProposalIndex, bool]
      >;
      /**
       * Proposes to the committee that `call` should be executed in its name.
       * Alternatively, if the hash of `call` has already been recorded, i.e., already proposed,
       * then this call counts as a vote, i.e., as if `vote_by_hash` was called.
       *
       * # Weight
       *
       * The weight of this dispatchable is that of `call` as well as the complexity
       * for recording the vote itself.
       *
       * # Arguments
       * * `approve` - is this an approving vote?
       * If the proposal doesn't exist, passing `false` will result in error `FirstVoteReject`.
       * * `call` - the call to propose for execution.
       *
       * # Errors
       * * `FirstVoteReject`, if `call` hasn't been proposed and `approve == false`.
       * * `NotAMember`, if the `origin` is not a member of this committee.
       **/
      voteOrPropose: AugmentedSubmittable<
        (
          approve: bool | boolean | Uint8Array,
          call: Call | { callIndex?: any; args?: any } | string | Uint8Array
        ) => SubmittableExtrinsic<ApiType>,
        [bool, Call]
      >;
    };
    technicalCommitteeMembership: {
      /**
       * Allows the calling member to *unilaterally quit* without this being subject to a GC
       * vote.
       *
       * # Arguments
       * * `origin` - Member of committee who wants to quit.
       *
       * # Error
       *
       * * Only primary key can abdicate.
       * * Last member of a group cannot abdicate.
       **/
      abdicateMembership: AugmentedSubmittable<() => SubmittableExtrinsic<ApiType>, []>;
      /**
       * Adds a member `who` to the group. May only be called from `AddOrigin` or root.
       *
       * # Arguments
       * * `origin` - Origin representing `AddOrigin` or root
       * * `who` - IdentityId to be added to the group.
       **/
      addMember: AugmentedSubmittable<
        (who: IdentityId | string | Uint8Array) => SubmittableExtrinsic<ApiType>,
        [IdentityId]
      >;
      /**
       * Disables a member at specific moment.
       *
       * Please note that if member is already revoked (a "valid member"), its revocation
       * time-stamp will be updated.
       *
       * Any disabled member should NOT allow to act like an active member of the group. For
       * instance, a disabled CDD member should NOT be able to generate a CDD claim. However any
       * generated claim issued before `at` would be considered as a valid one.
       *
       * If you want to invalidate any generated claim, you should use `Self::remove_member`.
       *
       * # Arguments
       * * `at` - Revocation time-stamp.
       * * `who` - Target member of the group.
       * * `expiry` - Time-stamp when `who` is removed from CDD. As soon as it is expired, the
       * generated claims will be "invalid" as `who` is not considered a member of the group.
       **/
      disableMember: AugmentedSubmittable<
        (
          who: IdentityId | string | Uint8Array,
          expiry: Option<Moment> | null | object | string | Uint8Array,
          at: Option<Moment> | null | object | string | Uint8Array
        ) => SubmittableExtrinsic<ApiType>,
        [IdentityId, Option<Moment>, Option<Moment>]
      >;
      /**
       * Removes a member `who` from the set. May only be called from `RemoveOrigin` or root.
       *
       * Any claim previously generated by this member is not valid as a group claim. For
       * instance, if a CDD member group generated a claim for a target identity and then it is
       * removed, that claim will be invalid.  In case you want to keep the validity of generated
       * claims, you have to use `Self::disable_member` function
       *
       * # Arguments
       * * `origin` - Origin representing `RemoveOrigin` or root
       * * `who` - IdentityId to be removed from the group.
       **/
      removeMember: AugmentedSubmittable<
        (who: IdentityId | string | Uint8Array) => SubmittableExtrinsic<ApiType>,
        [IdentityId]
      >;
      /**
       * Changes the membership to a new set, disregarding the existing membership.
       * May only be called from `ResetOrigin` or root.
       *
       * # Arguments
       * * `origin` - Origin representing `ResetOrigin` or root
       * * `members` - New set of identities
       **/
      resetMembers: AugmentedSubmittable<
        (
          members: Vec<IdentityId> | (IdentityId | string | Uint8Array)[]
        ) => SubmittableExtrinsic<ApiType>,
        [Vec<IdentityId>]
      >;
      /**
       * Change this group's limit for how many concurrent active members they may be.
       *
       * # Arguments
       * * `limit` - the number of active members there may be concurrently.
       **/
      setActiveMembersLimit: AugmentedSubmittable<
        (limit: MemberCount | AnyNumber | Uint8Array) => SubmittableExtrinsic<ApiType>,
        [MemberCount]
      >;
      /**
       * Swaps out one member `remove` for another member `add`.
       *
       * May only be called from `SwapOrigin` or root.
       *
       * # Arguments
       * * `origin` - Origin representing `SwapOrigin` or root
       * * `remove` - IdentityId to be removed from the group.
       * * `add` - IdentityId to be added in place of `remove`.
       **/
      swapMember: AugmentedSubmittable<
        (
          remove: IdentityId | string | Uint8Array,
          add: IdentityId | string | Uint8Array
        ) => SubmittableExtrinsic<ApiType>,
        [IdentityId, IdentityId]
      >;
    };
    testUtils: {
      /**
       * Emits an event with caller's identity and CDD status.
       **/
      getCddOf: AugmentedSubmittable<
        (of: AccountId | string | Uint8Array) => SubmittableExtrinsic<ApiType>,
        [AccountId]
      >;
      /**
       * Emits an event with caller's identity.
       **/
      getMyDid: AugmentedSubmittable<() => SubmittableExtrinsic<ApiType>, []>;
      /**
       * Registers a new Identity for the `target_account` and issues a CDD claim to it.
       * The Investor UID is generated deterministically by the hash of the generated DID and
       * then we fix it to be compliant with UUID v4.
       *
       * # See
       * - [RFC 4122: UUID](https://tools.ietf.org/html/rfc4122)
       *
       * # Failure
       * - `origin` has to be an active CDD provider. Inactive CDD providers cannot add new
       * claims.
       * - `target_account` (primary key of the new Identity) can be linked to just one and only
       * one identity.
       **/
      mockCddRegisterDid: AugmentedSubmittable<
        (targetAccount: AccountId | string | Uint8Array) => SubmittableExtrinsic<ApiType>,
        [AccountId]
      >;
      /**
       * Generates a new `IdentityID` for the caller, and issues a self-generated CDD claim.
       *
       * The caller account will be the primary key of that identity.
       * For each account of `secondary_keys`, a new `JoinIdentity` authorization is created, so
       * each of them will need to accept it before become part of this new `IdentityID`.
       *
       * # Errors
       * - `AlreadyLinked` if the caller account or if any of the given `secondary_keys` has already linked to an `IdentityID`
       * - `SecondaryKeysContainPrimaryKey` if `secondary_keys` contains the caller account.
       * - `DidAlreadyExists` if auto-generated DID already exists.
       **/
      registerDid: AugmentedSubmittable<
        (
          uid: InvestorUid | string | Uint8Array,
          secondaryKeys:
            | Vec<SecondaryKey>
            | (SecondaryKey | { signer?: any; permissions?: any } | string | Uint8Array)[]
        ) => SubmittableExtrinsic<ApiType>,
        [InvestorUid, Vec<SecondaryKey>]
      >;
    };
    timestamp: {
      /**
       * Set the current time.
       *
       * This call should be invoked exactly once per block. It will panic at the finalization
       * phase, if this call hasn't been invoked by that time.
       *
       * The timestamp should be greater than the previous one by the amount specified by
       * `MinimumPeriod`.
       *
       * The dispatch origin for this call must be `Inherent`.
       *
       * # <weight>
       * - `O(1)` (Note that implementations of `OnTimestampSet` must also be `O(1)`)
       * - 1 storage read and 1 storage mutation (codec `O(1)`). (because of `DidUpdate::take` in `on_finalize`)
       * - 1 event handler `on_timestamp_set`. Must be `O(1)`.
       * # </weight>
       **/
      set: AugmentedSubmittable<
        (now: Compact<Moment> | AnyNumber | Uint8Array) => SubmittableExtrinsic<ApiType>,
        [Compact<Moment>]
      >;
    };
    treasury: {
      /**
       * It transfers balances from treasury to each of beneficiaries and the specific amount
       * for each of them.
       *
       * # Error
       * * `BadOrigin`: Only root can execute transaction.
       * * `InsufficientBalance`: If treasury balances is not enough to cover all beneficiaries.
       **/
      disbursement: AugmentedSubmittable<
        (
          beneficiaries:
            | Vec<Beneficiary>
            | (Beneficiary | { id?: any; amount?: any } | string | Uint8Array)[]
        ) => SubmittableExtrinsic<ApiType>,
        [Vec<Beneficiary>]
      >;
      /**
       * It transfers the specific `amount` from `origin` account into treasury.
       *
       * Only accounts which are associated to an identity can make a donation to treasury.
       **/
      reimbursement: AugmentedSubmittable<
        (amount: BalanceOf | AnyNumber | Uint8Array) => SubmittableExtrinsic<ApiType>,
        [BalanceOf]
      >;
    };
    upgradeCommittee: {
      /**
       * Changes the time after which a proposal expires.
       *
       * # Arguments
       * * `expiry` - The new expiry time.
       **/
      setExpiresAfter: AugmentedSubmittable<
        (
          expiry: MaybeBlock | { Some: any } | { None: any } | string | Uint8Array
        ) => SubmittableExtrinsic<ApiType>,
        [MaybeBlock]
      >;
      /**
       * Changes the release coordinator.
       *
       * # Arguments
       * * `id` - The DID of the new release coordinator.
       *
       * # Errors
       * * `NotAMember`, If the new coordinator `id` is not part of the committee.
       **/
      setReleaseCoordinator: AugmentedSubmittable<
        (id: IdentityId | string | Uint8Array) => SubmittableExtrinsic<ApiType>,
        [IdentityId]
      >;
      /**
       * Change the vote threshold the determines the winning proposal.
       * For e.g., for a simple majority use (1, 2) which represents the in-equation ">= 1/2".
       *
       * # Arguments
       * * `n` - Numerator of the fraction representing vote threshold.
       * * `d` - Denominator of the fraction representing vote threshold.
       **/
      setVoteThreshold: AugmentedSubmittable<
        (
          n: u32 | AnyNumber | Uint8Array,
          d: u32 | AnyNumber | Uint8Array
        ) => SubmittableExtrinsic<ApiType>,
        [u32, u32]
      >;
      /**
       * Votes `approve`ingly (or not, if `false`)
       * on an existing `proposal` given by its hash, `index`.
       *
       * # Arguments
       * * `proposal` - A hash of the proposal to be voted on.
       * * `index` - The proposal index.
       * * `approve` - If `true` than this is a `for` vote, and `against` otherwise.
       *
       * # Errors
       * * `NotAMember`, if the `origin` is not a member of this committee.
       **/
      vote: AugmentedSubmittable<
        (
          proposal: Hash | string | Uint8Array,
          index: ProposalIndex | AnyNumber | Uint8Array,
          approve: bool | boolean | Uint8Array
        ) => SubmittableExtrinsic<ApiType>,
        [Hash, ProposalIndex, bool]
      >;
      /**
       * Proposes to the committee that `call` should be executed in its name.
       * Alternatively, if the hash of `call` has already been recorded, i.e., already proposed,
       * then this call counts as a vote, i.e., as if `vote_by_hash` was called.
       *
       * # Weight
       *
       * The weight of this dispatchable is that of `call` as well as the complexity
       * for recording the vote itself.
       *
       * # Arguments
       * * `approve` - is this an approving vote?
       * If the proposal doesn't exist, passing `false` will result in error `FirstVoteReject`.
       * * `call` - the call to propose for execution.
       *
       * # Errors
       * * `FirstVoteReject`, if `call` hasn't been proposed and `approve == false`.
       * * `NotAMember`, if the `origin` is not a member of this committee.
       **/
      voteOrPropose: AugmentedSubmittable<
        (
          approve: bool | boolean | Uint8Array,
          call: Call | { callIndex?: any; args?: any } | string | Uint8Array
        ) => SubmittableExtrinsic<ApiType>,
        [bool, Call]
      >;
    };
    upgradeCommitteeMembership: {
      /**
       * Allows the calling member to *unilaterally quit* without this being subject to a GC
       * vote.
       *
       * # Arguments
       * * `origin` - Member of committee who wants to quit.
       *
       * # Error
       *
       * * Only primary key can abdicate.
       * * Last member of a group cannot abdicate.
       **/
      abdicateMembership: AugmentedSubmittable<() => SubmittableExtrinsic<ApiType>, []>;
      /**
       * Adds a member `who` to the group. May only be called from `AddOrigin` or root.
       *
       * # Arguments
       * * `origin` - Origin representing `AddOrigin` or root
       * * `who` - IdentityId to be added to the group.
       **/
      addMember: AugmentedSubmittable<
        (who: IdentityId | string | Uint8Array) => SubmittableExtrinsic<ApiType>,
        [IdentityId]
      >;
      /**
       * Disables a member at specific moment.
       *
       * Please note that if member is already revoked (a "valid member"), its revocation
       * time-stamp will be updated.
       *
       * Any disabled member should NOT allow to act like an active member of the group. For
       * instance, a disabled CDD member should NOT be able to generate a CDD claim. However any
       * generated claim issued before `at` would be considered as a valid one.
       *
       * If you want to invalidate any generated claim, you should use `Self::remove_member`.
       *
       * # Arguments
       * * `at` - Revocation time-stamp.
       * * `who` - Target member of the group.
       * * `expiry` - Time-stamp when `who` is removed from CDD. As soon as it is expired, the
       * generated claims will be "invalid" as `who` is not considered a member of the group.
       **/
      disableMember: AugmentedSubmittable<
        (
          who: IdentityId | string | Uint8Array,
          expiry: Option<Moment> | null | object | string | Uint8Array,
          at: Option<Moment> | null | object | string | Uint8Array
        ) => SubmittableExtrinsic<ApiType>,
        [IdentityId, Option<Moment>, Option<Moment>]
      >;
      /**
       * Removes a member `who` from the set. May only be called from `RemoveOrigin` or root.
       *
       * Any claim previously generated by this member is not valid as a group claim. For
       * instance, if a CDD member group generated a claim for a target identity and then it is
       * removed, that claim will be invalid.  In case you want to keep the validity of generated
       * claims, you have to use `Self::disable_member` function
       *
       * # Arguments
       * * `origin` - Origin representing `RemoveOrigin` or root
       * * `who` - IdentityId to be removed from the group.
       **/
      removeMember: AugmentedSubmittable<
        (who: IdentityId | string | Uint8Array) => SubmittableExtrinsic<ApiType>,
        [IdentityId]
      >;
      /**
       * Changes the membership to a new set, disregarding the existing membership.
       * May only be called from `ResetOrigin` or root.
       *
       * # Arguments
       * * `origin` - Origin representing `ResetOrigin` or root
       * * `members` - New set of identities
       **/
      resetMembers: AugmentedSubmittable<
        (
          members: Vec<IdentityId> | (IdentityId | string | Uint8Array)[]
        ) => SubmittableExtrinsic<ApiType>,
        [Vec<IdentityId>]
      >;
      /**
       * Change this group's limit for how many concurrent active members they may be.
       *
       * # Arguments
       * * `limit` - the number of active members there may be concurrently.
       **/
      setActiveMembersLimit: AugmentedSubmittable<
        (limit: MemberCount | AnyNumber | Uint8Array) => SubmittableExtrinsic<ApiType>,
        [MemberCount]
      >;
      /**
       * Swaps out one member `remove` for another member `add`.
       *
       * May only be called from `SwapOrigin` or root.
       *
       * # Arguments
       * * `origin` - Origin representing `SwapOrigin` or root
       * * `remove` - IdentityId to be removed from the group.
       * * `add` - IdentityId to be added in place of `remove`.
       **/
      swapMember: AugmentedSubmittable<
        (
          remove: IdentityId | string | Uint8Array,
          add: IdentityId | string | Uint8Array
        ) => SubmittableExtrinsic<ApiType>,
        [IdentityId, IdentityId]
      >;
    };
    utility: {
      /**
       * Dispatch multiple calls from the sender's origin.
       *
       * This will execute until the first one fails and then stop.
       *
       * May be called from root or a signed origin.
       *
       * # Parameters
       * - `calls`: The calls to be dispatched from the same origin.
       *
       * # Weight
       * - The sum of the weights of the `calls`.
       * - One event.
       *
       * This will return `Ok` in all circumstances except an unsigned origin. To determine the success of the batch, an
       * event is deposited. If a call failed and the batch was interrupted, then the
       * `BatchInterrupted` event is deposited, along with the number of successful calls made
       * and the error of the failed call. If all were successful, then the `BatchCompleted`
       * event is deposited.
       **/
      batch: AugmentedSubmittable<
        (
          calls: Vec<Call> | (Call | { callIndex?: any; args?: any } | string | Uint8Array)[]
        ) => SubmittableExtrinsic<ApiType>,
        [Vec<Call>]
      >;
      /**
       * Dispatch multiple calls from the sender's origin.
       *
       * This will execute all calls, in order, stopping at the first failure,
       * in which case the state changes are rolled back.
       * On failure, an event `BatchInterrupted(failure_idx, error)` is deposited.
       *
       * May be called from root or a signed origin.
       *
       * # Parameters
       * - `calls`: The calls to be dispatched from the same origin.
       *
       * # Weight
       * - The sum of the weights of the `calls`.
       * - One event.
       *
       * This will return `Ok` in all circumstances except an unsigned origin.
       * To determine the success of the batch, an event is deposited.
       * If any call failed, then `BatchInterrupted` is deposited.
       * If all were successful, then the `BatchCompleted` event is deposited.
       **/
      batchAtomic: AugmentedSubmittable<
        (
          calls: Vec<Call> | (Call | { callIndex?: any; args?: any } | string | Uint8Array)[]
        ) => SubmittableExtrinsic<ApiType>,
        [Vec<Call>]
      >;
      /**
       * Dispatch multiple calls from the sender's origin.
       *
       * This will execute all calls, in order, irrespective of failures.
       * Any failures will be available in a `BatchOptimisticFailed` event.
       *
       * May be called from root or a signed origin.
       *
       * # Parameters
       * - `calls`: The calls to be dispatched from the same origin.
       *
       *
       * # Weight
       * - The sum of the weights of the `calls`.
       * - One event.
       *
       * This will return `Ok` in all circumstances except an unsigned origin.
       * To determine the success of the batch, an event is deposited.
       * If any call failed, then `BatchOptimisticFailed` is deposited,
       * with a vector of event counts for each call as well as a vector
       * of errors.
       * If all were successful, then the `BatchCompleted` event is deposited.
       **/
      batchOptimistic: AugmentedSubmittable<
        (
          calls: Vec<Call> | (Call | { callIndex?: any; args?: any } | string | Uint8Array)[]
        ) => SubmittableExtrinsic<ApiType>,
        [Vec<Call>]
      >;
      /**
       * Relay a call for a target from an origin
       *
       * Relaying in this context refers to the ability of origin to make a call on behalf of
       * target.
       *
       * Fees are charged to origin
       *
       * # Parameters
       * - `target`: Account to be relayed
       * - `signature`: Signature from target authorizing the relay
       * - `call`: Call to be relayed on behalf of target
       *
       **/
      relayTx: AugmentedSubmittable<
        (
          target: AccountId | string | Uint8Array,
          signature:
            | OffChainSignature
            | { Ed25519: any }
            | { Sr25519: any }
            | { Ecdsa: any }
            | string
            | Uint8Array,
          call: UniqueCall | { nonce?: any; call?: any } | string | Uint8Array
        ) => SubmittableExtrinsic<ApiType>,
        [AccountId, OffChainSignature, UniqueCall]
      >;
    };
  }

  export interface SubmittableExtrinsics<ApiType extends ApiTypes>
    extends AugmentedSubmittables<ApiType> {
    (extrinsic: Call | Extrinsic | Uint8Array | string): SubmittableExtrinsic<ApiType>;
  }
}<|MERGE_RESOLUTION|>--- conflicted
+++ resolved
@@ -66,10 +66,7 @@
   FundraiserName,
   IdentityId,
   InstructionId,
-<<<<<<< HEAD
-=======
   InvestorUid,
->>>>>>> 42dba579
   InvestorZKProofData,
   ItnRewardStatus,
   Leg,
@@ -2600,8 +2597,6 @@
         [IdentityId, ClaimType, Option<Scope>]
       >;
       /**
-<<<<<<< HEAD
-=======
        * Call this with the new primary key. By invoking this method, caller accepts authorization
        * to become the new primary key of the issuing identity. If a CDD service provider approved
        * this change, (or this is not required), primary key of the DID is updated.
@@ -2625,7 +2620,6 @@
         [u64, Option<u64>]
       >;
       /**
->>>>>>> 42dba579
        * Sets permissions for an specific `target_key` key.
        *
        * Only the primary key of an identity is able to set secondary key permissions.

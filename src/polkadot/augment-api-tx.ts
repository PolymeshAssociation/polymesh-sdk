--- conflicted
+++ resolved
@@ -30,10 +30,7 @@
   BTreeSetStatUpdate,
   BTreeSetTransferCondition,
   ConfidentialIdentityClaimProofsScopeClaimProof,
-<<<<<<< HEAD
   FrameSupportScheduleMaybeHashed,
-=======
->>>>>>> 24504670
   PalletAssetCheckpointScheduleSpec,
   PalletAssetClassicTickerImport,
   PalletAssetTickerRegistrationConfig,
@@ -64,10 +61,7 @@
   PalletUtilityUniqueCall,
   PolymeshCommonUtilitiesBalancesMemo,
   PolymeshCommonUtilitiesIdentitySecondaryKeyWithAuth,
-<<<<<<< HEAD
   PolymeshCommonUtilitiesIdentitySecondaryKeyWithAuthV1,
-=======
->>>>>>> 24504670
   PolymeshCommonUtilitiesMaybeBlock,
   PolymeshCommonUtilitiesProtocolFeeProtocolOp,
   PolymeshPrimitivesAgentAgentGroup,
@@ -92,10 +86,6 @@
   PolymeshPrimitivesInvestorZkproofDataV1InvestorZKProofData,
   PolymeshPrimitivesPosRatio,
   PolymeshPrimitivesSecondaryKey,
-<<<<<<< HEAD
-=======
-  PolymeshPrimitivesSecondaryKeyApiLegacyPermissions,
->>>>>>> 24504670
   PolymeshPrimitivesSecondaryKeyPermissions,
   PolymeshPrimitivesSecondaryKeySignatory,
   PolymeshPrimitivesStatisticsAssetScope,
@@ -103,16 +93,11 @@
   PolymeshPrimitivesSubsetSubsetRestrictionPalletPermissions,
   PolymeshPrimitivesTicker,
   PolymeshPrimitivesTransferComplianceTransferConditionExemptKey,
-  PolymeshRuntimeDevelopRuntimeSessionKeys,
+  PolymeshRuntimeCiRuntimeSessionKeys,
   SpConsensusBabeDigestsNextConfigDescriptor,
   SpConsensusSlotsEquivocationProof,
-<<<<<<< HEAD
   SpFinalityGrandpaEquivocationProof,
   SpNposElectionsElectionScore,
-=======
-  SpCoreChangesTrieChangesTrieConfiguration,
-  SpFinalityGrandpaEquivocationProof,
->>>>>>> 24504670
   SpRuntimeHeader,
   SpRuntimeMultiSignature,
   SpSessionMembershipProof,
@@ -270,7 +255,6 @@
             | Uint8Array,
           identifiers:
             | Vec<PolymeshPrimitivesAssetIdentifier>
-<<<<<<< HEAD
             | (
                 | PolymeshPrimitivesAssetIdentifier
                 | { CUSIP: any }
@@ -305,8 +289,6 @@
           customAssetType: Bytes | string | Uint8Array,
           identifiers:
             | Vec<PolymeshPrimitivesAssetIdentifier>
-=======
->>>>>>> 24504670
             | (
                 | PolymeshPrimitivesAssetIdentifier
                 | { CUSIP: any }
@@ -324,42 +306,6 @@
           Bytes,
           PolymeshPrimitivesTicker,
           bool,
-<<<<<<< HEAD
-=======
-          PolymeshPrimitivesAssetAssetType,
-          Vec<PolymeshPrimitivesAssetIdentifier>,
-          Option<Bytes>,
-          bool
-        ]
-      >;
-      /**
-       * Utility extrinsic to batch `create_asset` and `register_custom_asset_type`.
-       **/
-      createAssetWithCustomType: AugmentedSubmittable<
-        (
-          name: Bytes | string | Uint8Array,
-          ticker: PolymeshPrimitivesTicker | string | Uint8Array,
-          divisible: bool | boolean | Uint8Array,
-          customAssetType: Bytes | string | Uint8Array,
-          identifiers:
-            | Vec<PolymeshPrimitivesAssetIdentifier>
-            | (
-                | PolymeshPrimitivesAssetIdentifier
-                | { CUSIP: any }
-                | { CINS: any }
-                | { ISIN: any }
-                | { LEI: any }
-                | string
-                | Uint8Array
-              )[],
-          fundingRound: Option<Bytes> | null | object | string | Uint8Array,
-          disableIu: bool | boolean | Uint8Array
-        ) => SubmittableExtrinsic<ApiType>,
-        [
-          Bytes,
-          PolymeshPrimitivesTicker,
-          bool,
->>>>>>> 24504670
           Bytes,
           Vec<PolymeshPrimitivesAssetIdentifier>,
           Option<Bytes>,
@@ -481,7 +427,6 @@
             | object
             | string
             | Uint8Array
-<<<<<<< HEAD
         ) => SubmittableExtrinsic<ApiType>,
         [
           PolymeshPrimitivesTicker,
@@ -513,39 +458,6 @@
             | string
             | Uint8Array
         ) => SubmittableExtrinsic<ApiType>,
-=======
-        ) => SubmittableExtrinsic<ApiType>,
-        [
-          PolymeshPrimitivesTicker,
-          Bytes,
-          PolymeshPrimitivesAssetMetadataAssetMetadataSpec,
-          Bytes,
-          Option<PolymeshPrimitivesAssetMetadataAssetMetadataValueDetail>
-        ]
-      >;
-      /**
-       * Registers asset metadata global type.
-       *
-       * # Arguments
-       * * `origin` is a signer that has permissions to act as an agent of `ticker`.
-       * * `name` Metadata name.
-       * * `spec` Metadata type definition.
-       *
-       * # Errors
-       * * `AssetMetadataGlobalKeyAlreadyExists` if a globa metadata type with `name` already exists.
-       * * `AssetMetadataNameMaxLengthExceeded` if the metadata `name` exceeds the maximum length.
-       * * `AssetMetadataTypeDefMaxLengthExceeded` if the metadata `spec` type definition exceeds the maximum length.
-       **/
-      registerAssetMetadataGlobalType: AugmentedSubmittable<
-        (
-          name: Bytes | string | Uint8Array,
-          spec:
-            | PolymeshPrimitivesAssetMetadataAssetMetadataSpec
-            | { url?: any; description?: any; typeDef?: any }
-            | string
-            | Uint8Array
-        ) => SubmittableExtrinsic<ApiType>,
->>>>>>> 24504670
         [Bytes, PolymeshPrimitivesAssetMetadataAssetMetadataSpec]
       >;
       /**
@@ -1988,6 +1900,136 @@
         [PolymeshPrimitivesTicker]
       >;
     };
+    contracts: {
+      /**
+       * Makes a call to an account, optionally transferring some balance.
+       *
+       * # Parameters
+       *
+       * * `dest`: Address of the contract to call.
+       * * `value`: The balance to transfer from the `origin` to `dest`.
+       * * `gas_limit`: The gas limit enforced when executing the constructor.
+       * * `storage_deposit_limit`: The maximum amount of balance that can be charged from the
+       * caller to pay for the storage consumed.
+       * * `data`: The input data to pass to the contract.
+       *
+       * * If the account is a smart-contract account, the associated code will be
+       * executed and any value will be transferred.
+       * * If the account is a regular account, any value will be transferred.
+       * * If no account exists and the call value is not less than `existential_deposit`,
+       * a regular account will be created and any value will be transferred.
+       **/
+      call: AugmentedSubmittable<
+        (
+          dest:
+            | MultiAddress
+            | { Id: any }
+            | { Index: any }
+            | { Raw: any }
+            | { Address32: any }
+            | { Address20: any }
+            | string
+            | Uint8Array,
+          value: Compact<u128> | AnyNumber | Uint8Array,
+          gasLimit: Compact<u64> | AnyNumber | Uint8Array,
+          storageDepositLimit: Option<Compact<u128>> | null | object | string | Uint8Array,
+          data: Bytes | string | Uint8Array
+        ) => SubmittableExtrinsic<ApiType>,
+        [MultiAddress, Compact<u128>, Compact<u64>, Option<Compact<u128>>, Bytes]
+      >;
+      /**
+       * Instantiates a contract from a previously deployed wasm binary.
+       *
+       * This function is identical to [`Self::instantiate_with_code`] but without the
+       * code deployment step. Instead, the `code_hash` of an on-chain deployed wasm binary
+       * must be supplied.
+       **/
+      instantiate: AugmentedSubmittable<
+        (
+          value: Compact<u128> | AnyNumber | Uint8Array,
+          gasLimit: Compact<u64> | AnyNumber | Uint8Array,
+          storageDepositLimit: Option<Compact<u128>> | null | object | string | Uint8Array,
+          codeHash: H256 | string | Uint8Array,
+          data: Bytes | string | Uint8Array,
+          salt: Bytes | string | Uint8Array
+        ) => SubmittableExtrinsic<ApiType>,
+        [Compact<u128>, Compact<u64>, Option<Compact<u128>>, H256, Bytes, Bytes]
+      >;
+      /**
+       * Instantiates a new contract from the supplied `code` optionally transferring
+       * some balance.
+       *
+       * This dispatchable has the same effect as calling [`Self::upload_code`] +
+       * [`Self::instantiate`]. Bundling them together provides efficiency gains. Please
+       * also check the documentation of [`Self::upload_code`].
+       *
+       * # Parameters
+       *
+       * * `value`: The balance to transfer from the `origin` to the newly created contract.
+       * * `gas_limit`: The gas limit enforced when executing the constructor.
+       * * `storage_deposit_limit`: The maximum amount of balance that can be charged/reserved
+       * from the caller to pay for the storage consumed.
+       * * `code`: The contract code to deploy in raw bytes.
+       * * `data`: The input data to pass to the contract constructor.
+       * * `salt`: Used for the address derivation. See [`Pallet::contract_address`].
+       *
+       * Instantiation is executed as follows:
+       *
+       * - The supplied `code` is instrumented, deployed, and a `code_hash` is created for that
+       * code.
+       * - If the `code_hash` already exists on the chain the underlying `code` will be shared.
+       * - The destination address is computed based on the sender, code_hash and the salt.
+       * - The smart-contract account is created at the computed address.
+       * - The `value` is transferred to the new account.
+       * - The `deploy` function is executed in the context of the newly-created account.
+       **/
+      instantiateWithCode: AugmentedSubmittable<
+        (
+          value: Compact<u128> | AnyNumber | Uint8Array,
+          gasLimit: Compact<u64> | AnyNumber | Uint8Array,
+          storageDepositLimit: Option<Compact<u128>> | null | object | string | Uint8Array,
+          code: Bytes | string | Uint8Array,
+          data: Bytes | string | Uint8Array,
+          salt: Bytes | string | Uint8Array
+        ) => SubmittableExtrinsic<ApiType>,
+        [Compact<u128>, Compact<u64>, Option<Compact<u128>>, Bytes, Bytes, Bytes]
+      >;
+      /**
+       * Remove the code stored under `code_hash` and refund the deposit to its owner.
+       *
+       * A code can only be removed by its original uploader (its owner) and only if it is
+       * not used by any contract.
+       **/
+      removeCode: AugmentedSubmittable<
+        (codeHash: H256 | string | Uint8Array) => SubmittableExtrinsic<ApiType>,
+        [H256]
+      >;
+      /**
+       * Upload new `code` without instantiating a contract from it.
+       *
+       * If the code does not already exist a deposit is reserved from the caller
+       * and unreserved only when [`Self::remove_code`] is called. The size of the reserve
+       * depends on the instrumented size of the the supplied `code`.
+       *
+       * If the code already exists in storage it will still return `Ok` and upgrades
+       * the in storage version to the current
+       * [`InstructionWeights::version`](InstructionWeights).
+       *
+       * # Note
+       *
+       * Anyone can instantiate a contract from any uploaded code and thus prevent its removal.
+       * To avoid this situation a constructor could employ access control so that it can
+       * only be instantiated by permissioned entities. The same is true when uploading
+       * through [`Self::instantiate_with_code`].
+       **/
+      uploadCode: AugmentedSubmittable<
+        (
+          code: Bytes | string | Uint8Array,
+          storageDepositLimit: Option<Compact<u128>> | null | object | string | Uint8Array
+        ) => SubmittableExtrinsic<ApiType>,
+        [Bytes, Option<Compact<u128>>]
+      >;
+    };
     corporateAction: {
       /**
        * Changes the record date of the CA identified by `ca_id`.
@@ -2917,7 +2959,6 @@
         (
           additionalKeys:
             | Vec<PolymeshCommonUtilitiesIdentitySecondaryKeyWithAuth>
-<<<<<<< HEAD
             | (
                 | PolymeshCommonUtilitiesIdentitySecondaryKeyWithAuth
                 | { secondaryKey?: any; authSignature?: any }
@@ -2937,21 +2978,13 @@
             | Vec<PolymeshCommonUtilitiesIdentitySecondaryKeyWithAuthV1>
             | (
                 | PolymeshCommonUtilitiesIdentitySecondaryKeyWithAuthV1
-=======
-            | (
-                | PolymeshCommonUtilitiesIdentitySecondaryKeyWithAuth
->>>>>>> 24504670
                 | { secondaryKey?: any; authSignature?: any }
                 | string
                 | Uint8Array
               )[],
           expiresAt: u64 | AnyNumber | Uint8Array
         ) => SubmittableExtrinsic<ApiType>,
-<<<<<<< HEAD
         [Vec<PolymeshCommonUtilitiesIdentitySecondaryKeyWithAuthV1>, u64]
-=======
-        [Vec<PolymeshCommonUtilitiesIdentitySecondaryKeyWithAuth>, u64]
->>>>>>> 24504670
       >;
       /**
        * Register `target_account` with a new Identity.
@@ -2973,11 +3006,7 @@
             | Vec<PolymeshPrimitivesSecondaryKey>
             | (
                 | PolymeshPrimitivesSecondaryKey
-<<<<<<< HEAD
                 | { key?: any; permissions?: any }
-=======
-                | { signer?: any; permissions?: any }
->>>>>>> 24504670
                 | string
                 | Uint8Array
               )[]
@@ -3048,30 +3077,9 @@
       /**
        * Placeholder for removed `legacy_set_permission_to_signer`.
        **/
-<<<<<<< HEAD
       placeholderLegacySetPermissionToSigner: AugmentedSubmittable<
         () => SubmittableExtrinsic<ApiType>,
         []
-=======
-      legacySetPermissionToSigner: AugmentedSubmittable<
-        (
-          signer:
-            | PolymeshPrimitivesSecondaryKeySignatory
-            | { Identity: any }
-            | { Account: any }
-            | string
-            | Uint8Array,
-          permissions:
-            | PolymeshPrimitivesSecondaryKeyApiLegacyPermissions
-            | { asset?: any; extrinsic?: any; portfolio?: any }
-            | string
-            | Uint8Array
-        ) => SubmittableExtrinsic<ApiType>,
-        [
-          PolymeshPrimitivesSecondaryKeySignatory,
-          PolymeshPrimitivesSecondaryKeyApiLegacyPermissions
-        ]
->>>>>>> 24504670
       >;
       /**
        * Removes an authorization.
@@ -3099,7 +3107,6 @@
        **/
       removeSecondaryKeys: AugmentedSubmittable<
         (
-<<<<<<< HEAD
           keysToRemove: Vec<AccountId32> | (AccountId32 | string | Uint8Array)[]
         ) => SubmittableExtrinsic<ApiType>,
         [Vec<AccountId32>]
@@ -3110,9 +3117,6 @@
       removeSecondaryKeysOld: AugmentedSubmittable<
         (
           keysToRemove:
-=======
-          signersToRemove:
->>>>>>> 24504670
             | Vec<PolymeshPrimitivesSecondaryKeySignatory>
             | (
                 | PolymeshPrimitivesSecondaryKeySignatory
@@ -3235,27 +3239,14 @@
        **/
       setSecondaryKeyPermissions: AugmentedSubmittable<
         (
-<<<<<<< HEAD
           key: AccountId32 | string | Uint8Array,
-=======
-          signer:
-            | PolymeshPrimitivesSecondaryKeySignatory
-            | { Identity: any }
-            | { Account: any }
-            | string
-            | Uint8Array,
->>>>>>> 24504670
           perms:
             | PolymeshPrimitivesSecondaryKeyPermissions
             | { asset?: any; extrinsic?: any; portfolio?: any }
             | string
             | Uint8Array
         ) => SubmittableExtrinsic<ApiType>,
-<<<<<<< HEAD
         [AccountId32, PolymeshPrimitivesSecondaryKeyPermissions]
-=======
-        [PolymeshPrimitivesSecondaryKeySignatory, PolymeshPrimitivesSecondaryKeyPermissions]
->>>>>>> 24504670
       >;
       /**
        * Re-enables all secondary keys of the caller's identity.
@@ -4081,132 +4072,6 @@
     };
     polymeshContracts: {
       /**
-       * Calls the `contract` through its address with the given `data`.
-       *
-       * The contract is endowed with `value` POLYX,
-       * but note that this is distinct from gas fees which are limited with `gas_limit`.
-       *
-       * The contract may optionally call back into the runtime,
-       * executing extrinsics such as e.g., `create_asset`.
-       * During such runtime calls, the current identity will be the one that instantiate the `contract`.
-       * This restriction exists for security purposes.
-       *
-       * # Arguments
-       * - `contract` to call.
-       * - `value` in POLYX to transfer to the contract.
-       * - `gas_limit` that limits how much gas execution can consume, erroring above it.
-       * - `storage_deposit_limit` The maximum amount of balance that can be charged from the
-       * caller to pay for the storage consumed.
-       * - `data` The input data to pass to the contract.
-       *
-       * # Errors
-       * - All the errors in `pallet_contracts::Call::call` can also happen here.
-       * - `ContractNotFound` if `contract` doesn't exist or isn't a contract.
-       * - CDD/Permissions are checked, unlike in `pallet_contracts`.
-       **/
-      call: AugmentedSubmittable<
-        (
-<<<<<<< HEAD
-          contract: AccountId32 | string | Uint8Array,
-          value: u128 | AnyNumber | Uint8Array,
-          gasLimit: u64 | AnyNumber | Uint8Array,
-          storageDepositLimit: Option<u128> | null | object | string | Uint8Array,
-          data: Bytes | string | Uint8Array
-        ) => SubmittableExtrinsic<ApiType>,
-        [AccountId32, u128, u64, Option<u128>, Bytes]
-=======
-          expiry:
-            | PolymeshCommonUtilitiesMaybeBlock
-            | { Some: any }
-            | { None: any }
-            | string
-            | Uint8Array
-        ) => SubmittableExtrinsic<ApiType>,
-        [PolymeshCommonUtilitiesMaybeBlock]
->>>>>>> 24504670
-      >;
-      /**
-       * Instantiates a smart contract defining using the given `code_hash` and `salt`.
-       *
-       * Unlike `instantiate_with_code`,
-       * this assumes that at least one contract with the same WASM code has already been uploaded.
-       *
-       * The contract will be attached as a secondary key,
-       * with empty permissions, to `origin`'s identity.
-       *
-       * The contract is transferred `endowment` amount of POLYX.
-       * This is distinct from the `gas_limit`,
-       * which controls how much gas the deployment code may at most consume.
-       *
-       * # Arguments
-       * - `endowment` amount of POLYX to transfer to the contract.
-       * - `gas_limit` for how much gas the `deploy` code in the contract may at most consume.
-       * - `storage_deposit_limit` The maximum amount of balance that can be charged/reserved
-       * from the caller to pay for the storage consumed.
-       * - `code_hash` of an already uploaded WASM binary.
-       * - `data` The input data to pass to the contract constructor.
-       * - `salt` used for contract address derivation.
-       * By varying this, the same `code` can be used under the same identity.
-       *
-       * # Errors
-       * - All the errors in `pallet_contracts::Call::instantiate` can also happen here.
-       * - CDD/Permissions are checked, unlike in `pallet_contracts`.
-       * - Errors that arise when adding a new secondary key can also occur here.
-       **/
-<<<<<<< HEAD
-      instantiate: AugmentedSubmittable<
-        (
-          endowment: u128 | AnyNumber | Uint8Array,
-          gasLimit: u64 | AnyNumber | Uint8Array,
-          storageDepositLimit: Option<u128> | null | object | string | Uint8Array,
-          codeHash: H256 | string | Uint8Array,
-          data: Bytes | string | Uint8Array,
-          salt: Bytes | string | Uint8Array
-        ) => SubmittableExtrinsic<ApiType>,
-        [u128, u64, Option<u128>, H256, Bytes, Bytes]
-=======
-      setReleaseCoordinator: AugmentedSubmittable<
-        (id: PolymeshPrimitivesIdentityId | string | Uint8Array) => SubmittableExtrinsic<ApiType>,
-        [PolymeshPrimitivesIdentityId]
->>>>>>> 24504670
-      >;
-      /**
-       * Instantiates a smart contract defining it with the given `code` and `salt`.
-       *
-       * The contract will be attached as a secondary key,
-       * with empty permissions, to `origin`'s identity.
-       *
-       * The contract is transferred `endowment` amount of POLYX.
-       * This is distinct from the `gas_limit`,
-       * which controls how much gas the deployment code may at most consume.
-       *
-       * # Arguments
-       * - `endowment` amount of POLYX to transfer to the contract.
-       * - `gas_limit` for how much gas the `deploy` code in the contract may at most consume.
-       * - `storage_deposit_limit` The maximum amount of balance that can be charged/reserved
-       * from the caller to pay for the storage consumed.
-       * - `code` with the WASM binary defining the smart contract.
-       * - `data` The input data to pass to the contract constructor.
-       * - `salt` used for contract address derivation.
-       * By varying this, the same `code` can be used under the same identity.
-       *
-       * # Errors
-       * - All the errors in `pallet_contracts::Call::instantiate_with_code` can also happen here.
-       * - CDD/Permissions are checked, unlike in `pallet_contracts`.
-       * - Errors that arise when adding a new secondary key can also occur here.
-       **/
-      instantiateWithCode: AugmentedSubmittable<
-        (
-          endowment: u128 | AnyNumber | Uint8Array,
-          gasLimit: u64 | AnyNumber | Uint8Array,
-          storageDepositLimit: Option<u128> | null | object | string | Uint8Array,
-          code: Bytes | string | Uint8Array,
-          data: Bytes | string | Uint8Array,
-          salt: Bytes | string | Uint8Array
-        ) => SubmittableExtrinsic<ApiType>,
-        [u128, u64, Option<u128>, Bytes, Bytes, Bytes]
-      >;
-      /**
        * Instantiates a smart contract defining it with the given `code` and `salt`.
        *
        * The contract will be attached as a secondary key,
@@ -4228,7 +4093,6 @@
        * - `perms` that the new secondary key will have.
        *
        * # Errors
-<<<<<<< HEAD
        * - All the errors in `pallet_contracts::Call::instantiate_with_code` can also happen here.
        * - CDD/Permissions are checked, unlike in `pallet_contracts`.
        * - Errors that arise when adding a new secondary key can also occur here.
@@ -4248,17 +4112,6 @@
             | Uint8Array
         ) => SubmittableExtrinsic<ApiType>,
         [u128, u64, Option<u128>, Bytes, Bytes, Bytes, PolymeshPrimitivesSecondaryKeyPermissions]
-=======
-       * * `NotAMember`, if the `origin` is not a member of this committee.
-       **/
-      vote: AugmentedSubmittable<
-        (
-          proposal: H256 | string | Uint8Array,
-          index: u32 | AnyNumber | Uint8Array,
-          approve: bool | boolean | Uint8Array
-        ) => SubmittableExtrinsic<ApiType>,
-        [H256, u32, bool]
->>>>>>> 24504670
       >;
       /**
        * Instantiates a smart contract defining using the given `code_hash` and `salt`.
@@ -4305,41 +4158,6 @@
         ) => SubmittableExtrinsic<ApiType>,
         [u128, u64, Option<u128>, H256, Bytes, Bytes, PolymeshPrimitivesSecondaryKeyPermissions]
       >;
-      /**
-       * Remove the code stored under `code_hash` and refund the deposit to its owner.
-       *
-       * A code can only be removed by its original uploader (its owner) and only if it is
-       * not used by any contract.
-       **/
-      removeCode: AugmentedSubmittable<
-        (codeHash: H256 | string | Uint8Array) => SubmittableExtrinsic<ApiType>,
-        [H256]
-      >;
-      /**
-       * Upload new `code` without instantiating a contract from it.
-       *
-       * If the code does not already exist a deposit is reserved from the caller
-       * and unreserved only when [`Self::remove_code`] is called. The size of the reserve
-       * depends on the instrumented size of the the supplied `code`.
-       *
-       * If the code already exists in storage it will still return `Ok` and upgrades
-       * the in storage version to the current
-       * [`InstructionWeights::version`](InstructionWeights).
-       *
-       * # Note
-       *
-       * Anyone can instantiate a contract from any uploaded code and thus prevent its removal.
-       * To avoid this situation a constructor could employ access control so that it can
-       * only be instantiated by permissioned entities. The same is true when uploading
-       * through [`Self::instantiate_with_code`].
-       **/
-      uploadCode: AugmentedSubmittable<
-        (
-          code: Bytes | string | Uint8Array,
-          storageDepositLimit: Option<u128> | null | object | string | Uint8Array
-        ) => SubmittableExtrinsic<ApiType>,
-        [Bytes, Option<u128>]
-      >;
     };
     portfolio: {
       acceptPortfolioCustody: AugmentedSubmittable<
@@ -4446,7 +4264,6 @@
           toName: Bytes | string | Uint8Array
         ) => SubmittableExtrinsic<ApiType>,
         [u64, Bytes]
-<<<<<<< HEAD
       >;
     };
     preimage: {
@@ -4485,8 +4302,6 @@
       unrequestPreimage: AugmentedSubmittable<
         (hash: H256 | string | Uint8Array) => SubmittableExtrinsic<ApiType>,
         [H256]
-=======
->>>>>>> 24504670
       >;
     };
     protocolFee: {
@@ -4717,7 +4532,6 @@
           when: u32 | AnyNumber | Uint8Array,
           maybePeriodic: Option<ITuple<[u32, u32]>> | null | object | string | Uint8Array,
           priority: u8 | AnyNumber | Uint8Array,
-<<<<<<< HEAD
           call:
             | FrameSupportScheduleMaybeHashed
             | { Value: any }
@@ -4726,11 +4540,6 @@
             | Uint8Array
         ) => SubmittableExtrinsic<ApiType>,
         [u32, Option<ITuple<[u32, u32]>>, u8, FrameSupportScheduleMaybeHashed]
-=======
-          call: Call | { callIndex?: any; args?: any } | string | Uint8Array
-        ) => SubmittableExtrinsic<ApiType>,
-        [u32, Option<ITuple<[u32, u32]>>, u8, Call]
->>>>>>> 24504670
       >;
       /**
        * Anonymously schedule a task after a delay.
@@ -4744,7 +4553,6 @@
           after: u32 | AnyNumber | Uint8Array,
           maybePeriodic: Option<ITuple<[u32, u32]>> | null | object | string | Uint8Array,
           priority: u8 | AnyNumber | Uint8Array,
-<<<<<<< HEAD
           call:
             | FrameSupportScheduleMaybeHashed
             | { Value: any }
@@ -4753,11 +4561,6 @@
             | Uint8Array
         ) => SubmittableExtrinsic<ApiType>,
         [u32, Option<ITuple<[u32, u32]>>, u8, FrameSupportScheduleMaybeHashed]
-=======
-          call: Call | { callIndex?: any; args?: any } | string | Uint8Array
-        ) => SubmittableExtrinsic<ApiType>,
-        [u32, Option<ITuple<[u32, u32]>>, u8, Call]
->>>>>>> 24504670
       >;
       /**
        * Schedule a named task.
@@ -4768,7 +4571,6 @@
           when: u32 | AnyNumber | Uint8Array,
           maybePeriodic: Option<ITuple<[u32, u32]>> | null | object | string | Uint8Array,
           priority: u8 | AnyNumber | Uint8Array,
-<<<<<<< HEAD
           call:
             | FrameSupportScheduleMaybeHashed
             | { Value: any }
@@ -4777,11 +4579,6 @@
             | Uint8Array
         ) => SubmittableExtrinsic<ApiType>,
         [Bytes, u32, Option<ITuple<[u32, u32]>>, u8, FrameSupportScheduleMaybeHashed]
-=======
-          call: Call | { callIndex?: any; args?: any } | string | Uint8Array
-        ) => SubmittableExtrinsic<ApiType>,
-        [Bytes, u32, Option<ITuple<[u32, u32]>>, u8, Call]
->>>>>>> 24504670
       >;
       /**
        * Schedule a named task after a delay.
@@ -4796,7 +4593,6 @@
           after: u32 | AnyNumber | Uint8Array,
           maybePeriodic: Option<ITuple<[u32, u32]>> | null | object | string | Uint8Array,
           priority: u8 | AnyNumber | Uint8Array,
-<<<<<<< HEAD
           call:
             | FrameSupportScheduleMaybeHashed
             | { Value: any }
@@ -4805,11 +4601,6 @@
             | Uint8Array
         ) => SubmittableExtrinsic<ApiType>,
         [Bytes, u32, Option<ITuple<[u32, u32]>>, u8, FrameSupportScheduleMaybeHashed]
-=======
-          call: Call | { callIndex?: any; args?: any } | string | Uint8Array
-        ) => SubmittableExtrinsic<ApiType>,
-        [Bytes, u32, Option<ITuple<[u32, u32]>>, u8, Call]
->>>>>>> 24504670
       >;
     };
     session: {
@@ -4851,13 +4642,13 @@
       setKeys: AugmentedSubmittable<
         (
           keys:
-            | PolymeshRuntimeDevelopRuntimeSessionKeys
+            | PolymeshRuntimeCiRuntimeSessionKeys
             | { grandpa?: any; babe?: any; imOnline?: any; authorityDiscovery?: any }
             | string
             | Uint8Array,
           proof: Bytes | string | Uint8Array
         ) => SubmittableExtrinsic<ApiType>,
-        [PolymeshRuntimeDevelopRuntimeSessionKeys, Bytes]
+        [PolymeshRuntimeCiRuntimeSessionKeys, Bytes]
       >;
     };
     settlement: {
@@ -5848,15 +5639,11 @@
               }
             | string
             | Uint8Array,
-<<<<<<< HEAD
           score:
             | SpNposElectionsElectionScore
             | { minimalStake?: any; sumStake?: any; sumStakeSquared?: any }
             | string
             | Uint8Array,
-=======
-          score: Vec<u128>,
->>>>>>> 24504670
           era: u32 | AnyNumber | Uint8Array,
           size:
             | PalletStakingElectionSize
@@ -5864,7 +5651,6 @@
             | string
             | Uint8Array
         ) => SubmittableExtrinsic<ApiType>,
-<<<<<<< HEAD
         [
           Vec<u16>,
           PalletStakingCompactAssignments,
@@ -5872,9 +5658,6 @@
           u32,
           PalletStakingElectionSize
         ]
-=======
-        [Vec<u16>, PalletStakingCompactAssignments, Vec<u128>, u32, PalletStakingElectionSize]
->>>>>>> 24504670
       >;
       /**
        * Unsigned version of `submit_election_solution`.
@@ -5912,15 +5695,11 @@
               }
             | string
             | Uint8Array,
-<<<<<<< HEAD
           score:
             | SpNposElectionsElectionScore
             | { minimalStake?: any; sumStake?: any; sumStakeSquared?: any }
             | string
             | Uint8Array,
-=======
-          score: Vec<u128>,
->>>>>>> 24504670
           era: u32 | AnyNumber | Uint8Array,
           size:
             | PalletStakingElectionSize
@@ -5928,7 +5707,6 @@
             | string
             | Uint8Array
         ) => SubmittableExtrinsic<ApiType>,
-<<<<<<< HEAD
         [
           Vec<u16>,
           PalletStakingCompactAssignments,
@@ -5936,9 +5714,6 @@
           u32,
           PalletStakingElectionSize
         ]
-=======
-        [Vec<u16>, PalletStakingCompactAssignments, Vec<u128>, u32, PalletStakingElectionSize]
->>>>>>> 24504670
       >;
       /**
        * Schedule a portion of the stash to be unlocked ready for transfer out after the bond
@@ -6488,45 +6263,10 @@
       >;
       /**
        * Make some on-chain remark and emit event.
-<<<<<<< HEAD
        **/
       remarkWithEvent: AugmentedSubmittable<
         (remark: Bytes | string | Uint8Array) => SubmittableExtrinsic<ApiType>,
         [Bytes]
-=======
-       *
-       * # <weight>
-       * - `O(b)` where b is the length of the remark.
-       * - 1 event.
-       * # </weight>
-       **/
-      remarkWithEvent: AugmentedSubmittable<
-        (remark: Bytes | string | Uint8Array) => SubmittableExtrinsic<ApiType>,
-        [Bytes]
-      >;
-      /**
-       * Set the new changes trie configuration.
-       *
-       * # <weight>
-       * - `O(1)`
-       * - 1 storage write or delete (codec `O(1)`).
-       * - 1 call to `deposit_log`: Uses `append` API, so O(1)
-       * - Base Weight: 7.218 µs
-       * - DB Weight:
-       * - Writes: Changes Trie, System Digest
-       * # </weight>
-       **/
-      setChangesTrieConfig: AugmentedSubmittable<
-        (
-          changesTrieConfig:
-            | Option<SpCoreChangesTrieChangesTrieConfiguration>
-            | null
-            | object
-            | string
-            | Uint8Array
-        ) => SubmittableExtrinsic<ApiType>,
-        [Option<SpCoreChangesTrieChangesTrieConfiguration>]
->>>>>>> 24504670
       >;
       /**
        * Set the new runtime code.
@@ -6563,17 +6303,6 @@
       >;
       /**
        * Set the number of pages in the WebAssembly environment's heap.
-<<<<<<< HEAD
-=======
-       *
-       * # <weight>
-       * - `O(1)`
-       * - 1 storage write.
-       * - Base Weight: 1.405 µs
-       * - 1 write to HEAP_PAGES
-       * - 1 digest item
-       * # </weight>
->>>>>>> 24504670
        **/
       setHeapPages: AugmentedSubmittable<
         (pages: u64 | AnyNumber | Uint8Array) => SubmittableExtrinsic<ApiType>,
@@ -6844,11 +6573,7 @@
             | Vec<PolymeshPrimitivesSecondaryKey>
             | (
                 | PolymeshPrimitivesSecondaryKey
-<<<<<<< HEAD
                 | { key?: any; permissions?: any }
-=======
-                | { signer?: any; permissions?: any }
->>>>>>> 24504670
                 | string
                 | Uint8Array
               )[]

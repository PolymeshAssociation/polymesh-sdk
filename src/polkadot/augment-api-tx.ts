// Auto-generated via `yarn polkadot-types-from-chain`, do not edit
/* eslint-disable */

import { AnyNumber, ITuple } from '@polkadot/types/types';
import { Compact, Option, Vec } from '@polkadot/types/codec';
import { Bytes, bool, u128, u16, u32, u64 } from '@polkadot/types/primitive';
import { ProposalIndex } from '@polkadot/types/interfaces/collective';
import { CodeHash, Gas, Schedule } from '@polkadot/types/interfaces/contracts';
import { Proposal } from '@polkadot/types/interfaces/democracy';
import { Extrinsic, Signature } from '@polkadot/types/interfaces/extrinsics';
import { Heartbeat } from '@polkadot/types/interfaces/imOnline';
import {
  AccountId,
  AccountIndex,
  Address,
  Balance,
  BalanceOf,
  BlockNumber,
  Call,
  Hash,
  Header,
  KeyValue,
  LookupSource,
  Moment,
  Perbill,
} from '@polkadot/types/interfaces/runtime';
import { Keys } from '@polkadot/types/interfaces/session';
import { EraIndex, RewardDestination, ValidatorPrefs } from '@polkadot/types/interfaces/staking';
import { Key } from '@polkadot/types/interfaces/system';
<<<<<<< HEAD
import { bool, Bytes, u16, u32, u64, u128 } from '@polkadot/types/primitive';
import { AnyNumber, ITuple } from '@polkadot/types/types';
=======
>>>>>>> 9bdbab38
import {
  AccountKey,
  AssetIdentifier,
  AssetTransferRule,
  AssetType,
  AuthIdentifier,
  AuthorizationData,
  Ballot,
  BatchAddClaimItem,
  BatchRevokeClaimItem,
  BridgeTx,
  Claim,
  Document,
  FundingRoundName,
  IdentifierType,
  IdentityId,
  Memo,
  MipDescription,
  MipsIndex,
  OffChainSignature,
  OfflineSlashingParams,
  Permission,
  PosRatio,
  ProtocolOp,
  Rule,
  Signatory,
  SigningItem,
  SigningItemWithAuth,
  SmartExtension,
  TargetIdAuthorization,
  Ticker,
  TokenName,
  Url,
} from 'polymesh-types/polymesh';
import { ApiTypes, SubmittableExtrinsic } from '@polkadot/api/types';

declare module '@polkadot/api/types/submittable' {
  export interface AugmentedSubmittables<ApiType> {
    asset: {
      /**
       * This function is used to accept a ticker transfer
       * NB: To reject the transfer, call remove auth function in identity module.
       * # Arguments
       * * `origin` It contains the signing key of the caller (i.e who signed the transaction to execute this function)
       * * `auth_id` Authorization ID of ticker transfer authorization
       **/
      acceptTickerTransfer: AugmentedSubmittable<
        (authId: u64 | AnyNumber | Uint8Array) => SubmittableExtrinsic<ApiType>
      >;
      /**
       * This function is used to accept a token ownership transfer
       * NB: To reject the transfer, call remove auth function in identity module.
       * # Arguments
       * * `origin` It contains the signing key of the caller (i.e who signed the transaction to execute this function)
       * * `auth_id` Authorization ID of the token ownership transfer authorization
       **/
      acceptTokenOwnershipTransfer: AugmentedSubmittable<
        (authId: u64 | AnyNumber | Uint8Array) => SubmittableExtrinsic<ApiType>
      >;
      /**
       * Add documents for a given token. To be called only by the token owner
       * # Arguments
       * * `origin` Signing key of the token owner
       * * `ticker` Ticker of the token
       * * `documents` Documents to be attached to `ticker`
       **/
      addDocuments: AugmentedSubmittable<
        (
          ticker: Ticker | string | Uint8Array,
          documents:
            | Vec<Document>
            | (Document | { name?: any; uri?: any; content_hash?: any } | string | Uint8Array)[]
        ) => SubmittableExtrinsic<ApiType>
      >;
      /**
       * Whitelisting the Smart-Extension address for a given ticker
       * # Arguments
       * * `origin` - Signatory who owns to ticker/asset
       * * `ticker` - ticker for whom extension get added
       * * `extension_details` - Details of the smart extension
       **/
      addExtension: AugmentedSubmittable<
        (
          ticker: Ticker | string | Uint8Array,
          extensionDetails:
            | SmartExtension
            | { extension_type?: any; extension_name?: any; extension_id?: any; is_archive?: any }
            | string
            | Uint8Array
        ) => SubmittableExtrinsic<ApiType>
      >;
      /**
       * approve token transfer from one DID to DID
       * once this is done, transfer_from can be called with corresponding values
       * # Arguments
       * * `_origin` Signing key of the token owner (i.e sender)
       * * `spender_did` DID of the spender
       * * `value` Amount of the tokens approved
       **/
      approve: AugmentedSubmittable<
        (
          ticker: Ticker | string | Uint8Array,
          spenderDid: IdentityId | string | Uint8Array,
          value: Balance | AnyNumber | Uint8Array
        ) => SubmittableExtrinsic<ApiType>
      >;
      /**
       * Archived the extension. Extension will not be used to verify the compliance or any smart logic it posses
       * # Arguments
       * * `origin` - Signatory who owns the ticker/asset.
       * * `ticker` - Ticker symbol of the asset.
       * * `extension_id` - AccountId of the extension that need to be archived
       **/
      archiveExtension: AugmentedSubmittable<
        (
          ticker: Ticker | string | Uint8Array,
          extensionId: AccountId | string | Uint8Array
        ) => SubmittableExtrinsic<ApiType>
      >;
      /**
       * Function is used issue(or mint) new tokens for the given DIDs
       * can only be executed by the token owner
       * # Arguments
       * * `origin` Signing key of token owner
       * * `ticker` Ticker of the token
       * * `investor_dids` Array of the DID of the token holders to whom new tokens get issued.
       * * `values` Array of the Amount of tokens that get issued
       **/
      batchIssue: AugmentedSubmittable<
        (
          ticker: Ticker | string | Uint8Array,
          investorDids: Vec<IdentityId> | (IdentityId | string | Uint8Array)[],
          values: Vec<Balance> | (Balance | AnyNumber | Uint8Array)[]
        ) => SubmittableExtrinsic<ApiType>
      >;
      /**
       * Checks whether a transaction with given parameters can take place or not
       * This function is state less function and used to validate the transfer before actual transfer call.
       * # Arguments
       * * `_origin` Signing Key of the caller
       * * `ticker` Ticker of the token
       * * `from_did` DID from whom tokens will be transferred
       * * `to_did` DID to whom tokens will be transferred
       * * `value` Amount of the tokens
       * * `data` Off chain data blob to validate the transfer.
       **/
      canTransfer: AugmentedSubmittable<
        (
          ticker: Ticker | string | Uint8Array,
          fromDid: IdentityId | string | Uint8Array,
          toDid: IdentityId | string | Uint8Array,
          value: Balance | AnyNumber | Uint8Array,
          data: Bytes | string | Uint8Array
        ) => SubmittableExtrinsic<ApiType>
      >;
      /**
       * Forces a redemption of an DID's tokens. Can only be called by token owner
       * # Arguments
       * * `_origin` Signing key of the token owner
       * * `ticker` Ticker of the token
       * * `token_holder_did` DID from whom balance get reduced
       * * `value` Amount of the tokens needs to redeem
       * * `data` An off chain data blob used to validate the redeem functionality.
       * * `operator_data` Any data blob that defines the reason behind the force redeem.
       **/
      controllerRedeem: AugmentedSubmittable<
        (
          ticker: Ticker | string | Uint8Array,
          tokenHolderDid: IdentityId | string | Uint8Array,
          value: Balance | AnyNumber | Uint8Array,
          data: Bytes | string | Uint8Array,
          operatorData: Bytes | string | Uint8Array
        ) => SubmittableExtrinsic<ApiType>
      >;
      /**
       * Forces a transfer between two DIDs & This can only be called by security token owner.
       * This function doesn't validate any type of restriction beside a valid CDD check
       * # Arguments
       * * `_origin` signing key of the token owner DID.
       * * `ticker` symbol of the token
       * * `from_did` DID of the token holder from whom balance token will be transferred.
       * * `to_did` DID of token holder to whom token balance will be transferred.
       * * `value` Amount of tokens.
       * * `data` Some off chain data to validate the restriction.
       * * `operator_data` It is a string which describes the reason of this control transfer call.
       **/
      controllerTransfer: AugmentedSubmittable<
        (
          ticker: Ticker | string | Uint8Array,
          fromDid: IdentityId | string | Uint8Array,
          toDid: IdentityId | string | Uint8Array,
          value: Balance | AnyNumber | Uint8Array,
          data: Bytes | string | Uint8Array,
          operatorData: Bytes | string | Uint8Array
        ) => SubmittableExtrinsic<ApiType>
      >;
      /**
       * Function used to create the checkpoint
       * # Arguments
       * * `origin` Signing key of the token owner. (Only token owner can call this function).
       * * `_ticker` Ticker of the token
       **/
      createCheckpoint: AugmentedSubmittable<
        (ticker: Ticker | string | Uint8Array) => SubmittableExtrinsic<ApiType>
      >;
      /**
       * Initializes a new security token
       * makes the initiating account the owner of the security token
       * & the balance of the owner is set to total supply
       * # Arguments
       * * `origin` - contains the signing key of the caller (i.e who signed the transaction to execute this function).
       * * `name` - the name of the token.
       * * `ticker` - the ticker symbol of the token.
       * * `total_supply` - the total supply of the token.
       * * `divisible` - a boolean to identify the divisibility status of the token.
       * * `asset_type` - the asset type.
       * * `identifiers` - a vector of asset identifiers.
       * * `funding_round` - name of the funding round
       **/
      createToken: AugmentedSubmittable<
        (
          name: TokenName | string,
          ticker: Ticker | string | Uint8Array,
          totalSupply: Balance | AnyNumber | Uint8Array,
          divisible: bool | boolean | Uint8Array,
          assetType:
            | AssetType
            | { Equity: any }
            | { Debt: any }
            | { Commodity: any }
            | { StructuredProduct: any }
            | { Custom: any }
            | string
            | Uint8Array,
          identifiers:
            | Vec<ITuple<[IdentifierType, AssetIdentifier]>>
            | [
                (
                  | IdentifierType
                  | { Isin: any }
                  | { Cusip: any }
                  | { Custom: any }
                  | string
                  | Uint8Array
                ),
                AssetIdentifier | string
              ][],
          fundingRound: Option<FundingRoundName> | null | object | string | Uint8Array
        ) => SubmittableExtrinsic<ApiType>
      >;
      /**
       * Freezes transfers and minting of a given token.
       * # Arguments
       * * `origin` - the signing key of the sender
       * * `ticker` - the ticker of the token
       **/
      freeze: AugmentedSubmittable<
        (ticker: Ticker | string | Uint8Array) => SubmittableExtrinsic<ApiType>
      >;
      /**
       * ERC-2258 Implementation
       * Used to increase the allowance for a given custodian
       * Any investor/token holder can add a custodian and transfer the token transfer ownership to the custodian
       * Through that investor balance will remain the same but the given token are only transfer by the custodian.
       * This implementation make sure to have an accurate investor count from omnibus wallets.
       * # Arguments
       * * `origin` Signing key of the token holder
       * * `ticker` Ticker of the token
       * * `holder_did` DID of the token holder (i.e who wants to increase the custody allowance)
       * * `custodian_did` DID of the custodian (i.e whom allowance provided)
       * * `value` Allowance amount
       **/
      increaseCustodyAllowance: AugmentedSubmittable<
        (
          ticker: Ticker | string | Uint8Array,
          holderDid: IdentityId | string | Uint8Array,
          custodianDid: IdentityId | string | Uint8Array,
          value: Balance | AnyNumber | Uint8Array
        ) => SubmittableExtrinsic<ApiType>
      >;
      /**
       * Used to increase the allowance for a given custodian by providing the off chain signature
       * # Arguments
       * * `origin` Signing key of a DID who posses off chain signature
       * * `ticker` Ticker of the token
       * * `holder_did` DID of the token holder (i.e who wants to increase the custody allowance)
       * * `holder_account_id` Signing key which signs the off chain data blob.
       * * `custodian_did` DID of the custodian (i.e whom allowance provided)
       * * `caller_did` DID of the caller
       * * `value` Allowance amount
       * * `nonce` A u16 number which avoid the replay attack
       * * `signature` Signature provided by the holder_did
       **/
      increaseCustodyAllowanceOf: AugmentedSubmittable<
        (
          ticker: Ticker | string | Uint8Array,
          holderDid: IdentityId | string | Uint8Array,
          holderAccountId: AccountId | string | Uint8Array,
          custodianDid: IdentityId | string | Uint8Array,
          callerDid: IdentityId | string | Uint8Array,
          value: Balance | AnyNumber | Uint8Array,
          nonce: u16 | AnyNumber | Uint8Array,
          signature: OffChainSignature | string | Uint8Array
        ) => SubmittableExtrinsic<ApiType>
      >;
      /**
       * Used to know whether the given token will issue new tokens or not
       * # Arguments
       * * `_origin` Signing key
       * * `ticker` Ticker of the token whose issuance status need to know
       **/
      isIssuable: AugmentedSubmittable<
        (ticker: Ticker | string | Uint8Array) => SubmittableExtrinsic<ApiType>
      >;
      /**
       * Function is used to issue(or mint) new tokens for the given DID
       * can only be executed by the token owner
       * # Arguments
       * * `origin` Signing key of token owner
       * * `ticker` Ticker of the token
       * * `to_did` DID of the token holder to whom new tokens get issued.
       * * `value` Amount of tokens that get issued
       **/
      issue: AugmentedSubmittable<
        (
          ticker: Ticker | string | Uint8Array,
          toDid: IdentityId | string | Uint8Array,
          value: Balance | AnyNumber | Uint8Array,
          data: Bytes | string | Uint8Array
        ) => SubmittableExtrinsic<ApiType>
      >;
      /**
       * Makes an indivisible token divisible. Only called by the token owner
       * # Arguments
       * * `origin` Signing key of the token owner.
       * * `ticker` Ticker of the token
       **/
      makeDivisible: AugmentedSubmittable<
        (ticker: Ticker | string | Uint8Array) => SubmittableExtrinsic<ApiType>
      >;
      /**
       * Used to redeem the security tokens
       * # Arguments
       * * `_origin` Signing key of the token holder who wants to redeem the tokens
       * * `ticker` Ticker of the token
       * * `value` Amount of the tokens needs to redeem
       * * `_data` An off chain data blob used to validate the redeem functionality.
       **/
      redeem: AugmentedSubmittable<
        (
          ticker: Ticker | string | Uint8Array,
          value: Balance | AnyNumber | Uint8Array,
          data: Bytes | string | Uint8Array
        ) => SubmittableExtrinsic<ApiType>
      >;
      /**
       * Used to redeem the security tokens by some other DID who has approval
       * # Arguments
       * * `_origin` Signing key of the spender who has valid approval to redeem the tokens
       * * `ticker` Ticker of the token
       * * `from_did` DID from whom balance get reduced
       * * `value` Amount of the tokens needs to redeem
       * * `_data` An off chain data blob used to validate the redeem functionality.
       **/
      redeemFrom: AugmentedSubmittable<
        (
          ticker: Ticker | string | Uint8Array,
          fromDid: IdentityId | string | Uint8Array,
          value: Balance | AnyNumber | Uint8Array,
          data: Bytes | string | Uint8Array
        ) => SubmittableExtrinsic<ApiType>
      >;
      /**
       * This function is used to either register a new ticker or extend validity of an exisitng ticker
       * NB Ticker validity does not get carryforward when renewing ticker
       * # Arguments
       * * `origin` It contains the signing key of the caller (i.e who signed the transaction to execute this function)
       * * `ticker` ticker to register
       **/
      registerTicker: AugmentedSubmittable<
        (ticker: Ticker | string | Uint8Array) => SubmittableExtrinsic<ApiType>
      >;
      /**
       * Remove documents for a given token. To be called only by the token owner
       * # Arguments
       * * `origin` Signing key of the token owner
       * * `ticker` Ticker of the token
       * * `doc_ids` Documents to be removed from `ticker`
       **/
      removeDocuments: AugmentedSubmittable<
        (
          ticker: Ticker | string | Uint8Array,
          docIds: Vec<u64> | (u64 | AnyNumber | Uint8Array)[]
        ) => SubmittableExtrinsic<ApiType>
      >;
      /**
       * Renames a given token.
       * # Arguments
       * * `origin` - the signing key of the sender
       * * `ticker` - the ticker of the token
       * * `name` - the new name of the token
       **/
      renameToken: AugmentedSubmittable<
        (
          ticker: Ticker | string | Uint8Array,
          name: TokenName | string
        ) => SubmittableExtrinsic<ApiType>
      >;
      /**
       * Sets the name of the current funding round.
       * # Arguments
       * * `origin` - the signing key of the token owner DID.
       * * `ticker` - the ticker of the token.
       * * `name` - the desired name of the current funding round.
       **/
      setFundingRound: AugmentedSubmittable<
        (
          ticker: Ticker | string | Uint8Array,
          name: FundingRoundName | string
        ) => SubmittableExtrinsic<ApiType>
      >;
      /**
       * Transfer tokens from one DID to another DID as tokens are stored/managed on the DID level
       * # Arguments
       * * `_origin` signing key of the sender
       * * `ticker` Ticker of the token
       * * `to_did` DID of the `to` token holder, to whom token needs to transferred
       * * `value` Value that needs to transferred
       **/
      transfer: AugmentedSubmittable<
        (
          ticker: Ticker | string | Uint8Array,
          toDid: IdentityId | string | Uint8Array,
          value: Balance | AnyNumber | Uint8Array
        ) => SubmittableExtrinsic<ApiType>
      >;
      /**
       * Used to transfer the tokens by the approved custodian
       * # Arguments
       * * `origin` Signing key of the custodian
       * * `ticker` Ticker of the token
       * * `holder_did` DID of the token holder (i.e whom balance get reduced)
       * * `custodian_did` DID of the custodian (i.e who has the valid approved allowance)
       * * `receiver_did` DID of the receiver
       * * `value` Amount of tokens need to transfer
       **/
      transferByCustodian: AugmentedSubmittable<
        (
          ticker: Ticker | string | Uint8Array,
          holderDid: IdentityId | string | Uint8Array,
          custodianDid: IdentityId | string | Uint8Array,
          receiverDid: IdentityId | string | Uint8Array,
          value: Balance | AnyNumber | Uint8Array
        ) => SubmittableExtrinsic<ApiType>
      >;
      /**
       * If sufficient allowance provided, transfer from a DID to another DID without token owner's signature.
       * # Arguments
       * * `_origin` Signing key of spender
       * * `_ticker` Ticker of the token
       * * `from_did` DID from whom token is being transferred
       * * `to_did` DID to whom token is being transferred
       * * `value` Amount of the token for transfer
       **/
      transferFrom: AugmentedSubmittable<
        (
          ticker: Ticker | string | Uint8Array,
          fromDid: IdentityId | string | Uint8Array,
          toDid: IdentityId | string | Uint8Array,
          value: Balance | AnyNumber | Uint8Array
        ) => SubmittableExtrinsic<ApiType>
      >;
      /**
       * An ERC1594 transfer_from with data
       * This function can be used by the exchanges of other third parties to dynamically validate the transaction
       * by passing the data blob
       * # Arguments
       * * `origin` Signing key of the spender
       * * `ticker` Ticker of the token
       * * `from_did` DID from whom tokens will be transferred
       * * `to_did` DID to whom tokens will be transferred
       * * `value` Amount of the tokens
       * * `data` Off chain data blob to validate the transfer.
       **/
      transferFromWithData: AugmentedSubmittable<
        (
          ticker: Ticker | string | Uint8Array,
          fromDid: IdentityId | string | Uint8Array,
          toDid: IdentityId | string | Uint8Array,
          value: Balance | AnyNumber | Uint8Array,
          data: Bytes | string | Uint8Array
        ) => SubmittableExtrinsic<ApiType>
      >;
      /**
       * An ERC1594 transfer with data
       * This function can be used by the exchanges of other third parties to dynamically validate the transaction
       * by passing the data blob
       * # Arguments
       * * `origin` Signing key of the sender
       * * `ticker` Ticker of the token
       * * `to_did` DID to whom tokens will be transferred
       * * `value` Amount of the tokens
       * * `data` Off chain data blob to validate the transfer.
       **/
      transferWithData: AugmentedSubmittable<
        (
          ticker: Ticker | string | Uint8Array,
          toDid: IdentityId | string | Uint8Array,
          value: Balance | AnyNumber | Uint8Array,
          data: Bytes | string | Uint8Array
        ) => SubmittableExtrinsic<ApiType>
      >;
      /**
       * Archived the extension. Extension will not be used to verify the compliance or any smart logic it posses
       * # Arguments
       * * `origin` - Signatory who owns the ticker/asset.
       * * `ticker` - Ticker symbol of the asset.
       * * `extension_id` - AccountId of the extension that need to be un-archived
       **/
      unarchiveExtension: AugmentedSubmittable<
        (
          ticker: Ticker | string | Uint8Array,
          extensionId: AccountId | string | Uint8Array
        ) => SubmittableExtrinsic<ApiType>
      >;
      /**
       * Unfreezes transfers and minting of a given token.
       * # Arguments
       * * `origin` - the signing key of the sender
       * * `ticker` - the ticker of the frozen token
       **/
      unfreeze: AugmentedSubmittable<
        (ticker: Ticker | string | Uint8Array) => SubmittableExtrinsic<ApiType>
      >;
      /**
       * Update documents for the given token, Only be called by the token owner
       * # Arguments
       * * `origin` Signing key of the token owner
       * * `ticker` Ticker of the token
       * * `docs` Vector of tuples (Document to be updated, Contents of new document)
       **/
      updateDocuments: AugmentedSubmittable<
        (
          ticker: Ticker | string | Uint8Array,
          docs:
            | Vec<ITuple<[u64, Document]>>
            | [
                u64 | AnyNumber | Uint8Array,
                Document | { name?: any; uri?: any; content_hash?: any } | string | Uint8Array
              ][]
        ) => SubmittableExtrinsic<ApiType>
      >;
      /**
       * Updates the asset identifiers. Can only be called by the token owner.
       * # Arguments
       * * `origin` - the signing key of the token owner
       * * `ticker` - the ticker of the token
       * * `identifiers` - the asset identifiers to be updated in the form of a vector of pairs
       * of `IdentifierType` and `AssetIdentifier` value.
       **/
      updateIdentifiers: AugmentedSubmittable<
        (
          ticker: Ticker | string | Uint8Array,
          identifiers:
            | Vec<ITuple<[IdentifierType, AssetIdentifier]>>
            | [
                (
                  | IdentifierType
                  | { Isin: any }
                  | { Cusip: any }
                  | { Custom: any }
                  | string
                  | Uint8Array
                ),
                AssetIdentifier | string
              ][]
        ) => SubmittableExtrinsic<ApiType>
      >;
    };
    authorship: {
      /**
       * Provide a set of uncles.
       **/
      setUncles: AugmentedSubmittable<
        (
          newUncles:
            | Vec<Header>
            | (
                | Header
                | {
                    parentHash?: any;
                    number?: any;
                    stateRoot?: any;
                    extrinsicsRoot?: any;
                    digest?: any;
                  }
                | string
                | Uint8Array
              )[]
        ) => SubmittableExtrinsic<ApiType>
      >;
    };
    balances: {
      /**
       * Change setting that governs if user pays fee via their own balance or identity's balance.
       **/
      changeChargeDidFlag: AugmentedSubmittable<
        (chargeDid: bool | boolean | Uint8Array) => SubmittableExtrinsic<ApiType>
      >;
      /**
       * Exactly as `transfer`, except the origin must be root and the source account may be
       * specified.
       **/
      forceTransfer: AugmentedSubmittable<
        (
          source: LookupSource | Address | AccountId | AccountIndex | string | Uint8Array,
          dest: LookupSource | Address | AccountId | AccountIndex | string | Uint8Array,
          value: Compact<Balance> | AnyNumber | Uint8Array
        ) => SubmittableExtrinsic<ApiType>
      >;
      /**
       * Claim back poly from an identity. Can only be called by master key of the identity.
       **/
      reclaimIdentityBalance: AugmentedSubmittable<
        (
          did: IdentityId | string | Uint8Array,
          value: Compact<Balance> | AnyNumber | Uint8Array
        ) => SubmittableExtrinsic<ApiType>
      >;
      /**
       * Set the balances of a given account.
       * This will alter `FreeBalance` and `ReservedBalance` in storage. it will
       * also decrease the total issuance of the system (`TotalIssuance`).
       * The dispatch origin for this call is `root`.
       * # <weight>
       * - Independent of the arguments.
       * - Contains a limited number of reads and writes.
       * # </weight>
       **/
      setBalance: AugmentedSubmittable<
        (
          who: LookupSource | Address | AccountId | AccountIndex | string | Uint8Array,
          newFree: Compact<Balance> | AnyNumber | Uint8Array,
          newReserved: Compact<Balance> | AnyNumber | Uint8Array
        ) => SubmittableExtrinsic<ApiType>
      >;
      /**
       * Move some poly from balance of self to balance of an identity.
       **/
      topUpIdentityBalance: AugmentedSubmittable<
        (
          did: IdentityId | string | Uint8Array,
          value: Compact<Balance> | AnyNumber | Uint8Array
        ) => SubmittableExtrinsic<ApiType>
      >;
      /**
       * Transfer some liquid free balance to another account.
       * `transfer` will set the `FreeBalance` of the sender and receiver.
       * It will decrease the total issuance of the system by the `TransferFee`.
       * The dispatch origin for this call must be `Signed` by the transactor.
       * # <weight>
       * - Dependent on arguments but not critical, given proper implementations for
       * input config types. See related functions below.
       * - It contains a limited number of reads and writes internally and no complex computation.
       * Related functions:
       * - `ensure_can_withdraw` is always called internally but has a bounded complexity.
       * - Transferring balances to accounts that did not exist before will cause
       * `T::OnNewAccount::on_new_account` to be called.
       * # </weight>
       **/
      transfer: AugmentedSubmittable<
        (
          dest: LookupSource | Address | AccountId | AccountIndex | string | Uint8Array,
          value: Compact<Balance> | AnyNumber | Uint8Array
        ) => SubmittableExtrinsic<ApiType>
      >;
      transferWithMemo: AugmentedSubmittable<
        (
          dest: LookupSource | Address | AccountId | AccountIndex | string | Uint8Array,
          value: Compact<Balance> | AnyNumber | Uint8Array,
          memo: Option<Memo> | null | object | string | Uint8Array
        ) => SubmittableExtrinsic<ApiType>
      >;
    };
    bridge: {
      /**
       * Change the bridge admin key.
       **/
      changeAdmin: AugmentedSubmittable<
        (admin: AccountId | string | Uint8Array) => SubmittableExtrinsic<ApiType>
      >;
      /**
       * Change the controller account as admin.
       **/
      changeController: AugmentedSubmittable<
        (controller: AccountId | string | Uint8Array) => SubmittableExtrinsic<ApiType>
      >;
      /**
       * Change the timelock period.
       **/
      changeTimelock: AugmentedSubmittable<
        (timelock: BlockNumber | AnyNumber | Uint8Array) => SubmittableExtrinsic<ApiType>
      >;
      /**
       * Finalizes pending bridge transactions following a receipt of a valid CDD by the
       * recipient identity.
       **/
      finalizePending: AugmentedSubmittable<
        (did: IdentityId | string | Uint8Array) => SubmittableExtrinsic<ApiType>
      >;
      /**
       * Freezes the entire operation of the bridge module if it is not already frozen. The only
       * available operations in the frozen state are the following admin methods:
       * * `change_controller`,
       * * `change_admin`,
       * * `change_timelock`,
       * * `unfreeze`,
       * * `freeze_bridge_txs`,
       * * `unfreeze_bridge_txs`.
       **/
      freeze: AugmentedSubmittable<() => SubmittableExtrinsic<ApiType>>;
      /**
       * Freezes given bridge transactions.
       **/
      freezeTxs: AugmentedSubmittable<
        (
          bridgeTxs:
            | Vec<BridgeTx>
            | (
                | BridgeTx
                | { nonce?: any; recipient?: any; value?: any; tx_hash?: any }
                | string
                | Uint8Array
              )[]
        ) => SubmittableExtrinsic<ApiType>
      >;
      /**
       * Handles an approved bridge transaction proposal.
       **/
      handleBridgeTx: AugmentedSubmittable<
        (
          bridgeTx:
            | BridgeTx
            | { nonce?: any; recipient?: any; value?: any; tx_hash?: any }
            | string
            | Uint8Array
        ) => SubmittableExtrinsic<ApiType>
      >;
      /**
       * Proposes a bridge transaction, which amounts to making a multisig proposal for the
       * bridge transaction if the transaction is new or approving an existing proposal if the
       * transaction has already been proposed.
       **/
      proposeBridgeTx: AugmentedSubmittable<
        (
          bridgeTx:
            | BridgeTx
            | { nonce?: any; recipient?: any; value?: any; tx_hash?: any }
            | string
            | Uint8Array
        ) => SubmittableExtrinsic<ApiType>
      >;
      /**
       * Unfreezes the operation of the bridge module if it is frozen.
       **/
      unfreeze: AugmentedSubmittable<() => SubmittableExtrinsic<ApiType>>;
      /**
       * Unfreezes given bridge transactions.
       **/
      unfreezeTxs: AugmentedSubmittable<
        (
          bridgeTxs:
            | Vec<BridgeTx>
            | (
                | BridgeTx
                | { nonce?: any; recipient?: any; value?: any; tx_hash?: any }
                | string
                | Uint8Array
              )[]
        ) => SubmittableExtrinsic<ApiType>
      >;
    };
    cddServiceProviders: {
      /**
       * It allows a caller member to unilaterally quit without this
       * being subject to a GC vote.
       * # Arguments
       * * `origin` Member of committee who wants to quit.
       * # Error
       * * Only master key can abdicate.
       * * Last member of a group
       **/
      abdicateMembership: AugmentedSubmittable<() => SubmittableExtrinsic<ApiType>>;
      /**
       * Add a member `who` to the set. May only be called from `AddOrigin` or root.
       * # Arguments
       * * `origin` Origin representing `AddOrigin` or root
       * * `who` IdentityId to be added to the group.
       **/
      addMember: AugmentedSubmittable<
        (who: IdentityId | string | Uint8Array) => SubmittableExtrinsic<ApiType>
      >;
      /**
       * It disables a member at specific moment.
       * Please note that if member is already revoked (a "valid member"), its revocation
       * time-stamp will be updated.
       * Any disabled member should NOT allow to act like an active member of the group. For
       * instance, a disabled CDD member should NOT be able to generate a CDD claim. However any
       * generated claim issued before `at` would be considered as a valid one.
       * If you want to invalidate any generated claim, you should use `Self::remove_member`.
       * # Arguments
       * * `at` Revocation time-stamp.
       * * `who` Target member of the group.
       * * `expiry` Time-stamp when `who` is removed from CDD. As soon as it is expired, the
       * generated claims will be "invalid" as `who` is not considered a member of the group.
       **/
      disableMember: AugmentedSubmittable<
        (
          who: IdentityId | string | Uint8Array,
          expiry: Option<Moment> | null | object | string | Uint8Array,
          at: Option<Moment> | null | object | string | Uint8Array
        ) => SubmittableExtrinsic<ApiType>
      >;
      /**
       * Remove a member `who` from the set. May only be called from `RemoveOrigin` or root.
       * Any claim previously generated by this member is not valid as a group claim. For
       * instance, if a CDD member group generated a claim for a target identity and then it is
       * removed, that claim will be invalid.
       * In case you want to keep the validity of generated claims, you have to use `Self::disable_member` function
       * # Arguments
       * * `origin` Origin representing `RemoveOrigin` or root
       * * `who` IdentityId to be removed from the group.
       **/
      removeMember: AugmentedSubmittable<
        (who: IdentityId | string | Uint8Array) => SubmittableExtrinsic<ApiType>
      >;
      /**
       * Change the membership to a new set, disregarding the existing membership.
       * May only be called from `ResetOrigin` or root.
       * # Arguments
       * * `origin` Origin representing `ResetOrigin` or root
       * * `members` New set of identities
       **/
      resetMembers: AugmentedSubmittable<
        (
          members: Vec<IdentityId> | (IdentityId | string | Uint8Array)[]
        ) => SubmittableExtrinsic<ApiType>
      >;
      /**
       * Swap out one member `remove` for another `add`.
       * May only be called from `SwapOrigin` or root.
       * # Arguments
       * * `origin` Origin representing `SwapOrigin` or root
       * * `remove` IdentityId to be removed from the group.
       * * `add` IdentityId to be added in place of `remove`.
       **/
      swapMember: AugmentedSubmittable<
        (
          remove: IdentityId | string | Uint8Array,
          add: IdentityId | string | Uint8Array
        ) => SubmittableExtrinsic<ApiType>
      >;
    };
    committeeMembership: {
      /**
       * It allows a caller member to unilaterally quit without this
       * being subject to a GC vote.
       * # Arguments
       * * `origin` Member of committee who wants to quit.
       * # Error
       * * Only master key can abdicate.
       * * Last member of a group
       **/
      abdicateMembership: AugmentedSubmittable<() => SubmittableExtrinsic<ApiType>>;
      /**
       * Add a member `who` to the set. May only be called from `AddOrigin` or root.
       * # Arguments
       * * `origin` Origin representing `AddOrigin` or root
       * * `who` IdentityId to be added to the group.
       **/
      addMember: AugmentedSubmittable<
        (who: IdentityId | string | Uint8Array) => SubmittableExtrinsic<ApiType>
      >;
      /**
       * It disables a member at specific moment.
       * Please note that if member is already revoked (a "valid member"), its revocation
       * time-stamp will be updated.
       * Any disabled member should NOT allow to act like an active member of the group. For
       * instance, a disabled CDD member should NOT be able to generate a CDD claim. However any
       * generated claim issued before `at` would be considered as a valid one.
       * If you want to invalidate any generated claim, you should use `Self::remove_member`.
       * # Arguments
       * * `at` Revocation time-stamp.
       * * `who` Target member of the group.
       * * `expiry` Time-stamp when `who` is removed from CDD. As soon as it is expired, the
       * generated claims will be "invalid" as `who` is not considered a member of the group.
       **/
      disableMember: AugmentedSubmittable<
        (
          who: IdentityId | string | Uint8Array,
          expiry: Option<Moment> | null | object | string | Uint8Array,
          at: Option<Moment> | null | object | string | Uint8Array
        ) => SubmittableExtrinsic<ApiType>
      >;
      /**
       * Remove a member `who` from the set. May only be called from `RemoveOrigin` or root.
       * Any claim previously generated by this member is not valid as a group claim. For
       * instance, if a CDD member group generated a claim for a target identity and then it is
       * removed, that claim will be invalid.
       * In case you want to keep the validity of generated claims, you have to use `Self::disable_member` function
       * # Arguments
       * * `origin` Origin representing `RemoveOrigin` or root
       * * `who` IdentityId to be removed from the group.
       **/
      removeMember: AugmentedSubmittable<
        (who: IdentityId | string | Uint8Array) => SubmittableExtrinsic<ApiType>
      >;
      /**
       * Change the membership to a new set, disregarding the existing membership.
       * May only be called from `ResetOrigin` or root.
       * # Arguments
       * * `origin` Origin representing `ResetOrigin` or root
       * * `members` New set of identities
       **/
      resetMembers: AugmentedSubmittable<
        (
          members: Vec<IdentityId> | (IdentityId | string | Uint8Array)[]
        ) => SubmittableExtrinsic<ApiType>
      >;
      /**
       * Swap out one member `remove` for another `add`.
       * May only be called from `SwapOrigin` or root.
       * # Arguments
       * * `origin` Origin representing `SwapOrigin` or root
       * * `remove` IdentityId to be removed from the group.
       * * `add` IdentityId to be added in place of `remove`.
       **/
      swapMember: AugmentedSubmittable<
        (
          remove: IdentityId | string | Uint8Array,
          add: IdentityId | string | Uint8Array
        ) => SubmittableExtrinsic<ApiType>
      >;
    };
    contracts: {
      /**
       * Makes a call to an account, optionally transferring some balance.
       * * If the account is a smart-contract account, the associated code will be
       * executed and any value will be transferred.
       * * If the account is a regular account, any value will be transferred.
       * * If no account exists and the call value is not less than `existential_deposit`,
       * a regular account will be created and any value will be transferred.
       **/
      call: AugmentedSubmittable<
        (
          dest: LookupSource | Address | AccountId | AccountIndex | string | Uint8Array,
          value: Compact<BalanceOf> | AnyNumber | Uint8Array,
          gasLimit: Compact<Gas> | AnyNumber | Uint8Array,
          data: Bytes | string | Uint8Array
        ) => SubmittableExtrinsic<ApiType>
      >;
      /**
       * Allows block producers to claim a small reward for evicting a contract. If a block producer
       * fails to do so, a regular users will be allowed to claim the reward.
       * If contract is not evicted as a result of this call, no actions are taken and
       * the sender is not eligible for the reward.
       **/
      claimSurcharge: AugmentedSubmittable<
        (
          dest: AccountId | string | Uint8Array,
          auxSender: Option<AccountId> | null | object | string | Uint8Array
        ) => SubmittableExtrinsic<ApiType>
      >;
      /**
       * Instantiates a new contract from the `codehash` generated by `put_code`, optionally transferring some balance.
       * Instantiation is executed as follows:
       * - The destination address is computed based on the sender and hash of the code.
       * - The smart-contract account is created at the computed address.
       * - The `ctor_code` is executed in the context of the newly-created account. Buffer returned
       * after the execution is saved as the `code` of the account. That code will be invoked
       * upon any call received by this account.
       * - The contract is initialized.
       **/
      instantiate: AugmentedSubmittable<
        (
          endowment: Compact<BalanceOf> | AnyNumber | Uint8Array,
          gasLimit: Compact<Gas> | AnyNumber | Uint8Array,
          codeHash: CodeHash | string | Uint8Array,
          data: Bytes | string | Uint8Array
        ) => SubmittableExtrinsic<ApiType>
      >;
      /**
       * Stores the given binary Wasm code into the chain's storage and returns its `codehash`.
       * You can instantiate contracts only with stored code.
       **/
      putCode: AugmentedSubmittable<
        (
          gasLimit: Compact<Gas> | AnyNumber | Uint8Array,
          code: Bytes | string | Uint8Array
        ) => SubmittableExtrinsic<ApiType>
      >;
      /**
       * Updates the schedule for metering contracts.
       * The schedule must have a greater version than the stored schedule.
       **/
      updateSchedule: AugmentedSubmittable<
        (
          schedule:
            | Schedule
            | {
                version?: any;
                putCodePerByteCost?: any;
                growMemCost?: any;
                regularOpCost?: any;
                returnDataPerByteCost?: any;
                eventDataPerByteCost?: any;
                eventPerTopicCost?: any;
                eventBaseCost?: any;
                sandboxDataReadCost?: any;
                sandboxDataWriteCost?: any;
                transferCost?: any;
                maxEventTopics?: any;
                maxStackHeight?: any;
                maxMemoryPages?: any;
                enablePrintln?: any;
                maxSubjectLen?: any;
              }
            | string
            | Uint8Array
        ) => SubmittableExtrinsic<ApiType>
      >;
    };
    dividend: {
      /**
       * Lets the owner cancel a dividend before start/maturity date
       **/
      cancel: AugmentedSubmittable<
        (
          ticker: Ticker | string | Uint8Array,
          dividendId: u32 | AnyNumber | Uint8Array
        ) => SubmittableExtrinsic<ApiType>
      >;
      /**
       * Withdraws from a dividend the adequate share of the `amount` field. All dividend shares
       * are rounded by truncation (down to first integer below)
       **/
      claim: AugmentedSubmittable<
        (
          ticker: Ticker | string | Uint8Array,
          dividendId: u32 | AnyNumber | Uint8Array
        ) => SubmittableExtrinsic<ApiType>
      >;
      /**
       * After a dividend had expired, collect the remaining amount to owner address
       **/
      claimUnclaimed: AugmentedSubmittable<
        (
          ticker: Ticker | string | Uint8Array,
          dividendId: u32 | AnyNumber | Uint8Array
        ) => SubmittableExtrinsic<ApiType>
      >;
      /**
       * Creates a new dividend entry without payout. Token must have at least one checkpoint.
       **/
      new: AugmentedSubmittable<
        (
          amount: Balance | AnyNumber | Uint8Array,
          ticker: Ticker | string | Uint8Array,
          maturesAt: Moment | AnyNumber | Uint8Array,
          expiresAt: Moment | AnyNumber | Uint8Array,
          payoutTicker: Ticker | string | Uint8Array,
          checkpointId: u64 | AnyNumber | Uint8Array
        ) => SubmittableExtrinsic<ApiType>
      >;
    };
    exemption: {
      modifyExemptionList: AugmentedSubmittable<
        (
          ticker: Ticker | string | Uint8Array,
          tm: u16 | AnyNumber | Uint8Array,
          assetHolderDid: IdentityId | string | Uint8Array,
          exempted: bool | boolean | Uint8Array
        ) => SubmittableExtrinsic<ApiType>
      >;
    };
    finalityTracker: {
      /**
       * Hint that the author of this block thinks the best finalized
       * block is the given number.
       **/
      finalHint: AugmentedSubmittable<
        (hint: Compact<BlockNumber> | AnyNumber | Uint8Array) => SubmittableExtrinsic<ApiType>
      >;
    };
    generalTm: {
      /**
       * Adds an asset rule to active rules for a ticker
       * # Arguments
       * * origin - Signer of the dispatchable. It should be the owner of the ticker
       * * ticker - Symbol of the asset
       * * sender_rules - Sender transfer rule.
       * * receiver_rules - Receiver transfer rule.
       **/
      addActiveRule: AugmentedSubmittable<
        (
          ticker: Ticker | string | Uint8Array,
          senderRules:
            | Vec<Rule>
            | (Rule | { rule_type?: any; issuers?: any } | string | Uint8Array)[],
          receiverRules:
            | Vec<Rule>
            | (Rule | { rule_type?: any; issuers?: any } | string | Uint8Array)[]
        ) => SubmittableExtrinsic<ApiType>
      >;
      /**
       * To add the default trusted claim issuer for a given asset
       * Addition - When the given element is not exist
       * # Arguments
       * * origin - Signer of the dispatchable. It should be the owner of the ticker.
       * * ticker - Symbol of the asset.
       * * trusted_issuer - IdentityId of the trusted claim issuer.
       **/
      addDefaultTrustedClaimIssuer: AugmentedSubmittable<
        (
          ticker: Ticker | string | Uint8Array,
          trustedIssuer: IdentityId | string | Uint8Array
        ) => SubmittableExtrinsic<ApiType>
      >;
      /**
       * To add the default trusted claim issuer for a given asset
       * Addition - When the given element is not exist
       * # Arguments
       * * origin - Signer of the dispatchable. It should be the owner of the ticker.
       * * ticker - Symbol of the asset.
       * * trusted_issuers - Vector of IdentityId of the trusted claim issuers.
       **/
      addDefaultTrustedClaimIssuersBatch: AugmentedSubmittable<
        (
          ticker: Ticker | string | Uint8Array,
          trustedIssuers: Vec<IdentityId> | (IdentityId | string | Uint8Array)[]
        ) => SubmittableExtrinsic<ApiType>
      >;
      /**
       * Change/Modify the existing asset rule of a given ticker
       * # Arguments
       * * origin - Signer of the dispatchable. It should be the owner of the ticker.
       * * ticker - Symbol of the asset.
       * * asset_rule - Asset rule.
       **/
      changeAssetRule: AugmentedSubmittable<
        (
          ticker: Ticker | string | Uint8Array,
          assetRule:
            | AssetTransferRule
            | { sender_rules?: any; receiver_rules?: any; rule_id?: any }
            | string
            | Uint8Array
        ) => SubmittableExtrinsic<ApiType>
      >;
      /**
       * Change/Modify the existing asset rule of a given ticker in batch
       * # Arguments
       * * origin - Signer of the dispatchable. It should be the owner of the ticker.
       * * ticker - Symbol of the asset.
       * * asset_rules - Vector of asset rule.
       **/
      changeAssetRuleBatch: AugmentedSubmittable<
        (
          ticker: Ticker | string | Uint8Array,
          assetRules:
            | Vec<AssetTransferRule>
            | (
                | AssetTransferRule
                | { sender_rules?: any; receiver_rules?: any; rule_id?: any }
                | string
                | Uint8Array
              )[]
        ) => SubmittableExtrinsic<ApiType>
      >;
      /**
       * It pauses the verification of rules for `ticker` during transfers.
       * # Arguments
       * * origin - Signer of the dispatchable. It should be the owner of the ticker
       * * ticker - Symbol of the asset
       **/
      pauseAssetRules: AugmentedSubmittable<
        (ticker: Ticker | string | Uint8Array) => SubmittableExtrinsic<ApiType>
      >;
      /**
       * Removes a rule from active asset rules
       * # Arguments
       * * origin - Signer of the dispatchable. It should be the owner of the ticker
       * * ticker - Symbol of the asset
       * * asset_rule_id - Rule id which is need to be removed
       **/
      removeActiveRule: AugmentedSubmittable<
        (
          ticker: Ticker | string | Uint8Array,
          assetRuleId: u32 | AnyNumber | Uint8Array
        ) => SubmittableExtrinsic<ApiType>
      >;
      /**
       * To remove the default trusted claim issuer for a given asset
       * Removal - When the given element is already present
       * # Arguments
       * * origin - Signer of the dispatchable. It should be the owner of the ticker.
       * * ticker - Symbol of the asset.
       * * trusted_issuer - IdentityId of the trusted claim issuer.
       **/
      removeDefaultTrustedClaimIssuer: AugmentedSubmittable<
        (
          ticker: Ticker | string | Uint8Array,
          trustedIssuer: IdentityId | string | Uint8Array
        ) => SubmittableExtrinsic<ApiType>
      >;
      /**
       * To remove the default trusted claim issuer for a given asset
       * Removal - When the given element is already present
       * # Arguments
       * * origin - Signer of the dispatchable. It should be the owner of the ticker.
       * * ticker - Symbol of the asset.
       * * trusted_issuers - Vector of IdentityId of the trusted claim issuers.
       **/
      removeDefaultTrustedClaimIssuersBatch: AugmentedSubmittable<
        (
          ticker: Ticker | string | Uint8Array,
          trustedIssuers: Vec<IdentityId> | (IdentityId | string | Uint8Array)[]
        ) => SubmittableExtrinsic<ApiType>
      >;
      /**
       * Removes all active rules of a given ticker
       * # Arguments
       * * origin - Signer of the dispatchable. It should be the owner of the ticker
       * * ticker - Symbol of the asset
       **/
      resetActiveRules: AugmentedSubmittable<
        (ticker: Ticker | string | Uint8Array) => SubmittableExtrinsic<ApiType>
      >;
      /**
       * It resumes the verification of rules for `ticker` during transfers.
       * # Arguments
       * * origin - Signer of the dispatchable. It should be the owner of the ticker
       * * ticker - Symbol of the asset
       **/
      resumeAssetRules: AugmentedSubmittable<
        (ticker: Ticker | string | Uint8Array) => SubmittableExtrinsic<ApiType>
      >;
    };
    grandpa: {
      /**
       * Report some misbehavior.
       **/
      reportMisbehavior: AugmentedSubmittable<
        (report: Bytes | string | Uint8Array) => SubmittableExtrinsic<ApiType>
      >;
    };
    identity: {
      /**
       * Accepts an authorization
       **/
      acceptAuthorization: AugmentedSubmittable<
        (authId: u64 | AnyNumber | Uint8Array) => SubmittableExtrinsic<ApiType>
      >;
      /**
       * Call this with the new master key. By invoking this method, caller accepts authorization
       * with the new master key. If a CDD service provider approved this change, master key of
       * the DID is updated.
       * # Arguments
       * * `owner_auth_id` Authorization from the owner who initiated the change
       * * `cdd_auth_id` Authorization from a CDD service provider
       **/
      acceptMasterKey: AugmentedSubmittable<
        (
          rotationAuthId: u64 | AnyNumber | Uint8Array,
          optionalCddAuthId: Option<u64> | null | object | string | Uint8Array
        ) => SubmittableExtrinsic<ApiType>
      >;
      /**
       * Adds an authorization
       **/
      addAuthorization: AugmentedSubmittable<
        (
          target: Signatory | { Identity: any } | { AccountKey: any } | string | Uint8Array,
          authorizationData:
            | AuthorizationData
            | { AttestMasterKeyRotation: any }
            | { RotateMasterKey: any }
            | { TransferTicker: any }
            | { AddMultiSigSigner: any }
            | { TransferTokenOwnership: any }
            | { JoinIdentity: any }
            | { Custom: any }
            | { NoData: any }
            | string
            | Uint8Array,
          expiry: Option<Moment> | null | object | string | Uint8Array
        ) => SubmittableExtrinsic<ApiType>
      >;
      /**
       * Adds an authorization as a key.
       * To be used by signing keys that don't have an identity
       **/
      addAuthorizationAsKey: AugmentedSubmittable<
        (
          target: Signatory | { Identity: any } | { AccountKey: any } | string | Uint8Array,
          authorizationData:
            | AuthorizationData
            | { AttestMasterKeyRotation: any }
            | { RotateMasterKey: any }
            | { TransferTicker: any }
            | { AddMultiSigSigner: any }
            | { TransferTokenOwnership: any }
            | { JoinIdentity: any }
            | { Custom: any }
            | { NoData: any }
            | string
            | Uint8Array,
          expiry: Option<Moment> | null | object | string | Uint8Array
        ) => SubmittableExtrinsic<ApiType>
      >;
      /**
       * Adds new claim record or edits an existing one. Only called by did_issuer's signing key
       **/
      addClaim: AugmentedSubmittable<
        (
          target: IdentityId | string | Uint8Array,
          claim:
            | Claim
            | { Accredited: any }
            | { Affiliate: any }
            | { BuyLockup: any }
            | { SellLockup: any }
            | { CustomerDueDiligence: any }
            | { KnowYourCustomer: any }
            | { Jurisdiction: any }
            | { Whitelisted: any }
            | { Blacklisted: any }
            | { NoData: any }
            | string
            | Uint8Array,
          expiry: Option<Moment> | null | object | string | Uint8Array
        ) => SubmittableExtrinsic<ApiType>
      >;
      /**
       * Adds a new batch of claim records or edits an existing one. Only called by
       * `did_issuer`'s signing key.
       **/
      addClaimsBatch: AugmentedSubmittable<
        (
          claims:
            | Vec<BatchAddClaimItem>
            | (
                | BatchAddClaimItem
                | { target?: any; claim?: any; expiry?: any }
                | string
                | Uint8Array
              )[]
        ) => SubmittableExtrinsic<ApiType>
      >;
      /**
       * It adds signing keys to target identity `id`.
       * Keys are directly added to identity because each of them has an authorization.
       * Arguments:
       * - `origin` Master key of `id` identity.
       * - `id` Identity where new signing keys will be added.
       * - `additional_keys` New signing items (and their authorization data) to add to target
       * identity.
       * Failure
       * - It can only called by master key owner.
       * - Keys should be able to linked to any identity.
       **/
      addSigningItemsWithAuthorization: AugmentedSubmittable<
        (
          expiresAt: Moment | AnyNumber | Uint8Array,
          additionalKeys:
            | Vec<SigningItemWithAuth>
            | (
                | SigningItemWithAuth
                | { signing_item?: any; auth_signature?: any }
                | string
                | Uint8Array
              )[]
        ) => SubmittableExtrinsic<ApiType>
      >;
      /**
       * Accepts an array of authorizations
       **/
      batchAcceptAuthorization: AugmentedSubmittable<
        (authIds: Vec<u64> | (u64 | AnyNumber | Uint8Array)[]) => SubmittableExtrinsic<ApiType>
      >;
      /**
       * Adds an array of authorization
       **/
      batchAddAuthorization: AugmentedSubmittable<
        (
          auths:
            | Vec<ITuple<[Signatory, AuthorizationData, Option<Moment>]>>
            | [
                Signatory | { Identity: any } | { AccountKey: any } | string | Uint8Array,
                (
                  | AuthorizationData
                  | { AttestMasterKeyRotation: any }
                  | { RotateMasterKey: any }
                  | { TransferTicker: any }
                  | { AddMultiSigSigner: any }
                  | { TransferTokenOwnership: any }
                  | { JoinIdentity: any }
                  | { Custom: any }
                  | { NoData: any }
                  | string
                  | Uint8Array
                ),
                Option<Moment> | null | object | string | Uint8Array
              ][]
        ) => SubmittableExtrinsic<ApiType>
      >;
      /**
       * Removes an array of authorizations
       **/
      batchRemoveAuthorization: AugmentedSubmittable<
        (
          authIdentifiers:
            | Vec<AuthIdentifier>
            | (AuthIdentifier | { signatory?: any; auth_id?: any } | string | Uint8Array)[]
        ) => SubmittableExtrinsic<ApiType>
      >;
      /**
       * Register `target_account` with a new Identity.
       * # Failure
       * - `origin` has to be a active CDD provider. Inactive CDD providers cannot add new
       * claims.
       * - `target_account` (master key of the new Identity) can be linked to just one and only
       * one identity.
       * - External signing keys can be linked to just one identity.
       * # TODO
       * - Imbalance: Since we are not handling the imbalance here, this will leave a hold in
       * the total supply. We are reducing someone's balance but not increasing anyone's
       * else balance or decreasing total supply. This will mean that the sum of all
       * balances will become less than the total supply.
       **/
      cddRegisterDid: AugmentedSubmittable<
        (
          targetAccount: AccountId | string | Uint8Array,
          cddClaimExpiry: Option<Moment> | null | object | string | Uint8Array,
          signingItems:
            | Vec<SigningItem>
            | (
                | SigningItem
                | { signer?: any; signer_type?: any; permissions?: any }
                | string
                | Uint8Array
              )[]
        ) => SubmittableExtrinsic<ApiType>
      >;
      /**
       * Set if CDD authorization is required for updating master key of an identity.
       * Callable via root (governance)
       * # Arguments
       * * `auth_required` CDD Authorization required or not
       **/
      changeCddRequirementForMkRotation: AugmentedSubmittable<
        (authRequired: bool | boolean | Uint8Array) => SubmittableExtrinsic<ApiType>
      >;
      forwardedCall: AugmentedSubmittable<
        (
          targetDid: IdentityId | string | Uint8Array,
          proposal: Proposal | { callIndex?: any; args?: any } | string | Uint8Array
        ) => SubmittableExtrinsic<ApiType>
      >;
      /**
       * It disables all signing keys at `did` identity.
       * # Errors
       **/
      freezeSigningKeys: AugmentedSubmittable<() => SubmittableExtrinsic<ApiType>>;
      getMyDid: AugmentedSubmittable<() => SubmittableExtrinsic<ApiType>>;
      /**
       * It invalidates any claim generated by `cdd` from `disable_from` timestamps.
       * You can also define an expiration time, which will invalidate all claims generated by
       * that `cdd` and remove it as CDD member group.
       **/
      invalidateCddClaims: AugmentedSubmittable<
        (
          cdd: IdentityId | string | Uint8Array,
          disableFrom: Moment | AnyNumber | Uint8Array,
          expiry: Option<Moment> | null | object | string | Uint8Array
        ) => SubmittableExtrinsic<ApiType>
      >;
      /**
       * Join an identity as a signing identity
       **/
      joinIdentityAsIdentity: AugmentedSubmittable<
        (authId: u64 | AnyNumber | Uint8Array) => SubmittableExtrinsic<ApiType>
      >;
      /**
       * Join an identity as a signing key
       **/
      joinIdentityAsKey: AugmentedSubmittable<
        (authId: u64 | AnyNumber | Uint8Array) => SubmittableExtrinsic<ApiType>
      >;
      registerDid: AugmentedSubmittable<
        (
          signingItems:
            | Vec<SigningItem>
            | (
                | SigningItem
                | { signer?: any; signer_type?: any; permissions?: any }
                | string
                | Uint8Array
              )[]
        ) => SubmittableExtrinsic<ApiType>
      >;
      /**
       * Removes an authorization
       **/
      removeAuthorization: AugmentedSubmittable<
        (
          target: Signatory | { Identity: any } | { AccountKey: any } | string | Uint8Array,
          authId: u64 | AnyNumber | Uint8Array
        ) => SubmittableExtrinsic<ApiType>
      >;
      /**
       * Removes specified signing keys of a DID if present.
       * # Failure
       * It can only called by master key owner.
       **/
      removeSigningItems: AugmentedSubmittable<
        (
          signersToRemove:
            | Vec<Signatory>
            | (Signatory | { Identity: any } | { AccountKey: any } | string | Uint8Array)[]
        ) => SubmittableExtrinsic<ApiType>
      >;
      /**
       * Marks the specified claim as revoked
       **/
      revokeClaim: AugmentedSubmittable<
        (
          target: IdentityId | string | Uint8Array,
          claim:
            | Claim
            | { Accredited: any }
            | { Affiliate: any }
            | { BuyLockup: any }
            | { SellLockup: any }
            | { CustomerDueDiligence: any }
            | { KnowYourCustomer: any }
            | { Jurisdiction: any }
            | { Whitelisted: any }
            | { Blacklisted: any }
            | { NoData: any }
            | string
            | Uint8Array
        ) => SubmittableExtrinsic<ApiType>
      >;
      /**
       * Revoke multiple claims in a batch
       * # Arguments
       * * origin - did issuer
       * * did_and_claim_data - Vector of the identities & the corresponding claim data whom claim needs to be revoked
       **/
      revokeClaimsBatch: AugmentedSubmittable<
        (
          claims:
            | Vec<BatchRevokeClaimItem>
            | (BatchRevokeClaimItem | { target?: any; claim?: any } | string | Uint8Array)[]
        ) => SubmittableExtrinsic<ApiType>
      >;
      /**
       * It revokes the `auth` off-chain authorization of `signer`. It only takes effect if
       * the authorized transaction is not yet executed.
       **/
      revokeOffchainAuthorization: AugmentedSubmittable<
        (
          signer: Signatory | { Identity: any } | { AccountKey: any } | string | Uint8Array,
          auth:
            | TargetIdAuthorization
            | { target_id?: any; nonce?: any; expires_at?: any }
            | string
            | Uint8Array
        ) => SubmittableExtrinsic<ApiType>
      >;
      /**
       * Sets a new master key for a DID.
       * # Failure
       * Only called by master key owner.
       **/
      setMasterKey: AugmentedSubmittable<
        (newKey: AccountKey | string | Uint8Array) => SubmittableExtrinsic<ApiType>
      >;
      /**
       * It sets permissions for an specific `target_key` key.
       * Only the master key of an identity is able to set signing key permissions.
       **/
      setPermissionToSigner: AugmentedSubmittable<
        (
          signer: Signatory | { Identity: any } | { AccountKey: any } | string | Uint8Array,
          permissions:
            | Vec<Permission>
            | (Permission | ('Full' | 'Admin' | 'Operator' | 'SpendFunds') | number | Uint8Array)[]
        ) => SubmittableExtrinsic<ApiType>
      >;
      unfreezeSigningKeys: AugmentedSubmittable<() => SubmittableExtrinsic<ApiType>>;
    };
    imOnline: {
      heartbeat: AugmentedSubmittable<
        (
          heartbeat:
            | Heartbeat
            | { blockNumber?: any; networkState?: any; sessionIndex?: any; authorityIndex?: any }
            | string
            | Uint8Array,
          signature: Signature | string | Uint8Array
        ) => SubmittableExtrinsic<ApiType>
      >;
      /**
       * Set slashing params to be used in calculating `slash_fraction`
       * Only Governance committee is allowed to set these params.
       **/
      setSlashingParams: AugmentedSubmittable<
        (
          params:
            | OfflineSlashingParams
            | { max_offline_percent?: any; constant?: any; max_slash_percent?: any }
            | string
            | Uint8Array
        ) => SubmittableExtrinsic<ApiType>
      >;
    };
    mips: {
      /**
       * Moves a referendum instance into dispatch queue.
       **/
      enactReferendum: AugmentedSubmittable<
        (proposalHash: Hash | string | Uint8Array) => SubmittableExtrinsic<ApiType>
      >;
      /**
       * Any governance committee member can fast track a proposal and turn it into a referendum
       * that will be voted on by the committee.
       **/
      fastTrackProposal: AugmentedSubmittable<
        (
          index: MipsIndex | AnyNumber | Uint8Array,
          proposalHash: Hash | string | Uint8Array
        ) => SubmittableExtrinsic<ApiType>
      >;
      /**
       * An emergency stop measure to kill a proposal. Governance committee can kill
       * a proposal at any time.
       **/
      killProposal: AugmentedSubmittable<
        (
          index: MipsIndex | AnyNumber | Uint8Array,
          proposalHash: Hash | string | Uint8Array
        ) => SubmittableExtrinsic<ApiType>
      >;
      /**
       * A network member creates a Mesh Improvement Proposal by submitting a dispatchable which
       * changes the network in someway. A minimum deposit is required to open a new proposal.
       * # Arguments
       * * `proposal` a dispatchable call
       * * `deposit` minimum deposit value
       * * `url` a link to a website for proposal discussion
       **/
      propose: AugmentedSubmittable<
        (
          proposal: Proposal | { callIndex?: any; args?: any } | string | Uint8Array,
          deposit: BalanceOf | AnyNumber | Uint8Array,
          url: Option<Url> | null | object | string | Uint8Array,
          description: Option<MipDescription> | null | object | string | Uint8Array
        ) => SubmittableExtrinsic<ApiType>
      >;
      /**
       * Change the minimum proposal deposit amount required to start a proposal. Only Governance
       * committee is allowed to change this value.
       * # Arguments
       * * `deposit` the new min deposit required to start a proposal
       **/
      setMinProposalDeposit: AugmentedSubmittable<
        (deposit: BalanceOf | AnyNumber | Uint8Array) => SubmittableExtrinsic<ApiType>
      >;
      /**
       * Change the proposal duration value. This is the number of blocks for which votes are
       * accepted on a proposal. Only Governance committee is allowed to change this value.
       * # Arguments
       * * `duration` proposal duration in blocks
       **/
      setProposalDuration: AugmentedSubmittable<
        (duration: BlockNumber | AnyNumber | Uint8Array) => SubmittableExtrinsic<ApiType>
      >;
      /**
       * Change the quorum threshold amount. This is the amount which a proposal must gather so
       * as to be considered by a committee. Only Governance committee is allowed to change
       * this value.
       * # Arguments
       * * `threshold` the new quorum threshold amount value
       **/
      setQuorumThreshold: AugmentedSubmittable<
        (threshold: BalanceOf | AnyNumber | Uint8Array) => SubmittableExtrinsic<ApiType>
      >;
      /**
       * Governance committee can make a proposal that automatically becomes a referendum on
       * which the committee can vote on.
       **/
      submitReferendum: AugmentedSubmittable<
        (
          proposal: Proposal | { callIndex?: any; args?: any } | string | Uint8Array
        ) => SubmittableExtrinsic<ApiType>
      >;
      /**
       * A network member can vote on any Mesh Improvement Proposal by selecting the hash that
       * corresponds ot the dispatchable action and vote with some balance.
       * # Arguments
       * * `proposal` a dispatchable call
       * * `index` proposal index
       * * `aye_or_nay` a bool representing for or against vote
       * * `deposit` minimum deposit value
       **/
      vote: AugmentedSubmittable<
        (
          proposalHash: Hash | string | Uint8Array,
          index: MipsIndex | AnyNumber | Uint8Array,
          ayeOrNay: bool | boolean | Uint8Array,
          deposit: BalanceOf | AnyNumber | Uint8Array
        ) => SubmittableExtrinsic<ApiType>
      >;
    };
    multiSig: {
      /**
       * Accept a multisig signer authorization given to signer's identity
       * # Arguments
       * * `proposal_id` - Auth id of the authorization.
       **/
      acceptMultisigSignerAsIdentity: AugmentedSubmittable<
        (authId: u64 | AnyNumber | Uint8Array) => SubmittableExtrinsic<ApiType>
      >;
      /**
       * Accept a multisig signer authorization given to signer's key (AccountId)
       * # Arguments
       * * `proposal_id` - Auth id of the authorization.
       **/
      acceptMultisigSignerAsKey: AugmentedSubmittable<
        (authId: u64 | AnyNumber | Uint8Array) => SubmittableExtrinsic<ApiType>
      >;
      /**
       * Add a signer to the multisig. This must be called by the multisig itself.
       * # Arguments
       * * `signer` - Signatory to add.
       **/
      addMultisigSigner: AugmentedSubmittable<
        (
          signer: Signatory | { Identity: any } | { AccountKey: any } | string | Uint8Array
        ) => SubmittableExtrinsic<ApiType>
      >;
      /**
       * Add a signer to the multisig.
       * This must be called by the creator identity of the multisig.
       * # Arguments
       * * `multisig` - Address of the multi sig
       * * `signers` - Signatories to add.
       **/
      addMultisigSignersViaCreator: AugmentedSubmittable<
        (
          multisig: AccountId | string | Uint8Array,
          signers:
            | Vec<Signatory>
            | (Signatory | { Identity: any } | { AccountKey: any } | string | Uint8Array)[]
        ) => SubmittableExtrinsic<ApiType>
      >;
      /**
       * Approves a multisig proposal using caller's identity
       * # Arguments
       * * `multisig` - MultiSig address.
       * * `proposal_id` - Proposal id to approve.
       * If quorum is reached, the proposal will be immediately executed.
       **/
      approveAsIdentity: AugmentedSubmittable<
        (
          multisig: AccountId | string | Uint8Array,
          proposalId: u64 | AnyNumber | Uint8Array
        ) => SubmittableExtrinsic<ApiType>
      >;
      /**
       * Approves a multisig proposal using caller's signing key (AccountId)
       * # Arguments
       * * `multisig` - MultiSig address.
       * * `proposal_id` - Proposal id to approve.
       * If quorum is reached, the proposal will be immediately executed.
       **/
      approveAsKey: AugmentedSubmittable<
        (
          multisig: AccountId | string | Uint8Array,
          proposalId: u64 | AnyNumber | Uint8Array
        ) => SubmittableExtrinsic<ApiType>
      >;
      /**
       * This function allows to replace all existing signers of the given multisig & also change no. of signature required
       * NOTE - Once this function get executed no other function of the multisig is allowed to execute until unless
       * potential signers accept the authorization and there count should be greater than or equal to the signature required
       * # Arguments
       * * signers - Vector of signers for a given multisig
       * * sigs_required - Number of signature required for a given multisig
       **/
      changeAllSignersAndSigsRequired: AugmentedSubmittable<
        (
          signers:
            | Vec<Signatory>
            | (Signatory | { Identity: any } | { AccountKey: any } | string | Uint8Array)[],
          sigsRequired: u64 | AnyNumber | Uint8Array
        ) => SubmittableExtrinsic<ApiType>
      >;
      /**
       * Change number of sigs required by a multisig. This must be called by the multisig itself.
       * # Arguments
       * * `sigs_required` - New number of sigs required.
       **/
      changeSigsRequired: AugmentedSubmittable<
        (sigsRequired: u64 | AnyNumber | Uint8Array) => SubmittableExtrinsic<ApiType>
      >;
      /**
       * Creates a multisig
       * # Arguments
       * * `signers` - Signers of the multisig (They need to accept authorization before they are actually added).
       * * `sigs_required` - Number of sigs required to process a multi-sig tx.
       **/
      createMultisig: AugmentedSubmittable<
        (
          signers:
            | Vec<Signatory>
            | (Signatory | { Identity: any } | { AccountKey: any } | string | Uint8Array)[],
          sigsRequired: u64 | AnyNumber | Uint8Array
        ) => SubmittableExtrinsic<ApiType>
      >;
      /**
       * Creates a multisig proposal if it hasn't been created or approves it if it has.
       * # Arguments
       * * `multisig` - MultiSig address.
       * * `proposal` - Proposal to be voted on.
       * If this is 1 of m multisig, the proposal will be immediately executed.
       **/
      createOrApproveProposalAsIdentity: AugmentedSubmittable<
        (
          multisig: AccountId | string | Uint8Array,
          proposal: Proposal | { callIndex?: any; args?: any } | string | Uint8Array
        ) => SubmittableExtrinsic<ApiType>
      >;
      /**
       * Creates a multisig proposal if it hasn't been created or approves it if it has.
       * # Arguments
       * * `multisig` - MultiSig address.
       * * `proposal` - Proposal to be voted on.
       * If this is 1 of m multisig, the proposal will be immediately executed.
       **/
      createOrApproveProposalAsKey: AugmentedSubmittable<
        (
          multisig: AccountId | string | Uint8Array,
          proposal: Proposal | { callIndex?: any; args?: any } | string | Uint8Array
        ) => SubmittableExtrinsic<ApiType>
      >;
      /**
       * Creates a multisig proposal
       * # Arguments
       * * `multisig` - MultiSig address.
       * * `proposal` - Proposal to be voted on.
       * If this is 1 of m multisig, the proposal will be immediately executed.
       **/
      createProposalAsIdentity: AugmentedSubmittable<
        (
          multisig: AccountId | string | Uint8Array,
          proposal: Proposal | { callIndex?: any; args?: any } | string | Uint8Array
        ) => SubmittableExtrinsic<ApiType>
      >;
      /**
       * Creates a multisig proposal
       * # Arguments
       * * `multisig` - MultiSig address.
       * * `proposal` - Proposal to be voted on.
       * If this is 1 of m multisig, the proposal will be immediately executed.
       **/
      createProposalAsKey: AugmentedSubmittable<
        (
          multisig: AccountId | string | Uint8Array,
          proposal: Proposal | { callIndex?: any; args?: any } | string | Uint8Array
        ) => SubmittableExtrinsic<ApiType>
      >;
      /**
       * Adds a multisig as the master key of the current did if the current did is the creator of the multisig
       * # Arguments
       * * `multi_sig` - multi sig address
       **/
      makeMultisigMaster: AugmentedSubmittable<
        (
          multiSig: AccountId | string | Uint8Array,
          optionalCddAuthId: Option<u64> | null | object | string | Uint8Array
        ) => SubmittableExtrinsic<ApiType>
      >;
      /**
       * Adds a multisig as a signer of current did if the current did is the creator of the multisig
       * # Arguments
       * * `multi_sig` - multi sig address
       **/
      makeMultisigSigner: AugmentedSubmittable<
        (multiSig: AccountId | string | Uint8Array) => SubmittableExtrinsic<ApiType>
      >;
      /**
       * Remove a signer from the multisig. This must be called by the multisig itself.
       * # Arguments
       * * `signer` - Signatory to remove.
       **/
      removeMultisigSigner: AugmentedSubmittable<
        (
          signer: Signatory | { Identity: any } | { AccountKey: any } | string | Uint8Array
        ) => SubmittableExtrinsic<ApiType>
      >;
      /**
       * Remove a signer from the multisig.
       * This must be called by the creator identity of the multisig.
       * # Arguments
       * * `multisig` - Address of the multi sig
       * * `signers` - Signatories to remove.
       **/
      removeMultisigSignersViaCreator: AugmentedSubmittable<
        (
          multisig: AccountId | string | Uint8Array,
          signers:
            | Vec<Signatory>
            | (Signatory | { Identity: any } | { AccountKey: any } | string | Uint8Array)[]
        ) => SubmittableExtrinsic<ApiType>
      >;
    };
    percentageTm: {
      /**
       * Set a maximum percentage that can be owned by a single investor
       **/
      toggleMaximumPercentageRestriction: AugmentedSubmittable<
        (
          ticker: Ticker | string | Uint8Array,
          maxPercentage: u16 | AnyNumber | Uint8Array
        ) => SubmittableExtrinsic<ApiType>
      >;
    };
    polymeshCommittee: {
      /**
       * Any committee member proposes a dispatchable.
       * # Arguments
       * * `proposal` A dispatchable call
       **/
      propose: AugmentedSubmittable<
        (
          proposal: Proposal | { callIndex?: any; args?: any } | string | Uint8Array
        ) => SubmittableExtrinsic<ApiType>
      >;
      /**
       * Change the vote threshold the determines the winning proposal. For e.g., for a simple
       * majority use (1, 2) which represents the inequation ">= 1/2"
       * # Arguments
       * * `match_criteria` One of {AtLeast, MoreThan}
       * * `n` Numerator of the fraction representing vote threshold
       * * `d` Denominator of the fraction representing vote threshold
       **/
      setVoteThreshold: AugmentedSubmittable<
        (
          n: u32 | AnyNumber | Uint8Array,
          d: u32 | AnyNumber | Uint8Array
        ) => SubmittableExtrinsic<ApiType>
      >;
      /**
       * Member casts a vote.
       * # Arguments
       * * `proposal` Hash of proposal to be voted on
       * * `index` Proposal index
       * * `approve` Represents a `for` or `against` vote
       **/
      vote: AugmentedSubmittable<
        (
          proposal: Hash | string | Uint8Array,
          index: Compact<ProposalIndex> | AnyNumber | Uint8Array,
          approve: bool | boolean | Uint8Array
        ) => SubmittableExtrinsic<ApiType>
      >;
    };
    protocolFee: {
      /**
       * Changes the a base fee for the root origin.
       **/
      changeBaseFee: AugmentedSubmittable<
        (
          op:
            | ProtocolOp
            | (
                | 'AssetRegisterTicker'
                | 'AssetIssue'
                | 'AssetAddDocument'
                | 'AssetCreateToken'
                | 'DividendNew'
                | 'GeneralTmAddActiveRule'
                | 'IdentityRegisterDid'
                | 'IdentityCddRegisterDid'
                | 'IdentityAddClaim'
                | 'IdentitySetMasterKey'
                | 'IdentityAddSigningItem'
                | 'MipsPropose'
                | 'VotingAddBallot'
              )
            | number
            | Uint8Array,
          baseFee: BalanceOf | AnyNumber | Uint8Array
        ) => SubmittableExtrinsic<ApiType>
      >;
      /**
       * Changes the fee coefficient for the root origin.
       **/
      changeCoefficient: AugmentedSubmittable<
        (coefficient: PosRatio) => SubmittableExtrinsic<ApiType>
      >;
      /**
       * Emits an event with the fee coefficient.
       **/
      getCoefficient: AugmentedSubmittable<() => SubmittableExtrinsic<ApiType>>;
      /**
       * Emits an event with the fee of the operation.
       **/
      getFee: AugmentedSubmittable<
        (
          op:
            | ProtocolOp
            | (
                | 'AssetRegisterTicker'
                | 'AssetIssue'
                | 'AssetAddDocument'
                | 'AssetCreateToken'
                | 'DividendNew'
                | 'GeneralTmAddActiveRule'
                | 'IdentityRegisterDid'
                | 'IdentityCddRegisterDid'
                | 'IdentityAddClaim'
                | 'IdentitySetMasterKey'
                | 'IdentityAddSigningItem'
                | 'MipsPropose'
                | 'VotingAddBallot'
              )
            | number
            | Uint8Array
        ) => SubmittableExtrinsic<ApiType>
      >;
    };
    session: {
      /**
       * Sets the session key(s) of the function caller to `key`.
       * Allows an account to set its session key prior to becoming a validator.
       * This doesn't take effect until the next session.
       * The dispatch origin of this function must be signed.
       * # <weight>
       * - O(log n) in number of accounts.
       * - One extra DB entry.
       * # </weight>
       **/
      setKeys: AugmentedSubmittable<
        (keys: Keys, proof: Bytes | string | Uint8Array) => SubmittableExtrinsic<ApiType>
      >;
    };
    simpleToken: {
      /**
       * Approve another identity to transfer tokens on behalf of the caller
       **/
      approve: AugmentedSubmittable<
        (
          ticker: Ticker | string | Uint8Array,
          spenderDid: IdentityId | string | Uint8Array,
          value: Balance | AnyNumber | Uint8Array
        ) => SubmittableExtrinsic<ApiType>
      >;
      /**
       * Create a new token and mint a balance to the issuing identity
       **/
      createToken: AugmentedSubmittable<
        (
          ticker: Ticker | string | Uint8Array,
          totalSupply: Balance | AnyNumber | Uint8Array
        ) => SubmittableExtrinsic<ApiType>
      >;
      /**
       * Transfer tokens to another identity
       **/
      transfer: AugmentedSubmittable<
        (
          ticker: Ticker | string | Uint8Array,
          toDid: IdentityId | string | Uint8Array,
          amount: Balance | AnyNumber | Uint8Array
        ) => SubmittableExtrinsic<ApiType>
      >;
      /**
       * Transfer tokens to another identity using the approval mechanic
       **/
      transferFrom: AugmentedSubmittable<
        (
          ticker: Ticker | string | Uint8Array,
          fromDid: IdentityId | string | Uint8Array,
          toDid: IdentityId | string | Uint8Array,
          amount: Balance | AnyNumber | Uint8Array
        ) => SubmittableExtrinsic<ApiType>
      >;
    };
    staking: {
      /**
       * Governance committee on 2/3 rds majority can introduce a new potential validator
       * to the pool of validators. Staking module uses `PermissionedValidators` to ensure
       * validators have completed KYB compliance and considers them for validation.
       **/
      addPotentialValidator: AugmentedSubmittable<
        (validator: AccountId | string | Uint8Array) => SubmittableExtrinsic<ApiType>
      >;
      /**
       * Take the origin account as a stash and lock up `value` of its balance. `controller` will
       * be the account that controls it.
       * `value` must be more than the `minimum_balance` specified by `<T as Trait>::Currency`.
       * The dispatch origin for this call must be _Signed_ by the stash account.
       * # <weight>
       * - Independent of the arguments. Moderate complexity.
       * - O(1).
       * - Three extra DB entries.
       * NOTE: Two of the storage writes (`Self::bonded`, `Self::payee`) are _never_ cleaned unless
       * the `origin` falls below _existential deposit_ and gets removed as dust.
       * # </weight>
       **/
      bond: AugmentedSubmittable<
        (
          controller: LookupSource | Address | AccountId | AccountIndex | string | Uint8Array,
          value: Compact<BalanceOf> | AnyNumber | Uint8Array,
          payee: RewardDestination | ('Staked' | 'Stash' | 'Controller') | number | Uint8Array
        ) => SubmittableExtrinsic<ApiType>
      >;
      /**
       * Add some extra amount that have appeared in the stash `free_balance` into the balance up
       * for staking.
       * Use this if there are additional funds in your stash account that you wish to bond.
       * Unlike [`bond`] or [`unbond`] this function does not impose any limitation on the amount
       * that can be added.
       * The dispatch origin for this call must be _Signed_ by the stash, not the controller.
       * # <weight>
       * - Independent of the arguments. Insignificant complexity.
       * - O(1).
       * - One DB entry.
       * # </weight>
       **/
      bondExtra: AugmentedSubmittable<
        (
          maxAdditional: Compact<BalanceOf> | AnyNumber | Uint8Array
        ) => SubmittableExtrinsic<ApiType>
      >;
      /**
       * Cancel enactment of a deferred slash. Can be called by either the root origin or
       * the `T::SlashCancelOrigin`.
       * passing the era and indices of the slashes for that era to kill.
       * # <weight>
       * - One storage write.
       * # </weight>
       **/
      cancelDeferredSlash: AugmentedSubmittable<
        (
          era: EraIndex | AnyNumber | Uint8Array,
          slashIndices: Vec<u32> | (u32 | AnyNumber | Uint8Array)[]
        ) => SubmittableExtrinsic<ApiType>
      >;
      /**
       * Declare no desire to either validate or nominate.
       * Effects will be felt at the beginning of the next era.
       * The dispatch origin for this call must be _Signed_ by the controller, not the stash.
       * # <weight>
       * - Independent of the arguments. Insignificant complexity.
       * - Contains one read.
       * - Writes are limited to the `origin` account key.
       * # </weight>
       **/
      chill: AugmentedSubmittable<() => SubmittableExtrinsic<ApiType>>;
      /**
       * Governance committee on 2/3 rds majority can update the compliance status of a validator
       * as `Pending`.
       **/
      complianceFailed: AugmentedSubmittable<
        (validator: AccountId | string | Uint8Array) => SubmittableExtrinsic<ApiType>
      >;
      /**
       * Governance committee on 2/3 rds majority can update the compliance status of a validator
       * as `Active`.
       **/
      compliancePassed: AugmentedSubmittable<
        (validator: AccountId | string | Uint8Array) => SubmittableExtrinsic<ApiType>
      >;
      /**
       * Enables individual commisions. This can be set only once. Once individual commission
       * rates are enabled, there's no going back.  Only Governance committee is allowed to
       * change this value.
       **/
      enableIndividualCommissions: AugmentedSubmittable<() => SubmittableExtrinsic<ApiType>>;
      /**
       * Force there to be a new era at the end of the next session. After this, it will be
       * reset to normal (non-forced) behaviour.
       * # <weight>
       * - No arguments.
       * # </weight>
       **/
      forceNewEra: AugmentedSubmittable<() => SubmittableExtrinsic<ApiType>>;
      /**
       * Force there to be a new era at the end of sessions indefinitely.
       * # <weight>
       * - One storage write
       * # </weight>
       **/
      forceNewEraAlways: AugmentedSubmittable<() => SubmittableExtrinsic<ApiType>>;
      /**
       * Force there to be no new eras indefinitely.
       * # <weight>
       * - No arguments.
       * # </weight>
       **/
      forceNoEras: AugmentedSubmittable<() => SubmittableExtrinsic<ApiType>>;
      /**
       * Force a current staker to become completely unstaked, immediately.
       **/
      forceUnstake: AugmentedSubmittable<
        (stash: AccountId | string | Uint8Array) => SubmittableExtrinsic<ApiType>
      >;
      /**
       * Declare the desire to nominate `targets` for the origin controller.
       * Effects will be felt at the beginning of the next era.
       * The dispatch origin for this call must be _Signed_ by the controller, not the stash.
       * # <weight>
       * - The transaction's complexity is proportional to the size of `targets`,
       * which is capped at `MAX_NOMINATIONS`.
       * - It also depends upon the no. of claim issuers for a given stash account.
       * - Both the reads and writes follow a similar pattern.
       * # </weight>
       **/
      nominate: AugmentedSubmittable<
        (
          targets:
            | Vec<LookupSource>
            | (LookupSource | Address | AccountId | AccountIndex | string | Uint8Array)[]
        ) => SubmittableExtrinsic<ApiType>
      >;
      /**
       * Remove a validator from the pool of validators. Effects are known in the next session.
       * Staking module checks `PermissionedValidators` to ensure validators have
       * completed KYB compliance
       **/
      removeValidator: AugmentedSubmittable<
        (validator: AccountId | string | Uint8Array) => SubmittableExtrinsic<ApiType>
      >;
      /**
       * (Re-)set the controller of a stash.
       * Effects will be felt at the beginning of the next era.
       * The dispatch origin for this call must be _Signed_ by the stash, not the controller.
       * # <weight>
       * - Independent of the arguments. Insignificant complexity.
       * - Contains a limited number of reads.
       * - Writes are limited to the `origin` account key.
       * # </weight>
       **/
      setController: AugmentedSubmittable<
        (
          controller: LookupSource | Address | AccountId | AccountIndex | string | Uint8Array
        ) => SubmittableExtrinsic<ApiType>
      >;
      /**
       * Changes commission rate which applies to all validators. Only Governance
       * committee is allowed to change this value.
       * # Arguments
       * * `new_value` the new commission to be used for reward calculations
       **/
      setGlobalComission: AugmentedSubmittable<
        (newValue: Perbill | AnyNumber | Uint8Array) => SubmittableExtrinsic<ApiType>
      >;
      /**
       * Set the validators who cannot be slashed (if any).
       **/
      setInvulnerables: AugmentedSubmittable<
        (
          validators: Vec<AccountId> | (AccountId | string | Uint8Array)[]
        ) => SubmittableExtrinsic<ApiType>
      >;
      /**
       * Changes min bond value to be used in bond(). Only Governance
       * committee is allowed to change this value.
       * # Arguments
       * * `new_value` the new minimum
       **/
      setMinBondThreshold: AugmentedSubmittable<
        (newValue: BalanceOf | AnyNumber | Uint8Array) => SubmittableExtrinsic<ApiType>
      >;
      /**
       * (Re-)set the payment target for a controller.
       * Effects will be felt at the beginning of the next era.
       * The dispatch origin for this call must be _Signed_ by the controller, not the stash.
       * # <weight>
       * - Independent of the arguments. Insignificant complexity.
       * - Contains a limited number of reads.
       * - Writes are limited to the `origin` account key.
       * # </weight>
       **/
      setPayee: AugmentedSubmittable<
        (
          payee: RewardDestination | ('Staked' | 'Stash' | 'Controller') | number | Uint8Array
        ) => SubmittableExtrinsic<ApiType>
      >;
      /**
       * The ideal number of validators.
       **/
      setValidatorCount: AugmentedSubmittable<
        (updated: Compact<u32> | AnyNumber | Uint8Array) => SubmittableExtrinsic<ApiType>
      >;
      /**
       * Schedule a portion of the stash to be unlocked ready for transfer out after the bond
       * period ends. If this leaves an amount actively bonded less than
       * <T as Trait>::Currency::minimum_balance(), then it is increased to the full amount.
       * Once the unlock period is done, you can call `withdraw_unbonded` to actually move
       * the funds out of management ready for transfer.
       * No more than a limited number of unlocking chunks (see `MAX_UNLOCKING_CHUNKS`)
       * can co-exists at the same time. In that case, [`Call::withdraw_unbonded`] need
       * to be called first to remove some of the chunks (if possible).
       * The dispatch origin for this call must be _Signed_ by the controller, not the stash.
       * See also [`Call::withdraw_unbonded`].
       * # <weight>
       * - Independent of the arguments. Limited but potentially exploitable complexity.
       * - Contains a limited number of reads.
       * - Each call (requires the remainder of the bonded balance to be above `minimum_balance`)
       * will cause a new entry to be inserted into a vector (`Ledger.unlocking`) kept in storage.
       * The only way to clean the aforementioned storage item is also user-controlled via `withdraw_unbonded`.
       * - One DB entry.
       * </weight>
       **/
      unbond: AugmentedSubmittable<
        (value: Compact<BalanceOf> | AnyNumber | Uint8Array) => SubmittableExtrinsic<ApiType>
      >;
      /**
       * Declare the desire to validate for the origin controller.
       * Effects will be felt at the beginning of the next era.
       * The dispatch origin for this call must be _Signed_ by the controller, not the stash.
       * # <weight>
       * - Independent of the arguments. Insignificant complexity.
       * - Contains a limited number of reads.
       * - Writes are limited to the `origin` account key.
       * # </weight>
       **/
      validate: AugmentedSubmittable<
        (
          prefs: ValidatorPrefs | { commission?: any } | string | Uint8Array
        ) => SubmittableExtrinsic<ApiType>
      >;
      /**
       * Validate the nominators CDD expiry time
       * If an account from a given set of address is nominating then
       * check the CDD expiry time of it and if it is expired
       * then the account should be unbonded and removed from the nominating process.
       * #<weight>
       * - Depends on passed list of AccountId
       * - Depends on the no. of claim issuers an accountId has for the CDD expiry
       * #</weight>
       **/
      validateCddExpiryNominators: AugmentedSubmittable<
        (
          targets: Vec<AccountId> | (AccountId | string | Uint8Array)[]
        ) => SubmittableExtrinsic<ApiType>
      >;
      /**
       * Remove any unlocked chunks from the `unlocking` queue from our management.
       * This essentially frees up that balance to be used by the stash account to do
       * whatever it wants.
       * The dispatch origin for this call must be _Signed_ by the controller, not the stash.
       * See also [`Call::unbond`].
       * # <weight>
       * - Could be dependent on the `origin` argument and how much `unlocking` chunks exist.
       * It implies `consolidate_unlocked` which loops over `Ledger.unlocking`, which is
       * indirectly user-controlled. See [`unbond`] for more detail.
       * - Contains a limited number of reads, yet the size of which could be large based on `ledger`.
       * - Writes are limited to the `origin` account key.
       * # </weight>
       **/
      withdrawUnbonded: AugmentedSubmittable<() => SubmittableExtrinsic<ApiType>>;
    };
    stoCapped: {
      /**
       * Used to buy tokens
       * # Arguments
       * * `origin` Signing key of the investor
       * * `did` DID of the investor
       * * `ticker` Ticker of the token
       * * `sto_id` A unique identifier to know which STO investor wants to invest in
       * * `value` Amount of POLY wants to invest in
       **/
      buyTokens: AugmentedSubmittable<
        (
          ticker: Ticker | string | Uint8Array,
          stoId: u32 | AnyNumber | Uint8Array,
          value: Balance | AnyNumber | Uint8Array
        ) => SubmittableExtrinsic<ApiType>
      >;
      /**
       * Used to buy tokens using stable coins
       * # Arguments
       * * `origin` Signing key of the investor
       * * `ticker` Ticker of the token
       * * `sto_id` A unique identifier to know which STO investor wants to invest in
       * * `value` Amount of POLY wants to invest in
       * * `simple_token_ticker` Ticker of the simple token
       **/
      buyTokensBySimpleToken: AugmentedSubmittable<
        (
          ticker: Ticker | string | Uint8Array,
          stoId: u32 | AnyNumber | Uint8Array,
          value: Balance | AnyNumber | Uint8Array,
          simpleTokenTicker: Ticker | string | Uint8Array
        ) => SubmittableExtrinsic<ApiType>
      >;
      /**
       * Used to initialize the STO for a given asset
       * # Arguments
       * * `origin` Signing key of the token owner who wants to initialize the sto
       * * `ticker` Ticker of the token
       * * `beneficiary_did` DID which holds all the funds collected
       * * `cap` Total amount of tokens allowed for sale
       * * `rate` Rate of asset in terms of native currency
       * * `start_date` Unix timestamp at when STO starts
       * * `end_date` Unix timestamp at when STO ends
       * * `simple_token_ticker` Ticker of the simple token
       **/
      launchSto: AugmentedSubmittable<
        (
          ticker: Ticker | string | Uint8Array,
          beneficiaryDid: IdentityId | string | Uint8Array,
          cap: Balance | AnyNumber | Uint8Array,
          rate: u128 | AnyNumber | Uint8Array,
          startDate: Moment | AnyNumber | Uint8Array,
          endDate: Moment | AnyNumber | Uint8Array,
          simpleTokenTicker: Ticker | string | Uint8Array
        ) => SubmittableExtrinsic<ApiType>
      >;
      /**
       * Modify the list of allowed tokens (stable coins) corresponds to given token/asset
       * # Arguments
       * * `origin` Signing key of the token owner
       * * `ticker` Ticker of the token
       * * `sto_id` A unique identifier to know which STO investor wants to invest in.
       * * `simple_token_ticker` Ticker of the stable coin
       * * `modify_status` Boolean to know whether the provided simple token ticker will be used or not.
       **/
      modifyAllowedTokens: AugmentedSubmittable<
        (
          ticker: Ticker | string | Uint8Array,
          stoId: u32 | AnyNumber | Uint8Array,
          simpleTokenTicker: Ticker | string | Uint8Array,
          modifyStatus: bool | boolean | Uint8Array
        ) => SubmittableExtrinsic<ApiType>
      >;
      /**
       * Pause the STO, Can only be called by the token owner
       * By doing this every operations on given sto_id would get freezed like buy_tokens
       * # Arguments
       * * `origin` Signing key of the token owner
       * * `ticker` Ticker of the token
       * * `sto_id` A unique identifier to know which STO needs to paused
       **/
      pauseSto: AugmentedSubmittable<
        (
          ticker: Ticker | string | Uint8Array,
          stoId: u32 | AnyNumber | Uint8Array
        ) => SubmittableExtrinsic<ApiType>
      >;
      /**
       * Un-pause the STO, Can only be called by the token owner
       * By doing this every operations on given sto_id would get un freezed.
       * # Arguments
       * * `origin` Signing key of the token owner
       * * `ticker` Ticker of the token
       * * `sto_id` A unique identifier to know which STO needs to un paused
       **/
      unpauseSto: AugmentedSubmittable<
        (
          ticker: Ticker | string | Uint8Array,
          stoId: u32 | AnyNumber | Uint8Array
        ) => SubmittableExtrinsic<ApiType>
      >;
    };
    sudo: {
      /**
       * Authenticates the current sudo key and sets the given AccountId (`new`) as the new sudo key.
       * The dispatch origin for this call must be _Signed_.
       * # <weight>
       * - O(1).
       * - Limited storage reads.
       * - One DB change.
       * # </weight>
       **/
      setKey: AugmentedSubmittable<
        (
          updated: LookupSource | Address | AccountId | AccountIndex | string | Uint8Array
        ) => SubmittableExtrinsic<ApiType>
      >;
      /**
       * Authenticates the sudo key and dispatches a function call with `Root` origin.
       * The dispatch origin for this call must be _Signed_.
       * # <weight>
       * - O(1).
       * - Limited storage reads.
       * - One DB write (event).
       * - Unknown weight of derivative `proposal` execution.
       * # </weight>
       **/
      sudo: AugmentedSubmittable<
        (
          proposal: Proposal | { callIndex?: any; args?: any } | string | Uint8Array
        ) => SubmittableExtrinsic<ApiType>
      >;
      /**
       * Authenticates the sudo key and dispatches a function call with `Signed` origin from
       * a given account.
       * The dispatch origin for this call must be _Signed_.
       * # <weight>
       * - O(1).
       * - Limited storage reads.
       * - One DB write (event).
       * - Unknown weight of derivative `proposal` execution.
       * # </weight>
       **/
      sudoAs: AugmentedSubmittable<
        (
          who: LookupSource | Address | AccountId | AccountIndex | string | Uint8Array,
          proposal: Proposal | { callIndex?: any; args?: any } | string | Uint8Array
        ) => SubmittableExtrinsic<ApiType>
      >;
    };
    system: {
      /**
       * A big dispatch that will disallow any other transaction to be included.
       **/
      fillBlock: AugmentedSubmittable<() => SubmittableExtrinsic<ApiType>>;
      /**
       * Kill all storage items with a key that starts with the given prefix.
       **/
      killPrefix: AugmentedSubmittable<
        (prefix: Key | string | Uint8Array) => SubmittableExtrinsic<ApiType>
      >;
      /**
       * Kill some items from storage.
       **/
      killStorage: AugmentedSubmittable<
        (keys: Vec<Key> | (Key | string | Uint8Array)[]) => SubmittableExtrinsic<ApiType>
      >;
      /**
       * Make some on-chain remark.
       **/
      remark: AugmentedSubmittable<
        (remark: Bytes | string | Uint8Array) => SubmittableExtrinsic<ApiType>
      >;
      /**
       * Set the new code.
       **/
      setCode: AugmentedSubmittable<
        (updated: Bytes | string | Uint8Array) => SubmittableExtrinsic<ApiType>
      >;
      /**
       * Set the number of pages in the WebAssembly environment's heap.
       **/
      setHeapPages: AugmentedSubmittable<
        (pages: u64 | AnyNumber | Uint8Array) => SubmittableExtrinsic<ApiType>
      >;
      /**
       * Set some items of storage.
       **/
      setStorage: AugmentedSubmittable<
        (items: Vec<KeyValue> | KeyValue[]) => SubmittableExtrinsic<ApiType>
      >;
    };
    timestamp: {
      /**
       * Set the current time.
       * This call should be invoked exactly once per block. It will panic at the finalization
       * phase, if this call hasn't been invoked by that time.
       * The timestamp should be greater than the previous one by the amount specified by
       * `MinimumPeriod`.
       * The dispatch origin for this call must be `Inherent`.
       **/
      set: AugmentedSubmittable<
        (now: Compact<Moment> | AnyNumber | Uint8Array) => SubmittableExtrinsic<ApiType>
      >;
    };
    treasury: {
      /**
       * Approve a proposal. At a later time, the proposal will be allocated to the beneficiary
       * and the original deposit will be returned.
       * # <weight>
       * - O(1).
       * - Limited storage reads.
       * - One DB change.
       * # </weight>
       **/
      approveProposal: AugmentedSubmittable<
        (
          proposalId: Compact<ProposalIndex> | AnyNumber | Uint8Array
        ) => SubmittableExtrinsic<ApiType>
      >;
      /**
       * Put forward a suggestion for spending. A deposit proportional to the value
       * is reserved and slashed if the proposal is rejected. It is returned once the
       * proposal is awarded.
       * # <weight>
       * - O(1).
       * - Limited storage reads.
       * - One DB change, one extra DB entry.
       * # </weight>
       **/
      proposeSpend: AugmentedSubmittable<
        (
          value: Compact<BalanceOf> | AnyNumber | Uint8Array,
          beneficiary: LookupSource | Address | AccountId | AccountIndex | string | Uint8Array
        ) => SubmittableExtrinsic<ApiType>
      >;
      /**
       * Reject a proposed spend. The original deposit will be slashed.
       * # <weight>
       * - O(1).
       * - Limited storage reads.
       * - One DB clear.
       * # </weight>
       **/
      rejectProposal: AugmentedSubmittable<
        (
          proposalId: Compact<ProposalIndex> | AnyNumber | Uint8Array
        ) => SubmittableExtrinsic<ApiType>
      >;
    };
    voting: {
      /**
       * Adds a ballot
       * # Arguments
       * * `ticker` - Ticker of the token for which ballot is to be created
       * * `ballot_name` - Name of the ballot
       * * `ballot_details` - Other details of the ballot
       **/
      addBallot: AugmentedSubmittable<
        (
          ticker: Ticker | string | Uint8Array,
          ballotName: Bytes | string | Uint8Array,
          ballotDetails:
            | Ballot
            | { checkpoint_id?: any; voting_start?: any; voting_end?: any; motions?: any }
            | string
            | Uint8Array
        ) => SubmittableExtrinsic<ApiType>
      >;
      /**
       * Cancels a vote by setting it as expired
       * # Arguments
       * * `ticker` - Ticker of the token for which ballot is to be cancelled
       * * `ballot_name` - Name of the ballot
       **/
      cancelBallot: AugmentedSubmittable<
        (
          ticker: Ticker | string | Uint8Array,
          ballotName: Bytes | string | Uint8Array
        ) => SubmittableExtrinsic<ApiType>
      >;
      /**
       * Casts a vote
       * # Arguments
       * * `ticker` - Ticker of the token for which vote is to be cast
       * * `ballot_name` - Name of the ballot
       * * `votes` - The actual vote to be cast
       **/
      vote: AugmentedSubmittable<
        (
          ticker: Ticker | string | Uint8Array,
          ballotName: Bytes | string | Uint8Array,
          votes: Vec<Balance> | (Balance | AnyNumber | Uint8Array)[]
        ) => SubmittableExtrinsic<ApiType>
      >;
    };
  }

  export interface SubmittableExtrinsics<ApiType extends ApiTypes>
    extends AugmentedSubmittables<ApiType> {
    (extrinsic: Call | Extrinsic | Uint8Array | string): SubmittableExtrinsic<ApiType>;
  }
}<|MERGE_RESOLUTION|>--- conflicted
+++ resolved
@@ -27,11 +27,6 @@
 import { Keys } from '@polkadot/types/interfaces/session';
 import { EraIndex, RewardDestination, ValidatorPrefs } from '@polkadot/types/interfaces/staking';
 import { Key } from '@polkadot/types/interfaces/system';
-<<<<<<< HEAD
-import { bool, Bytes, u16, u32, u64, u128 } from '@polkadot/types/primitive';
-import { AnyNumber, ITuple } from '@polkadot/types/types';
-=======
->>>>>>> 9bdbab38
 import {
   AccountKey,
   AssetIdentifier,

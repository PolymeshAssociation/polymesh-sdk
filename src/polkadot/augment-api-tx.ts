--- conflicted
+++ resolved
@@ -111,13 +111,8 @@
   PolymeshPrimitivesTicker,
   PolymeshPrimitivesTransferComplianceTransferCondition,
   PolymeshPrimitivesTransferComplianceTransferConditionExemptKey,
-<<<<<<< HEAD
-  PolymeshRuntimeTestnetRuntimeOriginCaller,
-  PolymeshRuntimeTestnetRuntimeSessionKeys,
-=======
   PolymeshPrivateRuntimeDevelopRuntimeOriginCaller,
   PolymeshPrivateRuntimeDevelopRuntimeSessionKeys,
->>>>>>> fb8238cf
   SpConsensusBabeDigestsNextConfigDescriptor,
   SpConsensusGrandpaEquivocationProof,
   SpConsensusSlotsEquivocationProof,
@@ -5468,21 +5463,13 @@
       setKeys: AugmentedSubmittable<
         (
           keys:
-<<<<<<< HEAD
-            | PolymeshRuntimeTestnetRuntimeSessionKeys
-=======
             | PolymeshPrivateRuntimeDevelopRuntimeSessionKeys
->>>>>>> fb8238cf
             | { grandpa?: any; babe?: any; imOnline?: any; authorityDiscovery?: any }
             | string
             | Uint8Array,
           proof: Bytes | string | Uint8Array
         ) => SubmittableExtrinsic<ApiType>,
-<<<<<<< HEAD
-        [PolymeshRuntimeTestnetRuntimeSessionKeys, Bytes]
-=======
         [PolymeshPrivateRuntimeDevelopRuntimeSessionKeys, Bytes]
->>>>>>> fb8238cf
       >;
     };
     settlement: {
@@ -7355,6 +7342,96 @@
         [PolymeshPrimitivesTicker, u64]
       >;
     };
+    sudo: {
+      /**
+       * Authenticates the current sudo key and sets the given AccountId (`new`) as the new sudo key.
+       *
+       * The dispatch origin for this call must be _Signed_.
+       *
+       * # <weight>
+       * - O(1).
+       * - Limited storage reads.
+       * - One DB change.
+       * # </weight>
+       **/
+      setKey: AugmentedSubmittable<
+        (
+          updated:
+            | MultiAddress
+            | { Id: any }
+            | { Index: any }
+            | { Raw: any }
+            | { Address32: any }
+            | { Address20: any }
+            | string
+            | Uint8Array
+        ) => SubmittableExtrinsic<ApiType>,
+        [MultiAddress]
+      >;
+      /**
+       * Authenticates the sudo key and dispatches a function call with `Root` origin.
+       *
+       * The dispatch origin for this call must be _Signed_.
+       *
+       * # <weight>
+       * - O(1).
+       * - Limited storage reads.
+       * - One DB write (event).
+       * - Weight of derivative `call` execution + 10,000.
+       * # </weight>
+       **/
+      sudo: AugmentedSubmittable<
+        (call: Call | IMethod | string | Uint8Array) => SubmittableExtrinsic<ApiType>,
+        [Call]
+      >;
+      /**
+       * Authenticates the sudo key and dispatches a function call with `Signed` origin from
+       * a given account.
+       *
+       * The dispatch origin for this call must be _Signed_.
+       *
+       * # <weight>
+       * - O(1).
+       * - Limited storage reads.
+       * - One DB write (event).
+       * - Weight of derivative `call` execution + 10,000.
+       * # </weight>
+       **/
+      sudoAs: AugmentedSubmittable<
+        (
+          who:
+            | MultiAddress
+            | { Id: any }
+            | { Index: any }
+            | { Raw: any }
+            | { Address32: any }
+            | { Address20: any }
+            | string
+            | Uint8Array,
+          call: Call | IMethod | string | Uint8Array
+        ) => SubmittableExtrinsic<ApiType>,
+        [MultiAddress, Call]
+      >;
+      /**
+       * Authenticates the sudo key and dispatches a function call with `Root` origin.
+       * This function does not check the weight of the call, and instead allows the
+       * Sudo user to specify the weight of the call.
+       *
+       * The dispatch origin for this call must be _Signed_.
+       *
+       * # <weight>
+       * - O(1).
+       * - The weight of this call is defined by the caller.
+       * # </weight>
+       **/
+      sudoUncheckedWeight: AugmentedSubmittable<
+        (
+          call: Call | IMethod | string | Uint8Array,
+          weight: SpWeightsWeightV2Weight | { refTime?: any; proofSize?: any } | string | Uint8Array
+        ) => SubmittableExtrinsic<ApiType>,
+        [Call, SpWeightsWeightV2Weight]
+      >;
+    };
     system: {
       /**
        * Kill all storage items with a key that starts with the given prefix.
@@ -8104,11 +8181,7 @@
       dispatchAs: AugmentedSubmittable<
         (
           asOrigin:
-<<<<<<< HEAD
-            | PolymeshRuntimeTestnetRuntimeOriginCaller
-=======
             | PolymeshPrivateRuntimeDevelopRuntimeOriginCaller
->>>>>>> fb8238cf
             | { system: any }
             | { Void: any }
             | { PolymeshCommittee: any }
@@ -8118,11 +8191,7 @@
             | Uint8Array,
           call: Call | IMethod | string | Uint8Array
         ) => SubmittableExtrinsic<ApiType>,
-<<<<<<< HEAD
-        [PolymeshRuntimeTestnetRuntimeOriginCaller, Call]
-=======
         [PolymeshPrivateRuntimeDevelopRuntimeOriginCaller, Call]
->>>>>>> fb8238cf
       >;
       /**
        * Send a batch of dispatch calls.

--- conflicted
+++ resolved
@@ -36,13 +36,6 @@
   Permill,
 } from '@polkadot/types/interfaces/runtime';
 import type {
-<<<<<<< HEAD
-  ConfidentialIdentityV2ClaimProofsScopeClaimProof,
-  PalletAssetCheckpointScheduleSpec,
-  PalletAssetClassicTickerImport,
-  PalletAssetTickerRegistrationConfig,
-=======
->>>>>>> 2c78f6c3
   PalletBridgeBridgeTx,
   PalletContractsWasmDeterminism,
   PalletCorporateActionsBallotBallotMeta,
@@ -56,17 +49,6 @@
   PalletImOnlineHeartbeat,
   PalletImOnlineSr25519AppSr25519Signature,
   PalletPipsSnapshotResult,
-<<<<<<< HEAD
-  PalletPortfolioMovePortfolioItem,
-  PalletRewardsItnRewardStatus,
-  PalletSettlementInstructionMemo,
-  PalletSettlementLeg,
-  PalletSettlementLegV2,
-  PalletSettlementReceiptDetails,
-  PalletSettlementSettlementType,
-  PalletSettlementVenueType,
-=======
->>>>>>> 2c78f6c3
   PalletStakingCompactAssignments,
   PalletStakingElectionSize,
   PalletStakingRewardDestination,
@@ -79,13 +61,9 @@
   PolymeshCommonUtilitiesIdentitySecondaryKeyWithAuth,
   PolymeshCommonUtilitiesMaybeBlock,
   PolymeshCommonUtilitiesProtocolFeeProtocolOp,
-<<<<<<< HEAD
-  PolymeshContractsChainExtensionExtrinsicId,
-=======
   PolymeshContractsApi,
   PolymeshContractsChainExtensionExtrinsicId,
   PolymeshContractsNextUpgrade,
->>>>>>> 2c78f6c3
   PolymeshPrimitivesAgentAgentGroup,
   PolymeshPrimitivesAssetAssetType,
   PolymeshPrimitivesAssetIdentifier,
@@ -105,11 +83,8 @@
   PolymeshPrimitivesIdentityId,
   PolymeshPrimitivesIdentityIdPortfolioId,
   PolymeshPrimitivesIdentityIdPortfolioKind,
-<<<<<<< HEAD
-=======
   PolymeshPrimitivesMemo,
   PolymeshPrimitivesNftNfTs,
->>>>>>> 2c78f6c3
   PolymeshPrimitivesNftNftCollectionKeys,
   PolymeshPrimitivesNftNftMetadataAttribute,
   PolymeshPrimitivesPortfolioFund,
@@ -622,63 +597,6 @@
       >;
       /**
        * Removes the asset metadata key and value of a local key.
-<<<<<<< HEAD
-       *
-       * # Arguments
-       * * `origin` - the secondary key of the sender.
-       * * `ticker` - the ticker of the local metadata key.
-       * * `local_key` - the local metadata key.
-       *
-       * # Errors
-       * - `SecondaryKeyNotAuthorizedForAsset` - if called by someone without the appropriate external agent permissions.
-       * - `UnauthorizedAgent` - if called by someone without the appropriate external agent permissions.
-       * - `AssetMetadataKeyIsMissing` - if the key doens't exist.
-       * - `AssetMetadataValueIsLocked` - if the value of the key is locked.
-       * - AssetMetadataKeyBelongsToNFTCollection - if the key is a mandatory key in an NFT collection.
-       *
-       * # Permissions
-       * * Asset
-       **/
-      removeLocalMetadataKey: AugmentedSubmittable<
-        (
-          ticker: PolymeshPrimitivesTicker | string | Uint8Array,
-          localKey: u64 | AnyNumber | Uint8Array
-        ) => SubmittableExtrinsic<ApiType>,
-        [PolymeshPrimitivesTicker, u64]
-      >;
-      /**
-       * Removes the asset metadata value of a metadata key.
-       *
-       * # Arguments
-       * * `origin` - the secondary key of the sender.
-       * * `ticker` - the ticker of the local metadata key.
-       * * `metadata_key` - the metadata key that will have its value deleted.
-       *
-       * # Errors
-       * - `SecondaryKeyNotAuthorizedForAsset` - if called by someone without the appropriate external agent permissions.
-       * - `UnauthorizedAgent` - if called by someone without the appropriate external agent permissions.
-       * - `AssetMetadataKeyIsMissing` - if the key doens't exist.
-       * - `AssetMetadataValueIsLocked` - if the value of the key is locked.
-       *
-       * # Permissions
-       * * Asset
-       **/
-      removeMetadataValue: AugmentedSubmittable<
-        (
-          ticker: PolymeshPrimitivesTicker | string | Uint8Array,
-          metadataKey:
-            | PolymeshPrimitivesAssetMetadataAssetMetadataKey
-            | { Global: any }
-            | { Local: any }
-            | string
-            | Uint8Array
-        ) => SubmittableExtrinsic<ApiType>,
-        [PolymeshPrimitivesTicker, PolymeshPrimitivesAssetMetadataAssetMetadataKey]
-      >;
-      /**
-       * Renames a given token.
-=======
->>>>>>> 2c78f6c3
        *
        * # Arguments
        * * `origin` - the secondary key of the sender.
@@ -2098,237 +2016,6 @@
       >;
     };
     contracts: {
-<<<<<<< HEAD
-      /**
-       * Makes a call to an account, optionally transferring some balance.
-       *
-       * # Parameters
-       *
-       * * `dest`: Address of the contract to call.
-       * * `value`: The balance to transfer from the `origin` to `dest`.
-       * * `gas_limit`: The gas limit enforced when executing the constructor.
-       * * `storage_deposit_limit`: The maximum amount of balance that can be charged from the
-       * caller to pay for the storage consumed.
-       * * `data`: The input data to pass to the contract.
-       *
-       * * If the account is a smart-contract account, the associated code will be
-       * executed and any value will be transferred.
-       * * If the account is a regular account, any value will be transferred.
-       * * If no account exists and the call value is not less than `existential_deposit`,
-       * a regular account will be created and any value will be transferred.
-       **/
-      call: AugmentedSubmittable<
-        (
-          dest:
-            | MultiAddress
-            | { Id: any }
-            | { Index: any }
-            | { Raw: any }
-            | { Address32: any }
-            | { Address20: any }
-            | string
-            | Uint8Array,
-          value: Compact<u128> | AnyNumber | Uint8Array,
-          gasLimit:
-            | SpWeightsWeightV2Weight
-            | { refTime?: any; proofSize?: any }
-            | string
-            | Uint8Array,
-          storageDepositLimit: Option<Compact<u128>> | null | object | string | Uint8Array,
-          data: Bytes | string | Uint8Array
-        ) => SubmittableExtrinsic<ApiType>,
-        [MultiAddress, Compact<u128>, SpWeightsWeightV2Weight, Option<Compact<u128>>, Bytes]
-      >;
-      /**
-       * Deprecated version if [`Self::call`] for use in an in-storage `Call`.
-       **/
-      callOldWeight: AugmentedSubmittable<
-        (
-          dest:
-            | MultiAddress
-            | { Id: any }
-            | { Index: any }
-            | { Raw: any }
-            | { Address32: any }
-            | { Address20: any }
-            | string
-            | Uint8Array,
-          value: Compact<u128> | AnyNumber | Uint8Array,
-          gasLimit: Compact<u64> | AnyNumber | Uint8Array,
-          storageDepositLimit: Option<Compact<u128>> | null | object | string | Uint8Array,
-          data: Bytes | string | Uint8Array
-        ) => SubmittableExtrinsic<ApiType>,
-        [MultiAddress, Compact<u128>, Compact<u64>, Option<Compact<u128>>, Bytes]
-      >;
-      /**
-       * Instantiates a contract from a previously deployed wasm binary.
-       *
-       * This function is identical to [`Self::instantiate_with_code`] but without the
-       * code deployment step. Instead, the `code_hash` of an on-chain deployed wasm binary
-       * must be supplied.
-       **/
-      instantiate: AugmentedSubmittable<
-        (
-          value: Compact<u128> | AnyNumber | Uint8Array,
-          gasLimit:
-            | SpWeightsWeightV2Weight
-            | { refTime?: any; proofSize?: any }
-            | string
-            | Uint8Array,
-          storageDepositLimit: Option<Compact<u128>> | null | object | string | Uint8Array,
-          codeHash: H256 | string | Uint8Array,
-          data: Bytes | string | Uint8Array,
-          salt: Bytes | string | Uint8Array
-        ) => SubmittableExtrinsic<ApiType>,
-        [Compact<u128>, SpWeightsWeightV2Weight, Option<Compact<u128>>, H256, Bytes, Bytes]
-      >;
-      /**
-       * Deprecated version if [`Self::instantiate`] for use in an in-storage `Call`.
-       **/
-      instantiateOldWeight: AugmentedSubmittable<
-        (
-          value: Compact<u128> | AnyNumber | Uint8Array,
-          gasLimit: Compact<u64> | AnyNumber | Uint8Array,
-          storageDepositLimit: Option<Compact<u128>> | null | object | string | Uint8Array,
-          codeHash: H256 | string | Uint8Array,
-          data: Bytes | string | Uint8Array,
-          salt: Bytes | string | Uint8Array
-        ) => SubmittableExtrinsic<ApiType>,
-        [Compact<u128>, Compact<u64>, Option<Compact<u128>>, H256, Bytes, Bytes]
-      >;
-      /**
-       * Instantiates a new contract from the supplied `code` optionally transferring
-       * some balance.
-       *
-       * This dispatchable has the same effect as calling [`Self::upload_code`] +
-       * [`Self::instantiate`]. Bundling them together provides efficiency gains. Please
-       * also check the documentation of [`Self::upload_code`].
-       *
-       * # Parameters
-       *
-       * * `value`: The balance to transfer from the `origin` to the newly created contract.
-       * * `gas_limit`: The gas limit enforced when executing the constructor.
-       * * `storage_deposit_limit`: The maximum amount of balance that can be charged/reserved
-       * from the caller to pay for the storage consumed.
-       * * `code`: The contract code to deploy in raw bytes.
-       * * `data`: The input data to pass to the contract constructor.
-       * * `salt`: Used for the address derivation. See [`Pallet::contract_address`].
-       *
-       * Instantiation is executed as follows:
-       *
-       * - The supplied `code` is instrumented, deployed, and a `code_hash` is created for that
-       * code.
-       * - If the `code_hash` already exists on the chain the underlying `code` will be shared.
-       * - The destination address is computed based on the sender, code_hash and the salt.
-       * - The smart-contract account is created at the computed address.
-       * - The `value` is transferred to the new account.
-       * - The `deploy` function is executed in the context of the newly-created account.
-       **/
-      instantiateWithCode: AugmentedSubmittable<
-        (
-          value: Compact<u128> | AnyNumber | Uint8Array,
-          gasLimit:
-            | SpWeightsWeightV2Weight
-            | { refTime?: any; proofSize?: any }
-            | string
-            | Uint8Array,
-          storageDepositLimit: Option<Compact<u128>> | null | object | string | Uint8Array,
-          code: Bytes | string | Uint8Array,
-          data: Bytes | string | Uint8Array,
-          salt: Bytes | string | Uint8Array
-        ) => SubmittableExtrinsic<ApiType>,
-        [Compact<u128>, SpWeightsWeightV2Weight, Option<Compact<u128>>, Bytes, Bytes, Bytes]
-      >;
-      /**
-       * Deprecated version if [`Self::instantiate_with_code`] for use in an in-storage `Call`.
-       **/
-      instantiateWithCodeOldWeight: AugmentedSubmittable<
-        (
-          value: Compact<u128> | AnyNumber | Uint8Array,
-          gasLimit: Compact<u64> | AnyNumber | Uint8Array,
-          storageDepositLimit: Option<Compact<u128>> | null | object | string | Uint8Array,
-          code: Bytes | string | Uint8Array,
-          data: Bytes | string | Uint8Array,
-          salt: Bytes | string | Uint8Array
-        ) => SubmittableExtrinsic<ApiType>,
-        [Compact<u128>, Compact<u64>, Option<Compact<u128>>, Bytes, Bytes, Bytes]
-      >;
-      /**
-       * Remove the code stored under `code_hash` and refund the deposit to its owner.
-       *
-       * A code can only be removed by its original uploader (its owner) and only if it is
-       * not used by any contract.
-       **/
-      removeCode: AugmentedSubmittable<
-        (codeHash: H256 | string | Uint8Array) => SubmittableExtrinsic<ApiType>,
-        [H256]
-      >;
-      /**
-       * Privileged function that changes the code of an existing contract.
-       *
-       * This takes care of updating refcounts and all other necessary operations. Returns
-       * an error if either the `code_hash` or `dest` do not exist.
-       *
-       * # Note
-       *
-       * This does **not** change the address of the contract in question. This means
-       * that the contract address is no longer derived from its code hash after calling
-       * this dispatchable.
-       **/
-      setCode: AugmentedSubmittable<
-        (
-          dest:
-            | MultiAddress
-            | { Id: any }
-            | { Index: any }
-            | { Raw: any }
-            | { Address32: any }
-            | { Address20: any }
-            | string
-            | Uint8Array,
-          codeHash: H256 | string | Uint8Array
-        ) => SubmittableExtrinsic<ApiType>,
-        [MultiAddress, H256]
-      >;
-      /**
-       * Upload new `code` without instantiating a contract from it.
-       *
-       * If the code does not already exist a deposit is reserved from the caller
-       * and unreserved only when [`Self::remove_code`] is called. The size of the reserve
-       * depends on the instrumented size of the the supplied `code`.
-       *
-       * If the code already exists in storage it will still return `Ok` and upgrades
-       * the in storage version to the current
-       * [`InstructionWeights::version`](InstructionWeights).
-       *
-       * - `determinism`: If this is set to any other value but [`Determinism::Deterministic`]
-       * then the only way to use this code is to delegate call into it from an offchain
-       * execution. Set to [`Determinism::Deterministic`] if in doubt.
-       *
-       * # Note
-       *
-       * Anyone can instantiate a contract from any uploaded code and thus prevent its removal.
-       * To avoid this situation a constructor could employ access control so that it can
-       * only be instantiated by permissioned entities. The same is true when uploading
-       * through [`Self::instantiate_with_code`].
-       **/
-      uploadCode: AugmentedSubmittable<
-        (
-          code: Bytes | string | Uint8Array,
-          storageDepositLimit: Option<Compact<u128>> | null | object | string | Uint8Array,
-          determinism:
-            | PalletContractsWasmDeterminism
-            | 'Deterministic'
-            | 'AllowIndeterminism'
-            | number
-            | Uint8Array
-        ) => SubmittableExtrinsic<ApiType>,
-        [Bytes, Option<Compact<u128>>, PalletContractsWasmDeterminism]
-      >;
-    };
-    corporateAction: {
-=======
->>>>>>> 2c78f6c3
       /**
        * Makes a call to an account, optionally transferring some balance.
        *
@@ -3199,11 +2886,7 @@
             | string
             | Uint8Array,
           target: PolymeshPrimitivesIdentityId | string | Uint8Array,
-<<<<<<< HEAD
-          expiry: Option<u64> | null | object | string | Uint8Array
-=======
           expiry: Option<u64> | null | Uint8Array | u64 | AnyNumber
->>>>>>> 2c78f6c3
         ) => SubmittableExtrinsic<ApiType>,
         [
           PolymeshPrimitivesTicker,
@@ -3412,12 +3095,6 @@
             | { Jurisdiction: any }
             | { Exempted: any }
             | { Blocked: any }
-<<<<<<< HEAD
-            | { InvestorUniqueness: any }
-            | { NoData: any }
-            | { InvestorUniquenessV2: any }
-=======
->>>>>>> 2c78f6c3
             | { Custom: any }
             | string
             | Uint8Array,
@@ -3440,8 +3117,225 @@
        * - Can only called by primary key owner.
        * - Keys should be able to linked to any identity.
        **/
-<<<<<<< HEAD
-      addInvestorUniquenessClaim: AugmentedSubmittable<
+      addSecondaryKeysWithAuthorization: AugmentedSubmittable<
+        (
+          additionalKeys:
+            | Vec<PolymeshCommonUtilitiesIdentitySecondaryKeyWithAuth>
+            | (
+                | PolymeshCommonUtilitiesIdentitySecondaryKeyWithAuth
+                | { secondaryKey?: any; authSignature?: any }
+                | string
+                | Uint8Array
+              )[],
+          expiresAt: u64 | AnyNumber | Uint8Array
+        ) => SubmittableExtrinsic<ApiType>,
+        [Vec<PolymeshCommonUtilitiesIdentitySecondaryKeyWithAuth>, u64]
+      >;
+      /**
+       * Register `target_account` with a new Identity.
+       *
+       * # Failure
+       * - `origin` has to be a active CDD provider. Inactive CDD providers cannot add new
+       * claims.
+       * - `target_account` (primary key of the new Identity) can be linked to just one and only
+       * one identity.
+       * - External secondary keys can be linked to just one identity.
+       **/
+      cddRegisterDid: AugmentedSubmittable<
+        (
+          targetAccount: AccountId32 | string | Uint8Array,
+          secondaryKeys:
+            | Vec<PolymeshPrimitivesSecondaryKey>
+            | (
+                | PolymeshPrimitivesSecondaryKey
+                | { key?: any; permissions?: any }
+                | string
+                | Uint8Array
+              )[]
+        ) => SubmittableExtrinsic<ApiType>,
+        [AccountId32, Vec<PolymeshPrimitivesSecondaryKey>]
+      >;
+      /**
+       * Register `target_account` with a new Identity and issue a CDD claim with a blank CddId
+       *
+       * # Failure
+       * - `origin` has to be a active CDD provider. Inactive CDD providers cannot add new
+       * claims.
+       * - `target_account` (primary key of the new Identity) can be linked to just one and only
+       * one identity.
+       * - External secondary keys can be linked to just one identity.
+       **/
+      cddRegisterDidWithCdd: AugmentedSubmittable<
+        (
+          targetAccount: AccountId32 | string | Uint8Array,
+          secondaryKeys:
+            | Vec<PolymeshPrimitivesSecondaryKey>
+            | (
+                | PolymeshPrimitivesSecondaryKey
+                | { key?: any; permissions?: any }
+                | string
+                | Uint8Array
+              )[],
+          expiry: Option<u64> | null | Uint8Array | u64 | AnyNumber
+        ) => SubmittableExtrinsic<ApiType>,
+        [AccountId32, Vec<PolymeshPrimitivesSecondaryKey>, Option<u64>]
+      >;
+      /**
+       * Set if CDD authorization is required for updating primary key of an identity.
+       * Callable via root (governance)
+       *
+       * # Arguments
+       * * `auth_required` CDD Authorization required or not
+       **/
+      changeCddRequirementForMkRotation: AugmentedSubmittable<
+        (authRequired: bool | boolean | Uint8Array) => SubmittableExtrinsic<ApiType>,
+        [bool]
+      >;
+      /**
+       * Create a child identities.
+       *
+       * The new primary key for each child identity will need to sign (off-chain)
+       * an authorization.
+       *
+       * Only the primary key can create child identities.
+       *
+       * # Arguments
+       * - `child_keys` the keys that will become primary keys of their own child identity.
+       *
+       * # Errors
+       * - `KeyNotAllowed` only the primary key can create a new identity.
+       * - `AlreadyLinked` one of the keys is already linked to an identity.
+       * - `DuplicateKey` one of the keys is included multiple times.
+       * - `IsChildIdentity` the caller's identity is already a child identity and can't create child identities.
+       **/
+      createChildIdentities: AugmentedSubmittable<
+        (
+          childKeys:
+            | Vec<PolymeshCommonUtilitiesIdentityCreateChildIdentityWithAuth>
+            | (
+                | PolymeshCommonUtilitiesIdentityCreateChildIdentityWithAuth
+                | { key?: any; authSignature?: any }
+                | string
+                | Uint8Array
+              )[],
+          expiresAt: u64 | AnyNumber | Uint8Array
+        ) => SubmittableExtrinsic<ApiType>,
+        [Vec<PolymeshCommonUtilitiesIdentityCreateChildIdentityWithAuth>, u64]
+      >;
+      /**
+       * Create a child identity and make the `secondary_key` it's primary key.
+       *
+       * Only the primary key can create child identities.
+       *
+       * # Arguments
+       * - `secondary_key` the secondary key that will become the primary key of the new identity.
+       *
+       * # Errors
+       * - `KeyNotAllowed` only the primary key can create a new identity.
+       * - `NotASigner` the `secondary_key` is not a secondary key of the caller's identity.
+       * - `AccountKeyIsBeingUsed` the `secondary_key` can't be unlinked from it's current identity.
+       * - `IsChildIdentity` the caller's identity is already a child identity and can't create child identities.
+       **/
+      createChildIdentity: AugmentedSubmittable<
+        (secondaryKey: AccountId32 | string | Uint8Array) => SubmittableExtrinsic<ApiType>,
+        [AccountId32]
+      >;
+      /**
+       * It disables all secondary keys at `did` identity.
+       *
+       * # Errors
+       *
+       **/
+      freezeSecondaryKeys: AugmentedSubmittable<() => SubmittableExtrinsic<ApiType>, []>;
+      /**
+       * Assuming this is executed by the GC voting majority, adds a new cdd claim record.
+       **/
+      gcAddCddClaim: AugmentedSubmittable<
+        (
+          target: PolymeshPrimitivesIdentityId | string | Uint8Array
+        ) => SubmittableExtrinsic<ApiType>,
+        [PolymeshPrimitivesIdentityId]
+      >;
+      /**
+       * Assuming this is executed by the GC voting majority, removes an existing cdd claim record.
+       **/
+      gcRevokeCddClaim: AugmentedSubmittable<
+        (
+          target: PolymeshPrimitivesIdentityId | string | Uint8Array
+        ) => SubmittableExtrinsic<ApiType>,
+        [PolymeshPrimitivesIdentityId]
+      >;
+      /**
+       * Invalidates any claim generated by `cdd` from `disable_from` timestamps.
+       *
+       * You can also define an expiration time,
+       * which will invalidate all claims generated by that `cdd` and remove it as CDD member group.
+       **/
+      invalidateCddClaims: AugmentedSubmittable<
+        (
+          cdd: PolymeshPrimitivesIdentityId | string | Uint8Array,
+          disableFrom: u64 | AnyNumber | Uint8Array,
+          expiry: Option<u64> | null | Uint8Array | u64 | AnyNumber
+        ) => SubmittableExtrinsic<ApiType>,
+        [PolymeshPrimitivesIdentityId, u64, Option<u64>]
+      >;
+      /**
+       * Join an identity as a secondary key.
+       **/
+      joinIdentityAsKey: AugmentedSubmittable<
+        (authId: u64 | AnyNumber | Uint8Array) => SubmittableExtrinsic<ApiType>,
+        [u64]
+      >;
+      /**
+       * Leave the secondary key's identity.
+       **/
+      leaveIdentityAsKey: AugmentedSubmittable<() => SubmittableExtrinsic<ApiType>, []>;
+      /**
+       * Register custom claim type.
+       *
+       * # Errors
+       * * `CustomClaimTypeAlreadyExists` The type that is being registered already exists.
+       * * `CounterOverflow` CustomClaimTypeId has overflowed.
+       * * `TooLong` The type being registered is too lang.
+       **/
+      registerCustomClaimType: AugmentedSubmittable<
+        (ty: Bytes | string | Uint8Array) => SubmittableExtrinsic<ApiType>,
+        [Bytes]
+      >;
+      /**
+       * Removes an authorization.
+       * _auth_issuer_pays determines whether the issuer of the authorisation pays the transaction fee
+       **/
+      removeAuthorization: AugmentedSubmittable<
+        (
+          target:
+            | PolymeshPrimitivesSecondaryKeySignatory
+            | { Identity: any }
+            | { Account: any }
+            | string
+            | Uint8Array,
+          authId: u64 | AnyNumber | Uint8Array,
+          authIssuerPays: bool | boolean | Uint8Array
+        ) => SubmittableExtrinsic<ApiType>,
+        [PolymeshPrimitivesSecondaryKeySignatory, u64, bool]
+      >;
+      /**
+       * Removes specified secondary keys of a DID if present.
+       *
+       * # Errors
+       *
+       * The extrinsic can only called by primary key owner.
+       **/
+      removeSecondaryKeys: AugmentedSubmittable<
+        (
+          keysToRemove: Vec<AccountId32> | (AccountId32 | string | Uint8Array)[]
+        ) => SubmittableExtrinsic<ApiType>,
+        [Vec<AccountId32>]
+      >;
+      /**
+       * Marks the specified claim as revoked.
+       **/
+      revokeClaim: AugmentedSubmittable<
         (
           target: PolymeshPrimitivesIdentityId | string | Uint8Array,
           claim:
@@ -3455,351 +3349,6 @@
             | { Jurisdiction: any }
             | { Exempted: any }
             | { Blocked: any }
-            | { InvestorUniqueness: any }
-            | { NoData: any }
-            | { InvestorUniquenessV2: any }
-            | { Custom: any }
-            | string
-            | Uint8Array,
-          proof: U8aFixed | string | Uint8Array,
-          expiry: Option<u64> | null | object | string | Uint8Array
-        ) => SubmittableExtrinsic<ApiType>,
-        [PolymeshPrimitivesIdentityId, PolymeshPrimitivesIdentityClaimClaim, U8aFixed, Option<u64>]
-      >;
-      addInvestorUniquenessClaimV2: AugmentedSubmittable<
-        (
-          target: PolymeshPrimitivesIdentityId | string | Uint8Array,
-          scope:
-            | PolymeshPrimitivesIdentityClaimScope
-            | { Identity: any }
-            | { Ticker: any }
-            | { Custom: any }
-            | string
-            | Uint8Array,
-          claim:
-            | PolymeshPrimitivesIdentityClaimClaim
-            | { Accredited: any }
-            | { Affiliate: any }
-            | { BuyLockup: any }
-            | { SellLockup: any }
-            | { CustomerDueDiligence: any }
-            | { KnowYourCustomer: any }
-            | { Jurisdiction: any }
-            | { Exempted: any }
-            | { Blocked: any }
-            | { InvestorUniqueness: any }
-            | { NoData: any }
-            | { InvestorUniquenessV2: any }
-            | { Custom: any }
-            | string
-            | Uint8Array,
-          proof:
-            | ConfidentialIdentityV2ClaimProofsScopeClaimProof
-            | { proofScopeIdWellformed?: any; proofScopeIdCddIdMatch?: any; scopeId?: any }
-            | string
-            | Uint8Array,
-          expiry: Option<u64> | null | object | string | Uint8Array
-        ) => SubmittableExtrinsic<ApiType>,
-        [
-          PolymeshPrimitivesIdentityId,
-          PolymeshPrimitivesIdentityClaimScope,
-          PolymeshPrimitivesIdentityClaimClaim,
-          ConfidentialIdentityV2ClaimProofsScopeClaimProof,
-          Option<u64>
-        ]
-      >;
-      /**
-       * Adds secondary keys to target identity `id`.
-       *
-       * Keys are directly added to identity because each of them has an authorization.
-       *
-       * # Arguments:
-       * - `origin` which must be the primary key of the identity `id`.
-       * - `id` to which new secondary keys will be added.
-       * - `additional_keys` which includes secondary keys,
-       * coupled with authorization data, to add to target identity.
-       *
-       * # Errors
-       * - Can only called by primary key owner.
-       * - Keys should be able to linked to any identity.
-       **/
-=======
->>>>>>> 2c78f6c3
-      addSecondaryKeysWithAuthorization: AugmentedSubmittable<
-        (
-          additionalKeys:
-            | Vec<PolymeshCommonUtilitiesIdentitySecondaryKeyWithAuth>
-            | (
-                | PolymeshCommonUtilitiesIdentitySecondaryKeyWithAuth
-                | { secondaryKey?: any; authSignature?: any }
-                | string
-                | Uint8Array
-              )[],
-          expiresAt: u64 | AnyNumber | Uint8Array
-        ) => SubmittableExtrinsic<ApiType>,
-        [Vec<PolymeshCommonUtilitiesIdentitySecondaryKeyWithAuth>, u64]
-      >;
-      /**
-       * Register `target_account` with a new Identity.
-       *
-       * # Failure
-       * - `origin` has to be a active CDD provider. Inactive CDD providers cannot add new
-       * claims.
-       * - `target_account` (primary key of the new Identity) can be linked to just one and only
-       * one identity.
-       * - External secondary keys can be linked to just one identity.
-       **/
-      cddRegisterDid: AugmentedSubmittable<
-        (
-          targetAccount: AccountId32 | string | Uint8Array,
-          secondaryKeys:
-            | Vec<PolymeshPrimitivesSecondaryKey>
-            | (
-                | PolymeshPrimitivesSecondaryKey
-                | { key?: any; permissions?: any }
-                | string
-                | Uint8Array
-              )[]
-        ) => SubmittableExtrinsic<ApiType>,
-        [AccountId32, Vec<PolymeshPrimitivesSecondaryKey>]
-      >;
-      /**
-       * Register `target_account` with a new Identity and issue a CDD claim with a blank CddId
-       *
-       * # Failure
-       * - `origin` has to be a active CDD provider. Inactive CDD providers cannot add new
-       * claims.
-       * - `target_account` (primary key of the new Identity) can be linked to just one and only
-       * one identity.
-       * - External secondary keys can be linked to just one identity.
-       **/
-      cddRegisterDidWithCdd: AugmentedSubmittable<
-        (
-          targetAccount: AccountId32 | string | Uint8Array,
-          secondaryKeys:
-            | Vec<PolymeshPrimitivesSecondaryKey>
-            | (
-                | PolymeshPrimitivesSecondaryKey
-                | { key?: any; permissions?: any }
-                | string
-                | Uint8Array
-              )[],
-          expiry: Option<u64> | null | Uint8Array | u64 | AnyNumber
-        ) => SubmittableExtrinsic<ApiType>,
-        [AccountId32, Vec<PolymeshPrimitivesSecondaryKey>, Option<u64>]
-      >;
-      /**
-       * Register `target_account` with a new Identity and issue a CDD claim with a blank CddId
-       *
-       * # Failure
-       * - `origin` has to be a active CDD provider. Inactive CDD providers cannot add new
-       * claims.
-       * - `target_account` (primary key of the new Identity) can be linked to just one and only
-       * one identity.
-       * - External secondary keys can be linked to just one identity.
-       **/
-      cddRegisterDidWithCdd: AugmentedSubmittable<
-        (
-          targetAccount: AccountId32 | string | Uint8Array,
-          secondaryKeys:
-            | Vec<PolymeshPrimitivesSecondaryKey>
-            | (
-                | PolymeshPrimitivesSecondaryKey
-                | { key?: any; permissions?: any }
-                | string
-                | Uint8Array
-              )[],
-          expiry: Option<u64> | null | object | string | Uint8Array
-        ) => SubmittableExtrinsic<ApiType>,
-        [AccountId32, Vec<PolymeshPrimitivesSecondaryKey>, Option<u64>]
-      >;
-      /**
-       * Set if CDD authorization is required for updating primary key of an identity.
-       * Callable via root (governance)
-       *
-       * # Arguments
-       * * `auth_required` CDD Authorization required or not
-       **/
-      changeCddRequirementForMkRotation: AugmentedSubmittable<
-        (authRequired: bool | boolean | Uint8Array) => SubmittableExtrinsic<ApiType>,
-        [bool]
-      >;
-      /**
-       * Create a child identities.
-       *
-       * The new primary key for each child identity will need to sign (off-chain)
-       * an authorization.
-       *
-       * Only the primary key can create child identities.
-       *
-       * # Arguments
-       * - `child_keys` the keys that will become primary keys of their own child identity.
-       *
-       * # Errors
-       * - `KeyNotAllowed` only the primary key can create a new identity.
-       * - `AlreadyLinked` one of the keys is already linked to an identity.
-       * - `DuplicateKey` one of the keys is included multiple times.
-       * - `IsChildIdentity` the caller's identity is already a child identity and can't create child identities.
-       **/
-      createChildIdentities: AugmentedSubmittable<
-        (
-          childKeys:
-            | Vec<PolymeshCommonUtilitiesIdentityCreateChildIdentityWithAuth>
-            | (
-                | PolymeshCommonUtilitiesIdentityCreateChildIdentityWithAuth
-                | { key?: any; authSignature?: any }
-                | string
-                | Uint8Array
-              )[],
-          expiresAt: u64 | AnyNumber | Uint8Array
-        ) => SubmittableExtrinsic<ApiType>,
-        [Vec<PolymeshCommonUtilitiesIdentityCreateChildIdentityWithAuth>, u64]
-      >;
-      /**
-       * Create a child identity and make the `secondary_key` it's primary key.
-       *
-       * Only the primary key can create child identities.
-       *
-       * # Arguments
-       * - `secondary_key` the secondary key that will become the primary key of the new identity.
-       *
-       * # Errors
-       * - `KeyNotAllowed` only the primary key can create a new identity.
-       * - `NotASigner` the `secondary_key` is not a secondary key of the caller's identity.
-       * - `AccountKeyIsBeingUsed` the `secondary_key` can't be unlinked from it's current identity.
-       * - `IsChildIdentity` the caller's identity is already a child identity and can't create child identities.
-       **/
-      createChildIdentity: AugmentedSubmittable<
-        (secondaryKey: AccountId32 | string | Uint8Array) => SubmittableExtrinsic<ApiType>,
-        [AccountId32]
-      >;
-      /**
-       * It disables all secondary keys at `did` identity.
-       *
-       * # Errors
-       *
-       **/
-      freezeSecondaryKeys: AugmentedSubmittable<() => SubmittableExtrinsic<ApiType>, []>;
-      /**
-       * Assuming this is executed by the GC voting majority, adds a new cdd claim record.
-       **/
-      gcAddCddClaim: AugmentedSubmittable<
-        (
-          target: PolymeshPrimitivesIdentityId | string | Uint8Array
-        ) => SubmittableExtrinsic<ApiType>,
-        [PolymeshPrimitivesIdentityId]
-      >;
-      /**
-       * Assuming this is executed by the GC voting majority, removes an existing cdd claim record.
-       **/
-      gcRevokeCddClaim: AugmentedSubmittable<
-        (
-          target: PolymeshPrimitivesIdentityId | string | Uint8Array
-        ) => SubmittableExtrinsic<ApiType>,
-        [PolymeshPrimitivesIdentityId]
-      >;
-      /**
-       * Invalidates any claim generated by `cdd` from `disable_from` timestamps.
-       *
-       * You can also define an expiration time,
-       * which will invalidate all claims generated by that `cdd` and remove it as CDD member group.
-       **/
-      invalidateCddClaims: AugmentedSubmittable<
-        (
-          cdd: PolymeshPrimitivesIdentityId | string | Uint8Array,
-          disableFrom: u64 | AnyNumber | Uint8Array,
-          expiry: Option<u64> | null | Uint8Array | u64 | AnyNumber
-        ) => SubmittableExtrinsic<ApiType>,
-        [PolymeshPrimitivesIdentityId, u64, Option<u64>]
-      >;
-      /**
-       * Join an identity as a secondary key.
-       **/
-      joinIdentityAsKey: AugmentedSubmittable<
-        (authId: u64 | AnyNumber | Uint8Array) => SubmittableExtrinsic<ApiType>,
-        [u64]
-      >;
-      /**
-       * Leave the secondary key's identity.
-       **/
-      leaveIdentityAsKey: AugmentedSubmittable<() => SubmittableExtrinsic<ApiType>, []>;
-      /**
-       * Register custom claim type.
-       *
-       * # Errors
-       * * `CustomClaimTypeAlreadyExists` The type that is being registered already exists.
-       * * `CounterOverflow` CustomClaimTypeId has overflowed.
-       * * `TooLong` The type being registered is too lang.
-       **/
-      registerCustomClaimType: AugmentedSubmittable<
-        (ty: Bytes | string | Uint8Array) => SubmittableExtrinsic<ApiType>,
-        [Bytes]
-      >;
-      /**
-       * Register custom claim type.
-       *
-       * # Errors
-       * * `CustomClaimTypeAlreadyExists` The type that is being registered already exists.
-       * * `CounterOverflow` CustomClaimTypeId has overflowed.
-       * * `TooLong` The type being registered is too lang.
-       **/
-      registerCustomClaimType: AugmentedSubmittable<
-        (ty: Bytes | string | Uint8Array) => SubmittableExtrinsic<ApiType>,
-        [Bytes]
-      >;
-      /**
-       * Removes an authorization.
-       * _auth_issuer_pays determines whether the issuer of the authorisation pays the transaction fee
-       **/
-      removeAuthorization: AugmentedSubmittable<
-        (
-          target:
-            | PolymeshPrimitivesSecondaryKeySignatory
-            | { Identity: any }
-            | { Account: any }
-            | string
-            | Uint8Array,
-          authId: u64 | AnyNumber | Uint8Array,
-          authIssuerPays: bool | boolean | Uint8Array
-        ) => SubmittableExtrinsic<ApiType>,
-        [PolymeshPrimitivesSecondaryKeySignatory, u64, bool]
-      >;
-      /**
-       * Removes specified secondary keys of a DID if present.
-       *
-       * # Errors
-       *
-       * The extrinsic can only called by primary key owner.
-       **/
-      removeSecondaryKeys: AugmentedSubmittable<
-        (
-          keysToRemove: Vec<AccountId32> | (AccountId32 | string | Uint8Array)[]
-        ) => SubmittableExtrinsic<ApiType>,
-        [Vec<AccountId32>]
-      >;
-      /**
-       * Marks the specified claim as revoked.
-       **/
-      revokeClaim: AugmentedSubmittable<
-        (
-          target: PolymeshPrimitivesIdentityId | string | Uint8Array,
-          claim:
-            | PolymeshPrimitivesIdentityClaimClaim
-            | { Accredited: any }
-            | { Affiliate: any }
-            | { BuyLockup: any }
-            | { SellLockup: any }
-            | { CustomerDueDiligence: any }
-            | { KnowYourCustomer: any }
-            | { Jurisdiction: any }
-            | { Exempted: any }
-            | { Blocked: any }
-<<<<<<< HEAD
-            | { InvestorUniqueness: any }
-            | { NoData: any }
-            | { InvestorUniquenessV2: any }
-=======
->>>>>>> 2c78f6c3
             | { Custom: any }
             | string
             | Uint8Array
@@ -3826,12 +3375,6 @@
             | { Jurisdiction: any }
             | { Exempted: any }
             | { Blocked: any }
-<<<<<<< HEAD
-            | { InvestorUniqueness: any }
-            | { NoType: any }
-            | { InvestorUniquenessV2: any }
-=======
->>>>>>> 2c78f6c3
             | { Custom: any }
             | string
             | Uint8Array,
@@ -4400,7 +3943,43 @@
       >;
     };
     nft: {
-<<<<<<< HEAD
+      /**
+       * Forces the transfer of NFTs from a given portfolio to the caller's portfolio.
+       *
+       * # Arguments
+       * * `origin` - is a signer that has permissions to act as an agent of `ticker`.
+       * * `ticker` - the [`Ticker`] of the NFT collection.
+       * * `nft_id` - the [`NFTId`] of the NFT to be transferred.
+       * * `source_portfolio` - the [`PortfolioId`] that currently holds the NFT.
+       * * `callers_portfolio_kind` - the [`PortfolioKind`] of the caller's portfolio.
+       *
+       * # Permissions
+       * * Asset
+       * * Portfolio
+       **/
+      controllerTransfer: AugmentedSubmittable<
+        (
+          ticker: PolymeshPrimitivesTicker | string | Uint8Array,
+          nfts: PolymeshPrimitivesNftNfTs | { ticker?: any; ids?: any } | string | Uint8Array,
+          sourcePortfolio:
+            | PolymeshPrimitivesIdentityIdPortfolioId
+            | { did?: any; kind?: any }
+            | string
+            | Uint8Array,
+          callersPortfolioKind:
+            | PolymeshPrimitivesIdentityIdPortfolioKind
+            | { Default: any }
+            | { User: any }
+            | string
+            | Uint8Array
+        ) => SubmittableExtrinsic<ApiType>,
+        [
+          PolymeshPrimitivesTicker,
+          PolymeshPrimitivesNftNfTs,
+          PolymeshPrimitivesIdentityIdPortfolioId,
+          PolymeshPrimitivesIdentityIdPortfolioKind
+        ]
+      >;
       /**
        * Cretes a new `NFTCollection`.
        *
@@ -4426,9 +4005,13 @@
           nftType:
             | Option<PolymeshPrimitivesAssetNonFungibleType>
             | null
-            | object
-            | string
-            | Uint8Array,
+            | Uint8Array
+            | PolymeshPrimitivesAssetNonFungibleType
+            | { Derivative: any }
+            | { FixedIncome: any }
+            | { Invoice: any }
+            | { Custom: any }
+            | string,
           collectionKeys: PolymeshPrimitivesNftNftCollectionKeys
         ) => SubmittableExtrinsic<ApiType>,
         [
@@ -4512,160 +4095,6 @@
       >;
     };
     pips: {
-=======
->>>>>>> 2c78f6c3
-      /**
-       * Forces the transfer of NFTs from a given portfolio to the caller's portfolio.
-       *
-       * # Arguments
-       * * `origin` - is a signer that has permissions to act as an agent of `ticker`.
-       * * `ticker` - the [`Ticker`] of the NFT collection.
-       * * `nft_id` - the [`NFTId`] of the NFT to be transferred.
-       * * `source_portfolio` - the [`PortfolioId`] that currently holds the NFT.
-       * * `callers_portfolio_kind` - the [`PortfolioKind`] of the caller's portfolio.
-       *
-       * # Permissions
-       * * Asset
-       * * Portfolio
-       **/
-      controllerTransfer: AugmentedSubmittable<
-        (
-          ticker: PolymeshPrimitivesTicker | string | Uint8Array,
-          nfts: PolymeshPrimitivesNftNfTs | { ticker?: any; ids?: any } | string | Uint8Array,
-          sourcePortfolio:
-            | PolymeshPrimitivesIdentityIdPortfolioId
-            | { did?: any; kind?: any }
-            | string
-            | Uint8Array,
-          callersPortfolioKind:
-            | PolymeshPrimitivesIdentityIdPortfolioKind
-            | { Default: any }
-            | { User: any }
-            | string
-            | Uint8Array
-        ) => SubmittableExtrinsic<ApiType>,
-        [
-          PolymeshPrimitivesTicker,
-          PolymeshPrimitivesNftNfTs,
-          PolymeshPrimitivesIdentityIdPortfolioId,
-          PolymeshPrimitivesIdentityIdPortfolioKind
-        ]
-      >;
-      /**
-       * Cretes a new `NFTCollection`.
-       *
-       * # Arguments
-       * * `origin` - contains the secondary key of the caller (i.e. who signed the transaction to execute this function).
-       * * `ticker` - the ticker associated to the new collection.
-       * * `nft_type` - in case the asset hasn't been created yet, one will be created with the given type.
-       * * `collection_keys` - all mandatory metadata keys that the tokens in the collection must have.
-       *
-       * ## Errors
-       * - `CollectionAlredyRegistered` - if the ticker is already associated to an NFT collection.
-       * - `InvalidAssetType` - if the associated asset is not of type NFT.
-       * - `MaxNumberOfKeysExceeded` - if the number of metadata keys for the collection is greater than the maximum allowed.
-       * - `UnregisteredMetadataKey` - if any of the metadata keys needed for the collection has not been registered.
-       * - `DuplicateMetadataKey` - if a duplicate metadata keys has been passed as input.
-       *
-       * # Permissions
-       * * Asset
-       **/
-      createNftCollection: AugmentedSubmittable<
-        (
-          ticker: PolymeshPrimitivesTicker | string | Uint8Array,
-          nftType:
-            | Option<PolymeshPrimitivesAssetNonFungibleType>
-            | null
-            | Uint8Array
-            | PolymeshPrimitivesAssetNonFungibleType
-            | { Derivative: any }
-            | { FixedIncome: any }
-            | { Invoice: any }
-            | { Custom: any }
-            | string,
-          collectionKeys: PolymeshPrimitivesNftNftCollectionKeys
-        ) => SubmittableExtrinsic<ApiType>,
-        [
-          PolymeshPrimitivesTicker,
-          Option<PolymeshPrimitivesAssetNonFungibleType>,
-          PolymeshPrimitivesNftNftCollectionKeys
-        ]
-      >;
-      /**
-       * Issues an NFT to the caller.
-       *
-       * # Arguments
-       * * `origin` - is a signer that has permissions to act as an agent of `ticker`.
-       * * `ticker` - the ticker of the NFT collection.
-       * * `nft_metadata_attributes` - all mandatory metadata keys and values for the NFT.
-       * - `portfolio_kind` - the portfolio that will receive the minted nft.
-       *
-       * ## Errors
-       * - `CollectionNotFound` - if the collection associated to the given ticker has not been created.
-       * - `InvalidMetadataAttribute` - if the number of attributes is not equal to the number set in the collection or attempting to set a value for a key not definied in the collection.
-       * - `DuplicateMetadataKey` - if a duplicate metadata keys has been passed as input.
-       *
-       *
-       * # Permissions
-       * * Asset
-       * * Portfolio
-       **/
-      issueNft: AugmentedSubmittable<
-        (
-          ticker: PolymeshPrimitivesTicker | string | Uint8Array,
-          nftMetadataAttributes:
-            | Vec<PolymeshPrimitivesNftNftMetadataAttribute>
-            | (
-                | PolymeshPrimitivesNftNftMetadataAttribute
-                | { key?: any; value?: any }
-                | string
-                | Uint8Array
-              )[],
-          portfolioKind:
-            | PolymeshPrimitivesIdentityIdPortfolioKind
-            | { Default: any }
-            | { User: any }
-            | string
-            | Uint8Array
-        ) => SubmittableExtrinsic<ApiType>,
-        [
-          PolymeshPrimitivesTicker,
-          Vec<PolymeshPrimitivesNftNftMetadataAttribute>,
-          PolymeshPrimitivesIdentityIdPortfolioKind
-        ]
-      >;
-      /**
-       * Redeems the given NFT from the caller's portfolio.
-       *
-       * # Arguments
-       * * `origin` - is a signer that has permissions to act as an agent of `ticker`.
-       * * `ticker` - the ticker of the NFT collection.
-       * * `nft_id` - the id of the NFT to be burned.
-       * * `portfolio_kind` - the portfolio that contains the nft.
-       *
-       * ## Errors
-       * - `CollectionNotFound` - if the collection associated to the given ticker has not been created.
-       * - `NFTNotFound` - if the given NFT does not exist in the portfolio.
-       *
-       * # Permissions
-       * * Asset
-       * * Portfolio
-       **/
-      redeemNft: AugmentedSubmittable<
-        (
-          ticker: PolymeshPrimitivesTicker | string | Uint8Array,
-          nftId: u64 | AnyNumber | Uint8Array,
-          portfolioKind:
-            | PolymeshPrimitivesIdentityIdPortfolioKind
-            | { Default: any }
-            | { User: any }
-            | string
-            | Uint8Array
-        ) => SubmittableExtrinsic<ApiType>,
-        [PolymeshPrimitivesTicker, u64, PolymeshPrimitivesIdentityIdPortfolioKind]
-      >;
-    };
-    pips: {
       /**
        * Approves the pending committee PIP given by the `id`.
        *
@@ -5007,8 +4436,6 @@
     polymeshContracts: {
       /**
        * Instantiates a smart contract defining it with the given `code` and `salt`.
-<<<<<<< HEAD
-=======
        *
        * The contract will be attached as a primary key of a newly created child identity of the caller.
        *
@@ -5092,7 +4519,6 @@
       >;
       /**
        * Instantiates a smart contract defining using the given `code_hash` and `salt`.
->>>>>>> 2c78f6c3
        *
        * Unlike `instantiate_with_code`, this assumes that at least one contract with the same WASM code has already been uploaded.
        *
@@ -5113,18 +4539,6 @@
           gasLimit:
             | SpWeightsWeightV2Weight
             | { refTime?: any; proofSize?: any }
-<<<<<<< HEAD
-            | string
-            | Uint8Array,
-          storageDepositLimit: Option<u128> | null | object | string | Uint8Array,
-          code: Bytes | string | Uint8Array,
-          data: Bytes | string | Uint8Array,
-          salt: Bytes | string | Uint8Array,
-          perms:
-            | PolymeshPrimitivesSecondaryKeyPermissions
-            | { asset?: any; extrinsic?: any; portfolio?: any }
-=======
->>>>>>> 2c78f6c3
             | string
             | Uint8Array,
           storageDepositLimit: Option<u128> | null | Uint8Array | u128 | AnyNumber,
@@ -5132,19 +4546,7 @@
           data: Bytes | string | Uint8Array,
           salt: Bytes | string | Uint8Array
         ) => SubmittableExtrinsic<ApiType>,
-<<<<<<< HEAD
-        [
-          u128,
-          SpWeightsWeightV2Weight,
-          Option<u128>,
-          Bytes,
-          Bytes,
-          Bytes,
-          PolymeshPrimitivesSecondaryKeyPermissions
-        ]
-=======
         [u128, SpWeightsWeightV2Weight, Option<u128>, H256, Bytes, Bytes]
->>>>>>> 2c78f6c3
       >;
       /**
        * Instantiates a smart contract defining using the given `code_hash` and `salt`.
@@ -5183,11 +4585,7 @@
             | { refTime?: any; proofSize?: any }
             | string
             | Uint8Array,
-<<<<<<< HEAD
-          storageDepositLimit: Option<u128> | null | object | string | Uint8Array,
-=======
           storageDepositLimit: Option<u128> | null | Uint8Array | u128 | AnyNumber,
->>>>>>> 2c78f6c3
           codeHash: H256 | string | Uint8Array,
           data: Bytes | string | Uint8Array,
           salt: Bytes | string | Uint8Array,
@@ -5221,8 +4619,6 @@
             | [PolymeshContractsChainExtensionExtrinsicId, bool | boolean | Uint8Array][]
         ) => SubmittableExtrinsic<ApiType>,
         [Vec<ITuple<[PolymeshContractsChainExtensionExtrinsicId, bool]>>]
-<<<<<<< HEAD
-=======
       >;
       upgradeApi: AugmentedSubmittable<
         (
@@ -5234,7 +4630,6 @@
             | Uint8Array
         ) => SubmittableExtrinsic<ApiType>,
         [PolymeshContractsApi, PolymeshContractsNextUpgrade]
->>>>>>> 2c78f6c3
       >;
     };
     portfolio: {
@@ -5305,11 +4700,8 @@
        * * `UnauthorizedCustodian` if the caller is not the custodian of the from portfolio
        * * `InsufficientPortfolioBalance` if the sender does not have enough free balance
        * * `NoDuplicateAssetsAllowed` the same ticker can't be repeated in the items vector.
-<<<<<<< HEAD
-=======
        * * `InvalidTransferNFTNotOwned` if the caller is trying to move an NFT he doesn't own.
        * * `InvalidTransferNFTIsLocked` if the caller is trying to move a locked NFT.
->>>>>>> 2c78f6c3
        *
        * # Permissions
        * * Portfolio
@@ -5342,62 +4734,16 @@
         ]
       >;
       /**
-<<<<<<< HEAD
-       * Moves fungigle an non-fungible tokens from one portfolio of an identity to another portfolio of the same
-       * identity. Must be called by the custodian of the sender.
-       * Funds from deleted portfolios can also be recovered via this method.
-       *
-       * A short memo can be added to to each token amount moved.
-       *
-       * # Errors
-       * * `PortfolioDoesNotExist` if one or both of the portfolios reference an invalid portfolio.
-       * * `destination_is_same_portfolio` if both sender and receiver portfolio are the same
-       * * `DifferentIdentityPortfolios` if the sender and receiver portfolios belong to different identities
-       * * `UnauthorizedCustodian` if the caller is not the custodian of the from portfolio
-       * * `InsufficientPortfolioBalance` if the sender does not have enough free balance
-       * * `NoDuplicateAssetsAllowed` the same ticker can't be repeated in the items vector.
-       * * `InvalidTransferNFTNotOwned` if the caller is trying to move an NFT he doesn't own.
-       * * `InvalidTransferNFTIsLocked` if the caller is trying to move a locked NFT.
-=======
        * Pre-approves the receivement of an asset to a portfolio.
        *
        * # Arguments
        * * `origin` - the secondary key of the sender.
        * * `ticker` - the [`Ticker`] that will be exempt from affirmation.
        * * `portfolio_id` - the [`PortfolioId`] that can receive `ticker` without affirmation.
->>>>>>> 2c78f6c3
        *
        * # Permissions
        * * Portfolio
        **/
-<<<<<<< HEAD
-      movePortfolioFundsV2: AugmentedSubmittable<
-        (
-          from:
-            | PolymeshPrimitivesIdentityIdPortfolioId
-            | { did?: any; kind?: any }
-            | string
-            | Uint8Array,
-          to:
-            | PolymeshPrimitivesIdentityIdPortfolioId
-            | { did?: any; kind?: any }
-            | string
-            | Uint8Array,
-          funds:
-            | Vec<PolymeshPrimitivesPortfolioFund>
-            | (
-                | PolymeshPrimitivesPortfolioFund
-                | { description?: any; memo?: any }
-                | string
-                | Uint8Array
-              )[]
-        ) => SubmittableExtrinsic<ApiType>,
-        [
-          PolymeshPrimitivesIdentityIdPortfolioId,
-          PolymeshPrimitivesIdentityIdPortfolioId,
-          Vec<PolymeshPrimitivesPortfolioFund>
-        ]
-=======
       preApprovePortfolio: AugmentedSubmittable<
         (
           ticker: PolymeshPrimitivesTicker | string | Uint8Array,
@@ -5408,7 +4754,6 @@
             | Uint8Array
         ) => SubmittableExtrinsic<ApiType>,
         [PolymeshPrimitivesTicker, PolymeshPrimitivesIdentityIdPortfolioId]
->>>>>>> 2c78f6c3
       >;
       /**
        * When called by the custodian of `portfolio_id`,
@@ -5551,10 +4896,7 @@
             | 'CapitalDistributionDistribute'
             | 'NFTCreateCollection'
             | 'NFTMint'
-<<<<<<< HEAD
-=======
             | 'IdentityCreateChildIdentity'
->>>>>>> 2c78f6c3
             | number
             | Uint8Array,
           baseFee: u128 | AnyNumber | Uint8Array
@@ -5714,16 +5056,12 @@
       schedule: AugmentedSubmittable<
         (
           when: u32 | AnyNumber | Uint8Array,
-<<<<<<< HEAD
-          maybePeriodic: Option<ITuple<[u32, u32]>> | null | object | string | Uint8Array,
-=======
           maybePeriodic:
             | Option<ITuple<[u32, u32]>>
             | null
             | Uint8Array
             | ITuple<[u32, u32]>
             | [u32 | AnyNumber | Uint8Array, u32 | AnyNumber | Uint8Array],
->>>>>>> 2c78f6c3
           priority: u8 | AnyNumber | Uint8Array,
           call: Call | IMethod | string | Uint8Array
         ) => SubmittableExtrinsic<ApiType>,
@@ -5735,16 +5073,12 @@
       scheduleAfter: AugmentedSubmittable<
         (
           after: u32 | AnyNumber | Uint8Array,
-<<<<<<< HEAD
-          maybePeriodic: Option<ITuple<[u32, u32]>> | null | object | string | Uint8Array,
-=======
           maybePeriodic:
             | Option<ITuple<[u32, u32]>>
             | null
             | Uint8Array
             | ITuple<[u32, u32]>
             | [u32 | AnyNumber | Uint8Array, u32 | AnyNumber | Uint8Array],
->>>>>>> 2c78f6c3
           priority: u8 | AnyNumber | Uint8Array,
           call: Call | IMethod | string | Uint8Array
         ) => SubmittableExtrinsic<ApiType>,
@@ -5757,16 +5091,12 @@
         (
           id: U8aFixed | string | Uint8Array,
           when: u32 | AnyNumber | Uint8Array,
-<<<<<<< HEAD
-          maybePeriodic: Option<ITuple<[u32, u32]>> | null | object | string | Uint8Array,
-=======
           maybePeriodic:
             | Option<ITuple<[u32, u32]>>
             | null
             | Uint8Array
             | ITuple<[u32, u32]>
             | [u32 | AnyNumber | Uint8Array, u32 | AnyNumber | Uint8Array],
->>>>>>> 2c78f6c3
           priority: u8 | AnyNumber | Uint8Array,
           call: Call | IMethod | string | Uint8Array
         ) => SubmittableExtrinsic<ApiType>,
@@ -5779,16 +5109,12 @@
         (
           id: U8aFixed | string | Uint8Array,
           after: u32 | AnyNumber | Uint8Array,
-<<<<<<< HEAD
-          maybePeriodic: Option<ITuple<[u32, u32]>> | null | object | string | Uint8Array,
-=======
           maybePeriodic:
             | Option<ITuple<[u32, u32]>>
             | null
             | Uint8Array
             | ITuple<[u32, u32]>
             | [u32 | AnyNumber | Uint8Array, u32 | AnyNumber | Uint8Array],
->>>>>>> 2c78f6c3
           priority: u8 | AnyNumber | Uint8Array,
           call: Call | IMethod | string | Uint8Array
         ) => SubmittableExtrinsic<ApiType>,
@@ -5831,23 +5157,22 @@
             | Uint8Array,
           proof: Bytes | string | Uint8Array
         ) => SubmittableExtrinsic<ApiType>,
-<<<<<<< HEAD
-        [PolymeshRuntimeDevelopRuntimeSessionKeys, Bytes]
+        [PolymeshRuntimeTestnetRuntimeSessionKeys, Bytes]
       >;
     };
     settlement: {
       /**
-       * Deprecated. Use `add_and_affirm_instruction_with_memo` instead.
        * Adds and affirms a new instruction.
        *
        * # Arguments
        * * `venue_id` - ID of the venue this instruction belongs to.
-       * * `settlement_type` - Defines if the instruction should be settled
-       * in the next block after receiving all affirmations or waiting till a specific block.
+       * * `settlement_type` - Defines if the instruction should be settled in the next block, after receiving all affirmations
+       * or waiting till a specific block.
        * * `trade_date` - Optional date from which people can interact with this instruction.
        * * `value_date` - Optional date after which the instruction should be settled (not enforced)
        * * `legs` - Legs included in this instruction.
        * * `portfolios` - Portfolios that the sender controls and wants to use in this affirmations.
+       * * `instruction_memo` - Memo field for this instruction.
        *
        * # Permissions
        * * Portfolio
@@ -5856,73 +5181,21 @@
         (
           venueId: u64 | AnyNumber | Uint8Array,
           settlementType:
-            | PalletSettlementSettlementType
+            | PolymeshPrimitivesSettlementSettlementType
             | { SettleOnAffirmation: any }
             | { SettleOnBlock: any }
             | { SettleManual: any }
             | string
             | Uint8Array,
-          tradeDate: Option<u64> | null | object | string | Uint8Array,
-          valueDate: Option<u64> | null | object | string | Uint8Array,
+          tradeDate: Option<u64> | null | Uint8Array | u64 | AnyNumber,
+          valueDate: Option<u64> | null | Uint8Array | u64 | AnyNumber,
           legs:
-            | Vec<PalletSettlementLeg>
+            | Vec<PolymeshPrimitivesSettlementLeg>
             | (
-                | PalletSettlementLeg
-                | { from?: any; to?: any; asset?: any; amount?: any }
-                | string
-                | Uint8Array
-              )[],
-          portfolios:
-            | Vec<PolymeshPrimitivesIdentityIdPortfolioId>
-            | (
-                | PolymeshPrimitivesIdentityIdPortfolioId
-                | { did?: any; kind?: any }
-                | string
-                | Uint8Array
-              )[]
-        ) => SubmittableExtrinsic<ApiType>,
-        [
-          u64,
-          PalletSettlementSettlementType,
-          Option<u64>,
-          Option<u64>,
-          Vec<PalletSettlementLeg>,
-          Vec<PolymeshPrimitivesIdentityIdPortfolioId>
-        ]
-      >;
-      /**
-       * Adds and affirms a new instruction.
-       *
-       * # Arguments
-       * * `venue_id` - ID of the venue this instruction belongs to.
-       * * `settlement_type` - Defines if the instruction should be settled
-       * in the next block after receiving all affirmations or waiting till a specific block.
-       * * `trade_date` - Optional date from which people can interact with this instruction.
-       * * `value_date` - Optional date after which the instruction should be settled (not enforced)
-       * * `legs` - Legs included in this instruction.
-       * * `portfolios` - Portfolios that the sender controls and wants to use in this affirmations.
-       * * `memo` - Memo field for this instruction.
-       *
-       * # Permissions
-       * * Portfolio
-       **/
-      addAndAffirmInstructionWithMemo: AugmentedSubmittable<
-        (
-          venueId: u64 | AnyNumber | Uint8Array,
-          settlementType:
-            | PalletSettlementSettlementType
-            | { SettleOnAffirmation: any }
-            | { SettleOnBlock: any }
-            | { SettleManual: any }
-            | string
-            | Uint8Array,
-          tradeDate: Option<u64> | null | object | string | Uint8Array,
-          valueDate: Option<u64> | null | object | string | Uint8Array,
-          legs:
-            | Vec<PalletSettlementLeg>
-            | (
-                | PalletSettlementLeg
-                | { from?: any; to?: any; asset?: any; amount?: any }
+                | PolymeshPrimitivesSettlementLeg
+                | { Fungible: any }
+                | { NonFungible: any }
+                | { OffChain: any }
                 | string
                 | Uint8Array
               )[],
@@ -5935,115 +5208,23 @@
                 | Uint8Array
               )[],
           instructionMemo:
-            | Option<PalletSettlementInstructionMemo>
-            | null
-            | object
-            | string
-            | Uint8Array
-        ) => SubmittableExtrinsic<ApiType>,
-        [
-          u64,
-          PalletSettlementSettlementType,
-          Option<u64>,
-          Option<u64>,
-          Vec<PalletSettlementLeg>,
-          Vec<PolymeshPrimitivesIdentityIdPortfolioId>,
-          Option<PalletSettlementInstructionMemo>
-        ]
-=======
-        [PolymeshRuntimeTestnetRuntimeSessionKeys, Bytes]
->>>>>>> 2c78f6c3
-      >;
-      /**
-       * Adds and affirms a new instruction.
-       *
-       * # Arguments
-       * * `venue_id` - ID of the venue this instruction belongs to.
-       * * `settlement_type` - Defines if the instruction should be settled in the next block, after receiving all affirmations
-       * or waiting till a specific block.
-       * * `trade_date` - Optional date from which people can interact with this instruction.
-       * * `value_date` - Optional date after which the instruction should be settled (not enforced)
-       * * `legs` - Legs included in this instruction.
-       * * `portfolios` - Portfolios that the sender controls and wants to use in this affirmations.
-<<<<<<< HEAD
-       * * `memo` - Memo field for this instruction.
-=======
-       * * `instruction_memo` - Memo field for this instruction.
->>>>>>> 2c78f6c3
-       *
-       * # Permissions
-       * * Portfolio
-       **/
-      addAndAffirmInstructionWithMemoV2: AugmentedSubmittable<
-        (
-          venueId: u64 | AnyNumber | Uint8Array,
-          settlementType:
-            | PolymeshPrimitivesSettlementSettlementType
-            | { SettleOnAffirmation: any }
-            | { SettleOnBlock: any }
-            | { SettleManual: any }
-            | string
-            | Uint8Array,
-          tradeDate: Option<u64> | null | Uint8Array | u64 | AnyNumber,
-          valueDate: Option<u64> | null | Uint8Array | u64 | AnyNumber,
-          legs:
-<<<<<<< HEAD
-            | Vec<PalletSettlementLegV2>
-            | (
-                | PalletSettlementLegV2
-                | { from?: any; to?: any; asset?: any }
-=======
-            | Vec<PolymeshPrimitivesSettlementLeg>
-            | (
-                | PolymeshPrimitivesSettlementLeg
-                | { Fungible: any }
-                | { NonFungible: any }
-                | { OffChain: any }
->>>>>>> 2c78f6c3
-                | string
-                | Uint8Array
-              )[],
-          portfolios:
-            | Vec<PolymeshPrimitivesIdentityIdPortfolioId>
-            | (
-                | PolymeshPrimitivesIdentityIdPortfolioId
-                | { did?: any; kind?: any }
-                | string
-                | Uint8Array
-              )[],
-          instructionMemo:
-<<<<<<< HEAD
-            | Option<PalletSettlementInstructionMemo>
-            | null
-            | object
-            | string
-            | Uint8Array
-=======
             | Option<PolymeshPrimitivesMemo>
             | null
             | Uint8Array
             | PolymeshPrimitivesMemo
             | string
->>>>>>> 2c78f6c3
         ) => SubmittableExtrinsic<ApiType>,
         [
           u64,
           PolymeshPrimitivesSettlementSettlementType,
           Option<u64>,
           Option<u64>,
-<<<<<<< HEAD
-          Vec<PalletSettlementLegV2>,
-          Vec<PolymeshPrimitivesIdentityIdPortfolioId>,
-          Option<PalletSettlementInstructionMemo>
-=======
           Vec<PolymeshPrimitivesSettlementLeg>,
           Vec<PolymeshPrimitivesIdentityIdPortfolioId>,
           Option<PolymeshPrimitivesMemo>
->>>>>>> 2c78f6c3
         ]
       >;
       /**
-       * Deprecated. Use `add_instruction_with_memo` instead.
        * Adds a new instruction.
        *
        * # Arguments
@@ -6097,108 +5278,6 @@
         ]
       >;
       /**
-       * Adds a new instruction with memo.
-       *
-       * # Arguments
-       * * `venue_id` - ID of the venue this instruction belongs to.
-       * * `settlement_type` - Defines if the instruction should be settled
-       * in the next block after receiving all affirmations or waiting till a specific block.
-       * * `trade_date` - Optional date from which people can interact with this instruction.
-       * * `value_date` - Optional date after which the instruction should be settled (not enforced)
-       * * `legs` - Legs included in this instruction.
-       * * `memo` - Memo field for this instruction.
-       *
-       * # Weight
-       * `950_000_000 + 1_000_000 * legs.len()`
-       **/
-      addInstructionWithMemo: AugmentedSubmittable<
-        (
-          venueId: u64 | AnyNumber | Uint8Array,
-          settlementType:
-            | PalletSettlementSettlementType
-            | { SettleOnAffirmation: any }
-            | { SettleOnBlock: any }
-            | { SettleManual: any }
-            | string
-            | Uint8Array,
-          tradeDate: Option<u64> | null | object | string | Uint8Array,
-          valueDate: Option<u64> | null | object | string | Uint8Array,
-          legs:
-            | Vec<PalletSettlementLeg>
-            | (
-                | PalletSettlementLeg
-                | { from?: any; to?: any; asset?: any; amount?: any }
-                | string
-                | Uint8Array
-              )[],
-          instructionMemo:
-            | Option<PalletSettlementInstructionMemo>
-            | null
-            | object
-            | string
-            | Uint8Array
-        ) => SubmittableExtrinsic<ApiType>,
-        [
-          u64,
-          PalletSettlementSettlementType,
-          Option<u64>,
-          Option<u64>,
-          Vec<PalletSettlementLeg>,
-          Option<PalletSettlementInstructionMemo>
-        ]
-      >;
-      /**
-       * Adds a new instruction with memo.
-       *
-       * # Arguments
-       * * `venue_id` - ID of the venue this instruction belongs to.
-       * * `settlement_type` - Defines if the instruction should be settled
-       * in the next block after receiving all affirmations or waiting till a specific block.
-       * * `trade_date` - Optional date from which people can interact with this instruction.
-       * * `value_date` - Optional date after which the instruction should be settled (not enforced)
-       * * `legs` - Legs included in this instruction.
-       * * `memo` - Memo field for this instruction.
-       *
-       * # Weight
-       * `950_000_000 + 1_000_000 * legs.len()`
-       **/
-      addInstructionWithMemoV2: AugmentedSubmittable<
-        (
-          venueId: u64 | AnyNumber | Uint8Array,
-          settlementType:
-            | PalletSettlementSettlementType
-            | { SettleOnAffirmation: any }
-            | { SettleOnBlock: any }
-            | { SettleManual: any }
-            | string
-            | Uint8Array,
-          tradeDate: Option<u64> | null | object | string | Uint8Array,
-          valueDate: Option<u64> | null | object | string | Uint8Array,
-          legs:
-            | Vec<PalletSettlementLegV2>
-            | (
-                | PalletSettlementLegV2
-                | { from?: any; to?: any; asset?: any }
-                | string
-                | Uint8Array
-              )[],
-          instructionMemo:
-            | Option<PalletSettlementInstructionMemo>
-            | null
-            | object
-            | string
-            | Uint8Array
-        ) => SubmittableExtrinsic<ApiType>,
-        [
-          u64,
-          PalletSettlementSettlementType,
-          Option<u64>,
-          Option<u64>,
-          Vec<PalletSettlementLegV2>,
-          Option<PalletSettlementInstructionMemo>
-        ]
-      >;
-      /**
        * Provide affirmation to an existing instruction.
        *
        * # Arguments
@@ -6261,39 +5340,7 @@
         ]
       >;
       /**
-<<<<<<< HEAD
-       * Provide affirmation to an existing instruction.
-       *
-       * # Arguments
-       * * `id` - Instruction id to affirm.
-       * * `portfolios` - Portfolios that the sender controls and wants to affirm this instruction.
-       * * `fungible_transfers` - number of fungible transfers in the instruction.
-       * * `nfts_transfers` - total number of NFTs being transferred in the instruction.
-       *
-       * # Permissions
-       * * Portfolio
-       **/
-      affirmInstructionV2: AugmentedSubmittable<
-        (
-          id: u64 | AnyNumber | Uint8Array,
-          portfolios:
-            | Vec<PolymeshPrimitivesIdentityIdPortfolioId>
-            | (
-                | PolymeshPrimitivesIdentityIdPortfolioId
-                | { did?: any; kind?: any }
-                | string
-                | Uint8Array
-              )[],
-          fungibleTransfers: u32 | AnyNumber | Uint8Array,
-          nftsTransfers: u32 | AnyNumber | Uint8Array
-        ) => SubmittableExtrinsic<ApiType>,
-        [u64, Vec<PolymeshPrimitivesIdentityIdPortfolioId>, u32, u32]
-      >;
-      /**
-       * Accepts an instruction and claims a signed receipt.
-=======
        * Affirms an instruction using receipts for offchain transfers.
->>>>>>> 2c78f6c3
        *
        * # Arguments
        * * `id` - the [`InstructionId`] of the instruction being affirmed.
@@ -6408,23 +5455,6 @@
         [PolymeshPrimitivesTicker, Vec<u64>]
       >;
       /**
-<<<<<<< HEAD
-       * Marks a receipt issued by the caller as claimed or not claimed.
-       * This allows the receipt issuer to invalidate an already issued receipt or revalidate an already claimed receipt.
-       *
-       * * `receipt_uid` - Unique ID of the receipt.
-       * * `validity` - New validity of the receipt.
-       **/
-      changeReceiptValidity: AugmentedSubmittable<
-        (
-          receiptUid: u64 | AnyNumber | Uint8Array,
-          validity: bool | boolean | Uint8Array
-        ) => SubmittableExtrinsic<ApiType>,
-        [u64, bool]
-      >;
-      /**
-=======
->>>>>>> 2c78f6c3
        * Registers a new venue.
        *
        * * `details` - Extra details about a venue
@@ -6463,16 +5493,6 @@
         [PolymeshPrimitivesTicker, Vec<u64>]
       >;
       /**
-<<<<<<< HEAD
-       * Manually execute settlement
-       *
-       * # Arguments
-       * * `id` - Target instruction id to reschedule.
-       * * `_legs_count` - Legs included in this instruction.
-       *
-       * # Errors
-       * * `InstructionNotFailed` - Instruction not in a failed state or does not exist.
-=======
        * Manually executes an instruction.
        *
        * # Arguments
@@ -6486,23 +5506,10 @@
        * If the `weight_limit` is less than the required amount, the instruction will fail execution.
        *
        * Note: calling the rpc method `get_execute_instruction_info` returns an instance of [`ExecuteInstructionInfo`], which contains the count parameters.
->>>>>>> 2c78f6c3
        **/
       executeManualInstruction: AugmentedSubmittable<
         (
           id: u64 | AnyNumber | Uint8Array,
-<<<<<<< HEAD
-          legsCount: u32 | AnyNumber | Uint8Array,
-          portfolio:
-            | Option<PolymeshPrimitivesIdentityIdPortfolioId>
-            | null
-            | object
-            | string
-            | Uint8Array
-        ) => SubmittableExtrinsic<ApiType>,
-        [u64, u32, Option<PolymeshPrimitivesIdentityIdPortfolioId>]
-      >;
-=======
           portfolio:
             | Option<PolymeshPrimitivesIdentityIdPortfolioId>
             | null
@@ -6536,7 +5543,6 @@
         [u64]
       >;
 
->>>>>>> 2c78f6c3
       /**
        * Root callable extrinsic, used as an internal call to execute a scheduled settlement instruction.
        **/
@@ -6552,25 +5558,6 @@
         [u64, SpWeightsWeightV2Weight]
       >;
       /**
-       * Root callable extrinsic, used as an internal call to execute a scheduled settlement instruction.
-       **/
-      executeScheduledInstructionV2: AugmentedSubmittable<
-        (
-          id: u64 | AnyNumber | Uint8Array,
-          fungibleTransfers: u32 | AnyNumber | Uint8Array,
-          nftsTransfers: u32 | AnyNumber | Uint8Array
-        ) => SubmittableExtrinsic<ApiType>,
-        [u64, u32, u32]
-      >;
-      /**
-       * Placeholder for removed `claim_receipt`
-       **/
-      placeholderClaimReceipt: AugmentedSubmittable<() => SubmittableExtrinsic<ApiType>, []>;
-      /**
-       * Placeholder for removed `unclaim_receipt`
-       **/
-      placeholderUnclaimReceipt: AugmentedSubmittable<() => SubmittableExtrinsic<ApiType>, []>;
-      /**
        * Rejects an existing instruction.
        *
        * # Arguments
@@ -6593,34 +5580,6 @@
       >;
       /**
        * Rejects an existing instruction.
-<<<<<<< HEAD
-       *
-       * # Arguments
-       * * `id` - Instruction id to reject.
-       * * `portfolio` - Portfolio to reject the instruction.
-       * * `fungible_transfers` - number of fungible transfers in the instruction.
-       * * `nfts_transfers` - total number of NFTs being transferred in the instruction.
-       *
-       * # Permissions
-       * * Portfolio
-       **/
-      rejectInstructionV2: AugmentedSubmittable<
-        (
-          id: u64 | AnyNumber | Uint8Array,
-          portfolio:
-            | PolymeshPrimitivesIdentityIdPortfolioId
-            | { did?: any; kind?: any }
-            | string
-            | Uint8Array,
-          fungibleTransfers: u32 | AnyNumber | Uint8Array,
-          nftsTransfers: u32 | AnyNumber | Uint8Array
-        ) => SubmittableExtrinsic<ApiType>,
-        [u64, PolymeshPrimitivesIdentityIdPortfolioId, u32, u32]
-      >;
-      /**
-       * Reschedules a failed instruction.
-=======
->>>>>>> 2c78f6c3
        *
        * # Arguments
        * * `id` - the [`InstructionId`] of the instruction being rejected.
@@ -6779,34 +5738,6 @@
           Vec<PolymeshPrimitivesIdentityIdPortfolioId>,
           Option<PolymeshPrimitivesSettlementAffirmationCount>
         ]
-      >;
-      /**
-       * Withdraw an affirmation for a given instruction.
-       *
-       * # Arguments
-       * * `id` - Instruction id for that affirmation get withdrawn.
-       * * `portfolios` - Portfolios that the sender controls and wants to withdraw affirmation.
-       * * `fungible_transfers` - number of fungible transfers in the instruction.
-       * * `nfts_transfers` - total number of NFTs being transferred in the instruction.
-       *
-       * # Permissions
-       * * Portfolio
-       **/
-      withdrawAffirmationV2: AugmentedSubmittable<
-        (
-          id: u64 | AnyNumber | Uint8Array,
-          portfolios:
-            | Vec<PolymeshPrimitivesIdentityIdPortfolioId>
-            | (
-                | PolymeshPrimitivesIdentityIdPortfolioId
-                | { did?: any; kind?: any }
-                | string
-                | Uint8Array
-              )[],
-          fungibleTransfers: u32 | AnyNumber | Uint8Array,
-          nftsTransfers: u32 | AnyNumber | Uint8Array
-        ) => SubmittableExtrinsic<ApiType>,
-        [u64, Vec<PolymeshPrimitivesIdentityIdPortfolioId>, u32, u32]
       >;
     };
     staking: {
@@ -7939,99 +6870,6 @@
         [PolymeshPrimitivesTicker, u64]
       >;
     };
-<<<<<<< HEAD
-    sudo: {
-      /**
-       * Authenticates the current sudo key and sets the given AccountId (`new`) as the new sudo key.
-       *
-       * The dispatch origin for this call must be _Signed_.
-       *
-       * # <weight>
-       * - O(1).
-       * - Limited storage reads.
-       * - One DB change.
-       * # </weight>
-       **/
-      setKey: AugmentedSubmittable<
-        (
-          updated:
-            | MultiAddress
-            | { Id: any }
-            | { Index: any }
-            | { Raw: any }
-            | { Address32: any }
-            | { Address20: any }
-            | string
-            | Uint8Array
-        ) => SubmittableExtrinsic<ApiType>,
-        [MultiAddress]
-      >;
-      /**
-       * Authenticates the sudo key and dispatches a function call with `Root` origin.
-       *
-       * The dispatch origin for this call must be _Signed_.
-       *
-       * # <weight>
-       * - O(1).
-       * - Limited storage reads.
-       * - One DB write (event).
-       * - Weight of derivative `call` execution + 10,000.
-       * # </weight>
-       **/
-      sudo: AugmentedSubmittable<
-        (call: Call | IMethod | string | Uint8Array) => SubmittableExtrinsic<ApiType>,
-        [Call]
-      >;
-      /**
-       * Authenticates the sudo key and dispatches a function call with `Signed` origin from
-       * a given account.
-       *
-       * The dispatch origin for this call must be _Signed_.
-       *
-       * # <weight>
-       * - O(1).
-       * - Limited storage reads.
-       * - One DB write (event).
-       * - Weight of derivative `call` execution + 10,000.
-       * # </weight>
-       **/
-      sudoAs: AugmentedSubmittable<
-        (
-          who:
-            | MultiAddress
-            | { Id: any }
-            | { Index: any }
-            | { Raw: any }
-            | { Address32: any }
-            | { Address20: any }
-            | string
-            | Uint8Array,
-          call: Call | IMethod | string | Uint8Array
-        ) => SubmittableExtrinsic<ApiType>,
-        [MultiAddress, Call]
-      >;
-      /**
-       * Authenticates the sudo key and dispatches a function call with `Root` origin.
-       * This function does not check the weight of the call, and instead allows the
-       * Sudo user to specify the weight of the call.
-       *
-       * The dispatch origin for this call must be _Signed_.
-       *
-       * # <weight>
-       * - O(1).
-       * - The weight of this call is defined by the caller.
-       * # </weight>
-       **/
-      sudoUncheckedWeight: AugmentedSubmittable<
-        (
-          call: Call | IMethod | string | Uint8Array,
-          weight: SpWeightsWeightV2Weight | { refTime?: any; proofSize?: any } | string | Uint8Array
-        ) => SubmittableExtrinsic<ApiType>,
-        [Call, SpWeightsWeightV2Weight]
-      >;
-    };
-=======
->>>>>>> 2c78f6c3
     system: {
       /**
        * Kill all storage items with a key that starts with the given prefix.
@@ -8053,10 +6891,6 @@
         (keys: Vec<Bytes> | (Bytes | string | Uint8Array)[]) => SubmittableExtrinsic<ApiType>,
         [Vec<Bytes>]
       >;
-      /**
-       * Placeholder for removed `fill_block`.
-       **/
-      placeholderFillBlock: AugmentedSubmittable<() => SubmittableExtrinsic<ApiType>, []>;
       /**
        * Make some on-chain remark.
        *

--- conflicted
+++ resolved
@@ -33,11 +33,8 @@
   PolymeshPrimitivesTicker,
   PolymeshPrimitivesTransferComplianceTransferCondition,
 } from '@polkadot/types/lookup';
-<<<<<<< HEAD
 import { ITuple } from '@polkadot/types/types';
-=======
 import { BTreeSet } from '@polkadot/types-codec';
->>>>>>> d65da17c
 import {
   hexToU8a,
   isHex,
@@ -65,12 +62,8 @@
   values,
 } from 'lodash';
 
-<<<<<<< HEAD
+import { assertCaTaxWithholdingsValid } from '~/api/procedures/utils';
 import { countryCodeToMeshCountryCode, meshCountryCodeToCountryCode } from '~/generated/utils';
-=======
-import { assertCaTaxWithholdingsValid } from '~/api/procedures/utils';
-import { meshCountryCodeToCountryCode } from '~/generated/utils';
->>>>>>> d65da17c
 import {
   Account,
   Asset,
@@ -3744,7 +3737,7 @@
 export function claimCountStatInputToStatUpdates(
   value: ClaimCountInitialStatInput,
   context: Context
-): BTreeSetStatUpdate {
+): BTreeSet<PolymeshPrimitivesStatisticsStatUpdate> {
   let updateArgs;
 
   if ('yes' in value) {
@@ -3775,7 +3768,7 @@
 export function countStatInputToStatUpdates(
   args: CountTransferRestrictionInput,
   context: Context
-): BTreeSetStatUpdate {
+): BTreeSet<PolymeshPrimitivesStatisticsStatUpdate> {
   const holderCount = args.count;
   const secondKey = createStat2ndKey('NoClaimStat', context);
   const stat = statUpdate(secondKey, bigNumberToU128(holderCount, context), context);

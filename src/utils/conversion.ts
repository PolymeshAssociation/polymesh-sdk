import { bool, Bytes, Text, u8, u16, u32, u64, u128 } from '@polkadot/types';
import {
  AccountId,
  Balance,
  BlockHash,
  Hash,
  Permill,
  Signature,
} from '@polkadot/types/interfaces';
import {
  BTreeSetIdentityId,
  BTreeSetStatUpdate,
  BTreeSetTransferCondition,
  ConfidentialIdentityClaimProofsScopeClaimProof,
  PalletCorporateActionsCaId,
  PalletCorporateActionsCorporateAction,
  PalletCorporateActionsDistribution,
  PalletStoFundraiser,
  PolymeshPrimitivesAssetIdentifier,
  PolymeshPrimitivesAuthorizationAuthorizationData,
  PolymeshPrimitivesComplianceManagerComplianceRequirement,
  PolymeshPrimitivesCondition,
  PolymeshPrimitivesConditionTrustedIssuer,
  PolymeshPrimitivesDocument,
  PolymeshPrimitivesDocumentHash,
  PolymeshPrimitivesIdentityClaimClaimType,
  PolymeshPrimitivesIdentityId,
  PolymeshPrimitivesSecondaryKeyPermissions,
  PolymeshPrimitivesStatisticsStat2ndKey,
  PolymeshPrimitivesStatisticsStatOpType,
  PolymeshPrimitivesStatisticsStatType,
  PolymeshPrimitivesStatisticsStatUpdate,
  PolymeshPrimitivesSubsetSubsetRestrictionPalletPermissions,
  PolymeshPrimitivesTicker,
  PolymeshPrimitivesTransferComplianceTransferCondition,
} from '@polkadot/types/lookup';
import {
  hexToU8a,
  isHex,
  stringLowerFirst,
  stringToU8a,
  stringUpperFirst,
  u8aConcat,
  u8aFixLength,
  u8aToHex,
  u8aToString,
} from '@polkadot/util';
import { blake2AsHex, decodeAddress, encodeAddress } from '@polkadot/util-crypto';
import BigNumber from 'bignumber.js';
import { computeWithoutCheck } from 'iso-7064';
import {
  camelCase,
  flatten,
  includes,
  map,
  padEnd,
  range,
  rangeRight,
  snakeCase,
  uniq,
  values,
} from 'lodash';

import { meshCountryCodeToCountryCode } from '~/generated/utils';
import {
  Account,
  Asset,
  Checkpoint,
  CheckpointSchedule,
  Context,
  CustomPermissionGroup,
  DefaultPortfolio,
  Identity,
  KnownPermissionGroup,
  NumberedPortfolio,
  PolymeshError,
  Portfolio,
  Venue,
} from '~/internal';
import {
  CallIdEnum,
  ClaimScopeTypeEnum,
  Event as MiddlewareEvent,
  IdentityWithClaims as MiddlewareIdentityWithClaims,
  ModuleIdEnum,
  Portfolio as MiddlewarePortfolio,
  Scope as MiddlewareScope,
} from '~/middleware/types';
import {
  AffirmationStatus as MeshAffirmationStatus,
  AgentGroup,
  AssetComplianceResult,
  AssetType,
  AuthorizationType as MeshAuthorizationType,
  CAKind,
  CalendarPeriod as MeshCalendarPeriod,
  CanTransferResult,
  CddId,
  CddStatus,
  Claim as MeshClaim,
  ComplianceRequirementResult,
  ConditionType as MeshConditionType,
  DocumentHash,
  EcdsaSignature,
  FundraiserTier,
  GranularCanTransferResult,
  InstructionStatus as MeshInstructionStatus,
  InvestorZKProofData,
  Memo,
  Moment,
  MovePortfolioItem,
  Permissions as MeshPermissions,
  PortfolioId as MeshPortfolioId,
  PosRatio,
  PriceTier,
  ProtocolOp,
  RecordDateSpec,
  RistrettoPoint,
  Scalar,
  ScheduleSpec as MeshScheduleSpec,
  Scope as MeshScope,
  ScopeId,
  SecondaryKey as MeshSecondaryKey,
  SettlementType,
  Signatory,
  StoredSchedule,
  TargetIdentities,
  TargetIdentity,
  TransferCondition,
  VenueType as MeshVenueType,
} from '~/polkadot/polymesh';
import {
  AffirmationStatus,
  AssetDocument,
  Authorization,
  AuthorizationType,
  CalendarPeriod,
  CalendarUnit,
  CheckpointScheduleParams,
  Claim,
  ClaimType,
  Compliance,
  Condition,
  ConditionCompliance,
  ConditionTarget,
  ConditionType,
  CorporateActionKind,
  CorporateActionParams,
  CorporateActionTargets,
  DividendDistributionParams,
  ErrorCode,
  EventIdentifier,
  ExemptKey,
  ExternalAgentCondition,
  IdentityCondition,
  IdentityWithClaims,
  InputRequirement,
  InputTrustedClaimIssuer,
  InstructionType,
  KnownAssetType,
  ModuleName,
  MultiClaimCondition,
  OfferingBalanceStatus,
  OfferingDetails,
  OfferingSaleStatus,
  OfferingTier,
  OfferingTimingStatus,
  PermissionedAccount,
  PermissionGroupType,
  Permissions,
  PermissionsLike,
  PermissionType,
  PortfolioLike,
  PortfolioMovement,
  Requirement,
  RequirementCompliance,
  Scope,
  ScopeType,
  SectionPermissions,
  SecurityIdentifier,
  SecurityIdentifierType,
  Signer,
  SignerType,
  SignerValue,
  SingleClaimCondition,
  TargetTreatment,
  Tier,
  TransactionPermissions,
  TransferBreakdown,
  TransferError,
  TransferRestriction,
  TransferRestrictionType,
  TransferStatus,
  TrustedClaimIssuer,
  TxGroup,
  TxTag,
  TxTags,
  VenueType,
} from '~/types';
import {
  CorporateActionIdentifier,
  ExtrinsicIdentifier,
  InstructionStatus,
  InternalAssetType,
  PalletPermissions,
  PermissionGroupIdentifier,
  PermissionsEnum,
  PolymeshTx,
  PortfolioId,
  ScheduleSpec,
  ScopeClaimProof,
  StatisticsOpType,
  TickerKey,
} from '~/types/internal';
import { tuple } from '~/types/utils';
import {
  IGNORE_CHECKSUM,
  MAX_BALANCE,
  MAX_DECIMALS,
  MAX_MEMO_LENGTH,
  MAX_MODULE_LENGTH,
  MAX_TICKER_LENGTH,
} from '~/utils/constants';
import {
  asDid,
  assertAddressValid,
  assertIsInteger,
  assertIsPositive,
  asTicker,
  conditionsAreEqual,
  createClaim,
  isModuleOrTagMatch,
  isPrintableAscii,
  optionize,
  padString,
  removePadding,
} from '~/utils/internal';
import {
  isIdentityCondition,
  isMultiClaimCondition,
  isSingleClaimCondition,
} from '~/utils/typeguards';

export * from '~/generated/utils';

/**
 * Generate an Asset's DID from a ticker
 */
export function tickerToDid(ticker: string): string {
  return blake2AsHex(
    u8aConcat(stringToU8a('SECURITY_TOKEN:'), u8aFixLength(stringToU8a(ticker), 96, true))
  );
}

/**
 * @hidden
 */
export function booleanToBool(value: boolean, context: Context): bool {
  return context.createType('bool', value);
}

/**
 * @hidden
 */
export function boolToBoolean(value: bool): boolean {
  return value.isTrue;
}

/**
 * @hidden
 */
export function stringToBytes(bytes: string, context: Context): Bytes {
  return context.createType('Bytes', bytes);
}

/**
 * @hidden
 */
export function bytesToString(bytes: Bytes): string {
  return u8aToString(bytes);
}

/**
 * @hidden
 */
export function stringToTicker(ticker: string, context: Context): PolymeshPrimitivesTicker {
  if (!ticker.length || ticker.length > MAX_TICKER_LENGTH) {
    throw new PolymeshError({
      code: ErrorCode.ValidationError,
      message: `Ticker length must be between 1 and ${MAX_TICKER_LENGTH} characters`,
    });
  }

  if (!isPrintableAscii(ticker)) {
    throw new PolymeshError({
      code: ErrorCode.ValidationError,
      message: 'Only printable ASCII is allowed as ticker name',
    });
  }

  if (ticker !== ticker.toUpperCase()) {
    throw new PolymeshError({
      code: ErrorCode.ValidationError,
      message: 'Ticker cannot contain lower case letters',
    });
  }

  return context.createType('PolymeshPrimitivesTicker', padString(ticker, MAX_TICKER_LENGTH));
}

/**
 * @hidden
 */
export function stringToTickerKey(ticker: string, context: Context): TickerKey {
  return { Ticker: stringToTicker(ticker, context) };
}

/**
 * @hidden
 */
export function tickerToString(ticker: PolymeshPrimitivesTicker): string {
  return removePadding(u8aToString(ticker));
}

/* eslint-disable @typescript-eslint/naming-convention */
/**
 * @hidden
 */
export function stringToInvestorZKProofData(proof: string, context: Context): InvestorZKProofData {
  return context.createType('InvestorZKProofData', proof);
}
/* eslint-enable @typescript-eslint/naming-convention */

/**
 * @hidden
 */
export function dateToMoment(date: Date, context: Context): Moment {
  return context.createType('u64', date.getTime());
}

/**
 * @hidden
 */
export function momentToDate(moment: Moment): Date {
  return new Date(moment.toNumber());
}

/**
 * @hidden
 */
export function stringToAccountId(accountId: string, context: Context): AccountId {
  assertAddressValid(accountId, context.ss58Format);

  return context.createType('AccountId', accountId);
}

/**
 * @hidden
 */
export function accountIdToString(accountId: AccountId): string {
  return accountId.toString();
}

/**
 * @hidden
 */
export function hashToString(hash: Hash): string {
  return hash.toString();
}

/**
 * @hidden
 */
export function stringToHash(hash: string, context: Context): Hash {
  return context.createType('Hash', hash);
}

/**
 * @hidden
 */
export function stringToBlockHash(blockHash: string, context: Context): BlockHash {
  return context.createType('BlockHash', blockHash);
}

/**
 * @hidden
 */
export function stringToIdentityId(
  identityId: string,
  context: Context
): PolymeshPrimitivesIdentityId {
  return context.createType('PolymeshPrimitivesIdentityId', identityId);
}

/**
 * @hidden
 */
export function identityIdToString(identityId: PolymeshPrimitivesIdentityId): string {
  return identityId.toString();
}

/**
 * @hidden
 */
export function stringToEcdsaSignature(signature: string, context: Context): EcdsaSignature {
  return context.createType('EcdsaSignature', signature);
}

/**
 * @hidden
 */
export function accountIdToAccount(accountId: AccountId, context: Context): Account {
  return new Account({ address: accountId.toString() }, context);
}

/**
 * @hidden
 */
export function signerValueToSignatory(signer: SignerValue, context: Context): Signatory {
  return context.createType('Signatory', {
    [signer.type]: signer.value,
  });
}

/**
 * @hidden
 */
function createSignerValue(type: SignerType, value: string): SignerValue {
  return {
    type,
    value,
  };
}

/**
 * @hidden
 */
export function signatoryToSignerValue(signatory: Signatory): SignerValue {
  if (signatory.isAccount) {
    return createSignerValue(SignerType.Account, accountIdToString(signatory.asAccount));
  }

  return createSignerValue(SignerType.Identity, identityIdToString(signatory.asIdentity));
}

/**
 * @hidden
 */
export function signerToSignerValue(signer: Signer): SignerValue {
  if (signer instanceof Account) {
    return createSignerValue(SignerType.Account, signer.address);
  }

  return createSignerValue(SignerType.Identity, signer.did);
}

/**
 * @hidden
 */
export function signerValueToSigner(signerValue: SignerValue, context: Context): Signer {
  const { type, value } = signerValue;

  if (type === SignerType.Account) {
    return new Account({ address: value }, context);
  }

  return new Identity({ did: value }, context);
}

/**
 * @hidden
 */
export function signerToString(signer: string | Signer): string {
  if (typeof signer === 'string') {
    return signer;
  }

  return signerToSignerValue(signer).value;
}

/**
 * @hidden
 */
export function u64ToBigNumber(value: u64): BigNumber {
  return new BigNumber(value.toString());
}

/**
 * @hidden
 */
export function u128ToBigNumber(value: u128): BigNumber {
  return new BigNumber(value.toString());
}

/**
 * @hidden
 */
export function bigNumberToU64(value: BigNumber, context: Context): u64 {
  assertIsInteger(value);
  assertIsPositive(value);
  return context.createType('u64', value.toString());
}
/**
 * @hidden
 */
export function bigNumberToU128(value: BigNumber, context: Context): u128 {
  assertIsInteger(value);
  assertIsPositive(value);
  return context.createType('u128', value.toString());
}

/**
 * @hidden
 */
export function percentageToPermill(value: BigNumber, context: Context): Permill {
  assertIsPositive(value);

  if (value.gt(100)) {
    throw new PolymeshError({
      code: ErrorCode.ValidationError,
      message: "Percentage shouldn't exceed 100",
    });
  }

  return context.createType('Permill', value.shiftedBy(4).toString()); // (value : 100) * 10^6
}

/**
 * @hidden
 *
 * @note returns a percentage value ([0, 100])
 */
export function permillToBigNumber(value: Permill): BigNumber {
  return new BigNumber(value.toString()).shiftedBy(-4); // (value : 10^6) * 100
}

/**
 * @hidden
 */
export function meshPortfolioIdToPortfolio(
  portfolioId: MeshPortfolioId,
  context: Context
): DefaultPortfolio | NumberedPortfolio {
  const { did, kind } = portfolioId;
  const identityId = identityIdToString(did);

  if (kind.isDefault) {
    return new DefaultPortfolio({ did: identityId }, context);
  }
  return new NumberedPortfolio({ did: identityId, id: u64ToBigNumber(kind.asUser) }, context);
}

/**
 * @hidden
 */
export function portfolioToPortfolioId(
  portfolio: DefaultPortfolio | NumberedPortfolio
): PortfolioId {
  const {
    owner: { did },
  } = portfolio;
  if (portfolio instanceof DefaultPortfolio) {
    return { did };
  } else {
    const { id: number } = portfolio;

    return { did, number };
  }
}

/**
 * @hidden
 */
export function portfolioLikeToPortfolioId(value: PortfolioLike): PortfolioId {
  let did: string;
  let number: BigNumber | undefined;

  if (typeof value === 'string') {
    did = value;
  } else if (value instanceof Identity) {
    ({ did } = value);
  } else if (value instanceof Portfolio) {
    ({ did, number } = portfolioToPortfolioId(value));
  } else {
    const { identity: valueIdentity } = value;
    ({ id: number } = value);

    did = asDid(valueIdentity);
  }

  return { did, number };
}

/**
 * @hidden
 */
export function portfolioIdToPortfolio(
  portfolioId: PortfolioId,
  context: Context
): DefaultPortfolio | NumberedPortfolio {
  const { did, number } = portfolioId;
  return number
    ? new NumberedPortfolio({ did, id: number }, context)
    : new DefaultPortfolio({ did }, context);
}

/**
 * @hidden
 */
export function portfolioLikeToPortfolio(
  value: PortfolioLike,
  context: Context
): DefaultPortfolio | NumberedPortfolio {
  return portfolioIdToPortfolio(portfolioLikeToPortfolioId(value), context);
}

/**
 * @hidden
 */
export function portfolioIdToMeshPortfolioId(
  portfolioId: PortfolioId,
  context: Context
): MeshPortfolioId {
  const { did, number } = portfolioId;
  return context.createType('PortfolioId', {
    did: stringToIdentityId(did, context),
    kind: number ? { User: bigNumberToU64(number, context) } : 'Default',
  });
}

/**
 * @hidden
 */
export function stringToText(text: string, context: Context): Text {
  return context.createType('Text', text);
}

/**
 * @hidden
 */
export function textToString(value: Text): string {
  return value.toString();
}

/**
 * Retrieve every Transaction Tag associated to a Transaction Group
 */
export function txGroupToTxTags(group: TxGroup): TxTag[] {
  switch (group) {
    case TxGroup.PortfolioManagement: {
      return [
        TxTags.identity.AddInvestorUniquenessClaim,
        TxTags.portfolio.MovePortfolioFunds,
        TxTags.settlement.AddInstruction,
        TxTags.settlement.AddAndAffirmInstruction,
        TxTags.settlement.AffirmInstruction,
        TxTags.settlement.RejectInstruction,
        TxTags.settlement.CreateVenue,
      ];
    }
    case TxGroup.AssetManagement: {
      return [
        TxTags.asset.MakeDivisible,
        TxTags.asset.RenameAsset,
        TxTags.asset.SetFundingRound,
        TxTags.asset.AddDocuments,
        TxTags.asset.RemoveDocuments,
      ];
    }
    case TxGroup.AdvancedAssetManagement: {
      return [
        TxTags.asset.Freeze,
        TxTags.asset.Unfreeze,
        TxTags.identity.AddAuthorization,
        TxTags.identity.RemoveAuthorization,
      ];
    }
    case TxGroup.Distribution: {
      return [
        TxTags.identity.AddInvestorUniquenessClaim,
        TxTags.settlement.CreateVenue,
        TxTags.settlement.AddInstruction,
        TxTags.settlement.AddAndAffirmInstruction,
      ];
    }
    case TxGroup.Issuance: {
      return [TxTags.asset.Issue];
    }
    case TxGroup.TrustedClaimIssuersManagement: {
      return [
        TxTags.complianceManager.AddDefaultTrustedClaimIssuer,
        TxTags.complianceManager.RemoveDefaultTrustedClaimIssuer,
      ];
    }
    case TxGroup.ClaimsManagement: {
      return [TxTags.identity.AddClaim, TxTags.identity.RevokeClaim];
    }
    case TxGroup.ComplianceRequirementsManagement: {
      return [
        TxTags.complianceManager.AddComplianceRequirement,
        TxTags.complianceManager.RemoveComplianceRequirement,
        TxTags.complianceManager.PauseAssetCompliance,
        TxTags.complianceManager.ResumeAssetCompliance,
        TxTags.complianceManager.ResetAssetCompliance,
      ];
    }
    case TxGroup.CorporateActionsManagement: {
      return [
        TxTags.checkpoint.CreateSchedule,
        TxTags.checkpoint.RemoveSchedule,
        TxTags.checkpoint.CreateCheckpoint,
        TxTags.corporateAction.InitiateCorporateAction,
        TxTags.capitalDistribution.Distribute,
        TxTags.capitalDistribution.Claim,
        TxTags.identity.AddInvestorUniquenessClaim,
      ];
    }
    case TxGroup.StoManagement: {
      return [
        TxTags.sto.CreateFundraiser,
        TxTags.sto.FreezeFundraiser,
        TxTags.sto.Invest,
        TxTags.sto.ModifyFundraiserWindow,
        TxTags.sto.Stop,
        TxTags.sto.UnfreezeFundraiser,
        TxTags.identity.AddInvestorUniquenessClaim,
        TxTags.asset.Issue,
        TxTags.settlement.CreateVenue,
      ];
    }
  }
}

/**
 * @hidden
 *
 * @note tags that don't belong to any group will be ignored.
 *   The same goes for tags that belong to a group that wasn't completed
 */
export function transactionPermissionsToTxGroups(
  permissions: TransactionPermissions | null
): TxGroup[] {
  if (!permissions) {
    return [];
  }

  const { values: transactionValues, type, exceptions = [] } = permissions;
  let includedTags: (TxTag | ModuleName)[];
  let excludedTags: (TxTag | ModuleName)[];
  if (type === PermissionType.Include) {
    includedTags = transactionValues;
    excludedTags = exceptions;
  } else {
    includedTags = exceptions;
    excludedTags = transactionValues;
  }

  return values(TxGroup)
    .sort()
    .filter(group => {
      const tagsInGroup = txGroupToTxTags(group);

      return tagsInGroup.every(tag => {
        const isExcluded = !!excludedTags.find(excluded => isModuleOrTagMatch(excluded, tag));

        if (isExcluded) {
          return false;
        }

        return !!includedTags.find(included => isModuleOrTagMatch(included, tag));
      });
    });
}

/**
 * @hidden
 */
function splitTag(tag: TxTag): { palletName: string; dispatchableName: string } {
  const [modName, txName] = tag.split('.');
  const palletName = stringUpperFirst(modName);
  const dispatchableName = snakeCase(txName);

  return { palletName, dispatchableName };
}

/**
 * @hidden
 */
function initExtrinsicDict(
  txValues: (TxTag | ModuleName)[],
  message: string
): Record<string, { tx: string[]; exception?: true } | null> {
  const extrinsicDict: Record<string, { tx: string[]; exception?: true } | null> = {};

  uniq(txValues)
    .sort()
    .forEach(tag => {
      if (tag.includes('.')) {
        const { palletName, dispatchableName } = splitTag(tag as TxTag);
        let pallet = extrinsicDict[palletName];

        if (pallet === null) {
          throw new PolymeshError({
            code: ErrorCode.ValidationError,
            message,
            data: {
              module: palletName,
              transactions: [dispatchableName],
            },
          });
        } else if (pallet === undefined) {
          pallet = extrinsicDict[palletName] = { tx: [] };
        }

        pallet.tx.push(dispatchableName);
      } else {
        extrinsicDict[stringUpperFirst(tag)] = null;
      }
    });

  return extrinsicDict;
}

/**
 * @hidden
 */
function buildPalletPermissions(
  transactions: TransactionPermissions
): PermissionsEnum<PalletPermissions> {
  let extrinsic: PermissionsEnum<PalletPermissions>;
  const message =
    'Attempting to add permissions for specific transactions as well as the entire module';
  const { values: txValues, exceptions = [], type } = transactions;

  const extrinsicDict = initExtrinsicDict(txValues, message);

  exceptions.forEach(exception => {
    const { palletName, dispatchableName } = splitTag(exception);

    const pallet = extrinsicDict[palletName];

    if (pallet === undefined) {
      throw new PolymeshError({
        code: ErrorCode.ValidationError,
        message:
          'Attempting to add a transaction permission exception without its corresponding module being included/excluded',
      });
    } else if (pallet === null) {
      extrinsicDict[palletName] = { tx: [dispatchableName], exception: true };
    } else if (pallet.exception) {
      pallet.tx.push(dispatchableName);
    } else {
      throw new PolymeshError({
        code: ErrorCode.ValidationError,
        message:
          'Cannot simultaneously include and exclude transactions belonging to the same module',
      });
    }
  });

  const pallets: PalletPermissions[] = map(extrinsicDict, (val, key) => {
    let dispatchables: PermissionsEnum<string>;

    if (val === null) {
      dispatchables = 'Whole';
    } else {
      const { tx, exception } = val;

      if (exception) {
        dispatchables = {
          Except: tx,
        };
      } else {
        dispatchables = {
          These: tx,
        };
      }
    }

    return {
      /* eslint-disable @typescript-eslint/naming-convention */
      pallet_name: key,
      dispatchable_names: dispatchables,
      /* eslint-enable @typescript-eslint/naming-convention */
    };
  });
  if (type === PermissionType.Include) {
    extrinsic = {
      These: pallets,
    };
  } else {
    extrinsic = {
      Except: pallets,
    };
  }

  return extrinsic;
}

/**
 * @hidden
 */
export function transactionPermissionsToExtrinsicPermissions(
  transactionPermissions: TransactionPermissions | null,
  context: Context
): PolymeshPrimitivesSubsetSubsetRestrictionPalletPermissions {
  return context.createType(
    'PolymeshPrimitivesSubsetSubsetRestrictionPalletPermissions',
    transactionPermissions ? buildPalletPermissions(transactionPermissions) : 'Whole'
  );
}

/**
 * @hidden
 */
export function permissionsToMeshPermissions(
  permissions: Permissions,
  context: Context
): MeshPermissions {
  const { assets, transactions, portfolios } = permissions;

  const extrinsic = transactionPermissionsToExtrinsicPermissions(transactions, context);

  let asset: PermissionsEnum<PolymeshPrimitivesTicker> = 'Whole';
  if (assets) {
    const { values: assetValues, type } = assets;
    assetValues.sort(({ ticker: tickerA }, { ticker: tickerB }) => tickerA.localeCompare(tickerB));
    const tickers = assetValues.map(({ ticker }) => stringToTicker(ticker, context));
    if (type === PermissionType.Include) {
      asset = {
        These: tickers,
      };
    } else {
      asset = {
        Except: tickers,
      };
    }
  }

  let portfolio: PermissionsEnum<MeshPortfolioId> = 'Whole';
  if (portfolios) {
    const { values: portfolioValues, type } = portfolios;
    const portfolioIds = portfolioValues.map(pValue =>
      portfolioIdToMeshPortfolioId(portfolioToPortfolioId(pValue), context)
    );

    if (type === PermissionType.Include) {
      portfolio = {
        These: portfolioIds,
      };
    } else {
      portfolio = {
        Except: portfolioIds,
      };
    }
  }

  const value = {
    asset,
    extrinsic,
    portfolio,
  };

  return context.createType('Permissions', value);
}

/**
 * @hidden
 */
export function extrinsicPermissionsToTransactionPermissions(
  permissions: PolymeshPrimitivesSubsetSubsetRestrictionPalletPermissions
): TransactionPermissions | null {
  let extrinsicType: PermissionType;
  let pallets;
  if (permissions.isThese) {
    extrinsicType = PermissionType.Include;
    pallets = permissions.asThese;
  } else if (permissions.isExcept) {
    extrinsicType = PermissionType.Exclude;
    pallets = permissions.asExcept;
  }

  let txValues: (ModuleName | TxTag)[] = [];
  let exceptions: TxTag[] = [];
  const formatTxTag = (dispatchable: string, moduleName: string): TxTag => {
    return `${moduleName}.${camelCase(dispatchable)}` as TxTag;
  };

  if (pallets) {
    pallets.forEach(({ palletName, dispatchableNames }) => {
      const moduleName = stringLowerFirst(bytesToString(palletName));
      if (dispatchableNames.isExcept) {
        const dispatchables = dispatchableNames.asExcept;
        exceptions = [
          ...exceptions,
          ...dispatchables.map(name => formatTxTag(bytesToString(name), moduleName)),
        ];
        txValues = [...txValues, moduleName as ModuleName];
      } else if (dispatchableNames.isThese) {
        const dispatchables = dispatchableNames.asThese;
        txValues = [
          ...txValues,
          ...dispatchables.map(name => formatTxTag(bytesToString(name), moduleName)),
        ];
      } else {
        txValues = [...txValues, moduleName as ModuleName];
      }
    });

    const result = {
      // eslint-disable-next-line @typescript-eslint/no-non-null-assertion
      type: extrinsicType!,
      values: txValues,
    };

    return exceptions.length ? { ...result, exceptions } : result;
  }

  return null;
}

/**
 * @hidden
 */
export function meshPermissionsToPermissions(
  permissions: PolymeshPrimitivesSecondaryKeyPermissions,
  context: Context
): Permissions {
  const { asset, extrinsic, portfolio } = permissions;

  let assets: SectionPermissions<Asset> | null = null;
  let transactions: TransactionPermissions | null = null;
  let portfolios: SectionPermissions<DefaultPortfolio | NumberedPortfolio> | null = null;

  let assetsType: PermissionType;
  let assetsPermissions;
  if (asset.isThese) {
    assetsType = PermissionType.Include;
    assetsPermissions = asset.asThese;
  } else if (asset.isExcept) {
    assetsType = PermissionType.Exclude;
    assetsPermissions = asset.asExcept;
  }

  if (assetsPermissions) {
    assets = {
      values: assetsPermissions.map(
        ticker => new Asset({ ticker: tickerToString(ticker) }, context)
      ),
      // eslint-disable-next-line @typescript-eslint/no-non-null-assertion
      type: assetsType!,
    };
  }

  transactions = extrinsicPermissionsToTransactionPermissions(extrinsic);

  let portfoliosType: PermissionType;
  let portfolioIds;
  if (portfolio.isThese) {
    portfoliosType = PermissionType.Include;
    portfolioIds = portfolio.asThese;
  } else if (portfolio.isExcept) {
    portfoliosType = PermissionType.Exclude;
    portfolioIds = portfolio.asExcept;
  }

  if (portfolioIds) {
    portfolios = {
      values: portfolioIds.map(portfolioId => meshPortfolioIdToPortfolio(portfolioId, context)),
      // eslint-disable-next-line @typescript-eslint/no-non-null-assertion
      type: portfoliosType!,
    };
  }

  return {
    assets,
    transactions,
    transactionGroups: transactions ? transactionPermissionsToTxGroups(transactions) : [],
    portfolios,
  };
}

/**
 * @hidden
 */
export function bigNumberToU32(value: BigNumber, context: Context): u32 {
  assertIsInteger(value);
  assertIsPositive(value);
  return context.createType('u32', value.toString());
}

/**
 * @hidden
 */
export function u32ToBigNumber(value: u32): BigNumber {
  return new BigNumber(value.toString());
}

/**
 * @hidden
 */
export function u16ToBigNumber(value: u16): BigNumber {
  return new BigNumber(value.toString());
}

/**
 * @hidden
 */
export function u8ToBigNumber(value: u8): BigNumber {
  return new BigNumber(value.toString());
}

/**
 * @hidden
 */
export function permissionGroupIdentifierToAgentGroup(
  permissionGroup: PermissionGroupIdentifier,
  context: Context
): AgentGroup {
  return context.createType(
    'AgentGroup',
    typeof permissionGroup !== 'object'
      ? permissionGroup
      : { Custom: bigNumberToU32(permissionGroup.custom, context) }
  );
}

/**
 * @hidden
 */
export function agentGroupToPermissionGroupIdentifier(
  agentGroup: AgentGroup
): PermissionGroupIdentifier {
  if (agentGroup.isFull) {
    return PermissionGroupType.Full;
  } else if (agentGroup.isExceptMeta) {
    return PermissionGroupType.ExceptMeta;
  } else if (agentGroup.isPolymeshV1CAA) {
    return PermissionGroupType.PolymeshV1Caa;
  } else if (agentGroup.isPolymeshV1PIA) {
    return PermissionGroupType.PolymeshV1Pia;
  } else {
    return { custom: u32ToBigNumber(agentGroup.asCustom) };
  }
}

/**
 * @hidden
 */
export function authorizationToAuthorizationData(
  auth: Authorization,
  context: Context
): PolymeshPrimitivesAuthorizationAuthorizationData {
  let value;

  const { type } = auth;

  if (type === AuthorizationType.RotatePrimaryKey) {
    value = null;
  } else if (type === AuthorizationType.JoinIdentity) {
    value = permissionsToMeshPermissions(auth.value, context);
  } else if (type === AuthorizationType.PortfolioCustody) {
    value = portfolioIdToMeshPortfolioId(portfolioToPortfolioId(auth.value), context);
  } else if (
    auth.type === AuthorizationType.TransferAssetOwnership ||
    auth.type === AuthorizationType.TransferTicker
  ) {
    value = stringToTicker(auth.value, context);
  } else if (type === AuthorizationType.RotatePrimaryKeyToSecondary) {
    value = permissionsToMeshPermissions(auth.value, context);
  } else if (type === AuthorizationType.BecomeAgent) {
    const ticker = stringToTicker(auth.value.asset.ticker, context);
    if (auth.value instanceof CustomPermissionGroup) {
      const { id } = auth.value;
      value = [ticker, permissionGroupIdentifierToAgentGroup({ custom: id }, context)];
    } else {
      const { type: groupType } = auth.value;
      value = [ticker, permissionGroupIdentifierToAgentGroup(groupType, context)];
    }
  } else {
    value = auth.value;
  }

  return context.createType('PolymeshPrimitivesAuthorizationAuthorizationData', {
    [type]: value,
  });
}

/**
 * @hidden
 */
export function authorizationTypeToMeshAuthorizationType(
  authorizationType: AuthorizationType,
  context: Context
): MeshAuthorizationType {
  return context.createType('AuthorizationType', authorizationType);
}

/**
 * @hidden
 */
export function bigNumberToBalance(value: BigNumber, context: Context, divisible = true): Balance {
  assertIsPositive(value);

  if (value.isGreaterThan(MAX_BALANCE)) {
    throw new PolymeshError({
      code: ErrorCode.ValidationError,
      message: 'The value exceeds the maximum possible balance',
      data: {
        currentValue: value,
        amountLimit: MAX_BALANCE,
      },
    });
  }

  if (divisible) {
    if (value.decimalPlaces() > MAX_DECIMALS) {
      throw new PolymeshError({
        code: ErrorCode.ValidationError,
        message: 'The value has more decimal places than allowed',
        data: {
          currentValue: value,
          decimalsLimit: MAX_DECIMALS,
        },
      });
    }
  } else {
    if (value.decimalPlaces()) {
      throw new PolymeshError({
        code: ErrorCode.ValidationError,
        message: 'The value has decimals but the Asset is indivisible',
      });
    }
  }

  return context.createType('Balance', value.shiftedBy(6).toString());
}

/**
 * @hidden
 */
export function balanceToBigNumber(balance: Balance): BigNumber {
  return new BigNumber(balance.toString()).shiftedBy(-6);
}

/**
 * @hidden
 */
export function agentGroupToPermissionGroup(
  agentGroup: AgentGroup,
  ticker: string,
  context: Context
): KnownPermissionGroup | CustomPermissionGroup {
  const permissionGroupIdentifier = agentGroupToPermissionGroupIdentifier(agentGroup);
  switch (permissionGroupIdentifier) {
    case PermissionGroupType.ExceptMeta:
    case PermissionGroupType.Full:
    case PermissionGroupType.PolymeshV1Caa:
    case PermissionGroupType.PolymeshV1Pia: {
      return new KnownPermissionGroup({ type: permissionGroupIdentifier, ticker }, context);
    }
    default: {
      const { custom: id } = permissionGroupIdentifier;
      return new CustomPermissionGroup({ id, ticker }, context);
    }
  }
}

/**
 * @hidden
 */
export function authorizationDataToAuthorization(
  auth: PolymeshPrimitivesAuthorizationAuthorizationData,
  context: Context
): Authorization {
  if (auth.isAttestPrimaryKeyRotation) {
    return {
      type: AuthorizationType.AttestPrimaryKeyRotation,
      value: identityIdToString(auth.asAttestPrimaryKeyRotation),
    };
  }

  if (auth.isRotatePrimaryKey) {
    return {
      type: AuthorizationType.RotatePrimaryKey,
    };
  }

  if (auth.isTransferTicker) {
    return {
      type: AuthorizationType.TransferTicker,
      value: tickerToString(auth.asTransferTicker),
    };
  }

  if (auth.isAddMultiSigSigner) {
    return {
      type: AuthorizationType.AddMultiSigSigner,
      value: accountIdToString(auth.asAddMultiSigSigner),
    };
  }

  if (auth.isTransferAssetOwnership) {
    return {
      type: AuthorizationType.TransferAssetOwnership,
      value: tickerToString(auth.asTransferAssetOwnership),
    };
  }

  if (auth.isPortfolioCustody) {
    return {
      type: AuthorizationType.PortfolioCustody,
      value: meshPortfolioIdToPortfolio(auth.asPortfolioCustody, context),
    };
  }

  if (auth.isJoinIdentity) {
    return {
      type: AuthorizationType.JoinIdentity,
      value: meshPermissionsToPermissions(auth.asJoinIdentity, context),
    };
  }

  if (auth.isAddRelayerPayingKey) {
    const [userKey, payingKey, polyxLimit] = auth.asAddRelayerPayingKey;

    return {
      type: AuthorizationType.AddRelayerPayingKey,
      value: {
        beneficiary: new Account({ address: accountIdToString(userKey) }, context),
        subsidizer: new Account({ address: accountIdToString(payingKey) }, context),
        allowance: balanceToBigNumber(polyxLimit),
      },
    };
  }

  if (auth.isBecomeAgent) {
    const [ticker, agentGroup] = auth.asBecomeAgent;

    return {
      type: AuthorizationType.BecomeAgent,
      value: agentGroupToPermissionGroup(agentGroup, tickerToString(ticker), context),
    };
  }

  if (auth.isRotatePrimaryKeyToSecondary) {
    return {
      type: AuthorizationType.RotatePrimaryKeyToSecondary,
      value: meshPermissionsToPermissions(auth.asRotatePrimaryKeyToSecondary, context),
    };
  }

  throw new PolymeshError({
    code: ErrorCode.UnexpectedError,
    message: 'Unsupported Authorization Type. Please contact the Polymath team',
    data: {
      auth: JSON.stringify(auth, null, 2),
    },
  });
}

/**
 * @hidden
 */
export function stringToMemo(value: string, context: Context): Memo {
  if (value.length > MAX_MEMO_LENGTH) {
    throw new PolymeshError({
      code: ErrorCode.ValidationError,
      message: 'Max memo length exceeded',
      data: {
        maxLength: MAX_MEMO_LENGTH,
      },
    });
  }

  return context.createType('Memo', padString(value, MAX_MEMO_LENGTH));
}

/**
 * @hidden
 */
export function u8ToTransferStatus(status: u8): TransferStatus {
  const code = status.toNumber();

  switch (code) {
    case 81: {
      return TransferStatus.Success;
    }
    case 82: {
      return TransferStatus.InsufficientBalance;
    }
    case 83: {
      return TransferStatus.InsufficientAllowance;
    }
    case 84: {
      return TransferStatus.TransfersHalted;
    }
    case 85: {
      return TransferStatus.FundsLocked;
    }
    case 86: {
      return TransferStatus.InvalidSenderAddress;
    }
    case 87: {
      return TransferStatus.InvalidReceiverAddress;
    }
    case 88: {
      return TransferStatus.InvalidOperator;
    }
    case 160: {
      return TransferStatus.InvalidSenderIdentity;
    }
    case 161: {
      return TransferStatus.InvalidReceiverIdentity;
    }
    case 162: {
      return TransferStatus.ComplianceFailure;
    }
    case 163: {
      return TransferStatus.SmartExtensionFailure;
    }
    case 164: {
      return TransferStatus.InvalidGranularity;
    }
    case 165: {
      return TransferStatus.VolumeLimitReached;
    }
    case 166: {
      return TransferStatus.BlockedTransaction;
    }
    case 168: {
      return TransferStatus.FundsLimitReached;
    }
    case 169: {
      return TransferStatus.PortfolioFailure;
    }
    case 170: {
      return TransferStatus.CustodianError;
    }
    case 171: {
      return TransferStatus.ScopeClaimMissing;
    }
    case 172: {
      return TransferStatus.TransferRestrictionFailure;
    }
    case 80: {
      return TransferStatus.Failure;
    }
    default: {
      throw new PolymeshError({
        code: ErrorCode.UnexpectedError,
        message: `Unsupported status code "${status.toString()}". Please report this issue to the Polymath team`,
      });
    }
  }
}

/**
 * @hidden
 */
export function internalAssetTypeToAssetType(type: InternalAssetType, context: Context): AssetType {
  return context.createType('AssetType', type);
}

/**
 * @hidden
 */
export function assetTypeToKnownOrId(assetType: AssetType): KnownAssetType | BigNumber {
  if (assetType.isEquityCommon) {
    return KnownAssetType.EquityCommon;
  }
  if (assetType.isEquityPreferred) {
    return KnownAssetType.EquityPreferred;
  }
  if (assetType.isCommodity) {
    return KnownAssetType.Commodity;
  }
  if (assetType.isFixedIncome) {
    return KnownAssetType.FixedIncome;
  }
  if (assetType.isReit) {
    return KnownAssetType.Reit;
  }
  if (assetType.isFund) {
    return KnownAssetType.Fund;
  }
  if (assetType.isRevenueShareAgreement) {
    return KnownAssetType.RevenueShareAgreement;
  }
  if (assetType.isStructuredProduct) {
    return KnownAssetType.StructuredProduct;
  }
  if (assetType.isDerivative) {
    return KnownAssetType.Derivative;
  }
  if (assetType.isStableCoin) {
    return KnownAssetType.StableCoin;
  }

  return u32ToBigNumber(assetType.asCustom);
}

/**
 * @hidden
 */
export function posRatioToBigNumber(postRatio: PosRatio): BigNumber {
  const [numerator, denominator] = postRatio.map(u32ToBigNumber);
  return numerator.dividedBy(denominator);
}

/**
 * @hidden
 */
export function isIsinValid(isin: string): boolean {
  isin = isin.toUpperCase();

  if (!/^[0-9A-Z]{12}$/.test(isin)) {
    return false;
  }

  const v: number[] = [];

  rangeRight(11).forEach(i => {
    const c = parseInt(isin.charAt(i));
    if (isNaN(c)) {
      const letterCode = isin.charCodeAt(i) - 55;
      v.push(letterCode % 10);
      v.push(Math.floor(letterCode / 10));
    } else {
      v.push(Number(c));
    }
  });

  let sum = 0;

  range(v.length).forEach(i => {
    if (i % 2 === 0) {
      const d = v[i] * 2;
      sum += Math.floor(d / 10);
      sum += d % 10;
    } else {
      sum += v[i];
    }
  });

  return (10 - (sum % 10)) % 10 === Number(isin[isin.length - 1]);
}

/**
 * @hidden
 */
function validateCusipChecksum(cusip: string): boolean {
  let sum = 0;

  // cSpell: disable-next-line
  const cusipChars = 'ABCDEFGHIJKLMNOPQRSTUVWXYZ*@#'.split('');

  const cusipLength = cusip.length - 1;

  range(cusipLength).forEach(i => {
    const item = cusip[i];
    const code = item.charCodeAt(0);

    let num;

    if (code >= 'A'.charCodeAt(0) && code <= 'Z'.charCodeAt(0)) {
      num = cusipChars.indexOf(item) + 10;
    } else {
      num = Number(item);
    }

    if (i % 2 !== 0) {
      num *= 2;
    }

    num = (num % 10) + Math.floor(num / 10);
    sum += num;
  });

  return (10 - (sum % 10)) % 10 === Number(cusip[cusip.length - 1]);
}

/**
 * @hidden
 *
 * @note CINS and CUSIP use the same validation
 */
export function isCusipValid(cusip: string): boolean {
  cusip = cusip.toUpperCase();

  if (!/^[0-9A-Z@#*]{9}$/.test(cusip)) {
    return false;
  }

  return validateCusipChecksum(cusip);
}

/**
 * @hidden
 */
export function isLeiValid(lei: string): boolean {
  lei = lei.toUpperCase();

  if (!/^[0-9A-Z]{18}\d{2}$/.test(lei)) {
    return false;
  }

  return computeWithoutCheck(lei) === 1;
}

/**
 * Check if given string is a valid FIGI identifier
 *
 * A FIGI consists of three parts:
 *   - a two-character prefix which is a combination of upper case consonants with the following exceptions: BS, BM, GG, GB, GH, KY, VG
 *   - a 'G' as the third character;
 *   - an eight-character combination of upper case consonants and the numerals 0 – 9
 *   - a single check digit
 * @hidden
 */
export function isFigiValid(figi: string): boolean {
  figi = figi.toUpperCase();

  if (
    ['BS', 'BM', 'GG', 'GB', 'GH', 'KY', 'VG'].includes(figi.substring(0, 2)) ||
    !/^[B-DF-HJ-NP-TV-Z]{2}G[B-DF-HJ-NP-TV-Z0-9]{8}\d$/.test(figi)
  ) {
    return false;
  }

  return validateCusipChecksum(figi);
}

/**
 * @hidden
 */
export function securityIdentifierToAssetIdentifier(
  identifier: SecurityIdentifier,
  context: Context
): PolymeshPrimitivesAssetIdentifier {
  const { type, value } = identifier;

  let error = false;

  switch (type) {
    case SecurityIdentifierType.Isin: {
      if (!isIsinValid(value)) {
        error = true;
      }
      break;
    }
    case SecurityIdentifierType.Lei: {
      if (!isLeiValid(value)) {
        error = true;
      }
      break;
    }
    case SecurityIdentifierType.Figi: {
      if (!isFigiValid(value)) {
        error = true;
      }
      break;
    }
    // CINS and CUSIP use the same validation
    default: {
      if (!isCusipValid(value)) {
        error = true;
      }
    }
  }

  if (error) {
    throw new PolymeshError({
      code: ErrorCode.ValidationError,
      message: `Invalid security identifier ${value} of type ${type}`,
    });
  }

  return context.createType('PolymeshPrimitivesAssetIdentifier', { [type]: value });
}

/**
 * @hidden
 */
export function assetIdentifierToSecurityIdentifier(
  identifier: PolymeshPrimitivesAssetIdentifier
): SecurityIdentifier {
  if (identifier.isCusip) {
    return {
      type: SecurityIdentifierType.Cusip,
      value: u8aToString(identifier.asCusip),
    };
  }
  if (identifier.isIsin) {
    return {
      type: SecurityIdentifierType.Isin,
      value: u8aToString(identifier.asIsin),
    };
  }
  if (identifier.isCins) {
    return {
      type: SecurityIdentifierType.Cins,
      value: u8aToString(identifier.asCins),
    };
  }

  if (identifier.isFigi) {
    return {
      type: SecurityIdentifierType.Figi,
      value: u8aToString(identifier.asFigi),
    };
  }

  return {
    type: SecurityIdentifierType.Lei,
    value: u8aToString(identifier.asLei),
  };
}

/**
 * @hidden
 */
export function stringToDocumentHash(
  docHash: string | undefined,
  context: Context
): PolymeshPrimitivesDocumentHash {
  if (docHash === undefined) {
    return context.createType('PolymeshPrimitivesDocumentHash', 'None');
  }

  if (!isHex(docHash, -1, true)) {
    throw new PolymeshError({
      code: ErrorCode.ValidationError,
      message: 'Document hash must be a hexadecimal string prefixed by 0x',
    });
  }

  const { length } = docHash;

  // array of Hash types (H128, H160, etc) and their corresponding hex lengths
  const hashTypes = [32, 40, 48, 56, 64, 80, 96, 128].map(max => ({
    maxLength: max + 2,
    key: `H${max * 4}`,
  }));

  const type = hashTypes.find(({ maxLength: max }) => length <= max);

  if (!type) {
    throw new PolymeshError({
      code: ErrorCode.ValidationError,
      message: 'Document hash exceeds max length',
    });
  }

  const { maxLength, key } = type;

  return context.createType('DocumentHash', {
    [key]: hexToU8a(docHash.padEnd(maxLength, '0')),
  });
}

/**
 * @hidden
 */
export function documentHashToString(docHash: DocumentHash): string | undefined {
  if (docHash.isNone) {
    return;
  }

  if (docHash.isH128) {
    return u8aToHex(docHash.asH128);
  }

  if (docHash.isH160) {
    return u8aToHex(docHash.asH160);
  }

  if (docHash.isH192) {
    return u8aToHex(docHash.asH192);
  }

  if (docHash.isH224) {
    return u8aToHex(docHash.asH224);
  }

  if (docHash.isH256) {
    return u8aToHex(docHash.asH256);
  }

  if (docHash.isH320) {
    return u8aToHex(docHash.asH320);
  }

  if (docHash.isH384) {
    return u8aToHex(docHash.asH384);
  }

  return u8aToHex(docHash.asH512);
}

/**
 * @hidden
 */
export function assetDocumentToDocument(
  { uri, contentHash, name, filedAt, type }: AssetDocument,
  context: Context
): PolymeshPrimitivesDocument {
  return context.createType('PolymeshPrimitivesDocument', {
    uri: stringToBytes(uri, context),
    name: stringToBytes(name, context),
    contentHash: stringToDocumentHash(contentHash, context),
    docType: optionize(stringToBytes)(type, context),
    filingDate: optionize(dateToMoment)(filedAt, context),
  });
}

/**
 * @hidden
 */
export function documentToAssetDocument({
  uri,
  contentHash: hash,
  name,
  docType,
  filingDate,
}: PolymeshPrimitivesDocument): AssetDocument {
  const filedAt = filingDate.unwrapOr(undefined);
  const type = docType.unwrapOr(undefined);
  const contentHash = documentHashToString(hash);

  let doc: AssetDocument = {
    uri: bytesToString(uri),
    name: bytesToString(name),
  };

  if (contentHash) {
    doc = { ...doc, contentHash };
  }

  if (filedAt) {
    doc = { ...doc, filedAt: momentToDate(filedAt) };
  }

  if (type) {
    doc = { ...doc, type: bytesToString(type) };
  }

  return doc;
}

/**
 * @hidden
 */
export function cddStatusToBoolean(cddStatus: CddStatus): boolean {
  if (cddStatus.isOk) {
    return true;
  }
  return false;
}

/**
 * @hidden
 */
export function canTransferResultToTransferStatus(
  canTransferResult: CanTransferResult
): TransferStatus {
  if (canTransferResult.isErr) {
    throw new PolymeshError({
      code: ErrorCode.UnexpectedError,
      message: `Error while checking transfer validity: ${bytesToString(canTransferResult.asErr)}`,
    });
  }

  return u8ToTransferStatus(canTransferResult.asOk);
}

/**
 * @hidden
 */
export function scopeToMeshScope(scope: Scope, context: Context): MeshScope {
  const { type, value } = scope;

  let scopeValue: PolymeshPrimitivesTicker | PolymeshPrimitivesIdentityId | string;
  switch (type) {
    case ScopeType.Ticker:
      scopeValue = stringToTicker(value, context);
      break;
    case ScopeType.Identity:
      scopeValue = stringToIdentityId(value, context);
      break;
    default:
      scopeValue = value;
      break;
  }

  return context.createType('Scope', {
    [type]: scopeValue,
  });
}

/**
 * @hidden
 */
export function meshScopeToScope(scope: MeshScope): Scope {
  if (scope.isTicker) {
    return {
      type: ScopeType.Ticker,
      value: tickerToString(scope.asTicker),
    };
  }

  if (scope.isIdentity) {
    return {
      type: ScopeType.Identity,
      value: identityIdToString(scope.asIdentity),
    };
  }

  return {
    type: ScopeType.Custom,
    value: u8aToString(scope.asCustom),
  };
}

/**
 * @hidden
 */
export function stringToCddId(cddId: string, context: Context): CddId {
  return context.createType('CddId', cddId);
}

/**
 * @hidden
 */
export function cddIdToString(cddId: CddId): string {
  return cddId.toString();
}

/**
 * @hidden
 */
export function stringToScopeId(scopeId: string, context: Context): ScopeId {
  return context.createType('ScopeId', scopeId);
}

/**
 * @hidden
 */
export function scopeIdToString(scopeId: ScopeId): string {
  return scopeId.toString();
}

/**
 * @hidden
 */
export function claimToMeshClaim(claim: Claim, context: Context): MeshClaim {
  let value;

  switch (claim.type) {
    case ClaimType.NoData: {
      value = null;
      break;
    }
    case ClaimType.NoType: {
      value = null;
      break;
    }
    case ClaimType.CustomerDueDiligence: {
      value = stringToCddId(claim.id, context);
      break;
    }
    case ClaimType.Jurisdiction: {
      const { code, scope } = claim;
      value = tuple(code, scopeToMeshScope(scope, context));
      break;
    }
    case ClaimType.InvestorUniqueness: {
      const { scope, cddId, scopeId } = claim;
      value = tuple(
        scopeToMeshScope(scope, context),
        stringToScopeId(scopeId, context),
        stringToCddId(cddId, context)
      );
      break;
    }
    case ClaimType.InvestorUniquenessV2: {
      value = stringToCddId(claim.cddId, context);
      break;
    }
    default: {
      value = scopeToMeshScope(claim.scope, context);
    }
  }

  return context.createType('Claim', { [claim.type]: value });
}

/**
 * @hidden
 */
export function middlewareScopeToScope(scope: MiddlewareScope): Scope {
  const { type, value } = scope;

  switch (type) {
    case ClaimScopeTypeEnum.Ticker:
      // eslint-disable-next-line no-control-regex
      return { type: ScopeType.Ticker, value: removePadding(value) };
    case ClaimScopeTypeEnum.Identity:
    case ClaimScopeTypeEnum.Custom:
      return { type: ScopeType[scope.type], value };
  }
}

/**
 * @hidden
 */
export function scopeToMiddlewareScope(scope: Scope): MiddlewareScope {
  const { type, value } = scope;

  switch (type) {
    case ScopeType.Ticker:
      return { type: ClaimScopeTypeEnum.Ticker, value: padEnd(value, 12, '\0') };
    case ScopeType.Identity:
    case ScopeType.Custom:
      return { type: ClaimScopeTypeEnum[scope.type], value };
  }
}

/**
 * @hidden
 */
export function middlewareEventToEventIdentifier(event: MiddlewareEvent): EventIdentifier {
  const { block_id: blockNumber, block, event_idx: eventIndex } = event;

  return {
    blockNumber: new BigNumber(blockNumber),
    /* eslint-disable @typescript-eslint/no-non-null-assertion */
    blockDate: new Date(block!.datetime),
    blockHash: block!.hash!,
    /* eslint-enable @typescript-eslint/no-non-null-assertion */
    eventIndex: new BigNumber(eventIndex),
  };
}

/**
 * @hidden
 */
export function meshClaimToClaim(claim: MeshClaim): Claim {
  if (claim.isJurisdiction) {
    const [code, scope] = claim.asJurisdiction;
    return {
      type: ClaimType.Jurisdiction,
      code: meshCountryCodeToCountryCode(code),
      scope: meshScopeToScope(scope),
    };
  }

  if (claim.isNoData) {
    return {
      type: ClaimType.NoData,
    };
  }

  if (claim.isAccredited) {
    return {
      type: ClaimType.Accredited,
      scope: meshScopeToScope(claim.asAccredited),
    };
  }

  if (claim.isAffiliate) {
    return {
      type: ClaimType.Affiliate,
      scope: meshScopeToScope(claim.asAffiliate),
    };
  }

  if (claim.isBuyLockup) {
    return {
      type: ClaimType.BuyLockup,
      scope: meshScopeToScope(claim.asBuyLockup),
    };
  }

  if (claim.isSellLockup) {
    return {
      type: ClaimType.SellLockup,
      scope: meshScopeToScope(claim.asSellLockup),
    };
  }

  if (claim.isCustomerDueDiligence) {
    return {
      type: ClaimType.CustomerDueDiligence,
      id: cddIdToString(claim.asCustomerDueDiligence),
    };
  }

  if (claim.isKnowYourCustomer) {
    return {
      type: ClaimType.KnowYourCustomer,
      scope: meshScopeToScope(claim.asKnowYourCustomer),
    };
  }

  if (claim.isExempted) {
    return {
      type: ClaimType.Exempted,
      scope: meshScopeToScope(claim.asExempted),
    };
  }

  if (claim.isInvestorUniqueness) {
    const [scope, scopeId, cddId] = claim.asInvestorUniqueness;
    return {
      type: ClaimType.InvestorUniqueness,
      scope: meshScopeToScope(scope),
      scopeId: scopeIdToString(scopeId),
      cddId: cddIdToString(cddId),
    };
  }

  if (claim.isInvestorUniquenessV2) {
    return {
      type: ClaimType.InvestorUniquenessV2,
      cddId: cddIdToString(claim.asInvestorUniquenessV2),
    };
  }

  return {
    type: ClaimType.Blocked,
    scope: meshScopeToScope(claim.asBlocked),
  };
}

/**
 * @hidden
 */
export function stringToTargetIdentity(did: string | null, context: Context): TargetIdentity {
  return context.createType(
    'TargetIdentity',
    // eslint-disable-next-line @typescript-eslint/naming-convention
    did ? { Specific: stringToIdentityId(did, context) } : 'ExternalAgent'
  );
}

/**
 * @hidden
 */
<<<<<<< HEAD
function claimConversion(
  claimType: MeshClaimType | PolymeshPrimitivesIdentityClaimClaimType
=======
export function meshClaimTypeToClaimType(
  claimType: PolymeshPrimitivesIdentityClaimClaimType
>>>>>>> 22e1ca65
): ClaimType {
  if (claimType.isJurisdiction) {
    return ClaimType.Jurisdiction;
  }

  if (claimType.isAccredited) {
    return ClaimType.Accredited;
  }

  if (claimType.isAffiliate) {
    return ClaimType.Affiliate;
  }

  if (claimType.isBuyLockup) {
    return ClaimType.BuyLockup;
  }

  if (claimType.isSellLockup) {
    return ClaimType.SellLockup;
  }

  if (claimType.isCustomerDueDiligence) {
    return ClaimType.CustomerDueDiligence;
  }

  if (claimType.isKnowYourCustomer) {
    return ClaimType.KnowYourCustomer;
  }

  if (claimType.isExempted) {
    return ClaimType.Exempted;
  }

  if (claimType.isNoType) {
    return ClaimType.NoType;
  }

  return ClaimType.Blocked;
}
/**
 * @hidden
 */
export function trustedIssuerToTrustedClaimIssuer(
  trustedIssuer: PolymeshPrimitivesConditionTrustedIssuer,
  context: Context
): TrustedClaimIssuer {
  const { issuer, trustedFor: claimTypes } = trustedIssuer;

  const identity = new Identity({ did: identityIdToString(issuer) }, context);

  let trustedFor: ClaimType[] | null = null;

  if (claimTypes.isSpecific) {
    trustedFor = claimTypes.asSpecific.map(meshClaimTypeToClaimType);
  }

  return {
    identity,
    trustedFor,
  };
}

/**
 * @hidden
 */
export function trustedClaimIssuerToTrustedIssuer(
  issuer: InputTrustedClaimIssuer,
  context: Context
): PolymeshPrimitivesConditionTrustedIssuer {
  const { trustedFor: claimTypes, identity } = issuer;
  const did = signerToString(identity);

  let trustedFor;

  if (!claimTypes) {
    trustedFor = 'Any';
  } else {
    trustedFor = { Specific: claimTypes };
  }

  return context.createType('PolymeshPrimitivesConditionTrustedIssuer', {
    issuer: stringToIdentityId(did, context),
    trustedFor,
  });
}

/**
 * @hidden
 */
export function requirementToComplianceRequirement(
  requirement: InputRequirement,
  context: Context
): PolymeshPrimitivesComplianceManagerComplianceRequirement {
  const senderConditions: PolymeshPrimitivesCondition[] = [];
  const receiverConditions: PolymeshPrimitivesCondition[] = [];

  requirement.conditions.forEach(condition => {
    let conditionContent: MeshClaim | MeshClaim[] | TargetIdentity;
    let { type } = condition;
    if (isSingleClaimCondition(condition)) {
      const { claim } = condition;
      conditionContent = claimToMeshClaim(claim, context);
    } else if (isMultiClaimCondition(condition)) {
      const { claims } = condition;
      conditionContent = claims.map(claim => claimToMeshClaim(claim, context));
    } else if (isIdentityCondition(condition)) {
      const { identity } = condition;
      conditionContent = stringToTargetIdentity(signerToString(identity), context);
    } else {
      // IsExternalAgent does not exist as a condition type in Polymesh, it's SDK sugar
      type = ConditionType.IsIdentity;
      conditionContent = stringToTargetIdentity(null, context);
    }

    const { target, trustedClaimIssuers = [] } = condition;

    const meshCondition = context.createType<PolymeshPrimitivesCondition>(
      'PolymeshPrimitivesCondition',
      {
        conditionType: {
          [type]: conditionContent,
        },
        issuers: trustedClaimIssuers.map(issuer =>
          trustedClaimIssuerToTrustedIssuer(issuer, context)
        ),
      }
    );

    if ([ConditionTarget.Both, ConditionTarget.Receiver].includes(target)) {
      receiverConditions.push(meshCondition);
    }

    if ([ConditionTarget.Both, ConditionTarget.Sender].includes(target)) {
      senderConditions.push(meshCondition);
    }
  });

  return context.createType('PolymeshPrimitivesComplianceManagerComplianceRequirement', {
    senderConditions,
    receiverConditions,
    id: bigNumberToU32(requirement.id, context),
  });
}

/**
 * @hidden
 */
function meshConditionTypeToCondition(
  meshConditionType: MeshConditionType,
  context: Context
):
  | Pick<SingleClaimCondition, 'type' | 'claim'>
  | Pick<MultiClaimCondition, 'type' | 'claims'>
  | Pick<IdentityCondition, 'type' | 'identity'>
  | Pick<ExternalAgentCondition, 'type'> {
  if (meshConditionType.isIsPresent) {
    return {
      type: ConditionType.IsPresent,
      claim: meshClaimToClaim(meshConditionType.asIsPresent),
    };
  }

  if (meshConditionType.isIsAbsent) {
    return {
      type: ConditionType.IsAbsent,
      claim: meshClaimToClaim(meshConditionType.asIsAbsent),
    };
  }

  if (meshConditionType.isIsAnyOf) {
    return {
      type: ConditionType.IsAnyOf,
      claims: meshConditionType.asIsAnyOf.map(claim => meshClaimToClaim(claim)),
    };
  }

  if (meshConditionType.isIsIdentity) {
    const target = meshConditionType.asIsIdentity;

    if (target.isExternalAgent) {
      return {
        type: ConditionType.IsExternalAgent,
      };
    }

    return {
      type: ConditionType.IsIdentity,
      identity: new Identity({ did: identityIdToString(target.asSpecific) }, context),
    };
  }

  return {
    type: ConditionType.IsNoneOf,
    claims: meshConditionType.asIsNoneOf.map(claim => meshClaimToClaim(claim)),
  };
}

/**
 * @hidden
 * @note - the data for this method comes from an RPC call, which hasn't been updated to the camelCase types
 */
export function complianceRequirementResultToRequirementCompliance(
  complianceRequirement: ComplianceRequirementResult,
  context: Context
): RequirementCompliance {
  const conditions: ConditionCompliance[] = [];

  const conditionCompliancesAreEqual = (
    { condition: aCondition, complies: aComplies }: ConditionCompliance,
    { condition: bCondition, complies: bComplies }: ConditionCompliance
  ): boolean => conditionsAreEqual(aCondition, bCondition) && aComplies === bComplies;

  complianceRequirement.senderConditions.forEach(
    ({ condition: { conditionType, issuers }, result }) => {
      const newCondition = {
        condition: {
          ...meshConditionTypeToCondition(conditionType, context),
          target: ConditionTarget.Sender,
          trustedClaimIssuers: issuers.map(trustedIssuer =>
            trustedIssuerToTrustedClaimIssuer(trustedIssuer, context)
          ),
        },
        complies: boolToBoolean(result),
      };

      const existingCondition = conditions.find(condition =>
        conditionCompliancesAreEqual(condition, newCondition)
      );

      if (!existingCondition) {
        conditions.push(newCondition);
      }
    }
  );

  complianceRequirement.receiverConditions.forEach(
    ({ condition: { conditionType, issuers }, result }) => {
      const newCondition = {
        condition: {
          ...meshConditionTypeToCondition(conditionType, context),
          target: ConditionTarget.Receiver,
          trustedClaimIssuers: issuers.map(trustedIssuer =>
            trustedIssuerToTrustedClaimIssuer(trustedIssuer, context)
          ),
        },
        complies: boolToBoolean(result),
      };

      const existingCondition = conditions.find(condition =>
        conditionCompliancesAreEqual(condition, newCondition)
      );

      if (existingCondition && existingCondition.condition.target === ConditionTarget.Sender) {
        existingCondition.condition.target = ConditionTarget.Both;
      } else {
        conditions.push(newCondition);
      }
    }
  );

  return {
    id: u32ToBigNumber(complianceRequirement.id),
    conditions,
    complies: boolToBoolean(complianceRequirement.result),
  };
}

/**
 * @hidden
 */
export function complianceRequirementToRequirement(
  complianceRequirement: PolymeshPrimitivesComplianceManagerComplianceRequirement,
  context: Context
): Requirement {
  const conditions: Condition[] = [];

  complianceRequirement.senderConditions.forEach(({ conditionType, issuers }) => {
    const newCondition: Condition = {
      ...meshConditionTypeToCondition(conditionType, context),
      target: ConditionTarget.Sender,
    };

    if (issuers.length) {
      newCondition.trustedClaimIssuers = issuers.map(trustedIssuer =>
        trustedIssuerToTrustedClaimIssuer(trustedIssuer, context)
      );
    }

    const existingCondition = conditions.find(condition =>
      conditionsAreEqual(condition, newCondition)
    );

    if (!existingCondition) {
      conditions.push(newCondition);
    }
  });

  complianceRequirement.receiverConditions.forEach(({ conditionType, issuers }) => {
    const newCondition: Condition = {
      ...meshConditionTypeToCondition(conditionType, context),
      target: ConditionTarget.Receiver,
    };

    if (issuers.length) {
      newCondition.trustedClaimIssuers = issuers.map(trustedIssuer =>
        trustedIssuerToTrustedClaimIssuer(trustedIssuer, context)
      );
    }

    const existingCondition = conditions.find(condition =>
      conditionsAreEqual(condition, newCondition)
    );

    if (existingCondition && existingCondition.target === ConditionTarget.Sender) {
      existingCondition.target = ConditionTarget.Both;
    } else {
      conditions.push(newCondition);
    }
  });

  return {
    id: u32ToBigNumber(complianceRequirement.id),
    conditions,
  };
}

/**
 * @hidden
 */
export function txTagToProtocolOp(tag: TxTag, context: Context): ProtocolOp {
  const protocolOpTags = [
    TxTags.asset.RegisterTicker,
    TxTags.asset.Issue,
    TxTags.asset.AddDocuments,
    TxTags.asset.CreateAsset,
    TxTags.capitalDistribution.Distribute,
    TxTags.checkpoint.CreateSchedule,
    TxTags.complianceManager.AddComplianceRequirement,
    TxTags.identity.CddRegisterDid,
    TxTags.identity.AddClaim,
    TxTags.identity.AddSecondaryKeysWithAuthorization,
    TxTags.pips.Propose,
    TxTags.corporateBallot.AttachBallot,
    TxTags.capitalDistribution.Distribute,
  ];

  const [moduleName, extrinsicName] = tag.split('.');
  const value = `${stringUpperFirst(moduleName)}${stringUpperFirst(extrinsicName)}`;

  if (!includes(protocolOpTags, tag)) {
    throw new PolymeshError({
      code: ErrorCode.ValidationError,
      message: `${value} does not match any ProtocolOp`,
    });
  }

  return context.createType('ProtocolOp', value);
}

/**
 * @hidden
 */
export function txTagToExtrinsicIdentifier(tag: TxTag): ExtrinsicIdentifier {
  const [moduleName, extrinsicName] = tag.split('.');
  return {
    moduleId: moduleName.toLowerCase() as ModuleIdEnum,
    callId: snakeCase(extrinsicName) as CallIdEnum,
  };
}

/**
 * @hidden
 */
export function extrinsicIdentifierToTxTag(extrinsicIdentifier: ExtrinsicIdentifier): TxTag {
  const { moduleId, callId } = extrinsicIdentifier;
  let moduleName;
  for (const txTagItem in TxTags) {
    if (txTagItem.toLowerCase() === moduleId) {
      moduleName = txTagItem;
    }
  }

  return `${moduleName}.${camelCase(callId)}` as TxTag;
}

/**
 * @hidden
 */
export function assetComplianceResultToCompliance(
  assetComplianceResult: AssetComplianceResult,
  context: Context
): Compliance {
  const { requirements: rawRequirements, result, paused } = assetComplianceResult;
  const requirements = rawRequirements.map(requirement =>
    complianceRequirementResultToRequirementCompliance(requirement, context)
  );

  return {
    requirements,
    complies: boolToBoolean(paused) || boolToBoolean(result),
  };
}

/**
 * @hidden
 */
export function moduleAddressToString(moduleAddress: string, context: Context): string {
  return encodeAddress(
    stringToU8a(padString(moduleAddress, MAX_MODULE_LENGTH)),
    context.ss58Format.toNumber()
  );
}

/**
 * @hidden
 */
export function keyToAddress(key: string, context: Context): string {
  return encodeAddress(key, context.ss58Format.toNumber());
}

/**
 * @hidden
 */
export function addressToKey(address: string, context: Context): string {
  return u8aToHex(decodeAddress(address, IGNORE_CHECKSUM, context.ss58Format.toNumber()));
}

/**
 * @hidden
 */
export function transactionHexToTxTag(bytes: string, context: Context): TxTag {
  const { section, method } = context.createType('Call', bytes);

  return extrinsicIdentifierToTxTag({
    moduleId: section.toLowerCase() as ModuleIdEnum,
    callId: method as CallIdEnum,
  });
}

/**
 * @hidden
 */
export function transactionToTxTag<Args extends unknown[]>(tx: PolymeshTx<Args>): TxTag {
  return `${tx.section}.${tx.method}` as TxTag;
}

/**
 * @hidden
 */
export function secondaryAccountToMeshSecondaryKey(
  secondaryKey: PermissionedAccount,
  context: Context
): MeshSecondaryKey {
  const { account, permissions } = secondaryKey;

  return context.createType('SecondaryKey', {
    signer: signerValueToSignatory(signerToSignerValue(account), context),
    permissions: permissionsToMeshPermissions(permissions, context),
  });
}

/**
 * @hidden
 */
export function meshVenueTypeToVenueType(type: MeshVenueType): VenueType {
  if (type.isOther) {
    return VenueType.Other;
  }

  if (type.isDistribution) {
    return VenueType.Distribution;
  }

  if (type.isSto) {
    return VenueType.Sto;
  }

  return VenueType.Exchange;
}

/**
 * @hidden
 */
export function venueTypeToMeshVenueType(type: VenueType, context: Context): MeshVenueType {
  return context.createType('VenueType', type);
}

/**
 * @hidden
 */
export function meshInstructionStatusToInstructionStatus(
  status: MeshInstructionStatus
): InstructionStatus {
  if (status.isPending) {
    return InstructionStatus.Pending;
  }

  if (status.isFailed) {
    return InstructionStatus.Failed;
  }

  return InstructionStatus.Unknown;
}

/**
 * @hidden
 */
export function meshAffirmationStatusToAffirmationStatus(
  status: MeshAffirmationStatus
): AffirmationStatus {
  if (status.isUnknown) {
    return AffirmationStatus.Unknown;
  }

  if (status.isPending) {
    return AffirmationStatus.Pending;
  }

  return AffirmationStatus.Affirmed;
}

/**
 * @hidden
 */
export function endConditionToSettlementType(
  endCondition:
    | { type: InstructionType.SettleOnAffirmation }
    | { type: InstructionType.SettleOnBlock; value: BigNumber },
  context: Context
): SettlementType {
  let value;

  if (endCondition.type === InstructionType.SettleOnAffirmation) {
    value = InstructionType.SettleOnAffirmation;
  } else {
    value = {
      [InstructionType.SettleOnBlock]: bigNumberToU32(endCondition.value, context),
    };
  }

  return context.createType('SettlementType', value);
}

/**
 * @hidden
 */
export function toIdentityWithClaimsArray(
  data: MiddlewareIdentityWithClaims[],
  context: Context
): IdentityWithClaims[] {
  return data.map(({ did, claims }) => ({
    identity: new Identity({ did }, context),
    claims: claims.map(
      ({
        targetDID: targetDid,
        issuer,
        issuance_date: issuanceDate,
        expiry,
        type,
        jurisdiction,
        scope: claimScope,
        cdd_id: cddId,
      }) => ({
        target: new Identity({ did: targetDid }, context),
        issuer: new Identity({ did: issuer }, context),
        issuedAt: new Date(issuanceDate),
        expiry: expiry ? new Date(expiry) : null,
        claim: createClaim(type, jurisdiction, claimScope, cddId, undefined),
      })
    ),
  }));
}

/**
 * @hidden
 */
export function portfolioMovementToMovePortfolioItem(
  portfolioItem: PortfolioMovement,
  context: Context
): MovePortfolioItem {
  const { asset, amount, memo } = portfolioItem;
  return context.createType('MovePortfolioItem', {
    ticker: stringToTicker(asTicker(asset), context),
    amount: bigNumberToBalance(amount, context),
    memo: optionize(stringToMemo)(memo, context),
  });
}

/**
 * @hidden
 */
export function claimTypeToMeshClaimType(
  claimType: ClaimType,
  context: Context
): PolymeshPrimitivesIdentityClaimClaimType {
  // NoData is the legacy name for NoType. Functionally they are the same, but createType only knows about one
  const data = claimType === ClaimType.NoData ? ClaimType.NoType : claimType;
  return context.createType('PolymeshPrimitivesIdentityClaimClaimType', data);
}

/**
 * @hidden
 */
export function transferRestrictionToPolymeshTransferCondition(
  restriction: TransferRestriction,
  context: Context
): PolymeshPrimitivesTransferComplianceTransferCondition {
  const { type, value } = restriction;
  let restrictionType;
  let restrictionValue;

  if (type === TransferRestrictionType.Count) {
    restrictionType = 'MaxInvestorCount';
    restrictionValue = bigNumberToU64(value, context);
  } else {
    restrictionType = 'MaxInvestorOwnership';
    restrictionValue = percentageToPermill(value, context);
  }

  return context.createType('PolymeshPrimitivesTransferComplianceTransferCondition', {
    [restrictionType]: restrictionValue,
  });
}

/**
 * @hidden
 */
export function scopeIdsToBtreeSetIdentityId(
  scopeIds: PolymeshPrimitivesIdentityId[],
  context: Context
): BTreeSetIdentityId {
  // The chain expects inputs to be sorted. Copy to avoid mutating input
  const sortedScopes = [...scopeIds].sort();
  return context.createType('BTreeSetIdentityId', sortedScopes);
}

/**
 * @hidden
 */
export function transferConditionToTransferRestriction(
  transferCondition: TransferCondition
): TransferRestriction {
  if (transferCondition.isMaxInvestorCount) {
    return {
      type: TransferRestrictionType.Count,
      value: u64ToBigNumber(transferCondition.asMaxInvestorCount),
    };
  } else if (transferCondition.isMaxInvestorOwnership) {
    return {
      type: TransferRestrictionType.Percentage,
      value: permillToBigNumber(transferCondition.asMaxInvestorOwnership),
    };
  } else {
    throw new PolymeshError({
      code: ErrorCode.FatalError,
      message: 'Unexpected transfer condition type',
    });
  }
}

/**
 * @hidden
 */
export function granularCanTransferResultToTransferBreakdown(
  result: GranularCanTransferResult,
  context: Context
): TransferBreakdown {
  const {
    invalid_granularity: invalidGranularity,
    self_transfer: selfTransfer,
    invalid_receiver_cdd: invalidReceiverCdd,
    invalid_sender_cdd: invalidSenderCdd,
    missing_scope_claim: missingScopeClaim,
    sender_insufficient_balance: insufficientBalance,
    asset_frozen: assetFrozen,
    portfolio_validity_result: {
      sender_portfolio_does_not_exist: senderPortfolioNotExists,
      receiver_portfolio_does_not_exist: receiverPortfolioNotExists,
      sender_insufficient_balance: senderInsufficientBalance,
    },
    transfer_condition_result: transferConditionResult,
    compliance_result: complianceResult,
    result: finalResult,
  } = result;

  const general = [];

  if (boolToBoolean(invalidGranularity)) {
    general.push(TransferError.InvalidGranularity);
  }

  if (boolToBoolean(selfTransfer)) {
    general.push(TransferError.SelfTransfer);
  }

  if (boolToBoolean(invalidReceiverCdd)) {
    general.push(TransferError.InvalidReceiverCdd);
  }

  if (boolToBoolean(invalidSenderCdd)) {
    general.push(TransferError.InvalidSenderCdd);
  }

  if (boolToBoolean(missingScopeClaim)) {
    general.push(TransferError.ScopeClaimMissing);
  }

  if (boolToBoolean(insufficientBalance)) {
    general.push(TransferError.InsufficientBalance);
  }

  if (boolToBoolean(assetFrozen)) {
    general.push(TransferError.TransfersFrozen);
  }

  if (boolToBoolean(senderPortfolioNotExists)) {
    general.push(TransferError.InvalidSenderPortfolio);
  }

  if (boolToBoolean(receiverPortfolioNotExists)) {
    general.push(TransferError.InvalidReceiverPortfolio);
  }

  if (boolToBoolean(senderInsufficientBalance)) {
    general.push(TransferError.InsufficientPortfolioBalance);
  }

  const restrictions = transferConditionResult.map(({ condition, result: tmResult }) => {
    return {
      restriction: transferConditionToTransferRestriction(condition),
      result: boolToBoolean(tmResult),
    };
  });

  return {
    general,
    compliance: assetComplianceResultToCompliance(complianceResult, context),
    restrictions,
    result: boolToBoolean(finalResult),
  };
}

/**
 * @hidden
 */
export function offeringTierToPriceTier(tier: OfferingTier, context: Context): PriceTier {
  const { price, amount } = tier;
  return context.createType('PriceTier', {
    total: bigNumberToBalance(amount, context),
    price: bigNumberToBalance(price, context),
  });
}

/**
 * @hidden
 */
export function permissionsLikeToPermissions(
  permissionsLike: PermissionsLike,
  context: Context
): Permissions {
  let assetPermissions: SectionPermissions<Asset> | null = {
    values: [],
    type: PermissionType.Include,
  };
  let transactionPermissions: TransactionPermissions | null = {
    values: [],
    type: PermissionType.Include,
  };
  let transactionGroupPermissions: TxGroup[] = [];
  let portfolioPermissions: SectionPermissions<DefaultPortfolio | NumberedPortfolio> | null = {
    values: [],
    type: PermissionType.Include,
  };

  let transactions: TransactionPermissions | null | undefined;
  let transactionGroups: TxGroup[] | undefined;

  if ('transactions' in permissionsLike) {
    ({ transactions } = permissionsLike);
  }

  if ('transactionGroups' in permissionsLike) {
    ({ transactionGroups } = permissionsLike);
  }

  const { assets, portfolios } = permissionsLike;

  if (assets === null) {
    assetPermissions = null;
  } else if (assets) {
    assetPermissions = {
      ...assets,
      values: assets.values.map(ticker =>
        typeof ticker !== 'string' ? ticker : new Asset({ ticker }, context)
      ),
    };
  }

  if (transactions !== undefined) {
    transactionPermissions = transactions;
  } else if (transactionGroups !== undefined) {
    transactionGroupPermissions = uniq(transactionGroups);
    const groupTags = flatten(transactionGroups.map(txGroupToTxTags));
    transactionPermissions = {
      ...transactionPermissions,
      values: groupTags,
    };
  }

  if (portfolios === null) {
    portfolioPermissions = null;
  } else if (portfolios) {
    portfolioPermissions = {
      ...portfolios,
      values: portfolios.values.map(portfolio => portfolioLikeToPortfolio(portfolio, context)),
    };
  }

  return {
    assets: assetPermissions,
    transactions: transactionPermissions && {
      ...transactionPermissions,
      values: [...transactionPermissions.values].sort(),
    },
    transactionGroups: transactionGroupPermissions,
    portfolios: portfolioPermissions,
  };
}

/**
 * @hidden
 */
export function middlewarePortfolioToPortfolio(
  portfolio: MiddlewarePortfolio,
  context: Context
): DefaultPortfolio | NumberedPortfolio {
  const { did, kind } = portfolio;

  if (kind.toLowerCase() === 'default' || kind === '0') {
    return new DefaultPortfolio({ did }, context);
  }
  return new NumberedPortfolio({ did, id: new BigNumber(kind) }, context);
}

/**
 * @hidden
 */
export function fundraiserTierToTier(fundraiserTier: FundraiserTier): Tier {
  const { total, price, remaining } = fundraiserTier;
  return {
    amount: balanceToBigNumber(total),
    price: balanceToBigNumber(price),
    remaining: balanceToBigNumber(remaining),
  };
}

/**
 * @hidden
 */
export function fundraiserToOfferingDetails(
  fundraiser: PalletStoFundraiser,
  name: Bytes,
  context: Context
): OfferingDetails {
  const {
    creator,
    offeringPortfolio,
    raisingPortfolio,
    raisingAsset,
    tiers: rawTiers,
    venueId,
    start: rawStart,
    end: rawEnd,
    status: rawStatus,
    minimumInvestment: rawMinInvestment,
  } = fundraiser;

  const tiers: Tier[] = [];
  let totalRemaining = new BigNumber(0);
  let totalAmount = new BigNumber(0);
  let totalRemainingValue = new BigNumber(0);

  rawTiers.forEach(rawTier => {
    const tier = fundraiserTierToTier(rawTier);

    tiers.push(tier);
    const { amount, remaining, price } = tier;

    totalAmount = totalAmount.plus(amount);
    totalRemaining = totalRemaining.plus(remaining);
    totalRemainingValue = totalRemainingValue.plus(price.multipliedBy(remaining));
  });

  const start = momentToDate(rawStart);
  const end = rawEnd.isSome ? momentToDate(rawEnd.unwrap()) : null;
  const now = new Date();

  const isStarted = now > start;
  const isExpired = end && now > end;

  const minInvestment = balanceToBigNumber(rawMinInvestment);

  let timing: OfferingTimingStatus = OfferingTimingStatus.NotStarted;
  let balance: OfferingBalanceStatus = OfferingBalanceStatus.Available;
  let sale: OfferingSaleStatus = OfferingSaleStatus.Live;

  if (isExpired) {
    timing = OfferingTimingStatus.Expired;
  } else if (isStarted) {
    timing = OfferingTimingStatus.Started;
  }

  if (totalRemainingValue.isZero()) {
    balance = OfferingBalanceStatus.SoldOut;
  } else if (totalRemainingValue.lt(minInvestment)) {
    balance = OfferingBalanceStatus.Residual;
  }

  if (rawStatus.isClosedEarly) {
    sale = OfferingSaleStatus.ClosedEarly;
  } else if (rawStatus.isClosed) {
    sale = OfferingSaleStatus.Closed;
  } else if (rawStatus.isFrozen) {
    sale = OfferingSaleStatus.Frozen;
  }

  return {
    creator: new Identity({ did: identityIdToString(creator) }, context),
    name: bytesToString(name),
    offeringPortfolio: meshPortfolioIdToPortfolio(offeringPortfolio, context),
    raisingPortfolio: meshPortfolioIdToPortfolio(raisingPortfolio, context),
    raisingCurrency: tickerToString(raisingAsset),
    tiers,
    venue: new Venue({ id: u64ToBigNumber(venueId) }, context),
    start,
    end,
    status: {
      timing,
      balance,
      sale,
    },
    minInvestment,
    totalAmount,
    totalRemaining,
  };
}

/**
 * @hidden
 */
export function calendarPeriodToMeshCalendarPeriod(
  period: CalendarPeriod,
  context: Context
): MeshCalendarPeriod {
  const { unit, amount } = period;

  if (amount.isNegative()) {
    throw new PolymeshError({
      code: ErrorCode.ValidationError,
      message: 'Calendar period cannot have a negative amount',
    });
  }

  return context.createType('CalendarPeriod', {
    unit: stringUpperFirst(unit),
    amount: bigNumberToU64(amount, context),
  });
}

/**
 * @hidden
 */
export function meshCalendarPeriodToCalendarPeriod(period: MeshCalendarPeriod): CalendarPeriod {
  const { unit: rawUnit, amount } = period;

  let unit: CalendarUnit;

  if (rawUnit.isSecond) {
    unit = CalendarUnit.Second;
  } else if (rawUnit.isMinute) {
    unit = CalendarUnit.Minute;
  } else if (rawUnit.isHour) {
    unit = CalendarUnit.Hour;
  } else if (rawUnit.isDay) {
    unit = CalendarUnit.Day;
  } else if (rawUnit.isWeek) {
    unit = CalendarUnit.Week;
  } else if (rawUnit.isMonth) {
    unit = CalendarUnit.Month;
  } else {
    unit = CalendarUnit.Year;
  }

  return {
    unit,
    amount: u64ToBigNumber(amount),
  };
}

/**
 * @hidden
 */
export function scheduleSpecToMeshScheduleSpec(
  details: ScheduleSpec,
  context: Context
): MeshScheduleSpec {
  const { start, period, repetitions } = details;

  return context.createType('ScheduleSpec', {
    start: start && dateToMoment(start, context),
    period: calendarPeriodToMeshCalendarPeriod(
      period || { unit: CalendarUnit.Month, amount: new BigNumber(0) },
      context
    ),
    remaining: bigNumberToU64(repetitions || new BigNumber(0), context),
  });
}

/**
 * @hidden
 */
export function storedScheduleToCheckpointScheduleParams(
  storedSchedule: StoredSchedule
): CheckpointScheduleParams {
  const {
    schedule: { start, period },
    id,
    at,
    remaining,
  } = storedSchedule;

  return {
    id: u64ToBigNumber(id),
    period: meshCalendarPeriodToCalendarPeriod(period),
    start: momentToDate(start),
    remaining: u32ToBigNumber(remaining),
    nextCheckpointDate: momentToDate(at),
  };
}

/**
 * @hidden
 */
export function stringToSignature(signature: string, context: Context): Signature {
  return context.createType('Signature', signature);
}

/**
 * @hidden
 */
export function meshCorporateActionToCorporateActionParams(
  corporateAction: PalletCorporateActionsCorporateAction,
  details: Bytes,
  context: Context
): CorporateActionParams {
  const {
    kind: rawKind,
    declDate,
    targets: { identities, treatment },
    defaultWithholdingTax,
    withholdingTax,
  } = corporateAction;

  let kind: CorporateActionKind;

  if (rawKind.isIssuerNotice) {
    kind = CorporateActionKind.IssuerNotice;
  } else if (rawKind.isPredictableBenefit) {
    kind = CorporateActionKind.PredictableBenefit;
  } else if (rawKind.isUnpredictableBenefit) {
    kind = CorporateActionKind.UnpredictableBenefit;
  } else if (rawKind.isReorganization) {
    kind = CorporateActionKind.Reorganization;
  } else {
    kind = CorporateActionKind.Other;
  }

  const targets = {
    identities: identities.map(
      identityId => new Identity({ did: identityIdToString(identityId) }, context)
    ),
    treatment: treatment.isExclude ? TargetTreatment.Exclude : TargetTreatment.Include,
  };

  const taxWithholdings = withholdingTax.map(([identityId, tax]) => ({
    identity: new Identity({ did: identityIdToString(identityId) }, context),
    percentage: permillToBigNumber(tax),
  }));

  return {
    kind,
    declarationDate: momentToDate(declDate),
    description: bytesToString(details),
    targets,
    defaultTaxWithholding: permillToBigNumber(defaultWithholdingTax),
    taxWithholdings,
  };
}

/**
 * @hidden
 */
export function stringToRistrettoPoint(ristrettoPoint: string, context: Context): RistrettoPoint {
  return context.createType('RistrettoPoint', ristrettoPoint);
}

/**
 * @hidden
 */
export function corporateActionKindToCaKind(kind: CorporateActionKind, context: Context): CAKind {
  return context.createType('CAKind', kind);
}

/**
 * @hidden
 */
export function stringToScalar(scalar: string, context: Context): Scalar {
  return context.createType('Scalar', scalar);
}

/**
 * @hidden
 */
export function checkpointToRecordDateSpec(
  checkpoint: Checkpoint | Date | CheckpointSchedule,
  context: Context
): RecordDateSpec {
  let value;

  if (checkpoint instanceof Checkpoint) {
    /* eslint-disable @typescript-eslint/naming-convention */
    value = { Existing: bigNumberToU64(checkpoint.id, context) };
  } else if (checkpoint instanceof Date) {
    value = { Scheduled: dateToMoment(checkpoint, context) };
  } else {
    value = { ExistingSchedule: bigNumberToU64(checkpoint.id, context) };
    /* eslint-enable @typescript-eslint/naming-convention */
  }

  return context.createType('RecordDateSpec', value);
}

/**
 * @hidden
 */
export function scopeClaimProofToConfidentialIdentityClaimProof(
  proof: ScopeClaimProof,
  scopeId: string,
  context: Context
): ConfidentialIdentityClaimProofsScopeClaimProof {
  const {
    proofScopeIdWellFormed,
    proofScopeIdCddIdMatch: { challengeResponses, subtractExpressionsRes, blindedScopeDidHash },
  } = proof;

  const zkProofData = context.createType('ZkProofData', {
    /* eslint-disable @typescript-eslint/naming-convention */
    challenge_responses: challengeResponses.map(cr => stringToScalar(cr, context)),
    subtract_expressions_res: stringToRistrettoPoint(subtractExpressionsRes, context),
    blinded_scope_did_hash: stringToRistrettoPoint(blindedScopeDidHash, context),
    /* eslint-enable @typescript-eslint/naming-convention */
  });

  return context.createType('ConfidentialIdentityClaimProofsScopeClaimProof', {
    proofScopeIdWellformed: stringToSignature(proofScopeIdWellFormed, context),
    proofScopeIdCddIdMatch: zkProofData,
    scopeId: stringToRistrettoPoint(scopeId, context),
  });
}

/**
 * @hidden
 */
export function targetIdentitiesToCorporateActionTargets(
  targetIdentities: TargetIdentities,
  context: Context
): CorporateActionTargets {
  const { identities, treatment } = targetIdentities;

  return {
    identities: identities.map(
      identity => new Identity({ did: identityIdToString(identity) }, context)
    ),
    treatment: treatment.isInclude ? TargetTreatment.Include : TargetTreatment.Exclude,
  };
}

/**
 * @hidden
 */
export function targetsToTargetIdentities(
  targets: Omit<CorporateActionTargets, 'identities'> & {
    identities: (string | Identity)[];
  },
  context: Context
): TargetIdentities {
  const { treatment, identities } = targets;

  return context.createType('TargetIdentities', {
    identities: identities.map(identity => stringToIdentityId(signerToString(identity), context)),
    treatment: context.createType('TargetTreatment', treatment),
  });
}

/**
 * @hidden
 */
export function distributionToDividendDistributionParams(
  distribution: PalletCorporateActionsDistribution,
  context: Context
): DividendDistributionParams {
  const {
    from,
    currency,
    perShare,
    amount,
    expiresAt: expiryDate,
    paymentAt: paymentDate,
  } = distribution;

  return {
    origin: meshPortfolioIdToPortfolio(from, context),
    currency: tickerToString(currency),
    perShare: balanceToBigNumber(perShare),
    maxAmount: balanceToBigNumber(amount),
    expiryDate: expiryDate.isNone ? null : momentToDate(expiryDate.unwrap()),
    paymentDate: momentToDate(paymentDate),
  };
}

/**
 * @hidden
 */
export function corporateActionIdentifierToCaId(
  corporateActionIdentifier: CorporateActionIdentifier,
  context: Context
): PalletCorporateActionsCaId {
  const { ticker, localId } = corporateActionIdentifier;
  return context.createType('PalletCorporateActionsCaId', {
    ticker: stringToTicker(ticker, context),
    localId: bigNumberToU32(localId, context),
  });
}

/**
 * @hidden
 */
export function statisticsOpTypeToStatType(
  op: PolymeshPrimitivesStatisticsStatOpType,
  context: Context
): PolymeshPrimitivesStatisticsStatType {
  return context.createType('PolymeshPrimitivesStatisticsStatType', { op });
}

/**
 * @hidden
 */
export function statUpdate(
  key2: PolymeshPrimitivesStatisticsStat2ndKey,
  value: u128,
  context: Context
): PolymeshPrimitivesStatisticsStatUpdate {
  return context.createType('PolymeshPrimitivesStatisticsStatUpdate', { key2, value });
}

/**
 * @hidden
 */
export function statUpdatesToBtreeStatUpdate(
  statUpdates: PolymeshPrimitivesStatisticsStatUpdate[],
  context: Context
): BTreeSetStatUpdate {
  const sorted = [...statUpdates];
  return context.createType('BTreeSetStatUpdate', sorted);
}

/**
 * @hidden
 */
export function meshStatToStatisticsOpType(
  rawStat: PolymeshPrimitivesStatisticsStatType
): keyof typeof StatisticsOpType {
  return rawStat.op.type;
}

/**
 * @hidden
 */
export function statisticsOpTypeToStatOpType(
  type: StatisticsOpType,
  context: Context
): PolymeshPrimitivesStatisticsStatOpType {
  return context.createType('PolymeshPrimitivesStatisticsStatOpType', type);
}

/**
 * For now this is hard coded to return a NoClaimStat type. Once Claim scopes are added this should be extended
 * @hidden
 */
export function createStat2ndKey(context: Context): PolymeshPrimitivesStatisticsStat2ndKey {
  return context.createType('PolymeshPrimitivesStatisticsStat2ndKey', 'NoClaimStat');
}

/**
 * @hidden
 */
export function complianceConditionsToBtreeSet(
  conditions: PolymeshPrimitivesTransferComplianceTransferCondition[],
  context: Context
): BTreeSetTransferCondition {
  // The chain expects inputs to be sorted. Copy to avoid mutating input
  const sorted = [...conditions].sort();
  return context.createType('BTreeSetTransferCondition', sorted);
}

/**
 * @hidden
 */
export function toExemptKey(
  tickerKey: TickerKey,
  op: PolymeshPrimitivesStatisticsStatOpType
): ExemptKey {
  return { asset: tickerKey, op };
}<|MERGE_RESOLUTION|>--- conflicted
+++ resolved
@@ -2147,13 +2147,8 @@
 /**
  * @hidden
  */
-<<<<<<< HEAD
-function claimConversion(
-  claimType: MeshClaimType | PolymeshPrimitivesIdentityClaimClaimType
-=======
 export function meshClaimTypeToClaimType(
   claimType: PolymeshPrimitivesIdentityClaimClaimType
->>>>>>> 22e1ca65
 ): ClaimType {
   if (claimType.isJurisdiction) {
     return ClaimType.Jurisdiction;

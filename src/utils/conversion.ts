import { bool, Bytes, Text, u8, u32, u64 } from '@polkadot/types';
import { AccountId, Balance, Moment, Permill } from '@polkadot/types/interfaces';
import {
  stringLowerFirst,
  stringToU8a,
  stringUpperFirst,
  u8aConcat,
  u8aFixLength,
  u8aToHex,
  u8aToString,
} from '@polkadot/util';
import { blake2AsHex, decodeAddress, encodeAddress } from '@polkadot/util-crypto';
import BigNumber from 'bignumber.js';
import { computeWithoutCheck } from 'iso-7064';
import {
  camelCase,
  flatten,
  includes,
  isEqual,
  map,
  padEnd,
  range,
  rangeRight,
  snakeCase,
  uniq,
  values,
} from 'lodash';
import {
  AffirmationStatus as MeshAffirmationStatus,
  AssetComplianceResult,
  AssetIdentifier,
  AssetName,
  AssetType,
  AuthIdentifier,
  AuthorizationData,
  AuthorizationType as MeshAuthorizationType,
<<<<<<< HEAD
  CAKind,
=======
  CAId,
>>>>>>> cdc921f8
  CalendarPeriod as MeshCalendarPeriod,
  CanTransferResult,
  CddId,
  CddStatus,
  Claim as MeshClaim,
  ClaimType as MeshClaimType,
  ComplianceRequirement,
  ComplianceRequirementResult,
  Condition as MeshCondition,
  ConditionType as MeshConditionType,
  CorporateAction as MeshCorporateAction,
  Distribution,
  Document,
  DocumentHash,
  DocumentName,
  DocumentType,
  DocumentUri,
  FundingRoundName,
  Fundraiser,
  FundraiserName,
  FundraiserTier,
  IdentityId,
  InstructionStatus as MeshInstructionStatus,
  InvestorZKProofData,
  Memo,
  MovePortfolioItem,
  Permissions as MeshPermissions,
  PipId,
  PortfolioId as MeshPortfolioId,
  PosRatio,
  PriceTier,
  ProtocolOp,
  RecordDateSpec,
  ScheduleSpec as MeshScheduleSpec,
  Scope as MeshScope,
  ScopeId,
  SecondaryKey as MeshSecondaryKey,
  SettlementType,
  Signatory,
  StoredSchedule,
  TargetIdentities,
  TargetIdentity,
  Ticker,
  TransferManager,
  TrustedIssuer,
  TxTag,
  TxTags,
  VenueDetails,
  VenueType as MeshVenueType,
} from 'polymesh-types/types';

import { meshCountryCodeToCountryCode } from '~/generated/utils';
// import { ProposalDetails } from '~/api/types';
import {
  Account,
  Checkpoint,
  CheckpointSchedule,
  Context,
  DefaultPortfolio,
  Identity,
  NumberedPortfolio,
  PolymeshError,
  Portfolio,
  SecurityToken,
  Venue,
} from '~/internal';
import {
  CallIdEnum,
  ClaimScopeTypeEnum,
  IdentityWithClaims as MiddlewareIdentityWithClaims,
  ModuleIdEnum,
  Portfolio as MiddlewarePortfolio,
  // Proposal,
  Scope as MiddlewareScope,
} from '~/middleware/types';
import {
  AffirmationStatus,
  Authorization,
  AuthorizationType,
  CalendarPeriod,
  CalendarUnit,
  CheckpointScheduleParams,
  Claim,
  ClaimType,
  Compliance,
  Condition,
  ConditionCompliance,
  ConditionTarget,
  ConditionType,
  CorporateActionKind,
  CorporateActionParams,
  CorporateActionTargets,
  DividendDistributionParams,
  ErrorCode,
  IdentityCondition,
  IdentityWithClaims,
  InstructionStatus,
  InstructionType,
  isMultiClaimCondition,
  isSingleClaimCondition,
  KnownTokenType,
  MultiClaimCondition,
  Permissions,
  PermissionsLike,
  PortfolioLike,
  PortfolioMovement,
  PrimaryIssuanceAgentCondition,
  Requirement,
  RequirementCompliance,
  Scope,
  ScopeType,
  SecondaryKey,
  Signer,
  SingleClaimCondition,
  StoBalanceStatus,
  StoDetails,
  StoSaleStatus,
  StoTier,
  StoTimingStatus,
  TargetTreatment,
  Tier,
  TokenDocument,
  TokenIdentifier,
  TokenIdentifierType,
  TokenType,
  TransferStatus,
  TrustedClaimIssuer,
  TxGroup,
  VenueType,
} from '~/types';
import {
  AuthTarget,
  CorporateActionIdentifier,
  ExtrinsicIdentifier,
  PolymeshTx,
  PortfolioId,
  ScheduleSpec,
  SignerType,
  SignerValue,
  TransferRestriction,
  TransferRestrictionType,
} from '~/types/internal';
import { tuple } from '~/types/utils';
import {
  IGNORE_CHECKSUM,
  MAX_BALANCE,
  MAX_DECIMALS,
  MAX_MODULE_LENGTH,
  MAX_TICKER_LENGTH,
} from '~/utils/constants';
import {
  assertIsInteger,
  assertIsPositive,
  createClaim,
  isPrintableAscii,
  padString,
  removePadding,
} from '~/utils/internal';

export * from '~/generated/utils';

/**
 * Generate a Security Token's DID from a ticker
 */
export function tickerToDid(ticker: string): string {
  return blake2AsHex(
    u8aConcat(stringToU8a('SECURITY_TOKEN:'), u8aFixLength(stringToU8a(ticker), 96, true))
  );
}

/**
 * @hidden
 */
export function stringToAssetName(name: string, context: Context): AssetName {
  return context.polymeshApi.createType('AssetName', name);
}

/**
 * @hidden
 */
export function assetNameToString(name: AssetName): string {
  return name.toString();
}

/**
 * @hidden
 */
export function booleanToBool(value: boolean, context: Context): bool {
  return context.polymeshApi.createType('bool', value);
}

/**
 * @hidden
 */
export function boolToBoolean(value: bool): boolean {
  return value.isTrue;
}

/**
 * @hidden
 */
export function stringToBytes(bytes: string, context: Context): Bytes {
  return context.polymeshApi.createType('Bytes', bytes);
}

/**
 * @hidden
 */
export function bytesToString(bytes: Bytes): string {
  return u8aToString(bytes);
}

/**
 * @hidden
 */
export function stringToTicker(ticker: string, context: Context): Ticker {
  if (!ticker.length || ticker.length > MAX_TICKER_LENGTH) {
    throw new PolymeshError({
      code: ErrorCode.ValidationError,
      message: `Ticker length must be between 1 and ${MAX_TICKER_LENGTH} character`,
    });
  }

  if (!isPrintableAscii(ticker)) {
    throw new PolymeshError({
      code: ErrorCode.ValidationError,
      message: 'Only printable ASCII is alowed as ticker name',
    });
  }

  if (ticker !== ticker.toUpperCase()) {
    throw new PolymeshError({
      code: ErrorCode.ValidationError,
      message: 'Ticker cannot contain lower case letters',
    });
  }

  return context.polymeshApi.createType('Ticker', ticker);
}

/**
 * @hidden
 */
export function tickerToString(ticker: Ticker): string {
  return removePadding(u8aToString(ticker));
}

/**
 * @hidden
 */
export function stringToInvestorZKProofData(proof: string, context: Context): InvestorZKProofData {
  return context.polymeshApi.createType('InvestorZKProofData', proof);
}

/**
 * @hidden
 */
export function dateToMoment(date: Date, context: Context): Moment {
  return context.polymeshApi.createType('Moment', date.getTime());
}

/**
 * @hidden
 */
export function momentToDate(moment: Moment): Date {
  return new Date(moment.toNumber());
}

/**
 * @hidden
 */
export function stringToAccountId(accountId: string, context: Context): AccountId {
  return context.polymeshApi.createType('AccountId', accountId);
}

/**
 * @hidden
 */
export function accountIdToString(accountId: AccountId): string {
  return accountId.toString();
}

/**
 * @hidden
 */
export function stringToIdentityId(identityId: string, context: Context): IdentityId {
  return context.polymeshApi.createType('IdentityId', identityId);
}

/**
 * @hidden
 */
export function identityIdToString(identityId: IdentityId): string {
  return identityId.toString();
}

/**
 * @hidden
 */
export function signerValueToSignatory(signer: SignerValue, context: Context): Signatory {
  return context.polymeshApi.createType('Signatory', {
    [signer.type]: signer.value,
  });
}

/**
 * @hidden
 */
function createSignerValue(type: SignerType, value: string): SignerValue {
  return {
    type,
    value,
  };
}

/**
 * @hidden
 */
export function signatoryToSignerValue(signatory: Signatory): SignerValue {
  if (signatory.isAccount) {
    return createSignerValue(SignerType.Account, accountIdToString(signatory.asAccount));
  }

  return createSignerValue(SignerType.Identity, identityIdToString(signatory.asIdentity));
}

/**
 * @hidden
 */
export function signerToSignerValue(signer: Signer): SignerValue {
  if (signer instanceof Account) {
    return createSignerValue(SignerType.Account, signer.address);
  }

  return createSignerValue(SignerType.Identity, signer.did);
}

/**
 * @hidden
 */
export function signerValueToSigner(signerValue: SignerValue, context: Context): Signer {
  const { type, value } = signerValue;

  if (type === SignerType.Account) {
    return new Account({ address: value }, context);
  }

  return new Identity({ did: value }, context);
}

/**
 * @hidden
 */
export function signerToString(signer: string | Signer): string {
  if (typeof signer === 'string') {
    return signer;
  }

  return signerToSignerValue(signer).value;
}

/**
 * @hidden
 */
export function u64ToBigNumber(value: u64): BigNumber {
  return new BigNumber(value.toString());
}

/**
 * @hidden
 */
export function numberToU64(value: number | BigNumber, context: Context): u64 {
  assertIsInteger(value);
  assertIsPositive(value);
  return context.polymeshApi.createType('u64', new BigNumber(value).toString());
}

/**
 * @hidden
 */
export function percentageToPermill(value: number | BigNumber, context: Context): Permill {
  assertIsPositive(value);

  const val = new BigNumber(value);

  if (val.gt(100)) {
    throw new PolymeshError({
      code: ErrorCode.ValidationError,
      message: "Percentage shouldn't exceed 100",
    });
  }

  return context.polymeshApi.createType('Permill', val.shiftedBy(4).toString()); // (value : 100) * 10^6
}

/**
 * @hidden
 *
 * @note returns a percentage value ([0, 100])
 */
export function permillToBigNumber(value: Permill): BigNumber {
  return new BigNumber(value.toString()).shiftedBy(-4); // (value : 10^6) * 100
}

/**
 * @hidden
 */
export function meshPortfolioIdToPortfolio(
  portfolioId: MeshPortfolioId,
  context: Context
): DefaultPortfolio | NumberedPortfolio {
  const { did, kind } = portfolioId;
  const identityId = identityIdToString(did);

  if (kind.isDefault) {
    return new DefaultPortfolio({ did: identityId }, context);
  }
  return new NumberedPortfolio({ did: identityId, id: u64ToBigNumber(kind.asUser) }, context);
}

/**
 * @hidden
 */
export function portfolioToPortfolioId(
  portfolio: DefaultPortfolio | NumberedPortfolio
): PortfolioId {
  const {
    owner: { did },
  } = portfolio;
  if (portfolio instanceof DefaultPortfolio) {
    return { did };
  } else {
    const { id: number } = portfolio;

    return { did, number };
  }
}

/**
 * @hidden
 */
export function portfolioLikeToPortfolioId(value: PortfolioLike): PortfolioId {
  let did: string;
  let number: BigNumber | undefined;

  if (typeof value === 'string') {
    did = value;
  } else if (value instanceof Identity) {
    ({ did } = value);
  } else if (value instanceof Portfolio) {
    ({ did, number } = portfolioToPortfolioId(value));
  } else {
    const { identity: valueIdentity } = value;
    ({ id: number } = value);

    if (typeof valueIdentity === 'string') {
      did = valueIdentity;
    } else {
      ({ did } = valueIdentity);
    }
  }

  return { did, number };
}

/**
 * @hidden
 */
export function portfolioIdToPortfolio(
  portfolioId: PortfolioId,
  context: Context
): DefaultPortfolio | NumberedPortfolio {
  const { did, number } = portfolioId;
  return number
    ? new NumberedPortfolio({ did, id: number }, context)
    : new DefaultPortfolio({ did }, context);
}

/**
 * @hidden
 */
export function portfolioLikeToPortfolio(
  value: PortfolioLike,
  context: Context
): DefaultPortfolio | NumberedPortfolio {
  return portfolioIdToPortfolio(portfolioLikeToPortfolioId(value), context);
}

/**
 * @hidden
 */
export function portfolioIdToMeshPortfolioId(
  portfolioId: PortfolioId,
  context: Context
): MeshPortfolioId {
  const { did, number } = portfolioId;
  return context.polymeshApi.createType('PortfolioId', {
    did: stringToIdentityId(did, context),
    kind: number ? { User: numberToU64(number, context) } : 'Default',
  });
}

/**
 * @hidden
 */
export function stringToText(text: string, context: Context): Text {
  return context.polymeshApi.createType('Text', text);
}

/**
 * @hidden
 */
export function textToString(value: Text): string {
  return value.toString();
}

/**
 * Retrieve every Transaction Tag associated to a Transaction Group
 */
export function txGroupToTxTags(group: TxGroup): TxTag[] {
  switch (group) {
    case TxGroup.PortfolioManagement: {
      return [
        TxTags.identity.AddInvestorUniquenessClaim,
        TxTags.portfolio.MovePortfolioFunds,
        TxTags.settlement.AddInstruction,
        TxTags.settlement.AddAndAffirmInstruction,
        TxTags.settlement.AffirmInstruction,
        TxTags.settlement.RejectInstruction,
        TxTags.settlement.CreateVenue,
      ];
    }
    case TxGroup.TokenManagement: {
      return [
        TxTags.asset.MakeDivisible,
        TxTags.asset.RenameAsset,
        TxTags.asset.SetFundingRound,
        TxTags.asset.AddDocuments,
        TxTags.asset.RemoveDocuments,
      ];
    }
    case TxGroup.AdvancedTokenManagement: {
      return [
        TxTags.asset.Freeze,
        TxTags.asset.Unfreeze,
        TxTags.identity.AddAuthorization,
        TxTags.identity.RemoveAuthorization,
      ];
    }
    case TxGroup.Distribution: {
      return [
        TxTags.identity.AddInvestorUniquenessClaim,
        TxTags.settlement.CreateVenue,
        TxTags.settlement.AddInstruction,
        TxTags.settlement.AddAndAffirmInstruction,
      ];
    }
    case TxGroup.Issuance: {
      return [TxTags.asset.Issue];
    }
    case TxGroup.TrustedClaimIssuersManagement: {
      return [
        TxTags.complianceManager.AddDefaultTrustedClaimIssuer,
        TxTags.complianceManager.RemoveDefaultTrustedClaimIssuer,
      ];
    }
    case TxGroup.ClaimsManagement: {
      return [TxTags.identity.AddClaim, TxTags.identity.RevokeClaim];
    }
    case TxGroup.ComplianceRequirementsManagement: {
      return [
        TxTags.complianceManager.AddComplianceRequirement,
        TxTags.complianceManager.RemoveComplianceRequirement,
        TxTags.complianceManager.PauseAssetCompliance,
        TxTags.complianceManager.ResumeAssetCompliance,
        TxTags.complianceManager.ResetAssetCompliance,
      ];
    }
    case TxGroup.CorporateActionsManagement: {
      return [
        TxTags.checkpoint.CreateSchedule,
        TxTags.checkpoint.RemoveSchedule,
        TxTags.checkpoint.CreateCheckpoint,
        TxTags.corporateAction.InitiateCorporateAction,
        TxTags.capitalDistribution.Distribute,
        TxTags.capitalDistribution.Claim,
        TxTags.identity.AddInvestorUniquenessClaim,
      ];
    }
  }
}

/**
 * @hidden
 *
 * @note tags that don't belong to any group will be ignored.
 *   The same goes for tags that belong to a group that wasn't completed
 */
export function txTagsToTxGroups(tags: TxTag[]): TxGroup[] {
  return values(TxGroup)
    .sort()
    .filter(group => {
      const tagsInGroup = txGroupToTxTags(group);

      return tagsInGroup.every(tag => tags.includes(tag));
    });
}

/**
 * @hidden
 */
export function permissionsToMeshPermissions(
  permissions: Permissions,
  context: Context
): MeshPermissions {
  const { tokens, transactions, portfolios } = permissions;

  const extrinsicDict: Record<string, string[]> = {};
  let extrinsic: { pallet_name: string; dispatchable_names: string[] }[] | null = null;

  if (transactions) {
    uniq(transactions)
      .sort()
      .forEach(tag => {
        const [modName, txName] = tag.split('.');

        const palletName = stringUpperFirst(modName);
        const dispatchableName = snakeCase(txName);

        const pallet = (extrinsicDict[palletName] = extrinsicDict[palletName] || []);

        pallet.push(dispatchableName);
      });

    extrinsic = map(extrinsicDict, (val, key) => ({
      /* eslint-disable @typescript-eslint/camelcase */
      pallet_name: key,
      dispatchable_names: val,
      /* eslint-enable @typescript-eslint/camelcase */
    }));
  }

  const value = {
    asset: tokens?.map(({ ticker }) => stringToTicker(ticker, context)) ?? null,
    extrinsic,
    portfolio:
      portfolios?.map(portfolio =>
        portfolioIdToMeshPortfolioId(portfolioToPortfolioId(portfolio), context)
      ) ?? null,
  };

  return context.polymeshApi.createType('Permissions', value);
}

/**
 * @hidden
 */
export function meshPermissionsToPermissions(
  permissions: MeshPermissions,
  context: Context
): Permissions {
  const { asset, extrinsic, portfolio } = permissions;

  let tokens = null;
  let transactions = null;
  let portfolios = null;

  if (asset.isSome) {
    tokens = asset
      .unwrap()
      .map(ticker => new SecurityToken({ ticker: tickerToString(ticker) }, context));
  }

  if (extrinsic.isSome) {
    transactions = extrinsic
      .unwrap()
      .reduce<TxTag[]>(
        (result, { pallet_name: palletName, dispatchable_names: dispatchableNames }) => {
          const moduleName = stringLowerFirst(textToString(palletName));

          let newTags: TxTag[];

          if (dispatchableNames.isSome) {
            newTags = dispatchableNames
              .unwrap()
              .map(name => `${moduleName}.${camelCase(textToString(name))}` as TxTag);
          } else {
            newTags = values(TxTags[moduleName as keyof typeof TxTags]);
          }

          return [...result, ...newTags];
        },
        []
      );
  }

  if (portfolio.isSome) {
    portfolios = portfolio
      .unwrap()
      .map(portfolioId => meshPortfolioIdToPortfolio(portfolioId, context));
  }

  return {
    tokens,
    transactions,
    transactionGroups: transactions ? txTagsToTxGroups(transactions) : [],
    portfolios,
  };
}

/**
 * @hidden
 */
export function authorizationToAuthorizationData(
  auth: Authorization,
  context: Context
): AuthorizationData {
  let value;

  if (auth.type === AuthorizationType.NoData) {
    value = null;
  } else if (auth.type === AuthorizationType.JoinIdentity) {
    value = permissionsToMeshPermissions(auth.value, context);
  } else if (auth.type === AuthorizationType.PortfolioCustody) {
    value = portfolioIdToMeshPortfolioId(portfolioToPortfolioId(auth.value), context);
  } else {
    value = auth.value;
  }

  return context.polymeshApi.createType('AuthorizationData', {
    [auth.type]: value,
  });
}

/**
 * @hidden
 */
export function authorizationTypeToMeshAuthorizationType(
  authorizationType: AuthorizationType,
  context: Context
): MeshAuthorizationType {
  return context.polymeshApi.createType('AuthorizationType', authorizationType);
}

/**
 * @hidden
 */
export function authorizationDataToAuthorization(
  auth: AuthorizationData,
  context: Context
): Authorization {
  if (auth.isAttestPrimaryKeyRotation) {
    return {
      type: AuthorizationType.AttestPrimaryKeyRotation,
      value: identityIdToString(auth.asAttestPrimaryKeyRotation),
    };
  }

  if (auth.isRotatePrimaryKey) {
    return {
      type: AuthorizationType.RotatePrimaryKey,
      value: identityIdToString(auth.asRotatePrimaryKey),
    };
  }

  if (auth.isTransferTicker) {
    return {
      type: AuthorizationType.TransferTicker,
      value: tickerToString(auth.asTransferTicker),
    };
  }

  if (auth.isAddMultiSigSigner) {
    return {
      type: AuthorizationType.AddMultiSigSigner,
      value: accountIdToString(auth.asAddMultiSigSigner),
    };
  }

  if (auth.isTransferAssetOwnership) {
    return {
      type: AuthorizationType.TransferAssetOwnership,
      value: tickerToString(auth.asTransferAssetOwnership),
    };
  }

  if (auth.isPortfolioCustody) {
    return {
      type: AuthorizationType.PortfolioCustody,
      value: meshPortfolioIdToPortfolio(auth.asPortfolioCustody, context),
    };
  }

  if (auth.isJoinIdentity) {
    return {
      type: AuthorizationType.JoinIdentity,
      value: meshPermissionsToPermissions(auth.asJoinIdentity, context),
    };
  }

  if (auth.isCustom) {
    return {
      type: AuthorizationType.Custom,
      value: bytesToString(auth.asCustom),
    };
  }

  return {
    type: AuthorizationType.NoData,
  };
}

/**
 * @hidden
 */
export function numberToBalance(
  value: number | BigNumber,
  context: Context,
  divisible?: boolean
): Balance {
  const rawValue = new BigNumber(value);

  assertIsPositive(value);

  divisible = divisible ?? true;

  if (rawValue.isGreaterThan(MAX_BALANCE)) {
    throw new PolymeshError({
      code: ErrorCode.ValidationError,
      message: 'The value exceeds the maximum possible balance',
      data: {
        currentValue: rawValue,
        amountLimit: MAX_BALANCE,
      },
    });
  }

  if (divisible) {
    if (rawValue.decimalPlaces() > MAX_DECIMALS) {
      throw new PolymeshError({
        code: ErrorCode.ValidationError,
        message: 'The value has more decimal places than allowed',
        data: {
          currentValue: rawValue,
          decimalsLimit: MAX_DECIMALS,
        },
      });
    }
  } else {
    if (rawValue.decimalPlaces()) {
      throw new PolymeshError({
        code: ErrorCode.ValidationError,
        message: 'The value has decimals but the token is indivisible',
      });
    }
  }

  return context.polymeshApi.createType('Balance', rawValue.shiftedBy(6).toString());
}

/**
 * @hidden
 */
export function balanceToBigNumber(balance: Balance): BigNumber {
  return new BigNumber(balance.toString()).shiftedBy(-6);
}

/**
 * @hidden
 */
export function stringToMemo(value: string, context: Context): Memo {
  return context.polymeshApi.createType('Memo', value);
}

/**
 * @hidden
 */
export function numberToU32(value: number | BigNumber, context: Context): u32 {
  assertIsInteger(value);
  assertIsPositive(value);
  return context.polymeshApi.createType('u32', new BigNumber(value).toString());
}

/**
 * @hidden
 */
export function u32ToBigNumber(value: u32): BigNumber {
  return new BigNumber(value.toString());
}

/**
 * @hidden
 */
export function u8ToBigNumber(value: u8): BigNumber {
  return new BigNumber(value.toString());
}

/**
 * @hidden
 */
export function u8ToTransferStatus(status: u8): TransferStatus {
  const code = status.toNumber();

  switch (code) {
    case 81: {
      return TransferStatus.Success;
    }
    case 82: {
      return TransferStatus.InsufficientBalance;
    }
    case 83: {
      return TransferStatus.InsufficientAllowance;
    }
    case 84: {
      return TransferStatus.TransfersHalted;
    }
    case 85: {
      return TransferStatus.FundsLocked;
    }
    case 86: {
      return TransferStatus.InvalidSenderAddress;
    }
    case 87: {
      return TransferStatus.InvalidReceiverAddress;
    }
    case 88: {
      return TransferStatus.InvalidOperator;
    }
    case 160: {
      return TransferStatus.InvalidSenderIdentity;
    }
    case 161: {
      return TransferStatus.InvalidReceiverIdentity;
    }
    case 162: {
      return TransferStatus.ComplianceFailure;
    }
    case 163: {
      return TransferStatus.SmartExtensionFailure;
    }
    case 164: {
      return TransferStatus.InvalidGranularity;
    }
    case 165: {
      return TransferStatus.VolumeLimitReached;
    }
    case 166: {
      return TransferStatus.BlockedTransaction;
    }
    case 168: {
      return TransferStatus.FundsLimitReached;
    }
    case 169: {
      return TransferStatus.PortfolioFailure;
    }
    case 170: {
      return TransferStatus.CustodianError;
    }
    case 171: {
      return TransferStatus.ScopeClaimMissing;
    }
    case 172: {
      return TransferStatus.TransferRestrictionFailure;
    }
    case 80: {
      return TransferStatus.Failure;
    }
    default: {
      throw new PolymeshError({
        code: ErrorCode.FatalError,
        message: `Unsupported status code "${status.toString()}". Please report this issue to the Polymath team`,
      });
    }
  }
}

/**
 * @hidden
 */
export function tokenTypeToAssetType(type: TokenType, context: Context): AssetType {
  return context.polymeshApi.createType('AssetType', type);
}

/**
 * @hidden
 */
export function assetTypeToString(assetType: AssetType): string {
  if (assetType.isEquityCommon) {
    return KnownTokenType.EquityCommon;
  }
  if (assetType.isEquityPreferred) {
    return KnownTokenType.EquityPreferred;
  }
  if (assetType.isCommodity) {
    return KnownTokenType.Commodity;
  }
  if (assetType.isFixedIncome) {
    return KnownTokenType.FixedIncome;
  }
  if (assetType.isReit) {
    return KnownTokenType.Reit;
  }
  if (assetType.isFund) {
    return KnownTokenType.Fund;
  }
  if (assetType.isRevenueShareAgreement) {
    return KnownTokenType.RevenueShareAgreement;
  }
  if (assetType.isStructuredProduct) {
    return KnownTokenType.StructuredProduct;
  }
  if (assetType.isDerivative) {
    return KnownTokenType.Derivative;
  }

  return u8aToString(assetType.asCustom);
}

/**
 * @hidden
 */
export function posRatioToBigNumber(postRatio: PosRatio): BigNumber {
  const [numerator, denominator] = postRatio.map(u32ToBigNumber);
  return numerator.dividedBy(denominator);
}

/**
 * @hidden
 */
export function isIsinValid(isin: string): boolean {
  isin = isin.toUpperCase();

  if (!new RegExp('^[0-9A-Z]{12}$').test(isin)) {
    return false;
  }

  const v: number[] = [];

  rangeRight(11).forEach(i => {
    const c = parseInt(isin.charAt(i));
    if (isNaN(c)) {
      const letterCode = isin.charCodeAt(i) - 55;
      v.push(letterCode % 10);
      v.push(Math.floor(letterCode / 10));
    } else {
      v.push(Number(c));
    }
  });

  let sum = 0;

  range(v.length).forEach(i => {
    if (i % 2 === 0) {
      const d = v[i] * 2;
      sum += Math.floor(d / 10);
      sum += d % 10;
    } else {
      sum += v[i];
    }
  });

  return (10 - (sum % 10)) % 10 === Number(isin[isin.length - 1]);
}

/**
 * @hidden
 *
 * @note CINS and CUSIP use the same validation
 */
export function isCusipValid(cusip: string): boolean {
  cusip = cusip.toUpperCase();

  if (!new RegExp('^[0-9A-Z@#*]{9}$').test(cusip)) {
    return false;
  }

  let sum = 0;

  const cusipChars = 'ABCDEFGHIJKLMNOPQRSTUVWXYZ*@#'.split('');
  const cusipLength = cusip.length - 1;

  range(cusipLength).forEach(i => {
    const item = cusip[i];
    const code = item.charCodeAt(0);

    let num;

    if (code >= 'A'.charCodeAt(0) && code <= 'Z'.charCodeAt(0)) {
      num = cusipChars.indexOf(item) + 10;
    } else {
      num = Number(item);
    }

    if (i % 2 !== 0) {
      num *= 2;
    }

    num = (num % 10) + Math.floor(num / 10);
    sum += num;
  });

  return (10 - (sum % 10)) % 10 === Number(cusip[cusip.length - 1]);
}

/**
 * @hidden
 */
export function isLeiValid(lei: string): boolean {
  lei = lei.toUpperCase();

  if (!new RegExp('^[0-9A-Z]{18}[0-9]{2}$').test(lei)) {
    return false;
  }

  return computeWithoutCheck(lei) === 1;
}

/**
 * @hidden
 */
export function tokenIdentifierToAssetIdentifier(
  identifier: TokenIdentifier,
  context: Context
): AssetIdentifier {
  const { type, value } = identifier;

  let error = false;

  switch (type) {
    case TokenIdentifierType.Isin: {
      if (!isIsinValid(value)) {
        error = true;
      }
      break;
    }
    case TokenIdentifierType.Lei: {
      if (!isLeiValid(value)) {
        error = true;
      }
      break;
    }
    // CINS and CUSIP use the same validation
    default: {
      if (!isCusipValid(value)) {
        error = true;
      }
    }
  }

  if (error) {
    throw new PolymeshError({
      code: ErrorCode.ValidationError,
      message: `Error while checking value identifier ${value} as ${type} type`,
    });
  }

  return context.polymeshApi.createType('AssetIdentifier', { [type]: value });
}

/**
 * @hidden
 */
export function assetIdentifierToTokenIdentifier(identifier: AssetIdentifier): TokenIdentifier {
  if (identifier.isCusip) {
    return {
      type: TokenIdentifierType.Cusip,
      value: u8aToString(identifier.asCusip),
    };
  }
  if (identifier.isIsin) {
    return {
      type: TokenIdentifierType.Isin,
      value: u8aToString(identifier.asIsin),
    };
  }
  if (identifier.isCins) {
    return {
      type: TokenIdentifierType.Cins,
      value: u8aToString(identifier.asCins),
    };
  }

  return {
    type: TokenIdentifierType.Lei,
    value: u8aToString(identifier.asLei),
  };
}

/**
 * @hidden
 */
export function stringToFundingRoundName(roundName: string, context: Context): FundingRoundName {
  return context.polymeshApi.createType('FundingRoundName', roundName);
}

/**
 * @hidden
 */
export function fundingRoundNameToString(roundName: FundingRoundName): string {
  return roundName.toString();
}

/**
 * @hidden
 */
export function stringToDocumentName(docName: string, context: Context): DocumentName {
  return context.polymeshApi.createType('DocumentName', docName);
}

/**
 * @hidden
 */
export function documentNameToString(docName: DocumentName): string {
  return docName.toString();
}

/**
 * @hidden
 */
export function stringToDocumentType(docType: string, context: Context): DocumentType {
  return context.polymeshApi.createType('DocumentType', docType);
}

/**
 * @hidden
 */
export function documentTypeToString(docType: DocumentType): string {
  return docType.toString();
}

/**
 * @hidden
 */
export function stringToDocumentUri(docUri: string, context: Context): DocumentUri {
  return context.polymeshApi.createType('DocumentUri', docUri);
}

/**
 * @hidden
 */
export function documentUriToString(docUri: DocumentUri): string {
  return docUri.toString();
}

/**
 * @hidden
 */
export function stringToDocumentHash(docHash: string, context: Context): DocumentHash {
  if (!docHash.length) {
    throw new PolymeshError({
      code: ErrorCode.ValidationError,
      message: 'Document hash cannot be empty',
    });
  }

  return context.polymeshApi.createType('DocumentHash', docHash);
}

/**
 * @hidden
 */
export function documentHashToString(docHash: DocumentHash): string {
  return docHash.toString();
}

/**
 * @hidden
 */
export function tokenDocumentToDocument(
  { uri, contentHash, name, filedAt, type }: TokenDocument,
  context: Context
): Document {
  return context.polymeshApi.createType('Document', {
    uri: stringToDocumentUri(uri, context),
    name: stringToDocumentName(name, context),
    /* eslint-disable @typescript-eslint/camelcase */
    content_hash: stringToDocumentHash(contentHash, context),
    doc_type: type ? stringToDocumentType(type, context) : null,
    filing_date: filedAt ? dateToMoment(filedAt, context) : null,
    /* eslint-enable @typescript-eslint/camelcase */
  });
}

/**
 * @hidden
 */
export function documentToTokenDocument(
  // eslint-disable-next-line @typescript-eslint/camelcase
  { uri, content_hash: contentHash, name, doc_type: docType, filing_date: filingDate }: Document
): TokenDocument {
  const filedAt = filingDate.unwrapOr(undefined);
  const type = docType.unwrapOr(undefined);
  let doc: TokenDocument = {
    uri: documentUriToString(uri),
    contentHash: documentHashToString(contentHash),
    name: documentNameToString(name),
  };

  if (filedAt) {
    doc = { ...doc, filedAt: momentToDate(filedAt) };
  }

  if (type) {
    doc = { ...doc, type: documentTypeToString(type) };
  }

  return doc;
}

/**
 * @hidden
 */
export function authTargetToAuthIdentifier(
  { target, authId }: AuthTarget,
  context: Context
): AuthIdentifier {
  return context.polymeshApi.createType('AuthIdentifier', {
    // eslint-disable-next-line @typescript-eslint/camelcase
    auth_id: numberToU64(authId, context),
    signatory: signerValueToSignatory(target, context),
  });
}

/**
 * @hidden
 */
export function authIdentifierToAuthTarget({
  auth_id: authId,
  signatory,
}: AuthIdentifier): AuthTarget {
  return {
    authId: u64ToBigNumber(authId),
    target: signatoryToSignerValue(signatory),
  };
}

/**
 * @hidden
 */
export function cddStatusToBoolean(cddStatus: CddStatus): boolean {
  if (cddStatus.isOk) {
    return true;
  }
  return false;
}

/**
 * @hidden
 */
export function canTransferResultToTransferStatus(
  canTransferResult: CanTransferResult
): TransferStatus {
  if (canTransferResult.isErr) {
    throw new PolymeshError({
      code: ErrorCode.FatalError,
      message: `Error while checking transfer validity: ${bytesToString(canTransferResult.asErr)}`,
    });
  }

  return u8ToTransferStatus(canTransferResult.asOk);
}

/**
 * @hidden
 */
export function scopeToMeshScope(scope: Scope, context: Context): MeshScope {
  const { type, value } = scope;

  return context.polymeshApi.createType('Scope', {
    [type]: value,
  });
}

/**
 * @hidden
 */
export function meshScopeToScope(scope: MeshScope): Scope {
  if (scope.isTicker) {
    return {
      type: ScopeType.Ticker,
      value: tickerToString(scope.asTicker),
    };
  }

  if (scope.isIdentity) {
    return {
      type: ScopeType.Identity,
      value: identityIdToString(scope.asIdentity),
    };
  }

  return {
    type: ScopeType.Custom,
    value: u8aToString(scope.asCustom),
  };
}

/**
 * @hidden
 */
export function stringToCddId(cddId: string, context: Context): CddId {
  return context.polymeshApi.createType('CddId', cddId);
}

/**
 * @hidden
 */
export function cddIdToString(cddId: CddId): string {
  return cddId.toString();
}

/**
 * @hidden
 */
export function stringToScopeId(scopeId: string, context: Context): ScopeId {
  return context.polymeshApi.createType('ScopeId', scopeId);
}

/**
 * @hidden
 */
export function scopeIdToString(scopeId: ScopeId): string {
  return scopeId.toString();
}

/**
 * @hidden
 */
export function claimToMeshClaim(claim: Claim, context: Context): MeshClaim {
  let value;

  switch (claim.type) {
    case ClaimType.NoData: {
      value = null;
      break;
    }
    case ClaimType.CustomerDueDiligence: {
      value = stringToCddId(claim.id, context);
      break;
    }
    case ClaimType.Jurisdiction: {
      const { code, scope } = claim;
      value = tuple(code, scopeToMeshScope(scope, context));
      break;
    }
    case ClaimType.InvestorUniqueness: {
      const { scope, cddId, scopeId } = claim;
      value = tuple(
        scopeToMeshScope(scope, context),
        stringToScopeId(scopeId, context),
        stringToCddId(cddId, context)
      );
      break;
    }
    default: {
      value = scopeToMeshScope(claim.scope, context);
    }
  }

  return context.polymeshApi.createType('Claim', { [claim.type]: value });
}

/**
 * @hidden
 */
export function middlewareScopeToScope(scope: MiddlewareScope): Scope {
  const { type, value } = scope;

  switch (type) {
    case ClaimScopeTypeEnum.Ticker:
      // eslint-disable-next-line no-control-regex
      return { type: ScopeType.Ticker, value: removePadding(value) };
    case ClaimScopeTypeEnum.Identity:
    case ClaimScopeTypeEnum.Custom:
      return { type: ScopeType[scope.type], value };
  }
}

/**
 * @hidden
 */
export function scopeToMiddlewareScope(scope: Scope): MiddlewareScope {
  const { type, value } = scope;

  switch (type) {
    case ScopeType.Ticker:
      return { type: ClaimScopeTypeEnum.Ticker, value: padEnd(value, 12, '\0') };
    case ScopeType.Identity:
    case ScopeType.Custom:
      return { type: ClaimScopeTypeEnum[scope.type], value };
  }
}

/**
 * @hidden
 */
export function meshClaimToClaim(claim: MeshClaim): Claim {
  if (claim.isJurisdiction) {
    const [code, scope] = claim.asJurisdiction;
    return {
      type: ClaimType.Jurisdiction,
      code: meshCountryCodeToCountryCode(code),
      scope: meshScopeToScope(scope),
    };
  }

  if (claim.isNoData) {
    return {
      type: ClaimType.NoData,
    };
  }

  if (claim.isAccredited) {
    return {
      type: ClaimType.Accredited,
      scope: meshScopeToScope(claim.asAccredited),
    };
  }

  if (claim.isAffiliate) {
    return {
      type: ClaimType.Affiliate,
      scope: meshScopeToScope(claim.asAffiliate),
    };
  }

  if (claim.isBuyLockup) {
    return {
      type: ClaimType.BuyLockup,
      scope: meshScopeToScope(claim.asBuyLockup),
    };
  }

  if (claim.isSellLockup) {
    return {
      type: ClaimType.SellLockup,
      scope: meshScopeToScope(claim.asSellLockup),
    };
  }

  if (claim.isCustomerDueDiligence) {
    return {
      type: ClaimType.CustomerDueDiligence,
      id: cddIdToString(claim.asCustomerDueDiligence),
    };
  }

  if (claim.isKnowYourCustomer) {
    return {
      type: ClaimType.KnowYourCustomer,
      scope: meshScopeToScope(claim.asKnowYourCustomer),
    };
  }

  if (claim.isExempted) {
    return {
      type: ClaimType.Exempted,
      scope: meshScopeToScope(claim.asExempted),
    };
  }

  if (claim.isInvestorUniqueness) {
    const [scope, scopeId, cddId] = claim.asInvestorUniqueness;
    return {
      type: ClaimType.InvestorUniqueness,
      scope: meshScopeToScope(scope),
      scopeId: scopeIdToString(scopeId),
      cddId: cddIdToString(cddId),
    };
  }

  return {
    type: ClaimType.Blocked,
    scope: meshScopeToScope(claim.asBlocked),
  };
}

/**
 * @hidden
 */
export function stringToTargetIdentity(did: string | null, context: Context): TargetIdentity {
  return context.polymeshApi.createType(
    'TargetIdentity',
    did ? { Specific: stringToIdentityId(did, context) } : 'PrimaryIssuanceAgent'
  );
}

/**
 * @hidden
 */
export function meshClaimTypeToClaimType(claimType: MeshClaimType): ClaimType {
  if (claimType.isJurisdiction) {
    return ClaimType.Jurisdiction;
  }

  if (claimType.isNoData) {
    return ClaimType.NoData;
  }

  if (claimType.isAccredited) {
    return ClaimType.Accredited;
  }

  if (claimType.isAffiliate) {
    return ClaimType.Affiliate;
  }

  if (claimType.isBuyLockup) {
    return ClaimType.BuyLockup;
  }

  if (claimType.isSellLockup) {
    return ClaimType.SellLockup;
  }

  if (claimType.isCustomerDueDiligence) {
    return ClaimType.CustomerDueDiligence;
  }

  if (claimType.isKnowYourCustomer) {
    return ClaimType.KnowYourCustomer;
  }

  if (claimType.isExempted) {
    return ClaimType.Exempted;
  }

  return ClaimType.Blocked;
}

/**
 * @hidden
 */
export function trustedIssuerToTrustedClaimIssuer(
  trustedIssuer: TrustedIssuer,
  context: Context
): TrustedClaimIssuer {
  const { issuer, trusted_for: claimTypes } = trustedIssuer;

  const identity = new Identity({ did: identityIdToString(issuer) }, context);

  let trustedFor: ClaimType[] | undefined;

  if (claimTypes.isSpecific) {
    trustedFor = claimTypes.asSpecific.map(meshClaimTypeToClaimType);
  }

  return {
    identity,
    trustedFor,
  };
}

/**
 * @hidden
 */
export function trustedClaimIssuerToTrustedIssuer(
  issuer: TrustedClaimIssuer,
  context: Context
): TrustedIssuer {
  const {
    identity: { did },
    trustedFor: claimTypes,
  } = issuer;

  let trustedFor;

  if (!claimTypes) {
    trustedFor = 'Any';
  } else {
    trustedFor = { Specific: claimTypes };
  }

  return context.polymeshApi.createType('TrustedIssuer', {
    issuer: stringToIdentityId(did, context),
    // eslint-disable-next-line @typescript-eslint/camelcase
    trusted_for: trustedFor,
  });
}

/**
 * @hidden
 */
export function requirementToComplianceRequirement(
  requirement: Requirement,
  context: Context
): ComplianceRequirement {
  const { polymeshApi } = context;
  const senderConditions: MeshCondition[] = [];
  const receiverConditions: MeshCondition[] = [];

  requirement.conditions.forEach(condition => {
    let conditionContent: MeshClaim | MeshClaim[] | TargetIdentity;
    let { type } = condition;
    if (isSingleClaimCondition(condition)) {
      const { claim } = condition;
      conditionContent = claimToMeshClaim(claim, context);
    } else if (isMultiClaimCondition(condition)) {
      const { claims } = condition;
      conditionContent = claims.map(claim => claimToMeshClaim(claim, context));
    } else if (condition.type === ConditionType.IsIdentity) {
      const {
        identity: { did },
      } = condition;
      conditionContent = stringToTargetIdentity(did, context);
    } else {
      // IsPrimaryIssuanceAgent does not exist as a condition type in Polymesh, it's SDK sugar
      type = ConditionType.IsIdentity;
      conditionContent = stringToTargetIdentity(null, context);
    }

    const { target, trustedClaimIssuers = [] } = condition;

    const meshCondition = polymeshApi.createType('Condition', {
      // eslint-disable-next-line @typescript-eslint/camelcase
      condition_type: {
        [type]: conditionContent,
      },
      issuers: trustedClaimIssuers.map(issuer =>
        trustedClaimIssuerToTrustedIssuer(issuer, context)
      ),
    });

    if ([ConditionTarget.Both, ConditionTarget.Receiver].includes(target)) {
      receiverConditions.push(meshCondition);
    }

    if ([ConditionTarget.Both, ConditionTarget.Sender].includes(target)) {
      senderConditions.push(meshCondition);
    }
  });

  return polymeshApi.createType('ComplianceRequirement', {
    /* eslint-disable @typescript-eslint/camelcase */
    sender_conditions: senderConditions,
    receiver_conditions: receiverConditions,
    id: numberToU32(requirement.id, context),
    /* eslint-enable @typescript-eslint/camelcase */
  });
}

/**
 * @hidden
 */
function meshConditionTypeToCondition(
  meshConditionType: MeshConditionType,
  context: Context
):
  | Pick<SingleClaimCondition, 'type' | 'claim'>
  | Pick<MultiClaimCondition, 'type' | 'claims'>
  | Pick<IdentityCondition, 'type' | 'identity'>
  | Pick<PrimaryIssuanceAgentCondition, 'type'> {
  if (meshConditionType.isIsPresent) {
    return {
      type: ConditionType.IsPresent,
      claim: meshClaimToClaim(meshConditionType.asIsPresent),
    };
  }

  if (meshConditionType.isIsAbsent) {
    return {
      type: ConditionType.IsAbsent,
      claim: meshClaimToClaim(meshConditionType.asIsAbsent),
    };
  }

  if (meshConditionType.isIsAnyOf) {
    return {
      type: ConditionType.IsAnyOf,
      claims: meshConditionType.asIsAnyOf.map(claim => meshClaimToClaim(claim)),
    };
  }

  if (meshConditionType.isIsIdentity) {
    const target = meshConditionType.asIsIdentity;

    if (target.isPrimaryIssuanceAgent) {
      return {
        type: ConditionType.IsPrimaryIssuanceAgent,
      };
    }

    return {
      type: ConditionType.IsIdentity,
      identity: new Identity({ did: identityIdToString(target.asSpecific) }, context),
    };
  }

  return {
    type: ConditionType.IsNoneOf,
    claims: meshConditionType.asIsNoneOf.map(claim => meshClaimToClaim(claim)),
  };
}

/**
 * @hidden
 */
export function complianceRequirementResultToRequirementCompliance(
  complianceRequirement: ComplianceRequirementResult,
  context: Context
): RequirementCompliance {
  const conditions: ConditionCompliance[] = [];

  const conditionCompliancesAreEqual = (
    { condition: aCondition, complies: aComplies }: ConditionCompliance,
    { condition: bCondition, complies: bComplies }: ConditionCompliance
  ): boolean => {
    let equalClaims = false;

    if (isSingleClaimCondition(aCondition) && isSingleClaimCondition(bCondition)) {
      equalClaims = isEqual(aCondition.claim, bCondition.claim);
    }

    if (isMultiClaimCondition(aCondition) && isMultiClaimCondition(bCondition)) {
      equalClaims = isEqual(aCondition.claims, bCondition.claims);
    }

    return (
      equalClaims &&
      isEqual(aCondition.trustedClaimIssuers, bCondition.trustedClaimIssuers) &&
      aComplies === bComplies
    );
  };

  complianceRequirement.sender_conditions.forEach(
    ({ condition: { condition_type: conditionType, issuers }, result }) => {
      const newCondition = {
        condition: {
          ...meshConditionTypeToCondition(conditionType, context),
          target: ConditionTarget.Sender,
          trustedClaimIssuers: issuers.map(trustedIssuer =>
            trustedIssuerToTrustedClaimIssuer(trustedIssuer, context)
          ),
        },
        complies: boolToBoolean(result),
      };

      const existingCondition = conditions.find(condition =>
        conditionCompliancesAreEqual(condition, newCondition)
      );

      if (!existingCondition) {
        conditions.push(newCondition);
      }
    }
  );

  complianceRequirement.receiver_conditions.forEach(
    ({ condition: { condition_type: conditionType, issuers }, result }) => {
      const newCondition = {
        condition: {
          ...meshConditionTypeToCondition(conditionType, context),
          target: ConditionTarget.Receiver,
          trustedClaimIssuers: issuers.map(trustedIssuer =>
            trustedIssuerToTrustedClaimIssuer(trustedIssuer, context)
          ),
        },
        complies: boolToBoolean(result),
      };

      const existingCondition = conditions.find(condition =>
        conditionCompliancesAreEqual(condition, newCondition)
      );

      if (existingCondition && existingCondition.condition.target === ConditionTarget.Sender) {
        existingCondition.condition.target = ConditionTarget.Both;
      } else {
        conditions.push(newCondition);
      }
    }
  );

  return {
    id: u32ToBigNumber(complianceRequirement.id).toNumber(),
    conditions,
    complies: boolToBoolean(complianceRequirement.result),
  };
}

/**
 * @hidden
 */
export function complianceRequirementToRequirement(
  complianceRequirement: ComplianceRequirement,
  context: Context
): Requirement {
  const conditions: Condition[] = [];

  const conditionsAreEqual = (a: Condition, b: Condition): boolean => {
    let equalClaims = false;

    if (isSingleClaimCondition(a) && isSingleClaimCondition(b)) {
      equalClaims = isEqual(a.claim, b.claim);
    }

    if (isMultiClaimCondition(a) && isMultiClaimCondition(b)) {
      equalClaims = isEqual(a.claims, b.claims);
    }

    return equalClaims && isEqual(a.trustedClaimIssuers, b.trustedClaimIssuers);
  };

  complianceRequirement.sender_conditions.forEach(({ condition_type: conditionType, issuers }) => {
    const newCondition = {
      ...meshConditionTypeToCondition(conditionType, context),
      target: ConditionTarget.Sender,
      trustedClaimIssuers: issuers.map(trustedIssuer =>
        trustedIssuerToTrustedClaimIssuer(trustedIssuer, context)
      ),
    };
    const existingCondition = conditions.find(condition =>
      conditionsAreEqual(condition, newCondition)
    );

    if (!existingCondition) {
      conditions.push(newCondition);
    }
  });

  complianceRequirement.receiver_conditions.forEach(
    ({ condition_type: conditionType, issuers }) => {
      const newCondition = {
        ...meshConditionTypeToCondition(conditionType, context),
        target: ConditionTarget.Receiver,
        trustedClaimIssuers: issuers.map(trustedIssuer =>
          trustedIssuerToTrustedClaimIssuer(trustedIssuer, context)
        ),
      };

      const existingCondition = conditions.find(condition =>
        conditionsAreEqual(condition, newCondition)
      );

      if (existingCondition && existingCondition.target === ConditionTarget.Sender) {
        existingCondition.target = ConditionTarget.Both;
      } else {
        conditions.push(newCondition);
      }
    }
  );

  return {
    id: u32ToBigNumber(complianceRequirement.id).toNumber(),
    conditions,
  };
}

/**
 * @hidden
 */
export function txTagToProtocolOp(tag: TxTag, context: Context): ProtocolOp {
  const [moduleName, extrinsicName] = tag.split('.');
  const value = `${stringUpperFirst(moduleName)}${stringUpperFirst(
    extrinsicName.replace(new RegExp('Documents$'), 'Document') // `asset.addDocuments` and `asset.removeDocuments`
  )}`;

  const protocolOpTags = [
    TxTags.asset.RegisterTicker,
    TxTags.asset.Issue,
    TxTags.asset.AddDocuments,
    TxTags.asset.CreateAsset,
    TxTags.asset.CreateCheckpoint,
    TxTags.dividend.New,
    TxTags.complianceManager.AddComplianceRequirement,
    TxTags.identity.RegisterDid,
    TxTags.identity.CddRegisterDid,
    TxTags.identity.AddClaim,
    TxTags.identity.SetPrimaryKey,
    TxTags.identity.AddSecondaryKeysWithAuthorization,
    TxTags.pips.Propose,
    TxTags.voting.AddBallot,
    TxTags.contracts.PutCode,
    TxTags.corporateBallot.AttachBallot,
    TxTags.capitalDistribution.Distribute,
  ];

  if (!includes(protocolOpTags, tag)) {
    throw new PolymeshError({
      code: ErrorCode.ValidationError,
      message: `${value} does not match any ProtocolOp`,
    });
  }

  return context.polymeshApi.createType('ProtocolOp', value);
}

/**
 * @hidden
 */
export function txTagToExtrinsicIdentifier(tag: TxTag): ExtrinsicIdentifier {
  const [moduleName, extrinsicName] = tag.split('.');
  return {
    moduleId: moduleName.toLowerCase() as ModuleIdEnum,
    callId: snakeCase(extrinsicName) as CallIdEnum,
  };
}

/**
 * @hidden
 */
export function extrinsicIdentifierToTxTag(extrinsicIdentifier: ExtrinsicIdentifier): TxTag {
  const { moduleId, callId } = extrinsicIdentifier;
  let moduleName;
  for (const txTagItem in TxTags) {
    if (txTagItem.toLowerCase() === moduleId) {
      moduleName = txTagItem;
    }
  }

  return `${moduleName}.${camelCase(callId)}` as TxTag;
}

/**
 * @hidden
 */
export function numberToPipId(id: number | BigNumber, context: Context): PipId {
  assertIsInteger(id);
  assertIsPositive(id);
  return context.polymeshApi.createType('PipId', new BigNumber(id).toString());
}

/**
 * @hidden
 */
export function assetComplianceResultToCompliance(
  assetComplianceResult: AssetComplianceResult,
  context: Context
): Compliance {
  const { requirements: rawRequirements, result, paused } = assetComplianceResult;
  const requirements = rawRequirements.map(requirement =>
    complianceRequirementResultToRequirementCompliance(requirement, context)
  );

  return {
    requirements,
    complies: boolToBoolean(paused) || boolToBoolean(result),
  };
}

/**
 * @hidden
 */
export function moduleAddressToString(moduleAddress: string, context: Context): string {
  return encodeAddress(
    stringToU8a(padString(moduleAddress, MAX_MODULE_LENGTH)),
    context.ss58Format
  );
}

/**
 * @hidden
 */
export function keyToAddress(key: string, context: Context): string {
  return encodeAddress(key, context.ss58Format);
}

/**
 * @hidden
 */
export function addressToKey(address: string, context: Context): string {
  return u8aToHex(decodeAddress(address, IGNORE_CHECKSUM, context.ss58Format));
}

/**
 * @hidden
 */
export function transactionHexToTxTag(bytes: string, context: Context): TxTag {
  const { section, method } = context.polymeshApi.createType('Proposal', bytes);

  return extrinsicIdentifierToTxTag({
    moduleId: section.toLowerCase() as ModuleIdEnum,
    callId: method as CallIdEnum,
  });
}

/**
 * @hidden
 */
export function transactionToTxTag<Args extends unknown[]>(tx: PolymeshTx<Args>): TxTag {
  return `${tx.section}.${tx.method}` as TxTag;
}

// /**
//  * @hidden
//  */
// export function middlewareProposalToProposalDetails(
//   proposal: Proposal,
//   context: Context
// ): ProposalDetails {
//   const {
//     proposer: proposerAddress,
//     createdAt,
//     url: discussionUrl,
//     description,
//     coolOffEndBlock,
//     endBlock,
//     proposal: rawProposal,
//     lastState,
//     lastStateUpdatedAt,
//     totalVotes,
//     totalAyesWeight,
//     totalNaysWeight,
//   } = proposal;

//   return {
//     proposerAddress,
//     createdAt: new BigNumber(createdAt),
//     discussionUrl,
//     description,
//     coolOffEndBlock: new BigNumber(coolOffEndBlock),
//     endBlock: new BigNumber(endBlock),
//     transaction: rawProposal ? transactionHexToTxTag(rawProposal, context) : null,
//     lastState,
//     lastStateUpdatedAt: new BigNumber(lastStateUpdatedAt),
//     totalVotes: new BigNumber(totalVotes),
//     totalAyesWeight: new BigNumber(totalAyesWeight),
//     totalNaysWeight: new BigNumber(totalNaysWeight),
//   };
// }

// NOTE uncomment in Governance v2 upgrade
// /**
//  * @hidden
//  */
// export function meshProposalStateToProposalState(proposalState: MeshProposalState): ProposalState {
//   if (proposalState.isPending) {
//     return ProposalState.Pending;
//   }

//   if (proposalState.isCancelled) {
//     return ProposalState.Cancelled;
//   }

//   if (proposalState.isKilled) {
//     return ProposalState.Killed;
//   }

//   if (proposalState.isRejected) {
//     return ProposalState.Rejected;
//   }

//   return ProposalState.Referendum;
// }

/**
 * @hidden
 */
export function secondaryKeyToMeshSecondaryKey(
  secondaryKey: SecondaryKey,
  context: Context
): MeshSecondaryKey {
  const { polymeshApi } = context;
  const { signer, permissions } = secondaryKey;

  return polymeshApi.createType('SecondaryKey', {
    signer: signerValueToSignatory(signerToSignerValue(signer), context),
    permissions: permissionsToMeshPermissions(permissions, context),
  });
}

/**
 * @hidden
 */
export function meshVenueTypeToVenueType(type: MeshVenueType): VenueType {
  if (type.isOther) {
    return VenueType.Other;
  }

  if (type.isDistribution) {
    return VenueType.Distribution;
  }

  if (type.isSto) {
    return VenueType.Sto;
  }

  return VenueType.Exchange;
}

/**
 * @hidden
 */
export function venueTypeToMeshVenueType(type: VenueType, context: Context): MeshVenueType {
  return context.polymeshApi.createType('VenueType', type);
}

/**
 * @hidden
 */
export function stringToVenueDetails(details: string, context: Context): VenueDetails {
  return context.polymeshApi.createType('VenueDetails', details);
}

/**
 * @hidden
 */
export function venueDetailsToString(details: VenueDetails): string {
  return details.toString();
}

/**
 * @hidden
 */
export function meshInstructionStatusToInstructionStatus(
  status: MeshInstructionStatus
): InstructionStatus {
  if (status.isPending) {
    return InstructionStatus.Pending;
  }

  return InstructionStatus.Unknown;
}

/**
 * @hidden
 */
export function meshAffirmationStatusToAffirmationStatus(
  status: MeshAffirmationStatus
): AffirmationStatus {
  if (status.isUnknown) {
    return AffirmationStatus.Unknown;
  }

  if (status.isPending) {
    return AffirmationStatus.Pending;
  }

  if (status.isAffirmed) {
    return AffirmationStatus.Affirmed;
  }

  return AffirmationStatus.Rejected;
}

/**
 * @hidden
 */
export function endConditionToSettlementType(
  endCondition:
    | { type: InstructionType.SettleOnAffirmation }
    | { type: InstructionType; value: BigNumber },
  context: Context
): SettlementType {
  let value;

  if (endCondition.type === InstructionType.SettleOnAffirmation) {
    value = InstructionType.SettleOnAffirmation;
  } else {
    value = {
      [InstructionType.SettleOnBlock]: numberToU32(endCondition.value, context),
    };
  }

  return context.polymeshApi.createType('SettlementType', value);
}

/**
 * @hidden
 */
export function toIdentityWithClaimsArray(
  data: MiddlewareIdentityWithClaims[],
  context: Context
): IdentityWithClaims[] {
  return data.map(({ did, claims }) => ({
    identity: new Identity({ did }, context),
    claims: claims.map(
      ({
        targetDID,
        issuer,
        issuance_date: issuanceDate,
        expiry,
        type,
        jurisdiction,
        scope: claimScope,
        cdd_id: cddId,
      }) => ({
        target: new Identity({ did: targetDID }, context),
        issuer: new Identity({ did: issuer }, context),
        issuedAt: new Date(issuanceDate),
        expiry: expiry ? new Date(expiry) : null,
        claim: createClaim(type, jurisdiction, claimScope, cddId, undefined),
      })
    ),
  }));
}

/**
 * @hidden
 */
export function portfolioMovementToMovePortfolioItem(
  portfolioItem: PortfolioMovement,
  context: Context
): MovePortfolioItem {
  const { token, amount } = portfolioItem;
  return context.polymeshApi.createType('MovePortfolioItem', {
    ticker: stringToTicker(typeof token === 'string' ? token : token.ticker, context),
    amount: numberToBalance(amount, context),
  });
}

/**
 * @hidden
 */
export function claimTypeToMeshClaimType(claimType: ClaimType, context: Context): MeshClaimType {
  return context.polymeshApi.createType('ClaimType', claimType);
}

/**
 * @hidden
 */
export function transferRestrictionToTransferManager(
  restriction: TransferRestriction,
  context: Context
): TransferManager {
  const { type, value } = restriction;
  let tmType;
  let tmValue;

  if (type === TransferRestrictionType.Count) {
    tmType = 'CountTransferManager';
    tmValue = numberToU64(value, context);
  } else {
    tmType = 'PercentageTransferManager';
    tmValue = percentageToPermill(value, context);
  }

  return context.polymeshApi.createType('TransferManager', {
    [tmType]: tmValue,
  });
}

/**
 * @hidden
 */
export function transferManagerToTransferRestriction(
  transferManager: TransferManager
): TransferRestriction {
  if (transferManager.isCountTransferManager) {
    return {
      type: TransferRestrictionType.Count,
      value: u64ToBigNumber(transferManager.asCountTransferManager),
    };
  } else {
    return {
      type: TransferRestrictionType.Percentage,
      value: permillToBigNumber(transferManager.asPercentageTransferManager),
    };
  }
}

/**
 * @hidden
 */
export function stoTierToPriceTier(tier: StoTier, context: Context): PriceTier {
  const { price, amount } = tier;
  return context.polymeshApi.createType('PriceTier', {
    total: numberToBalance(amount, context),
    price: numberToBalance(price, context),
  });
}

/**
 * @hidden
 */
export function permissionsLikeToPermissions(
  permissionsLike: PermissionsLike,
  context: Context
): Permissions {
  let tokenPermissions: SecurityToken[] | null = [];
  let transactionPermissions: TxTag[] | null = [];
  let transactionGroupPermissions: TxGroup[] = [];
  let portfolioPermissions: (DefaultPortfolio | NumberedPortfolio)[] | null = [];

  const { tokens, transactions, transactionGroups, portfolios } = permissionsLike;

  if (tokens === null) {
    tokenPermissions = null;
  } else if (tokens) {
    tokenPermissions = tokens.map(ticker =>
      typeof ticker !== 'string' ? ticker : new SecurityToken({ ticker }, context)
    );
  }

  if (transactions !== undefined) {
    transactionPermissions = transactions;
  }

  if (transactionGroups !== undefined) {
    transactionGroupPermissions = uniq(transactionGroups);
    const groupTags = flatten(transactionGroups.map(txGroupToTxTags));
    transactionPermissions =
      transactionPermissions && uniq([...transactionPermissions, ...groupTags]);
  }

  if (portfolios === null) {
    portfolioPermissions = null;
  } else if (portfolios) {
    portfolioPermissions = portfolios.map(portfolio =>
      portfolioLikeToPortfolio(portfolio, context)
    );
  }

  return {
    tokens: tokenPermissions,
    transactions: transactionPermissions,
    transactionGroups: transactionGroupPermissions,
    portfolios: portfolioPermissions,
  };
}

/**
 * @hidden
 */
export function middlewarePortfolioToPortfolio(
  portfolio: MiddlewarePortfolio,
  context: Context
): DefaultPortfolio | NumberedPortfolio {
  const { did, kind } = portfolio;

  if (kind.toLowerCase() === 'default' || kind === '0') {
    return new DefaultPortfolio({ did }, context);
  }
  return new NumberedPortfolio({ did, id: new BigNumber(kind) }, context);
}

/**
 * @hidden
 */
export function fundraiserTierToTier(fundraiserTier: FundraiserTier): Tier {
  const { total, price, remaining } = fundraiserTier;
  return {
    amount: balanceToBigNumber(total),
    price: balanceToBigNumber(price),
    remaining: balanceToBigNumber(remaining),
  };
}

/**
 * @hidden
 */
export function fundraiserToStoDetails(
  fundraiser: Fundraiser,
  name: FundraiserName,
  context: Context
): StoDetails {
  const {
    creator,
    offering_portfolio: offeringPortfolio,
    raising_portfolio: raisingPortfolio,
    raising_asset: raisingAsset,
    tiers: rawTiers,
    venue_id: venueId,
    start: rawStart,
    end: rawEnd,
    status: rawStatus,
    minimum_investment: rawMinInvestment,
  } = fundraiser;

  const tiers: Tier[] = [];
  let totalRemaining = new BigNumber(0);
  let totalAmount = new BigNumber(0);
  let totalRemainingValue = new BigNumber(0);

  rawTiers.forEach(rawTier => {
    const tier = fundraiserTierToTier(rawTier);

    tiers.push(tier);
    const { amount, remaining, price } = tier;

    totalAmount = totalAmount.plus(amount);
    totalRemaining = totalRemaining.plus(remaining);
    totalRemainingValue = totalRemainingValue.plus(price.multipliedBy(remaining));
  });

  const start = momentToDate(rawStart);
  const end = rawEnd.isSome ? momentToDate(rawEnd.unwrap()) : null;
  const now = new Date();

  const isStarted = now > start;
  const isExpired = end && now > end;

  const minInvestment = balanceToBigNumber(rawMinInvestment);

  let timing: StoTimingStatus = StoTimingStatus.NotStarted;
  let balance: StoBalanceStatus = StoBalanceStatus.Available;
  let sale: StoSaleStatus = StoSaleStatus.Live;

  if (isExpired) {
    timing = StoTimingStatus.Expired;
  } else if (isStarted) {
    timing = StoTimingStatus.Started;
  }

  if (totalRemainingValue.isZero()) {
    balance = StoBalanceStatus.SoldOut;
  } else if (totalRemainingValue.lt(minInvestment)) {
    balance = StoBalanceStatus.Residual;
  }

  if (rawStatus.isClosedEarly) {
    sale = StoSaleStatus.ClosedEarly;
  } else if (rawStatus.isClosed) {
    sale = StoSaleStatus.Closed;
  } else if (rawStatus.isFrozen) {
    sale = StoSaleStatus.Frozen;
  }

  return {
    creator: new Identity({ did: identityIdToString(creator) }, context),
    name: textToString(name),
    offeringPortfolio: meshPortfolioIdToPortfolio(offeringPortfolio, context),
    raisingPortfolio: meshPortfolioIdToPortfolio(raisingPortfolio, context),
    raisingCurrency: tickerToString(raisingAsset),
    tiers,
    venue: new Venue({ id: u64ToBigNumber(venueId) }, context),
    start,
    end,
    status: {
      timing,
      balance,
      sale,
    },
    minInvestment,
    totalAmount,
    totalRemaining,
  };
}

/**
 * @hidden
 */
export function calendarPeriodToMeshCalendarPeriod(
  period: CalendarPeriod,
  context: Context
): MeshCalendarPeriod {
  const { unit, amount } = period;

  if (amount < 0) {
    throw new PolymeshError({
      code: ErrorCode.ValidationError,
      message: 'Calendar period cannot have a negative amount',
    });
  }

  return context.polymeshApi.createType('CalendarPeriod', {
    unit: stringUpperFirst(unit),
    amount: numberToU64(amount, context),
  });
}

/**
 * @hidden
 */
export function meshCalendarPeriodToCalendarPeriod(period: MeshCalendarPeriod): CalendarPeriod {
  const { unit: rawUnit, amount } = period;

  let unit: CalendarUnit;

  if (rawUnit.isSecond) {
    unit = CalendarUnit.Second;
  } else if (rawUnit.isMinute) {
    unit = CalendarUnit.Minute;
  } else if (rawUnit.isHour) {
    unit = CalendarUnit.Hour;
  } else if (rawUnit.isDay) {
    unit = CalendarUnit.Day;
  } else if (rawUnit.isWeek) {
    unit = CalendarUnit.Week;
  } else if (rawUnit.isMonth) {
    unit = CalendarUnit.Month;
  } else {
    unit = CalendarUnit.Year;
  }

  return {
    unit,
    amount: u64ToBigNumber(amount).toNumber(),
  };
}

/**
 * @hidden
 */
export function scheduleSpecToMeshScheduleSpec(
  details: ScheduleSpec,
  context: Context
): MeshScheduleSpec {
  const { start, period, repetitions } = details;

  return context.polymeshApi.createType('ScheduleSpec', {
    start: start && dateToMoment(start, context),
    period: calendarPeriodToMeshCalendarPeriod(
      period || { unit: CalendarUnit.Month, amount: 0 },
      context
    ),
    remaining: numberToU64(repetitions || 0, context),
  });
}

/**
 * @hidden
 */
export function storedScheduleToCheckpointScheduleParams(
  storedSchedule: StoredSchedule
): CheckpointScheduleParams {
  const {
    schedule: { start, period },
    id,
    at,
    remaining,
  } = storedSchedule;
  return {
    id: u64ToBigNumber(id),
    period: meshCalendarPeriodToCalendarPeriod(period),
    start: momentToDate(start),
    remaining: u32ToBigNumber(remaining).toNumber(),
    nextCheckpointDate: momentToDate(at),
  };
}

/**
 * @hidden
 */
<<<<<<< HEAD
export function meshCorporateActionToCorporateActionParams(
  corporateAction: MeshCorporateAction,
  context: Context
): CorporateActionParams {
  const {
    kind: rawKind,
    decl_date: declDate,
    details,
    targets: { identities, treatment },
    default_withholding_tax: defaultWithholdingTax,
    withholding_tax: withholdingTax,
  } = corporateAction;

  let kind: CorporateActionKind;

  if (rawKind.isIssuerNotice) {
    kind = CorporateActionKind.IssuerNotice;
  } else if (rawKind.isPredictableBenefit) {
    kind = CorporateActionKind.PredictableBenefit;
  } else if (rawKind.isUnpredictableBenefit) {
    kind = CorporateActionKind.UnpredictableBenefit;
  } else if (rawKind.isReorganization) {
    kind = CorporateActionKind.Reorganization;
  } else {
    kind = CorporateActionKind.Other;
  }

  const targets = {
    identities: identities.map(
      identityId => new Identity({ did: identityIdToString(identityId) }, context)
    ),
    treatment: treatment.isExclude ? TargetTreatment.Exclude : TargetTreatment.Include,
  };

  const taxWithholdings = withholdingTax.map(([identityId, tax]) => ({
    identity: new Identity({ did: identityIdToString(identityId) }, context),
    percentage: permillToBigNumber(tax),
  }));

  return {
    kind,
    declarationDate: momentToDate(declDate),
    description: textToString(details),
    targets,
    defaultTaxWithholding: permillToBigNumber(defaultWithholdingTax),
    taxWithholdings,
  };
}

/**
 * @hidden
 */
export function corporateActionKindToCaKind(kind: CorporateActionKind, context: Context): CAKind {
  return context.polymeshApi.createType('CAKind', kind);
}

/**
 * @hidden
 */
export function checkpointToRecordDateSpec(
  checkpoint: Checkpoint | Date | CheckpointSchedule,
  context: Context
): RecordDateSpec {
  let value;

  if (checkpoint instanceof Checkpoint) {
    value = { Existing: numberToU64(checkpoint.id, context) };
  } else if (checkpoint instanceof Date) {
    value = { Scheduled: dateToMoment(checkpoint, context) };
  } else {
    value = { ExistingSchedule: numberToU64(checkpoint.id, context) };
  }

  return context.polymeshApi.createType('RecordDateSpec', value);
}

/**
 * @hidden
 */
export function targetsToTargetIdentities(
  targets: Omit<CorporateActionTargets, 'identities'> & {
    identities: (string | Identity)[];
  },
  context: Context
): TargetIdentities {
  const { polymeshApi } = context;
  const { treatment, identities } = targets;

  return polymeshApi.createType('TargetIdentities', {
    identities: identities.map(identity => stringToIdentityId(signerToString(identity), context)),
    treatment: polymeshApi.createType('TargetTreatment', treatment),
  });
}

/**
 * @hidden
 */
export function distributionToDividendDistributionParams(
  distribution: Distribution,
  context: Context
): DividendDistributionParams {
  const {
    from,
    currency,
    per_share: perShare,
    amount,
    expires_at: expiryDate,
    payment_at: paymentDate,
  } = distribution;

  return {
    origin: meshPortfolioIdToPortfolio(from, context),
    currency: tickerToString(currency),
    perShare: balanceToBigNumber(perShare),
    maxAmount: balanceToBigNumber(amount),
    expiryDate: expiryDate.isNone ? null : momentToDate(expiryDate.unwrap()),
    paymentDate: momentToDate(paymentDate),
  };
=======
export function corporateActionIdentifierToCaId(
  corporateActionIdentifier: CorporateActionIdentifier,
  context: Context
): CAId {
  const { ticker, localId } = corporateActionIdentifier;
  return context.polymeshApi.createType('CAId', {
    ticker: stringToTicker(ticker, context),
    // eslint-disable-next-line @typescript-eslint/camelcase
    local_id: numberToU32(localId, context),
  });
>>>>>>> cdc921f8
}<|MERGE_RESOLUTION|>--- conflicted
+++ resolved
@@ -34,11 +34,8 @@
   AuthIdentifier,
   AuthorizationData,
   AuthorizationType as MeshAuthorizationType,
-<<<<<<< HEAD
+  CAId,
   CAKind,
-=======
-  CAId,
->>>>>>> cdc921f8
   CalendarPeriod as MeshCalendarPeriod,
   CanTransferResult,
   CddId,
@@ -2662,7 +2659,6 @@
 /**
  * @hidden
  */
-<<<<<<< HEAD
 export function meshCorporateActionToCorporateActionParams(
   corporateAction: MeshCorporateAction,
   context: Context
@@ -2781,7 +2777,11 @@
     expiryDate: expiryDate.isNone ? null : momentToDate(expiryDate.unwrap()),
     paymentDate: momentToDate(paymentDate),
   };
-=======
+}
+
+/**
+ * @hidden
+ */
 export function corporateActionIdentifierToCaId(
   corporateActionIdentifier: CorporateActionIdentifier,
   context: Context
@@ -2792,5 +2792,4 @@
     // eslint-disable-next-line @typescript-eslint/camelcase
     local_id: numberToU32(localId, context),
   });
->>>>>>> cdc921f8
 }
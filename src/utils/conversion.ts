--- conflicted
+++ resolved
@@ -151,13 +151,7 @@
   InputRequirement,
   InputTrustedClaimIssuer,
   InstructionType,
-<<<<<<< HEAD
-  KnownTokenType,
-=======
-  isMultiClaimCondition,
-  isSingleClaimCondition,
   KnownAssetType,
->>>>>>> ac96bc1b
   MultiClaimCondition,
   OfferingBalanceStatus,
   OfferingDetails,

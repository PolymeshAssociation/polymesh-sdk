--- conflicted
+++ resolved
@@ -2,18 +2,6 @@
 import { AccountId, Balance, BlockHash, Hash, Permill } from '@polkadot/types/interfaces';
 import { DispatchError, DispatchResult } from '@polkadot/types/interfaces/system';
 import {
-<<<<<<< HEAD
-  AccountId,
-  Balance,
-  BlockHash,
-  Hash,
-  Permill,
-  Signature,
-} from '@polkadot/types/interfaces';
-import {
-  ConfidentialIdentityV2ClaimProofsScopeClaimProof,
-=======
->>>>>>> 2c78f6c3
   PalletCorporateActionsCaId,
   PalletCorporateActionsCaKind,
   PalletCorporateActionsCorporateAction,
@@ -58,14 +46,11 @@
   PolymeshPrimitivesSecondaryKey,
   PolymeshPrimitivesSecondaryKeyPermissions,
   PolymeshPrimitivesSecondaryKeySignatory,
-<<<<<<< HEAD
-=======
   PolymeshPrimitivesSettlementAffirmationStatus,
   PolymeshPrimitivesSettlementInstructionStatus,
   PolymeshPrimitivesSettlementLeg,
   PolymeshPrimitivesSettlementSettlementType,
   PolymeshPrimitivesSettlementVenueType,
->>>>>>> 2c78f6c3
   PolymeshPrimitivesStatisticsStat2ndKey,
   PolymeshPrimitivesStatisticsStatClaim,
   PolymeshPrimitivesStatisticsStatOpType,
@@ -421,32 +406,11 @@
 /**
  * @hidden
  */
-<<<<<<< HEAD
-export function stringToEcdsaSignature(signature: string, context: Context): EcdsaSignature {
-  return context.createType('EcdsaSignature', signature);
-}
-
-/**
- * @hidden
- */
-export function accountIdToAccount(accountId: AccountId, context: Context): Account {
-  return new Account({ address: accountId.toString() }, context);
-}
-
-/**
- * @hidden
- */
-=======
->>>>>>> 2c78f6c3
 export function signerValueToSignatory(
   signer: SignerValue,
   context: Context
 ): PolymeshPrimitivesSecondaryKeySignatory {
-<<<<<<< HEAD
-  return context.createType('Signatory', {
-=======
   return context.createType('PolymeshPrimitivesSecondaryKeySignatory', {
->>>>>>> 2c78f6c3
     [signer.type]: signer.value,
   });
 }
@@ -3614,39 +3578,7 @@
     /* eslint-enable @typescript-eslint/naming-convention */
   }
 
-<<<<<<< HEAD
-  return context.createType('RecordDateSpec', value);
-}
-
-/**
- * @hidden
- */
-export function scopeClaimProofToConfidentialIdentityClaimProof(
-  proof: ScopeClaimProof,
-  scopeId: string,
-  context: Context
-): ConfidentialIdentityV2ClaimProofsScopeClaimProof {
-  const {
-    proofScopeIdWellFormed,
-    proofScopeIdCddIdMatch: { challengeResponses, subtractExpressionsRes, blindedScopeDidHash },
-  } = proof;
-
-  const zkProofData = context.createType('ConfidentialIdentityClaimProofsZkProofData', {
-    /* eslint-disable @typescript-eslint/naming-convention */
-    challenge_responses: challengeResponses.map(cr => stringToScalar(cr, context)),
-    subtract_expressions_res: stringToRistrettoPoint(subtractExpressionsRes, context),
-    blinded_scope_did_hash: stringToRistrettoPoint(blindedScopeDidHash, context),
-    /* eslint-enable @typescript-eslint/naming-convention */
-  });
-
-  return context.createType('ConfidentialIdentityV2ClaimProofsScopeClaimProof', {
-    proofScopeIdWellformed: stringToSignature(proofScopeIdWellFormed, context),
-    proofScopeIdCddIdMatch: zkProofData,
-    scopeId: stringToRistrettoPoint(scopeId, context),
-  });
-=======
   return context.createType('PalletCorporateActionsRecordDateSpec', value);
->>>>>>> 2c78f6c3
 }
 
 /**

import { bool, Bytes, Text, u8, u32, u64 } from '@polkadot/types';
import { AccountId, Balance, Hash, Moment, Permill, Signature } from '@polkadot/types/interfaces';
import {
  hexToU8a,
  isHex,
  stringLowerFirst,
  stringToU8a,
  stringUpperFirst,
  u8aConcat,
  u8aFixLength,
  u8aToHex,
  u8aToString,
} from '@polkadot/util';
import { blake2AsHex, decodeAddress, encodeAddress } from '@polkadot/util-crypto';
import BigNumber from 'bignumber.js';
import { computeWithoutCheck } from 'iso-7064';
import {
  camelCase,
  flatten,
  includes,
  isEqual,
  map,
  padEnd,
  range,
  rangeRight,
  snakeCase,
  uniq,
  values,
} from 'lodash';
import {
  AffirmationStatus as MeshAffirmationStatus,
  AgentGroup,
  AssetComplianceResult,
  AssetIdentifier,
  AssetName,
  AssetType,
  AuthorizationData,
  AuthorizationType as MeshAuthorizationType,
  CAId,
  CAKind,
  CalendarPeriod as MeshCalendarPeriod,
  CanTransferResult,
  CddId,
  CddStatus,
  Claim as MeshClaim,
  ClaimType as MeshClaimType,
  ComplianceRequirement,
  ComplianceRequirementResult,
  Condition as MeshCondition,
  ConditionType as MeshConditionType,
  CorporateAction as MeshCorporateAction,
  DispatchableName,
  Distribution,
  Document,
  DocumentHash,
  DocumentName,
  DocumentType,
  DocumentUri,
  EcdsaSignature,
  ExtrinsicPermissions,
  FundingRoundName,
  Fundraiser,
  FundraiserName,
  FundraiserTier,
  GranularCanTransferResult,
  IdentityId,
  InstructionStatus as MeshInstructionStatus,
  InvestorZKProofData,
  Memo,
  ModuleName,
  MovePortfolioItem,
  Permissions as MeshPermissions,
  PipId,
  PortfolioId as MeshPortfolioId,
  PosRatio,
  PriceTier,
  ProtocolOp,
  RecordDateSpec,
  RistrettoPoint,
  Scalar,
  ScheduleSpec as MeshScheduleSpec,
  Scope as MeshScope,
  ScopeClaimProof as MeshScopeClaimProof,
  ScopeId,
  SecondaryKey as MeshSecondaryKey,
  SettlementType,
  Signatory,
  StoredSchedule,
  TargetIdentities,
  TargetIdentity,
  Ticker,
  TransferManager,
  TrustedIssuer,
  TxTag,
  TxTags,
  VenueDetails,
  VenueType as MeshVenueType,
} from 'polymesh-types/types';

import { meshCountryCodeToCountryCode } from '~/generated/utils';
// import { ProposalDetails } from '~/api/types';
import {
  Account,
  Checkpoint,
  CheckpointSchedule,
  Context,
  CustomPermissionGroup,
  DefaultPortfolio,
  Identity,
  KnownPermissionGroup,
  NumberedPortfolio,
  PolymeshError,
  Portfolio,
  SecurityToken,
  Venue,
} from '~/internal';
import {
  CallIdEnum,
  ClaimScopeTypeEnum,
  Event as MiddlewareEvent,
  IdentityWithClaims as MiddlewareIdentityWithClaims,
  ModuleIdEnum,
  Portfolio as MiddlewarePortfolio,
  // Proposal,
  Scope as MiddlewareScope,
} from '~/middleware/types';
import {
  AffirmationStatus,
  Authorization,
  AuthorizationType,
  CalendarPeriod,
  CalendarUnit,
  CheckpointScheduleParams,
  Claim,
  ClaimType,
  Compliance,
  Condition,
  ConditionCompliance,
  ConditionTarget,
  ConditionType,
  CorporateActionKind,
  CorporateActionParams,
  CorporateActionTargets,
  DividendDistributionParams,
  ErrorCode,
  EventIdentifier,
  ExternalAgentCondition,
  IdentityCondition,
  IdentityWithClaims,
<<<<<<< HEAD
  InputRequirement,
=======
  InputTrustedClaimIssuer,
>>>>>>> 8213323a
  InstructionType,
  isMultiClaimCondition,
  isSingleClaimCondition,
  KnownTokenType,
  MultiClaimCondition,
  PermissionGroupType,
  Permissions,
  PermissionsLike,
  PermissionType,
  PortfolioLike,
  PortfolioMovement,
  Requirement,
  RequirementCompliance,
  Scope,
  ScopeType,
  SecondaryKey,
  SectionPermissions,
  Signer,
  SignerType,
  SignerValue,
  SingleClaimCondition,
  StoBalanceStatus,
  StoDetails,
  StoSaleStatus,
  StoTier,
  StoTimingStatus,
  TargetTreatment,
  Tier,
  TokenDocument,
  TokenIdentifier,
  TokenIdentifierType,
  TransactionPermissions,
  TransferBreakdown,
  TransferError,
  TransferRestriction,
  TransferRestrictionType,
  TransferStatus,
  TrustedClaimIssuer,
  TxGroup,
  VenueType,
} from '~/types';
import {
  CorporateActionIdentifier,
  ExtrinsicIdentifier,
  InstructionStatus,
  InternalTokenType,
  PalletPermissions,
  PermissionGroupIdentifier,
  PermissionsEnum,
  PolymeshTx,
  PortfolioId,
  ScheduleSpec,
  ScopeClaimProof,
} from '~/types/internal';
import { tuple } from '~/types/utils';
import {
  IGNORE_CHECKSUM,
  MAX_BALANCE,
  MAX_DECIMALS,
  MAX_MEMO_LENGTH,
  MAX_MODULE_LENGTH,
  MAX_TICKER_LENGTH,
} from '~/utils/constants';
import {
  assertIsInteger,
  assertIsPositive,
  conditionsAreEqual,
  createClaim,
  getTicker,
  isModuleOrTagMatch,
  isPrintableAscii,
  optionize,
  padString,
  removePadding,
} from '~/utils/internal';

export * from '~/generated/utils';

/**
 * Generate a Security Token's DID from a ticker
 */
export function tickerToDid(ticker: string): string {
  return blake2AsHex(
    u8aConcat(stringToU8a('SECURITY_TOKEN:'), u8aFixLength(stringToU8a(ticker), 96, true))
  );
}

/**
 * @hidden
 */
export function stringToAssetName(name: string, context: Context): AssetName {
  return context.polymeshApi.createType('AssetName', name);
}

/**
 * @hidden
 */
export function assetNameToString(name: AssetName): string {
  return name.toString();
}

/**
 * @hidden
 */
export function booleanToBool(value: boolean, context: Context): bool {
  return context.polymeshApi.createType('bool', value);
}

/**
 * @hidden
 */
export function boolToBoolean(value: bool): boolean {
  return value.isTrue;
}

/**
 * @hidden
 */
export function stringToBytes(bytes: string, context: Context): Bytes {
  return context.polymeshApi.createType('Bytes', bytes);
}

/**
 * @hidden
 */
export function bytesToString(bytes: Bytes): string {
  return u8aToString(bytes);
}

/**
 * @hidden
 */
export function stringToTicker(ticker: string, context: Context): Ticker {
  if (!ticker.length || ticker.length > MAX_TICKER_LENGTH) {
    throw new PolymeshError({
      code: ErrorCode.ValidationError,
      message: `Ticker length must be between 1 and ${MAX_TICKER_LENGTH} characters`,
    });
  }

  if (!isPrintableAscii(ticker)) {
    throw new PolymeshError({
      code: ErrorCode.ValidationError,
      message: 'Only printable ASCII is alowed as ticker name',
    });
  }

  if (ticker !== ticker.toUpperCase()) {
    throw new PolymeshError({
      code: ErrorCode.ValidationError,
      message: 'Ticker cannot contain lower case letters',
    });
  }

  return context.polymeshApi.createType('Ticker', padString(ticker, MAX_TICKER_LENGTH));
}

/**
 * @hidden
 */
export function tickerToString(ticker: Ticker): string {
  return removePadding(u8aToString(ticker));
}

/* eslint-disable @typescript-eslint/naming-convention */
/**
 * @hidden
 */
export function stringToInvestorZKProofData(proof: string, context: Context): InvestorZKProofData {
  return context.polymeshApi.createType('InvestorZKProofData', proof);
}
/* eslint-disable @typescript-eslint/naming-convention */

/**
 * @hidden
 */
export function dateToMoment(date: Date, context: Context): Moment {
  return context.polymeshApi.createType('Moment', date.getTime());
}

/**
 * @hidden
 */
export function momentToDate(moment: Moment): Date {
  return new Date(moment.toNumber());
}

/**
 * @hidden
 */
export function stringToAccountId(accountId: string, context: Context): AccountId {
  return context.polymeshApi.createType('AccountId', accountId);
}

/**
 * @hidden
 */
export function accountIdToString(accountId: AccountId): string {
  return accountId.toString();
}

/**
 * @hidden
 */
export function hashToString(hash: Hash): string {
  return hash.toString();
}

/**
 * @hidden
 */
export function stringToHash(hash: string, context: Context): Hash {
  return context.polymeshApi.createType('Hash', hash);
}

/**
 * @hidden
 */
export function stringToIdentityId(identityId: string, context: Context): IdentityId {
  return context.polymeshApi.createType('IdentityId', identityId);
}

/**
 * @hidden
 */
export function identityIdToString(identityId: IdentityId): string {
  return identityId.toString();
}

/**
 * @hidden
 */
export function stringToEcdsaSignature(signature: string, context: Context): EcdsaSignature {
  return context.polymeshApi.createType('EcdsaSignature', signature);
}

/**
 * @hidden
 */
export function signerValueToSignatory(signer: SignerValue, context: Context): Signatory {
  return context.polymeshApi.createType('Signatory', {
    [signer.type]: signer.value,
  });
}

/**
 * @hidden
 */
function createSignerValue(type: SignerType, value: string): SignerValue {
  return {
    type,
    value,
  };
}

/**
 * @hidden
 */
export function signatoryToSignerValue(signatory: Signatory): SignerValue {
  if (signatory.isAccount) {
    return createSignerValue(SignerType.Account, accountIdToString(signatory.asAccount));
  }

  return createSignerValue(SignerType.Identity, identityIdToString(signatory.asIdentity));
}

/**
 * @hidden
 */
export function signerToSignerValue(signer: Signer): SignerValue {
  if (signer instanceof Account) {
    return createSignerValue(SignerType.Account, signer.address);
  }

  return createSignerValue(SignerType.Identity, signer.did);
}

/**
 * @hidden
 */
export function signerValueToSigner(signerValue: SignerValue, context: Context): Signer {
  const { type, value } = signerValue;

  if (type === SignerType.Account) {
    return new Account({ address: value }, context);
  }

  return new Identity({ did: value }, context);
}

/**
 * @hidden
 */
export function signerToString(signer: string | Signer): string {
  if (typeof signer === 'string') {
    return signer;
  }

  return signerToSignerValue(signer).value;
}

/**
 * @hidden
 */
export function u64ToBigNumber(value: u64): BigNumber {
  return new BigNumber(value.toString());
}

/**
 * @hidden
 */
export function numberToU64(value: number | BigNumber, context: Context): u64 {
  assertIsInteger(value);
  assertIsPositive(value);
  return context.polymeshApi.createType('u64', new BigNumber(value).toString());
}

/**
 * @hidden
 */
export function percentageToPermill(value: number | BigNumber, context: Context): Permill {
  assertIsPositive(value);

  const val = new BigNumber(value);

  if (val.gt(100)) {
    throw new PolymeshError({
      code: ErrorCode.ValidationError,
      message: "Percentage shouldn't exceed 100",
    });
  }

  return context.polymeshApi.createType('Permill', val.shiftedBy(4).toString()); // (value : 100) * 10^6
}

/**
 * @hidden
 *
 * @note returns a percentage value ([0, 100])
 */
export function permillToBigNumber(value: Permill): BigNumber {
  return new BigNumber(value.toString()).shiftedBy(-4); // (value : 10^6) * 100
}

/**
 * @hidden
 */
export function meshPortfolioIdToPortfolio(
  portfolioId: MeshPortfolioId,
  context: Context
): DefaultPortfolio | NumberedPortfolio {
  const { did, kind } = portfolioId;
  const identityId = identityIdToString(did);

  if (kind.isDefault) {
    return new DefaultPortfolio({ did: identityId }, context);
  }
  return new NumberedPortfolio({ did: identityId, id: u64ToBigNumber(kind.asUser) }, context);
}

/**
 * @hidden
 */
export function portfolioToPortfolioId(
  portfolio: DefaultPortfolio | NumberedPortfolio
): PortfolioId {
  const {
    owner: { did },
  } = portfolio;
  if (portfolio instanceof DefaultPortfolio) {
    return { did };
  } else {
    const { id: number } = portfolio;

    return { did, number };
  }
}

/**
 * @hidden
 */
export function portfolioLikeToPortfolioId(value: PortfolioLike): PortfolioId {
  let did: string;
  let number: BigNumber | undefined;

  if (typeof value === 'string') {
    did = value;
  } else if (value instanceof Identity) {
    ({ did } = value);
  } else if (value instanceof Portfolio) {
    ({ did, number } = portfolioToPortfolioId(value));
  } else {
    const { identity: valueIdentity } = value;
    ({ id: number } = value);

    if (typeof valueIdentity === 'string') {
      did = valueIdentity;
    } else {
      ({ did } = valueIdentity);
    }
  }

  return { did, number };
}

/**
 * @hidden
 */
export function portfolioIdToPortfolio(
  portfolioId: PortfolioId,
  context: Context
): DefaultPortfolio | NumberedPortfolio {
  const { did, number } = portfolioId;
  return number
    ? new NumberedPortfolio({ did, id: number }, context)
    : new DefaultPortfolio({ did }, context);
}

/**
 * @hidden
 */
export function portfolioLikeToPortfolio(
  value: PortfolioLike,
  context: Context
): DefaultPortfolio | NumberedPortfolio {
  return portfolioIdToPortfolio(portfolioLikeToPortfolioId(value), context);
}

/**
 * @hidden
 */
export function portfolioIdToMeshPortfolioId(
  portfolioId: PortfolioId,
  context: Context
): MeshPortfolioId {
  const { did, number } = portfolioId;
  return context.polymeshApi.createType('PortfolioId', {
    did: stringToIdentityId(did, context),
    // eslint-disable-next-line @typescript-eslint/naming-convention
    kind: number ? { User: numberToU64(number, context) } : 'Default',
  });
}

/**
 * @hidden
 */
export function stringToText(text: string, context: Context): Text {
  return context.polymeshApi.createType('Text', text);
}

/**
 * @hidden
 */
export function textToString(value: Text): string {
  return value.toString();
}

/**
 * Retrieve every Transaction Tag associated to a Transaction Group
 */
export function txGroupToTxTags(group: TxGroup): TxTag[] {
  switch (group) {
    case TxGroup.PortfolioManagement: {
      return [
        TxTags.identity.AddInvestorUniquenessClaim,
        TxTags.portfolio.MovePortfolioFunds,
        TxTags.settlement.AddInstruction,
        TxTags.settlement.AddAndAffirmInstruction,
        TxTags.settlement.AffirmInstruction,
        TxTags.settlement.RejectInstruction,
        TxTags.settlement.CreateVenue,
      ];
    }
    case TxGroup.TokenManagement: {
      return [
        TxTags.asset.MakeDivisible,
        TxTags.asset.RenameAsset,
        TxTags.asset.SetFundingRound,
        TxTags.asset.AddDocuments,
        TxTags.asset.RemoveDocuments,
      ];
    }
    case TxGroup.AdvancedTokenManagement: {
      return [
        TxTags.asset.Freeze,
        TxTags.asset.Unfreeze,
        TxTags.identity.AddAuthorization,
        TxTags.identity.RemoveAuthorization,
      ];
    }
    case TxGroup.Distribution: {
      return [
        TxTags.identity.AddInvestorUniquenessClaim,
        TxTags.settlement.CreateVenue,
        TxTags.settlement.AddInstruction,
        TxTags.settlement.AddAndAffirmInstruction,
      ];
    }
    case TxGroup.Issuance: {
      return [TxTags.asset.Issue];
    }
    case TxGroup.TrustedClaimIssuersManagement: {
      return [
        TxTags.complianceManager.AddDefaultTrustedClaimIssuer,
        TxTags.complianceManager.RemoveDefaultTrustedClaimIssuer,
      ];
    }
    case TxGroup.ClaimsManagement: {
      return [TxTags.identity.AddClaim, TxTags.identity.RevokeClaim];
    }
    case TxGroup.ComplianceRequirementsManagement: {
      return [
        TxTags.complianceManager.AddComplianceRequirement,
        TxTags.complianceManager.RemoveComplianceRequirement,
        TxTags.complianceManager.PauseAssetCompliance,
        TxTags.complianceManager.ResumeAssetCompliance,
        TxTags.complianceManager.ResetAssetCompliance,
      ];
    }
    case TxGroup.CorporateActionsManagement: {
      return [
        TxTags.checkpoint.CreateSchedule,
        TxTags.checkpoint.RemoveSchedule,
        TxTags.checkpoint.CreateCheckpoint,
        TxTags.corporateAction.InitiateCorporateAction,
        TxTags.capitalDistribution.Distribute,
        TxTags.capitalDistribution.Claim,
        TxTags.identity.AddInvestorUniquenessClaim,
      ];
    }
    case TxGroup.StoManagement: {
      return [
        TxTags.sto.CreateFundraiser,
        TxTags.sto.FreezeFundraiser,
        TxTags.sto.Invest,
        TxTags.sto.ModifyFundraiserWindow,
        TxTags.sto.Stop,
        TxTags.sto.UnfreezeFundraiser,
        TxTags.identity.AddInvestorUniquenessClaim,
        TxTags.asset.Issue,
        TxTags.settlement.CreateVenue,
      ];
    }
  }
}

/**
 * @hidden
 *
 * @note tags that don't belong to any group will be ignored.
 *   The same goes for tags that belong to a group that wasn't completed
 */
export function transactionPermissionsToTxGroups(
  permissions: TransactionPermissions | null
): TxGroup[] {
  if (!permissions) {
    return [];
  }

  const { values: transactionValues, type, exceptions = [] } = permissions;
  let includedTags: (TxTag | ModuleName)[];
  let excludedTags: (TxTag | ModuleName)[];
  if (type === PermissionType.Include) {
    includedTags = transactionValues;
    excludedTags = exceptions;
  } else {
    includedTags = exceptions;
    excludedTags = transactionValues;
  }

  return values(TxGroup)
    .sort()
    .filter(group => {
      const tagsInGroup = txGroupToTxTags(group);

      return tagsInGroup.every(tag => {
        const isExcluded = !!excludedTags.find(excluded => isModuleOrTagMatch(excluded, tag));

        if (isExcluded) {
          return false;
        }

        return !!includedTags.find(included => isModuleOrTagMatch(included, tag));
      });
    });
}

/**
 * @hidden
 */
function splitTag(tag: TxTag) {
  const [modName, txName] = tag.split('.');
  const palletName = stringUpperFirst(modName);
  const dispatchableName = snakeCase(txName);

  return { palletName, dispatchableName };
}

/**
 * @hidden
 */
function initExtrinsicDict(
  txValues: (TxTag | ModuleName)[],
  message: string
): Record<string, { tx: string[]; exception?: true } | null> {
  const extrinsicDict: Record<string, { tx: string[]; exception?: true } | null> = {};

  uniq(txValues)
    .sort()
    .forEach(tag => {
      if (tag.includes('.')) {
        const { palletName, dispatchableName } = splitTag(tag as TxTag);
        let pallet = extrinsicDict[palletName];

        if (pallet === null) {
          throw new PolymeshError({
            code: ErrorCode.ValidationError,
            message,
            data: {
              module: palletName,
              transactions: [dispatchableName],
            },
          });
        } else if (pallet === undefined) {
          pallet = extrinsicDict[palletName] = { tx: [] };
        }

        pallet.tx.push(dispatchableName);
      } else {
        extrinsicDict[stringUpperFirst(tag)] = null;
      }
    });

  return extrinsicDict;
}

/**
 * @hidden
 */
function buildPalletPermissions(
  transactions: TransactionPermissions
): PermissionsEnum<PalletPermissions> {
  let extrinsic: PermissionsEnum<PalletPermissions>;
  const message =
    'Attempting to add permissions for specific transactions as well as the entire module';
  const { values: txValues, exceptions = [], type } = transactions;

  const extrinsicDict = initExtrinsicDict(txValues, message);

  exceptions.forEach(exception => {
    const { palletName, dispatchableName } = splitTag(exception);

    const pallet = extrinsicDict[palletName];

    if (pallet === undefined) {
      throw new PolymeshError({
        code: ErrorCode.ValidationError,
        message:
          'Attempting to add a transaction permission exception without its corresponding module being included/excluded',
      });
    } else if (pallet === null) {
      extrinsicDict[palletName] = { tx: [dispatchableName], exception: true };
    } else if (pallet.exception) {
      pallet.tx.push(dispatchableName);
    } else {
      throw new PolymeshError({
        code: ErrorCode.ValidationError,
        message:
          'Cannot simultaneously include and exclude transactions belonging to the same module',
      });
    }
  });

  const pallets: PalletPermissions[] = map(extrinsicDict, (val, key) => {
    let dispatchables: PermissionsEnum<string>;

    if (val === null) {
      dispatchables = 'Whole';
    } else {
      const { tx, exception } = val;

      if (exception) {
        dispatchables = {
          Except: tx,
        };
      } else {
        dispatchables = {
          These: tx,
        };
      }
    }

    return {
      /* eslint-disable @typescript-eslint/naming-convention */
      pallet_name: key,
      dispatchable_names: dispatchables,
      /* eslint-enable @typescript-eslint/naming-convention */
    };
  });
  if (type === PermissionType.Include) {
    extrinsic = {
      These: pallets,
    };
  } else {
    extrinsic = {
      Except: pallets,
    };
  }

  return extrinsic;
}

/**
 * @hidden
 */
export function permissionsToMeshPermissions(
  permissions: Permissions,
  context: Context
): MeshPermissions {
  const { tokens, transactions, portfolios } = permissions;

  const extrinsic = transactionPermissionsToExtrinsicPermissions(transactions, context);

  let asset: PermissionsEnum<Ticker> = 'Whole';
  if (tokens) {
    const { values: tokenValues, type } = tokens;
    tokenValues.sort(({ ticker: tickerA }, { ticker: tickerB }) => tickerA.localeCompare(tickerB));
    const tickers = tokenValues.map(({ ticker }) => stringToTicker(ticker, context));
    if (type === PermissionType.Include) {
      asset = {
        These: tickers,
      };
    } else {
      asset = {
        Except: tickers,
      };
    }
  }

  let portfolio: PermissionsEnum<MeshPortfolioId> = 'Whole';
  if (portfolios) {
    const { values: portfolioValues, type } = portfolios;
    const portfolioIds = portfolioValues.map(pValue =>
      portfolioIdToMeshPortfolioId(portfolioToPortfolioId(pValue), context)
    );

    if (type === PermissionType.Include) {
      portfolio = {
        These: portfolioIds,
      };
    } else {
      portfolio = {
        Except: portfolioIds,
      };
    }
  }

  const value = {
    asset,
    extrinsic,
    portfolio,
  };

  return context.polymeshApi.createType('Permissions', value);
}

/**
 * @hidden
 */
export function transactionPermissionsToExtrinsicPermissions(
  transactionPermissions: TransactionPermissions | null,
  context: Context
): ExtrinsicPermissions {
  return context.polymeshApi.createType(
    'ExtrinsicPermissions',
    transactionPermissions ? buildPalletPermissions(transactionPermissions) : 'Whole'
  );
}

/**
 * @hidden
 */
export function extrinsicPermissionsToTransactionPermissions(
  permissions: ExtrinsicPermissions
): TransactionPermissions | null {
  let extrinsicType: PermissionType;
  let pallets;
  if (permissions.isThese) {
    extrinsicType = PermissionType.Include;
    pallets = permissions.asThese;
  } else if (permissions.isExcept) {
    extrinsicType = PermissionType.Exclude;
    pallets = permissions.asExcept;
  }

  let txValues: (ModuleName | TxTag)[] = [];
  let exceptions: TxTag[] = [];

  const formatTxTag = (dispatchable: DispatchableName, moduleName: string): TxTag =>
    `${moduleName}.${camelCase(textToString(dispatchable))}` as TxTag;

  if (pallets) {
    pallets.forEach(({ pallet_name: palletName, dispatchable_names: dispatchableNames }) => {
      const moduleName = stringLowerFirst(textToString(palletName));

      if (dispatchableNames.isExcept) {
        const dispatchables = dispatchableNames.asExcept;
        exceptions = [...exceptions, ...dispatchables.map(name => formatTxTag(name, moduleName))];
        txValues = [...txValues, moduleName as ModuleName];
      } else if (dispatchableNames.isThese) {
        const dispatchables = dispatchableNames.asThese;
        txValues = [...txValues, ...dispatchables.map(name => formatTxTag(name, moduleName))];
      } else {
        txValues = [...txValues, moduleName as ModuleName];
      }
    });

    const result = {
      // eslint-disable-next-line @typescript-eslint/no-non-null-assertion
      type: extrinsicType!,
      values: txValues,
    };

    return exceptions.length ? { ...result, exceptions } : result;
  }

  return null;
}

/**
 * @hidden
 */
export function meshPermissionsToPermissions(
  permissions: MeshPermissions,
  context: Context
): Permissions {
  const { asset, extrinsic, portfolio } = permissions;

  let tokens: SectionPermissions<SecurityToken> | null = null;
  let transactions: TransactionPermissions | null = null;
  let portfolios: SectionPermissions<DefaultPortfolio | NumberedPortfolio> | null = null;

  let tokensType: PermissionType;
  let securityTokens;
  if (asset.isThese) {
    tokensType = PermissionType.Include;
    securityTokens = asset.asThese;
  } else if (asset.isExcept) {
    tokensType = PermissionType.Exclude;
    securityTokens = asset.asExcept;
  }

  if (securityTokens) {
    tokens = {
      values: securityTokens.map(
        ticker => new SecurityToken({ ticker: tickerToString(ticker) }, context)
      ),
      // eslint-disable-next-line @typescript-eslint/no-non-null-assertion
      type: tokensType!,
    };
  }

  transactions = extrinsicPermissionsToTransactionPermissions(extrinsic);

  let portfoliosType: PermissionType;
  let portfolioIds;
  if (portfolio.isThese) {
    portfoliosType = PermissionType.Include;
    portfolioIds = portfolio.asThese;
  } else if (portfolio.isExcept) {
    portfoliosType = PermissionType.Exclude;
    portfolioIds = portfolio.asExcept;
  }

  if (portfolioIds) {
    portfolios = {
      values: portfolioIds.map(portfolioId => meshPortfolioIdToPortfolio(portfolioId, context)),
      // eslint-disable-next-line @typescript-eslint/no-non-null-assertion
      type: portfoliosType!,
    };
  }

  return {
    tokens,
    transactions,
    transactionGroups: transactions ? transactionPermissionsToTxGroups(transactions) : [],
    portfolios,
  };
}

/**
 * @hidden
 */
export function permissionGroupIdentifierToAgentGroup(
  permissionGroup: PermissionGroupIdentifier,
  context: Context
): AgentGroup {
  return context.polymeshApi.createType(
    'AgentGroup',
    typeof permissionGroup !== 'object'
      ? permissionGroup
      : { Custom: numberToU32(permissionGroup.custom, context) }
  );
}

/**
 * @hidden
 */
export function agentGroupToPermissionGroupIdentifier(
  agentGroup: AgentGroup
): PermissionGroupIdentifier {
  if (agentGroup.isFull) {
    return PermissionGroupType.Full;
  } else if (agentGroup.isExceptMeta) {
    return PermissionGroupType.ExceptMeta;
  } else if (agentGroup.isPolymeshV1Caa) {
    return PermissionGroupType.PolymeshV1Caa;
  } else if (agentGroup.isPolymeshV1Pia) {
    return PermissionGroupType.PolymeshV1Pia;
  } else {
    return { custom: u32ToBigNumber(agentGroup.asCustom) };
  }
}

/**
 * @hidden
 */
export function authorizationToAuthorizationData(
  auth: Authorization,
  context: Context
): AuthorizationData {
  let value;

  if (auth.type === AuthorizationType.RotatePrimaryKey) {
    value = null;
  } else if (auth.type === AuthorizationType.JoinIdentity) {
    value = permissionsToMeshPermissions(auth.value, context);
  } else if (auth.type === AuthorizationType.PortfolioCustody) {
    value = portfolioIdToMeshPortfolioId(portfolioToPortfolioId(auth.value), context);
  } else if (auth.type === AuthorizationType.BecomeAgent) {
    const ticker = stringToTicker(auth.value.token.ticker, context);
    if (auth.value instanceof CustomPermissionGroup) {
      const { id } = auth.value;
      value = [ticker, permissionGroupIdentifierToAgentGroup({ custom: id }, context)];
    } else {
      const { type } = auth.value;
      value = [ticker, permissionGroupIdentifierToAgentGroup(type, context)];
    }
  } else {
    value = auth.value;
  }

  return context.polymeshApi.createType('AuthorizationData', {
    [auth.type]: value,
  });
}

/**
 * @hidden
 */
export function authorizationTypeToMeshAuthorizationType(
  authorizationType: AuthorizationType,
  context: Context
): MeshAuthorizationType {
  return context.polymeshApi.createType('AuthorizationType', authorizationType);
}

/**
 * @hidden
 */
export function authorizationDataToAuthorization(
  auth: AuthorizationData,
  context: Context
): Authorization {
  if (auth.isAttestPrimaryKeyRotation) {
    return {
      type: AuthorizationType.AttestPrimaryKeyRotation,
      value: identityIdToString(auth.asAttestPrimaryKeyRotation),
    };
  }

  if (auth.isRotatePrimaryKey) {
    return {
      type: AuthorizationType.RotatePrimaryKey,
    };
  }

  if (auth.isTransferTicker) {
    return {
      type: AuthorizationType.TransferTicker,
      value: tickerToString(auth.asTransferTicker),
    };
  }

  if (auth.isAddMultiSigSigner) {
    return {
      type: AuthorizationType.AddMultiSigSigner,
      value: accountIdToString(auth.asAddMultiSigSigner),
    };
  }

  if (auth.isTransferAssetOwnership) {
    return {
      type: AuthorizationType.TransferAssetOwnership,
      value: tickerToString(auth.asTransferAssetOwnership),
    };
  }

  if (auth.isPortfolioCustody) {
    return {
      type: AuthorizationType.PortfolioCustody,
      value: meshPortfolioIdToPortfolio(auth.asPortfolioCustody, context),
    };
  }

  if (auth.isJoinIdentity) {
    return {
      type: AuthorizationType.JoinIdentity,
      value: meshPermissionsToPermissions(auth.asJoinIdentity, context),
    };
  }

  if (auth.isAddRelayerPayingKey) {
    const [userKey, payingKey, polyxLimit] = auth.asAddRelayerPayingKey;

    return {
      type: AuthorizationType.AddRelayerPayingKey,
      value: {
        beneficiary: new Account({ address: accountIdToString(userKey) }, context),
        subsidizer: new Account({ address: accountIdToString(payingKey) }, context),
        allowance: balanceToBigNumber(polyxLimit),
      },
    };
  }

  throw new PolymeshError({
    code: ErrorCode.UnexpectedError,
    message: 'Unsupported Authorization Type. Please contact the Polymath team',
    data: {
      auth: JSON.stringify(auth, null, 2),
    },
  });
}

/**
 * @hidden
 */
export function numberToBalance(
  value: number | BigNumber,
  context: Context,
  divisible = true
): Balance {
  const rawValue = new BigNumber(value);

  assertIsPositive(value);

  if (rawValue.isGreaterThan(MAX_BALANCE)) {
    throw new PolymeshError({
      code: ErrorCode.ValidationError,
      message: 'The value exceeds the maximum possible balance',
      data: {
        currentValue: rawValue,
        amountLimit: MAX_BALANCE,
      },
    });
  }

  if (divisible) {
    if (rawValue.decimalPlaces() > MAX_DECIMALS) {
      throw new PolymeshError({
        code: ErrorCode.ValidationError,
        message: 'The value has more decimal places than allowed',
        data: {
          currentValue: rawValue,
          decimalsLimit: MAX_DECIMALS,
        },
      });
    }
  } else {
    if (rawValue.decimalPlaces()) {
      throw new PolymeshError({
        code: ErrorCode.ValidationError,
        message: 'The value has decimals but the token is indivisible',
      });
    }
  }

  return context.polymeshApi.createType('Balance', rawValue.shiftedBy(6).toString());
}

/**
 * @hidden
 */
export function balanceToBigNumber(balance: Balance): BigNumber {
  return new BigNumber(balance.toString()).shiftedBy(-6);
}

/**
 * @hidden
 */
export function stringToMemo(value: string, context: Context): Memo {
  if (value.length > MAX_MEMO_LENGTH) {
    throw new PolymeshError({
      code: ErrorCode.ValidationError,
      message: 'Max memo length exceeded',
      data: {
        maxLength: MAX_MEMO_LENGTH,
      },
    });
  }

  return context.polymeshApi.createType('Memo', padString(value, MAX_MEMO_LENGTH));
}

/**
 * @hidden
 */
export function numberToU32(value: number | BigNumber, context: Context): u32 {
  assertIsInteger(value);
  assertIsPositive(value);
  return context.polymeshApi.createType('u32', new BigNumber(value).toString());
}

/**
 * @hidden
 */
export function u32ToBigNumber(value: u32): BigNumber {
  return new BigNumber(value.toString());
}

/**
 * @hidden
 */
export function u8ToBigNumber(value: u8): BigNumber {
  return new BigNumber(value.toString());
}

/**
 * @hidden
 */
export function u8ToTransferStatus(status: u8): TransferStatus {
  const code = status.toNumber();

  switch (code) {
    case 81: {
      return TransferStatus.Success;
    }
    case 82: {
      return TransferStatus.InsufficientBalance;
    }
    case 83: {
      return TransferStatus.InsufficientAllowance;
    }
    case 84: {
      return TransferStatus.TransfersHalted;
    }
    case 85: {
      return TransferStatus.FundsLocked;
    }
    case 86: {
      return TransferStatus.InvalidSenderAddress;
    }
    case 87: {
      return TransferStatus.InvalidReceiverAddress;
    }
    case 88: {
      return TransferStatus.InvalidOperator;
    }
    case 160: {
      return TransferStatus.InvalidSenderIdentity;
    }
    case 161: {
      return TransferStatus.InvalidReceiverIdentity;
    }
    case 162: {
      return TransferStatus.ComplianceFailure;
    }
    case 163: {
      return TransferStatus.SmartExtensionFailure;
    }
    case 164: {
      return TransferStatus.InvalidGranularity;
    }
    case 165: {
      return TransferStatus.VolumeLimitReached;
    }
    case 166: {
      return TransferStatus.BlockedTransaction;
    }
    case 168: {
      return TransferStatus.FundsLimitReached;
    }
    case 169: {
      return TransferStatus.PortfolioFailure;
    }
    case 170: {
      return TransferStatus.CustodianError;
    }
    case 171: {
      return TransferStatus.ScopeClaimMissing;
    }
    case 172: {
      return TransferStatus.TransferRestrictionFailure;
    }
    case 80: {
      return TransferStatus.Failure;
    }
    default: {
      throw new PolymeshError({
        code: ErrorCode.UnexpectedError,
        message: `Unsupported status code "${status.toString()}". Please report this issue to the Polymath team`,
      });
    }
  }
}

/**
 * @hidden
 */
export function internalTokenTypeToAssetType(type: InternalTokenType, context: Context): AssetType {
  return context.polymeshApi.createType('AssetType', type);
}

/**
 * @hidden
 */
export function assetTypeToKnownOrId(assetType: AssetType): KnownTokenType | BigNumber {
  if (assetType.isEquityCommon) {
    return KnownTokenType.EquityCommon;
  }
  if (assetType.isEquityPreferred) {
    return KnownTokenType.EquityPreferred;
  }
  if (assetType.isCommodity) {
    return KnownTokenType.Commodity;
  }
  if (assetType.isFixedIncome) {
    return KnownTokenType.FixedIncome;
  }
  if (assetType.isReit) {
    return KnownTokenType.Reit;
  }
  if (assetType.isFund) {
    return KnownTokenType.Fund;
  }
  if (assetType.isRevenueShareAgreement) {
    return KnownTokenType.RevenueShareAgreement;
  }
  if (assetType.isStructuredProduct) {
    return KnownTokenType.StructuredProduct;
  }
  if (assetType.isDerivative) {
    return KnownTokenType.Derivative;
  }
  if (assetType.isStableCoin) {
    return KnownTokenType.StableCoin;
  }

  return u32ToBigNumber(assetType.asCustom);
}

/**
 * @hidden
 */
export function posRatioToBigNumber(postRatio: PosRatio): BigNumber {
  const [numerator, denominator] = postRatio.map(u32ToBigNumber);
  return numerator.dividedBy(denominator);
}

/**
 * @hidden
 */
export function isIsinValid(isin: string): boolean {
  isin = isin.toUpperCase();

  if (!/^[0-9A-Z]{12}$/.test(isin)) {
    return false;
  }

  const v: number[] = [];

  rangeRight(11).forEach(i => {
    const c = parseInt(isin.charAt(i));
    if (isNaN(c)) {
      const letterCode = isin.charCodeAt(i) - 55;
      v.push(letterCode % 10);
      v.push(Math.floor(letterCode / 10));
    } else {
      v.push(Number(c));
    }
  });

  let sum = 0;

  range(v.length).forEach(i => {
    if (i % 2 === 0) {
      const d = v[i] * 2;
      sum += Math.floor(d / 10);
      sum += d % 10;
    } else {
      sum += v[i];
    }
  });

  return (10 - (sum % 10)) % 10 === Number(isin[isin.length - 1]);
}

/**
 * @hidden
 *
 * @note CINS and CUSIP use the same validation
 */
export function isCusipValid(cusip: string): boolean {
  cusip = cusip.toUpperCase();

  if (!/^[0-9A-Z@#*]{9}$/.test(cusip)) {
    return false;
  }

  let sum = 0;

  const cusipChars = 'ABCDEFGHIJKLMNOPQRSTUVWXYZ*@#'.split('');
  const cusipLength = cusip.length - 1;

  range(cusipLength).forEach(i => {
    const item = cusip[i];
    const code = item.charCodeAt(0);

    let num;

    if (code >= 'A'.charCodeAt(0) && code <= 'Z'.charCodeAt(0)) {
      num = cusipChars.indexOf(item) + 10;
    } else {
      num = Number(item);
    }

    if (i % 2 !== 0) {
      num *= 2;
    }

    num = (num % 10) + Math.floor(num / 10);
    sum += num;
  });

  return (10 - (sum % 10)) % 10 === Number(cusip[cusip.length - 1]);
}

/**
 * @hidden
 */
export function isLeiValid(lei: string): boolean {
  lei = lei.toUpperCase();

  if (!/^[0-9A-Z]{18}\d{2}$/.test(lei)) {
    return false;
  }

  return computeWithoutCheck(lei) === 1;
}

/**
 * @hidden
 */
export function tokenIdentifierToAssetIdentifier(
  identifier: TokenIdentifier,
  context: Context
): AssetIdentifier {
  const { type, value } = identifier;

  let error = false;

  switch (type) {
    case TokenIdentifierType.Isin: {
      if (!isIsinValid(value)) {
        error = true;
      }
      break;
    }
    case TokenIdentifierType.Lei: {
      if (!isLeiValid(value)) {
        error = true;
      }
      break;
    }
    // CINS and CUSIP use the same validation
    default: {
      if (!isCusipValid(value)) {
        error = true;
      }
    }
  }

  if (error) {
    throw new PolymeshError({
      code: ErrorCode.ValidationError,
      message: `Invalid token identifier ${value} of type ${type}`,
    });
  }

  return context.polymeshApi.createType('AssetIdentifier', { [type]: value });
}

/**
 * @hidden
 */
export function assetIdentifierToTokenIdentifier(identifier: AssetIdentifier): TokenIdentifier {
  if (identifier.isCusip) {
    return {
      type: TokenIdentifierType.Cusip,
      value: u8aToString(identifier.asCusip),
    };
  }
  if (identifier.isIsin) {
    return {
      type: TokenIdentifierType.Isin,
      value: u8aToString(identifier.asIsin),
    };
  }
  if (identifier.isCins) {
    return {
      type: TokenIdentifierType.Cins,
      value: u8aToString(identifier.asCins),
    };
  }

  return {
    type: TokenIdentifierType.Lei,
    value: u8aToString(identifier.asLei),
  };
}

/**
 * @hidden
 */
export function stringToFundingRoundName(roundName: string, context: Context): FundingRoundName {
  return context.polymeshApi.createType('FundingRoundName', roundName);
}

/**
 * @hidden
 */
export function fundingRoundNameToString(roundName: FundingRoundName): string {
  return roundName.toString();
}

/**
 * @hidden
 */
export function stringToDocumentName(docName: string, context: Context): DocumentName {
  return context.polymeshApi.createType('DocumentName', docName);
}

/**
 * @hidden
 */
export function documentNameToString(docName: DocumentName): string {
  return docName.toString();
}

/**
 * @hidden
 */
export function stringToDocumentType(docType: string, context: Context): DocumentType {
  return context.polymeshApi.createType('DocumentType', docType);
}

/**
 * @hidden
 */
export function documentTypeToString(docType: DocumentType): string {
  return docType.toString();
}

/**
 * @hidden
 */
export function stringToDocumentUri(docUri: string, context: Context): DocumentUri {
  return context.polymeshApi.createType('DocumentUri', docUri);
}

/**
 * @hidden
 */
export function documentUriToString(docUri: DocumentUri): string {
  return docUri.toString();
}

/**
 * @hidden
 */
export function stringToDocumentHash(docHash: string | undefined, context: Context): DocumentHash {
  const { polymeshApi } = context;

  if (docHash === undefined) {
    return polymeshApi.createType('DocumentHash', 'None');
  }

  if (!isHex(docHash, -1, true)) {
    throw new PolymeshError({
      code: ErrorCode.ValidationError,
      message: 'Document hash must be a hexadecimal string prefixed by 0x',
    });
  }

  const { length } = docHash;

  // array of Hash types (H128, H160, etc) and their corresponding hex lengths
  const hashTypes = [32, 40, 48, 56, 64, 80, 96, 128].map(max => ({
    maxLength: max + 2,
    key: `H${max * 4}`,
  }));

  const type = hashTypes.find(({ maxLength: max }) => length <= max);

  if (!type) {
    throw new PolymeshError({
      code: ErrorCode.ValidationError,
      message: 'Document hash exceeds max length',
    });
  }

  const { maxLength, key } = type;

  return context.polymeshApi.createType('DocumentHash', {
    [key]: hexToU8a(docHash.padEnd(maxLength, '0')),
  });
}

/**
 * @hidden
 */
export function documentHashToString(docHash: DocumentHash): string | undefined {
  if (docHash.isNone) {
    return;
  }

  if (docHash.isH128) {
    return u8aToHex(docHash.asH128);
  }

  if (docHash.isH160) {
    return u8aToHex(docHash.asH160);
  }

  if (docHash.isH192) {
    return u8aToHex(docHash.asH192);
  }

  if (docHash.isH224) {
    return u8aToHex(docHash.asH224);
  }

  if (docHash.isH256) {
    return u8aToHex(docHash.asH256);
  }

  if (docHash.isH320) {
    return u8aToHex(docHash.asH320);
  }

  if (docHash.isH384) {
    return u8aToHex(docHash.asH384);
  }

  return u8aToHex(docHash.asH512);
}

/**
 * @hidden
 */
export function tokenDocumentToDocument(
  { uri, contentHash, name, filedAt, type }: TokenDocument,
  context: Context
): Document {
  return context.polymeshApi.createType('Document', {
    uri: stringToDocumentUri(uri, context),
    name: stringToDocumentName(name, context),
    /* eslint-disable @typescript-eslint/naming-convention */
    content_hash: stringToDocumentHash(contentHash, context),
    doc_type: optionize(stringToDocumentType)(type, context),
    filing_date: optionize(dateToMoment)(filedAt, context),
    /* eslint-enable @typescript-eslint/naming-convention */
  });
}

/**
 * @hidden
 */
export function documentToTokenDocument(
  // eslint-disable-next-line @typescript-eslint/naming-convention
  { uri, content_hash: hash, name, doc_type: docType, filing_date: filingDate }: Document
): TokenDocument {
  const filedAt = filingDate.unwrapOr(undefined);
  const type = docType.unwrapOr(undefined);
  const contentHash = documentHashToString(hash);

  let doc: TokenDocument = {
    uri: documentUriToString(uri),
    name: documentNameToString(name),
  };

  if (contentHash) {
    doc = { ...doc, contentHash };
  }

  if (filedAt) {
    doc = { ...doc, filedAt: momentToDate(filedAt) };
  }

  if (type) {
    doc = { ...doc, type: documentTypeToString(type) };
  }

  return doc;
}

/**
 * @hidden
 */
export function cddStatusToBoolean(cddStatus: CddStatus): boolean {
  if (cddStatus.isOk) {
    return true;
  }
  return false;
}

/**
 * @hidden
 */
export function canTransferResultToTransferStatus(
  canTransferResult: CanTransferResult
): TransferStatus {
  if (canTransferResult.isErr) {
    throw new PolymeshError({
      code: ErrorCode.UnexpectedError,
      message: `Error while checking transfer validity: ${bytesToString(canTransferResult.asErr)}`,
    });
  }

  return u8ToTransferStatus(canTransferResult.asOk);
}

/**
 * @hidden
 */
export function scopeToMeshScope(scope: Scope, context: Context): MeshScope {
  const { type, value } = scope;

  let scopeValue: Ticker | IdentityId | string;
  switch (type) {
    case ScopeType.Ticker:
      scopeValue = stringToTicker(value, context);
      break;
    case ScopeType.Identity:
      scopeValue = stringToIdentityId(value, context);
      break;
    default:
      scopeValue = value;
      break;
  }

  return context.polymeshApi.createType('Scope', {
    [type]: scopeValue,
  });
}

/**
 * @hidden
 */
export function meshScopeToScope(scope: MeshScope): Scope {
  if (scope.isTicker) {
    return {
      type: ScopeType.Ticker,
      value: tickerToString(scope.asTicker),
    };
  }

  if (scope.isIdentity) {
    return {
      type: ScopeType.Identity,
      value: identityIdToString(scope.asIdentity),
    };
  }

  return {
    type: ScopeType.Custom,
    value: u8aToString(scope.asCustom),
  };
}

/**
 * @hidden
 */
export function stringToCddId(cddId: string, context: Context): CddId {
  return context.polymeshApi.createType('CddId', cddId);
}

/**
 * @hidden
 */
export function cddIdToString(cddId: CddId): string {
  return cddId.toString();
}

/**
 * @hidden
 */
export function stringToScopeId(scopeId: string, context: Context): ScopeId {
  return context.polymeshApi.createType('ScopeId', scopeId);
}

/**
 * @hidden
 */
export function scopeIdToString(scopeId: ScopeId): string {
  return scopeId.toString();
}

/**
 * @hidden
 */
export function claimToMeshClaim(claim: Claim, context: Context): MeshClaim {
  let value;

  switch (claim.type) {
    case ClaimType.NoData: {
      value = null;
      break;
    }
    case ClaimType.CustomerDueDiligence: {
      value = stringToCddId(claim.id, context);
      break;
    }
    case ClaimType.Jurisdiction: {
      const { code, scope } = claim;
      value = tuple(code, scopeToMeshScope(scope, context));
      break;
    }
    case ClaimType.InvestorUniqueness: {
      const { scope, cddId, scopeId } = claim;
      value = tuple(
        scopeToMeshScope(scope, context),
        stringToScopeId(scopeId, context),
        stringToCddId(cddId, context)
      );
      break;
    }
    case ClaimType.InvestorUniquenessV2: {
      value = stringToCddId(claim.cddId, context);
      break;
    }
    default: {
      value = scopeToMeshScope(claim.scope, context);
    }
  }

  return context.polymeshApi.createType('Claim', { [claim.type]: value });
}

/**
 * @hidden
 */
export function middlewareScopeToScope(scope: MiddlewareScope): Scope {
  const { type, value } = scope;

  switch (type) {
    case ClaimScopeTypeEnum.Ticker:
      // eslint-disable-next-line no-control-regex
      return { type: ScopeType.Ticker, value: removePadding(value) };
    case ClaimScopeTypeEnum.Identity:
    case ClaimScopeTypeEnum.Custom:
      return { type: ScopeType[scope.type], value };
  }
}

/**
 * @hidden
 */
export function scopeToMiddlewareScope(scope: Scope): MiddlewareScope {
  const { type, value } = scope;

  switch (type) {
    case ScopeType.Ticker:
      return { type: ClaimScopeTypeEnum.Ticker, value: padEnd(value, 12, '\0') };
    case ScopeType.Identity:
    case ScopeType.Custom:
      return { type: ClaimScopeTypeEnum[scope.type], value };
  }
}

/**
 * @hidden
 */
export function middlewareEventToEventIdentifier(event: MiddlewareEvent): EventIdentifier {
  const { block_id: blockNumber, block, event_idx: eventIndex } = event;

  return {
    blockNumber: new BigNumber(blockNumber),
    /* eslint-disable @typescript-eslint/no-non-null-assertion */
    blockDate: new Date(block!.datetime),
    blockHash: block!.hash!,
    /* eslint-enable @typescript-eslint/no-non-null-assertion */
    eventIndex,
  };
}

/**
 * @hidden
 */
export function meshClaimToClaim(claim: MeshClaim): Claim {
  if (claim.isJurisdiction) {
    const [code, scope] = claim.asJurisdiction;
    return {
      type: ClaimType.Jurisdiction,
      code: meshCountryCodeToCountryCode(code),
      scope: meshScopeToScope(scope),
    };
  }

  if (claim.isNoData) {
    return {
      type: ClaimType.NoData,
    };
  }

  if (claim.isAccredited) {
    return {
      type: ClaimType.Accredited,
      scope: meshScopeToScope(claim.asAccredited),
    };
  }

  if (claim.isAffiliate) {
    return {
      type: ClaimType.Affiliate,
      scope: meshScopeToScope(claim.asAffiliate),
    };
  }

  if (claim.isBuyLockup) {
    return {
      type: ClaimType.BuyLockup,
      scope: meshScopeToScope(claim.asBuyLockup),
    };
  }

  if (claim.isSellLockup) {
    return {
      type: ClaimType.SellLockup,
      scope: meshScopeToScope(claim.asSellLockup),
    };
  }

  if (claim.isCustomerDueDiligence) {
    return {
      type: ClaimType.CustomerDueDiligence,
      id: cddIdToString(claim.asCustomerDueDiligence),
    };
  }

  if (claim.isKnowYourCustomer) {
    return {
      type: ClaimType.KnowYourCustomer,
      scope: meshScopeToScope(claim.asKnowYourCustomer),
    };
  }

  if (claim.isExempted) {
    return {
      type: ClaimType.Exempted,
      scope: meshScopeToScope(claim.asExempted),
    };
  }

  if (claim.isInvestorUniqueness) {
    const [scope, scopeId, cddId] = claim.asInvestorUniqueness;
    return {
      type: ClaimType.InvestorUniqueness,
      scope: meshScopeToScope(scope),
      scopeId: scopeIdToString(scopeId),
      cddId: cddIdToString(cddId),
    };
  }

  if (claim.isInvestorUniquenessV2) {
    return {
      type: ClaimType.InvestorUniquenessV2,
      cddId: cddIdToString(claim.asInvestorUniquenessV2),
    };
  }

  return {
    type: ClaimType.Blocked,
    scope: meshScopeToScope(claim.asBlocked),
  };
}

/**
 * @hidden
 */
export function stringToTargetIdentity(did: string | null, context: Context): TargetIdentity {
  return context.polymeshApi.createType(
    'TargetIdentity',
    // eslint-disable-next-line @typescript-eslint/naming-convention
    did ? { Specific: stringToIdentityId(did, context) } : 'ExternalAgent'
  );
}

/**
 * @hidden
 */
export function meshClaimTypeToClaimType(claimType: MeshClaimType): ClaimType {
  if (claimType.isJurisdiction) {
    return ClaimType.Jurisdiction;
  }

  if (claimType.isNoData) {
    return ClaimType.NoData;
  }

  if (claimType.isAccredited) {
    return ClaimType.Accredited;
  }

  if (claimType.isAffiliate) {
    return ClaimType.Affiliate;
  }

  if (claimType.isBuyLockup) {
    return ClaimType.BuyLockup;
  }

  if (claimType.isSellLockup) {
    return ClaimType.SellLockup;
  }

  if (claimType.isCustomerDueDiligence) {
    return ClaimType.CustomerDueDiligence;
  }

  if (claimType.isKnowYourCustomer) {
    return ClaimType.KnowYourCustomer;
  }

  if (claimType.isExempted) {
    return ClaimType.Exempted;
  }

  return ClaimType.Blocked;
}

/**
 * @hidden
 */
export function trustedIssuerToTrustedClaimIssuer(
  trustedIssuer: TrustedIssuer,
  context: Context
): TrustedClaimIssuer {
  const { issuer, trusted_for: claimTypes } = trustedIssuer;

  const identity = new Identity({ did: identityIdToString(issuer) }, context);

  let trustedFor: ClaimType[] | undefined;

  if (claimTypes.isSpecific) {
    trustedFor = claimTypes.asSpecific.map(meshClaimTypeToClaimType);
  }

  return {
    identity,
    trustedFor,
  };
}

/**
 * @hidden
 */
export function trustedClaimIssuerToTrustedIssuer(
  issuer: InputTrustedClaimIssuer,
  context: Context
): TrustedIssuer {
  const { trustedFor: claimTypes, identity } = issuer;
  const did = signerToString(identity);

  let trustedFor;

  if (!claimTypes) {
    trustedFor = 'Any';
  } else {
    // eslint-disable-next-line @typescript-eslint/naming-convention
    trustedFor = { Specific: claimTypes };
  }

  return context.polymeshApi.createType('TrustedIssuer', {
    issuer: stringToIdentityId(did, context),
    // eslint-disable-next-line @typescript-eslint/naming-convention
    trusted_for: trustedFor,
  });
}

/**
 * @hidden
 */
export function requirementToComplianceRequirement(
  requirement: InputRequirement,
  context: Context
): ComplianceRequirement {
  const { polymeshApi } = context;
  const senderConditions: MeshCondition[] = [];
  const receiverConditions: MeshCondition[] = [];

  requirement.conditions.forEach(condition => {
    let conditionContent: MeshClaim | MeshClaim[] | TargetIdentity;
    let { type } = condition;
    if (isSingleClaimCondition(condition)) {
      const { claim } = condition;
      conditionContent = claimToMeshClaim(claim, context);
    } else if (isMultiClaimCondition(condition)) {
      const { claims } = condition;
      conditionContent = claims.map(claim => claimToMeshClaim(claim, context));
    } else if (condition.type === ConditionType.IsIdentity) {
<<<<<<< HEAD
      const { identity } = condition;
      conditionContent = stringToTargetIdentity(signerToString(identity), context);
=======
      const did = signerToString(condition.identity);
      conditionContent = stringToTargetIdentity(did, context);
>>>>>>> 8213323a
    } else {
      // IsExternalAgent does not exist as a condition type in Polymesh, it's SDK sugar
      type = ConditionType.IsIdentity;
      conditionContent = stringToTargetIdentity(null, context);
    }

    const { target, trustedClaimIssuers = [] } = condition;

    const meshCondition = polymeshApi.createType('Condition', {
      // eslint-disable-next-line @typescript-eslint/naming-convention
      condition_type: {
        [type]: conditionContent,
      },
      issuers: trustedClaimIssuers.map(issuer =>
        trustedClaimIssuerToTrustedIssuer(issuer, context)
      ),
    });

    if ([ConditionTarget.Both, ConditionTarget.Receiver].includes(target)) {
      receiverConditions.push(meshCondition);
    }

    if ([ConditionTarget.Both, ConditionTarget.Sender].includes(target)) {
      senderConditions.push(meshCondition);
    }
  });

  return polymeshApi.createType('ComplianceRequirement', {
    /* eslint-disable @typescript-eslint/naming-convention */
    sender_conditions: senderConditions,
    receiver_conditions: receiverConditions,
    id: numberToU32(requirement.id, context),
    /* eslint-enable @typescript-eslint/naming-convention */
  });
}

/**
 * @hidden
 */
function meshConditionTypeToCondition(
  meshConditionType: MeshConditionType,
  context: Context
):
  | Pick<SingleClaimCondition, 'type' | 'claim'>
  | Pick<MultiClaimCondition, 'type' | 'claims'>
  | Pick<IdentityCondition, 'type' | 'identity'>
  | Pick<ExternalAgentCondition, 'type'> {
  if (meshConditionType.isIsPresent) {
    return {
      type: ConditionType.IsPresent,
      claim: meshClaimToClaim(meshConditionType.asIsPresent),
    };
  }

  if (meshConditionType.isIsAbsent) {
    return {
      type: ConditionType.IsAbsent,
      claim: meshClaimToClaim(meshConditionType.asIsAbsent),
    };
  }

  if (meshConditionType.isIsAnyOf) {
    return {
      type: ConditionType.IsAnyOf,
      claims: meshConditionType.asIsAnyOf.map(claim => meshClaimToClaim(claim)),
    };
  }

  if (meshConditionType.isIsIdentity) {
    const target = meshConditionType.asIsIdentity;

    if (target.isExternalAgent) {
      return {
        type: ConditionType.IsExternalAgent,
      };
    }

    return {
      type: ConditionType.IsIdentity,
      identity: new Identity({ did: identityIdToString(target.asSpecific) }, context),
    };
  }

  return {
    type: ConditionType.IsNoneOf,
    claims: meshConditionType.asIsNoneOf.map(claim => meshClaimToClaim(claim)),
  };
}

/**
 * @hidden
 */
export function complianceRequirementResultToRequirementCompliance(
  complianceRequirement: ComplianceRequirementResult,
  context: Context
): RequirementCompliance {
  const conditions: ConditionCompliance[] = [];

  const conditionCompliancesAreEqual = (
    { condition: aCondition, complies: aComplies }: ConditionCompliance,
    { condition: bCondition, complies: bComplies }: ConditionCompliance
  ): boolean => {
    let equalClaims = false;

    if (isSingleClaimCondition(aCondition) && isSingleClaimCondition(bCondition)) {
      equalClaims = isEqual(aCondition.claim, bCondition.claim);
    }

    if (isMultiClaimCondition(aCondition) && isMultiClaimCondition(bCondition)) {
      equalClaims = isEqual(aCondition.claims, bCondition.claims);
    }

    return (
      equalClaims &&
      isEqual(aCondition.trustedClaimIssuers, bCondition.trustedClaimIssuers) &&
      aComplies === bComplies
    );
  };

  complianceRequirement.sender_conditions.forEach(
    ({ condition: { condition_type: conditionType, issuers }, result }) => {
      const newCondition = {
        condition: {
          ...meshConditionTypeToCondition(conditionType, context),
          target: ConditionTarget.Sender,
          trustedClaimIssuers: issuers.map(trustedIssuer =>
            trustedIssuerToTrustedClaimIssuer(trustedIssuer, context)
          ),
        },
        complies: boolToBoolean(result),
      };

      const existingCondition = conditions.find(condition =>
        conditionCompliancesAreEqual(condition, newCondition)
      );

      if (!existingCondition) {
        conditions.push(newCondition);
      }
    }
  );

  complianceRequirement.receiver_conditions.forEach(
    ({ condition: { condition_type: conditionType, issuers }, result }) => {
      const newCondition = {
        condition: {
          ...meshConditionTypeToCondition(conditionType, context),
          target: ConditionTarget.Receiver,
          trustedClaimIssuers: issuers.map(trustedIssuer =>
            trustedIssuerToTrustedClaimIssuer(trustedIssuer, context)
          ),
        },
        complies: boolToBoolean(result),
      };

      const existingCondition = conditions.find(condition =>
        conditionCompliancesAreEqual(condition, newCondition)
      );

      if (existingCondition && existingCondition.condition.target === ConditionTarget.Sender) {
        existingCondition.condition.target = ConditionTarget.Both;
      } else {
        conditions.push(newCondition);
      }
    }
  );

  return {
    id: u32ToBigNumber(complianceRequirement.id).toNumber(),
    conditions,
    complies: boolToBoolean(complianceRequirement.result),
  };
}

/**
 * @hidden
 */
export function complianceRequirementToRequirement(
  complianceRequirement: ComplianceRequirement,
  context: Context
): Requirement {
  const conditions: Condition[] = [];

  complianceRequirement.sender_conditions.forEach(({ condition_type: conditionType, issuers }) => {
    const newCondition: Condition = {
      ...meshConditionTypeToCondition(conditionType, context),
      target: ConditionTarget.Sender,
    };

    if (issuers.length) {
      newCondition.trustedClaimIssuers = issuers.map(trustedIssuer =>
        trustedIssuerToTrustedClaimIssuer(trustedIssuer, context)
      );
    }

    const existingCondition = conditions.find(condition =>
      conditionsAreEqual(condition, newCondition)
    );

    if (!existingCondition) {
      conditions.push(newCondition);
    }
  });

  complianceRequirement.receiver_conditions.forEach(
    ({ condition_type: conditionType, issuers }) => {
      const newCondition: Condition = {
        ...meshConditionTypeToCondition(conditionType, context),
        target: ConditionTarget.Receiver,
      };

      if (issuers.length) {
        newCondition.trustedClaimIssuers = issuers.map(trustedIssuer =>
          trustedIssuerToTrustedClaimIssuer(trustedIssuer, context)
        );
      }

      const existingCondition = conditions.find(condition =>
        conditionsAreEqual(condition, newCondition)
      );

      if (existingCondition && existingCondition.target === ConditionTarget.Sender) {
        existingCondition.target = ConditionTarget.Both;
      } else {
        conditions.push(newCondition);
      }
    }
  );

  return {
    id: u32ToBigNumber(complianceRequirement.id).toNumber(),
    conditions,
  };
}

/**
 * @hidden
 */
export function txTagToProtocolOp(tag: TxTag, context: Context): ProtocolOp {
  const protocolOpTags = [
    TxTags.asset.RegisterTicker,
    TxTags.asset.Issue,
    TxTags.asset.AddDocuments,
    TxTags.asset.CreateAsset,
    TxTags.capitalDistribution.Distribute,
    TxTags.checkpoint.CreateSchedule,
    TxTags.complianceManager.AddComplianceRequirement,
    TxTags.identity.CddRegisterDid,
    TxTags.identity.AddClaim,
    TxTags.identity.AddSecondaryKeysWithAuthorization,
    TxTags.pips.Propose,
    TxTags.corporateBallot.AttachBallot,
    TxTags.capitalDistribution.Distribute,
  ];

  const [moduleName, extrinsicName] = tag.split('.');
  const value = `${stringUpperFirst(moduleName)}${stringUpperFirst(extrinsicName)}`;

  if (!includes(protocolOpTags, tag)) {
    throw new PolymeshError({
      code: ErrorCode.ValidationError,
      message: `${value} does not match any ProtocolOp`,
    });
  }

  return context.polymeshApi.createType('ProtocolOp', value);
}

/**
 * @hidden
 */
export function txTagToExtrinsicIdentifier(tag: TxTag): ExtrinsicIdentifier {
  const [moduleName, extrinsicName] = tag.split('.');
  return {
    moduleId: moduleName.toLowerCase() as ModuleIdEnum,
    callId: snakeCase(extrinsicName) as CallIdEnum,
  };
}

/**
 * @hidden
 */
export function extrinsicIdentifierToTxTag(extrinsicIdentifier: ExtrinsicIdentifier): TxTag {
  const { moduleId, callId } = extrinsicIdentifier;
  let moduleName;
  for (const txTagItem in TxTags) {
    if (txTagItem.toLowerCase() === moduleId) {
      moduleName = txTagItem;
    }
  }

  return `${moduleName}.${camelCase(callId)}` as TxTag;
}

/**
 * @hidden
 */
export function numberToPipId(id: number | BigNumber, context: Context): PipId {
  assertIsInteger(id);
  assertIsPositive(id);
  return context.polymeshApi.createType('PipId', new BigNumber(id).toString());
}

/**
 * @hidden
 */
export function assetComplianceResultToCompliance(
  assetComplianceResult: AssetComplianceResult,
  context: Context
): Compliance {
  const { requirements: rawRequirements, result, paused } = assetComplianceResult;
  const requirements = rawRequirements.map(requirement =>
    complianceRequirementResultToRequirementCompliance(requirement, context)
  );

  return {
    requirements,
    complies: boolToBoolean(paused) || boolToBoolean(result),
  };
}

/**
 * @hidden
 */
export function moduleAddressToString(moduleAddress: string, context: Context): string {
  return encodeAddress(
    stringToU8a(padString(moduleAddress, MAX_MODULE_LENGTH)),
    context.ss58Format
  );
}

/**
 * @hidden
 */
export function keyToAddress(key: string, context: Context): string {
  return encodeAddress(key, context.ss58Format);
}

/**
 * @hidden
 */
export function addressToKey(address: string, context: Context): string {
  return u8aToHex(decodeAddress(address, IGNORE_CHECKSUM, context.ss58Format));
}

/**
 * @hidden
 */
export function transactionHexToTxTag(bytes: string, context: Context): TxTag {
  const { section, method } = context.polymeshApi.createType('Proposal', bytes);

  return extrinsicIdentifierToTxTag({
    moduleId: section.toLowerCase() as ModuleIdEnum,
    callId: method as CallIdEnum,
  });
}

/**
 * @hidden
 */
export function transactionToTxTag<Args extends unknown[]>(tx: PolymeshTx<Args>): TxTag {
  return `${tx.section}.${tx.method}` as TxTag;
}

// /**
//  * @hidden
//  */
// export function middlewareProposalToProposalDetails(
//   proposal: Proposal,
//   context: Context
// ): ProposalDetails {
//   const {
//     proposer: proposerAddress,
//     createdAt,
//     url: discussionUrl,
//     description,
//     coolOffEndBlock,
//     endBlock,
//     proposal: rawProposal,
//     lastState,
//     lastStateUpdatedAt,
//     totalVotes,
//     totalAyesWeight,
//     totalNaysWeight,
//   } = proposal;

//   return {
//     proposerAddress,
//     createdAt: new BigNumber(createdAt),
//     discussionUrl,
//     description,
//     coolOffEndBlock: new BigNumber(coolOffEndBlock),
//     endBlock: new BigNumber(endBlock),
//     transaction: rawProposal ? transactionHexToTxTag(rawProposal, context) : null,
//     lastState,
//     lastStateUpdatedAt: new BigNumber(lastStateUpdatedAt),
//     totalVotes: new BigNumber(totalVotes),
//     totalAyesWeight: new BigNumber(totalAyesWeight),
//     totalNaysWeight: new BigNumber(totalNaysWeight),
//   };
// }

// NOTE uncomment in Governance v2 upgrade
// /**
//  * @hidden
//  */
// export function meshProposalStateToProposalState(proposalState: MeshProposalState): ProposalState {
//   if (proposalState.isPending) {
//     return ProposalState.Pending;
//   }

//   if (proposalState.isCancelled) {
//     return ProposalState.Cancelled;
//   }

//   if (proposalState.isKilled) {
//     return ProposalState.Killed;
//   }

//   if (proposalState.isRejected) {
//     return ProposalState.Rejected;
//   }

//   return ProposalState.Referendum;
// }

/**
 * @hidden
 */
export function secondaryKeyToMeshSecondaryKey(
  secondaryKey: SecondaryKey,
  context: Context
): MeshSecondaryKey {
  const { polymeshApi } = context;
  const { signer, permissions } = secondaryKey;

  return polymeshApi.createType('SecondaryKey', {
    signer: signerValueToSignatory(signerToSignerValue(signer), context),
    permissions: permissionsToMeshPermissions(permissions, context),
  });
}

/**
 * @hidden
 */
export function meshVenueTypeToVenueType(type: MeshVenueType): VenueType {
  if (type.isOther) {
    return VenueType.Other;
  }

  if (type.isDistribution) {
    return VenueType.Distribution;
  }

  if (type.isSto) {
    return VenueType.Sto;
  }

  return VenueType.Exchange;
}

/**
 * @hidden
 */
export function venueTypeToMeshVenueType(type: VenueType, context: Context): MeshVenueType {
  return context.polymeshApi.createType('VenueType', type);
}

/**
 * @hidden
 */
export function stringToVenueDetails(details: string, context: Context): VenueDetails {
  return context.polymeshApi.createType('VenueDetails', details);
}

/**
 * @hidden
 */
export function venueDetailsToString(details: VenueDetails): string {
  return details.toString();
}

/**
 * @hidden
 */
export function meshInstructionStatusToInstructionStatus(
  status: MeshInstructionStatus
): InstructionStatus {
  if (status.isPending) {
    return InstructionStatus.Pending;
  }

  if (status.isFailed) {
    return InstructionStatus.Failed;
  }

  return InstructionStatus.Unknown;
}

/**
 * @hidden
 */
export function meshAffirmationStatusToAffirmationStatus(
  status: MeshAffirmationStatus
): AffirmationStatus {
  if (status.isUnknown) {
    return AffirmationStatus.Unknown;
  }

  if (status.isPending) {
    return AffirmationStatus.Pending;
  }

  return AffirmationStatus.Affirmed;
}

/**
 * @hidden
 */
export function endConditionToSettlementType(
  endCondition:
    | { type: InstructionType.SettleOnAffirmation }
    | { type: InstructionType; value: BigNumber },
  context: Context
): SettlementType {
  let value;

  if (endCondition.type === InstructionType.SettleOnAffirmation) {
    value = InstructionType.SettleOnAffirmation;
  } else {
    value = {
      [InstructionType.SettleOnBlock]: numberToU32(endCondition.value, context),
    };
  }

  return context.polymeshApi.createType('SettlementType', value);
}

/**
 * @hidden
 */
export function toIdentityWithClaimsArray(
  data: MiddlewareIdentityWithClaims[],
  context: Context
): IdentityWithClaims[] {
  return data.map(({ did, claims }) => ({
    identity: new Identity({ did }, context),
    claims: claims.map(
      ({
        targetDID: targetDid,
        issuer,
        issuance_date: issuanceDate,
        expiry,
        type,
        jurisdiction,
        scope: claimScope,
        cdd_id: cddId,
      }) => ({
        target: new Identity({ did: targetDid }, context),
        issuer: new Identity({ did: issuer }, context),
        issuedAt: new Date(issuanceDate),
        expiry: expiry ? new Date(expiry) : null,
        claim: createClaim(type, jurisdiction, claimScope, cddId, undefined),
      })
    ),
  }));
}

/**
 * @hidden
 */
export function portfolioMovementToMovePortfolioItem(
  portfolioItem: PortfolioMovement,
  context: Context
): MovePortfolioItem {
  const { token, amount, memo } = portfolioItem;
  return context.polymeshApi.createType('MovePortfolioItem', {
    ticker: stringToTicker(getTicker(token), context),
    amount: numberToBalance(amount, context),
    memo: optionize(stringToMemo)(memo, context),
  });
}

/**
 * @hidden
 */
export function claimTypeToMeshClaimType(claimType: ClaimType, context: Context): MeshClaimType {
  return context.polymeshApi.createType('ClaimType', claimType);
}

/**
 * @hidden
 */
export function transferRestrictionToTransferManager(
  restriction: TransferRestriction,
  context: Context
): TransferManager {
  const { type, value } = restriction;
  let tmType;
  let tmValue;

  if (type === TransferRestrictionType.Count) {
    tmType = 'CountTransferManager';
    tmValue = numberToU64(value, context);
  } else {
    tmType = 'PercentageTransferManager';
    tmValue = percentageToPermill(value, context);
  }

  return context.polymeshApi.createType('TransferManager', {
    [tmType]: tmValue,
  });
}

/**
 * @hidden
 */
export function transferManagerToTransferRestriction(
  transferManager: TransferManager
): TransferRestriction {
  if (transferManager.isCountTransferManager) {
    return {
      type: TransferRestrictionType.Count,
      value: u64ToBigNumber(transferManager.asCountTransferManager),
    };
  } else {
    return {
      type: TransferRestrictionType.Percentage,
      value: permillToBigNumber(transferManager.asPercentageTransferManager),
    };
  }
}

/**
 * @hidden
 */
export function granularCanTransferResultToTransferBreakdown(
  result: GranularCanTransferResult,
  context: Context
): TransferBreakdown {
  const {
    invalid_granularity: invalidGranularity,
    self_transfer: selfTransfer,
    invalid_receiver_cdd: invalidReceiverCdd,
    invalid_sender_cdd: invalidSenderCdd,
    missing_scope_claim: missingScopeClaim,
    sender_insufficient_balance: insufficientBalance,
    asset_frozen: assetFrozen,
    portfolio_validity_result: {
      sender_portfolio_does_not_exist: senderPortfolioNotExists,
      receiver_portfolio_does_not_exist: receiverPortfolioNotExists,
      sender_insufficient_balance: senderInsufficientBalance,
    },
    statistics_result: transferRestrictionResults,
    compliance_result: complianceResult,
    result: finalResult,
  } = result;

  const general = [];

  if (boolToBoolean(invalidGranularity)) {
    general.push(TransferError.InvalidGranularity);
  }

  if (boolToBoolean(selfTransfer)) {
    general.push(TransferError.SelfTransfer);
  }

  if (boolToBoolean(invalidReceiverCdd)) {
    general.push(TransferError.InvalidReceiverCdd);
  }

  if (boolToBoolean(invalidSenderCdd)) {
    general.push(TransferError.InvalidSenderCdd);
  }

  if (boolToBoolean(missingScopeClaim)) {
    general.push(TransferError.ScopeClaimMissing);
  }

  if (boolToBoolean(insufficientBalance)) {
    general.push(TransferError.InsufficientBalance);
  }

  if (boolToBoolean(assetFrozen)) {
    general.push(TransferError.TransfersFrozen);
  }

  if (boolToBoolean(senderPortfolioNotExists)) {
    general.push(TransferError.InvalidSenderPortfolio);
  }

  if (boolToBoolean(receiverPortfolioNotExists)) {
    general.push(TransferError.InvalidReceiverPortfolio);
  }

  if (boolToBoolean(senderInsufficientBalance)) {
    general.push(TransferError.InsufficientPortfolioBalance);
  }

  const restrictions = transferRestrictionResults.map(({ tm, result: tmResult }) => ({
    restriction: transferManagerToTransferRestriction(tm),
    result: boolToBoolean(tmResult),
  }));

  return {
    general,
    compliance: assetComplianceResultToCompliance(complianceResult, context),
    restrictions,
    result: boolToBoolean(finalResult),
  };
}

/**
 * @hidden
 */
export function stoTierToPriceTier(tier: StoTier, context: Context): PriceTier {
  const { price, amount } = tier;
  return context.polymeshApi.createType('PriceTier', {
    total: numberToBalance(amount, context),
    price: numberToBalance(price, context),
  });
}

/**
 * @hidden
 */
export function permissionsLikeToPermissions(
  permissionsLike: PermissionsLike,
  context: Context
): Permissions {
  let tokenPermissions: SectionPermissions<SecurityToken> | null = {
    values: [],
    type: PermissionType.Include,
  };
  let transactionPermissions: TransactionPermissions | null = {
    values: [],
    type: PermissionType.Include,
  };
  let transactionGroupPermissions: TxGroup[] = [];
  let portfolioPermissions: SectionPermissions<DefaultPortfolio | NumberedPortfolio> | null = {
    values: [],
    type: PermissionType.Include,
  };

  let transactions: TransactionPermissions | null | undefined;
  let transactionGroups: TxGroup[] | undefined;

  if ('transactions' in permissionsLike) {
    ({ transactions } = permissionsLike);
  }

  if ('transactionGroups' in permissionsLike) {
    ({ transactionGroups } = permissionsLike);
  }

  const { tokens, portfolios } = permissionsLike;

  if (tokens === null) {
    tokenPermissions = null;
  } else if (tokens) {
    tokenPermissions = {
      ...tokens,
      values: tokens.values.map(ticker =>
        typeof ticker !== 'string' ? ticker : new SecurityToken({ ticker }, context)
      ),
    };
  }

  if (transactions !== undefined) {
    transactionPermissions = transactions;
  } else if (transactionGroups !== undefined) {
    transactionGroupPermissions = uniq(transactionGroups);
    const groupTags = flatten(transactionGroups.map(txGroupToTxTags));
    transactionPermissions = {
      ...transactionPermissions,
      values: groupTags,
    };
  }

  if (portfolios === null) {
    portfolioPermissions = null;
  } else if (portfolios) {
    portfolioPermissions = {
      ...portfolios,
      values: portfolios.values.map(portfolio => portfolioLikeToPortfolio(portfolio, context)),
    };
  }

  return {
    tokens: tokenPermissions,
    transactions: transactionPermissions && {
      ...transactionPermissions,
      values: [...transactionPermissions.values].sort(),
    },
    transactionGroups: transactionGroupPermissions,
    portfolios: portfolioPermissions,
  };
}

/**
 * @hidden
 */
export function middlewarePortfolioToPortfolio(
  portfolio: MiddlewarePortfolio,
  context: Context
): DefaultPortfolio | NumberedPortfolio {
  const { did, kind } = portfolio;

  if (kind.toLowerCase() === 'default' || kind === '0') {
    return new DefaultPortfolio({ did }, context);
  }
  return new NumberedPortfolio({ did, id: new BigNumber(kind) }, context);
}

/**
 * @hidden
 */
export function fundraiserTierToTier(fundraiserTier: FundraiserTier): Tier {
  const { total, price, remaining } = fundraiserTier;
  return {
    amount: balanceToBigNumber(total),
    price: balanceToBigNumber(price),
    remaining: balanceToBigNumber(remaining),
  };
}

/**
 * @hidden
 */
export function fundraiserToStoDetails(
  fundraiser: Fundraiser,
  name: FundraiserName,
  context: Context
): StoDetails {
  const {
    creator,
    offering_portfolio: offeringPortfolio,
    raising_portfolio: raisingPortfolio,
    raising_asset: raisingAsset,
    tiers: rawTiers,
    venue_id: venueId,
    start: rawStart,
    end: rawEnd,
    status: rawStatus,
    minimum_investment: rawMinInvestment,
  } = fundraiser;

  const tiers: Tier[] = [];
  let totalRemaining = new BigNumber(0);
  let totalAmount = new BigNumber(0);
  let totalRemainingValue = new BigNumber(0);

  rawTiers.forEach(rawTier => {
    const tier = fundraiserTierToTier(rawTier);

    tiers.push(tier);
    const { amount, remaining, price } = tier;

    totalAmount = totalAmount.plus(amount);
    totalRemaining = totalRemaining.plus(remaining);
    totalRemainingValue = totalRemainingValue.plus(price.multipliedBy(remaining));
  });

  const start = momentToDate(rawStart);
  const end = rawEnd.isSome ? momentToDate(rawEnd.unwrap()) : null;
  const now = new Date();

  const isStarted = now > start;
  const isExpired = end && now > end;

  const minInvestment = balanceToBigNumber(rawMinInvestment);

  let timing: StoTimingStatus = StoTimingStatus.NotStarted;
  let balance: StoBalanceStatus = StoBalanceStatus.Available;
  let sale: StoSaleStatus = StoSaleStatus.Live;

  if (isExpired) {
    timing = StoTimingStatus.Expired;
  } else if (isStarted) {
    timing = StoTimingStatus.Started;
  }

  if (totalRemainingValue.isZero()) {
    balance = StoBalanceStatus.SoldOut;
  } else if (totalRemainingValue.lt(minInvestment)) {
    balance = StoBalanceStatus.Residual;
  }

  if (rawStatus.isClosedEarly) {
    sale = StoSaleStatus.ClosedEarly;
  } else if (rawStatus.isClosed) {
    sale = StoSaleStatus.Closed;
  } else if (rawStatus.isFrozen) {
    sale = StoSaleStatus.Frozen;
  }

  return {
    creator: new Identity({ did: identityIdToString(creator) }, context),
    name: textToString(name),
    offeringPortfolio: meshPortfolioIdToPortfolio(offeringPortfolio, context),
    raisingPortfolio: meshPortfolioIdToPortfolio(raisingPortfolio, context),
    raisingCurrency: tickerToString(raisingAsset),
    tiers,
    venue: new Venue({ id: u64ToBigNumber(venueId) }, context),
    start,
    end,
    status: {
      timing,
      balance,
      sale,
    },
    minInvestment,
    totalAmount,
    totalRemaining,
  };
}

/**
 * @hidden
 */
export function calendarPeriodToMeshCalendarPeriod(
  period: CalendarPeriod,
  context: Context
): MeshCalendarPeriod {
  const { unit, amount } = period;

  if (amount < 0) {
    throw new PolymeshError({
      code: ErrorCode.ValidationError,
      message: 'Calendar period cannot have a negative amount',
    });
  }

  return context.polymeshApi.createType('CalendarPeriod', {
    unit: stringUpperFirst(unit),
    amount: numberToU64(amount, context),
  });
}

/**
 * @hidden
 */
export function meshCalendarPeriodToCalendarPeriod(period: MeshCalendarPeriod): CalendarPeriod {
  const { unit: rawUnit, amount } = period;

  let unit: CalendarUnit;

  if (rawUnit.isSecond) {
    unit = CalendarUnit.Second;
  } else if (rawUnit.isMinute) {
    unit = CalendarUnit.Minute;
  } else if (rawUnit.isHour) {
    unit = CalendarUnit.Hour;
  } else if (rawUnit.isDay) {
    unit = CalendarUnit.Day;
  } else if (rawUnit.isWeek) {
    unit = CalendarUnit.Week;
  } else if (rawUnit.isMonth) {
    unit = CalendarUnit.Month;
  } else {
    unit = CalendarUnit.Year;
  }

  return {
    unit,
    amount: u64ToBigNumber(amount).toNumber(),
  };
}

/**
 * @hidden
 */
export function scheduleSpecToMeshScheduleSpec(
  details: ScheduleSpec,
  context: Context
): MeshScheduleSpec {
  const { start, period, repetitions } = details;

  return context.polymeshApi.createType('ScheduleSpec', {
    start: start && dateToMoment(start, context),
    period: calendarPeriodToMeshCalendarPeriod(
      period || { unit: CalendarUnit.Month, amount: 0 },
      context
    ),
    remaining: numberToU64(repetitions || 0, context),
  });
}

/**
 * @hidden
 */
export function storedScheduleToCheckpointScheduleParams(
  storedSchedule: StoredSchedule
): CheckpointScheduleParams {
  const {
    schedule: { start, period },
    id,
    at,
    remaining,
  } = storedSchedule;
  return {
    id: u64ToBigNumber(id),
    period: meshCalendarPeriodToCalendarPeriod(period),
    start: momentToDate(start),
    remaining: u32ToBigNumber(remaining).toNumber(),
    nextCheckpointDate: momentToDate(at),
  };
}

/**
 * @hidden
 */
export function stringToSignature(signature: string, context: Context): Signature {
  return context.polymeshApi.createType('Signature', signature);
}

/**
 * @hidden
 */
export function meshCorporateActionToCorporateActionParams(
  corporateAction: MeshCorporateAction,
  details: Text,
  context: Context
): CorporateActionParams {
  const {
    kind: rawKind,
    decl_date: declDate,
    targets: { identities, treatment },
    default_withholding_tax: defaultWithholdingTax,
    withholding_tax: withholdingTax,
  } = corporateAction;

  let kind: CorporateActionKind;

  if (rawKind.isIssuerNotice) {
    kind = CorporateActionKind.IssuerNotice;
  } else if (rawKind.isPredictableBenefit) {
    kind = CorporateActionKind.PredictableBenefit;
  } else if (rawKind.isUnpredictableBenefit) {
    kind = CorporateActionKind.UnpredictableBenefit;
  } else if (rawKind.isReorganization) {
    kind = CorporateActionKind.Reorganization;
  } else {
    kind = CorporateActionKind.Other;
  }

  const targets = {
    identities: identities.map(
      identityId => new Identity({ did: identityIdToString(identityId) }, context)
    ),
    treatment: treatment.isExclude ? TargetTreatment.Exclude : TargetTreatment.Include,
  };

  const taxWithholdings = withholdingTax.map(([identityId, tax]) => ({
    identity: new Identity({ did: identityIdToString(identityId) }, context),
    percentage: permillToBigNumber(tax),
  }));

  return {
    kind,
    declarationDate: momentToDate(declDate),
    description: textToString(details),
    targets,
    defaultTaxWithholding: permillToBigNumber(defaultWithholdingTax),
    taxWithholdings,
  };
}

/**
 * @hidden
 */
export function stringToRistrettoPoint(ristrettoPoint: string, context: Context): RistrettoPoint {
  return context.polymeshApi.createType('RistrettoPoint', ristrettoPoint);
}

/**
 * @hidden
 */
export function corporateActionKindToCaKind(kind: CorporateActionKind, context: Context): CAKind {
  return context.polymeshApi.createType('CAKind', kind);
}

/**
 * @hidden
 */
export function stringToScalar(scalar: string, context: Context): Scalar {
  return context.polymeshApi.createType('Scalar', scalar);
}

/**
 * @hidden
 */
export function checkpointToRecordDateSpec(
  checkpoint: Checkpoint | Date | CheckpointSchedule,
  context: Context
): RecordDateSpec {
  let value;

  if (checkpoint instanceof Checkpoint) {
    /* eslint-disable @typescript-eslint/naming-convention */
    value = { Existing: numberToU64(checkpoint.id, context) };
  } else if (checkpoint instanceof Date) {
    value = { Scheduled: dateToMoment(checkpoint, context) };
  } else {
    value = { ExistingSchedule: numberToU64(checkpoint.id, context) };
    /* eslint-enable @typescript-eslint/naming-convention */
  }

  return context.polymeshApi.createType('RecordDateSpec', value);
}

/**
 * @hidden
 */
export function scopeClaimProofToMeshScopeClaimProof(
  proof: ScopeClaimProof,
  scopeId: string,
  context: Context
): MeshScopeClaimProof {
  const { polymeshApi } = context;
  const {
    proofScopeIdWellformed,
    proofScopeIdCddIdMatch: { challengeResponses, subtractExpressionsRes, blindedScopeDidHash },
  } = proof;

  const zkProofData = polymeshApi.createType('ZkProofData', {
    /* eslint-disable @typescript-eslint/naming-convention */
    challenge_responses: challengeResponses.map(cr => stringToScalar(cr, context)),
    subtract_expressions_res: stringToRistrettoPoint(subtractExpressionsRes, context),
    blinded_scope_did_hash: stringToRistrettoPoint(blindedScopeDidHash, context),
    /* eslint-enable @typescript-eslint/naming-convention */
  });

  return polymeshApi.createType('ScopeClaimProof', {
    /* eslint-disable @typescript-eslint/naming-convention */
    proof_scope_id_wellformed: stringToSignature(proofScopeIdWellformed, context),
    proof_scope_id_cdd_id_match: zkProofData,
    scope_id: stringToRistrettoPoint(scopeId, context),
    /* eslint-enable @typescript-eslint/naming-convention */
  });
}

/**
 * @hidden
 */
export function targetIdentitiesToCorporateActionTargets(
  targetIdentities: TargetIdentities,
  context: Context
): CorporateActionTargets {
  const { identities, treatment } = targetIdentities;

  return {
    identities: identities.map(
      identity => new Identity({ did: identityIdToString(identity) }, context)
    ),
    treatment: treatment.isInclude ? TargetTreatment.Include : TargetTreatment.Exclude,
  };
}

/**
 * @hidden
 */
export function targetsToTargetIdentities(
  targets: Omit<CorporateActionTargets, 'identities'> & {
    identities: (string | Identity)[];
  },
  context: Context
): TargetIdentities {
  const { polymeshApi } = context;
  const { treatment, identities } = targets;

  return polymeshApi.createType('TargetIdentities', {
    identities: identities.map(identity => stringToIdentityId(signerToString(identity), context)),
    treatment: polymeshApi.createType('TargetTreatment', treatment),
  });
}

/**
 * @hidden
 */
export function distributionToDividendDistributionParams(
  distribution: Distribution,
  context: Context
): DividendDistributionParams {
  const {
    from,
    currency,
    per_share: perShare,
    amount,
    expires_at: expiryDate,
    payment_at: paymentDate,
  } = distribution;

  return {
    origin: meshPortfolioIdToPortfolio(from, context),
    currency: tickerToString(currency),
    perShare: balanceToBigNumber(perShare),
    maxAmount: balanceToBigNumber(amount),
    expiryDate: expiryDate.isNone ? null : momentToDate(expiryDate.unwrap()),
    paymentDate: momentToDate(paymentDate),
  };
}

/**
 * @hidden
 */
export function corporateActionIdentifierToCaId(
  corporateActionIdentifier: CorporateActionIdentifier,
  context: Context
): CAId {
  const { ticker, localId } = corporateActionIdentifier;
  return context.polymeshApi.createType('CAId', {
    ticker: stringToTicker(ticker, context),
    // eslint-disable-next-line @typescript-eslint/naming-convention
    local_id: numberToU32(localId, context),
  });
}

/**
 * @hidden
 */
export function agentGroupToPermissionGroup(
  agentGroup: AgentGroup,
  ticker: string,
  context: Context
): KnownPermissionGroup | CustomPermissionGroup {
  const permissionGroupIdentifier = agentGroupToPermissionGroupIdentifier(agentGroup);
  switch (permissionGroupIdentifier) {
    case PermissionGroupType.ExceptMeta:
    case PermissionGroupType.Full:
    case PermissionGroupType.PolymeshV1Caa:
    case PermissionGroupType.PolymeshV1Pia: {
      return new KnownPermissionGroup({ type: permissionGroupIdentifier, ticker }, context);
    }
    default: {
      const { custom: id } = permissionGroupIdentifier;
      return new CustomPermissionGroup({ id, ticker }, context);
    }
  }
}<|MERGE_RESOLUTION|>--- conflicted
+++ resolved
@@ -147,11 +147,8 @@
   ExternalAgentCondition,
   IdentityCondition,
   IdentityWithClaims,
-<<<<<<< HEAD
   InputRequirement,
-=======
   InputTrustedClaimIssuer,
->>>>>>> 8213323a
   InstructionType,
   isMultiClaimCondition,
   isSingleClaimCondition,
@@ -2173,13 +2170,8 @@
       const { claims } = condition;
       conditionContent = claims.map(claim => claimToMeshClaim(claim, context));
     } else if (condition.type === ConditionType.IsIdentity) {
-<<<<<<< HEAD
       const { identity } = condition;
       conditionContent = stringToTargetIdentity(signerToString(identity), context);
-=======
-      const did = signerToString(condition.identity);
-      conditionContent = stringToTargetIdentity(did, context);
->>>>>>> 8213323a
     } else {
       // IsExternalAgent does not exist as a condition type in Polymesh, it's SDK sugar
       type = ConditionType.IsIdentity;

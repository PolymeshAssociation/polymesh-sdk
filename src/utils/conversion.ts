import { ApolloQueryResult } from '@apollo/client/core';
import {
  bool,
  BTreeMap,
  Bytes,
  Option,
  Text,
  u8,
  U8aFixed,
  u16,
  u32,
  u64,
  u128,
  Vec,
} from '@polkadot/types';
import { AccountId, Balance, BlockHash, Hash, Permill } from '@polkadot/types/interfaces';
import { DispatchError, DispatchResult } from '@polkadot/types/interfaces/system';
import {
  ConfidentialAssetsBurnConfidentialBurnProof,
  PalletConfidentialAssetAffirmLeg,
  PalletConfidentialAssetAffirmParty,
  PalletConfidentialAssetAffirmTransaction,
  PalletConfidentialAssetAffirmTransactions,
  PalletConfidentialAssetAuditorAccount,
  PalletConfidentialAssetConfidentialAccount,
  PalletConfidentialAssetConfidentialAuditors,
  PalletConfidentialAssetConfidentialTransfers,
  PalletConfidentialAssetLegParty,
  PalletConfidentialAssetTransaction,
  PalletConfidentialAssetTransactionId,
  PalletConfidentialAssetTransactionLeg,
  PalletConfidentialAssetTransactionLegDetails,
  PalletConfidentialAssetTransactionLegId,
  PalletConfidentialAssetTransactionLegState,
  PalletConfidentialAssetTransactionStatus,
  PalletCorporateActionsCaId,
  PalletCorporateActionsCaKind,
  PalletCorporateActionsCorporateAction,
  PalletCorporateActionsDistribution,
  PalletCorporateActionsInitiateCorporateActionArgs,
  PalletCorporateActionsRecordDateSpec,
  PalletCorporateActionsTargetIdentities,
  PalletStoFundraiser,
  PalletStoFundraiserTier,
  PalletStoPriceTier,
  PolymeshCommonUtilitiesCheckpointScheduleCheckpoints,
  PolymeshCommonUtilitiesProtocolFeeProtocolOp,
  PolymeshPrimitivesAgentAgentGroup,
  PolymeshPrimitivesAssetAssetType,
  PolymeshPrimitivesAssetIdentifier,
  PolymeshPrimitivesAssetMetadataAssetMetadataKey,
  PolymeshPrimitivesAssetMetadataAssetMetadataSpec,
  PolymeshPrimitivesAssetMetadataAssetMetadataValueDetail,
  PolymeshPrimitivesAssetNonFungibleType,
  PolymeshPrimitivesAuthorizationAuthorizationData,
  PolymeshPrimitivesCddId,
  PolymeshPrimitivesComplianceManagerComplianceRequirement,
  PolymeshPrimitivesCondition,
  PolymeshPrimitivesConditionConditionType,
  PolymeshPrimitivesConditionTargetIdentity,
  PolymeshPrimitivesConditionTrustedIssuer,
  PolymeshPrimitivesDocument,
  PolymeshPrimitivesDocumentHash,
  PolymeshPrimitivesIdentityClaimClaim,
  PolymeshPrimitivesIdentityClaimClaimType,
  PolymeshPrimitivesIdentityClaimScope,
  PolymeshPrimitivesIdentityId,
  PolymeshPrimitivesIdentityIdPortfolioId,
  PolymeshPrimitivesIdentityIdPortfolioKind,
  PolymeshPrimitivesJurisdictionCountryCode,
  PolymeshPrimitivesMemo,
  PolymeshPrimitivesMultisigProposalStatus,
  PolymeshPrimitivesNftNftMetadataAttribute,
  PolymeshPrimitivesNftNfTs,
  PolymeshPrimitivesPortfolioFund,
  PolymeshPrimitivesPosRatio,
  PolymeshPrimitivesSecondaryKey,
  PolymeshPrimitivesSecondaryKeyPermissions,
  PolymeshPrimitivesSecondaryKeySignatory,
  PolymeshPrimitivesSettlementAffirmationStatus,
  PolymeshPrimitivesSettlementInstructionStatus,
  PolymeshPrimitivesSettlementLeg,
  PolymeshPrimitivesSettlementMediatorAffirmationStatus,
  PolymeshPrimitivesSettlementSettlementType,
  PolymeshPrimitivesSettlementVenueType,
  PolymeshPrimitivesStatisticsStat2ndKey,
  PolymeshPrimitivesStatisticsStatClaim,
  PolymeshPrimitivesStatisticsStatOpType,
  PolymeshPrimitivesStatisticsStatType,
  PolymeshPrimitivesStatisticsStatUpdate,
  PolymeshPrimitivesSubsetSubsetRestrictionPalletPermissions,
  PolymeshPrimitivesTicker,
  PolymeshPrimitivesTransferComplianceTransferCondition,
} from '@polkadot/types/lookup';
import { ITuple } from '@polkadot/types/types';
import { BTreeSet } from '@polkadot/types-codec';
import {
  hexAddPrefix,
  hexHasPrefix,
  hexStripPrefix,
  hexToString,
  hexToU8a,
  isHex,
  stringLowerFirst,
  stringToU8a,
  stringUpperFirst,
  u8aConcat,
  u8aFixLength,
  u8aToHex,
  u8aToString,
} from '@polkadot/util';
import { blake2AsHex, decodeAddress, encodeAddress } from '@polkadot/util-crypto';
import BigNumber from 'bignumber.js';
import { computeWithoutCheck } from 'iso-7064';
import {
  camelCase,
  flatten,
  groupBy,
  includes,
  map,
  padEnd,
  range,
  rangeRight,
  snakeCase,
  uniq,
  values,
} from 'lodash';

import { assertCaTaxWithholdingsValid, UnreachableCaseError } from '~/api/procedures/utils';
import { countryCodeToMeshCountryCode, meshCountryCodeToCountryCode } from '~/generated/utils';
import {
  Account,
  Checkpoint,
  CheckpointSchedule,
  ConfidentialAccount,
  ConfidentialAsset,
  Context,
  CustomPermissionGroup,
  DefaultPortfolio,
  FungibleAsset,
  Identity,
  KnownPermissionGroup,
  Nft,
  NumberedPortfolio,
  PolymeshError,
  Portfolio,
  Venue,
} from '~/internal';
import {
  AuthTypeEnum,
  Block,
  CallIdEnum,
  Claim as MiddlewareClaim,
  ConfidentialAssetHistory,
  CustomClaimType as MiddlewareCustomClaimType,
  Instruction,
  ModuleIdEnum,
  Portfolio as MiddlewarePortfolio,
  Query,
  SettlementResultEnum,
} from '~/middleware/types';
import { ClaimScopeTypeEnum, MiddlewareScope, SettlementDirectionEnum } from '~/middleware/typesV1';
import {
  AssetComplianceResult,
  AuthorizationType as MeshAuthorizationType,
  CanTransferResult,
  CddStatus,
  ComplianceRequirementResult,
  GranularCanTransferResult,
  Moment,
} from '~/polkadot/polymesh';
import {
  AffirmationStatus,
  AssetDocument,
  Authorization,
  AuthorizationType,
  Claim,
  ClaimCountRestrictionValue,
  ClaimCountStatInput,
  ClaimData,
  ClaimPercentageRestrictionValue,
  ClaimType,
  Compliance,
  Condition,
  ConditionCompliance,
  ConditionTarget,
  ConditionType,
  ConfidentialAffirmParty,
  ConfidentialAffirmTransaction,
  ConfidentialAssetTransactionHistory,
  ConfidentialLeg,
  ConfidentialLegParty,
  ConfidentialLegProof,
  ConfidentialLegState,
  ConfidentialTransactionDetails,
  ConfidentialTransactionStatus,
  CorporateActionKind,
  CorporateActionParams,
  CorporateActionTargets,
  CountryCode,
  CountTransferRestrictionInput,
  CustomClaimTypeWithDid,
  DividendDistributionParams,
  ErrorCode,
  EventIdentifier,
  ExternalAgentCondition,
  FungiblePortfolioMovement,
  HistoricInstruction,
  HistoricSettlement,
  IdentityCondition,
  IdentityWithClaims,
  InputCorporateActionTargets,
  InputCorporateActionTaxWithholdings,
  InputRequirement,
  InputStatClaim,
  InputStatType,
  InputTrustedClaimIssuer,
  InstructionEndCondition,
  InstructionType,
  KnownAssetType,
  KnownNftType,
  MediatorAffirmation,
  MetadataKeyId,
  MetadataLockStatus,
  MetadataSpec,
  MetadataType,
  MetadataValue,
  MetadataValueDetails,
  ModuleName,
  MultiClaimCondition,
  NftMetadataInput,
  NonFungiblePortfolioMovement,
  OfferingBalanceStatus,
  OfferingDetails,
  OfferingSaleStatus,
  OfferingTier,
  OfferingTimingStatus,
  PermissionedAccount,
  PermissionGroupType,
  Permissions,
  PermissionsLike,
  PermissionType,
  PortfolioId,
  PortfolioLike,
  ProposalStatus,
  Requirement,
  RequirementCompliance,
  Scope,
  ScopeType,
  SectionPermissions,
  SecurityIdentifier,
  SecurityIdentifierType,
  Signer,
  SignerType,
  SignerValue,
  SingleClaimCondition,
  StatClaimType,
  StatType,
  TargetTreatment,
  Tier,
  TransactionPermissions,
  TransferBreakdown,
  TransferError,
  TransferRestriction,
  TransferRestrictionType,
  TransferStatus,
  TrustedClaimIssuer,
  TxGroup,
  TxTag,
  TxTags,
  VenueType,
} from '~/types';
import {
  CorporateActionIdentifier,
  ExemptKey,
  ExtrinsicIdentifier,
  InstructionStatus,
  InternalAssetType,
  InternalNftType,
  PalletPermissions,
  PermissionGroupIdentifier,
  PermissionsEnum,
  PolymeshTx,
  StatClaimInputType,
  StatClaimIssuer,
  TickerKey,
} from '~/types/internal';
import { Ensured, tuple } from '~/types/utils';
import {
  IGNORE_CHECKSUM,
  MAX_BALANCE,
  MAX_DECIMALS,
  MAX_MEMO_LENGTH,
  MAX_MODULE_LENGTH,
  MAX_TICKER_LENGTH,
} from '~/utils/constants';
import {
  asDid,
  asNftId,
  assertAddressValid,
  assertIsInteger,
  assertIsPositive,
  assertTickerValid,
  asTicker,
  conditionsAreEqual,
  createClaim,
  isModuleOrTagMatch,
  optionize,
  padString,
  removePadding,
} from '~/utils/internal';
import {
  isIdentityCondition,
  isMultiClaimCondition,
  isNumberedPortfolio,
  isSingleClaimCondition,
} from '~/utils/typeguards';

export * from '~/generated/utils';

/**
 * Generate an Asset's DID from a ticker
 */
export function tickerToDid(ticker: string): string {
  return blake2AsHex(
    u8aConcat(stringToU8a('SECURITY_TOKEN:'), u8aFixLength(stringToU8a(ticker), 96, true))
  );
}

/**
 * @hidden
 */
export function booleanToBool(value: boolean, context: Context): bool {
  return context.createType('bool', value);
}

/**
 * @hidden
 */
export function boolToBoolean(value: bool): boolean {
  return value.isTrue;
}

/**
 * @hidden
 */
export function stringToBytes(bytes: string, context: Context): Bytes {
  return context.createType('Bytes', bytes);
}

/**
 * @hidden
 */
export function bytesToString(bytes: Bytes): string {
  return u8aToString(bytes);
}

/**
 * @hidden
 */
export function stringToTicker(ticker: string, context: Context): PolymeshPrimitivesTicker {
  assertTickerValid(ticker);

  return context.createType('PolymeshPrimitivesTicker', padString(ticker, MAX_TICKER_LENGTH));
}

/**
 * @hidden
 */
export function stringToTickerKey(ticker: string, context: Context): TickerKey {
  return { Ticker: stringToTicker(ticker, context) };
}

/**
 * @hidden
 */
export function tickerToString(ticker: PolymeshPrimitivesTicker): string {
  return removePadding(u8aToString(ticker));
}

/**
 * @hidden
 */
export function serializeConfidentialAssetId(value: string | ConfidentialAsset): string {
  const id = value instanceof ConfidentialAsset ? value.id : value;

  return hexAddPrefix(id.replace(/-/g, ''));
}

/**
 * @hidden
 */
export function dateToMoment(date: Date, context: Context): Moment {
  return context.createType('u64', date.getTime());
}

/**
 * @hidden
 */
export function momentToDate(moment: Moment): Date {
  return new Date(moment.toNumber());
}

/**
 * @hidden
 */
export function stringToAccountId(accountId: string, context: Context): AccountId {
  assertAddressValid(accountId, context.ss58Format);

  return context.createType('AccountId', accountId);
}

/**
 * @hidden
 */
export function accountIdToString(accountId: AccountId): string {
  return accountId.toString();
}

/**
 * @hidden
 */
export function hashToString(hash: Hash): string {
  return hash.toString();
}

/**
 * @hidden
 */
export function stringToHash(hash: string, context: Context): Hash {
  return context.createType('Hash', hash);
}

/**
 * @hidden
 */
export function stringToBlockHash(blockHash: string, context: Context): BlockHash {
  return context.createType('BlockHash', blockHash);
}

/**
 * @hidden
 */
export function stringToIdentityId(
  identityId: string,
  context: Context
): PolymeshPrimitivesIdentityId {
  return context.createType('PolymeshPrimitivesIdentityId', identityId);
}

/**
 * @hidden
 */
export function identityIdToString(identityId: PolymeshPrimitivesIdentityId): string {
  return identityId.toString();
}

/**
 * @hidden
 */
export function signerValueToSignatory(
  signer: SignerValue,
  context: Context
): PolymeshPrimitivesSecondaryKeySignatory {
  return context.createType('PolymeshPrimitivesSecondaryKeySignatory', {
    [signer.type]: signer.value,
  });
}

/**
 * @hidden
 */
function createSignerValue(type: SignerType, value: string): SignerValue {
  return {
    type,
    value,
  };
}

/**
 * @hidden
 */
export function signatoryToSignerValue(
  signatory: PolymeshPrimitivesSecondaryKeySignatory
): SignerValue {
  if (signatory.isAccount) {
    return createSignerValue(SignerType.Account, accountIdToString(signatory.asAccount));
  }

  return createSignerValue(SignerType.Identity, identityIdToString(signatory.asIdentity));
}

/**
 * @hidden
 */
export function signerToSignerValue(signer: Signer): SignerValue {
  if (signer instanceof Account) {
    return createSignerValue(SignerType.Account, signer.address);
  }

  return createSignerValue(SignerType.Identity, signer.did);
}

/**
 * @hidden
 */
export function signerValueToSigner(signerValue: SignerValue, context: Context): Signer {
  const { type, value } = signerValue;

  if (type === SignerType.Account) {
    return new Account({ address: value }, context);
  }

  return new Identity({ did: value }, context);
}

/**
 * @hidden
 */
export function signerToSignatory(
  signer: Signer,
  context: Context
): PolymeshPrimitivesSecondaryKeySignatory {
  return signerValueToSignatory(signerToSignerValue(signer), context);
}

/**
 * @hidden
 */
export function signerToString(signer: string | Signer): string {
  if (typeof signer === 'string') {
    return signer;
  }

  return signerToSignerValue(signer).value;
}

/**
 * @hidden
 */
export function u64ToBigNumber(value: u64): BigNumber {
  return new BigNumber(value.toString());
}

/**
 * @hidden
 */
export function u128ToBigNumber(value: u128): BigNumber {
  return new BigNumber(value.toString());
}

/**
 * @hidden
 */
export function bigNumberToU64(value: BigNumber, context: Context): u64 {
  assertIsInteger(value);
  assertIsPositive(value);
  return context.createType('u64', value.toString());
}
/**
 * @hidden
 */
export function bigNumberToU128(value: BigNumber, context: Context): u128 {
  assertIsInteger(value);
  assertIsPositive(value);
  return context.createType('u128', value.toString());
}

/**
 * @hidden
 */
export function percentageToPermill(value: BigNumber, context: Context): Permill {
  assertIsPositive(value);

  if (value.gt(100)) {
    throw new PolymeshError({
      code: ErrorCode.ValidationError,
      message: "Percentage shouldn't exceed 100",
    });
  }

  return context.createType('Permill', value.shiftedBy(4).toString()); // (value : 100) * 10^6
}

/**
 * @hidden
 *
 * @note returns a percentage value ([0, 100])
 */
export function permillToBigNumber(value: Permill): BigNumber {
  return new BigNumber(value.toString()).shiftedBy(-4); // (value : 10^6) * 100
}

/**
 *  @hidden
 */
export function meshClaimToInputStatClaim(
  claim: PolymeshPrimitivesStatisticsStatClaim
): InputStatClaim {
  if (claim.isAccredited) {
    return {
      type: ClaimType.Accredited,
      accredited: boolToBoolean(claim.asAccredited),
    };
  } else if (claim.isAffiliate) {
    return {
      type: ClaimType.Affiliate,
      affiliate: boolToBoolean(claim.asAffiliate),
    };
  } else {
    return {
      type: ClaimType.Jurisdiction,
      countryCode: claim.asJurisdiction.isSome
        ? meshCountryCodeToCountryCode(claim.asJurisdiction.unwrap())
        : undefined,
    };
  }
}

/**
 * @hidden
 */
export function claimCountToClaimCountRestrictionValue(
  value: ITuple<
    [PolymeshPrimitivesStatisticsStatClaim, PolymeshPrimitivesIdentityId, u64, Option<u64>]
  >,
  context: Context
): ClaimCountRestrictionValue {
  const [claim, issuer, min, max] = value;
  return {
    claim: meshClaimToInputStatClaim(claim),
    issuer: new Identity({ did: identityIdToString(issuer) }, context),
    min: u64ToBigNumber(min),
    max: max.isSome ? u64ToBigNumber(max.unwrap()) : undefined,
  };
}

/**
 * @hidden
 */
export function claimPercentageToClaimPercentageRestrictionValue(
  value: ITuple<
    [PolymeshPrimitivesStatisticsStatClaim, PolymeshPrimitivesIdentityId, Permill, Permill]
  >,
  context: Context
): ClaimPercentageRestrictionValue {
  const [claim, issuer, min, max] = value;
  return {
    claim: meshClaimToInputStatClaim(claim),
    issuer: new Identity({ did: identityIdToString(issuer) }, context),
    min: permillToBigNumber(min),
    max: permillToBigNumber(max),
  };
}

/**
 * @hidden
 */
export function meshPortfolioIdToPortfolio(
  portfolioId: PolymeshPrimitivesIdentityIdPortfolioId,
  context: Context
): DefaultPortfolio | NumberedPortfolio {
  const { did, kind } = portfolioId;
  const identityId = identityIdToString(did);

  if (kind.isDefault) {
    return new DefaultPortfolio({ did: identityId }, context);
  }
  return new NumberedPortfolio({ did: identityId, id: u64ToBigNumber(kind.asUser) }, context);
}

/**
 * @hidden
 */
export function portfolioToPortfolioId(
  portfolio: DefaultPortfolio | NumberedPortfolio
): PortfolioId {
  const {
    owner: { did },
  } = portfolio;
  if (portfolio instanceof DefaultPortfolio) {
    return { did };
  } else {
    const { id: number } = portfolio;

    return { did, number };
  }
}

/**
 * @hidden
 */
export function portfolioLikeToPortfolioId(value: PortfolioLike): PortfolioId {
  let did: string;
  let number: BigNumber | undefined;

  if (typeof value === 'string') {
    did = value;
  } else if (value instanceof Identity) {
    ({ did } = value);
  } else if (value instanceof Portfolio) {
    ({ did, number } = portfolioToPortfolioId(value));
  } else {
    const { identity: valueIdentity } = value;
    ({ id: number } = value);

    did = asDid(valueIdentity);
  }

  return { did, number };
}

/**
 * @hidden
 */
export function portfolioIdToPortfolio(
  portfolioId: PortfolioId,
  context: Context
): DefaultPortfolio | NumberedPortfolio {
  const { did, number } = portfolioId;
  return number
    ? new NumberedPortfolio({ did, id: number }, context)
    : new DefaultPortfolio({ did }, context);
}

/**
 * @hidden
 */
export function portfolioLikeToPortfolio(
  value: PortfolioLike,
  context: Context
): DefaultPortfolio | NumberedPortfolio {
  return portfolioIdToPortfolio(portfolioLikeToPortfolioId(value), context);
}

/**
 * @hidden
 */
export function portfolioIdToMeshPortfolioId(
  portfolioId: PortfolioId,
  context: Context
): PolymeshPrimitivesIdentityIdPortfolioId {
  const { did, number } = portfolioId;
  return context.createType('PolymeshPrimitivesIdentityIdPortfolioId', {
    did: stringToIdentityId(did, context),
    kind: number ? { User: bigNumberToU64(number, context) } : 'Default',
  });
}

/**
 * @hidden
 */
export function portfolioToPortfolioKind(
  portfolio: DefaultPortfolio | NumberedPortfolio,
  context: Context
): PolymeshPrimitivesIdentityIdPortfolioKind {
  let portfolioKind;
  if (isNumberedPortfolio(portfolio)) {
    portfolioKind = { User: bigNumberToU64(portfolio.id, context) };
  } else {
    portfolioKind = 'Default';
  }
  return context.createType('PolymeshPrimitivesIdentityIdPortfolioKind', portfolioKind);
}

/**
 * @hidden
 */
export function stringToText(text: string, context: Context): Text {
  return context.createType('Text', text);
}

/**
 * @hidden
 */
export function textToString(value: Text): string {
  return value.toString();
}

/**
 * Retrieve every Transaction Tag associated to a Transaction Group
 */
export function txGroupToTxTags(group: TxGroup): TxTag[] {
  switch (group) {
    case TxGroup.PortfolioManagement: {
      return [
        TxTags.identity.AddInvestorUniquenessClaim,
        TxTags.portfolio.MovePortfolioFunds,
        TxTags.settlement.AddInstruction,
        TxTags.settlement.AddInstructionWithMemo,
        TxTags.settlement.AddAndAffirmInstruction,
        TxTags.settlement.AddAndAffirmInstructionWithMemo,
        TxTags.settlement.AffirmInstruction,
        TxTags.settlement.RejectInstruction,
        TxTags.settlement.CreateVenue,
      ];
    }
    case TxGroup.AssetManagement: {
      return [
        TxTags.asset.MakeDivisible,
        TxTags.asset.RenameAsset,
        TxTags.asset.SetFundingRound,
        TxTags.asset.AddDocuments,
        TxTags.asset.RemoveDocuments,
      ];
    }
    case TxGroup.AdvancedAssetManagement: {
      return [
        TxTags.asset.Freeze,
        TxTags.asset.Unfreeze,
        TxTags.identity.AddAuthorization,
        TxTags.identity.RemoveAuthorization,
      ];
    }
    case TxGroup.Distribution: {
      return [
        TxTags.identity.AddInvestorUniquenessClaim,
        TxTags.settlement.CreateVenue,
        TxTags.settlement.AddInstruction,
        TxTags.settlement.AddInstructionWithMemo,
        TxTags.settlement.AddAndAffirmInstruction,
        TxTags.settlement.AddAndAffirmInstructionWithMemo,
      ];
    }
    case TxGroup.Issuance: {
      return [TxTags.asset.Issue];
    }
    case TxGroup.TrustedClaimIssuersManagement: {
      return [
        TxTags.complianceManager.AddDefaultTrustedClaimIssuer,
        TxTags.complianceManager.RemoveDefaultTrustedClaimIssuer,
      ];
    }
    case TxGroup.ClaimsManagement: {
      return [TxTags.identity.AddClaim, TxTags.identity.RevokeClaim];
    }
    case TxGroup.ComplianceRequirementsManagement: {
      return [
        TxTags.complianceManager.AddComplianceRequirement,
        TxTags.complianceManager.RemoveComplianceRequirement,
        TxTags.complianceManager.PauseAssetCompliance,
        TxTags.complianceManager.ResumeAssetCompliance,
        TxTags.complianceManager.ResetAssetCompliance,
      ];
    }
    case TxGroup.CorporateActionsManagement: {
      return [
        TxTags.checkpoint.CreateSchedule,
        TxTags.checkpoint.RemoveSchedule,
        TxTags.checkpoint.CreateCheckpoint,
        TxTags.corporateAction.InitiateCorporateAction,
        TxTags.capitalDistribution.Distribute,
        TxTags.capitalDistribution.Claim,
        TxTags.identity.AddInvestorUniquenessClaim,
      ];
    }
    case TxGroup.StoManagement: {
      return [
        TxTags.sto.CreateFundraiser,
        TxTags.sto.FreezeFundraiser,
        TxTags.sto.Invest,
        TxTags.sto.ModifyFundraiserWindow,
        TxTags.sto.Stop,
        TxTags.sto.UnfreezeFundraiser,
        TxTags.identity.AddInvestorUniquenessClaim,
        TxTags.asset.Issue,
        TxTags.settlement.CreateVenue,
      ];
    }
  }
}

/**
 * @hidden
 *
 * @note tags that don't belong to any group will be ignored.
 *   The same goes for tags that belong to a group that wasn't completed
 */
export function transactionPermissionsToTxGroups(
  permissions: TransactionPermissions | null
): TxGroup[] {
  if (!permissions) {
    return [];
  }

  const { values: transactionValues, type, exceptions = [] } = permissions;
  let includedTags: (TxTag | ModuleName)[];
  let excludedTags: (TxTag | ModuleName)[];
  if (type === PermissionType.Include) {
    includedTags = transactionValues;
    excludedTags = exceptions;
  } else {
    includedTags = exceptions;
    excludedTags = transactionValues;
  }

  return values(TxGroup)
    .sort()
    .filter(group => {
      const tagsInGroup = txGroupToTxTags(group);

      return tagsInGroup.every(tag => {
        const isExcluded = !!excludedTags.find(excluded => isModuleOrTagMatch(excluded, tag));

        if (isExcluded) {
          return false;
        }

        return !!includedTags.find(included => isModuleOrTagMatch(included, tag));
      });
    });
}

/**
 * @hidden
 */
function splitTag(tag: TxTag): { palletName: string; dispatchableName: string } {
  const [modName, txName] = tag.split('.');
  const palletName = stringUpperFirst(modName);
  const dispatchableName = snakeCase(txName);

  return { palletName, dispatchableName };
}

/**
 * @hidden
 */
function initExtrinsicDict(
  txValues: (TxTag | ModuleName)[],
  message: string
): Record<string, { tx: string[]; exception?: true } | null> {
  const extrinsicDict: Record<string, { tx: string[]; exception?: true } | null> = {};

  uniq(txValues)
    .sort()
    .forEach(tag => {
      if (tag.includes('.')) {
        const { palletName, dispatchableName } = splitTag(tag as TxTag);
        let pallet = extrinsicDict[palletName];

        if (pallet === null) {
          throw new PolymeshError({
            code: ErrorCode.ValidationError,
            message,
            data: {
              module: palletName,
              transactions: [dispatchableName],
            },
          });
        } else if (pallet === undefined) {
          pallet = extrinsicDict[palletName] = { tx: [] };
        }

        pallet.tx.push(dispatchableName);
      } else {
        extrinsicDict[stringUpperFirst(tag)] = null;
      }
    });

  return extrinsicDict;
}

/**
 * @hidden
 */
function buildPalletPermissions(
  transactions: TransactionPermissions
): PermissionsEnum<PalletPermissions> {
  let extrinsic: PermissionsEnum<PalletPermissions>;
  const message =
    'Attempting to add permissions for specific transactions as well as the entire module';
  const { values: txValues, exceptions = [], type } = transactions;

  const extrinsicDict = initExtrinsicDict(txValues, message);

  exceptions.forEach(exception => {
    const { palletName, dispatchableName } = splitTag(exception);

    const pallet = extrinsicDict[palletName];

    if (pallet === undefined) {
      throw new PolymeshError({
        code: ErrorCode.ValidationError,
        message:
          'Attempting to add a transaction permission exception without its corresponding module being included/excluded',
      });
    } else if (pallet === null) {
      extrinsicDict[palletName] = { tx: [dispatchableName], exception: true };
    } else if (pallet.exception) {
      pallet.tx.push(dispatchableName);
    } else {
      throw new PolymeshError({
        code: ErrorCode.ValidationError,
        message:
          'Cannot simultaneously include and exclude transactions belonging to the same module',
      });
    }
  });

  const pallets: PalletPermissions[] = map(extrinsicDict, (val, key) => {
    let dispatchables: PermissionsEnum<string>;

    if (val === null) {
      dispatchables = 'Whole';
    } else {
      const { tx, exception } = val;

      if (exception) {
        dispatchables = {
          Except: tx,
        };
      } else {
        dispatchables = {
          These: tx,
        };
      }
    }

    return {
      /* eslint-disable @typescript-eslint/naming-convention */
      pallet_name: key,
      dispatchable_names: dispatchables,
      /* eslint-enable @typescript-eslint/naming-convention */
    };
  });
  if (type === PermissionType.Include) {
    extrinsic = {
      These: pallets,
    };
  } else {
    extrinsic = {
      Except: pallets,
    };
  }

  return extrinsic;
}

/**
 * @hidden
 */
export function transactionPermissionsToExtrinsicPermissions(
  transactionPermissions: TransactionPermissions | null,
  context: Context
): PolymeshPrimitivesSubsetSubsetRestrictionPalletPermissions {
  return context.createType(
    'PolymeshPrimitivesSubsetSubsetRestrictionPalletPermissions',
    transactionPermissions ? buildPalletPermissions(transactionPermissions) : 'Whole'
  );
}

/**
 * @hidden
 */
export function permissionsToMeshPermissions(
  permissions: Permissions,
  context: Context
): PolymeshPrimitivesSecondaryKeyPermissions {
  const { assets, transactions, portfolios } = permissions;

  const extrinsic = transactionPermissionsToExtrinsicPermissions(transactions, context);

  let asset: PermissionsEnum<PolymeshPrimitivesTicker> = 'Whole';
  if (assets) {
    const { values: assetValues, type } = assets;
    assetValues.sort(({ ticker: tickerA }, { ticker: tickerB }) => tickerA.localeCompare(tickerB));
    const tickers = assetValues.map(({ ticker }) => stringToTicker(ticker, context));
    if (type === PermissionType.Include) {
      asset = {
        These: tickers,
      };
    } else {
      asset = {
        Except: tickers,
      };
    }
  }

  let portfolio: PermissionsEnum<PolymeshPrimitivesIdentityIdPortfolioId> = 'Whole';
  if (portfolios) {
    const { values: portfolioValues, type } = portfolios;
    const portfolioIds = portfolioValues.map(pValue =>
      portfolioIdToMeshPortfolioId(portfolioToPortfolioId(pValue), context)
    );

    if (type === PermissionType.Include) {
      portfolio = {
        These: portfolioIds,
      };
    } else {
      portfolio = {
        Except: portfolioIds,
      };
    }
  }

  const value = {
    asset,
    extrinsic,
    portfolio,
  };

  return context.createType('PolymeshPrimitivesSecondaryKeyPermissions', value);
}

const formatTxTag = (dispatchable: string, moduleName: string): TxTag => {
  return `${moduleName}.${camelCase(dispatchable)}` as TxTag;
};

/**
 * @hidden
 */
export function extrinsicPermissionsToTransactionPermissions(
  permissions: PolymeshPrimitivesSubsetSubsetRestrictionPalletPermissions
): TransactionPermissions | null {
  let extrinsicType: PermissionType;
  let pallets;
  if (permissions.isThese) {
    extrinsicType = PermissionType.Include;
    pallets = permissions.asThese;
  } else if (permissions.isExcept) {
    extrinsicType = PermissionType.Exclude;
    pallets = permissions.asExcept;
  }

  let txValues: (ModuleName | TxTag)[] = [];
  let exceptions: TxTag[] = [];

  if (pallets) {
    pallets.forEach(({ palletName, dispatchableNames }) => {
      const moduleName = stringLowerFirst(bytesToString(palletName));
      if (dispatchableNames.isExcept) {
        const dispatchables = [...dispatchableNames.asExcept];
        exceptions = [
          ...exceptions,
          ...dispatchables.map(name => formatTxTag(bytesToString(name), moduleName)),
        ];
        txValues = [...txValues, moduleName as ModuleName];
      } else if (dispatchableNames.isThese) {
        const dispatchables = [...dispatchableNames.asThese];
        txValues = [
          ...txValues,
          ...dispatchables.map(name => formatTxTag(bytesToString(name), moduleName)),
        ];
      } else {
        txValues = [...txValues, moduleName as ModuleName];
      }
    });

    const result = {
      // eslint-disable-next-line @typescript-eslint/no-non-null-assertion
      type: extrinsicType!,
      values: txValues,
    };

    return exceptions.length ? { ...result, exceptions } : result;
  }

  return null;
}

/**
 * @hidden
 */
export function meshPermissionsToPermissions(
  permissions: PolymeshPrimitivesSecondaryKeyPermissions,
  context: Context
): Permissions {
  const { asset, extrinsic, portfolio } = permissions;

  let assets: SectionPermissions<FungibleAsset> | null = null;
  let transactions: TransactionPermissions | null = null;
  let portfolios: SectionPermissions<DefaultPortfolio | NumberedPortfolio> | null = null;

  let assetsType: PermissionType;
  let assetsPermissions;
  if (asset.isThese) {
    assetsType = PermissionType.Include;
    assetsPermissions = asset.asThese;
  } else if (asset.isExcept) {
    assetsType = PermissionType.Exclude;
    assetsPermissions = asset.asExcept;
  }

  if (assetsPermissions) {
    assets = {
      values: [...assetsPermissions].map(
        ticker => new FungibleAsset({ ticker: tickerToString(ticker) }, context)
      ),
      // eslint-disable-next-line @typescript-eslint/no-non-null-assertion
      type: assetsType!,
    };
  }

  transactions = extrinsicPermissionsToTransactionPermissions(extrinsic);

  let portfoliosType: PermissionType;
  let portfolioIds;
  if (portfolio.isThese) {
    portfoliosType = PermissionType.Include;
    portfolioIds = portfolio.asThese;
  } else if (portfolio.isExcept) {
    portfoliosType = PermissionType.Exclude;
    portfolioIds = portfolio.asExcept;
  }

  if (portfolioIds) {
    portfolios = {
      values: [...portfolioIds].map(portfolioId =>
        meshPortfolioIdToPortfolio(portfolioId, context)
      ),
      // eslint-disable-next-line @typescript-eslint/no-non-null-assertion
      type: portfoliosType!,
    };
  }

  return {
    assets,
    transactions,
    transactionGroups: transactions ? transactionPermissionsToTxGroups(transactions) : [],
    portfolios,
  };
}

/**
 * @hidden
 */
export function bigNumberToU16(value: BigNumber, context: Context): u16 {
  assertIsInteger(value);
  assertIsPositive(value);
  return context.createType('u16', value.toString());
}

/**
 * @hidden
 */
export function bigNumberToU32(value: BigNumber, context: Context): u32 {
  assertIsInteger(value);
  assertIsPositive(value);
  return context.createType('u32', value.toString());
}

/**
 * @hidden
 */
export function u32ToBigNumber(value: u32): BigNumber {
  return new BigNumber(value.toString());
}

/**
 * @hidden
 */
export function u16ToBigNumber(value: u16): BigNumber {
  return new BigNumber(value.toString());
}

/**
 * @hidden
 */
export function u8ToBigNumber(value: u8): BigNumber {
  return new BigNumber(value.toString());
}

/**
 * @hidden
 */
export function permissionGroupIdentifierToAgentGroup(
  permissionGroup: PermissionGroupIdentifier,
  context: Context
): PolymeshPrimitivesAgentAgentGroup {
  return context.createType(
    'PolymeshPrimitivesAgentAgentGroup',
    typeof permissionGroup !== 'object'
      ? permissionGroup
      : { Custom: bigNumberToU32(permissionGroup.custom, context) }
  );
}

/**
 * @hidden
 */
export function agentGroupToPermissionGroupIdentifier(
  agentGroup: PolymeshPrimitivesAgentAgentGroup
): PermissionGroupIdentifier {
  if (agentGroup.isFull) {
    return PermissionGroupType.Full;
  } else if (agentGroup.isExceptMeta) {
    return PermissionGroupType.ExceptMeta;
  } else if (agentGroup.isPolymeshV1CAA) {
    return PermissionGroupType.PolymeshV1Caa;
  } else if (agentGroup.isPolymeshV1PIA) {
    return PermissionGroupType.PolymeshV1Pia;
  } else {
    return { custom: u32ToBigNumber(agentGroup.asCustom) };
  }
}

/**
 * @hidden
 */
export function authorizationToAuthorizationData(
  auth: Authorization,
  context: Context
): PolymeshPrimitivesAuthorizationAuthorizationData {
  let value;

  const { type } = auth;

  if (type === AuthorizationType.AttestPrimaryKeyRotation) {
    value = stringToIdentityId(auth.value.did, context);
  } else if (type === AuthorizationType.RotatePrimaryKey) {
    value = null;
  } else if (type === AuthorizationType.JoinIdentity) {
    value = permissionsToMeshPermissions(auth.value, context);
  } else if (type === AuthorizationType.PortfolioCustody) {
    value = portfolioIdToMeshPortfolioId(portfolioToPortfolioId(auth.value), context);
  } else if (
    auth.type === AuthorizationType.TransferAssetOwnership ||
    auth.type === AuthorizationType.TransferTicker
  ) {
    value = stringToTicker(auth.value, context);
  } else if (type === AuthorizationType.RotatePrimaryKeyToSecondary) {
    value = permissionsToMeshPermissions(auth.value, context);
  } else if (type === AuthorizationType.BecomeAgent) {
    const ticker = stringToTicker(auth.value.asset.ticker, context);
    if (auth.value instanceof CustomPermissionGroup) {
      const { id } = auth.value;
      value = [ticker, permissionGroupIdentifierToAgentGroup({ custom: id }, context)];
    } else {
      const { type: groupType } = auth.value;
      value = [ticker, permissionGroupIdentifierToAgentGroup(groupType, context)];
    }
  } else {
    value = auth.value;
  }

  return context.createType('PolymeshPrimitivesAuthorizationAuthorizationData', {
    [type]: value,
  });
}

/**
 * @hidden
 */
export function authorizationTypeToMeshAuthorizationType(
  authorizationType: AuthorizationType,
  context: Context
): MeshAuthorizationType {
  return context.createType('AuthorizationType', authorizationType);
}

/**
 * @hidden
 */
export function bigNumberToBalance(value: BigNumber, context: Context, divisible = true): Balance {
  assertIsPositive(value);

  if (value.isGreaterThan(MAX_BALANCE)) {
    throw new PolymeshError({
      code: ErrorCode.ValidationError,
      message: 'The value exceeds the maximum possible balance',
      data: {
        currentValue: value,
        amountLimit: MAX_BALANCE,
      },
    });
  }

  if (divisible) {
    if ((value.decimalPlaces() ?? 0) > MAX_DECIMALS) {
      throw new PolymeshError({
        code: ErrorCode.ValidationError,
        message: 'The value has more decimal places than allowed',
        data: {
          currentValue: value,
          decimalsLimit: MAX_DECIMALS,
        },
      });
    }
  } else {
    if (value.decimalPlaces()) {
      throw new PolymeshError({
        code: ErrorCode.ValidationError,
        message: 'The value has decimals but the Asset is indivisible',
      });
    }
  }

  return context.createType('Balance', value.shiftedBy(6).toString());
}

/**
 * @hidden
 */
export function balanceToBigNumber(balance: Balance): BigNumber {
  return new BigNumber(balance.toString()).shiftedBy(-6);
}

/**
 * Assembles permissions group identifier + ticker into appropriate permission group based on group identifier
 */
function assemblePermissionGroup(
  permissionGroupIdentifier: PermissionGroupIdentifier,
  ticker: string,
  context: Context
): KnownPermissionGroup | CustomPermissionGroup {
  switch (permissionGroupIdentifier) {
    case PermissionGroupType.ExceptMeta:
    case PermissionGroupType.Full:
    case PermissionGroupType.PolymeshV1Caa:
    case PermissionGroupType.PolymeshV1Pia: {
      return new KnownPermissionGroup({ type: permissionGroupIdentifier, ticker }, context);
    }
    default: {
      const { custom: id } = permissionGroupIdentifier;
      return new CustomPermissionGroup({ id, ticker }, context);
    }
  }
}
/**
 * @hidden
 */
export function agentGroupToPermissionGroup(
  agentGroup: PolymeshPrimitivesAgentAgentGroup,
  ticker: string,
  context: Context
): KnownPermissionGroup | CustomPermissionGroup {
  const permissionGroupIdentifier = agentGroupToPermissionGroupIdentifier(agentGroup);
  return assemblePermissionGroup(permissionGroupIdentifier, ticker, context);
}

/**
 * @hidden
 */
export function authorizationDataToAuthorization(
  auth: PolymeshPrimitivesAuthorizationAuthorizationData,
  context: Context
): Authorization {
  if (auth.isAttestPrimaryKeyRotation) {
    return {
      type: AuthorizationType.AttestPrimaryKeyRotation,
      value: new Identity(
        {
          did: identityIdToString(auth.asAttestPrimaryKeyRotation),
        },
        context
      ),
    };
  }

  if (auth.isRotatePrimaryKey) {
    return {
      type: AuthorizationType.RotatePrimaryKey,
    };
  }

  if (auth.isTransferTicker) {
    return {
      type: AuthorizationType.TransferTicker,
      value: tickerToString(auth.asTransferTicker),
    };
  }

  if (auth.isAddMultiSigSigner) {
    return {
      type: AuthorizationType.AddMultiSigSigner,
      value: accountIdToString(auth.asAddMultiSigSigner),
    };
  }

  if (auth.isTransferAssetOwnership) {
    return {
      type: AuthorizationType.TransferAssetOwnership,
      value: tickerToString(auth.asTransferAssetOwnership),
    };
  }

  if (auth.isPortfolioCustody) {
    return {
      type: AuthorizationType.PortfolioCustody,
      value: meshPortfolioIdToPortfolio(auth.asPortfolioCustody, context),
    };
  }

  if (auth.isJoinIdentity) {
    return {
      type: AuthorizationType.JoinIdentity,
      value: meshPermissionsToPermissions(auth.asJoinIdentity, context),
    };
  }

  if (auth.isAddRelayerPayingKey) {
    const [userKey, payingKey, polyxLimit] = auth.asAddRelayerPayingKey;

    return {
      type: AuthorizationType.AddRelayerPayingKey,
      value: {
        beneficiary: new Account({ address: accountIdToString(userKey) }, context),
        subsidizer: new Account({ address: accountIdToString(payingKey) }, context),
        allowance: balanceToBigNumber(polyxLimit),
      },
    };
  }

  if (auth.isBecomeAgent) {
    const [ticker, agentGroup] = auth.asBecomeAgent;

    return {
      type: AuthorizationType.BecomeAgent,
      value: agentGroupToPermissionGroup(agentGroup, tickerToString(ticker), context),
    };
  }

  if (auth.isRotatePrimaryKeyToSecondary) {
    return {
      type: AuthorizationType.RotatePrimaryKeyToSecondary,
      value: meshPermissionsToPermissions(auth.asRotatePrimaryKeyToSecondary, context),
    };
  }

  throw new PolymeshError({
    code: ErrorCode.UnexpectedError,
    message: 'Unsupported Authorization Type. Please contact the Polymesh team',
    data: {
      auth: JSON.stringify(auth, null, 2),
    },
  });
}

/**
 * @hidden
 */
function assertMemoValid(value: string): void {
  if (value.length > MAX_MEMO_LENGTH) {
    throw new PolymeshError({
      code: ErrorCode.ValidationError,
      message: 'Max memo length exceeded',
      data: {
        maxLength: MAX_MEMO_LENGTH,
      },
    });
  }
}

/**
 * @hidden
 */
export function stringToMemo(value: string, context: Context): PolymeshPrimitivesMemo {
  assertMemoValid(value);

  return context.createType('PolymeshPrimitivesMemo', padString(value, MAX_MEMO_LENGTH));
}

/**
 * @hidden
 */
export function u8ToTransferStatus(status: u8): TransferStatus {
  const code = status.toNumber();

  switch (code) {
    case 81: {
      return TransferStatus.Success;
    }
    case 82: {
      return TransferStatus.InsufficientBalance;
    }
    case 83: {
      return TransferStatus.InsufficientAllowance;
    }
    case 84: {
      return TransferStatus.TransfersHalted;
    }
    case 85: {
      return TransferStatus.FundsLocked;
    }
    case 86: {
      return TransferStatus.InvalidSenderAddress;
    }
    case 87: {
      return TransferStatus.InvalidReceiverAddress;
    }
    case 88: {
      return TransferStatus.InvalidOperator;
    }
    case 160: {
      return TransferStatus.InvalidSenderIdentity;
    }
    case 161: {
      return TransferStatus.InvalidReceiverIdentity;
    }
    case 162: {
      return TransferStatus.ComplianceFailure;
    }
    case 163: {
      return TransferStatus.SmartExtensionFailure;
    }
    case 164: {
      return TransferStatus.InvalidGranularity;
    }
    case 165: {
      return TransferStatus.VolumeLimitReached;
    }
    case 166: {
      return TransferStatus.BlockedTransaction;
    }
    case 168: {
      return TransferStatus.FundsLimitReached;
    }
    case 169: {
      return TransferStatus.PortfolioFailure;
    }
    case 170: {
      return TransferStatus.CustodianError;
    }
    case 171: {
      return TransferStatus.ScopeClaimMissing;
    }
    case 172: {
      return TransferStatus.TransferRestrictionFailure;
    }
    case 80: {
      return TransferStatus.Failure;
    }
    default: {
      throw new PolymeshError({
        code: ErrorCode.UnexpectedError,
        message: `Unsupported status code "${status.toString()}". Please report this issue to the Polymesh team`,
      });
    }
  }
}

/**
 * @hidden
 */
export function internalAssetTypeToAssetType(
  type: InternalAssetType,
  context: Context
): PolymeshPrimitivesAssetAssetType {
  return context.createType('PolymeshPrimitivesAssetAssetType', type);
}

/**
 * @hidden
 */
export function internalNftTypeToNftType(
  type: InternalNftType,
  context: Context
): PolymeshPrimitivesAssetNonFungibleType {
  return context.createType('PolymeshPrimitivesAssetNonFungibleType', type);
}

/**
 * @hidden
 */
export function assetTypeToKnownOrId(
  assetType: PolymeshPrimitivesAssetAssetType
):
  | { type: 'Fungible'; value: KnownAssetType | BigNumber }
  | { type: 'NonFungible'; value: KnownNftType | BigNumber } {
  if (assetType.isNonFungible) {
    const type = 'NonFungible';
    const rawNftType = assetType.asNonFungible;
    if (rawNftType.isDerivative) {
      return { type, value: KnownNftType.Derivative };
    } else if (rawNftType.isFixedIncome) {
      return { type, value: KnownNftType.FixedIncome };
    } else if (rawNftType.isInvoice) {
      return { type, value: KnownNftType.Invoice };
    }
    return { type, value: u32ToBigNumber(rawNftType.asCustom) };
  }
  const type = 'Fungible';
  if (assetType.isEquityCommon) {
    return { type, value: KnownAssetType.EquityCommon };
  }
  if (assetType.isEquityPreferred) {
    return { type, value: KnownAssetType.EquityPreferred };
  }
  if (assetType.isCommodity) {
    return { type, value: KnownAssetType.Commodity };
  }
  if (assetType.isFixedIncome) {
    return { type, value: KnownAssetType.FixedIncome };
  }
  if (assetType.isReit) {
    return { type, value: KnownAssetType.Reit };
  }
  if (assetType.isFund) {
    return { type, value: KnownAssetType.Fund };
  }
  if (assetType.isRevenueShareAgreement) {
    return { type, value: KnownAssetType.RevenueShareAgreement };
  }
  if (assetType.isStructuredProduct) {
    return { type, value: KnownAssetType.StructuredProduct };
  }
  if (assetType.isDerivative) {
    return { type, value: KnownAssetType.Derivative };
  }
  if (assetType.isStableCoin) {
    return { type, value: KnownAssetType.StableCoin };
  }

  return { type, value: u32ToBigNumber(assetType.asCustom) };
}

/**
 * @hidden
 */
export function posRatioToBigNumber(postRatio: PolymeshPrimitivesPosRatio): BigNumber {
  const [numerator, denominator] = postRatio.map(u32ToBigNumber);
  return numerator.dividedBy(denominator);
}

/**
 * @hidden
 */
export function nameToAssetName(value: string, context: Context): Bytes {
  const {
    polymeshApi: {
      consts: {
        asset: { assetNameMaxLength },
      },
    },
  } = context;

  const nameMaxLength = u32ToBigNumber(assetNameMaxLength);

  if (nameMaxLength.lt(value.length)) {
    throw new PolymeshError({
      code: ErrorCode.ValidationError,
      message: 'Asset name length exceeded',
      data: {
        maxLength: nameMaxLength,
      },
    });
  }
  return stringToBytes(value, context);
}

/**
 * @hidden
 */
export function fundingRoundToAssetFundingRound(value: string, context: Context): Bytes {
  const {
    polymeshApi: {
      consts: {
        asset: { fundingRoundNameMaxLength },
      },
    },
  } = context;

  const nameMaxLength = u32ToBigNumber(fundingRoundNameMaxLength);

  if (nameMaxLength.lt(value.length)) {
    throw new PolymeshError({
      code: ErrorCode.ValidationError,
      message: 'Asset funding round name length exceeded',
      data: {
        maxLength: nameMaxLength,
      },
    });
  }
  return stringToBytes(value, context);
}

/**
 * @hidden
 */
export function isIsinValid(isin: string): boolean {
  isin = isin.toUpperCase();

  if (!/^[0-9A-Z]{12}$/.test(isin)) {
    return false;
  }

  const v: number[] = [];

  rangeRight(11).forEach(i => {
    const c = parseInt(isin.charAt(i));
    if (isNaN(c)) {
      const letterCode = isin.charCodeAt(i) - 55;
      v.push(letterCode % 10);
      v.push(Math.floor(letterCode / 10));
    } else {
      v.push(Number(c));
    }
  });

  let sum = 0;

  range(v.length).forEach(i => {
    if (i % 2 === 0) {
      const d = v[i] * 2;
      sum += Math.floor(d / 10);
      sum += d % 10;
    } else {
      sum += v[i];
    }
  });

  return (10 - (sum % 10)) % 10 === Number(isin[isin.length - 1]);
}

/**
 * @hidden
 */
function validateCusipChecksum(cusip: string): boolean {
  let sum = 0;

  // cSpell: disable-next-line
  const cusipChars = 'ABCDEFGHIJKLMNOPQRSTUVWXYZ*@#'.split('');

  const cusipLength = cusip.length - 1;

  range(cusipLength).forEach(i => {
    const item = cusip[i];
    const code = item.charCodeAt(0);

    let num;

    if (code >= 'A'.charCodeAt(0) && code <= 'Z'.charCodeAt(0)) {
      num = cusipChars.indexOf(item) + 10;
    } else {
      num = Number(item);
    }

    if (i % 2 !== 0) {
      num *= 2;
    }

    num = (num % 10) + Math.floor(num / 10);
    sum += num;
  });

  return (10 - (sum % 10)) % 10 === Number(cusip[cusip.length - 1]);
}

/**
 * @hidden
 *
 * @note CINS and CUSIP use the same validation
 */
export function isCusipValid(cusip: string): boolean {
  cusip = cusip.toUpperCase();

  if (!/^[0-9A-Z@#*]{9}$/.test(cusip)) {
    return false;
  }

  return validateCusipChecksum(cusip);
}

/**
 * @hidden
 */
export function isLeiValid(lei: string): boolean {
  lei = lei.toUpperCase();

  if (!/^[0-9A-Z]{18}\d{2}$/.test(lei)) {
    return false;
  }

  return computeWithoutCheck(lei) === 1;
}

/**
 * Check if given string is a valid FIGI identifier
 *
 * A FIGI consists of three parts:
 *   - a two-character prefix which is a combination of upper case consonants with the following exceptions: BS, BM, GG, GB, GH, KY, VG
 *   - a 'G' as the third character;
 *   - an eight-character combination of upper case consonants and the numerals 0 – 9
 *   - a single check digit
 * @hidden
 */
export function isFigiValid(figi: string): boolean {
  figi = figi.toUpperCase();

  if (
    ['BS', 'BM', 'GG', 'GB', 'GH', 'KY', 'VG'].includes(figi.substring(0, 2)) ||
    !/^[B-DF-HJ-NP-TV-Z]{2}G[B-DF-HJ-NP-TV-Z0-9]{8}\d$/.test(figi)
  ) {
    return false;
  }

  return validateCusipChecksum(figi);
}

/**
 * @hidden
 */
export function securityIdentifierToAssetIdentifier(
  identifier: SecurityIdentifier,
  context: Context
): PolymeshPrimitivesAssetIdentifier {
  const { type, value } = identifier;

  let error = false;

  switch (type) {
    case SecurityIdentifierType.Isin: {
      if (!isIsinValid(value)) {
        error = true;
      }
      break;
    }
    case SecurityIdentifierType.Lei: {
      if (!isLeiValid(value)) {
        error = true;
      }
      break;
    }
    case SecurityIdentifierType.Figi: {
      if (!isFigiValid(value)) {
        error = true;
      }
      break;
    }
    // CINS and CUSIP use the same validation
    default: {
      if (!isCusipValid(value)) {
        error = true;
      }
    }
  }

  if (error) {
    throw new PolymeshError({
      code: ErrorCode.ValidationError,
      message: `Invalid security identifier ${value} of type ${type}`,
    });
  }

  return context.createType('PolymeshPrimitivesAssetIdentifier', { [type]: value });
}

/**
 * @hidden
 */
export function assetIdentifierToSecurityIdentifier(
  identifier: PolymeshPrimitivesAssetIdentifier
): SecurityIdentifier {
  if (identifier.isCusip) {
    return {
      type: SecurityIdentifierType.Cusip,
      value: u8aToString(identifier.asCusip),
    };
  }
  if (identifier.isIsin) {
    return {
      type: SecurityIdentifierType.Isin,
      value: u8aToString(identifier.asIsin),
    };
  }
  if (identifier.isCins) {
    return {
      type: SecurityIdentifierType.Cins,
      value: u8aToString(identifier.asCins),
    };
  }

  if (identifier.isFigi) {
    return {
      type: SecurityIdentifierType.Figi,
      value: u8aToString(identifier.asFigi),
    };
  }

  return {
    type: SecurityIdentifierType.Lei,
    value: u8aToString(identifier.asLei),
  };
}

/**
 * @hidden
 */
export function stringToDocumentHash(
  docHash: string | undefined,
  context: Context
): PolymeshPrimitivesDocumentHash {
  if (docHash === undefined) {
    return context.createType('PolymeshPrimitivesDocumentHash', 'None');
  }

  if (!isHex(docHash, -1, true)) {
    throw new PolymeshError({
      code: ErrorCode.ValidationError,
      message: 'Document hash must be a hexadecimal string prefixed by 0x',
    });
  }

  const { length } = docHash;

  // array of Hash types (H128, H160, etc) and their corresponding hex lengths
  const hashTypes = [32, 40, 48, 56, 64, 80, 96, 128].map(max => ({
    maxLength: max + 2,
    key: `H${max * 4}`,
  }));

  const type = hashTypes.find(({ maxLength: max }) => length <= max);

  if (!type) {
    throw new PolymeshError({
      code: ErrorCode.ValidationError,
      message: 'Document hash exceeds max length',
    });
  }

  const { maxLength, key } = type;

  return context.createType('PolymeshPrimitivesDocumentHash', {
    [key]: hexToU8a(docHash.padEnd(maxLength, '0')),
  });
}

/**
 * @hidden
 */
export function documentHashToString(docHash: PolymeshPrimitivesDocumentHash): string | undefined {
  if (docHash.isNone) {
    return;
  }

  if (docHash.isH128) {
    return u8aToHex(docHash.asH128);
  }

  if (docHash.isH160) {
    return u8aToHex(docHash.asH160);
  }

  if (docHash.isH192) {
    return u8aToHex(docHash.asH192);
  }

  if (docHash.isH224) {
    return u8aToHex(docHash.asH224);
  }

  if (docHash.isH256) {
    return u8aToHex(docHash.asH256);
  }

  if (docHash.isH320) {
    return u8aToHex(docHash.asH320);
  }

  if (docHash.isH384) {
    return u8aToHex(docHash.asH384);
  }

  return u8aToHex(docHash.asH512);
}

/**
 * @hidden
 */
export function assetDocumentToDocument(
  { uri, contentHash, name, filedAt, type }: AssetDocument,
  context: Context
): PolymeshPrimitivesDocument {
  return context.createType('PolymeshPrimitivesDocument', {
    uri: stringToBytes(uri, context),
    name: stringToBytes(name, context),
    contentHash: stringToDocumentHash(contentHash, context),
    docType: optionize(stringToBytes)(type, context),
    filingDate: optionize(dateToMoment)(filedAt, context),
  });
}

/**
 * @hidden
 */
export function documentToAssetDocument({
  uri,
  contentHash: hash,
  name,
  docType,
  filingDate,
}: PolymeshPrimitivesDocument): AssetDocument {
  const filedAt = filingDate.unwrapOr(undefined);
  const type = docType.unwrapOr(undefined);
  const contentHash = documentHashToString(hash);

  let doc: AssetDocument = {
    uri: bytesToString(uri),
    name: bytesToString(name),
  };

  if (contentHash) {
    doc = { ...doc, contentHash };
  }

  if (filedAt) {
    doc = { ...doc, filedAt: momentToDate(filedAt) };
  }

  if (type) {
    doc = { ...doc, type: bytesToString(type) };
  }

  return doc;
}

/**
 * @hidden
 */
export function cddStatusToBoolean(cddStatus: CddStatus): boolean {
  if (cddStatus.isOk) {
    return true;
  }
  return false;
}

/**
 * @hidden
 */
export function canTransferResultToTransferStatus(
  canTransferResult: CanTransferResult
): TransferStatus {
  if (canTransferResult.isErr) {
    throw new PolymeshError({
      code: ErrorCode.UnexpectedError,
      message: `Error while checking transfer validity: ${bytesToString(canTransferResult.asErr)}`,
    });
  }

  return u8ToTransferStatus(canTransferResult.asOk);
}

/**
 * @hidden
 */
export function scopeToMeshScope(
  scope: Scope,
  context: Context
): PolymeshPrimitivesIdentityClaimScope {
  const { type, value } = scope;

  let scopeValue: PolymeshPrimitivesTicker | PolymeshPrimitivesIdentityId | string;
  switch (type) {
    case ScopeType.Ticker:
      scopeValue = stringToTicker(value, context);
      break;
    case ScopeType.Identity:
      scopeValue = stringToIdentityId(value, context);
      break;
    default:
      scopeValue = value;
      break;
  }

  return context.createType('Scope', {
    [type]: scopeValue,
  });
}

/**
 * @hidden
 */
export function meshScopeToScope(scope: PolymeshPrimitivesIdentityClaimScope): Scope {
  if (scope.isTicker) {
    return {
      type: ScopeType.Ticker,
      value: tickerToString(scope.asTicker),
    };
  }

  if (scope.isIdentity) {
    return {
      type: ScopeType.Identity,
      value: identityIdToString(scope.asIdentity),
    };
  }

  return {
    type: ScopeType.Custom,
    value: u8aToString(scope.asCustom),
  };
}

/**
 * @hidden
 */
export function stringToCddId(cddId: string, context: Context): PolymeshPrimitivesCddId {
  return context.createType('PolymeshPrimitivesCddId', cddId);
}

/**
 * @hidden
 */
export function cddIdToString(cddId: PolymeshPrimitivesCddId): string {
  return cddId.toString();
}

/**
 * @hidden
 */
export function claimToMeshClaim(
  claim: Claim,
  context: Context
): PolymeshPrimitivesIdentityClaimClaim {
  let value;

  switch (claim.type) {
    case ClaimType.CustomerDueDiligence: {
      value = stringToCddId(claim.id, context);
      break;
    }
    case ClaimType.Jurisdiction: {
      const { code, scope } = claim;
      value = tuple(code, scopeToMeshScope(scope, context));
      break;
    }
    case ClaimType.Custom: {
      const { customClaimTypeId, scope } = claim;
      value = tuple(bigNumberToU32(customClaimTypeId, context), scopeToMeshScope(scope, context));
      break;
    }
    default: {
      value = scopeToMeshScope(claim.scope, context);
    }
  }

  return context.createType('PolymeshPrimitivesIdentityClaimClaim', { [claim.type]: value });
}

/**
 * @hidden
 */
export function middlewareScopeToScope(scope: MiddlewareScope): Scope {
  const { type, value } = scope;

  switch (type) {
    case ClaimScopeTypeEnum.Ticker:
      return { type: ScopeType.Ticker, value: removePadding(value) };
    case ClaimScopeTypeEnum.Identity:
    case ClaimScopeTypeEnum.Custom:
      return { type: scope.type as ScopeType, value };
  }

  throw new PolymeshError({
    code: ErrorCode.UnexpectedError,
    message: 'Unsupported Scope Type. Please contact the Polymesh team',
    data: {
      scope,
    },
  });
}

/**
 * @hidden
 */
export function scopeToMiddlewareScope(scope: Scope, padTicker = true): MiddlewareScope {
  const { type, value } = scope;

  switch (type) {
    case ScopeType.Ticker:
      return {
        type: ClaimScopeTypeEnum.Ticker,
        value: padTicker ? padEnd(value, 12, '\0') : value,
      };
    case ScopeType.Identity:
    case ScopeType.Custom:
      return { type: ClaimScopeTypeEnum[scope.type], value };
  }
}

/**
 * @hidden
 */
export function middlewareEventDetailsToEventIdentifier(
  block: Block,
  eventIdx = 0
): EventIdentifier {
  const { blockId, datetime, hash } = block;

  return {
    blockNumber: new BigNumber(blockId),
    blockHash: hash,
    blockDate: new Date(`${datetime}`),
    eventIndex: new BigNumber(eventIdx),
  };
}

/**
 * @hidden
 */
export function meshClaimToClaim(claim: PolymeshPrimitivesIdentityClaimClaim): Claim {
  if (claim.isJurisdiction) {
    const [code, scope] = claim.asJurisdiction;
    return {
      type: ClaimType.Jurisdiction,
      code: meshCountryCodeToCountryCode(code),
      scope: meshScopeToScope(scope),
    };
  }

  if (claim.isAccredited) {
    return {
      type: ClaimType.Accredited,
      scope: meshScopeToScope(claim.asAccredited),
    };
  }

  if (claim.isAffiliate) {
    return {
      type: ClaimType.Affiliate,
      scope: meshScopeToScope(claim.asAffiliate),
    };
  }

  if (claim.isBuyLockup) {
    return {
      type: ClaimType.BuyLockup,
      scope: meshScopeToScope(claim.asBuyLockup),
    };
  }

  if (claim.isSellLockup) {
    return {
      type: ClaimType.SellLockup,
      scope: meshScopeToScope(claim.asSellLockup),
    };
  }

  if (claim.isCustomerDueDiligence) {
    return {
      type: ClaimType.CustomerDueDiligence,
      id: cddIdToString(claim.asCustomerDueDiligence),
    };
  }

  if (claim.isKnowYourCustomer) {
    return {
      type: ClaimType.KnowYourCustomer,
      scope: meshScopeToScope(claim.asKnowYourCustomer),
    };
  }

  if (claim.isExempted) {
    return {
      type: ClaimType.Exempted,
      scope: meshScopeToScope(claim.asExempted),
    };
  }

  return {
    type: ClaimType.Blocked,
    scope: meshScopeToScope(claim.asBlocked),
  };
}

/**
 * @hidden
 */
export function statsClaimToStatClaimInputType(
  claim: PolymeshPrimitivesStatisticsStatClaim
): StatClaimInputType {
  if (claim.isJurisdiction) {
    return {
      type: ClaimType.Jurisdiction,
    };
  } else if (claim.isAccredited) {
    return { type: ClaimType.Accredited };
  } else {
    return { type: ClaimType.Affiliate };
  }
}

/**
 * @hidden
 */
export function stringToTargetIdentity(
  did: string | null,
  context: Context
): PolymeshPrimitivesConditionTargetIdentity {
  return context.createType(
    'PolymeshPrimitivesConditionTargetIdentity',
    // eslint-disable-next-line @typescript-eslint/naming-convention
    did ? { Specific: stringToIdentityId(did, context) } : 'ExternalAgent'
  );
}

/**
 * @hidden
 */
export function meshClaimTypeToClaimType(
  claimType: PolymeshPrimitivesIdentityClaimClaimType
): ClaimType {
  if (claimType.isJurisdiction) {
    return ClaimType.Jurisdiction;
  }

  if (claimType.isAccredited) {
    return ClaimType.Accredited;
  }

  if (claimType.isAffiliate) {
    return ClaimType.Affiliate;
  }

  if (claimType.isBuyLockup) {
    return ClaimType.BuyLockup;
  }

  if (claimType.isSellLockup) {
    return ClaimType.SellLockup;
  }

  if (claimType.isCustomerDueDiligence) {
    return ClaimType.CustomerDueDiligence;
  }

  if (claimType.isKnowYourCustomer) {
    return ClaimType.KnowYourCustomer;
  }

  if (claimType.isExempted) {
    return ClaimType.Exempted;
  }

  return ClaimType.Blocked;
}

/**
 * @hidden
 */
export function trustedIssuerToTrustedClaimIssuer(
  trustedIssuer: PolymeshPrimitivesConditionTrustedIssuer,
  context: Context
): TrustedClaimIssuer {
  const { issuer, trustedFor: claimTypes } = trustedIssuer;

  const identity = new Identity({ did: identityIdToString(issuer) }, context);

  let trustedFor: ClaimType[] | null = null;

  if (claimTypes.isSpecific) {
    trustedFor = claimTypes.asSpecific.map(meshClaimTypeToClaimType);
  }

  return {
    identity,
    trustedFor,
  };
}

/**
 * @hidden
 */
export function trustedClaimIssuerToTrustedIssuer(
  issuer: InputTrustedClaimIssuer,
  context: Context
): PolymeshPrimitivesConditionTrustedIssuer {
  const { trustedFor: claimTypes, identity } = issuer;
  const did = signerToString(identity);

  let trustedFor;

  if (!claimTypes) {
    trustedFor = 'Any';
  } else {
    trustedFor = { Specific: claimTypes };
  }

  return context.createType('PolymeshPrimitivesConditionTrustedIssuer', {
    issuer: stringToIdentityId(did, context),
    trustedFor,
  });
}

/**
 * @hidden
 */
export function requirementToComplianceRequirement(
  requirement: InputRequirement,
  context: Context
): PolymeshPrimitivesComplianceManagerComplianceRequirement {
  const senderConditions: PolymeshPrimitivesCondition[] = [];
  const receiverConditions: PolymeshPrimitivesCondition[] = [];

  requirement.conditions.forEach(condition => {
    let conditionContent:
      | PolymeshPrimitivesIdentityClaimClaim
      | PolymeshPrimitivesIdentityClaimClaim[]
      | PolymeshPrimitivesConditionTargetIdentity;
    let { type } = condition;
    if (isSingleClaimCondition(condition)) {
      const { claim } = condition;
      conditionContent = claimToMeshClaim(claim, context);
    } else if (isMultiClaimCondition(condition)) {
      const { claims } = condition;
      conditionContent = claims.map(claim => claimToMeshClaim(claim, context));
    } else if (isIdentityCondition(condition)) {
      const { identity } = condition;
      conditionContent = stringToTargetIdentity(signerToString(identity), context);
    } else {
      // IsExternalAgent does not exist as a condition type in Polymesh, it's SDK sugar
      type = ConditionType.IsIdentity;
      conditionContent = stringToTargetIdentity(null, context);
    }

    const { target, trustedClaimIssuers = [] } = condition;

    const meshCondition = context.createType<PolymeshPrimitivesCondition>(
      'PolymeshPrimitivesCondition',
      {
        conditionType: {
          [type]: conditionContent,
        },
        issuers: trustedClaimIssuers.map(issuer =>
          trustedClaimIssuerToTrustedIssuer(issuer, context)
        ),
      }
    );

    if ([ConditionTarget.Both, ConditionTarget.Receiver].includes(target)) {
      receiverConditions.push(meshCondition);
    }

    if ([ConditionTarget.Both, ConditionTarget.Sender].includes(target)) {
      senderConditions.push(meshCondition);
    }
  });

  return context.createType('PolymeshPrimitivesComplianceManagerComplianceRequirement', {
    senderConditions,
    receiverConditions,
    id: bigNumberToU32(requirement.id, context),
  });
}

/**
 * @hidden
 */
function meshConditionTypeToCondition(
  meshConditionType: PolymeshPrimitivesConditionConditionType,
  context: Context
):
  | Pick<SingleClaimCondition, 'type' | 'claim'>
  | Pick<MultiClaimCondition, 'type' | 'claims'>
  | Pick<IdentityCondition, 'type' | 'identity'>
  | Pick<ExternalAgentCondition, 'type'> {
  if (meshConditionType.isIsPresent) {
    return {
      type: ConditionType.IsPresent,
      claim: meshClaimToClaim(meshConditionType.asIsPresent),
    };
  }

  if (meshConditionType.isIsAbsent) {
    return {
      type: ConditionType.IsAbsent,
      claim: meshClaimToClaim(meshConditionType.asIsAbsent),
    };
  }

  if (meshConditionType.isIsAnyOf) {
    return {
      type: ConditionType.IsAnyOf,
      claims: meshConditionType.asIsAnyOf.map(claim => meshClaimToClaim(claim)),
    };
  }

  if (meshConditionType.isIsIdentity) {
    const target = meshConditionType.asIsIdentity;

    if (target.isExternalAgent) {
      return {
        type: ConditionType.IsExternalAgent,
      };
    }

    return {
      type: ConditionType.IsIdentity,
      identity: new Identity({ did: identityIdToString(target.asSpecific) }, context),
    };
  }

  return {
    type: ConditionType.IsNoneOf,
    claims: meshConditionType.asIsNoneOf.map(claim => meshClaimToClaim(claim)),
  };
}

/**
 * @hidden
 * @note - the data for this method comes from an RPC call, which hasn't been updated to the camelCase types
 */
export function complianceRequirementResultToRequirementCompliance(
  complianceRequirement: ComplianceRequirementResult,
  context: Context
): RequirementCompliance {
  const conditions: ConditionCompliance[] = [];

  const conditionCompliancesAreEqual = (
    { condition: aCondition, complies: aComplies }: ConditionCompliance,
    { condition: bCondition, complies: bComplies }: ConditionCompliance
  ): boolean => conditionsAreEqual(aCondition, bCondition) && aComplies === bComplies;

  complianceRequirement.senderConditions.forEach(
    ({ condition: { conditionType, issuers }, result }) => {
      const newCondition = {
        condition: {
          ...meshConditionTypeToCondition(conditionType, context),
          target: ConditionTarget.Sender,
          trustedClaimIssuers: issuers.map(trustedIssuer =>
            trustedIssuerToTrustedClaimIssuer(trustedIssuer, context)
          ),
        },
        complies: boolToBoolean(result),
      };

      const existingCondition = conditions.find(condition =>
        conditionCompliancesAreEqual(condition, newCondition)
      );

      if (!existingCondition) {
        conditions.push(newCondition);
      }
    }
  );

  complianceRequirement.receiverConditions.forEach(
    ({ condition: { conditionType, issuers }, result }) => {
      const newCondition = {
        condition: {
          ...meshConditionTypeToCondition(conditionType, context),
          target: ConditionTarget.Receiver,
          trustedClaimIssuers: issuers.map(trustedIssuer =>
            trustedIssuerToTrustedClaimIssuer(trustedIssuer, context)
          ),
        },
        complies: boolToBoolean(result),
      };

      const existingCondition = conditions.find(condition =>
        conditionCompliancesAreEqual(condition, newCondition)
      );

      if (existingCondition && existingCondition.condition.target === ConditionTarget.Sender) {
        existingCondition.condition.target = ConditionTarget.Both;
      } else {
        conditions.push(newCondition);
      }
    }
  );

  return {
    id: u32ToBigNumber(complianceRequirement.id),
    conditions,
    complies: boolToBoolean(complianceRequirement.result),
  };
}

/**
 * @hidden
 */
export function complianceRequirementToRequirement(
  complianceRequirement: PolymeshPrimitivesComplianceManagerComplianceRequirement,
  context: Context
): Requirement {
  const conditions: Condition[] = [];

  complianceRequirement.senderConditions.forEach(({ conditionType, issuers }) => {
    const newCondition: Condition = {
      ...meshConditionTypeToCondition(conditionType, context),
      target: ConditionTarget.Sender,
    };

    if (issuers.length) {
      newCondition.trustedClaimIssuers = issuers.map(trustedIssuer =>
        trustedIssuerToTrustedClaimIssuer(trustedIssuer, context)
      );
    }

    const existingCondition = conditions.find(condition =>
      conditionsAreEqual(condition, newCondition)
    );

    if (!existingCondition) {
      conditions.push(newCondition);
    }
  });

  complianceRequirement.receiverConditions.forEach(({ conditionType, issuers }) => {
    const newCondition: Condition = {
      ...meshConditionTypeToCondition(conditionType, context),
      target: ConditionTarget.Receiver,
    };

    if (issuers.length) {
      newCondition.trustedClaimIssuers = issuers.map(trustedIssuer =>
        trustedIssuerToTrustedClaimIssuer(trustedIssuer, context)
      );
    }

    const existingCondition = conditions.find(condition =>
      conditionsAreEqual(condition, newCondition)
    );

    if (existingCondition && existingCondition.target === ConditionTarget.Sender) {
      existingCondition.target = ConditionTarget.Both;
    } else {
      conditions.push(newCondition);
    }
  });

  return {
    id: u32ToBigNumber(complianceRequirement.id),
    conditions,
  };
}

/**
 * @hidden
 */
export function txTagToProtocolOp(
  tag: TxTag,
  context: Context
): PolymeshCommonUtilitiesProtocolFeeProtocolOp {
  const protocolOpTags = [
    TxTags.asset.RegisterTicker,
    TxTags.asset.Issue,
    TxTags.asset.AddDocuments,
    TxTags.asset.CreateAsset,
    TxTags.capitalDistribution.Distribute,
    TxTags.checkpoint.CreateSchedule,
    TxTags.complianceManager.AddComplianceRequirement,
    TxTags.identity.CddRegisterDid,
    TxTags.identity.AddClaim,
    TxTags.identity.AddSecondaryKeysWithAuthorization,
    TxTags.pips.Propose,
    TxTags.corporateBallot.AttachBallot,
    TxTags.capitalDistribution.Distribute,
  ];

  const [moduleName, extrinsicName] = tag.split('.');
  const value = `${stringUpperFirst(moduleName)}${stringUpperFirst(extrinsicName)}`;

  if (!includes(protocolOpTags, tag)) {
    throw new PolymeshError({
      code: ErrorCode.ValidationError,
      message: `${value} does not match any PolymeshCommonUtilitiesProtocolFeeProtocolOp`,
    });
  }

  return context.createType('PolymeshCommonUtilitiesProtocolFeeProtocolOp', value);
}

/**
 * @hidden
 */
export function extrinsicIdentifierToTxTag(extrinsicIdentifier: ExtrinsicIdentifier): TxTag {
  const { moduleId, callId } = extrinsicIdentifier;
  let moduleName;
  for (const txTagItem in TxTags) {
    if (txTagItem.toLowerCase() === moduleId) {
      moduleName = txTagItem;
    }
  }

  return `${moduleName}.${camelCase(callId)}` as TxTag;
}

/**
 * @hidden
 */
export function txTagToExtrinsicIdentifier(tag: TxTag): ExtrinsicIdentifier {
  const [moduleName, extrinsicName] = tag.split('.');
  return {
    moduleId: moduleName.toLowerCase() as ModuleIdEnum,
    callId: snakeCase(extrinsicName) as CallIdEnum,
  };
}

/**
 * @hidden
 */
export function assetComplianceResultToCompliance(
  assetComplianceResult: AssetComplianceResult,
  context: Context
): Compliance {
  const { requirements: rawRequirements, result, paused } = assetComplianceResult;
  const requirements = rawRequirements.map(requirement =>
    complianceRequirementResultToRequirementCompliance(requirement, context)
  );

  return {
    requirements,
    complies: boolToBoolean(paused) || boolToBoolean(result),
  };
}

/**
 * @hidden
 */
export function moduleAddressToString(moduleAddress: string, context: Context): string {
  return encodeAddress(
    stringToU8a(padString(moduleAddress, MAX_MODULE_LENGTH)),
    context.ss58Format.toNumber()
  );
}

/**
 * @hidden
 */
export function keyToAddress(key: string, context: Context): string {
  if (!key.startsWith('0x')) {
    key = `0x${key}`;
  }
  return encodeAddress(key, context.ss58Format.toNumber());
}

/**
 * @hidden
 */
export function addressToKey(address: string, context: Context): string {
  return u8aToHex(decodeAddress(address, IGNORE_CHECKSUM, context.ss58Format.toNumber()));
}

/**
 *
 */
export const coerceHexToString = (input: string): string => {
  if (hexHasPrefix(input)) {
    return removePadding(hexToString(input));
  }
  return input;
};

/**
 * @hidden
 */
export function transactionHexToTxTag(bytes: string, context: Context): TxTag {
  const { section, method } = context.createType('Call', bytes);

  return extrinsicIdentifierToTxTag({
    moduleId: section.toLowerCase() as ModuleIdEnum,
    callId: method as CallIdEnum,
  });
}

/**
 * @hidden
 */
export function transactionToTxTag<Args extends unknown[]>(tx: PolymeshTx<Args>): TxTag {
  return `${tx.section}.${tx.method}` as TxTag;
}

/**
 * @hidden
 */
export function secondaryAccountToMeshSecondaryKey(
  secondaryKey: PermissionedAccount,
  context: Context
): PolymeshPrimitivesSecondaryKey {
  const { account, permissions } = secondaryKey;

  return context.createType('PolymeshPrimitivesSecondaryKey', {
    signer: signerValueToSignatory(signerToSignerValue(account), context),
    permissions: permissionsToMeshPermissions(permissions, context),
  });
}

/**
 * @hidden
 */
export function meshVenueTypeToVenueType(type: PolymeshPrimitivesSettlementVenueType): VenueType {
  if (type.isOther) {
    return VenueType.Other;
  }

  if (type.isDistribution) {
    return VenueType.Distribution;
  }

  if (type.isSto) {
    return VenueType.Sto;
  }

  return VenueType.Exchange;
}

/**
 * @hidden
 */
export function venueTypeToMeshVenueType(
  type: VenueType,
  context: Context
): PolymeshPrimitivesSettlementVenueType {
  return context.createType('PolymeshPrimitivesSettlementVenueType', type);
}

/**
 * @hidden
 */
export function meshInstructionStatusToInstructionStatus(
  instruction: PolymeshPrimitivesSettlementInstructionStatus
): InstructionStatus {
  if (instruction.isPending) {
    return InstructionStatus.Pending;
  }

  if (instruction.isFailed) {
    return InstructionStatus.Failed;
  }

  if (instruction.isRejected) {
    return InstructionStatus.Rejected;
  }

  if (instruction.isSuccess) {
    return InstructionStatus.Success;
  }

  return InstructionStatus.Unknown;
}

/**
 * @hidden
 */
export function meshAffirmationStatusToAffirmationStatus(
  status: PolymeshPrimitivesSettlementAffirmationStatus
): AffirmationStatus {
  if (status.isUnknown) {
    return AffirmationStatus.Unknown;
  }

  if (status.isPending) {
    return AffirmationStatus.Pending;
  }

  return AffirmationStatus.Affirmed;
}

/**
 * @hidden
 */
export function meshSettlementTypeToEndCondition(
  type: PolymeshPrimitivesSettlementSettlementType
): InstructionEndCondition {
  if (type.isSettleOnBlock) {
    return { type: InstructionType.SettleOnBlock, endBlock: u32ToBigNumber(type.asSettleOnBlock) };
  }

  if (type.isSettleManual) {
    return {
      type: InstructionType.SettleManual,
      endAfterBlock: u32ToBigNumber(type.asSettleManual),
    };
  }
  return { type: InstructionType.SettleOnAffirmation };
}

/**
 * @hidden
 */
export function endConditionToSettlementType(
  endCondition: InstructionEndCondition,
  context: Context
): PolymeshPrimitivesSettlementSettlementType {
  let value;

  const { type } = endCondition;

  switch (type) {
    case InstructionType.SettleOnBlock:
      value = { [InstructionType.SettleOnBlock]: bigNumberToU32(endCondition.endBlock, context) };
      break;
    case InstructionType.SettleManual:
      value = {
        [InstructionType.SettleManual]: bigNumberToU32(endCondition.endAfterBlock, context),
      };
      break;
    default:
      value = InstructionType.SettleOnAffirmation;
  }

  return context.createType('PolymeshPrimitivesSettlementSettlementType', value);
}

/**
 * @hidden
 */
export function middlewareClaimToClaimData(claim: MiddlewareClaim, context: Context): ClaimData {
  const {
    targetId,
    issuerId,
    issuanceDate,
    lastUpdateDate,
    expiry,
    type,
    jurisdiction,
    scope,
    cddId,
    customClaimTypeId,
  } = claim;
  return {
    target: new Identity({ did: targetId }, context),
    issuer: new Identity({ did: issuerId }, context),
    issuedAt: new Date(parseFloat(issuanceDate)),
    lastUpdatedAt: new Date(parseFloat(lastUpdateDate)),
    expiry: expiry ? new Date(parseFloat(expiry)) : null,
    claim: createClaim(
      type,
      jurisdiction,
      scope,
      cddId,
      customClaimTypeId ? new BigNumber(customClaimTypeId) : undefined
    ),
  };
}

/**
 * @hidden
 */
export function toIdentityWithClaimsArray(
  data: MiddlewareClaim[],
  context: Context,
  groupByAttribute: string
): IdentityWithClaims[] {
  const groupedData = groupBy(data, groupByAttribute);

  return map(groupedData, (claims, did) => ({
    identity: new Identity({ did }, context),
    claims: claims.map(claim => middlewareClaimToClaimData(claim, context)),
  }));
}

/**
 * @hidden
 */
export function nftToMeshNft(
  ticker: string,
  nfts: (Nft | BigNumber)[],
  context: Context
): PolymeshPrimitivesNftNfTs {
  return context.createType('PolymeshPrimitivesNftNfTs', {
    ticker: stringToTicker(ticker, context),
    ids: nfts.map(id => bigNumberToU64(asNftId(id), context)),
  });
}

/**
 * @hidden
 */
export function fungibleMovementToPortfolioFund(
  portfolioItem: FungiblePortfolioMovement,
  context: Context
): PolymeshPrimitivesPortfolioFund {
  const { asset, amount, memo } = portfolioItem;

  return context.createType('PolymeshPrimitivesPortfolioFund', {
    description: {
      Fungible: {
        ticker: stringToTicker(asTicker(asset), context),
        amount: bigNumberToBalance(amount, context),
      },
    },
    memo: optionize(stringToMemo)(memo, context),
  });
}

/**
 * @hidden
 */
export function nftMovementToPortfolioFund(
  portfolioItem: NonFungiblePortfolioMovement,
  context: Context
): PolymeshPrimitivesPortfolioFund {
  const { asset, nfts, memo } = portfolioItem;

  return context.createType('PolymeshPrimitivesPortfolioFund', {
    description: {
      NonFungible: {
        ticker: stringToTicker(asTicker(asset), context),
        ids: nfts.map(nftId => bigNumberToU64(asNftId(nftId), context)),
      },
    },
    memo: optionize(stringToMemo)(memo, context),
  });
}

/**
 * @hidden
 */
export function claimTypeToMeshClaimType(
  claimType: ClaimType,
  context: Context
): PolymeshPrimitivesIdentityClaimClaimType {
  return context.createType('PolymeshPrimitivesIdentityClaimClaimType', claimType);
}

/**
 * @hidden
 */
export function claimIssuerToMeshClaimIssuer(
  claimIssuer: StatClaimIssuer,
  context: Context
): [PolymeshPrimitivesIdentityClaimClaimType, PolymeshPrimitivesIdentityId] {
  const claimType = claimTypeToMeshClaimType(claimIssuer.claimType, context);
  const identityId = stringToIdentityId(claimIssuer.issuer.did, context);
  return [claimType, identityId];
}

/**
 * @hidden
 */
export function transferRestrictionToPolymeshTransferCondition(
  restriction: TransferRestriction,
  context: Context
): PolymeshPrimitivesTransferComplianceTransferCondition {
  const { type, value } = restriction;
  let restrictionType: string;
  let restrictionValue;

  const extractClaimValue = (
    claim: InputStatClaim
  ): bool | PolymeshPrimitivesJurisdictionCountryCode | null => {
    if (claim.type === ClaimType.Accredited) {
      return booleanToBool(claim.accredited, context);
    } else if (claim.type === ClaimType.Affiliate) {
      return booleanToBool(claim.affiliate, context);
    } else {
      return optionize(countryCodeToMeshCountryCode)(claim.countryCode, context);
    }
  };

  if (type === TransferRestrictionType.Count) {
    restrictionType = 'MaxInvestorCount';
    restrictionValue = bigNumberToU64(value, context);
  } else if (type === TransferRestrictionType.Percentage) {
    restrictionType = 'MaxInvestorOwnership';
    restrictionValue = percentageToPermill(value, context);
  } else if (
    type === TransferRestrictionType.ClaimCount ||
    type === TransferRestrictionType.ClaimPercentage
  ) {
    let rawMin;
    let rawMax;
    const { min, max, claim, issuer } = value;
    if (type === TransferRestrictionType.ClaimCount) {
      restrictionType = 'ClaimCount';
      rawMin = bigNumberToU64(min, context);
      rawMax = optionize(bigNumberToU64)(max, context);
    } else {
      // i.e. TransferRestrictionType.ClaimPercentage
      restrictionType = 'ClaimOwnership';
      rawMin = percentageToPermill(min, context);
      rawMax = percentageToPermill(value.max, context);
    }
    const val = extractClaimValue(claim);
    const claimValue = {
      [claim.type]: val,
    };
    const rawIdentityId = stringToIdentityId(issuer.did, context);
    restrictionValue = [claimValue, rawIdentityId, rawMin, rawMax];
  } else {
    throw new PolymeshError({
      code: ErrorCode.UnexpectedError,
      message: `Unexpected transfer restriction type: "${type}". Please report this to the Polymesh team`,
    });
  }
  return context.createType('PolymeshPrimitivesTransferComplianceTransferCondition', {
    [restrictionType]: restrictionValue,
  });
}

/**
 * @hidden
 */
export function identitiesToBtreeSet(
  identities: Identity[],
  context: Context
): BTreeSet<PolymeshPrimitivesIdentityId> {
  const rawIds = identities.map(({ did }) => stringToIdentityId(did, context));

  return context.createType('BTreeSet<PolymeshPrimitivesIdentityId>', rawIds);
}

/**
 * @hidden
 */
<<<<<<< HEAD
export function identitiesSetToIdentities(
  identitySet: BTreeSet<PolymeshPrimitivesIdentityId>,
  context: Context
): Identity[] {
  return [...identitySet].map(rawId => new Identity({ did: identityIdToString(rawId) }, context));
=======
export function auditorsToConfidentialAuditors(
  context: Context,
  auditors: ConfidentialAccount[],
  mediators: Identity[] = []
): PalletConfidentialAssetConfidentialAuditors {
  const rawAccountKeys = auditors.map(({ publicKey }) => publicKey);
  const rawMediatorIds = mediators.map(({ did }) => stringToIdentityId(did, context));

  return context.createType('PalletConfidentialAssetConfidentialAuditors', {
    auditors: context.createType('BTreeSet<PalletConfidentialAssetAuditorAccount>', rawAccountKeys),
    mediators: context.createType('BTreeSet<PolymeshPrimitivesIdentityId>', rawMediatorIds),
  });
>>>>>>> 3170a34b
}

/**
 * @hidden
 */
export function transferConditionToTransferRestriction(
  transferCondition: PolymeshPrimitivesTransferComplianceTransferCondition,
  context: Context
): TransferRestriction {
  if (transferCondition.isMaxInvestorCount) {
    return {
      type: TransferRestrictionType.Count,
      value: u64ToBigNumber(transferCondition.asMaxInvestorCount),
    };
  } else if (transferCondition.isMaxInvestorOwnership) {
    return {
      type: TransferRestrictionType.Percentage,
      value: permillToBigNumber(transferCondition.asMaxInvestorOwnership),
    };
  } else if (transferCondition.isClaimCount) {
    return {
      type: TransferRestrictionType.ClaimCount,
      value: claimCountToClaimCountRestrictionValue(transferCondition.asClaimCount, context),
    };
  } else if (transferCondition.isClaimOwnership) {
    return {
      type: TransferRestrictionType.ClaimPercentage,
      value: claimPercentageToClaimPercentageRestrictionValue(
        transferCondition.asClaimOwnership,
        context
      ),
    };
  } else {
    throw new PolymeshError({
      code: ErrorCode.FatalError,
      message: 'Unexpected transfer condition type',
    });
  }
}

/**
 * @hidden
 */
export function nftDispatchErrorToTransferError(
  error: DispatchError,
  context: Context
): TransferError {
  const {
    DuplicatedNFTId: duplicateErr,
    InvalidNFTTransferComplianceFailure: complianceErr,
    InvalidNFTTransferFrozenAsset: frozenErr,
    InvalidNFTTransferInsufficientCount: insufficientErr,
    NFTNotFound: notFoundErr,
    InvalidNFTTransferNFTNotOwned: notOwnedErr,
    InvalidNFTTransferSamePortfolio: samePortfolioErr,
  } = context.polymeshApi.errors.nft;

  if (error.isModule) {
    const moduleErr = error.asModule;
    if ([notOwnedErr, notFoundErr, insufficientErr, duplicateErr].some(err => err.is(moduleErr))) {
      return TransferError.InsufficientPortfolioBalance;
    } else if (frozenErr.is(moduleErr)) {
      return TransferError.TransfersFrozen;
    } else if (complianceErr.is(moduleErr)) {
      return TransferError.ComplianceFailure;
    } else if (samePortfolioErr.is(moduleErr)) {
      return TransferError.SelfTransfer;
    }
  }

  throw new PolymeshError({
    code: ErrorCode.UnexpectedError,
    message: 'Received unknown NFT can transfer status',
  });
}

/**
 * @hidden
 */
export function granularCanTransferResultToTransferBreakdown(
  result: GranularCanTransferResult,
  validateNftResult: DispatchResult | undefined,
  context: Context
): TransferBreakdown {
  const {
    invalid_granularity: invalidGranularity,
    self_transfer: selfTransfer,
    invalid_receiver_cdd: invalidReceiverCdd,
    invalid_sender_cdd: invalidSenderCdd,
    sender_insufficient_balance: insufficientBalance,
    asset_frozen: assetFrozen,
    portfolio_validity_result: {
      sender_portfolio_does_not_exist: senderPortfolioNotExists,
      receiver_portfolio_does_not_exist: receiverPortfolioNotExists,
      sender_insufficient_balance: senderInsufficientBalance,
    },
    transfer_condition_result: transferConditionResult,
    compliance_result: complianceResult,
    result: finalResult,
  } = result;

  const general = [];

  if (boolToBoolean(invalidGranularity)) {
    general.push(TransferError.InvalidGranularity);
  }

  if (boolToBoolean(selfTransfer)) {
    general.push(TransferError.SelfTransfer);
  }

  if (boolToBoolean(invalidReceiverCdd)) {
    general.push(TransferError.InvalidReceiverCdd);
  }

  if (boolToBoolean(invalidSenderCdd)) {
    general.push(TransferError.InvalidSenderCdd);
  }

  if (boolToBoolean(insufficientBalance)) {
    general.push(TransferError.InsufficientBalance);
  }

  if (boolToBoolean(assetFrozen)) {
    general.push(TransferError.TransfersFrozen);
  }

  if (boolToBoolean(senderPortfolioNotExists)) {
    general.push(TransferError.InvalidSenderPortfolio);
  }

  if (boolToBoolean(receiverPortfolioNotExists)) {
    general.push(TransferError.InvalidReceiverPortfolio);
  }

  if (boolToBoolean(senderInsufficientBalance)) {
    general.push(TransferError.InsufficientPortfolioBalance);
  }

  const restrictions = transferConditionResult.map(({ condition, result: tmResult }) => {
    return {
      restriction: transferConditionToTransferRestriction(condition, context),
      result: boolToBoolean(tmResult),
    };
  });

  let canTransfer = boolToBoolean(finalResult);

  if (canTransfer && validateNftResult?.isErr) {
    const transferError = nftDispatchErrorToTransferError(validateNftResult.asErr, context);
    general.push(transferError);
    canTransfer = false;
  }

  return {
    general,
    compliance: assetComplianceResultToCompliance(complianceResult, context),
    restrictions,
    result: canTransfer,
  };
}

/**
 * @hidden
 */

/**
 * @hidden
 */
export function offeringTierToPriceTier(tier: OfferingTier, context: Context): PalletStoPriceTier {
  const { price, amount } = tier;
  return context.createType('PalletStoPriceTier', {
    total: bigNumberToBalance(amount, context),
    price: bigNumberToBalance(price, context),
  });
}

/**
 * @hidden
 */
export function permissionsLikeToPermissions(
  permissionsLike: PermissionsLike,
  context: Context
): Permissions {
  let assetPermissions: SectionPermissions<FungibleAsset> | null = {
    values: [],
    type: PermissionType.Include,
  };
  let transactionPermissions: TransactionPermissions | null = {
    values: [],
    type: PermissionType.Include,
  };
  let transactionGroupPermissions: TxGroup[] = [];
  let portfolioPermissions: SectionPermissions<DefaultPortfolio | NumberedPortfolio> | null = {
    values: [],
    type: PermissionType.Include,
  };

  let transactions: TransactionPermissions | null | undefined;
  let transactionGroups: TxGroup[] | undefined;

  if ('transactions' in permissionsLike) {
    ({ transactions } = permissionsLike);
  }

  if ('transactionGroups' in permissionsLike) {
    ({ transactionGroups } = permissionsLike);
  }

  const { assets, portfolios } = permissionsLike;

  if (assets === null) {
    assetPermissions = null;
  } else if (assets) {
    assetPermissions = {
      ...assets,
      values: assets.values.map(ticker =>
        typeof ticker !== 'string' ? ticker : new FungibleAsset({ ticker }, context)
      ),
    };
  }

  if (transactions !== undefined) {
    transactionPermissions = transactions;
  } else if (transactionGroups !== undefined) {
    transactionGroupPermissions = uniq(transactionGroups);
    const groupTags = flatten(transactionGroups.map(txGroupToTxTags));
    transactionPermissions = {
      ...transactionPermissions,
      values: groupTags,
    };
  }

  if (portfolios === null) {
    portfolioPermissions = null;
  } else if (portfolios) {
    portfolioPermissions = {
      ...portfolios,
      values: portfolios.values.map(portfolio => portfolioLikeToPortfolio(portfolio, context)),
    };
  }

  return {
    assets: assetPermissions,
    transactions: transactionPermissions && {
      ...transactionPermissions,
      values: [...transactionPermissions.values].sort((a, b) => a.localeCompare(b)),
    },
    transactionGroups: transactionGroupPermissions,
    portfolios: portfolioPermissions,
  };
}

/**
 * @hidden
 */
export function middlewarePortfolioToPortfolio(
  portfolio: MiddlewarePortfolio,
  context: Context
): DefaultPortfolio | NumberedPortfolio {
  const { identityId: did, number } = portfolio;

  if (number) {
    return new NumberedPortfolio({ did, id: new BigNumber(number) }, context);
  }

  return new DefaultPortfolio({ did }, context);
}

/**
 * @hidden
 */
export function fundraiserTierToTier(fundraiserTier: PalletStoFundraiserTier): Tier {
  const { total, price, remaining } = fundraiserTier;
  return {
    amount: balanceToBigNumber(total),
    price: balanceToBigNumber(price),
    remaining: balanceToBigNumber(remaining),
  };
}

/**
 * @hidden
 */
export function fundraiserToOfferingDetails(
  fundraiser: PalletStoFundraiser,
  name: Bytes,
  context: Context
): OfferingDetails {
  const {
    creator,
    offeringPortfolio,
    raisingPortfolio,
    raisingAsset,
    tiers: rawTiers,
    venueId,
    start: rawStart,
    end: rawEnd,
    status: rawStatus,
    minimumInvestment: rawMinInvestment,
  } = fundraiser;

  const tiers: Tier[] = [];
  let totalRemaining = new BigNumber(0);
  let totalAmount = new BigNumber(0);
  let totalRemainingValue = new BigNumber(0);

  rawTiers.forEach(rawTier => {
    const tier = fundraiserTierToTier(rawTier);

    tiers.push(tier);
    const { amount, remaining, price } = tier;

    totalAmount = totalAmount.plus(amount);
    totalRemaining = totalRemaining.plus(remaining);
    totalRemainingValue = totalRemainingValue.plus(price.multipliedBy(remaining));
  });

  const start = momentToDate(rawStart);
  const end = rawEnd.isSome ? momentToDate(rawEnd.unwrap()) : null;
  const now = new Date();

  const isStarted = now > start;
  const isExpired = end && now > end;

  const minInvestment = balanceToBigNumber(rawMinInvestment);

  let timing: OfferingTimingStatus = OfferingTimingStatus.NotStarted;
  let balance: OfferingBalanceStatus = OfferingBalanceStatus.Available;
  let sale: OfferingSaleStatus = OfferingSaleStatus.Live;

  if (isExpired) {
    timing = OfferingTimingStatus.Expired;
  } else if (isStarted) {
    timing = OfferingTimingStatus.Started;
  }

  if (totalRemainingValue.isZero()) {
    balance = OfferingBalanceStatus.SoldOut;
  } else if (totalRemainingValue.lt(minInvestment)) {
    balance = OfferingBalanceStatus.Residual;
  }

  if (rawStatus.isClosedEarly) {
    sale = OfferingSaleStatus.ClosedEarly;
  } else if (rawStatus.isClosed) {
    sale = OfferingSaleStatus.Closed;
  } else if (rawStatus.isFrozen) {
    sale = OfferingSaleStatus.Frozen;
  }

  return {
    creator: new Identity({ did: identityIdToString(creator) }, context),
    name: bytesToString(name),
    offeringPortfolio: meshPortfolioIdToPortfolio(offeringPortfolio, context),
    raisingPortfolio: meshPortfolioIdToPortfolio(raisingPortfolio, context),
    raisingCurrency: tickerToString(raisingAsset),
    tiers,
    venue: new Venue({ id: u64ToBigNumber(venueId) }, context),
    start,
    end,
    status: {
      timing,
      balance,
      sale,
    },
    minInvestment,
    totalAmount,
    totalRemaining,
  };
}

/**
 * @hidden
 */
export function meshCorporateActionToCorporateActionParams(
  corporateAction: PalletCorporateActionsCorporateAction,
  details: Bytes,
  context: Context
): CorporateActionParams {
  const {
    kind: rawKind,
    declDate,
    targets: { identities, treatment },
    defaultWithholdingTax,
    withholdingTax,
  } = corporateAction;

  let kind: CorporateActionKind;

  if (rawKind.isIssuerNotice) {
    kind = CorporateActionKind.IssuerNotice;
  } else if (rawKind.isPredictableBenefit) {
    kind = CorporateActionKind.PredictableBenefit;
  } else if (rawKind.isUnpredictableBenefit) {
    kind = CorporateActionKind.UnpredictableBenefit;
  } else if (rawKind.isReorganization) {
    kind = CorporateActionKind.Reorganization;
  } else {
    kind = CorporateActionKind.Other;
  }

  const targets = {
    identities: identities.map(
      identityId => new Identity({ did: identityIdToString(identityId) }, context)
    ),
    treatment: treatment.isExclude ? TargetTreatment.Exclude : TargetTreatment.Include,
  };

  const taxWithholdings = withholdingTax.map(([identityId, tax]) => ({
    identity: new Identity({ did: identityIdToString(identityId) }, context),
    percentage: permillToBigNumber(tax),
  }));

  return {
    kind,
    declarationDate: momentToDate(declDate),
    description: bytesToString(details),
    targets,
    defaultTaxWithholding: permillToBigNumber(defaultWithholdingTax),
    taxWithholdings,
  };
}

/**
 * @hidden
 */
export function corporateActionKindToCaKind(
  kind: CorporateActionKind,
  context: Context
): PalletCorporateActionsCaKind {
  return context.createType('PalletCorporateActionsCaKind', kind);
}

/**
 * @hidden
 */
export function checkpointToRecordDateSpec(
  checkpoint: Checkpoint | Date | CheckpointSchedule,
  context: Context
): PalletCorporateActionsRecordDateSpec {
  let value;

  if (checkpoint instanceof Checkpoint) {
    /* eslint-disable @typescript-eslint/naming-convention */
    value = { Existing: bigNumberToU64(checkpoint.id, context) };
  } else if (checkpoint instanceof Date) {
    value = { Scheduled: dateToMoment(checkpoint, context) };
  } else {
    value = { ExistingSchedule: bigNumberToU64(checkpoint.id, context) };
    /* eslint-enable @typescript-eslint/naming-convention */
  }

  return context.createType('PalletCorporateActionsRecordDateSpec', value);
}

/**
 * @hidden
 */
export function targetIdentitiesToCorporateActionTargets(
  targetIdentities: PalletCorporateActionsTargetIdentities,
  context: Context
): CorporateActionTargets {
  const { identities, treatment } = targetIdentities;

  return {
    identities: identities.map(
      identity => new Identity({ did: identityIdToString(identity) }, context)
    ),
    treatment: treatment.isInclude ? TargetTreatment.Include : TargetTreatment.Exclude,
  };
}

/**
 * @hidden
 */
export function targetsToTargetIdentities(
  targets: Omit<CorporateActionTargets, 'identities'> & {
    identities: (string | Identity)[];
  },
  context: Context
): PalletCorporateActionsTargetIdentities {
  const { treatment, identities } = targets;
  const { maxTargetIds } = context.polymeshApi.consts.corporateAction;

  const maxTargets = u32ToBigNumber(maxTargetIds);

  if (maxTargets.lt(targets.identities.length)) {
    throw new PolymeshError({
      code: ErrorCode.ValidationError,
      message: 'Too many target Identities',
      data: {
        maxTargets,
      },
    });
  }

  return context.createType('PalletCorporateActionsTargetIdentities', {
    identities: identities.map(identity => stringToIdentityId(signerToString(identity), context)),
    treatment: context.createType('TargetTreatment', treatment),
  });
}

/**
 * @hidden
 */
export function caTaxWithholdingsToMeshTaxWithholdings(
  taxWithholdings: InputCorporateActionTaxWithholdings,
  context: Context
): [PolymeshPrimitivesIdentityId, Permill][] {
  assertCaTaxWithholdingsValid(taxWithholdings, context);

  return taxWithholdings.map(({ identity, percentage }) =>
    tuple(
      stringToIdentityId(signerToString(identity), context),
      percentageToPermill(percentage, context)
    )
  );
}

/**
 * @hidden
 */
export function distributionToDividendDistributionParams(
  distribution: PalletCorporateActionsDistribution,
  context: Context
): DividendDistributionParams {
  const {
    from,
    currency,
    perShare,
    amount,
    expiresAt: expiryDate,
    paymentAt: paymentDate,
  } = distribution;

  return {
    origin: meshPortfolioIdToPortfolio(from, context),
    currency: tickerToString(currency),
    perShare: balanceToBigNumber(perShare),
    maxAmount: balanceToBigNumber(amount),
    expiryDate: expiryDate.isNone ? null : momentToDate(expiryDate.unwrap()),
    paymentDate: momentToDate(paymentDate),
  };
}

/**
 * @hidden
 */
export function corporateActionIdentifierToCaId(
  corporateActionIdentifier: CorporateActionIdentifier,
  context: Context
): PalletCorporateActionsCaId {
  const { ticker, localId } = corporateActionIdentifier;
  return context.createType('PalletCorporateActionsCaId', {
    ticker: stringToTicker(ticker, context),
    localId: bigNumberToU32(localId, context),
  });
}

/**
 * @hidden
 */
export function corporateActionParamsToMeshCorporateActionArgs(
  params: {
    ticker: string;
    kind: CorporateActionKind;
    declarationDate: Date;
    checkpoint: Date | Checkpoint | CheckpointSchedule;
    description: string;
    targets: InputCorporateActionTargets | null;
    defaultTaxWithholding: BigNumber | null;
    taxWithholdings: InputCorporateActionTaxWithholdings | null;
  },
  context: Context
): PalletCorporateActionsInitiateCorporateActionArgs {
  const {
    ticker,
    kind,
    declarationDate,
    checkpoint,
    description,
    targets,
    defaultTaxWithholding,
    taxWithholdings,
  } = params;
  const rawTicker = stringToTicker(ticker, context);
  const rawKind = corporateActionKindToCaKind(kind, context);
  const rawDeclDate = dateToMoment(declarationDate, context);
  const rawRecordDate = optionize(checkpointToRecordDateSpec)(checkpoint, context);
  const rawDetails = stringToBytes(description, context);
  const rawTargets = optionize(targetsToTargetIdentities)(targets, context);
  const rawTax = optionize(percentageToPermill)(defaultTaxWithholding, context);
  const rawWithholdings = optionize(caTaxWithholdingsToMeshTaxWithholdings)(
    taxWithholdings,
    context
  );

  return context.createType('PalletCorporateActionsInitiateCorporateActionArgs', {
    ticker: rawTicker,
    kind: rawKind,
    declDate: rawDeclDate,
    recordDate: rawRecordDate,
    details: rawDetails,
    targets: rawTargets,
    defaultWithholdingTax: rawTax,
    withholdingTax: rawWithholdings,
  });
}

/**
 * @hidden
 */
export function statisticsOpTypeToStatType(
  args: {
    op: PolymeshPrimitivesStatisticsStatOpType;
    claimIssuer?: [PolymeshPrimitivesIdentityClaimClaimType, PolymeshPrimitivesIdentityId];
  },
  context: Context
): PolymeshPrimitivesStatisticsStatType {
  const { op, claimIssuer } = args;
  return context.createType('PolymeshPrimitivesStatisticsStatType', { op, claimIssuer });
}

/**
 * @hidden
 *
 * The chain requires BTreeSets to be sorted, Polkadot.js will shallow sort elements when calling `createType`,
 * however it will not look deeper at claimType. This function works around this short fall by sorting based on `claimType`
 * `createType` built in sorting is relied on otherwise.
 */
export function sortStatsByClaimType(
  stats: PolymeshPrimitivesStatisticsStatType[]
): PolymeshPrimitivesStatisticsStatType[] {
  return [...stats].sort((a, b) => {
    if (a.claimIssuer.isNone && b.claimIssuer.isNone) {
      return 0;
    }
    if (a.claimIssuer.isNone) {
      return 1;
    }
    if (b.claimIssuer.isNone) {
      return -1;
    }

    const [aClaim] = a.claimIssuer.unwrap();
    const [bClaim] = b.claimIssuer.unwrap();
    return aClaim.index - bClaim.index;
  });
}

/**
 * @hidden
 */
export function statisticStatTypesToBtreeStatType(
  stats: PolymeshPrimitivesStatisticsStatType[],
  context: Context
): BTreeSet<PolymeshPrimitivesStatisticsStatType> {
  const sortedStats = sortStatsByClaimType(stats);
  return context.createType('BTreeSet<PolymeshPrimitivesStatisticsStatType>', sortedStats);
}

/**
 * @hidden
 */
export function transferConditionsToBtreeTransferConditions(
  conditions: PolymeshPrimitivesTransferComplianceTransferCondition[],
  context: Context
): BTreeSet<PolymeshPrimitivesTransferComplianceTransferCondition> {
  return context.createType(
    'BTreeSet<PolymeshPrimitivesTransferComplianceTransferCondition>',
    conditions
  );
}

/**
 * @hidden
 */
export function keyAndValueToStatUpdate(
  key2: PolymeshPrimitivesStatisticsStat2ndKey,
  value: u128,
  context: Context
): PolymeshPrimitivesStatisticsStatUpdate {
  return context.createType('PolymeshPrimitivesStatisticsStatUpdate', { key2, value });
}

/**
 * @hidden
 */
export function statUpdatesToBtreeStatUpdate(
  statUpdates: PolymeshPrimitivesStatisticsStatUpdate[],
  context: Context
): BTreeSet<PolymeshPrimitivesStatisticsStatUpdate> {
  return context.createType('BTreeSet<PolymeshPrimitivesStatisticsStatUpdate>', statUpdates);
}

/**
 * @hidden
 */
export function meshStatToStatType(rawStat: PolymeshPrimitivesStatisticsStatType): StatType {
  const {
    op: { type },
    claimIssuer,
  } = rawStat;

  if (claimIssuer.isNone) {
    if (type === 'Count') {
      return StatType.Count;
    } else {
      return StatType.Balance;
    }
  }

  if (type === 'Count') {
    return StatType.ScopedCount;
  } else {
    return StatType.ScopedBalance;
  }
}

/**
 * @hidden
 */
export function statTypeToStatOpType(
  type: StatType,
  context: Context
): PolymeshPrimitivesStatisticsStatOpType {
  if (type === StatType.Count || type === StatType.ScopedCount) {
    return context.createType('PolymeshPrimitivesStatisticsStatOpType', StatType.Count);
  }
  return context.createType('PolymeshPrimitivesStatisticsStatOpType', StatType.Balance);
}

/**
 * @hidden
 */
export function transferRestrictionTypeToStatOpType(
  type: TransferRestrictionType,
  context: Context
): PolymeshPrimitivesStatisticsStatOpType {
  if (type === TransferRestrictionType.Count || type === TransferRestrictionType.ClaimCount) {
    return context.createType('PolymeshPrimitivesStatisticsStatOpType', StatType.Count);
  }

  return context.createType('PolymeshPrimitivesStatisticsStatOpType', StatType.Balance);
}

/**
 * Scoped stats are a map of maps, e.g. Jurisdiction has a counter for each CountryCode. a 2ndKey specifies what Country count to use
 * @hidden
 */
export function createStat2ndKey(
  type: 'NoClaimStat' | StatClaimType,
  context: Context,
  claimStat?: 'yes' | 'no' | CountryCode
): PolymeshPrimitivesStatisticsStat2ndKey {
  if (type === 'NoClaimStat') {
    return context.createType('PolymeshPrimitivesStatisticsStat2ndKey', type);
  } else {
    let value;
    if (claimStat === 'yes') {
      value = true;
    } else if (claimStat === 'no') {
      value = false;
    } else {
      value = claimStat;
    }
    return context.createType('PolymeshPrimitivesStatisticsStat2ndKey', {
      claim: { [type]: value },
    });
  }
}

/**
 * @hidden
 * The chain requires BTreeSets to be sorted. While polkadot.js createType will provide shallow sorting
 * it fails to consider the nested CountryCode values. This works around the shortfall, but relies on `createType`
 * sorting for otherwise
 */
export function sortTransferRestrictionByClaimValue(
  conditions: PolymeshPrimitivesTransferComplianceTransferCondition[]
): PolymeshPrimitivesTransferComplianceTransferCondition[] {
  const getJurisdictionValue = (
    condition: PolymeshPrimitivesTransferComplianceTransferCondition
  ): Option<PolymeshPrimitivesJurisdictionCountryCode> | undefined => {
    const { isClaimCount, isClaimOwnership } = condition;
    if (isClaimCount) {
      if (!condition.asClaimCount[0].isJurisdiction) {
        return undefined;
      } else {
        return condition.asClaimCount[0].asJurisdiction;
      }
    } else if (isClaimOwnership) {
      if (!condition.asClaimOwnership[0].isJurisdiction) {
        return undefined;
      }
      return condition.asClaimOwnership[0].asJurisdiction;
    } else {
      return undefined;
    }
  };

  return [...conditions].sort((a, b) => {
    const aClaim = getJurisdictionValue(a);
    if (!aClaim) {
      return 1;
    }
    const bClaim = getJurisdictionValue(b);
    if (!bClaim) {
      return -1;
    }

    if (aClaim.isNone && bClaim.isNone) {
      return 0;
    }
    if (aClaim.isNone) {
      return -1;
    }
    if (bClaim.isNone) {
      return 1;
    }
    const aCode = meshCountryCodeToCountryCode(aClaim.unwrap());
    const bCode = meshCountryCodeToCountryCode(bClaim.unwrap());

    const countryOrder = Object.values(CountryCode);
    return countryOrder.indexOf(aCode) - countryOrder.indexOf(bCode);
  });
}

/**
 * @hidden
 */
export function complianceConditionsToBtreeSet(
  conditions: PolymeshPrimitivesTransferComplianceTransferCondition[],
  context: Context
): BTreeSet<PolymeshPrimitivesTransferComplianceTransferCondition> {
  const sortedConditions = sortTransferRestrictionByClaimValue(conditions);
  return context.createType(
    'BTreeSet<PolymeshPrimitivesTransferComplianceTransferCondition>',
    sortedConditions
  );
}

/**
 * @hidden
 */
export function toExemptKey(
  tickerKey: TickerKey,
  op: PolymeshPrimitivesStatisticsStatOpType,
  claimType?: ClaimType
): ExemptKey {
  return { asset: tickerKey, op, claimType };
}

/**
 * @hidden
 */
export function claimCountStatInputToStatUpdates(
  args: ClaimCountStatInput,
  context: Context
): BTreeSet<PolymeshPrimitivesStatisticsStatUpdate> {
  const { value, claimType: type } = args;
  let updateArgs;

  if (type === ClaimType.Jurisdiction) {
    updateArgs = value.map(({ countryCode, count }) => {
      const rawSecondKey = createStat2ndKey(type, context, countryCode);
      return keyAndValueToStatUpdate(rawSecondKey, bigNumberToU128(count, context), context);
    });
  } else {
    let yes, no;
    if (type === ClaimType.Accredited) {
      ({ accredited: yes, nonAccredited: no } = value);
    } else {
      ({ affiliate: yes, nonAffiliate: no } = value);
    }
    const yes2ndKey = createStat2ndKey(type, context, 'yes');
    const yesCount = bigNumberToU128(yes, context);
    const no2ndKey = createStat2ndKey(type, context, 'no');
    const noCount = bigNumberToU128(no, context);
    updateArgs = [
      keyAndValueToStatUpdate(yes2ndKey, yesCount, context),
      keyAndValueToStatUpdate(no2ndKey, noCount, context),
    ];
  }
  return statUpdatesToBtreeStatUpdate(updateArgs, context);
}

/**
 * @hidden
 * transforms a non scoped count stat to a StatUpdate type
 */
export function countStatInputToStatUpdates(
  args: CountTransferRestrictionInput,
  context: Context
): BTreeSet<PolymeshPrimitivesStatisticsStatUpdate> {
  const { count } = args;
  const secondKey = createStat2ndKey('NoClaimStat', context);
  const stat = keyAndValueToStatUpdate(secondKey, bigNumberToU128(count, context), context);
  return statUpdatesToBtreeStatUpdate([stat], context);
}

/**
 * @hidden
 */
export function inputStatTypeToMeshStatType(
  input: InputStatType,
  context: Context
): PolymeshPrimitivesStatisticsStatType {
  const { type } = input;
  const op = statTypeToStatOpType(type, context);
  let claimIssuer;
  if (type === StatType.ScopedCount || type === StatType.ScopedBalance) {
    claimIssuer = claimIssuerToMeshClaimIssuer(input.claimIssuer, context);
  }
  return statisticsOpTypeToStatType({ op, claimIssuer }, context);
}

/**
 * @hidden
 */
export function meshProposalStatusToProposalStatus(
  status: PolymeshPrimitivesMultisigProposalStatus,
  expiry: Date | null
): ProposalStatus {
  const { type } = status;
  switch (type) {
    case 'ActiveOrExpired':
      if (!expiry || expiry > new Date()) {
        return ProposalStatus.Active;
      } else {
        return ProposalStatus.Expired;
      }
    case 'Invalid':
      return ProposalStatus.Invalid;
    case 'ExecutionSuccessful':
      return ProposalStatus.Successful;
    case 'ExecutionFailed':
      return ProposalStatus.Failed;
    case 'Rejected':
      return ProposalStatus.Rejected;
    default:
      throw new UnreachableCaseError(type);
  }
}

/**
 * @hidden
 */
export function metadataSpecToMeshMetadataSpec(
  specs: MetadataSpec,
  context: Context
): PolymeshPrimitivesAssetMetadataAssetMetadataSpec {
  const { url, description, typeDef } = specs;

  const {
    polymeshApi: {
      consts: {
        asset: { assetMetadataTypeDefMaxLength },
      },
    },
  } = context;

  const metadataTypeDefMaxLength = u32ToBigNumber(assetMetadataTypeDefMaxLength);

  if (typeDef && metadataTypeDefMaxLength.lt(typeDef.length)) {
    throw new PolymeshError({
      code: ErrorCode.ValidationError,
      message: '"typeDef" length exceeded for given Asset Metadata spec',
      data: {
        maxLength: metadataTypeDefMaxLength,
      },
    });
  }

  return context.createType('PolymeshPrimitivesAssetMetadataAssetMetadataSpec', {
    url: optionize(stringToBytes)(url, context),
    description: optionize(stringToBytes)(description, context),
    typeDef: optionize(stringToBytes)(typeDef, context),
  });
}

/**
 * @hidden
 */
export function meshMetadataSpecToMetadataSpec(
  rawSpecs?: Option<PolymeshPrimitivesAssetMetadataAssetMetadataSpec>
): MetadataSpec {
  const specs: MetadataSpec = {};

  if (rawSpecs?.isSome) {
    const { url: rawUrl, description: rawDescription, typeDef: rawTypeDef } = rawSpecs.unwrap();

    if (rawUrl.isSome) {
      specs.url = bytesToString(rawUrl.unwrap());
    }

    if (rawDescription.isSome) {
      specs.description = bytesToString(rawDescription.unwrap());
    }

    if (rawTypeDef.isSome) {
      specs.typeDef = bytesToString(rawTypeDef.unwrap());
    }
  }
  return specs;
}

/**
 * @hidden
 */
export function metadataToMeshMetadataKey(
  type: MetadataType,
  id: BigNumber,
  context: Context
): PolymeshPrimitivesAssetMetadataAssetMetadataKey {
  const rawId = bigNumberToU64(id, context);

  let metadataKey;
  if (type === MetadataType.Local) {
    metadataKey = { Local: rawId };
  } else {
    metadataKey = { Global: rawId };
  }

  return context.createType('PolymeshPrimitivesAssetMetadataAssetMetadataKey', metadataKey);
}

/**
 * @hidden
 */
export function meshMetadataValueToMetadataValue(
  rawValue: Option<Bytes>,
  rawDetails: Option<PolymeshPrimitivesAssetMetadataAssetMetadataValueDetail>
): MetadataValue | null {
  if (rawValue.isNone) {
    return null;
  }

  let metadataValue: MetadataValue = {
    value: bytesToString(rawValue.unwrap()),
    lockStatus: MetadataLockStatus.Unlocked,
    expiry: null,
  };

  if (rawDetails.isSome) {
    const { lockStatus: rawLockStatus, expire } = rawDetails.unwrap();

    metadataValue = { ...metadataValue, expiry: optionize(momentToDate)(expire.unwrapOr(null)) };

    if (rawLockStatus.isLocked) {
      metadataValue = { ...metadataValue, lockStatus: MetadataLockStatus.Locked };
    }

    if (rawLockStatus.isLockedUntil) {
      metadataValue = {
        ...metadataValue,
        lockStatus: MetadataLockStatus.LockedUntil,
        lockedUntil: momentToDate(rawLockStatus.asLockedUntil),
      };
    }
  }
  return metadataValue;
}

/**
 * @hidden
 */
export function metadataValueToMeshMetadataValue(value: string, context: Context): Bytes {
  const {
    polymeshApi: {
      consts: {
        asset: { assetMetadataValueMaxLength },
      },
    },
  } = context;

  const metadataValueMaxLength = u32ToBigNumber(assetMetadataValueMaxLength);

  if (metadataValueMaxLength.lt(value.length)) {
    throw new PolymeshError({
      code: ErrorCode.ValidationError,
      message: 'Asset Metadata value length exceeded',
      data: {
        maxLength: metadataValueMaxLength,
      },
    });
  }
  return stringToBytes(value, context);
}

/**
 * @hidden
 */
export function metadataValueDetailToMeshMetadataValueDetail(
  details: MetadataValueDetails,
  context: Context
): PolymeshPrimitivesAssetMetadataAssetMetadataValueDetail {
  const { lockStatus, expiry } = details;

  let meshLockStatus;
  if (lockStatus === MetadataLockStatus.LockedUntil) {
    const { lockedUntil } = details;

    if (lockedUntil < new Date()) {
      throw new PolymeshError({
        code: ErrorCode.UnmetPrerequisite,
        message: 'Locked until date must be in the future',
      });
    }

    meshLockStatus = { LockedUntil: dateToMoment(lockedUntil, context) };
  } else {
    meshLockStatus = lockStatus;
  }

  if (expiry && expiry < new Date()) {
    throw new PolymeshError({
      code: ErrorCode.UnmetPrerequisite,
      message: 'Expiry date must be in the future',
    });
  }

  return context.createType('PolymeshPrimitivesAssetMetadataAssetMetadataValueDetail', {
    expire: optionize(dateToMoment)(expiry, context),
    lockStatus: meshLockStatus,
  });
}

/**
 * @hidden
 */
export function instructionMemoToString(value: U8aFixed): string {
  return removePadding(hexToString(value.toString()));
}

/**
 * @hidden
 */
export function middlewareInstructionToHistoricInstruction(
  instruction: Instruction,
  context: Context
): HistoricInstruction {
  /* eslint-disable @typescript-eslint/no-non-null-assertion */
  const {
    id: instructionId,
    status,
    settlementType,
    endBlock,
    tradeDate,
    valueDate,
    legs: { nodes: legs },
    memo,
    createdBlock,
    venueId,
  } = instruction;
  const { blockId, hash, datetime } = createdBlock!;

  let typeDetails;

  if (settlementType === InstructionType.SettleOnAffirmation) {
    typeDetails = {
      type: InstructionType.SettleOnAffirmation,
    };
  } else {
    typeDetails = {
      type: settlementType as InstructionType,
      endBlock: new BigNumber(endBlock!),
    };
  }

  return {
    id: new BigNumber(instructionId),
    blockNumber: new BigNumber(blockId),
    blockHash: hash,
    status,
    tradeDate,
    valueDate,
    ...typeDetails,
    memo: memo ?? null,
    venueId: new BigNumber(venueId),
    createdAt: new Date(datetime),
    legs: legs.map(({ from, to, assetId, amount }) => ({
      asset: new FungibleAsset({ ticker: assetId }, context),
      amount: new BigNumber(amount).shiftedBy(-6),
      from: middlewarePortfolioToPortfolio(from!, context),
      to: middlewarePortfolioToPortfolio(to!, context),
    })),
  };
  /* eslint-enable @typescript-eslint/no-non-null-assertion */
}

/**
 * @hidden
 */
export function expiryToMoment(expiry: Date | undefined, context: Context): Moment | null {
  if (expiry && expiry <= new Date()) {
    throw new PolymeshError({
      code: ErrorCode.UnmetPrerequisite,
      message: 'Expiry date must be in the future',
    });
  }

  return optionize(dateToMoment)(expiry, context);
}

/**
 * @hidden
 * Note: currently only supports fungible legs, see `portfolioToPortfolioKind` for exemplary API
 */
export function middlewarePortfolioDataToPortfolio(
  data: {
    did: string;
    kind: { default: null } | { user: number };
  },
  context: Context
): DefaultPortfolio | NumberedPortfolio {
  const { did, kind } = data;

  if ('default' in kind) {
    return new DefaultPortfolio({ did }, context);
  }
  return new NumberedPortfolio({ did, id: new BigNumber(kind.user) }, context);
}

/**
 * @hidden
 */
export function legToFungibleLeg(
  leg: {
    sender: PolymeshPrimitivesIdentityIdPortfolioId;
    receiver: PolymeshPrimitivesIdentityIdPortfolioId;
    ticker: PolymeshPrimitivesTicker;
    amount: Balance;
  },
  context: Context
): PolymeshPrimitivesSettlementLeg {
  return context.createType('PolymeshPrimitivesSettlementLeg', { Fungible: leg });
}

/**
 * @hidden
 */
export function legToNonFungibleLeg(
  leg: {
    sender: PolymeshPrimitivesIdentityIdPortfolioId;
    receiver: PolymeshPrimitivesIdentityIdPortfolioId;
    nfts: PolymeshPrimitivesNftNfTs;
  },
  context: Context
): PolymeshPrimitivesSettlementLeg {
  return context.createType('PolymeshPrimitivesSettlementLeg', { NonFungible: leg });
}

/**
 * @hidden
 */
export function middlewareAgentGroupDataToPermissionGroup(
  agentGroupData: Record<string, Record<string, null | number>>,
  context: Context
): KnownPermissionGroup | CustomPermissionGroup {
  const asset = Object.keys(agentGroupData)[0];
  const agentGroup = agentGroupData[asset];

  let permissionGroupIdentifier: PermissionGroupIdentifier;
  if ('full' in agentGroup) {
    permissionGroupIdentifier = PermissionGroupType.Full;
  } else if ('exceptMeta' in agentGroup) {
    permissionGroupIdentifier = PermissionGroupType.ExceptMeta;
  } else if ('polymeshV1CAA' in agentGroup) {
    permissionGroupIdentifier = PermissionGroupType.PolymeshV1Caa;
  } else if ('polymeshV1PIA' in agentGroup) {
    permissionGroupIdentifier = PermissionGroupType.PolymeshV1Pia;
  } else {
    // eslint-disable-next-line @typescript-eslint/no-non-null-assertion
    permissionGroupIdentifier = { custom: new BigNumber(agentGroup.custom!) };
  }

  const ticker = coerceHexToString(asset);
  return assemblePermissionGroup(permissionGroupIdentifier, ticker, context);
}

/**
 * @hidden
 */
function middlewareExtrinsicPermissionsDataToTransactionPermissions(
  permissions: Record<
    string,
    {
      palletName: string;
      dispatchableNames: Record<string, string[]>;
    }[]
  >
): TransactionPermissions | null {
  let extrinsicType: PermissionType;
  let pallets;
  if ('these' in permissions) {
    extrinsicType = PermissionType.Include;
    pallets = permissions.these;
  } else if ('except' in permissions) {
    extrinsicType = PermissionType.Exclude;
    pallets = permissions.except;
  }

  let txValues: (ModuleName | TxTag)[] = [];
  let exceptions: TxTag[] = [];

  if (pallets) {
    pallets.forEach(({ palletName, dispatchableNames }) => {
      const moduleName = stringLowerFirst(coerceHexToString(palletName));
      if ('except' in dispatchableNames) {
        const dispatchables = [...dispatchableNames.except];
        exceptions = [
          ...exceptions,
          ...dispatchables.map(name => formatTxTag(coerceHexToString(name), moduleName)),
        ];
        txValues = [...txValues, moduleName as ModuleName];
      } else if ('these' in dispatchableNames) {
        const dispatchables = [...dispatchableNames.these];
        txValues = [
          ...txValues,
          ...dispatchables.map(name => formatTxTag(coerceHexToString(name), moduleName)),
        ];
      } else {
        txValues = [...txValues, moduleName as ModuleName];
      }
    });

    const result = {
      // eslint-disable-next-line @typescript-eslint/no-non-null-assertion
      type: extrinsicType!,
      values: txValues,
    };

    return exceptions.length ? { ...result, exceptions } : result;
  }

  return null;
}

/**
 * @hidden
 */
export function datesToScheduleCheckpoints(
  points: Date[],
  context: Context
): PolymeshCommonUtilitiesCheckpointScheduleCheckpoints {
  const rawPoints = points.map(point => dateToMoment(point, context));

  const pending = context.createType('BTreeSet<Moment>', rawPoints);

  return context.createType('PolymeshCommonUtilitiesCheckpointScheduleCheckpoints', { pending });
}

/**
 * @hidden
 */
export function middlewarePermissionsDataToPermissions(
  permissionsData: string,
  context: Context
): Permissions {
  const { asset, extrinsic, portfolio } = JSON.parse(permissionsData);

  let assets: SectionPermissions<FungibleAsset> | null = null;
  let transactions: TransactionPermissions | null = null;
  let portfolios: SectionPermissions<DefaultPortfolio | NumberedPortfolio> | null = null;

  let assetsType: PermissionType;
  let assetsPermissions;
  if ('these' in asset) {
    assetsType = PermissionType.Include;
    assetsPermissions = asset.these;
  } else if ('except' in asset) {
    assetsType = PermissionType.Exclude;
    assetsPermissions = asset.except;
  }

  if (assetsPermissions) {
    assets = {
      values: [...assetsPermissions].map(
        ticker => new FungibleAsset({ ticker: coerceHexToString(ticker) }, context)
      ),
      // eslint-disable-next-line @typescript-eslint/no-non-null-assertion
      type: assetsType!,
    };
  }

  transactions = middlewareExtrinsicPermissionsDataToTransactionPermissions(extrinsic);

  let portfoliosType: PermissionType;
  let portfolioIds;
  if ('these' in portfolio) {
    portfoliosType = PermissionType.Include;
    portfolioIds = portfolio.these;
  } else if ('except' in portfolio) {
    portfoliosType = PermissionType.Exclude;
    portfolioIds = portfolio.except;
  }

  if (portfolioIds) {
    portfolios = {
      values: [...portfolioIds].map(portfolioId =>
        middlewarePortfolioDataToPortfolio(portfolioId, context)
      ),
      // eslint-disable-next-line @typescript-eslint/no-non-null-assertion
      type: portfoliosType!,
    };
  }

  return {
    assets,
    transactions,
    transactionGroups: transactions ? transactionPermissionsToTxGroups(transactions) : [],
    portfolios,
  };
}

/* eslint-disable @typescript-eslint/no-non-null-assertion */
/**
 * @hidden
 */
export function middlewareAuthorizationDataToAuthorization(
  context: Context,
  type: AuthTypeEnum,
  data?: string
): Authorization {
  switch (type) {
    case AuthTypeEnum.AttestPrimaryKeyRotation:
      return {
        type: AuthorizationType.AttestPrimaryKeyRotation,
        value: new Identity({ did: data! }, context),
      };
    case AuthTypeEnum.RotatePrimaryKey: {
      return {
        type: AuthorizationType.RotatePrimaryKey,
      };
    }
    case AuthTypeEnum.RotatePrimaryKeyToSecondary: {
      return {
        type: AuthorizationType.RotatePrimaryKeyToSecondary,
        value: middlewarePermissionsDataToPermissions(data!, context),
      };
    }
    case AuthTypeEnum.JoinIdentity: {
      return {
        type: AuthorizationType.JoinIdentity,
        value: middlewarePermissionsDataToPermissions(data!, context),
      };
    }
    case AuthTypeEnum.AddMultiSigSigner:
      return {
        type: AuthorizationType.AddMultiSigSigner,
        value: data!,
      };
    case AuthTypeEnum.AddRelayerPayingKey: {
      // data is received in the format - {"5Ci94GCJC2JBM8U1PCkpHX6HkscWmucN9XwUrjb7o4TDgVns","5DZp1QYH49MKZhCtDupNaAeHp8xtqetuSzgf2p2cUWoxW3iu","1000000000"}
      const [beneficiary, subsidizer, allowance] = data!
        .substring(1, data!.length - 1)
        .replace(/"/g, '')
        .split(',');

      return {
        type: AuthorizationType.AddRelayerPayingKey,
        value: {
          beneficiary: new Account({ address: beneficiary }, context),
          subsidizer: new Account({ address: subsidizer }, context),
          allowance: new BigNumber(allowance).shiftedBy(-6),
        },
      };
    }
    case AuthTypeEnum.BecomeAgent: {
      const becomeAgentData = JSON.parse(data!.replace(',', ':'));
      return {
        type: AuthorizationType.BecomeAgent,
        value: middlewareAgentGroupDataToPermissionGroup(becomeAgentData, context),
      };
    }
    case AuthTypeEnum.TransferTicker:
      return {
        type: AuthorizationType.TransferTicker,
        value: coerceHexToString(data!),
      };
    case AuthTypeEnum.TransferAssetOwnership: {
      return {
        type: AuthorizationType.TransferAssetOwnership,
        value: coerceHexToString(data!),
      };
    }
    case AuthTypeEnum.PortfolioCustody: {
      return {
        type: AuthorizationType.PortfolioCustody,
        value: middlewarePortfolioDataToPortfolio(JSON.parse(data!), context),
      };
    }
  }

  throw new PolymeshError({
    code: ErrorCode.UnexpectedError,
    message: 'Unsupported Authorization Type. Please contact the Polymesh team',
    data: {
      auth: data,
    },
  });
}

/* eslint-enable @typescript-eslint/no-non-null-assertion */

/**
 * @hidden
 */
export function collectionKeysToMetadataKeys(
  keys: { type: MetadataType; id: BigNumber }[],
  context: Context
): Vec<PolymeshPrimitivesAssetMetadataAssetMetadataKey> {
  const metadataKeys = keys.map(({ type, id }) => {
    return metadataToMeshMetadataKey(type, id, context);
  });

  return context.createType('Vec<PolymeshPrimitivesAssetMetadataAssetMetadataKey>', metadataKeys);
}

/**
 * @hidden
 */
export function meshMetadataKeyToMetadataKey(
  rawKey: PolymeshPrimitivesAssetMetadataAssetMetadataKey,
  ticker: string
): MetadataKeyId {
  if (rawKey.isGlobal) {
    return { type: MetadataType.Global, id: u64ToBigNumber(rawKey.asGlobal) };
  } else {
    return { type: MetadataType.Local, id: u64ToBigNumber(rawKey.asLocal), ticker };
  }
}

/**
 * @hidden
 */
export function meshNftToNftId(rawInfo: PolymeshPrimitivesNftNfTs): {
  ticker: string;
  ids: BigNumber[];
} {
  const { ticker: rawTicker, ids: rawIds } = rawInfo;

  return {
    ticker: tickerToString(rawTicker),
    ids: rawIds.map(rawId => u64ToBigNumber(rawId)),
  };
}

/**
 * @hidden
 */
export function nftInputToNftMetadataAttribute(
  nftInfo: NftMetadataInput,
  context: Context
): PolymeshPrimitivesNftNftMetadataAttribute {
  const { type, id, value } = nftInfo;

  const rawKey = metadataToMeshMetadataKey(type, id, context);
  const rawValue = metadataValueToMeshMetadataValue(value, context);

  return context.createType('PolymeshPrimitivesNftNftMetadataAttribute', {
    key: rawKey,
    value: rawValue,
  });
}

/**
 * @hidden
 */
export function nftInputToNftMetadataVec(
  nftInfo: NftMetadataInput[],
  context: Context
): Vec<PolymeshPrimitivesNftNftMetadataAttribute> {
  const rawItems = nftInfo.map(item => nftInputToNftMetadataAttribute(item, context));

  return context.createType('Vec<PolymeshPrimitivesNftNftMetadataAttribute>', rawItems);
}

/**
 * @hidden
 */
export function toCustomClaimTypeWithIdentity(
  data: MiddlewareCustomClaimType[]
): CustomClaimTypeWithDid[] {
  return data.map(item => ({
    name: item.name,
    id: new BigNumber(item.id),
    did: item.identity?.did,
  }));
}

/**
 * @hidden
 */
export function toHistoricalSettlements(
  settlementsResult: ApolloQueryResult<Ensured<Query, 'legs'>>,
  portfolioMovementsResult: ApolloQueryResult<Ensured<Query, 'portfolioMovements'>>,
  filter: string,
  context: Context
): HistoricSettlement[] {
  const data: HistoricSettlement[] = [];

  const getDirection = (fromId: string, toId: string): SettlementDirectionEnum => {
    const [fromDid] = fromId.split('/');
    const [toDid] = toId.split('/');
    const [filterDid, filterPortfolioId] = filter.split('/');

    if (fromId === toId) {
      return SettlementDirectionEnum.None;
    }

    if (filterPortfolioId && fromId === filter) {
      return SettlementDirectionEnum.Outgoing;
    }

    if (filterPortfolioId && toId === filter) {
      return SettlementDirectionEnum.Incoming;
    }

    if (fromDid === filterDid && toDid !== filterDid) {
      return SettlementDirectionEnum.Incoming;
    }

    if (toDid === filterDid && fromDid !== filterDid) {
      return SettlementDirectionEnum.Outgoing;
    }

    return SettlementDirectionEnum.None;
  };

  /* eslint-disable @typescript-eslint/no-non-null-assertion */
  settlementsResult.data.legs.nodes.forEach(({ settlement }) => {
    const {
      createdBlock,
      result: settlementResult,
      legs: { nodes: legs },
    } = settlement!;

    const { blockId, hash } = createdBlock!;

    data.push({
      blockNumber: new BigNumber(blockId),
      blockHash: hash,
      status: settlementResult as unknown as SettlementResultEnum,
      accounts: legs[0].addresses.map(
        (accountAddress: string) =>
          new Account({ address: keyToAddress(accountAddress, context) }, context)
      ),
      legs: legs.map(({ from, to, fromId, toId, assetId, amount }) => ({
        asset: new FungibleAsset({ ticker: assetId }, context),
        amount: new BigNumber(amount).shiftedBy(-6),
        direction: getDirection(fromId, toId),
        from: middlewarePortfolioToPortfolio(from!, context),
        to: middlewarePortfolioToPortfolio(to!, context),
      })),
    });
  });

  portfolioMovementsResult.data.portfolioMovements.nodes.forEach(
    ({ createdBlock, from, to, fromId, toId, assetId, amount, address: accountAddress }) => {
      const { blockId, hash } = createdBlock!;
      data.push({
        blockNumber: new BigNumber(blockId),
        blockHash: hash,
        status: SettlementResultEnum.Executed,
        accounts: [new Account({ address: keyToAddress(accountAddress, context) }, context)],
        legs: [
          {
            asset: new FungibleAsset({ ticker: assetId }, context),
            amount: new BigNumber(amount).shiftedBy(-6),
            direction: getDirection(fromId, toId),
            from: middlewarePortfolioToPortfolio(from!, context),
            to: middlewarePortfolioToPortfolio(to!, context),
          },
        ],
      });
    }
  );
  /* eslint-enable @typescript-eslint/no-non-null-assertion */

  return data.sort((a, b) => a.blockNumber.minus(b.blockNumber).toNumber());
}

/**
 * @hidden
 */
<<<<<<< HEAD
export function mediatorAffirmationStatusToStatus(
  rawStatus: PolymeshPrimitivesSettlementMediatorAffirmationStatus
): Omit<MediatorAffirmation, 'identity'> {
  switch (rawStatus.type) {
    case 'Unknown':
      return { status: AffirmationStatus.Unknown };
    case 'Pending':
      return { status: AffirmationStatus.Pending };
    case 'Affirmed': {
      const rawExpiry = rawStatus.asAffirmed.expiry;
      const expiry = rawExpiry.isSome ? momentToDate(rawExpiry.unwrap()) : undefined;
      return { status: AffirmationStatus.Affirmed, expiry };
    }
    default:
      throw new UnreachableCaseError(rawStatus.type);
  }
=======
export function meshConfidentialTransactionDetailsToDetails(
  details: PalletConfidentialAssetTransaction
): Omit<ConfidentialTransactionDetails, 'status'> {
  const { venueId: rawVenueId, createdAt: rawCreatedAt, memo: rawMemo } = details;

  const venueId = u64ToBigNumber(rawVenueId);
  const createdAt = u32ToBigNumber(rawCreatedAt);
  const memo = rawMemo.isSome ? instructionMemoToString(rawMemo.unwrap()) : undefined;

  return {
    venueId,
    createdAt,
    memo,
  };
}

/**
 * @hidden
 */
export function meshConfidentialTransactionStatusToStatus(
  status: PalletConfidentialAssetTransactionStatus
): ConfidentialTransactionStatus {
  switch (status.type) {
    case 'Pending':
      return ConfidentialTransactionStatus.Pending;
    case 'Rejected':
      return ConfidentialTransactionStatus.Rejected;
    case 'Executed':
      return ConfidentialTransactionStatus.Executed;
    default:
      /* istanbul ignore next: TS will complain if a new case is added */
      throw new UnreachableCaseError(status.type);
  }
}

/**
 * @hidden
 */
export function confidentialAccountToMeshPublicKey(
  account: ConfidentialAccount,
  context: Context
): PalletConfidentialAssetConfidentialAccount {
  return context.createType('PalletConfidentialAssetConfidentialAccount', account.publicKey);
}

/**
 * @hidden
 */
export function confidentialLegToMeshLeg(
  leg: {
    sender: PalletConfidentialAssetConfidentialAccount;
    receiver: PalletConfidentialAssetConfidentialAccount;
    assets: BTreeSet<Bytes>;
    auditors: BTreeSet<PalletConfidentialAssetAuditorAccount>;
    mediators: BTreeSet<PolymeshPrimitivesIdentityId>;
  },
  context: Context
): PalletConfidentialAssetTransactionLeg {
  return context.createType('PalletConfidentialAssetTransactionLeg', leg);
}

/**
 * @hidden
 */
export function auditorToMeshAuditor(
  auditor: ConfidentialAccount,
  context: Context
): PalletConfidentialAssetAuditorAccount {
  return context.createType('PalletConfidentialAssetAuditorAccount', auditor.publicKey);
}

/**
 * @hidden
 */
export function auditorsToBtreeSet(
  auditors: ConfidentialAccount[],
  context: Context
): BTreeSet<PalletConfidentialAssetAuditorAccount> {
  const rawAuditors = auditors.map(auditor => auditorToMeshAuditor(auditor, context));

  return context.createType(
    'BTreeSet<PalletConfidentialAssetAuditorAccount>',
    rawAuditors
  ) as BTreeSet<PalletConfidentialAssetAuditorAccount>;
}

/**
 * @hidden
 */
export function confidentialAssetsToBtreeSet(
  assets: ConfidentialAsset[],
  context: Context
): BTreeSet<U8aFixed> {
  const assetIds = assets.map(asset => serializeConfidentialAssetId(asset.id));

  return context.createType('BTreeSet<Bytes>', assetIds) as BTreeSet<U8aFixed>;
}

/**
 * @hidden
 */
export function confidentialTransactionIdToBigNumber(
  id: PalletConfidentialAssetTransactionId
): BigNumber {
  return new BigNumber(id.toString());
}

/**
 * @hidden
 */
export function meshPublicKeyToKey(publicKey: PalletConfidentialAssetConfidentialAccount): string {
  return publicKey.toString();
}

/**
 * @hidden
 */
export function meshAssetAuditorToAssetAuditors(
  rawAuditors: BTreeMap<U8aFixed, BTreeSet<PalletConfidentialAssetAuditorAccount>>,
  context: Context
): { asset: ConfidentialAsset; auditors: ConfidentialAccount[] }[] {
  const result: ReturnType<typeof meshAssetAuditorToAssetAuditors> = [];

  /* istanbul ignore next: nested BTreeMap/BTreeSet is hard to mock */
  for (const [rawAssetId, rawAssetAuditors] of rawAuditors.entries()) {
    const assetId = u8aToHex(rawAssetId).replace('0x', '');
    const asset = new ConfidentialAsset({ id: assetId }, context);

    const auditors = [...rawAssetAuditors].map(rawAuditor => {
      const auditorId = rawAuditor.toString();
      return new ConfidentialAccount({ publicKey: auditorId }, context);
    });
    result.push({ asset, auditors });
  }

  return result;
}

/**
 * @hidden
 */
export function confidentialLegIdToId(id: PalletConfidentialAssetTransactionLegId): BigNumber {
  return new BigNumber(id.toNumber());
}

/**
 * @hidden
 */
export function meshConfidentialAssetTransactionIdToId(
  id: PalletConfidentialAssetTransactionId
): BigNumber {
  return new BigNumber(id.toNumber());
}

/**
 * @hidden
 */
export function confidentialTransactionLegIdToBigNumber(
  id: PalletConfidentialAssetTransactionLegId
): BigNumber {
  return new BigNumber(id.toString());
}

/**
 * @hidden
 */
export function meshConfidentialLegDetailsToDetails(
  details: PalletConfidentialAssetTransactionLegDetails,
  context: Context
): Omit<ConfidentialLeg, 'id'> {
  const {
    sender: rawSender,
    receiver: rawReceiver,
    auditors: rawAuditors,
    mediators: rawMediators,
  } = details;

  const senderKey = meshPublicKeyToKey(rawSender);
  const receiverKey = meshPublicKeyToKey(rawReceiver);
  const assetAuditors = meshAssetAuditorToAssetAuditors(rawAuditors, context);
  const mediators = [...rawMediators].map(mediator => {
    const did = identityIdToString(mediator);
    return new Identity({ did }, context);
  });

  const sender = new ConfidentialAccount({ publicKey: senderKey }, context);
  const receiver = new ConfidentialAccount({ publicKey: receiverKey }, context);

  return {
    sender,
    receiver,
    assetAuditors,
    mediators,
  };
}

/**
 * @hidden
 */
export function confidentialLegPartyToRole(
  role: PalletConfidentialAssetLegParty
): ConfidentialLegParty {
  switch (role.type) {
    case 'Sender':
      return ConfidentialLegParty.Sender;
    case 'Receiver':
      return ConfidentialLegParty.Receiver;
    case 'Mediator':
      return ConfidentialLegParty.Mediator;
    default:
      throw new UnreachableCaseError(role.type);
  }
}

/**
 * @hidden
 */
export function meshConfidentialAssetToAssetId(value: U8aFixed): string {
  return hexStripPrefix(value.toString());
}

/**
 * @hidden
 */
export function bigNumberToConfidentialTransactionId(
  id: BigNumber,
  context: Context
): PalletConfidentialAssetTransactionId {
  const rawId = bigNumberToU64(id, context);
  return context.createType('PalletConfidentialAssetTransactionId', rawId);
}

/**
 * @hidden
 */
export function bigNumberToConfidentialTransactionLegId(
  id: BigNumber,
  context: Context
): PalletConfidentialAssetTransactionLegId {
  const rawId = bigNumberToU32(id, context);
  return context.createType('PalletConfidentialAssetTransactionLegId', rawId);
}

/**
 * @hidden
 */
export function proofToTransfer(
  proofs: BTreeMap<U8aFixed, Bytes>,
  context: Context
): PalletConfidentialAssetConfidentialTransfers {
  return context.createType('PalletConfidentialAssetConfidentialTransfers', { proofs });
}

/**
 * @hidden
 */
export function confidentialAffirmPartyToRaw(
  value: {
    party: ConfidentialAffirmParty;
    proofs?: ConfidentialLegProof[];
  },
  context: Context
): PalletConfidentialAssetAffirmParty {
  const { party, proofs } = value;

  let transferProof: PalletConfidentialAssetConfidentialTransfers | null = null;
  if (proofs) {
    const fmtProofs = proofs.reduce((acc, { asset, proof }) => {
      const id = serializeConfidentialAssetId(asset);
      acc[id] = proof;

      return acc;
    }, {} as Record<string, string>);

    const rawProofs = context.createType('BTreeMap<Bytes, Bytes>', fmtProofs);

    transferProof = proofToTransfer(rawProofs, context);
  }
  return context.createType('PalletConfidentialAssetAffirmParty', {
    [party]: transferProof,
  });
}

/**
 * @hidden
 */
export function legToConfidentialAssetAffirmLeg(
  value: {
    legId: BigNumber;
    party: ConfidentialAffirmParty;
    proofs?: ConfidentialLegProof[];
  },
  context: Context
): PalletConfidentialAssetAffirmLeg {
  const { legId, party, proofs } = value;

  const rawLegId = bigNumberToConfidentialTransactionLegId(legId, context);
  const rawParty = confidentialAffirmPartyToRaw({ party, proofs }, context);

  return context.createType('PalletConfidentialAssetAffirmLeg', {
    legId: rawLegId,
    party: rawParty,
  });
}

/**
 * @hidden
 */
export function confidentialAffirmTransactionToMeshTransaction(
  value: ConfidentialAffirmTransaction,
  context: Context
): PalletConfidentialAssetAffirmTransaction {
  const { transactionId, legId, party, proofs } = value;

  const rawId = bigNumberToConfidentialTransactionId(transactionId, context);
  const rawLeg = legToConfidentialAssetAffirmLeg(
    {
      legId,
      party,
      proofs,
    },
    context
  );

  return context.createType('PalletConfidentialAssetAffirmTransaction', {
    id: rawId,
    leg: rawLeg,
  });
}

/**
 * @hidden
 */
export function confidentialAffirmsToRaw(
  value: PalletConfidentialAssetAffirmTransaction[],
  context: Context
): PalletConfidentialAssetAffirmTransactions {
  return context.createType('PalletConfidentialAssetAffirmTransactions', value);
}

/**
 * @hidden
 */
export function confidentialLegStateToLegState(
  value: Option<PalletConfidentialAssetTransactionLegState>,
  context: Context
): ConfidentialLegState {
  if (value.isNone) {
    return {
      proved: false,
    };
  }

  const rawState = value.unwrap().assetState.toJSON() as Record<
    string,
    { senderInitBalance: string; senderAmount: string; receiverAmount: string }
  >;

  const assetState = Object.entries(rawState).map(([key, stateValue]) => {
    const { senderInitBalance, senderAmount, receiverAmount } = stateValue;
    const hasExpectedFields =
      typeof key === 'string' &&
      typeof senderInitBalance === 'string' &&
      typeof senderAmount === 'string' &&
      typeof receiverAmount === 'string';

    if (!hasExpectedFields) {
      throw new PolymeshError({
        code: ErrorCode.General,
        message:
          'Unexpected data for PalletConfidentialAssetTransactionLegState received from chain',
      });
    }

    return {
      asset: new ConfidentialAsset({ id: key.replace('0x', '') }, context),
      balances: { senderInitBalance, senderAmount, receiverAmount },
    };
  });

  return {
    proved: true,
    assetState,
  };
}

/**
 * @hidden
 */
export function middlewareAssetHistoryToTransactionHistory({
  id,
  assetId,
  amount,
  fromId,
  toId,
  createdBlock,
  eventId,
  memo,
}: ConfidentialAssetHistory): ConfidentialAssetTransactionHistory {
  return {
    id,
    assetId,
    fromId,
    toId,
    amount,
    datetime: createdBlock!.datetime,
    createdBlockId: new BigNumber(createdBlock!.blockId),
    eventId,
    memo,
  };
}

/**
 * @hidden
 */
export function confidentialBurnProofToRaw(
  proof: string,
  context: Context
): ConfidentialAssetsBurnConfidentialBurnProof {
  const rawProof = stringToBytes(proof, context);

  return context.createType('ConfidentialAssetsBurnConfidentialBurnProof', {
    encodedInnerProof: rawProof,
  });
>>>>>>> 3170a34b
}<|MERGE_RESOLUTION|>--- conflicted
+++ resolved
@@ -3186,13 +3186,16 @@
 /**
  * @hidden
  */
-<<<<<<< HEAD
 export function identitiesSetToIdentities(
   identitySet: BTreeSet<PolymeshPrimitivesIdentityId>,
   context: Context
 ): Identity[] {
   return [...identitySet].map(rawId => new Identity({ did: identityIdToString(rawId) }, context));
-=======
+}
+
+/**
+ * @hidden
+ */
 export function auditorsToConfidentialAuditors(
   context: Context,
   auditors: ConfidentialAccount[],
@@ -3205,7 +3208,6 @@
     auditors: context.createType('BTreeSet<PalletConfidentialAssetAuditorAccount>', rawAccountKeys),
     mediators: context.createType('BTreeSet<PolymeshPrimitivesIdentityId>', rawMediatorIds),
   });
->>>>>>> 3170a34b
 }
 
 /**
@@ -4894,7 +4896,6 @@
 /**
  * @hidden
  */
-<<<<<<< HEAD
 export function mediatorAffirmationStatusToStatus(
   rawStatus: PolymeshPrimitivesSettlementMediatorAffirmationStatus
 ): Omit<MediatorAffirmation, 'identity'> {
@@ -4911,7 +4912,11 @@
     default:
       throw new UnreachableCaseError(rawStatus.type);
   }
-=======
+}
+
+/**
+ * @hidden
+ */
 export function meshConfidentialTransactionDetailsToDetails(
   details: PalletConfidentialAssetTransaction
 ): Omit<ConfidentialTransactionDetails, 'status'> {
@@ -5336,5 +5341,4 @@
   return context.createType('ConfidentialAssetsBurnConfidentialBurnProof', {
     encodedInnerProof: rawProof,
   });
->>>>>>> 3170a34b
 }
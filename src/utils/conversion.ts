--- conflicted
+++ resolved
@@ -1,24 +1,5 @@
 import { BTreeMap, Bytes, Option, U8aFixed, u16 } from '@polkadot/types';
 import {
-<<<<<<< HEAD
-  bool,
-  BTreeMap,
-  Bytes,
-  Option,
-  Text,
-  u8,
-  U8aFixed,
-  u16,
-  u32,
-  u64,
-  u128,
-  Vec,
-} from '@polkadot/types';
-import { AccountId, Balance, BlockHash, Hash, Permill } from '@polkadot/types/interfaces';
-import { DispatchError, DispatchResult } from '@polkadot/types/interfaces/system';
-import {
-=======
->>>>>>> 1dbbd1f6
   ConfidentialAssetsBurnConfidentialBurnProof,
   PalletConfidentialAssetAffirmLeg,
   PalletConfidentialAssetAffirmParty,
@@ -36,4536 +17,6 @@
   PalletConfidentialAssetTransactionLegId,
   PalletConfidentialAssetTransactionLegState,
   PalletConfidentialAssetTransactionStatus,
-<<<<<<< HEAD
-  PalletCorporateActionsCaId,
-  PalletCorporateActionsCaKind,
-  PalletCorporateActionsCorporateAction,
-  PalletCorporateActionsDistribution,
-  PalletCorporateActionsInitiateCorporateActionArgs,
-  PalletCorporateActionsRecordDateSpec,
-  PalletCorporateActionsTargetIdentities,
-  PalletStoFundraiser,
-  PalletStoFundraiserTier,
-  PalletStoPriceTier,
-  PolymeshCommonUtilitiesCheckpointScheduleCheckpoints,
-  PolymeshCommonUtilitiesProtocolFeeProtocolOp,
-  PolymeshPrimitivesAgentAgentGroup,
-  PolymeshPrimitivesAssetAssetType,
-  PolymeshPrimitivesAssetIdentifier,
-  PolymeshPrimitivesAssetMetadataAssetMetadataKey,
-  PolymeshPrimitivesAssetMetadataAssetMetadataSpec,
-  PolymeshPrimitivesAssetMetadataAssetMetadataValueDetail,
-  PolymeshPrimitivesAssetNonFungibleType,
-  PolymeshPrimitivesAuthorizationAuthorizationData,
-  PolymeshPrimitivesCddId,
-  PolymeshPrimitivesComplianceManagerComplianceRequirement,
-  PolymeshPrimitivesCondition,
-  PolymeshPrimitivesConditionConditionType,
-  PolymeshPrimitivesConditionTargetIdentity,
-  PolymeshPrimitivesConditionTrustedIssuer,
-  PolymeshPrimitivesDocument,
-  PolymeshPrimitivesDocumentHash,
-  PolymeshPrimitivesIdentityClaimClaim,
-  PolymeshPrimitivesIdentityClaimClaimType,
-  PolymeshPrimitivesIdentityClaimScope,
-  PolymeshPrimitivesIdentityId,
-  PolymeshPrimitivesIdentityIdPortfolioId,
-  PolymeshPrimitivesIdentityIdPortfolioKind,
-  PolymeshPrimitivesJurisdictionCountryCode,
-  PolymeshPrimitivesMemo,
-  PolymeshPrimitivesMultisigProposalStatus,
-  PolymeshPrimitivesNftNftMetadataAttribute,
-  PolymeshPrimitivesNftNfTs,
-  PolymeshPrimitivesPortfolioFund,
-  PolymeshPrimitivesPosRatio,
-  PolymeshPrimitivesSecondaryKey,
-  PolymeshPrimitivesSecondaryKeyPermissions,
-  PolymeshPrimitivesSecondaryKeySignatory,
-  PolymeshPrimitivesSettlementAffirmationStatus,
-  PolymeshPrimitivesSettlementInstructionStatus,
-  PolymeshPrimitivesSettlementLeg,
-  PolymeshPrimitivesSettlementMediatorAffirmationStatus,
-  PolymeshPrimitivesSettlementSettlementType,
-  PolymeshPrimitivesSettlementVenueType,
-  PolymeshPrimitivesStatisticsStat2ndKey,
-  PolymeshPrimitivesStatisticsStatClaim,
-  PolymeshPrimitivesStatisticsStatOpType,
-  PolymeshPrimitivesStatisticsStatType,
-  PolymeshPrimitivesStatisticsStatUpdate,
-  PolymeshPrimitivesSubsetSubsetRestrictionPalletPermissions,
-  PolymeshPrimitivesTicker,
-  PolymeshPrimitivesTransferComplianceTransferCondition,
-} from '@polkadot/types/lookup';
-import { ITuple } from '@polkadot/types/types';
-import { BTreeSet } from '@polkadot/types-codec';
-import {
-  hexAddPrefix,
-  hexHasPrefix,
-  hexStripPrefix,
-  hexToString,
-  hexToU8a,
-  isHex,
-  stringLowerFirst,
-  stringToU8a,
-  stringUpperFirst,
-  u8aConcat,
-  u8aFixLength,
-  u8aToHex,
-  u8aToString,
-} from '@polkadot/util';
-import { blake2AsHex, decodeAddress, encodeAddress } from '@polkadot/util-crypto';
-import BigNumber from 'bignumber.js';
-import { computeWithoutCheck } from 'iso-7064';
-import {
-  camelCase,
-  flatten,
-  groupBy,
-  includes,
-  map,
-  padEnd,
-  range,
-  rangeRight,
-  snakeCase,
-  uniq,
-  values,
-} from 'lodash';
-
-import { assertCaTaxWithholdingsValid, UnreachableCaseError } from '~/api/procedures/utils';
-import { countryCodeToMeshCountryCode, meshCountryCodeToCountryCode } from '~/generated/utils';
-import {
-  Account,
-  Checkpoint,
-  CheckpointSchedule,
-  ConfidentialAccount,
-  ConfidentialAsset,
-  Context,
-  CustomPermissionGroup,
-  DefaultPortfolio,
-  FungibleAsset,
-  Identity,
-  KnownPermissionGroup,
-  Nft,
-  NumberedPortfolio,
-  PolymeshError,
-  Portfolio,
-  Venue,
-} from '~/internal';
-import {
-  AuthTypeEnum,
-  Block,
-  CallIdEnum,
-  Claim as MiddlewareClaim,
-  ConfidentialAssetHistory,
-  CustomClaimType as MiddlewareCustomClaimType,
-  Instruction,
-  ModuleIdEnum,
-  Portfolio as MiddlewarePortfolio,
-  Query,
-  SettlementResultEnum,
-} from '~/middleware/types';
-import { ClaimScopeTypeEnum, MiddlewareScope, SettlementDirectionEnum } from '~/middleware/typesV1';
-import {
-  AssetComplianceResult,
-  AuthorizationType as MeshAuthorizationType,
-  CanTransferResult,
-  CddStatus,
-  ComplianceRequirementResult,
-  GranularCanTransferResult,
-  Moment,
-} from '~/polkadot/polymesh';
-import {
-  AffirmationStatus,
-  AssetDocument,
-  Authorization,
-  AuthorizationType,
-  Claim,
-  ClaimCountRestrictionValue,
-  ClaimCountStatInput,
-  ClaimData,
-  ClaimPercentageRestrictionValue,
-  ClaimType,
-  Compliance,
-  Condition,
-  ConditionCompliance,
-  ConditionTarget,
-  ConditionType,
-  ConfidentialAffirmParty,
-  ConfidentialAffirmTransaction,
-  ConfidentialAssetTransactionHistory,
-  ConfidentialLeg,
-  ConfidentialLegParty,
-  ConfidentialLegProof,
-  ConfidentialLegState,
-  ConfidentialTransactionDetails,
-  ConfidentialTransactionStatus,
-  CorporateActionKind,
-  CorporateActionParams,
-  CorporateActionTargets,
-  CountryCode,
-  CountTransferRestrictionInput,
-  CustomClaimTypeWithDid,
-  DividendDistributionParams,
-  ErrorCode,
-  EventIdentifier,
-  ExternalAgentCondition,
-  FungiblePortfolioMovement,
-  HistoricInstruction,
-  HistoricSettlement,
-  IdentityCondition,
-  IdentityWithClaims,
-  InputCorporateActionTargets,
-  InputCorporateActionTaxWithholdings,
-  InputRequirement,
-  InputStatClaim,
-  InputStatType,
-  InputTrustedClaimIssuer,
-  InstructionEndCondition,
-  InstructionType,
-  KnownAssetType,
-  KnownNftType,
-  MediatorAffirmation,
-  MetadataKeyId,
-  MetadataLockStatus,
-  MetadataSpec,
-  MetadataType,
-  MetadataValue,
-  MetadataValueDetails,
-  ModuleName,
-  MultiClaimCondition,
-  NftMetadataInput,
-  NonFungiblePortfolioMovement,
-  OfferingBalanceStatus,
-  OfferingDetails,
-  OfferingSaleStatus,
-  OfferingTier,
-  OfferingTimingStatus,
-  PermissionedAccount,
-  PermissionGroupType,
-  Permissions,
-  PermissionsLike,
-  PermissionType,
-  PortfolioId,
-  PortfolioLike,
-  ProposalStatus,
-  Requirement,
-  RequirementCompliance,
-  Scope,
-  ScopeType,
-  SectionPermissions,
-  SecurityIdentifier,
-  SecurityIdentifierType,
-  Signer,
-  SignerType,
-  SignerValue,
-  SingleClaimCondition,
-  StatClaimType,
-  StatType,
-  TargetTreatment,
-  Tier,
-  TransactionPermissions,
-  TransferBreakdown,
-  TransferError,
-  TransferRestriction,
-  TransferRestrictionType,
-  TransferStatus,
-  TrustedClaimIssuer,
-  TxGroup,
-  TxTag,
-  TxTags,
-  VenueType,
-} from '~/types';
-import {
-  CorporateActionIdentifier,
-  ExemptKey,
-  ExtrinsicIdentifier,
-  InstructionStatus,
-  InternalAssetType,
-  InternalNftType,
-  PalletPermissions,
-  PermissionGroupIdentifier,
-  PermissionsEnum,
-  PolymeshTx,
-  StatClaimInputType,
-  StatClaimIssuer,
-  TickerKey,
-} from '~/types/internal';
-import { Ensured, tuple } from '~/types/utils';
-import {
-  IGNORE_CHECKSUM,
-  MAX_BALANCE,
-  MAX_DECIMALS,
-  MAX_MEMO_LENGTH,
-  MAX_MODULE_LENGTH,
-  MAX_TICKER_LENGTH,
-} from '~/utils/constants';
-import {
-  asDid,
-  asNftId,
-  assertAddressValid,
-  assertIsInteger,
-  assertIsPositive,
-  assertTickerValid,
-  asTicker,
-  conditionsAreEqual,
-  createClaim,
-  isModuleOrTagMatch,
-  optionize,
-  padString,
-  removePadding,
-} from '~/utils/internal';
-import {
-  isIdentityCondition,
-  isMultiClaimCondition,
-  isNumberedPortfolio,
-  isSingleClaimCondition,
-} from '~/utils/typeguards';
-
-export * from '~/generated/utils';
-
-/**
- * Generate an Asset's DID from a ticker
- */
-export function tickerToDid(ticker: string): string {
-  return blake2AsHex(
-    u8aConcat(stringToU8a('SECURITY_TOKEN:'), u8aFixLength(stringToU8a(ticker), 96, true))
-  );
-}
-
-/**
- * @hidden
- */
-export function booleanToBool(value: boolean, context: Context): bool {
-  return context.createType('bool', value);
-}
-
-/**
- * @hidden
- */
-export function boolToBoolean(value: bool): boolean {
-  return value.isTrue;
-}
-
-/**
- * @hidden
- */
-export function stringToBytes(bytes: string, context: Context): Bytes {
-  return context.createType('Bytes', bytes);
-}
-
-/**
- * @hidden
- */
-export function bytesToString(bytes: Bytes): string {
-  return u8aToString(bytes);
-}
-
-/**
- * @hidden
- */
-export function stringToTicker(ticker: string, context: Context): PolymeshPrimitivesTicker {
-  assertTickerValid(ticker);
-
-  return context.createType('PolymeshPrimitivesTicker', padString(ticker, MAX_TICKER_LENGTH));
-}
-
-/**
- * @hidden
- */
-export function stringToTickerKey(ticker: string, context: Context): TickerKey {
-  return { Ticker: stringToTicker(ticker, context) };
-}
-
-/**
- * @hidden
- */
-export function tickerToString(ticker: PolymeshPrimitivesTicker): string {
-  return removePadding(u8aToString(ticker));
-}
-
-/**
- * @hidden
- */
-export function serializeConfidentialAssetId(value: string | ConfidentialAsset): string {
-  const id = value instanceof ConfidentialAsset ? value.id : value;
-
-  return hexAddPrefix(id.replace(/-/g, ''));
-}
-
-/**
- * @hidden
- */
-export function dateToMoment(date: Date, context: Context): Moment {
-  return context.createType('u64', date.getTime());
-}
-
-/**
- * @hidden
- */
-export function momentToDate(moment: Moment): Date {
-  return new Date(moment.toNumber());
-}
-
-/**
- * @hidden
- */
-export function stringToAccountId(accountId: string, context: Context): AccountId {
-  assertAddressValid(accountId, context.ss58Format);
-
-  return context.createType('AccountId', accountId);
-}
-
-/**
- * @hidden
- */
-export function accountIdToString(accountId: AccountId): string {
-  return accountId.toString();
-}
-
-/**
- * @hidden
- */
-export function hashToString(hash: Hash): string {
-  return hash.toString();
-}
-
-/**
- * @hidden
- */
-export function stringToHash(hash: string, context: Context): Hash {
-  return context.createType('Hash', hash);
-}
-
-/**
- * @hidden
- */
-export function stringToBlockHash(blockHash: string, context: Context): BlockHash {
-  return context.createType('BlockHash', blockHash);
-}
-
-/**
- * @hidden
- */
-export function stringToIdentityId(
-  identityId: string,
-  context: Context
-): PolymeshPrimitivesIdentityId {
-  return context.createType('PolymeshPrimitivesIdentityId', identityId);
-}
-
-/**
- * @hidden
- */
-export function identityIdToString(identityId: PolymeshPrimitivesIdentityId): string {
-  return identityId.toString();
-}
-
-/**
- * @hidden
- */
-export function signerValueToSignatory(
-  signer: SignerValue,
-  context: Context
-): PolymeshPrimitivesSecondaryKeySignatory {
-  return context.createType('PolymeshPrimitivesSecondaryKeySignatory', {
-    [signer.type]: signer.value,
-  });
-}
-
-/**
- * @hidden
- */
-function createSignerValue(type: SignerType, value: string): SignerValue {
-  return {
-    type,
-    value,
-  };
-}
-
-/**
- * @hidden
- */
-export function signatoryToSignerValue(
-  signatory: PolymeshPrimitivesSecondaryKeySignatory
-): SignerValue {
-  if (signatory.isAccount) {
-    return createSignerValue(SignerType.Account, accountIdToString(signatory.asAccount));
-  }
-
-  return createSignerValue(SignerType.Identity, identityIdToString(signatory.asIdentity));
-}
-
-/**
- * @hidden
- */
-export function signerToSignerValue(signer: Signer): SignerValue {
-  if (signer instanceof Account) {
-    return createSignerValue(SignerType.Account, signer.address);
-  }
-
-  return createSignerValue(SignerType.Identity, signer.did);
-}
-
-/**
- * @hidden
- */
-export function signerValueToSigner(signerValue: SignerValue, context: Context): Signer {
-  const { type, value } = signerValue;
-
-  if (type === SignerType.Account) {
-    return new Account({ address: value }, context);
-  }
-
-  return new Identity({ did: value }, context);
-}
-
-/**
- * @hidden
- */
-export function signerToSignatory(
-  signer: Signer,
-  context: Context
-): PolymeshPrimitivesSecondaryKeySignatory {
-  return signerValueToSignatory(signerToSignerValue(signer), context);
-}
-
-/**
- * @hidden
- */
-export function signerToString(signer: string | Signer): string {
-  if (typeof signer === 'string') {
-    return signer;
-  }
-
-  return signerToSignerValue(signer).value;
-}
-
-/**
- * @hidden
- */
-export function u64ToBigNumber(value: u64): BigNumber {
-  return new BigNumber(value.toString());
-}
-
-/**
- * @hidden
- */
-export function u128ToBigNumber(value: u128): BigNumber {
-  return new BigNumber(value.toString());
-}
-
-/**
- * @hidden
- */
-export function bigNumberToU64(value: BigNumber, context: Context): u64 {
-  assertIsInteger(value);
-  assertIsPositive(value);
-  return context.createType('u64', value.toString());
-}
-/**
- * @hidden
- */
-export function bigNumberToU128(value: BigNumber, context: Context): u128 {
-  assertIsInteger(value);
-  assertIsPositive(value);
-  return context.createType('u128', value.toString());
-}
-
-/**
- * @hidden
- */
-export function percentageToPermill(value: BigNumber, context: Context): Permill {
-  assertIsPositive(value);
-
-  if (value.gt(100)) {
-    throw new PolymeshError({
-      code: ErrorCode.ValidationError,
-      message: "Percentage shouldn't exceed 100",
-    });
-  }
-
-  return context.createType('Permill', value.shiftedBy(4).toString()); // (value : 100) * 10^6
-}
-
-/**
- * @hidden
- *
- * @note returns a percentage value ([0, 100])
- */
-export function permillToBigNumber(value: Permill): BigNumber {
-  return new BigNumber(value.toString()).shiftedBy(-4); // (value : 10^6) * 100
-}
-
-/**
- *  @hidden
- */
-export function meshClaimToInputStatClaim(
-  claim: PolymeshPrimitivesStatisticsStatClaim
-): InputStatClaim {
-  if (claim.isAccredited) {
-    return {
-      type: ClaimType.Accredited,
-      accredited: boolToBoolean(claim.asAccredited),
-    };
-  } else if (claim.isAffiliate) {
-    return {
-      type: ClaimType.Affiliate,
-      affiliate: boolToBoolean(claim.asAffiliate),
-    };
-  } else {
-    return {
-      type: ClaimType.Jurisdiction,
-      countryCode: claim.asJurisdiction.isSome
-        ? meshCountryCodeToCountryCode(claim.asJurisdiction.unwrap())
-        : undefined,
-    };
-  }
-}
-
-/**
- * @hidden
- */
-export function claimCountToClaimCountRestrictionValue(
-  value: ITuple<
-    [PolymeshPrimitivesStatisticsStatClaim, PolymeshPrimitivesIdentityId, u64, Option<u64>]
-  >,
-  context: Context
-): ClaimCountRestrictionValue {
-  const [claim, issuer, min, max] = value;
-  return {
-    claim: meshClaimToInputStatClaim(claim),
-    issuer: new Identity({ did: identityIdToString(issuer) }, context),
-    min: u64ToBigNumber(min),
-    max: max.isSome ? u64ToBigNumber(max.unwrap()) : undefined,
-  };
-}
-
-/**
- * @hidden
- */
-export function claimPercentageToClaimPercentageRestrictionValue(
-  value: ITuple<
-    [PolymeshPrimitivesStatisticsStatClaim, PolymeshPrimitivesIdentityId, Permill, Permill]
-  >,
-  context: Context
-): ClaimPercentageRestrictionValue {
-  const [claim, issuer, min, max] = value;
-  return {
-    claim: meshClaimToInputStatClaim(claim),
-    issuer: new Identity({ did: identityIdToString(issuer) }, context),
-    min: permillToBigNumber(min),
-    max: permillToBigNumber(max),
-  };
-}
-
-/**
- * @hidden
- */
-export function meshPortfolioIdToPortfolio(
-  portfolioId: PolymeshPrimitivesIdentityIdPortfolioId,
-  context: Context
-): DefaultPortfolio | NumberedPortfolio {
-  const { did, kind } = portfolioId;
-  const identityId = identityIdToString(did);
-
-  if (kind.isDefault) {
-    return new DefaultPortfolio({ did: identityId }, context);
-  }
-  return new NumberedPortfolio({ did: identityId, id: u64ToBigNumber(kind.asUser) }, context);
-}
-
-/**
- * @hidden
- */
-export function portfolioToPortfolioId(
-  portfolio: DefaultPortfolio | NumberedPortfolio
-): PortfolioId {
-  const {
-    owner: { did },
-  } = portfolio;
-  if (portfolio instanceof DefaultPortfolio) {
-    return { did };
-  } else {
-    const { id: number } = portfolio;
-
-    return { did, number };
-  }
-}
-
-/**
- * @hidden
- */
-export function portfolioLikeToPortfolioId(value: PortfolioLike): PortfolioId {
-  let did: string;
-  let number: BigNumber | undefined;
-
-  if (typeof value === 'string') {
-    did = value;
-  } else if (value instanceof Identity) {
-    ({ did } = value);
-  } else if (value instanceof Portfolio) {
-    ({ did, number } = portfolioToPortfolioId(value));
-  } else {
-    const { identity: valueIdentity } = value;
-    ({ id: number } = value);
-
-    did = asDid(valueIdentity);
-  }
-
-  return { did, number };
-}
-
-/**
- * @hidden
- */
-export function portfolioIdToPortfolio(
-  portfolioId: PortfolioId,
-  context: Context
-): DefaultPortfolio | NumberedPortfolio {
-  const { did, number } = portfolioId;
-  return number
-    ? new NumberedPortfolio({ did, id: number }, context)
-    : new DefaultPortfolio({ did }, context);
-}
-
-/**
- * @hidden
- */
-export function portfolioLikeToPortfolio(
-  value: PortfolioLike,
-  context: Context
-): DefaultPortfolio | NumberedPortfolio {
-  return portfolioIdToPortfolio(portfolioLikeToPortfolioId(value), context);
-}
-
-/**
- * @hidden
- */
-export function portfolioIdToMeshPortfolioId(
-  portfolioId: PortfolioId,
-  context: Context
-): PolymeshPrimitivesIdentityIdPortfolioId {
-  const { did, number } = portfolioId;
-  return context.createType('PolymeshPrimitivesIdentityIdPortfolioId', {
-    did: stringToIdentityId(did, context),
-    kind: number ? { User: bigNumberToU64(number, context) } : 'Default',
-  });
-}
-
-/**
- * @hidden
- */
-export function portfolioToPortfolioKind(
-  portfolio: DefaultPortfolio | NumberedPortfolio,
-  context: Context
-): PolymeshPrimitivesIdentityIdPortfolioKind {
-  let portfolioKind;
-  if (isNumberedPortfolio(portfolio)) {
-    portfolioKind = { User: bigNumberToU64(portfolio.id, context) };
-  } else {
-    portfolioKind = 'Default';
-  }
-  return context.createType('PolymeshPrimitivesIdentityIdPortfolioKind', portfolioKind);
-}
-
-/**
- * @hidden
- */
-export function stringToText(text: string, context: Context): Text {
-  return context.createType('Text', text);
-}
-
-/**
- * @hidden
- */
-export function textToString(value: Text): string {
-  return value.toString();
-}
-
-/**
- * Retrieve every Transaction Tag associated to a Transaction Group
- */
-export function txGroupToTxTags(group: TxGroup): TxTag[] {
-  switch (group) {
-    case TxGroup.PortfolioManagement: {
-      return [
-        TxTags.identity.AddInvestorUniquenessClaim,
-        TxTags.portfolio.MovePortfolioFunds,
-        TxTags.settlement.AddInstruction,
-        TxTags.settlement.AddInstructionWithMemo,
-        TxTags.settlement.AddAndAffirmInstruction,
-        TxTags.settlement.AddAndAffirmInstructionWithMemo,
-        TxTags.settlement.AffirmInstruction,
-        TxTags.settlement.RejectInstruction,
-        TxTags.settlement.CreateVenue,
-      ];
-    }
-    case TxGroup.AssetManagement: {
-      return [
-        TxTags.asset.MakeDivisible,
-        TxTags.asset.RenameAsset,
-        TxTags.asset.SetFundingRound,
-        TxTags.asset.AddDocuments,
-        TxTags.asset.RemoveDocuments,
-      ];
-    }
-    case TxGroup.AdvancedAssetManagement: {
-      return [
-        TxTags.asset.Freeze,
-        TxTags.asset.Unfreeze,
-        TxTags.identity.AddAuthorization,
-        TxTags.identity.RemoveAuthorization,
-      ];
-    }
-    case TxGroup.Distribution: {
-      return [
-        TxTags.identity.AddInvestorUniquenessClaim,
-        TxTags.settlement.CreateVenue,
-        TxTags.settlement.AddInstruction,
-        TxTags.settlement.AddInstructionWithMemo,
-        TxTags.settlement.AddAndAffirmInstruction,
-        TxTags.settlement.AddAndAffirmInstructionWithMemo,
-      ];
-    }
-    case TxGroup.Issuance: {
-      return [TxTags.asset.Issue];
-    }
-    case TxGroup.TrustedClaimIssuersManagement: {
-      return [
-        TxTags.complianceManager.AddDefaultTrustedClaimIssuer,
-        TxTags.complianceManager.RemoveDefaultTrustedClaimIssuer,
-      ];
-    }
-    case TxGroup.ClaimsManagement: {
-      return [TxTags.identity.AddClaim, TxTags.identity.RevokeClaim];
-    }
-    case TxGroup.ComplianceRequirementsManagement: {
-      return [
-        TxTags.complianceManager.AddComplianceRequirement,
-        TxTags.complianceManager.RemoveComplianceRequirement,
-        TxTags.complianceManager.PauseAssetCompliance,
-        TxTags.complianceManager.ResumeAssetCompliance,
-        TxTags.complianceManager.ResetAssetCompliance,
-      ];
-    }
-    case TxGroup.CorporateActionsManagement: {
-      return [
-        TxTags.checkpoint.CreateSchedule,
-        TxTags.checkpoint.RemoveSchedule,
-        TxTags.checkpoint.CreateCheckpoint,
-        TxTags.corporateAction.InitiateCorporateAction,
-        TxTags.capitalDistribution.Distribute,
-        TxTags.capitalDistribution.Claim,
-        TxTags.identity.AddInvestorUniquenessClaim,
-      ];
-    }
-    case TxGroup.StoManagement: {
-      return [
-        TxTags.sto.CreateFundraiser,
-        TxTags.sto.FreezeFundraiser,
-        TxTags.sto.Invest,
-        TxTags.sto.ModifyFundraiserWindow,
-        TxTags.sto.Stop,
-        TxTags.sto.UnfreezeFundraiser,
-        TxTags.identity.AddInvestorUniquenessClaim,
-        TxTags.asset.Issue,
-        TxTags.settlement.CreateVenue,
-      ];
-    }
-  }
-}
-
-/**
- * @hidden
- *
- * @note tags that don't belong to any group will be ignored.
- *   The same goes for tags that belong to a group that wasn't completed
- */
-export function transactionPermissionsToTxGroups(
-  permissions: TransactionPermissions | null
-): TxGroup[] {
-  if (!permissions) {
-    return [];
-  }
-
-  const { values: transactionValues, type, exceptions = [] } = permissions;
-  let includedTags: (TxTag | ModuleName)[];
-  let excludedTags: (TxTag | ModuleName)[];
-  if (type === PermissionType.Include) {
-    includedTags = transactionValues;
-    excludedTags = exceptions;
-  } else {
-    includedTags = exceptions;
-    excludedTags = transactionValues;
-  }
-
-  return values(TxGroup)
-    .sort()
-    .filter(group => {
-      const tagsInGroup = txGroupToTxTags(group);
-
-      return tagsInGroup.every(tag => {
-        const isExcluded = !!excludedTags.find(excluded => isModuleOrTagMatch(excluded, tag));
-
-        if (isExcluded) {
-          return false;
-        }
-
-        return !!includedTags.find(included => isModuleOrTagMatch(included, tag));
-      });
-    });
-}
-
-/**
- * @hidden
- */
-function splitTag(tag: TxTag): { palletName: string; dispatchableName: string } {
-  const [modName, txName] = tag.split('.');
-  const palletName = stringUpperFirst(modName);
-  const dispatchableName = snakeCase(txName);
-
-  return { palletName, dispatchableName };
-}
-
-/**
- * @hidden
- */
-function initExtrinsicDict(
-  txValues: (TxTag | ModuleName)[],
-  message: string
-): Record<string, { tx: string[]; exception?: true } | null> {
-  const extrinsicDict: Record<string, { tx: string[]; exception?: true } | null> = {};
-
-  uniq(txValues)
-    .sort()
-    .forEach(tag => {
-      if (tag.includes('.')) {
-        const { palletName, dispatchableName } = splitTag(tag as TxTag);
-        let pallet = extrinsicDict[palletName];
-
-        if (pallet === null) {
-          throw new PolymeshError({
-            code: ErrorCode.ValidationError,
-            message,
-            data: {
-              module: palletName,
-              transactions: [dispatchableName],
-            },
-          });
-        } else if (pallet === undefined) {
-          pallet = extrinsicDict[palletName] = { tx: [] };
-        }
-
-        pallet.tx.push(dispatchableName);
-      } else {
-        extrinsicDict[stringUpperFirst(tag)] = null;
-      }
-    });
-
-  return extrinsicDict;
-}
-
-/**
- * @hidden
- */
-function buildPalletPermissions(
-  transactions: TransactionPermissions
-): PermissionsEnum<PalletPermissions> {
-  let extrinsic: PermissionsEnum<PalletPermissions>;
-  const message =
-    'Attempting to add permissions for specific transactions as well as the entire module';
-  const { values: txValues, exceptions = [], type } = transactions;
-
-  const extrinsicDict = initExtrinsicDict(txValues, message);
-
-  exceptions.forEach(exception => {
-    const { palletName, dispatchableName } = splitTag(exception);
-
-    const pallet = extrinsicDict[palletName];
-
-    if (pallet === undefined) {
-      throw new PolymeshError({
-        code: ErrorCode.ValidationError,
-        message:
-          'Attempting to add a transaction permission exception without its corresponding module being included/excluded',
-      });
-    } else if (pallet === null) {
-      extrinsicDict[palletName] = { tx: [dispatchableName], exception: true };
-    } else if (pallet.exception) {
-      pallet.tx.push(dispatchableName);
-    } else {
-      throw new PolymeshError({
-        code: ErrorCode.ValidationError,
-        message:
-          'Cannot simultaneously include and exclude transactions belonging to the same module',
-      });
-    }
-  });
-
-  const pallets: PalletPermissions[] = map(extrinsicDict, (val, key) => {
-    let dispatchables: PermissionsEnum<string>;
-
-    if (val === null) {
-      dispatchables = 'Whole';
-    } else {
-      const { tx, exception } = val;
-
-      if (exception) {
-        dispatchables = {
-          Except: tx,
-        };
-      } else {
-        dispatchables = {
-          These: tx,
-        };
-      }
-    }
-
-    return {
-      /* eslint-disable @typescript-eslint/naming-convention */
-      pallet_name: key,
-      dispatchable_names: dispatchables,
-      /* eslint-enable @typescript-eslint/naming-convention */
-    };
-  });
-  if (type === PermissionType.Include) {
-    extrinsic = {
-      These: pallets,
-    };
-  } else {
-    extrinsic = {
-      Except: pallets,
-    };
-  }
-
-  return extrinsic;
-}
-
-/**
- * @hidden
- */
-export function transactionPermissionsToExtrinsicPermissions(
-  transactionPermissions: TransactionPermissions | null,
-  context: Context
-): PolymeshPrimitivesSubsetSubsetRestrictionPalletPermissions {
-  return context.createType(
-    'PolymeshPrimitivesSubsetSubsetRestrictionPalletPermissions',
-    transactionPermissions ? buildPalletPermissions(transactionPermissions) : 'Whole'
-  );
-}
-
-/**
- * @hidden
- */
-export function permissionsToMeshPermissions(
-  permissions: Permissions,
-  context: Context
-): PolymeshPrimitivesSecondaryKeyPermissions {
-  const { assets, transactions, portfolios } = permissions;
-
-  const extrinsic = transactionPermissionsToExtrinsicPermissions(transactions, context);
-
-  let asset: PermissionsEnum<PolymeshPrimitivesTicker> = 'Whole';
-  if (assets) {
-    const { values: assetValues, type } = assets;
-    assetValues.sort(({ ticker: tickerA }, { ticker: tickerB }) => tickerA.localeCompare(tickerB));
-    const tickers = assetValues.map(({ ticker }) => stringToTicker(ticker, context));
-    if (type === PermissionType.Include) {
-      asset = {
-        These: tickers,
-      };
-    } else {
-      asset = {
-        Except: tickers,
-      };
-    }
-  }
-
-  let portfolio: PermissionsEnum<PolymeshPrimitivesIdentityIdPortfolioId> = 'Whole';
-  if (portfolios) {
-    const { values: portfolioValues, type } = portfolios;
-    const portfolioIds = portfolioValues.map(pValue =>
-      portfolioIdToMeshPortfolioId(portfolioToPortfolioId(pValue), context)
-    );
-
-    if (type === PermissionType.Include) {
-      portfolio = {
-        These: portfolioIds,
-      };
-    } else {
-      portfolio = {
-        Except: portfolioIds,
-      };
-    }
-  }
-
-  const value = {
-    asset,
-    extrinsic,
-    portfolio,
-  };
-
-  return context.createType('PolymeshPrimitivesSecondaryKeyPermissions', value);
-}
-
-const formatTxTag = (dispatchable: string, moduleName: string): TxTag => {
-  return `${moduleName}.${camelCase(dispatchable)}` as TxTag;
-};
-
-/**
- * @hidden
- */
-export function extrinsicPermissionsToTransactionPermissions(
-  permissions: PolymeshPrimitivesSubsetSubsetRestrictionPalletPermissions
-): TransactionPermissions | null {
-  let extrinsicType: PermissionType;
-  let pallets;
-  if (permissions.isThese) {
-    extrinsicType = PermissionType.Include;
-    pallets = permissions.asThese;
-  } else if (permissions.isExcept) {
-    extrinsicType = PermissionType.Exclude;
-    pallets = permissions.asExcept;
-  }
-
-  let txValues: (ModuleName | TxTag)[] = [];
-  let exceptions: TxTag[] = [];
-
-  if (pallets) {
-    pallets.forEach(({ palletName, dispatchableNames }) => {
-      const moduleName = stringLowerFirst(bytesToString(palletName));
-      if (dispatchableNames.isExcept) {
-        const dispatchables = [...dispatchableNames.asExcept];
-        exceptions = [
-          ...exceptions,
-          ...dispatchables.map(name => formatTxTag(bytesToString(name), moduleName)),
-        ];
-        txValues = [...txValues, moduleName as ModuleName];
-      } else if (dispatchableNames.isThese) {
-        const dispatchables = [...dispatchableNames.asThese];
-        txValues = [
-          ...txValues,
-          ...dispatchables.map(name => formatTxTag(bytesToString(name), moduleName)),
-        ];
-      } else {
-        txValues = [...txValues, moduleName as ModuleName];
-      }
-    });
-
-    const result = {
-      // eslint-disable-next-line @typescript-eslint/no-non-null-assertion
-      type: extrinsicType!,
-      values: txValues,
-    };
-
-    return exceptions.length ? { ...result, exceptions } : result;
-  }
-
-  return null;
-}
-
-/**
- * @hidden
- */
-export function meshPermissionsToPermissions(
-  permissions: PolymeshPrimitivesSecondaryKeyPermissions,
-  context: Context
-): Permissions {
-  const { asset, extrinsic, portfolio } = permissions;
-
-  let assets: SectionPermissions<FungibleAsset> | null = null;
-  let transactions: TransactionPermissions | null = null;
-  let portfolios: SectionPermissions<DefaultPortfolio | NumberedPortfolio> | null = null;
-
-  let assetsType: PermissionType;
-  let assetsPermissions;
-  if (asset.isThese) {
-    assetsType = PermissionType.Include;
-    assetsPermissions = asset.asThese;
-  } else if (asset.isExcept) {
-    assetsType = PermissionType.Exclude;
-    assetsPermissions = asset.asExcept;
-  }
-
-  if (assetsPermissions) {
-    assets = {
-      values: [...assetsPermissions].map(
-        ticker => new FungibleAsset({ ticker: tickerToString(ticker) }, context)
-      ),
-      // eslint-disable-next-line @typescript-eslint/no-non-null-assertion
-      type: assetsType!,
-    };
-  }
-
-  transactions = extrinsicPermissionsToTransactionPermissions(extrinsic);
-
-  let portfoliosType: PermissionType;
-  let portfolioIds;
-  if (portfolio.isThese) {
-    portfoliosType = PermissionType.Include;
-    portfolioIds = portfolio.asThese;
-  } else if (portfolio.isExcept) {
-    portfoliosType = PermissionType.Exclude;
-    portfolioIds = portfolio.asExcept;
-  }
-
-  if (portfolioIds) {
-    portfolios = {
-      values: [...portfolioIds].map(portfolioId =>
-        meshPortfolioIdToPortfolio(portfolioId, context)
-      ),
-      // eslint-disable-next-line @typescript-eslint/no-non-null-assertion
-      type: portfoliosType!,
-    };
-  }
-
-  return {
-    assets,
-    transactions,
-    transactionGroups: transactions ? transactionPermissionsToTxGroups(transactions) : [],
-    portfolios,
-  };
-}
-
-/**
- * @hidden
- */
-export function bigNumberToU16(value: BigNumber, context: Context): u16 {
-  assertIsInteger(value);
-  assertIsPositive(value);
-  return context.createType('u16', value.toString());
-}
-
-/**
- * @hidden
- */
-export function bigNumberToU32(value: BigNumber, context: Context): u32 {
-  assertIsInteger(value);
-  assertIsPositive(value);
-  return context.createType('u32', value.toString());
-}
-
-/**
- * @hidden
- */
-export function u32ToBigNumber(value: u32): BigNumber {
-  return new BigNumber(value.toString());
-}
-
-/**
- * @hidden
- */
-export function u16ToBigNumber(value: u16): BigNumber {
-  return new BigNumber(value.toString());
-}
-
-/**
- * @hidden
- */
-export function u8ToBigNumber(value: u8): BigNumber {
-  return new BigNumber(value.toString());
-}
-
-/**
- * @hidden
- */
-export function permissionGroupIdentifierToAgentGroup(
-  permissionGroup: PermissionGroupIdentifier,
-  context: Context
-): PolymeshPrimitivesAgentAgentGroup {
-  return context.createType(
-    'PolymeshPrimitivesAgentAgentGroup',
-    typeof permissionGroup !== 'object'
-      ? permissionGroup
-      : { Custom: bigNumberToU32(permissionGroup.custom, context) }
-  );
-}
-
-/**
- * @hidden
- */
-export function agentGroupToPermissionGroupIdentifier(
-  agentGroup: PolymeshPrimitivesAgentAgentGroup
-): PermissionGroupIdentifier {
-  if (agentGroup.isFull) {
-    return PermissionGroupType.Full;
-  } else if (agentGroup.isExceptMeta) {
-    return PermissionGroupType.ExceptMeta;
-  } else if (agentGroup.isPolymeshV1CAA) {
-    return PermissionGroupType.PolymeshV1Caa;
-  } else if (agentGroup.isPolymeshV1PIA) {
-    return PermissionGroupType.PolymeshV1Pia;
-  } else {
-    return { custom: u32ToBigNumber(agentGroup.asCustom) };
-  }
-}
-
-/**
- * @hidden
- */
-export function authorizationToAuthorizationData(
-  auth: Authorization,
-  context: Context
-): PolymeshPrimitivesAuthorizationAuthorizationData {
-  let value;
-
-  const { type } = auth;
-
-  if (type === AuthorizationType.AttestPrimaryKeyRotation) {
-    value = stringToIdentityId(auth.value.did, context);
-  } else if (type === AuthorizationType.RotatePrimaryKey) {
-    value = null;
-  } else if (type === AuthorizationType.JoinIdentity) {
-    value = permissionsToMeshPermissions(auth.value, context);
-  } else if (type === AuthorizationType.PortfolioCustody) {
-    value = portfolioIdToMeshPortfolioId(portfolioToPortfolioId(auth.value), context);
-  } else if (
-    auth.type === AuthorizationType.TransferAssetOwnership ||
-    auth.type === AuthorizationType.TransferTicker
-  ) {
-    value = stringToTicker(auth.value, context);
-  } else if (type === AuthorizationType.RotatePrimaryKeyToSecondary) {
-    value = permissionsToMeshPermissions(auth.value, context);
-  } else if (type === AuthorizationType.BecomeAgent) {
-    const ticker = stringToTicker(auth.value.asset.ticker, context);
-    if (auth.value instanceof CustomPermissionGroup) {
-      const { id } = auth.value;
-      value = [ticker, permissionGroupIdentifierToAgentGroup({ custom: id }, context)];
-    } else {
-      const { type: groupType } = auth.value;
-      value = [ticker, permissionGroupIdentifierToAgentGroup(groupType, context)];
-    }
-  } else {
-    value = auth.value;
-  }
-
-  return context.createType('PolymeshPrimitivesAuthorizationAuthorizationData', {
-    [type]: value,
-  });
-}
-
-/**
- * @hidden
- */
-export function authorizationTypeToMeshAuthorizationType(
-  authorizationType: AuthorizationType,
-  context: Context
-): MeshAuthorizationType {
-  return context.createType('AuthorizationType', authorizationType);
-}
-
-/**
- * @hidden
- */
-export function bigNumberToBalance(value: BigNumber, context: Context, divisible = true): Balance {
-  assertIsPositive(value);
-
-  if (value.isGreaterThan(MAX_BALANCE)) {
-    throw new PolymeshError({
-      code: ErrorCode.ValidationError,
-      message: 'The value exceeds the maximum possible balance',
-      data: {
-        currentValue: value,
-        amountLimit: MAX_BALANCE,
-      },
-    });
-  }
-
-  if (divisible) {
-    if ((value.decimalPlaces() ?? 0) > MAX_DECIMALS) {
-      throw new PolymeshError({
-        code: ErrorCode.ValidationError,
-        message: 'The value has more decimal places than allowed',
-        data: {
-          currentValue: value,
-          decimalsLimit: MAX_DECIMALS,
-        },
-      });
-    }
-  } else {
-    if (value.decimalPlaces()) {
-      throw new PolymeshError({
-        code: ErrorCode.ValidationError,
-        message: 'The value has decimals but the Asset is indivisible',
-      });
-    }
-  }
-
-  return context.createType('Balance', value.shiftedBy(6).toString());
-}
-
-/**
- * @hidden
- */
-export function balanceToBigNumber(balance: Balance): BigNumber {
-  return new BigNumber(balance.toString()).shiftedBy(-6);
-}
-
-/**
- * Assembles permissions group identifier + ticker into appropriate permission group based on group identifier
- */
-function assemblePermissionGroup(
-  permissionGroupIdentifier: PermissionGroupIdentifier,
-  ticker: string,
-  context: Context
-): KnownPermissionGroup | CustomPermissionGroup {
-  switch (permissionGroupIdentifier) {
-    case PermissionGroupType.ExceptMeta:
-    case PermissionGroupType.Full:
-    case PermissionGroupType.PolymeshV1Caa:
-    case PermissionGroupType.PolymeshV1Pia: {
-      return new KnownPermissionGroup({ type: permissionGroupIdentifier, ticker }, context);
-    }
-    default: {
-      const { custom: id } = permissionGroupIdentifier;
-      return new CustomPermissionGroup({ id, ticker }, context);
-    }
-  }
-}
-/**
- * @hidden
- */
-export function agentGroupToPermissionGroup(
-  agentGroup: PolymeshPrimitivesAgentAgentGroup,
-  ticker: string,
-  context: Context
-): KnownPermissionGroup | CustomPermissionGroup {
-  const permissionGroupIdentifier = agentGroupToPermissionGroupIdentifier(agentGroup);
-  return assemblePermissionGroup(permissionGroupIdentifier, ticker, context);
-}
-
-/**
- * @hidden
- */
-export function authorizationDataToAuthorization(
-  auth: PolymeshPrimitivesAuthorizationAuthorizationData,
-  context: Context
-): Authorization {
-  if (auth.isAttestPrimaryKeyRotation) {
-    return {
-      type: AuthorizationType.AttestPrimaryKeyRotation,
-      value: new Identity(
-        {
-          did: identityIdToString(auth.asAttestPrimaryKeyRotation),
-        },
-        context
-      ),
-    };
-  }
-
-  if (auth.isRotatePrimaryKey) {
-    return {
-      type: AuthorizationType.RotatePrimaryKey,
-    };
-  }
-
-  if (auth.isTransferTicker) {
-    return {
-      type: AuthorizationType.TransferTicker,
-      value: tickerToString(auth.asTransferTicker),
-    };
-  }
-
-  if (auth.isAddMultiSigSigner) {
-    return {
-      type: AuthorizationType.AddMultiSigSigner,
-      value: accountIdToString(auth.asAddMultiSigSigner),
-    };
-  }
-
-  if (auth.isTransferAssetOwnership) {
-    return {
-      type: AuthorizationType.TransferAssetOwnership,
-      value: tickerToString(auth.asTransferAssetOwnership),
-    };
-  }
-
-  if (auth.isPortfolioCustody) {
-    return {
-      type: AuthorizationType.PortfolioCustody,
-      value: meshPortfolioIdToPortfolio(auth.asPortfolioCustody, context),
-    };
-  }
-
-  if (auth.isJoinIdentity) {
-    return {
-      type: AuthorizationType.JoinIdentity,
-      value: meshPermissionsToPermissions(auth.asJoinIdentity, context),
-    };
-  }
-
-  if (auth.isAddRelayerPayingKey) {
-    const [userKey, payingKey, polyxLimit] = auth.asAddRelayerPayingKey;
-
-    return {
-      type: AuthorizationType.AddRelayerPayingKey,
-      value: {
-        beneficiary: new Account({ address: accountIdToString(userKey) }, context),
-        subsidizer: new Account({ address: accountIdToString(payingKey) }, context),
-        allowance: balanceToBigNumber(polyxLimit),
-      },
-    };
-  }
-
-  if (auth.isBecomeAgent) {
-    const [ticker, agentGroup] = auth.asBecomeAgent;
-
-    return {
-      type: AuthorizationType.BecomeAgent,
-      value: agentGroupToPermissionGroup(agentGroup, tickerToString(ticker), context),
-    };
-  }
-
-  if (auth.isRotatePrimaryKeyToSecondary) {
-    return {
-      type: AuthorizationType.RotatePrimaryKeyToSecondary,
-      value: meshPermissionsToPermissions(auth.asRotatePrimaryKeyToSecondary, context),
-    };
-  }
-
-  throw new PolymeshError({
-    code: ErrorCode.UnexpectedError,
-    message: 'Unsupported Authorization Type. Please contact the Polymesh team',
-    data: {
-      auth: JSON.stringify(auth, null, 2),
-    },
-  });
-}
-
-/**
- * @hidden
- */
-function assertMemoValid(value: string): void {
-  if (value.length > MAX_MEMO_LENGTH) {
-    throw new PolymeshError({
-      code: ErrorCode.ValidationError,
-      message: 'Max memo length exceeded',
-      data: {
-        maxLength: MAX_MEMO_LENGTH,
-      },
-    });
-  }
-}
-
-/**
- * @hidden
- */
-export function stringToMemo(value: string, context: Context): PolymeshPrimitivesMemo {
-  assertMemoValid(value);
-
-  return context.createType('PolymeshPrimitivesMemo', padString(value, MAX_MEMO_LENGTH));
-}
-
-/**
- * @hidden
- */
-export function u8ToTransferStatus(status: u8): TransferStatus {
-  const code = status.toNumber();
-
-  switch (code) {
-    case 81: {
-      return TransferStatus.Success;
-    }
-    case 82: {
-      return TransferStatus.InsufficientBalance;
-    }
-    case 83: {
-      return TransferStatus.InsufficientAllowance;
-    }
-    case 84: {
-      return TransferStatus.TransfersHalted;
-    }
-    case 85: {
-      return TransferStatus.FundsLocked;
-    }
-    case 86: {
-      return TransferStatus.InvalidSenderAddress;
-    }
-    case 87: {
-      return TransferStatus.InvalidReceiverAddress;
-    }
-    case 88: {
-      return TransferStatus.InvalidOperator;
-    }
-    case 160: {
-      return TransferStatus.InvalidSenderIdentity;
-    }
-    case 161: {
-      return TransferStatus.InvalidReceiverIdentity;
-    }
-    case 162: {
-      return TransferStatus.ComplianceFailure;
-    }
-    case 163: {
-      return TransferStatus.SmartExtensionFailure;
-    }
-    case 164: {
-      return TransferStatus.InvalidGranularity;
-    }
-    case 165: {
-      return TransferStatus.VolumeLimitReached;
-    }
-    case 166: {
-      return TransferStatus.BlockedTransaction;
-    }
-    case 168: {
-      return TransferStatus.FundsLimitReached;
-    }
-    case 169: {
-      return TransferStatus.PortfolioFailure;
-    }
-    case 170: {
-      return TransferStatus.CustodianError;
-    }
-    case 171: {
-      return TransferStatus.ScopeClaimMissing;
-    }
-    case 172: {
-      return TransferStatus.TransferRestrictionFailure;
-    }
-    case 80: {
-      return TransferStatus.Failure;
-    }
-    default: {
-      throw new PolymeshError({
-        code: ErrorCode.UnexpectedError,
-        message: `Unsupported status code "${status.toString()}". Please report this issue to the Polymesh team`,
-      });
-    }
-  }
-}
-
-/**
- * @hidden
- */
-export function internalAssetTypeToAssetType(
-  type: InternalAssetType,
-  context: Context
-): PolymeshPrimitivesAssetAssetType {
-  return context.createType('PolymeshPrimitivesAssetAssetType', type);
-}
-
-/**
- * @hidden
- */
-export function internalNftTypeToNftType(
-  type: InternalNftType,
-  context: Context
-): PolymeshPrimitivesAssetNonFungibleType {
-  return context.createType('PolymeshPrimitivesAssetNonFungibleType', type);
-}
-
-/**
- * @hidden
- */
-export function assetTypeToKnownOrId(
-  assetType: PolymeshPrimitivesAssetAssetType
-):
-  | { type: 'Fungible'; value: KnownAssetType | BigNumber }
-  | { type: 'NonFungible'; value: KnownNftType | BigNumber } {
-  if (assetType.isNonFungible) {
-    const type = 'NonFungible';
-    const rawNftType = assetType.asNonFungible;
-    if (rawNftType.isDerivative) {
-      return { type, value: KnownNftType.Derivative };
-    } else if (rawNftType.isFixedIncome) {
-      return { type, value: KnownNftType.FixedIncome };
-    } else if (rawNftType.isInvoice) {
-      return { type, value: KnownNftType.Invoice };
-    }
-    return { type, value: u32ToBigNumber(rawNftType.asCustom) };
-  }
-  const type = 'Fungible';
-  if (assetType.isEquityCommon) {
-    return { type, value: KnownAssetType.EquityCommon };
-  }
-  if (assetType.isEquityPreferred) {
-    return { type, value: KnownAssetType.EquityPreferred };
-  }
-  if (assetType.isCommodity) {
-    return { type, value: KnownAssetType.Commodity };
-  }
-  if (assetType.isFixedIncome) {
-    return { type, value: KnownAssetType.FixedIncome };
-  }
-  if (assetType.isReit) {
-    return { type, value: KnownAssetType.Reit };
-  }
-  if (assetType.isFund) {
-    return { type, value: KnownAssetType.Fund };
-  }
-  if (assetType.isRevenueShareAgreement) {
-    return { type, value: KnownAssetType.RevenueShareAgreement };
-  }
-  if (assetType.isStructuredProduct) {
-    return { type, value: KnownAssetType.StructuredProduct };
-  }
-  if (assetType.isDerivative) {
-    return { type, value: KnownAssetType.Derivative };
-  }
-  if (assetType.isStableCoin) {
-    return { type, value: KnownAssetType.StableCoin };
-  }
-
-  return { type, value: u32ToBigNumber(assetType.asCustom) };
-}
-
-/**
- * @hidden
- */
-export function posRatioToBigNumber(postRatio: PolymeshPrimitivesPosRatio): BigNumber {
-  const [numerator, denominator] = postRatio.map(u32ToBigNumber);
-  return numerator.dividedBy(denominator);
-}
-
-/**
- * @hidden
- */
-export function nameToAssetName(value: string, context: Context): Bytes {
-  const {
-    polymeshApi: {
-      consts: {
-        asset: { assetNameMaxLength },
-      },
-    },
-  } = context;
-
-  const nameMaxLength = u32ToBigNumber(assetNameMaxLength);
-
-  if (nameMaxLength.lt(value.length)) {
-    throw new PolymeshError({
-      code: ErrorCode.ValidationError,
-      message: 'Asset name length exceeded',
-      data: {
-        maxLength: nameMaxLength,
-      },
-    });
-  }
-  return stringToBytes(value, context);
-}
-
-/**
- * @hidden
- */
-export function fundingRoundToAssetFundingRound(value: string, context: Context): Bytes {
-  const {
-    polymeshApi: {
-      consts: {
-        asset: { fundingRoundNameMaxLength },
-      },
-    },
-  } = context;
-
-  const nameMaxLength = u32ToBigNumber(fundingRoundNameMaxLength);
-
-  if (nameMaxLength.lt(value.length)) {
-    throw new PolymeshError({
-      code: ErrorCode.ValidationError,
-      message: 'Asset funding round name length exceeded',
-      data: {
-        maxLength: nameMaxLength,
-      },
-    });
-  }
-  return stringToBytes(value, context);
-}
-
-/**
- * @hidden
- */
-export function isIsinValid(isin: string): boolean {
-  isin = isin.toUpperCase();
-
-  if (!/^[0-9A-Z]{12}$/.test(isin)) {
-    return false;
-  }
-
-  const v: number[] = [];
-
-  rangeRight(11).forEach(i => {
-    const c = parseInt(isin.charAt(i));
-    if (isNaN(c)) {
-      const letterCode = isin.charCodeAt(i) - 55;
-      v.push(letterCode % 10);
-      v.push(Math.floor(letterCode / 10));
-    } else {
-      v.push(Number(c));
-    }
-  });
-
-  let sum = 0;
-
-  range(v.length).forEach(i => {
-    if (i % 2 === 0) {
-      const d = v[i] * 2;
-      sum += Math.floor(d / 10);
-      sum += d % 10;
-    } else {
-      sum += v[i];
-    }
-  });
-
-  return (10 - (sum % 10)) % 10 === Number(isin[isin.length - 1]);
-}
-
-/**
- * @hidden
- */
-function validateCusipChecksum(cusip: string): boolean {
-  let sum = 0;
-
-  // cSpell: disable-next-line
-  const cusipChars = 'ABCDEFGHIJKLMNOPQRSTUVWXYZ*@#'.split('');
-
-  const cusipLength = cusip.length - 1;
-
-  range(cusipLength).forEach(i => {
-    const item = cusip[i];
-    const code = item.charCodeAt(0);
-
-    let num;
-
-    if (code >= 'A'.charCodeAt(0) && code <= 'Z'.charCodeAt(0)) {
-      num = cusipChars.indexOf(item) + 10;
-    } else {
-      num = Number(item);
-    }
-
-    if (i % 2 !== 0) {
-      num *= 2;
-    }
-
-    num = (num % 10) + Math.floor(num / 10);
-    sum += num;
-  });
-
-  return (10 - (sum % 10)) % 10 === Number(cusip[cusip.length - 1]);
-}
-
-/**
- * @hidden
- *
- * @note CINS and CUSIP use the same validation
- */
-export function isCusipValid(cusip: string): boolean {
-  cusip = cusip.toUpperCase();
-
-  if (!/^[0-9A-Z@#*]{9}$/.test(cusip)) {
-    return false;
-  }
-
-  return validateCusipChecksum(cusip);
-}
-
-/**
- * @hidden
- */
-export function isLeiValid(lei: string): boolean {
-  lei = lei.toUpperCase();
-
-  if (!/^[0-9A-Z]{18}\d{2}$/.test(lei)) {
-    return false;
-  }
-
-  return computeWithoutCheck(lei) === 1;
-}
-
-/**
- * Check if given string is a valid FIGI identifier
- *
- * A FIGI consists of three parts:
- *   - a two-character prefix which is a combination of upper case consonants with the following exceptions: BS, BM, GG, GB, GH, KY, VG
- *   - a 'G' as the third character;
- *   - an eight-character combination of upper case consonants and the numerals 0 – 9
- *   - a single check digit
- * @hidden
- */
-export function isFigiValid(figi: string): boolean {
-  figi = figi.toUpperCase();
-
-  if (
-    ['BS', 'BM', 'GG', 'GB', 'GH', 'KY', 'VG'].includes(figi.substring(0, 2)) ||
-    !/^[B-DF-HJ-NP-TV-Z]{2}G[B-DF-HJ-NP-TV-Z0-9]{8}\d$/.test(figi)
-  ) {
-    return false;
-  }
-
-  return validateCusipChecksum(figi);
-}
-
-/**
- * @hidden
- */
-export function securityIdentifierToAssetIdentifier(
-  identifier: SecurityIdentifier,
-  context: Context
-): PolymeshPrimitivesAssetIdentifier {
-  const { type, value } = identifier;
-
-  let error = false;
-
-  switch (type) {
-    case SecurityIdentifierType.Isin: {
-      if (!isIsinValid(value)) {
-        error = true;
-      }
-      break;
-    }
-    case SecurityIdentifierType.Lei: {
-      if (!isLeiValid(value)) {
-        error = true;
-      }
-      break;
-    }
-    case SecurityIdentifierType.Figi: {
-      if (!isFigiValid(value)) {
-        error = true;
-      }
-      break;
-    }
-    // CINS and CUSIP use the same validation
-    default: {
-      if (!isCusipValid(value)) {
-        error = true;
-      }
-    }
-  }
-
-  if (error) {
-    throw new PolymeshError({
-      code: ErrorCode.ValidationError,
-      message: `Invalid security identifier ${value} of type ${type}`,
-    });
-  }
-
-  return context.createType('PolymeshPrimitivesAssetIdentifier', { [type]: value });
-}
-
-/**
- * @hidden
- */
-export function assetIdentifierToSecurityIdentifier(
-  identifier: PolymeshPrimitivesAssetIdentifier
-): SecurityIdentifier {
-  if (identifier.isCusip) {
-    return {
-      type: SecurityIdentifierType.Cusip,
-      value: u8aToString(identifier.asCusip),
-    };
-  }
-  if (identifier.isIsin) {
-    return {
-      type: SecurityIdentifierType.Isin,
-      value: u8aToString(identifier.asIsin),
-    };
-  }
-  if (identifier.isCins) {
-    return {
-      type: SecurityIdentifierType.Cins,
-      value: u8aToString(identifier.asCins),
-    };
-  }
-
-  if (identifier.isFigi) {
-    return {
-      type: SecurityIdentifierType.Figi,
-      value: u8aToString(identifier.asFigi),
-    };
-  }
-
-  return {
-    type: SecurityIdentifierType.Lei,
-    value: u8aToString(identifier.asLei),
-  };
-}
-
-/**
- * @hidden
- */
-export function stringToDocumentHash(
-  docHash: string | undefined,
-  context: Context
-): PolymeshPrimitivesDocumentHash {
-  if (docHash === undefined) {
-    return context.createType('PolymeshPrimitivesDocumentHash', 'None');
-  }
-
-  if (!isHex(docHash, -1, true)) {
-    throw new PolymeshError({
-      code: ErrorCode.ValidationError,
-      message: 'Document hash must be a hexadecimal string prefixed by 0x',
-    });
-  }
-
-  const { length } = docHash;
-
-  // array of Hash types (H128, H160, etc) and their corresponding hex lengths
-  const hashTypes = [32, 40, 48, 56, 64, 80, 96, 128].map(max => ({
-    maxLength: max + 2,
-    key: `H${max * 4}`,
-  }));
-
-  const type = hashTypes.find(({ maxLength: max }) => length <= max);
-
-  if (!type) {
-    throw new PolymeshError({
-      code: ErrorCode.ValidationError,
-      message: 'Document hash exceeds max length',
-    });
-  }
-
-  const { maxLength, key } = type;
-
-  return context.createType('PolymeshPrimitivesDocumentHash', {
-    [key]: hexToU8a(docHash.padEnd(maxLength, '0')),
-  });
-}
-
-/**
- * @hidden
- */
-export function documentHashToString(docHash: PolymeshPrimitivesDocumentHash): string | undefined {
-  if (docHash.isNone) {
-    return;
-  }
-
-  if (docHash.isH128) {
-    return u8aToHex(docHash.asH128);
-  }
-
-  if (docHash.isH160) {
-    return u8aToHex(docHash.asH160);
-  }
-
-  if (docHash.isH192) {
-    return u8aToHex(docHash.asH192);
-  }
-
-  if (docHash.isH224) {
-    return u8aToHex(docHash.asH224);
-  }
-
-  if (docHash.isH256) {
-    return u8aToHex(docHash.asH256);
-  }
-
-  if (docHash.isH320) {
-    return u8aToHex(docHash.asH320);
-  }
-
-  if (docHash.isH384) {
-    return u8aToHex(docHash.asH384);
-  }
-
-  return u8aToHex(docHash.asH512);
-}
-
-/**
- * @hidden
- */
-export function assetDocumentToDocument(
-  { uri, contentHash, name, filedAt, type }: AssetDocument,
-  context: Context
-): PolymeshPrimitivesDocument {
-  return context.createType('PolymeshPrimitivesDocument', {
-    uri: stringToBytes(uri, context),
-    name: stringToBytes(name, context),
-    contentHash: stringToDocumentHash(contentHash, context),
-    docType: optionize(stringToBytes)(type, context),
-    filingDate: optionize(dateToMoment)(filedAt, context),
-  });
-}
-
-/**
- * @hidden
- */
-export function documentToAssetDocument({
-  uri,
-  contentHash: hash,
-  name,
-  docType,
-  filingDate,
-}: PolymeshPrimitivesDocument): AssetDocument {
-  const filedAt = filingDate.unwrapOr(undefined);
-  const type = docType.unwrapOr(undefined);
-  const contentHash = documentHashToString(hash);
-
-  let doc: AssetDocument = {
-    uri: bytesToString(uri),
-    name: bytesToString(name),
-  };
-
-  if (contentHash) {
-    doc = { ...doc, contentHash };
-  }
-
-  if (filedAt) {
-    doc = { ...doc, filedAt: momentToDate(filedAt) };
-  }
-
-  if (type) {
-    doc = { ...doc, type: bytesToString(type) };
-  }
-
-  return doc;
-}
-
-/**
- * @hidden
- */
-export function cddStatusToBoolean(cddStatus: CddStatus): boolean {
-  if (cddStatus.isOk) {
-    return true;
-  }
-  return false;
-}
-
-/**
- * @hidden
- */
-export function canTransferResultToTransferStatus(
-  canTransferResult: CanTransferResult
-): TransferStatus {
-  if (canTransferResult.isErr) {
-    throw new PolymeshError({
-      code: ErrorCode.UnexpectedError,
-      message: `Error while checking transfer validity: ${bytesToString(canTransferResult.asErr)}`,
-    });
-  }
-
-  return u8ToTransferStatus(canTransferResult.asOk);
-}
-
-/**
- * @hidden
- */
-export function scopeToMeshScope(
-  scope: Scope,
-  context: Context
-): PolymeshPrimitivesIdentityClaimScope {
-  const { type, value } = scope;
-
-  let scopeValue: PolymeshPrimitivesTicker | PolymeshPrimitivesIdentityId | string;
-  switch (type) {
-    case ScopeType.Ticker:
-      scopeValue = stringToTicker(value, context);
-      break;
-    case ScopeType.Identity:
-      scopeValue = stringToIdentityId(value, context);
-      break;
-    default:
-      scopeValue = value;
-      break;
-  }
-
-  return context.createType('Scope', {
-    [type]: scopeValue,
-  });
-}
-
-/**
- * @hidden
- */
-export function meshScopeToScope(scope: PolymeshPrimitivesIdentityClaimScope): Scope {
-  if (scope.isTicker) {
-    return {
-      type: ScopeType.Ticker,
-      value: tickerToString(scope.asTicker),
-    };
-  }
-
-  if (scope.isIdentity) {
-    return {
-      type: ScopeType.Identity,
-      value: identityIdToString(scope.asIdentity),
-    };
-  }
-
-  return {
-    type: ScopeType.Custom,
-    value: u8aToString(scope.asCustom),
-  };
-}
-
-/**
- * @hidden
- */
-export function stringToCddId(cddId: string, context: Context): PolymeshPrimitivesCddId {
-  return context.createType('PolymeshPrimitivesCddId', cddId);
-}
-
-/**
- * @hidden
- */
-export function cddIdToString(cddId: PolymeshPrimitivesCddId): string {
-  return cddId.toString();
-}
-
-/**
- * @hidden
- */
-export function claimToMeshClaim(
-  claim: Claim,
-  context: Context
-): PolymeshPrimitivesIdentityClaimClaim {
-  let value;
-
-  switch (claim.type) {
-    case ClaimType.CustomerDueDiligence: {
-      value = stringToCddId(claim.id, context);
-      break;
-    }
-    case ClaimType.Jurisdiction: {
-      const { code, scope } = claim;
-      value = tuple(code, scopeToMeshScope(scope, context));
-      break;
-    }
-    case ClaimType.Custom: {
-      const { customClaimTypeId, scope } = claim;
-      value = tuple(bigNumberToU32(customClaimTypeId, context), scopeToMeshScope(scope, context));
-      break;
-    }
-    default: {
-      value = scopeToMeshScope(claim.scope, context);
-    }
-  }
-
-  return context.createType('PolymeshPrimitivesIdentityClaimClaim', { [claim.type]: value });
-}
-
-/**
- * @hidden
- */
-export function middlewareScopeToScope(scope: MiddlewareScope): Scope {
-  const { type, value } = scope;
-
-  switch (type) {
-    case ClaimScopeTypeEnum.Ticker:
-      return { type: ScopeType.Ticker, value: removePadding(value) };
-    case ClaimScopeTypeEnum.Identity:
-    case ClaimScopeTypeEnum.Custom:
-      return { type: scope.type as ScopeType, value };
-  }
-
-  throw new PolymeshError({
-    code: ErrorCode.UnexpectedError,
-    message: 'Unsupported Scope Type. Please contact the Polymesh team',
-    data: {
-      scope,
-    },
-  });
-}
-
-/**
- * @hidden
- */
-export function scopeToMiddlewareScope(scope: Scope, padTicker = true): MiddlewareScope {
-  const { type, value } = scope;
-
-  switch (type) {
-    case ScopeType.Ticker:
-      return {
-        type: ClaimScopeTypeEnum.Ticker,
-        value: padTicker ? padEnd(value, 12, '\0') : value,
-      };
-    case ScopeType.Identity:
-    case ScopeType.Custom:
-      return { type: ClaimScopeTypeEnum[scope.type], value };
-  }
-}
-
-/**
- * @hidden
- */
-export function middlewareEventDetailsToEventIdentifier(
-  block: Block,
-  eventIdx = 0
-): EventIdentifier {
-  const { blockId, datetime, hash } = block;
-
-  return {
-    blockNumber: new BigNumber(blockId),
-    blockHash: hash,
-    blockDate: new Date(`${datetime}`),
-    eventIndex: new BigNumber(eventIdx),
-  };
-}
-
-/**
- * @hidden
- */
-export function meshClaimToClaim(claim: PolymeshPrimitivesIdentityClaimClaim): Claim {
-  if (claim.isJurisdiction) {
-    const [code, scope] = claim.asJurisdiction;
-    return {
-      type: ClaimType.Jurisdiction,
-      code: meshCountryCodeToCountryCode(code),
-      scope: meshScopeToScope(scope),
-    };
-  }
-
-  if (claim.isAccredited) {
-    return {
-      type: ClaimType.Accredited,
-      scope: meshScopeToScope(claim.asAccredited),
-    };
-  }
-
-  if (claim.isAffiliate) {
-    return {
-      type: ClaimType.Affiliate,
-      scope: meshScopeToScope(claim.asAffiliate),
-    };
-  }
-
-  if (claim.isBuyLockup) {
-    return {
-      type: ClaimType.BuyLockup,
-      scope: meshScopeToScope(claim.asBuyLockup),
-    };
-  }
-
-  if (claim.isSellLockup) {
-    return {
-      type: ClaimType.SellLockup,
-      scope: meshScopeToScope(claim.asSellLockup),
-    };
-  }
-
-  if (claim.isCustomerDueDiligence) {
-    return {
-      type: ClaimType.CustomerDueDiligence,
-      id: cddIdToString(claim.asCustomerDueDiligence),
-    };
-  }
-
-  if (claim.isKnowYourCustomer) {
-    return {
-      type: ClaimType.KnowYourCustomer,
-      scope: meshScopeToScope(claim.asKnowYourCustomer),
-    };
-  }
-
-  if (claim.isExempted) {
-    return {
-      type: ClaimType.Exempted,
-      scope: meshScopeToScope(claim.asExempted),
-    };
-  }
-
-  return {
-    type: ClaimType.Blocked,
-    scope: meshScopeToScope(claim.asBlocked),
-  };
-}
-
-/**
- * @hidden
- */
-export function statsClaimToStatClaimInputType(
-  claim: PolymeshPrimitivesStatisticsStatClaim
-): StatClaimInputType {
-  if (claim.isJurisdiction) {
-    return {
-      type: ClaimType.Jurisdiction,
-    };
-  } else if (claim.isAccredited) {
-    return { type: ClaimType.Accredited };
-  } else {
-    return { type: ClaimType.Affiliate };
-  }
-}
-
-/**
- * @hidden
- */
-export function stringToTargetIdentity(
-  did: string | null,
-  context: Context
-): PolymeshPrimitivesConditionTargetIdentity {
-  return context.createType(
-    'PolymeshPrimitivesConditionTargetIdentity',
-    // eslint-disable-next-line @typescript-eslint/naming-convention
-    did ? { Specific: stringToIdentityId(did, context) } : 'ExternalAgent'
-  );
-}
-
-/**
- * @hidden
- */
-export function meshClaimTypeToClaimType(
-  claimType: PolymeshPrimitivesIdentityClaimClaimType
-): ClaimType {
-  if (claimType.isJurisdiction) {
-    return ClaimType.Jurisdiction;
-  }
-
-  if (claimType.isAccredited) {
-    return ClaimType.Accredited;
-  }
-
-  if (claimType.isAffiliate) {
-    return ClaimType.Affiliate;
-  }
-
-  if (claimType.isBuyLockup) {
-    return ClaimType.BuyLockup;
-  }
-
-  if (claimType.isSellLockup) {
-    return ClaimType.SellLockup;
-  }
-
-  if (claimType.isCustomerDueDiligence) {
-    return ClaimType.CustomerDueDiligence;
-  }
-
-  if (claimType.isKnowYourCustomer) {
-    return ClaimType.KnowYourCustomer;
-  }
-
-  if (claimType.isExempted) {
-    return ClaimType.Exempted;
-  }
-
-  return ClaimType.Blocked;
-}
-
-/**
- * @hidden
- */
-export function trustedIssuerToTrustedClaimIssuer(
-  trustedIssuer: PolymeshPrimitivesConditionTrustedIssuer,
-  context: Context
-): TrustedClaimIssuer {
-  const { issuer, trustedFor: claimTypes } = trustedIssuer;
-
-  const identity = new Identity({ did: identityIdToString(issuer) }, context);
-
-  let trustedFor: ClaimType[] | null = null;
-
-  if (claimTypes.isSpecific) {
-    trustedFor = claimTypes.asSpecific.map(meshClaimTypeToClaimType);
-  }
-
-  return {
-    identity,
-    trustedFor,
-  };
-}
-
-/**
- * @hidden
- */
-export function trustedClaimIssuerToTrustedIssuer(
-  issuer: InputTrustedClaimIssuer,
-  context: Context
-): PolymeshPrimitivesConditionTrustedIssuer {
-  const { trustedFor: claimTypes, identity } = issuer;
-  const did = signerToString(identity);
-
-  let trustedFor;
-
-  if (!claimTypes) {
-    trustedFor = 'Any';
-  } else {
-    trustedFor = { Specific: claimTypes };
-  }
-
-  return context.createType('PolymeshPrimitivesConditionTrustedIssuer', {
-    issuer: stringToIdentityId(did, context),
-    trustedFor,
-  });
-}
-
-/**
- * @hidden
- */
-export function requirementToComplianceRequirement(
-  requirement: InputRequirement,
-  context: Context
-): PolymeshPrimitivesComplianceManagerComplianceRequirement {
-  const senderConditions: PolymeshPrimitivesCondition[] = [];
-  const receiverConditions: PolymeshPrimitivesCondition[] = [];
-
-  requirement.conditions.forEach(condition => {
-    let conditionContent:
-      | PolymeshPrimitivesIdentityClaimClaim
-      | PolymeshPrimitivesIdentityClaimClaim[]
-      | PolymeshPrimitivesConditionTargetIdentity;
-    let { type } = condition;
-    if (isSingleClaimCondition(condition)) {
-      const { claim } = condition;
-      conditionContent = claimToMeshClaim(claim, context);
-    } else if (isMultiClaimCondition(condition)) {
-      const { claims } = condition;
-      conditionContent = claims.map(claim => claimToMeshClaim(claim, context));
-    } else if (isIdentityCondition(condition)) {
-      const { identity } = condition;
-      conditionContent = stringToTargetIdentity(signerToString(identity), context);
-    } else {
-      // IsExternalAgent does not exist as a condition type in Polymesh, it's SDK sugar
-      type = ConditionType.IsIdentity;
-      conditionContent = stringToTargetIdentity(null, context);
-    }
-
-    const { target, trustedClaimIssuers = [] } = condition;
-
-    const meshCondition = context.createType<PolymeshPrimitivesCondition>(
-      'PolymeshPrimitivesCondition',
-      {
-        conditionType: {
-          [type]: conditionContent,
-        },
-        issuers: trustedClaimIssuers.map(issuer =>
-          trustedClaimIssuerToTrustedIssuer(issuer, context)
-        ),
-      }
-    );
-
-    if ([ConditionTarget.Both, ConditionTarget.Receiver].includes(target)) {
-      receiverConditions.push(meshCondition);
-    }
-
-    if ([ConditionTarget.Both, ConditionTarget.Sender].includes(target)) {
-      senderConditions.push(meshCondition);
-    }
-  });
-
-  return context.createType('PolymeshPrimitivesComplianceManagerComplianceRequirement', {
-    senderConditions,
-    receiverConditions,
-    id: bigNumberToU32(requirement.id, context),
-  });
-}
-
-/**
- * @hidden
- */
-function meshConditionTypeToCondition(
-  meshConditionType: PolymeshPrimitivesConditionConditionType,
-  context: Context
-):
-  | Pick<SingleClaimCondition, 'type' | 'claim'>
-  | Pick<MultiClaimCondition, 'type' | 'claims'>
-  | Pick<IdentityCondition, 'type' | 'identity'>
-  | Pick<ExternalAgentCondition, 'type'> {
-  if (meshConditionType.isIsPresent) {
-    return {
-      type: ConditionType.IsPresent,
-      claim: meshClaimToClaim(meshConditionType.asIsPresent),
-    };
-  }
-
-  if (meshConditionType.isIsAbsent) {
-    return {
-      type: ConditionType.IsAbsent,
-      claim: meshClaimToClaim(meshConditionType.asIsAbsent),
-    };
-  }
-
-  if (meshConditionType.isIsAnyOf) {
-    return {
-      type: ConditionType.IsAnyOf,
-      claims: meshConditionType.asIsAnyOf.map(claim => meshClaimToClaim(claim)),
-    };
-  }
-
-  if (meshConditionType.isIsIdentity) {
-    const target = meshConditionType.asIsIdentity;
-
-    if (target.isExternalAgent) {
-      return {
-        type: ConditionType.IsExternalAgent,
-      };
-    }
-
-    return {
-      type: ConditionType.IsIdentity,
-      identity: new Identity({ did: identityIdToString(target.asSpecific) }, context),
-    };
-  }
-
-  return {
-    type: ConditionType.IsNoneOf,
-    claims: meshConditionType.asIsNoneOf.map(claim => meshClaimToClaim(claim)),
-  };
-}
-
-/**
- * @hidden
- * @note - the data for this method comes from an RPC call, which hasn't been updated to the camelCase types
- */
-export function complianceRequirementResultToRequirementCompliance(
-  complianceRequirement: ComplianceRequirementResult,
-  context: Context
-): RequirementCompliance {
-  const conditions: ConditionCompliance[] = [];
-
-  const conditionCompliancesAreEqual = (
-    { condition: aCondition, complies: aComplies }: ConditionCompliance,
-    { condition: bCondition, complies: bComplies }: ConditionCompliance
-  ): boolean => conditionsAreEqual(aCondition, bCondition) && aComplies === bComplies;
-
-  complianceRequirement.senderConditions.forEach(
-    ({ condition: { conditionType, issuers }, result }) => {
-      const newCondition = {
-        condition: {
-          ...meshConditionTypeToCondition(conditionType, context),
-          target: ConditionTarget.Sender,
-          trustedClaimIssuers: issuers.map(trustedIssuer =>
-            trustedIssuerToTrustedClaimIssuer(trustedIssuer, context)
-          ),
-        },
-        complies: boolToBoolean(result),
-      };
-
-      const existingCondition = conditions.find(condition =>
-        conditionCompliancesAreEqual(condition, newCondition)
-      );
-
-      if (!existingCondition) {
-        conditions.push(newCondition);
-      }
-    }
-  );
-
-  complianceRequirement.receiverConditions.forEach(
-    ({ condition: { conditionType, issuers }, result }) => {
-      const newCondition = {
-        condition: {
-          ...meshConditionTypeToCondition(conditionType, context),
-          target: ConditionTarget.Receiver,
-          trustedClaimIssuers: issuers.map(trustedIssuer =>
-            trustedIssuerToTrustedClaimIssuer(trustedIssuer, context)
-          ),
-        },
-        complies: boolToBoolean(result),
-      };
-
-      const existingCondition = conditions.find(condition =>
-        conditionCompliancesAreEqual(condition, newCondition)
-      );
-
-      if (existingCondition && existingCondition.condition.target === ConditionTarget.Sender) {
-        existingCondition.condition.target = ConditionTarget.Both;
-      } else {
-        conditions.push(newCondition);
-      }
-    }
-  );
-
-  return {
-    id: u32ToBigNumber(complianceRequirement.id),
-    conditions,
-    complies: boolToBoolean(complianceRequirement.result),
-  };
-}
-
-/**
- * @hidden
- */
-export function complianceRequirementToRequirement(
-  complianceRequirement: PolymeshPrimitivesComplianceManagerComplianceRequirement,
-  context: Context
-): Requirement {
-  const conditions: Condition[] = [];
-
-  complianceRequirement.senderConditions.forEach(({ conditionType, issuers }) => {
-    const newCondition: Condition = {
-      ...meshConditionTypeToCondition(conditionType, context),
-      target: ConditionTarget.Sender,
-    };
-
-    if (issuers.length) {
-      newCondition.trustedClaimIssuers = issuers.map(trustedIssuer =>
-        trustedIssuerToTrustedClaimIssuer(trustedIssuer, context)
-      );
-    }
-
-    const existingCondition = conditions.find(condition =>
-      conditionsAreEqual(condition, newCondition)
-    );
-
-    if (!existingCondition) {
-      conditions.push(newCondition);
-    }
-  });
-
-  complianceRequirement.receiverConditions.forEach(({ conditionType, issuers }) => {
-    const newCondition: Condition = {
-      ...meshConditionTypeToCondition(conditionType, context),
-      target: ConditionTarget.Receiver,
-    };
-
-    if (issuers.length) {
-      newCondition.trustedClaimIssuers = issuers.map(trustedIssuer =>
-        trustedIssuerToTrustedClaimIssuer(trustedIssuer, context)
-      );
-    }
-
-    const existingCondition = conditions.find(condition =>
-      conditionsAreEqual(condition, newCondition)
-    );
-
-    if (existingCondition && existingCondition.target === ConditionTarget.Sender) {
-      existingCondition.target = ConditionTarget.Both;
-    } else {
-      conditions.push(newCondition);
-    }
-  });
-
-  return {
-    id: u32ToBigNumber(complianceRequirement.id),
-    conditions,
-  };
-}
-
-/**
- * @hidden
- */
-export function txTagToProtocolOp(
-  tag: TxTag,
-  context: Context
-): PolymeshCommonUtilitiesProtocolFeeProtocolOp {
-  const protocolOpTags = [
-    TxTags.asset.RegisterTicker,
-    TxTags.asset.Issue,
-    TxTags.asset.AddDocuments,
-    TxTags.asset.CreateAsset,
-    TxTags.capitalDistribution.Distribute,
-    TxTags.checkpoint.CreateSchedule,
-    TxTags.complianceManager.AddComplianceRequirement,
-    TxTags.identity.CddRegisterDid,
-    TxTags.identity.AddClaim,
-    TxTags.identity.AddSecondaryKeysWithAuthorization,
-    TxTags.pips.Propose,
-    TxTags.corporateBallot.AttachBallot,
-    TxTags.capitalDistribution.Distribute,
-  ];
-
-  const [moduleName, extrinsicName] = tag.split('.');
-  const value = `${stringUpperFirst(moduleName)}${stringUpperFirst(extrinsicName)}`;
-
-  if (!includes(protocolOpTags, tag)) {
-    throw new PolymeshError({
-      code: ErrorCode.ValidationError,
-      message: `${value} does not match any PolymeshCommonUtilitiesProtocolFeeProtocolOp`,
-    });
-  }
-
-  return context.createType('PolymeshCommonUtilitiesProtocolFeeProtocolOp', value);
-}
-
-/**
- * @hidden
- */
-export function extrinsicIdentifierToTxTag(extrinsicIdentifier: ExtrinsicIdentifier): TxTag {
-  const { moduleId, callId } = extrinsicIdentifier;
-  let moduleName;
-  for (const txTagItem in TxTags) {
-    if (txTagItem.toLowerCase() === moduleId) {
-      moduleName = txTagItem;
-    }
-  }
-
-  return `${moduleName}.${camelCase(callId)}` as TxTag;
-}
-
-/**
- * @hidden
- */
-export function txTagToExtrinsicIdentifier(tag: TxTag): ExtrinsicIdentifier {
-  const [moduleName, extrinsicName] = tag.split('.');
-  return {
-    moduleId: moduleName.toLowerCase() as ModuleIdEnum,
-    callId: snakeCase(extrinsicName) as CallIdEnum,
-  };
-}
-
-/**
- * @hidden
- */
-export function assetComplianceResultToCompliance(
-  assetComplianceResult: AssetComplianceResult,
-  context: Context
-): Compliance {
-  const { requirements: rawRequirements, result, paused } = assetComplianceResult;
-  const requirements = rawRequirements.map(requirement =>
-    complianceRequirementResultToRequirementCompliance(requirement, context)
-  );
-
-  return {
-    requirements,
-    complies: boolToBoolean(paused) || boolToBoolean(result),
-  };
-}
-
-/**
- * @hidden
- */
-export function moduleAddressToString(moduleAddress: string, context: Context): string {
-  return encodeAddress(
-    stringToU8a(padString(moduleAddress, MAX_MODULE_LENGTH)),
-    context.ss58Format.toNumber()
-  );
-}
-
-/**
- * @hidden
- */
-export function keyToAddress(key: string, context: Context): string {
-  if (!key.startsWith('0x')) {
-    key = `0x${key}`;
-  }
-  return encodeAddress(key, context.ss58Format.toNumber());
-}
-
-/**
- * @hidden
- */
-export function addressToKey(address: string, context: Context): string {
-  return u8aToHex(decodeAddress(address, IGNORE_CHECKSUM, context.ss58Format.toNumber()));
-}
-
-/**
- *
- */
-export const coerceHexToString = (input: string): string => {
-  if (hexHasPrefix(input)) {
-    return removePadding(hexToString(input));
-  }
-  return input;
-};
-
-/**
- * @hidden
- */
-export function transactionHexToTxTag(bytes: string, context: Context): TxTag {
-  const { section, method } = context.createType('Call', bytes);
-
-  return extrinsicIdentifierToTxTag({
-    moduleId: section.toLowerCase() as ModuleIdEnum,
-    callId: method as CallIdEnum,
-  });
-}
-
-/**
- * @hidden
- */
-export function transactionToTxTag<Args extends unknown[]>(tx: PolymeshTx<Args>): TxTag {
-  return `${tx.section}.${tx.method}` as TxTag;
-}
-
-/**
- * @hidden
- */
-export function secondaryAccountToMeshSecondaryKey(
-  secondaryKey: PermissionedAccount,
-  context: Context
-): PolymeshPrimitivesSecondaryKey {
-  const { account, permissions } = secondaryKey;
-
-  return context.createType('PolymeshPrimitivesSecondaryKey', {
-    signer: signerValueToSignatory(signerToSignerValue(account), context),
-    permissions: permissionsToMeshPermissions(permissions, context),
-  });
-}
-
-/**
- * @hidden
- */
-export function meshVenueTypeToVenueType(type: PolymeshPrimitivesSettlementVenueType): VenueType {
-  if (type.isOther) {
-    return VenueType.Other;
-  }
-
-  if (type.isDistribution) {
-    return VenueType.Distribution;
-  }
-
-  if (type.isSto) {
-    return VenueType.Sto;
-  }
-
-  return VenueType.Exchange;
-}
-
-/**
- * @hidden
- */
-export function venueTypeToMeshVenueType(
-  type: VenueType,
-  context: Context
-): PolymeshPrimitivesSettlementVenueType {
-  return context.createType('PolymeshPrimitivesSettlementVenueType', type);
-}
-
-/**
- * @hidden
- */
-export function meshInstructionStatusToInstructionStatus(
-  instruction: PolymeshPrimitivesSettlementInstructionStatus
-): InstructionStatus {
-  if (instruction.isPending) {
-    return InstructionStatus.Pending;
-  }
-
-  if (instruction.isFailed) {
-    return InstructionStatus.Failed;
-  }
-
-  if (instruction.isRejected) {
-    return InstructionStatus.Rejected;
-  }
-
-  if (instruction.isSuccess) {
-    return InstructionStatus.Success;
-  }
-
-  return InstructionStatus.Unknown;
-}
-
-/**
- * @hidden
- */
-export function meshAffirmationStatusToAffirmationStatus(
-  status: PolymeshPrimitivesSettlementAffirmationStatus
-): AffirmationStatus {
-  if (status.isUnknown) {
-    return AffirmationStatus.Unknown;
-  }
-
-  if (status.isPending) {
-    return AffirmationStatus.Pending;
-  }
-
-  return AffirmationStatus.Affirmed;
-}
-
-/**
- * @hidden
- */
-export function meshSettlementTypeToEndCondition(
-  type: PolymeshPrimitivesSettlementSettlementType
-): InstructionEndCondition {
-  if (type.isSettleOnBlock) {
-    return { type: InstructionType.SettleOnBlock, endBlock: u32ToBigNumber(type.asSettleOnBlock) };
-  }
-
-  if (type.isSettleManual) {
-    return {
-      type: InstructionType.SettleManual,
-      endAfterBlock: u32ToBigNumber(type.asSettleManual),
-    };
-  }
-  return { type: InstructionType.SettleOnAffirmation };
-}
-
-/**
- * @hidden
- */
-export function endConditionToSettlementType(
-  endCondition: InstructionEndCondition,
-  context: Context
-): PolymeshPrimitivesSettlementSettlementType {
-  let value;
-
-  const { type } = endCondition;
-
-  switch (type) {
-    case InstructionType.SettleOnBlock:
-      value = { [InstructionType.SettleOnBlock]: bigNumberToU32(endCondition.endBlock, context) };
-      break;
-    case InstructionType.SettleManual:
-      value = {
-        [InstructionType.SettleManual]: bigNumberToU32(endCondition.endAfterBlock, context),
-      };
-      break;
-    default:
-      value = InstructionType.SettleOnAffirmation;
-  }
-
-  return context.createType('PolymeshPrimitivesSettlementSettlementType', value);
-}
-
-/**
- * @hidden
- */
-export function middlewareClaimToClaimData(claim: MiddlewareClaim, context: Context): ClaimData {
-  const {
-    targetId,
-    issuerId,
-    issuanceDate,
-    lastUpdateDate,
-    expiry,
-    type,
-    jurisdiction,
-    scope,
-    cddId,
-    customClaimTypeId,
-  } = claim;
-  return {
-    target: new Identity({ did: targetId }, context),
-    issuer: new Identity({ did: issuerId }, context),
-    issuedAt: new Date(parseFloat(issuanceDate)),
-    lastUpdatedAt: new Date(parseFloat(lastUpdateDate)),
-    expiry: expiry ? new Date(parseFloat(expiry)) : null,
-    claim: createClaim(
-      type,
-      jurisdiction,
-      scope,
-      cddId,
-      customClaimTypeId ? new BigNumber(customClaimTypeId) : undefined
-    ),
-  };
-}
-
-/**
- * @hidden
- */
-export function toIdentityWithClaimsArray(
-  data: MiddlewareClaim[],
-  context: Context,
-  groupByAttribute: string
-): IdentityWithClaims[] {
-  const groupedData = groupBy(data, groupByAttribute);
-
-  return map(groupedData, (claims, did) => ({
-    identity: new Identity({ did }, context),
-    claims: claims.map(claim => middlewareClaimToClaimData(claim, context)),
-  }));
-}
-
-/**
- * @hidden
- */
-export function nftToMeshNft(
-  ticker: string,
-  nfts: (Nft | BigNumber)[],
-  context: Context
-): PolymeshPrimitivesNftNfTs {
-  return context.createType('PolymeshPrimitivesNftNfTs', {
-    ticker: stringToTicker(ticker, context),
-    ids: nfts.map(id => bigNumberToU64(asNftId(id), context)),
-  });
-}
-
-/**
- * @hidden
- */
-export function fungibleMovementToPortfolioFund(
-  portfolioItem: FungiblePortfolioMovement,
-  context: Context
-): PolymeshPrimitivesPortfolioFund {
-  const { asset, amount, memo } = portfolioItem;
-
-  return context.createType('PolymeshPrimitivesPortfolioFund', {
-    description: {
-      Fungible: {
-        ticker: stringToTicker(asTicker(asset), context),
-        amount: bigNumberToBalance(amount, context),
-      },
-    },
-    memo: optionize(stringToMemo)(memo, context),
-  });
-}
-
-/**
- * @hidden
- */
-export function nftMovementToPortfolioFund(
-  portfolioItem: NonFungiblePortfolioMovement,
-  context: Context
-): PolymeshPrimitivesPortfolioFund {
-  const { asset, nfts, memo } = portfolioItem;
-
-  return context.createType('PolymeshPrimitivesPortfolioFund', {
-    description: {
-      NonFungible: {
-        ticker: stringToTicker(asTicker(asset), context),
-        ids: nfts.map(nftId => bigNumberToU64(asNftId(nftId), context)),
-      },
-    },
-    memo: optionize(stringToMemo)(memo, context),
-  });
-}
-
-/**
- * @hidden
- */
-export function claimTypeToMeshClaimType(
-  claimType: ClaimType,
-  context: Context
-): PolymeshPrimitivesIdentityClaimClaimType {
-  return context.createType('PolymeshPrimitivesIdentityClaimClaimType', claimType);
-}
-
-/**
- * @hidden
- */
-export function claimIssuerToMeshClaimIssuer(
-  claimIssuer: StatClaimIssuer,
-  context: Context
-): [PolymeshPrimitivesIdentityClaimClaimType, PolymeshPrimitivesIdentityId] {
-  const claimType = claimTypeToMeshClaimType(claimIssuer.claimType, context);
-  const identityId = stringToIdentityId(claimIssuer.issuer.did, context);
-  return [claimType, identityId];
-}
-
-/**
- * @hidden
- */
-export function transferRestrictionToPolymeshTransferCondition(
-  restriction: TransferRestriction,
-  context: Context
-): PolymeshPrimitivesTransferComplianceTransferCondition {
-  const { type, value } = restriction;
-  let restrictionType: string;
-  let restrictionValue;
-
-  const extractClaimValue = (
-    claim: InputStatClaim
-  ): bool | PolymeshPrimitivesJurisdictionCountryCode | null => {
-    if (claim.type === ClaimType.Accredited) {
-      return booleanToBool(claim.accredited, context);
-    } else if (claim.type === ClaimType.Affiliate) {
-      return booleanToBool(claim.affiliate, context);
-    } else {
-      return optionize(countryCodeToMeshCountryCode)(claim.countryCode, context);
-    }
-  };
-
-  if (type === TransferRestrictionType.Count) {
-    restrictionType = 'MaxInvestorCount';
-    restrictionValue = bigNumberToU64(value, context);
-  } else if (type === TransferRestrictionType.Percentage) {
-    restrictionType = 'MaxInvestorOwnership';
-    restrictionValue = percentageToPermill(value, context);
-  } else if (
-    type === TransferRestrictionType.ClaimCount ||
-    type === TransferRestrictionType.ClaimPercentage
-  ) {
-    let rawMin;
-    let rawMax;
-    const { min, max, claim, issuer } = value;
-    if (type === TransferRestrictionType.ClaimCount) {
-      restrictionType = 'ClaimCount';
-      rawMin = bigNumberToU64(min, context);
-      rawMax = optionize(bigNumberToU64)(max, context);
-    } else {
-      // i.e. TransferRestrictionType.ClaimPercentage
-      restrictionType = 'ClaimOwnership';
-      rawMin = percentageToPermill(min, context);
-      rawMax = percentageToPermill(value.max, context);
-    }
-    const val = extractClaimValue(claim);
-    const claimValue = {
-      [claim.type]: val,
-    };
-    const rawIdentityId = stringToIdentityId(issuer.did, context);
-    restrictionValue = [claimValue, rawIdentityId, rawMin, rawMax];
-  } else {
-    throw new PolymeshError({
-      code: ErrorCode.UnexpectedError,
-      message: `Unexpected transfer restriction type: "${type}". Please report this to the Polymesh team`,
-    });
-  }
-  return context.createType('PolymeshPrimitivesTransferComplianceTransferCondition', {
-    [restrictionType]: restrictionValue,
-  });
-}
-
-/**
- * @hidden
- */
-export function identitiesToBtreeSet(
-  identities: Identity[],
-  context: Context
-): BTreeSet<PolymeshPrimitivesIdentityId> {
-  const rawIds = identities.map(({ did }) => stringToIdentityId(did, context));
-
-  return context.createType('BTreeSet<PolymeshPrimitivesIdentityId>', rawIds);
-}
-
-/**
- * @hidden
- */
-export function identitiesSetToIdentities(
-  identitySet: BTreeSet<PolymeshPrimitivesIdentityId>,
-  context: Context
-): Identity[] {
-  return [...identitySet].map(rawId => new Identity({ did: identityIdToString(rawId) }, context));
-}
-
-/**
- * @hidden
- */
-export function auditorsToConfidentialAuditors(
-  context: Context,
-  auditors: ConfidentialAccount[],
-  mediators: Identity[] = []
-): PalletConfidentialAssetConfidentialAuditors {
-  const rawAccountKeys = auditors.map(({ publicKey }) => publicKey);
-  const rawMediatorIds = mediators.map(({ did }) => stringToIdentityId(did, context));
-
-  return context.createType('PalletConfidentialAssetConfidentialAuditors', {
-    auditors: context.createType('BTreeSet<PalletConfidentialAssetAuditorAccount>', rawAccountKeys),
-    mediators: context.createType('BTreeSet<PolymeshPrimitivesIdentityId>', rawMediatorIds),
-  });
-}
-
-/**
- * @hidden
- */
-export function transferConditionToTransferRestriction(
-  transferCondition: PolymeshPrimitivesTransferComplianceTransferCondition,
-  context: Context
-): TransferRestriction {
-  if (transferCondition.isMaxInvestorCount) {
-    return {
-      type: TransferRestrictionType.Count,
-      value: u64ToBigNumber(transferCondition.asMaxInvestorCount),
-    };
-  } else if (transferCondition.isMaxInvestorOwnership) {
-    return {
-      type: TransferRestrictionType.Percentage,
-      value: permillToBigNumber(transferCondition.asMaxInvestorOwnership),
-    };
-  } else if (transferCondition.isClaimCount) {
-    return {
-      type: TransferRestrictionType.ClaimCount,
-      value: claimCountToClaimCountRestrictionValue(transferCondition.asClaimCount, context),
-    };
-  } else if (transferCondition.isClaimOwnership) {
-    return {
-      type: TransferRestrictionType.ClaimPercentage,
-      value: claimPercentageToClaimPercentageRestrictionValue(
-        transferCondition.asClaimOwnership,
-        context
-      ),
-    };
-  } else {
-    throw new PolymeshError({
-      code: ErrorCode.FatalError,
-      message: 'Unexpected transfer condition type',
-    });
-  }
-}
-
-/**
- * @hidden
- */
-export function nftDispatchErrorToTransferError(
-  error: DispatchError,
-  context: Context
-): TransferError {
-  const {
-    DuplicatedNFTId: duplicateErr,
-    InvalidNFTTransferComplianceFailure: complianceErr,
-    InvalidNFTTransferFrozenAsset: frozenErr,
-    InvalidNFTTransferInsufficientCount: insufficientErr,
-    NFTNotFound: notFoundErr,
-    InvalidNFTTransferNFTNotOwned: notOwnedErr,
-    InvalidNFTTransferSamePortfolio: samePortfolioErr,
-    InvalidNFTTransferNFTIsLocked: nftLockedErr,
-  } = context.polymeshApi.errors.nft;
-
-  if (error.isModule) {
-    const moduleErr = error.asModule;
-    if (
-      [notOwnedErr, notFoundErr, insufficientErr, duplicateErr, nftLockedErr].some(err =>
-        err.is(moduleErr)
-      )
-    ) {
-      return TransferError.InsufficientPortfolioBalance;
-    } else if (frozenErr.is(moduleErr)) {
-      return TransferError.TransfersFrozen;
-    } else if (complianceErr.is(moduleErr)) {
-      return TransferError.ComplianceFailure;
-    } else if (samePortfolioErr.is(moduleErr)) {
-      return TransferError.SelfTransfer;
-    }
-  }
-
-  throw new PolymeshError({
-    code: ErrorCode.UnexpectedError,
-    message: 'Received unknown NFT can transfer status',
-  });
-}
-
-/**
- * @hidden
- */
-export function granularCanTransferResultToTransferBreakdown(
-  result: GranularCanTransferResult,
-  validateNftResult: DispatchResult | undefined,
-  context: Context
-): TransferBreakdown {
-  const {
-    invalid_granularity: invalidGranularity,
-    self_transfer: selfTransfer,
-    invalid_receiver_cdd: invalidReceiverCdd,
-    invalid_sender_cdd: invalidSenderCdd,
-    sender_insufficient_balance: insufficientBalance,
-    asset_frozen: assetFrozen,
-    portfolio_validity_result: {
-      sender_portfolio_does_not_exist: senderPortfolioNotExists,
-      receiver_portfolio_does_not_exist: receiverPortfolioNotExists,
-      sender_insufficient_balance: senderInsufficientBalance,
-    },
-    transfer_condition_result: transferConditionResult,
-    compliance_result: complianceResult,
-    result: finalResult,
-  } = result;
-
-  const general = [];
-
-  if (boolToBoolean(invalidGranularity)) {
-    general.push(TransferError.InvalidGranularity);
-  }
-
-  if (boolToBoolean(selfTransfer)) {
-    general.push(TransferError.SelfTransfer);
-  }
-
-  if (boolToBoolean(invalidReceiverCdd)) {
-    general.push(TransferError.InvalidReceiverCdd);
-  }
-
-  if (boolToBoolean(invalidSenderCdd)) {
-    general.push(TransferError.InvalidSenderCdd);
-  }
-
-  if (boolToBoolean(insufficientBalance)) {
-    general.push(TransferError.InsufficientBalance);
-  }
-
-  if (boolToBoolean(assetFrozen)) {
-    general.push(TransferError.TransfersFrozen);
-  }
-
-  if (boolToBoolean(senderPortfolioNotExists)) {
-    general.push(TransferError.InvalidSenderPortfolio);
-  }
-
-  if (boolToBoolean(receiverPortfolioNotExists)) {
-    general.push(TransferError.InvalidReceiverPortfolio);
-  }
-
-  if (boolToBoolean(senderInsufficientBalance)) {
-    general.push(TransferError.InsufficientPortfolioBalance);
-  }
-
-  const restrictions = transferConditionResult.map(({ condition, result: tmResult }) => {
-    return {
-      restriction: transferConditionToTransferRestriction(condition, context),
-      result: boolToBoolean(tmResult),
-    };
-  });
-
-  let canTransfer = boolToBoolean(finalResult);
-
-  if (canTransfer && validateNftResult?.isErr) {
-    const transferError = nftDispatchErrorToTransferError(validateNftResult.asErr, context);
-    general.push(transferError);
-    canTransfer = false;
-  }
-
-  return {
-    general,
-    compliance: assetComplianceResultToCompliance(complianceResult, context),
-    restrictions,
-    result: canTransfer,
-  };
-}
-
-/**
- * @hidden
- */
-
-/**
- * @hidden
- */
-export function offeringTierToPriceTier(tier: OfferingTier, context: Context): PalletStoPriceTier {
-  const { price, amount } = tier;
-  return context.createType('PalletStoPriceTier', {
-    total: bigNumberToBalance(amount, context),
-    price: bigNumberToBalance(price, context),
-  });
-}
-
-/**
- * @hidden
- */
-export function permissionsLikeToPermissions(
-  permissionsLike: PermissionsLike,
-  context: Context
-): Permissions {
-  let assetPermissions: SectionPermissions<FungibleAsset> | null = {
-    values: [],
-    type: PermissionType.Include,
-  };
-  let transactionPermissions: TransactionPermissions | null = {
-    values: [],
-    type: PermissionType.Include,
-  };
-  let transactionGroupPermissions: TxGroup[] = [];
-  let portfolioPermissions: SectionPermissions<DefaultPortfolio | NumberedPortfolio> | null = {
-    values: [],
-    type: PermissionType.Include,
-  };
-
-  let transactions: TransactionPermissions | null | undefined;
-  let transactionGroups: TxGroup[] | undefined;
-
-  if ('transactions' in permissionsLike) {
-    ({ transactions } = permissionsLike);
-  }
-
-  if ('transactionGroups' in permissionsLike) {
-    ({ transactionGroups } = permissionsLike);
-  }
-
-  const { assets, portfolios } = permissionsLike;
-
-  if (assets === null) {
-    assetPermissions = null;
-  } else if (assets) {
-    assetPermissions = {
-      ...assets,
-      values: assets.values.map(ticker =>
-        typeof ticker !== 'string' ? ticker : new FungibleAsset({ ticker }, context)
-      ),
-    };
-  }
-
-  if (transactions !== undefined) {
-    transactionPermissions = transactions;
-  } else if (transactionGroups !== undefined) {
-    transactionGroupPermissions = uniq(transactionGroups);
-    const groupTags = flatten(transactionGroups.map(txGroupToTxTags));
-    transactionPermissions = {
-      ...transactionPermissions,
-      values: groupTags,
-    };
-  }
-
-  if (portfolios === null) {
-    portfolioPermissions = null;
-  } else if (portfolios) {
-    portfolioPermissions = {
-      ...portfolios,
-      values: portfolios.values.map(portfolio => portfolioLikeToPortfolio(portfolio, context)),
-    };
-  }
-
-  return {
-    assets: assetPermissions,
-    transactions: transactionPermissions && {
-      ...transactionPermissions,
-      values: [...transactionPermissions.values].sort((a, b) => a.localeCompare(b)),
-    },
-    transactionGroups: transactionGroupPermissions,
-    portfolios: portfolioPermissions,
-  };
-}
-
-/**
- * @hidden
- */
-export function middlewarePortfolioToPortfolio(
-  portfolio: MiddlewarePortfolio,
-  context: Context
-): DefaultPortfolio | NumberedPortfolio {
-  const { identityId: did, number } = portfolio;
-
-  if (number) {
-    return new NumberedPortfolio({ did, id: new BigNumber(number) }, context);
-  }
-
-  return new DefaultPortfolio({ did }, context);
-}
-
-/**
- * @hidden
- */
-export function fundraiserTierToTier(fundraiserTier: PalletStoFundraiserTier): Tier {
-  const { total, price, remaining } = fundraiserTier;
-  return {
-    amount: balanceToBigNumber(total),
-    price: balanceToBigNumber(price),
-    remaining: balanceToBigNumber(remaining),
-  };
-}
-
-/**
- * @hidden
- */
-export function fundraiserToOfferingDetails(
-  fundraiser: PalletStoFundraiser,
-  name: Bytes,
-  context: Context
-): OfferingDetails {
-  const {
-    creator,
-    offeringPortfolio,
-    raisingPortfolio,
-    raisingAsset,
-    tiers: rawTiers,
-    venueId,
-    start: rawStart,
-    end: rawEnd,
-    status: rawStatus,
-    minimumInvestment: rawMinInvestment,
-  } = fundraiser;
-
-  const tiers: Tier[] = [];
-  let totalRemaining = new BigNumber(0);
-  let totalAmount = new BigNumber(0);
-  let totalRemainingValue = new BigNumber(0);
-
-  rawTiers.forEach(rawTier => {
-    const tier = fundraiserTierToTier(rawTier);
-
-    tiers.push(tier);
-    const { amount, remaining, price } = tier;
-
-    totalAmount = totalAmount.plus(amount);
-    totalRemaining = totalRemaining.plus(remaining);
-    totalRemainingValue = totalRemainingValue.plus(price.multipliedBy(remaining));
-  });
-
-  const start = momentToDate(rawStart);
-  const end = rawEnd.isSome ? momentToDate(rawEnd.unwrap()) : null;
-  const now = new Date();
-
-  const isStarted = now > start;
-  const isExpired = end && now > end;
-
-  const minInvestment = balanceToBigNumber(rawMinInvestment);
-
-  let timing: OfferingTimingStatus = OfferingTimingStatus.NotStarted;
-  let balance: OfferingBalanceStatus = OfferingBalanceStatus.Available;
-  let sale: OfferingSaleStatus = OfferingSaleStatus.Live;
-
-  if (isExpired) {
-    timing = OfferingTimingStatus.Expired;
-  } else if (isStarted) {
-    timing = OfferingTimingStatus.Started;
-  }
-
-  if (totalRemainingValue.isZero()) {
-    balance = OfferingBalanceStatus.SoldOut;
-  } else if (totalRemainingValue.lt(minInvestment)) {
-    balance = OfferingBalanceStatus.Residual;
-  }
-
-  if (rawStatus.isClosedEarly) {
-    sale = OfferingSaleStatus.ClosedEarly;
-  } else if (rawStatus.isClosed) {
-    sale = OfferingSaleStatus.Closed;
-  } else if (rawStatus.isFrozen) {
-    sale = OfferingSaleStatus.Frozen;
-  }
-
-  return {
-    creator: new Identity({ did: identityIdToString(creator) }, context),
-    name: bytesToString(name),
-    offeringPortfolio: meshPortfolioIdToPortfolio(offeringPortfolio, context),
-    raisingPortfolio: meshPortfolioIdToPortfolio(raisingPortfolio, context),
-    raisingCurrency: tickerToString(raisingAsset),
-    tiers,
-    venue: new Venue({ id: u64ToBigNumber(venueId) }, context),
-    start,
-    end,
-    status: {
-      timing,
-      balance,
-      sale,
-    },
-    minInvestment,
-    totalAmount,
-    totalRemaining,
-  };
-}
-
-/**
- * @hidden
- */
-export function meshCorporateActionToCorporateActionParams(
-  corporateAction: PalletCorporateActionsCorporateAction,
-  details: Bytes,
-  context: Context
-): CorporateActionParams {
-  const {
-    kind: rawKind,
-    declDate,
-    targets: { identities, treatment },
-    defaultWithholdingTax,
-    withholdingTax,
-  } = corporateAction;
-
-  let kind: CorporateActionKind;
-
-  if (rawKind.isIssuerNotice) {
-    kind = CorporateActionKind.IssuerNotice;
-  } else if (rawKind.isPredictableBenefit) {
-    kind = CorporateActionKind.PredictableBenefit;
-  } else if (rawKind.isUnpredictableBenefit) {
-    kind = CorporateActionKind.UnpredictableBenefit;
-  } else if (rawKind.isReorganization) {
-    kind = CorporateActionKind.Reorganization;
-  } else {
-    kind = CorporateActionKind.Other;
-  }
-
-  const targets = {
-    identities: identities.map(
-      identityId => new Identity({ did: identityIdToString(identityId) }, context)
-    ),
-    treatment: treatment.isExclude ? TargetTreatment.Exclude : TargetTreatment.Include,
-  };
-
-  const taxWithholdings = withholdingTax.map(([identityId, tax]) => ({
-    identity: new Identity({ did: identityIdToString(identityId) }, context),
-    percentage: permillToBigNumber(tax),
-  }));
-
-  return {
-    kind,
-    declarationDate: momentToDate(declDate),
-    description: bytesToString(details),
-    targets,
-    defaultTaxWithholding: permillToBigNumber(defaultWithholdingTax),
-    taxWithholdings,
-  };
-}
-
-/**
- * @hidden
- */
-export function corporateActionKindToCaKind(
-  kind: CorporateActionKind,
-  context: Context
-): PalletCorporateActionsCaKind {
-  return context.createType('PalletCorporateActionsCaKind', kind);
-}
-
-/**
- * @hidden
- */
-export function checkpointToRecordDateSpec(
-  checkpoint: Checkpoint | Date | CheckpointSchedule,
-  context: Context
-): PalletCorporateActionsRecordDateSpec {
-  let value;
-
-  if (checkpoint instanceof Checkpoint) {
-    /* eslint-disable @typescript-eslint/naming-convention */
-    value = { Existing: bigNumberToU64(checkpoint.id, context) };
-  } else if (checkpoint instanceof Date) {
-    value = { Scheduled: dateToMoment(checkpoint, context) };
-  } else {
-    value = { ExistingSchedule: bigNumberToU64(checkpoint.id, context) };
-    /* eslint-enable @typescript-eslint/naming-convention */
-  }
-
-  return context.createType('PalletCorporateActionsRecordDateSpec', value);
-}
-
-/**
- * @hidden
- */
-export function targetIdentitiesToCorporateActionTargets(
-  targetIdentities: PalletCorporateActionsTargetIdentities,
-  context: Context
-): CorporateActionTargets {
-  const { identities, treatment } = targetIdentities;
-
-  return {
-    identities: identities.map(
-      identity => new Identity({ did: identityIdToString(identity) }, context)
-    ),
-    treatment: treatment.isInclude ? TargetTreatment.Include : TargetTreatment.Exclude,
-  };
-}
-
-/**
- * @hidden
- */
-export function targetsToTargetIdentities(
-  targets: Omit<CorporateActionTargets, 'identities'> & {
-    identities: (string | Identity)[];
-  },
-  context: Context
-): PalletCorporateActionsTargetIdentities {
-  const { treatment, identities } = targets;
-  const { maxTargetIds } = context.polymeshApi.consts.corporateAction;
-
-  const maxTargets = u32ToBigNumber(maxTargetIds);
-
-  if (maxTargets.lt(targets.identities.length)) {
-    throw new PolymeshError({
-      code: ErrorCode.ValidationError,
-      message: 'Too many target Identities',
-      data: {
-        maxTargets,
-      },
-    });
-  }
-
-  return context.createType('PalletCorporateActionsTargetIdentities', {
-    identities: identities.map(identity => stringToIdentityId(signerToString(identity), context)),
-    treatment: context.createType('TargetTreatment', treatment),
-  });
-}
-
-/**
- * @hidden
- */
-export function caTaxWithholdingsToMeshTaxWithholdings(
-  taxWithholdings: InputCorporateActionTaxWithholdings,
-  context: Context
-): [PolymeshPrimitivesIdentityId, Permill][] {
-  assertCaTaxWithholdingsValid(taxWithholdings, context);
-
-  return taxWithholdings.map(({ identity, percentage }) =>
-    tuple(
-      stringToIdentityId(signerToString(identity), context),
-      percentageToPermill(percentage, context)
-    )
-  );
-}
-
-/**
- * @hidden
- */
-export function distributionToDividendDistributionParams(
-  distribution: PalletCorporateActionsDistribution,
-  context: Context
-): DividendDistributionParams {
-  const {
-    from,
-    currency,
-    perShare,
-    amount,
-    expiresAt: expiryDate,
-    paymentAt: paymentDate,
-  } = distribution;
-
-  return {
-    origin: meshPortfolioIdToPortfolio(from, context),
-    currency: tickerToString(currency),
-    perShare: balanceToBigNumber(perShare),
-    maxAmount: balanceToBigNumber(amount),
-    expiryDate: expiryDate.isNone ? null : momentToDate(expiryDate.unwrap()),
-    paymentDate: momentToDate(paymentDate),
-  };
-}
-
-/**
- * @hidden
- */
-export function corporateActionIdentifierToCaId(
-  corporateActionIdentifier: CorporateActionIdentifier,
-  context: Context
-): PalletCorporateActionsCaId {
-  const { ticker, localId } = corporateActionIdentifier;
-  return context.createType('PalletCorporateActionsCaId', {
-    ticker: stringToTicker(ticker, context),
-    localId: bigNumberToU32(localId, context),
-  });
-}
-
-/**
- * @hidden
- */
-export function corporateActionParamsToMeshCorporateActionArgs(
-  params: {
-    ticker: string;
-    kind: CorporateActionKind;
-    declarationDate: Date;
-    checkpoint: Date | Checkpoint | CheckpointSchedule;
-    description: string;
-    targets: InputCorporateActionTargets | null;
-    defaultTaxWithholding: BigNumber | null;
-    taxWithholdings: InputCorporateActionTaxWithholdings | null;
-  },
-  context: Context
-): PalletCorporateActionsInitiateCorporateActionArgs {
-  const {
-    ticker,
-    kind,
-    declarationDate,
-    checkpoint,
-    description,
-    targets,
-    defaultTaxWithholding,
-    taxWithholdings,
-  } = params;
-  const rawTicker = stringToTicker(ticker, context);
-  const rawKind = corporateActionKindToCaKind(kind, context);
-  const rawDeclDate = dateToMoment(declarationDate, context);
-  const rawRecordDate = optionize(checkpointToRecordDateSpec)(checkpoint, context);
-  const rawDetails = stringToBytes(description, context);
-  const rawTargets = optionize(targetsToTargetIdentities)(targets, context);
-  const rawTax = optionize(percentageToPermill)(defaultTaxWithholding, context);
-  const rawWithholdings = optionize(caTaxWithholdingsToMeshTaxWithholdings)(
-    taxWithholdings,
-    context
-  );
-
-  return context.createType('PalletCorporateActionsInitiateCorporateActionArgs', {
-    ticker: rawTicker,
-    kind: rawKind,
-    declDate: rawDeclDate,
-    recordDate: rawRecordDate,
-    details: rawDetails,
-    targets: rawTargets,
-    defaultWithholdingTax: rawTax,
-    withholdingTax: rawWithholdings,
-  });
-}
-
-/**
- * @hidden
- */
-export function statisticsOpTypeToStatType(
-  args: {
-    op: PolymeshPrimitivesStatisticsStatOpType;
-    claimIssuer?: [PolymeshPrimitivesIdentityClaimClaimType, PolymeshPrimitivesIdentityId];
-  },
-  context: Context
-): PolymeshPrimitivesStatisticsStatType {
-  const { op, claimIssuer } = args;
-  return context.createType('PolymeshPrimitivesStatisticsStatType', { op, claimIssuer });
-}
-
-/**
- * @hidden
- *
- * The chain requires BTreeSets to be sorted, Polkadot.js will shallow sort elements when calling `createType`,
- * however it will not look deeper at claimType. This function works around this short fall by sorting based on `claimType`
- * `createType` built in sorting is relied on otherwise.
- */
-export function sortStatsByClaimType(
-  stats: PolymeshPrimitivesStatisticsStatType[]
-): PolymeshPrimitivesStatisticsStatType[] {
-  return [...stats].sort((a, b) => {
-    if (a.claimIssuer.isNone && b.claimIssuer.isNone) {
-      return 0;
-    }
-    if (a.claimIssuer.isNone) {
-      return 1;
-    }
-    if (b.claimIssuer.isNone) {
-      return -1;
-    }
-
-    const [aClaim] = a.claimIssuer.unwrap();
-    const [bClaim] = b.claimIssuer.unwrap();
-    return aClaim.index - bClaim.index;
-  });
-}
-
-/**
- * @hidden
- */
-export function statisticStatTypesToBtreeStatType(
-  stats: PolymeshPrimitivesStatisticsStatType[],
-  context: Context
-): BTreeSet<PolymeshPrimitivesStatisticsStatType> {
-  const sortedStats = sortStatsByClaimType(stats);
-  return context.createType('BTreeSet<PolymeshPrimitivesStatisticsStatType>', sortedStats);
-}
-
-/**
- * @hidden
- */
-export function transferConditionsToBtreeTransferConditions(
-  conditions: PolymeshPrimitivesTransferComplianceTransferCondition[],
-  context: Context
-): BTreeSet<PolymeshPrimitivesTransferComplianceTransferCondition> {
-  return context.createType(
-    'BTreeSet<PolymeshPrimitivesTransferComplianceTransferCondition>',
-    conditions
-  );
-}
-
-/**
- * @hidden
- */
-export function keyAndValueToStatUpdate(
-  key2: PolymeshPrimitivesStatisticsStat2ndKey,
-  value: u128,
-  context: Context
-): PolymeshPrimitivesStatisticsStatUpdate {
-  return context.createType('PolymeshPrimitivesStatisticsStatUpdate', { key2, value });
-}
-
-/**
- * @hidden
- */
-export function statUpdatesToBtreeStatUpdate(
-  statUpdates: PolymeshPrimitivesStatisticsStatUpdate[],
-  context: Context
-): BTreeSet<PolymeshPrimitivesStatisticsStatUpdate> {
-  return context.createType('BTreeSet<PolymeshPrimitivesStatisticsStatUpdate>', statUpdates);
-}
-
-/**
- * @hidden
- */
-export function meshStatToStatType(rawStat: PolymeshPrimitivesStatisticsStatType): StatType {
-  const {
-    op: { type },
-    claimIssuer,
-  } = rawStat;
-
-  if (claimIssuer.isNone) {
-    if (type === 'Count') {
-      return StatType.Count;
-    } else {
-      return StatType.Balance;
-    }
-  }
-
-  if (type === 'Count') {
-    return StatType.ScopedCount;
-  } else {
-    return StatType.ScopedBalance;
-  }
-}
-
-/**
- * @hidden
- */
-export function statTypeToStatOpType(
-  type: StatType,
-  context: Context
-): PolymeshPrimitivesStatisticsStatOpType {
-  if (type === StatType.Count || type === StatType.ScopedCount) {
-    return context.createType('PolymeshPrimitivesStatisticsStatOpType', StatType.Count);
-  }
-  return context.createType('PolymeshPrimitivesStatisticsStatOpType', StatType.Balance);
-}
-
-/**
- * @hidden
- */
-export function transferRestrictionTypeToStatOpType(
-  type: TransferRestrictionType,
-  context: Context
-): PolymeshPrimitivesStatisticsStatOpType {
-  if (type === TransferRestrictionType.Count || type === TransferRestrictionType.ClaimCount) {
-    return context.createType('PolymeshPrimitivesStatisticsStatOpType', StatType.Count);
-  }
-
-  return context.createType('PolymeshPrimitivesStatisticsStatOpType', StatType.Balance);
-}
-
-/**
- * Scoped stats are a map of maps, e.g. Jurisdiction has a counter for each CountryCode. a 2ndKey specifies what Country count to use
- * @hidden
- */
-export function createStat2ndKey(
-  type: 'NoClaimStat' | StatClaimType,
-  context: Context,
-  claimStat?: 'yes' | 'no' | CountryCode
-): PolymeshPrimitivesStatisticsStat2ndKey {
-  if (type === 'NoClaimStat') {
-    return context.createType('PolymeshPrimitivesStatisticsStat2ndKey', type);
-  } else {
-    let value;
-    if (claimStat === 'yes') {
-      value = true;
-    } else if (claimStat === 'no') {
-      value = false;
-    } else {
-      value = claimStat;
-    }
-    return context.createType('PolymeshPrimitivesStatisticsStat2ndKey', {
-      claim: { [type]: value },
-    });
-  }
-}
-
-/**
- * @hidden
- * The chain requires BTreeSets to be sorted. While polkadot.js createType will provide shallow sorting
- * it fails to consider the nested CountryCode values. This works around the shortfall, but relies on `createType`
- * sorting for otherwise
- */
-export function sortTransferRestrictionByClaimValue(
-  conditions: PolymeshPrimitivesTransferComplianceTransferCondition[]
-): PolymeshPrimitivesTransferComplianceTransferCondition[] {
-  const getJurisdictionValue = (
-    condition: PolymeshPrimitivesTransferComplianceTransferCondition
-  ): Option<PolymeshPrimitivesJurisdictionCountryCode> | undefined => {
-    const { isClaimCount, isClaimOwnership } = condition;
-    if (isClaimCount) {
-      if (!condition.asClaimCount[0].isJurisdiction) {
-        return undefined;
-      } else {
-        return condition.asClaimCount[0].asJurisdiction;
-      }
-    } else if (isClaimOwnership) {
-      if (!condition.asClaimOwnership[0].isJurisdiction) {
-        return undefined;
-      }
-      return condition.asClaimOwnership[0].asJurisdiction;
-    } else {
-      return undefined;
-    }
-  };
-
-  return [...conditions].sort((a, b) => {
-    const aClaim = getJurisdictionValue(a);
-    if (!aClaim) {
-      return 1;
-    }
-    const bClaim = getJurisdictionValue(b);
-    if (!bClaim) {
-      return -1;
-    }
-
-    if (aClaim.isNone && bClaim.isNone) {
-      return 0;
-    }
-    if (aClaim.isNone) {
-      return -1;
-    }
-    if (bClaim.isNone) {
-      return 1;
-    }
-    const aCode = meshCountryCodeToCountryCode(aClaim.unwrap());
-    const bCode = meshCountryCodeToCountryCode(bClaim.unwrap());
-
-    const countryOrder = Object.values(CountryCode);
-    return countryOrder.indexOf(aCode) - countryOrder.indexOf(bCode);
-  });
-}
-
-/**
- * @hidden
- */
-export function complianceConditionsToBtreeSet(
-  conditions: PolymeshPrimitivesTransferComplianceTransferCondition[],
-  context: Context
-): BTreeSet<PolymeshPrimitivesTransferComplianceTransferCondition> {
-  const sortedConditions = sortTransferRestrictionByClaimValue(conditions);
-  return context.createType(
-    'BTreeSet<PolymeshPrimitivesTransferComplianceTransferCondition>',
-    sortedConditions
-  );
-}
-
-/**
- * @hidden
- */
-export function toExemptKey(
-  tickerKey: TickerKey,
-  op: PolymeshPrimitivesStatisticsStatOpType,
-  claimType?: ClaimType
-): ExemptKey {
-  return { asset: tickerKey, op, claimType };
-}
-
-/**
- * @hidden
- */
-export function claimCountStatInputToStatUpdates(
-  args: ClaimCountStatInput,
-  context: Context
-): BTreeSet<PolymeshPrimitivesStatisticsStatUpdate> {
-  const { value, claimType: type } = args;
-  let updateArgs;
-
-  if (type === ClaimType.Jurisdiction) {
-    updateArgs = value.map(({ countryCode, count }) => {
-      const rawSecondKey = createStat2ndKey(type, context, countryCode);
-      return keyAndValueToStatUpdate(rawSecondKey, bigNumberToU128(count, context), context);
-    });
-  } else {
-    let yes, no;
-    if (type === ClaimType.Accredited) {
-      ({ accredited: yes, nonAccredited: no } = value);
-    } else {
-      ({ affiliate: yes, nonAffiliate: no } = value);
-    }
-    const yes2ndKey = createStat2ndKey(type, context, 'yes');
-    const yesCount = bigNumberToU128(yes, context);
-    const no2ndKey = createStat2ndKey(type, context, 'no');
-    const noCount = bigNumberToU128(no, context);
-    updateArgs = [
-      keyAndValueToStatUpdate(yes2ndKey, yesCount, context),
-      keyAndValueToStatUpdate(no2ndKey, noCount, context),
-    ];
-  }
-  return statUpdatesToBtreeStatUpdate(updateArgs, context);
-}
-
-/**
- * @hidden
- * transforms a non scoped count stat to a StatUpdate type
- */
-export function countStatInputToStatUpdates(
-  args: CountTransferRestrictionInput,
-  context: Context
-): BTreeSet<PolymeshPrimitivesStatisticsStatUpdate> {
-  const { count } = args;
-  const secondKey = createStat2ndKey('NoClaimStat', context);
-  const stat = keyAndValueToStatUpdate(secondKey, bigNumberToU128(count, context), context);
-  return statUpdatesToBtreeStatUpdate([stat], context);
-}
-
-/**
- * @hidden
- */
-export function inputStatTypeToMeshStatType(
-  input: InputStatType,
-  context: Context
-): PolymeshPrimitivesStatisticsStatType {
-  const { type } = input;
-  const op = statTypeToStatOpType(type, context);
-  let claimIssuer;
-  if (type === StatType.ScopedCount || type === StatType.ScopedBalance) {
-    claimIssuer = claimIssuerToMeshClaimIssuer(input.claimIssuer, context);
-  }
-  return statisticsOpTypeToStatType({ op, claimIssuer }, context);
-}
-
-/**
- * @hidden
- */
-export function meshProposalStatusToProposalStatus(
-  status: PolymeshPrimitivesMultisigProposalStatus,
-  expiry: Date | null
-): ProposalStatus {
-  const { type } = status;
-  switch (type) {
-    case 'ActiveOrExpired':
-      if (!expiry || expiry > new Date()) {
-        return ProposalStatus.Active;
-      } else {
-        return ProposalStatus.Expired;
-      }
-    case 'Invalid':
-      return ProposalStatus.Invalid;
-    case 'ExecutionSuccessful':
-      return ProposalStatus.Successful;
-    case 'ExecutionFailed':
-      return ProposalStatus.Failed;
-    case 'Rejected':
-      return ProposalStatus.Rejected;
-    default:
-      throw new UnreachableCaseError(type);
-  }
-}
-
-/**
- * @hidden
- */
-export function metadataSpecToMeshMetadataSpec(
-  specs: MetadataSpec,
-  context: Context
-): PolymeshPrimitivesAssetMetadataAssetMetadataSpec {
-  const { url, description, typeDef } = specs;
-
-  const {
-    polymeshApi: {
-      consts: {
-        asset: { assetMetadataTypeDefMaxLength },
-      },
-    },
-  } = context;
-
-  const metadataTypeDefMaxLength = u32ToBigNumber(assetMetadataTypeDefMaxLength);
-
-  if (typeDef && metadataTypeDefMaxLength.lt(typeDef.length)) {
-    throw new PolymeshError({
-      code: ErrorCode.ValidationError,
-      message: '"typeDef" length exceeded for given Asset Metadata spec',
-      data: {
-        maxLength: metadataTypeDefMaxLength,
-      },
-    });
-  }
-
-  return context.createType('PolymeshPrimitivesAssetMetadataAssetMetadataSpec', {
-    url: optionize(stringToBytes)(url, context),
-    description: optionize(stringToBytes)(description, context),
-    typeDef: optionize(stringToBytes)(typeDef, context),
-  });
-}
-
-/**
- * @hidden
- */
-export function meshMetadataSpecToMetadataSpec(
-  rawSpecs?: Option<PolymeshPrimitivesAssetMetadataAssetMetadataSpec>
-): MetadataSpec {
-  const specs: MetadataSpec = {};
-
-  if (rawSpecs?.isSome) {
-    const { url: rawUrl, description: rawDescription, typeDef: rawTypeDef } = rawSpecs.unwrap();
-
-    if (rawUrl.isSome) {
-      specs.url = bytesToString(rawUrl.unwrap());
-    }
-
-    if (rawDescription.isSome) {
-      specs.description = bytesToString(rawDescription.unwrap());
-    }
-
-    if (rawTypeDef.isSome) {
-      specs.typeDef = bytesToString(rawTypeDef.unwrap());
-    }
-  }
-  return specs;
-}
-
-/**
- * @hidden
- */
-export function metadataToMeshMetadataKey(
-  type: MetadataType,
-  id: BigNumber,
-  context: Context
-): PolymeshPrimitivesAssetMetadataAssetMetadataKey {
-  const rawId = bigNumberToU64(id, context);
-
-  let metadataKey;
-  if (type === MetadataType.Local) {
-    metadataKey = { Local: rawId };
-  } else {
-    metadataKey = { Global: rawId };
-  }
-
-  return context.createType('PolymeshPrimitivesAssetMetadataAssetMetadataKey', metadataKey);
-}
-
-/**
- * @hidden
- */
-export function meshMetadataValueToMetadataValue(
-  rawValue: Option<Bytes>,
-  rawDetails: Option<PolymeshPrimitivesAssetMetadataAssetMetadataValueDetail>
-): MetadataValue | null {
-  if (rawValue.isNone) {
-    return null;
-  }
-
-  let metadataValue: MetadataValue = {
-    value: bytesToString(rawValue.unwrap()),
-    lockStatus: MetadataLockStatus.Unlocked,
-    expiry: null,
-  };
-
-  if (rawDetails.isSome) {
-    const { lockStatus: rawLockStatus, expire } = rawDetails.unwrap();
-
-    metadataValue = { ...metadataValue, expiry: optionize(momentToDate)(expire.unwrapOr(null)) };
-
-    if (rawLockStatus.isLocked) {
-      metadataValue = { ...metadataValue, lockStatus: MetadataLockStatus.Locked };
-    }
-
-    if (rawLockStatus.isLockedUntil) {
-      metadataValue = {
-        ...metadataValue,
-        lockStatus: MetadataLockStatus.LockedUntil,
-        lockedUntil: momentToDate(rawLockStatus.asLockedUntil),
-      };
-    }
-  }
-  return metadataValue;
-}
-
-/**
- * @hidden
- */
-export function metadataValueToMeshMetadataValue(value: string, context: Context): Bytes {
-  const {
-    polymeshApi: {
-      consts: {
-        asset: { assetMetadataValueMaxLength },
-      },
-    },
-  } = context;
-
-  const metadataValueMaxLength = u32ToBigNumber(assetMetadataValueMaxLength);
-
-  if (metadataValueMaxLength.lt(value.length)) {
-    throw new PolymeshError({
-      code: ErrorCode.ValidationError,
-      message: 'Asset Metadata value length exceeded',
-      data: {
-        maxLength: metadataValueMaxLength,
-      },
-    });
-  }
-  return stringToBytes(value, context);
-}
-
-/**
- * @hidden
- */
-export function metadataValueDetailToMeshMetadataValueDetail(
-  details: MetadataValueDetails,
-  context: Context
-): PolymeshPrimitivesAssetMetadataAssetMetadataValueDetail {
-  const { lockStatus, expiry } = details;
-
-  let meshLockStatus;
-  if (lockStatus === MetadataLockStatus.LockedUntil) {
-    const { lockedUntil } = details;
-
-    if (lockedUntil < new Date()) {
-      throw new PolymeshError({
-        code: ErrorCode.UnmetPrerequisite,
-        message: 'Locked until date must be in the future',
-      });
-    }
-
-    meshLockStatus = { LockedUntil: dateToMoment(lockedUntil, context) };
-  } else {
-    meshLockStatus = lockStatus;
-  }
-
-  if (expiry && expiry < new Date()) {
-    throw new PolymeshError({
-      code: ErrorCode.UnmetPrerequisite,
-      message: 'Expiry date must be in the future',
-    });
-  }
-
-  return context.createType('PolymeshPrimitivesAssetMetadataAssetMetadataValueDetail', {
-    expire: optionize(dateToMoment)(expiry, context),
-    lockStatus: meshLockStatus,
-  });
-}
-
-/**
- * @hidden
- */
-export function instructionMemoToString(value: U8aFixed): string {
-  return removePadding(hexToString(value.toString()));
-}
-
-/**
- * @hidden
- */
-export function middlewareInstructionToHistoricInstruction(
-  instruction: Instruction,
-  context: Context
-): HistoricInstruction {
-  /* eslint-disable @typescript-eslint/no-non-null-assertion */
-  const {
-    id: instructionId,
-    status,
-    settlementType,
-    endBlock,
-    tradeDate,
-    valueDate,
-    legs: { nodes: legs },
-    memo,
-    createdBlock,
-    venueId,
-  } = instruction;
-  const { blockId, hash, datetime } = createdBlock!;
-
-  let typeDetails;
-
-  if (settlementType === InstructionType.SettleOnAffirmation) {
-    typeDetails = {
-      type: InstructionType.SettleOnAffirmation,
-    };
-  } else {
-    typeDetails = {
-      type: settlementType as InstructionType,
-      endBlock: new BigNumber(endBlock!),
-    };
-  }
-
-  return {
-    id: new BigNumber(instructionId),
-    blockNumber: new BigNumber(blockId),
-    blockHash: hash,
-    status,
-    tradeDate,
-    valueDate,
-    ...typeDetails,
-    memo: memo ?? null,
-    venueId: new BigNumber(venueId),
-    createdAt: new Date(datetime),
-    legs: legs.map(({ from, to, assetId, amount }) => ({
-      asset: new FungibleAsset({ ticker: assetId }, context),
-      amount: new BigNumber(amount).shiftedBy(-6),
-      from: middlewarePortfolioToPortfolio(from!, context),
-      to: middlewarePortfolioToPortfolio(to!, context),
-    })),
-  };
-  /* eslint-enable @typescript-eslint/no-non-null-assertion */
-}
-
-/**
- * @hidden
- */
-export function expiryToMoment(expiry: Date | undefined, context: Context): Moment | null {
-  if (expiry && expiry <= new Date()) {
-    throw new PolymeshError({
-      code: ErrorCode.UnmetPrerequisite,
-      message: 'Expiry date must be in the future',
-    });
-  }
-
-  return optionize(dateToMoment)(expiry, context);
-}
-
-/**
- * @hidden
- * Note: currently only supports fungible legs, see `portfolioToPortfolioKind` for exemplary API
- */
-export function middlewarePortfolioDataToPortfolio(
-  data: {
-    did: string;
-    kind: { default: null } | { user: number };
-  },
-  context: Context
-): DefaultPortfolio | NumberedPortfolio {
-  const { did, kind } = data;
-
-  if ('default' in kind) {
-    return new DefaultPortfolio({ did }, context);
-  }
-  return new NumberedPortfolio({ did, id: new BigNumber(kind.user) }, context);
-}
-
-/**
- * @hidden
- */
-export function legToFungibleLeg(
-  leg: {
-    sender: PolymeshPrimitivesIdentityIdPortfolioId;
-    receiver: PolymeshPrimitivesIdentityIdPortfolioId;
-    ticker: PolymeshPrimitivesTicker;
-    amount: Balance;
-  },
-  context: Context
-): PolymeshPrimitivesSettlementLeg {
-  return context.createType('PolymeshPrimitivesSettlementLeg', { Fungible: leg });
-}
-
-/**
- * @hidden
- */
-export function legToNonFungibleLeg(
-  leg: {
-    sender: PolymeshPrimitivesIdentityIdPortfolioId;
-    receiver: PolymeshPrimitivesIdentityIdPortfolioId;
-    nfts: PolymeshPrimitivesNftNfTs;
-  },
-  context: Context
-): PolymeshPrimitivesSettlementLeg {
-  return context.createType('PolymeshPrimitivesSettlementLeg', { NonFungible: leg });
-}
-
-/**
- * @hidden
- */
-export function middlewareAgentGroupDataToPermissionGroup(
-  agentGroupData: Record<string, Record<string, null | number>>,
-  context: Context
-): KnownPermissionGroup | CustomPermissionGroup {
-  const asset = Object.keys(agentGroupData)[0];
-  const agentGroup = agentGroupData[asset];
-
-  let permissionGroupIdentifier: PermissionGroupIdentifier;
-  if ('full' in agentGroup) {
-    permissionGroupIdentifier = PermissionGroupType.Full;
-  } else if ('exceptMeta' in agentGroup) {
-    permissionGroupIdentifier = PermissionGroupType.ExceptMeta;
-  } else if ('polymeshV1CAA' in agentGroup) {
-    permissionGroupIdentifier = PermissionGroupType.PolymeshV1Caa;
-  } else if ('polymeshV1PIA' in agentGroup) {
-    permissionGroupIdentifier = PermissionGroupType.PolymeshV1Pia;
-  } else {
-    // eslint-disable-next-line @typescript-eslint/no-non-null-assertion
-    permissionGroupIdentifier = { custom: new BigNumber(agentGroup.custom!) };
-  }
-
-  const ticker = coerceHexToString(asset);
-  return assemblePermissionGroup(permissionGroupIdentifier, ticker, context);
-}
-
-/**
- * @hidden
- */
-function middlewareExtrinsicPermissionsDataToTransactionPermissions(
-  permissions: Record<
-    string,
-    {
-      palletName: string;
-      dispatchableNames: Record<string, string[]>;
-    }[]
-  >
-): TransactionPermissions | null {
-  let extrinsicType: PermissionType;
-  let pallets;
-  if ('these' in permissions) {
-    extrinsicType = PermissionType.Include;
-    pallets = permissions.these;
-  } else if ('except' in permissions) {
-    extrinsicType = PermissionType.Exclude;
-    pallets = permissions.except;
-  }
-
-  let txValues: (ModuleName | TxTag)[] = [];
-  let exceptions: TxTag[] = [];
-
-  if (pallets) {
-    pallets.forEach(({ palletName, dispatchableNames }) => {
-      const moduleName = stringLowerFirst(coerceHexToString(palletName));
-      if ('except' in dispatchableNames) {
-        const dispatchables = [...dispatchableNames.except];
-        exceptions = [
-          ...exceptions,
-          ...dispatchables.map(name => formatTxTag(coerceHexToString(name), moduleName)),
-        ];
-        txValues = [...txValues, moduleName as ModuleName];
-      } else if ('these' in dispatchableNames) {
-        const dispatchables = [...dispatchableNames.these];
-        txValues = [
-          ...txValues,
-          ...dispatchables.map(name => formatTxTag(coerceHexToString(name), moduleName)),
-        ];
-      } else {
-        txValues = [...txValues, moduleName as ModuleName];
-      }
-    });
-
-    const result = {
-      // eslint-disable-next-line @typescript-eslint/no-non-null-assertion
-      type: extrinsicType!,
-      values: txValues,
-    };
-
-    return exceptions.length ? { ...result, exceptions } : result;
-  }
-
-  return null;
-}
-
-/**
- * @hidden
- */
-export function datesToScheduleCheckpoints(
-  points: Date[],
-  context: Context
-): PolymeshCommonUtilitiesCheckpointScheduleCheckpoints {
-  const rawPoints = points.map(point => dateToMoment(point, context));
-=======
   PolymeshPrimitivesIdentityId,
 } from '@polkadot/types/lookup';
 import { BTreeSet } from '@polkadot/types-codec';
@@ -4590,7 +41,6 @@
   assertIsPositive,
 } from '@polymeshassociation/polymesh-sdk/utils/internal';
 import BigNumber from 'bignumber.js';
->>>>>>> 1dbbd1f6
 
 import {
   ConfidentialAccount,

--- conflicted
+++ resolved
@@ -14,11 +14,8 @@
   PalletCorporateActionsDistribution,
   PalletCorporateActionsInitiateCorporateActionArgs,
   PalletMultisigProposalStatus,
-<<<<<<< HEAD
+  PalletPortfolioMovePortfolioItem,
   PalletSettlementInstructionMemo,
-=======
-  PalletPortfolioMovePortfolioItem,
->>>>>>> 797ed133
   PalletStoFundraiser,
   PolymeshCommonUtilitiesBalancesMemo,
   PolymeshPrimitivesAssetIdentifier,
@@ -1464,11 +1461,7 @@
 /**
  * @hidden
  */
-<<<<<<< HEAD
 function assertMemoValid(value: string): void {
-=======
-export function stringToMemo(value: string, context: Context): PolymeshCommonUtilitiesBalancesMemo {
->>>>>>> 797ed133
   if (value.length > MAX_MEMO_LENGTH) {
     throw new PolymeshError({
       code: ErrorCode.ValidationError,
@@ -1483,7 +1476,7 @@
 /**
  * @hidden
  */
-export function stringToMemo(value: string, context: Context): Memo {
+export function stringToMemo(value: string, context: Context): PolymeshCommonUtilitiesBalancesMemo {
   assertMemoValid(value);
 
   return context.createType(

import { bool, Bytes, Text, u8, u32, u64 } from '@polkadot/types';
import { AccountId, Balance, Moment, Permill } from '@polkadot/types/interfaces';
import {
  stringLowerFirst,
  stringToU8a,
  stringUpperFirst,
  u8aConcat,
  u8aFixLength,
  u8aToHex,
  u8aToString,
} from '@polkadot/util';
import { blake2AsHex, decodeAddress, encodeAddress } from '@polkadot/util-crypto';
import BigNumber from 'bignumber.js';
import { computeWithoutCheck } from 'iso-7064';
import {
  camelCase,
<<<<<<< HEAD
=======
  includes,
>>>>>>> 73f945c0
  isEqual,
  map,
  padEnd,
  range,
  rangeRight,
  snakeCase,
<<<<<<< HEAD
  uniq,
=======
>>>>>>> 73f945c0
  values,
} from 'lodash';
import {
  AffirmationStatus as MeshAffirmationStatus,
  AssetComplianceResult,
  AssetIdentifier,
  AssetName,
  AssetType,
  AuthIdentifier,
  AuthorizationData,
  AuthorizationType as MeshAuthorizationType,
  CanTransferResult,
  CddId,
  CddStatus,
  Claim as MeshClaim,
  ClaimType as MeshClaimType,
  ComplianceRequirement,
  ComplianceRequirementResult,
  Condition as MeshCondition,
  ConditionType as MeshConditionType,
  Document,
  DocumentHash,
  DocumentName,
  DocumentType,
  DocumentUri,
  FundingRoundName,
  Fundraiser,
  FundraiserStatus as MeshFundraiserStatus,
  FundraiserTier,
  IdentityId,
  InstructionStatus as MeshInstructionStatus,
  InvestorZKProofData,
  Memo,
  MovePortfolioItem,
  Permissions as MeshPermissions,
  PipId,
  PortfolioId as MeshPortfolioId,
  PosRatio,
  PriceTier,
  ProtocolOp,
  Scope as MeshScope,
  ScopeId,
  SecondaryKey as MeshSecondaryKey,
  SettlementType,
  Signatory,
  TargetIdentity,
  Ticker,
  TransferManager,
  TrustedIssuer,
  TxTag,
  TxTags,
  VenueDetails,
  VenueType as MeshVenueType,
} from 'polymesh-types/types';

import { meshCountryCodeToCountryCode } from '~/generated/utils';
// import { ProposalDetails } from '~/api/types';
import {
  Account,
  Context,
  DefaultPortfolio,
  Identity,
  NumberedPortfolio,
  PolymeshError,
  Portfolio,
  SecurityToken,
  Venue,
} from '~/internal';
import {
  CallIdEnum,
  ClaimScopeTypeEnum,
  IdentityWithClaims as MiddlewareIdentityWithClaims,
  ModuleIdEnum,
  Portfolio as MiddlewarePortfolio,
  // Proposal,
  Scope as MiddlewareScope,
} from '~/middleware/types';
import {
  AffirmationStatus,
  Authorization,
  AuthorizationType,
  Claim,
  ClaimType,
  Compliance,
  Condition,
  ConditionCompliance,
  ConditionTarget,
  ConditionType,
  ErrorCode,
  IdentityCondition,
  IdentityWithClaims,
  InstructionStatus,
  InstructionType,
  isMultiClaimCondition,
  isSingleClaimCondition,
  isTxGroup,
  KnownTokenType,
  MultiClaimCondition,
  Permissions,
  PermissionsLike,
  PortfolioLike,
  PortfolioMovement,
  PrimaryIssuanceAgentCondition,
  Requirement,
  RequirementCompliance,
  Scope,
  ScopeType,
  SecondaryKey,
  Signer,
  SingleClaimCondition,
  StoDetails,
  StoStatus,
  StoTier,
  Tier,
  TokenDocument,
  TokenIdentifier,
  TokenIdentifierType,
  TokenType,
  TransferStatus,
  TrustedClaimIssuer,
  TxGroup,
  VenueType,
} from '~/types';
import {
  AuthTarget,
  ExtrinsicIdentifier,
  PolymeshTx,
  PortfolioId,
  SignerType,
  SignerValue,
  TransferRestriction,
  TransferRestrictionType,
} from '~/types/internal';
import { tuple } from '~/types/utils';
import {
  IGNORE_CHECKSUM,
  MAX_BALANCE,
  MAX_DECIMALS,
  MAX_MODULE_LENGTH,
  MAX_TICKER_LENGTH,
  SS58_FORMAT,
} from '~/utils/constants';
import {
  assertIsInteger,
  assertIsPositive,
  createClaim,
  isPrintableAscii,
  padString,
  removePadding,
} from '~/utils/internal';

export * from '~/generated/utils';

/**
 * Generate a Security Token's DID from a ticker
 */
export function tickerToDid(ticker: string): string {
  return blake2AsHex(
    u8aConcat(stringToU8a('SECURITY_TOKEN:'), u8aFixLength(stringToU8a(ticker), 96, true))
  );
}

/**
 * @hidden
 */
export function stringToAssetName(name: string, context: Context): AssetName {
  return context.polymeshApi.createType('AssetName', name);
}

/**
 * @hidden
 */
export function assetNameToString(name: AssetName): string {
  return name.toString();
}

/**
 * @hidden
 */
export function booleanToBool(value: boolean, context: Context): bool {
  return context.polymeshApi.createType('bool', value);
}

/**
 * @hidden
 */
export function boolToBoolean(value: bool): boolean {
  return value.isTrue;
}

/**
 * @hidden
 */
export function stringToBytes(bytes: string, context: Context): Bytes {
  return context.polymeshApi.createType('Bytes', bytes);
}

/**
 * @hidden
 */
export function bytesToString(bytes: Bytes): string {
  return u8aToString(bytes);
}

/**
 * @hidden
 */
export function stringToTicker(ticker: string, context: Context): Ticker {
  if (!ticker.length || ticker.length > MAX_TICKER_LENGTH) {
    throw new PolymeshError({
      code: ErrorCode.ValidationError,
      message: `Ticker length must be between 1 and ${MAX_TICKER_LENGTH} character`,
    });
  }

  if (!isPrintableAscii(ticker)) {
    throw new PolymeshError({
      code: ErrorCode.ValidationError,
      message: 'Only printable ASCII is alowed as ticker name',
    });
  }

  if (ticker !== ticker.toUpperCase()) {
    throw new PolymeshError({
      code: ErrorCode.ValidationError,
      message: 'Ticker cannot contain lower case letters',
    });
  }

  return context.polymeshApi.createType('Ticker', ticker);
}

/**
 * @hidden
 */
export function tickerToString(ticker: Ticker): string {
  return removePadding(u8aToString(ticker));
}

/**
 * @hidden
 */
export function stringToInvestorZKProofData(proof: string, context: Context): InvestorZKProofData {
  return context.polymeshApi.createType('InvestorZKProofData', proof);
}

/**
 * @hidden
 */
export function dateToMoment(date: Date, context: Context): Moment {
  return context.polymeshApi.createType('Moment', date.getTime());
}

/**
 * @hidden
 */
export function momentToDate(moment: Moment): Date {
  return new Date(moment.toNumber());
}

/**
 * @hidden
 */
export function stringToAccountId(accountId: string, context: Context): AccountId {
  return context.polymeshApi.createType('AccountId', accountId);
}

/**
 * @hidden
 */
export function accountIdToString(accountId: AccountId): string {
  return accountId.toString();
}

/**
 * @hidden
 */
export function stringToIdentityId(identityId: string, context: Context): IdentityId {
  return context.polymeshApi.createType('IdentityId', identityId);
}

/**
 * @hidden
 */
export function identityIdToString(identityId: IdentityId): string {
  return identityId.toString();
}

/**
 * @hidden
 */
export function signerValueToSignatory(signer: SignerValue, context: Context): Signatory {
  return context.polymeshApi.createType('Signatory', {
    [signer.type]: signer.value,
  });
}

/**
 * @hidden
 */
function createSignerValue(type: SignerType, value: string): SignerValue {
  return {
    type,
    value,
  };
}

/**
 * @hidden
 */
export function signatoryToSignerValue(signatory: Signatory): SignerValue {
  if (signatory.isAccount) {
    return createSignerValue(SignerType.Account, accountIdToString(signatory.asAccount));
  }

  return createSignerValue(SignerType.Identity, identityIdToString(signatory.asIdentity));
}

/**
 * @hidden
 */
export function signerToSignerValue(signer: Signer): SignerValue {
  if (signer instanceof Account) {
    return createSignerValue(SignerType.Account, signer.address);
  }

  return createSignerValue(SignerType.Identity, signer.did);
}

/**
 * @hidden
 */
export function signerValueToSigner(signerValue: SignerValue, context: Context): Signer {
  const { type, value } = signerValue;

  if (type === SignerType.Account) {
    return new Account({ address: value }, context);
  }

  return new Identity({ did: value }, context);
}

/**
 * @hidden
 */
export function signerToString(signer: string | Signer): string {
  if (typeof signer === 'string') {
    return signer;
  }

  return signerToSignerValue(signer).value;
}

/**
 * @hidden
 */
export function u64ToBigNumber(value: u64): BigNumber {
  return new BigNumber(value.toString());
}

/**
 * @hidden
 */
export function numberToU64(value: number | BigNumber, context: Context): u64 {
  assertIsInteger(value);
  assertIsPositive(value);
  return context.polymeshApi.createType('u64', new BigNumber(value).toString());
}

/**
 * @hidden
 */
export function percentageToPermill(value: number | BigNumber, context: Context): Permill {
  return context.polymeshApi.createType(
    'Permill',
    new BigNumber(value).multipliedBy(Math.pow(10, 4)).toString()
  ); // (value : 100) * 10^6
}

/**
 * @hidden
 *
 * @note returns a percentage value ([0, 100])
 */
export function permillToBigNumber(value: Permill): BigNumber {
  return new BigNumber(value.toString()).dividedBy(Math.pow(10, 4)); // (value : 10^6) * 100
}

/**
 * @hidden
 */
export function meshPortfolioIdToPortfolio(
  portfolioId: MeshPortfolioId,
  context: Context
): DefaultPortfolio | NumberedPortfolio {
  const { did, kind } = portfolioId;
  const identityId = identityIdToString(did);

  if (kind.isDefault) {
    return new DefaultPortfolio({ did: identityId }, context);
  }
  return new NumberedPortfolio({ did: identityId, id: u64ToBigNumber(kind.asUser) }, context);
}

/**
 * @hidden
 */
export function portfolioToPortfolioId(
  portfolio: DefaultPortfolio | NumberedPortfolio
): PortfolioId {
  const {
    owner: { did },
  } = portfolio;
  if (portfolio instanceof DefaultPortfolio) {
    return { did };
  } else {
    const { id: number } = portfolio;

    return { did, number };
  }
}

/**
 * @hidden
 */
export function portfolioLikeToPortfolioId(value: PortfolioLike): PortfolioId {
  let did: string;
  let number: BigNumber | undefined;

  if (typeof value === 'string') {
    did = value;
  } else if (value instanceof Identity) {
    ({ did } = value);
  } else if (value instanceof Portfolio) {
    ({ did, number } = portfolioToPortfolioId(value));
  } else {
    const { identity: valueIdentity } = value;
    ({ id: number } = value);

    if (typeof valueIdentity === 'string') {
      did = valueIdentity;
    } else {
      ({ did } = valueIdentity);
    }
  }

  return { did, number };
}

/**
 * @hidden
 */
export function portfolioIdToPortfolio(
  portfolioId: PortfolioId,
  context: Context
): DefaultPortfolio | NumberedPortfolio {
  const { did, number } = portfolioId;
  return number
    ? new NumberedPortfolio({ did, id: number }, context)
    : new DefaultPortfolio({ did }, context);
}

/**
 * @hidden
 */
export function portfolioLikeToPortfolio(
  value: PortfolioLike,
  context: Context
): DefaultPortfolio | NumberedPortfolio {
  return portfolioIdToPortfolio(portfolioLikeToPortfolioId(value), context);
}

/**
 * @hidden
 */
export function portfolioIdToMeshPortfolioId(
  portfolioId: PortfolioId,
  context: Context
): MeshPortfolioId {
  const { did, number } = portfolioId;
  return context.polymeshApi.createType('PortfolioId', {
    did: stringToIdentityId(did, context),
    kind: number ? { User: numberToU64(number, context) } : 'Default',
  });
}

/**
 * @hidden
 */
export function stringToText(text: string, context: Context): Text {
  return context.polymeshApi.createType('Text', text);
}

/**
 * @hidden
 */
export function textToString(value: Text): string {
  return value.toString();
}

/**
 * @hidden
 */
export function txGroupToTxTags(group: TxGroup): TxTag[] {
  switch (group) {
    case TxGroup.PortfolioManagement: {
      return [
        TxTags.identity.AddInvestorUniquenessClaim,
        TxTags.portfolio.MovePortfolioFunds,
        TxTags.settlement.AddInstruction,
        TxTags.settlement.AddAndAffirmInstruction,
        TxTags.settlement.RejectInstruction,
        TxTags.settlement.CreateVenue,
      ];
    }
    case TxGroup.TokenManagement: {
      return [
        TxTags.asset.MakeDivisible,
        TxTags.asset.RenameAsset,
        TxTags.asset.SetFundingRound,
        TxTags.asset.AddDocuments,
        TxTags.asset.RemoveDocuments,
      ];
    }
    case TxGroup.AdvancedTokenManagement: {
      return [
        TxTags.asset.Freeze,
        TxTags.asset.Unfreeze,
        TxTags.identity.AddAuthorization,
        TxTags.identity.RemoveAuthorization,
      ];
    }
    case TxGroup.Distribution: {
      return [
        TxTags.identity.AddInvestorUniquenessClaim,
        TxTags.settlement.CreateVenue,
        TxTags.settlement.AddInstruction,
        TxTags.settlement.AddAndAffirmInstruction,
      ];
    }
    case TxGroup.Issuance: {
      return [TxTags.asset.Issue];
    }
    case TxGroup.TrustedClaimIssuersManagement: {
      return [
        TxTags.complianceManager.AddDefaultTrustedClaimIssuer,
        TxTags.complianceManager.RemoveDefaultTrustedClaimIssuer,
      ];
    }
    case TxGroup.ClaimsManagement: {
      return [TxTags.identity.AddClaim, TxTags.identity.RevokeClaim];
    }
    case TxGroup.ComplianceRequirementsManagement: {
      return [
        TxTags.complianceManager.AddComplianceRequirement,
        TxTags.complianceManager.RemoveComplianceRequirement,
        TxTags.complianceManager.PauseAssetCompliance,
        TxTags.complianceManager.ResumeAssetCompliance,
        TxTags.complianceManager.ResetAssetCompliance,
      ];
    }
  }
}

/**
 * @hidden
 *
 * @note tags that don't belong to any group will be ignored.
 *   The same goes for tags that belong to a group that wasn't completed
 */
export function txTagsToTxGroups(tags: TxTag[]): TxGroup[] {
  return values(TxGroup)
    .sort()
    .filter(group => {
      const tagsInGroup = txGroupToTxTags(group);

      return tagsInGroup.every(tag => tags.includes(tag));
    });
}

/**
 * @hidden
 */
export function permissionsToMeshPermissions(
  permissions: Permissions,
  context: Context
): MeshPermissions {
  const { tokens, transactions, portfolios } = permissions;

  const extrinsicDict: Record<string, string[]> = {};
  let extrinsic: { pallet_name: string; dispatchable_names: string[] }[] | null = null;

  if (transactions) {
    uniq(transactions)
      .sort()
      .forEach(tag => {
        const [modName, txName] = tag.split('.');

        const palletName = stringUpperFirst(modName);
        const dispatchableName = snakeCase(txName);

        const pallet = (extrinsicDict[palletName] = extrinsicDict[palletName] || []);

        pallet.push(dispatchableName);
      });

    extrinsic = map(extrinsicDict, (val, key) => ({
      /* eslint-disable @typescript-eslint/camelcase */
      pallet_name: key,
      dispatchable_names: val,
      /* eslint-enable @typescript-eslint/camelcase */
    }));
  }

  const value = {
    asset: tokens?.map(({ ticker }) => stringToTicker(ticker, context)) ?? null,
    extrinsic,
    portfolio:
      portfolios?.map(portfolio =>
        portfolioIdToMeshPortfolioId(portfolioToPortfolioId(portfolio), context)
      ) ?? null,
  };

  return context.polymeshApi.createType('Permissions', value);
}

/**
 * @hidden
 */
export function meshPermissionsToPermissions(
  permissions: MeshPermissions,
  context: Context
): Permissions {
  const { asset, extrinsic, portfolio } = permissions;

  let tokens = null;
  let transactions = null;
  let portfolios = null;

  if (asset.isSome) {
    tokens = asset
      .unwrap()
      .map(ticker => new SecurityToken({ ticker: tickerToString(ticker) }, context));
  }

  if (extrinsic.isSome) {
    transactions = extrinsic
      .unwrap()
      .reduce<TxTag[]>(
        (result, { pallet_name: palletName, dispatchable_names: dispatchableNames }) => {
          const moduleName = stringLowerFirst(textToString(palletName));

          let newTags: TxTag[];

          if (dispatchableNames.isSome) {
            newTags = dispatchableNames
              .unwrap()
              .map(name => `${moduleName}.${camelCase(textToString(name))}` as TxTag);
          } else {
            newTags = values(TxTags[moduleName as keyof typeof TxTags]);
          }

          return [...result, ...newTags];
        },
        []
      );
  }

  if (portfolio.isSome) {
    portfolios = portfolio
      .unwrap()
      .map(portfolioId => meshPortfolioIdToPortfolio(portfolioId, context));
  }

  return {
    tokens,
    transactions,
    transactionGroups: transactions && txTagsToTxGroups(transactions),
    portfolios,
  };
}

/**
 * @hidden
 */
export function authorizationToAuthorizationData(
  auth: Authorization,
  context: Context
): AuthorizationData {
  let value;

  if (auth.type === AuthorizationType.NoData) {
    value = null;
  } else if (auth.type === AuthorizationType.JoinIdentity) {
    value = permissionsToMeshPermissions(auth.value, context);
  } else if (auth.type === AuthorizationType.PortfolioCustody) {
    value = portfolioIdToMeshPortfolioId(portfolioToPortfolioId(auth.value), context);
  } else {
    value = auth.value;
  }

  return context.polymeshApi.createType('AuthorizationData', {
    [auth.type]: value,
  });
}

/**
 * @hidden
 */
export function authorizationTypeToMeshAuthorizationType(
  authorizationType: AuthorizationType,
  context: Context
): MeshAuthorizationType {
  return context.polymeshApi.createType('AuthorizationType', authorizationType);
}

/**
 * @hidden
 */
export function authorizationDataToAuthorization(
  auth: AuthorizationData,
  context: Context
): Authorization {
  if (auth.isAttestPrimaryKeyRotation) {
    return {
      type: AuthorizationType.AttestPrimaryKeyRotation,
      value: identityIdToString(auth.asAttestPrimaryKeyRotation),
    };
  }

  if (auth.isRotatePrimaryKey) {
    return {
      type: AuthorizationType.RotatePrimaryKey,
      value: identityIdToString(auth.asRotatePrimaryKey),
    };
  }

  if (auth.isTransferTicker) {
    return {
      type: AuthorizationType.TransferTicker,
      value: tickerToString(auth.asTransferTicker),
    };
  }

  if (auth.isAddMultiSigSigner) {
    return {
      type: AuthorizationType.AddMultiSigSigner,
      value: accountIdToString(auth.asAddMultiSigSigner),
    };
  }

  if (auth.isTransferAssetOwnership) {
    return {
      type: AuthorizationType.TransferAssetOwnership,
      value: tickerToString(auth.asTransferAssetOwnership),
    };
  }

  if (auth.isPortfolioCustody) {
    return {
      type: AuthorizationType.PortfolioCustody,
      value: meshPortfolioIdToPortfolio(auth.asPortfolioCustody, context),
    };
  }

  if (auth.isJoinIdentity) {
    return {
      type: AuthorizationType.JoinIdentity,
      value: meshPermissionsToPermissions(auth.asJoinIdentity, context),
    };
  }

  if (auth.isCustom) {
    return {
      type: AuthorizationType.Custom,
      value: bytesToString(auth.asCustom),
    };
  }

  return {
    type: AuthorizationType.NoData,
  };
}

/**
 * @hidden
 */
export function numberToBalance(
  value: number | BigNumber,
  context: Context,
  divisible?: boolean
): Balance {
  const rawValue = new BigNumber(value);

  assertIsPositive(value);

  divisible = divisible ?? true;

  if (rawValue.isGreaterThan(MAX_BALANCE)) {
    throw new PolymeshError({
      code: ErrorCode.ValidationError,
      message: 'The value exceeds the maximum possible balance',
      data: {
        currentValue: rawValue,
        amountLimit: MAX_BALANCE,
      },
    });
  }

  if (divisible) {
    if (rawValue.decimalPlaces() > MAX_DECIMALS) {
      throw new PolymeshError({
        code: ErrorCode.ValidationError,
        message: 'The value has more decimal places than allowed',
        data: {
          currentValue: rawValue,
          decimalsLimit: MAX_DECIMALS,
        },
      });
    }
  } else {
    if (rawValue.decimalPlaces()) {
      throw new PolymeshError({
        code: ErrorCode.ValidationError,
        message: 'The value has decimals but the token is indivisible',
      });
    }
  }

  return context.polymeshApi.createType(
    'Balance',
    rawValue.multipliedBy(Math.pow(10, 6)).toString()
  );
}

/**
 * @hidden
 */
export function balanceToBigNumber(balance: Balance): BigNumber {
  return new BigNumber(balance.toString()).div(Math.pow(10, 6));
}

/**
 * @hidden
 */
export function stringToMemo(value: string, context: Context): Memo {
  return context.polymeshApi.createType('Memo', value);
}

/**
 * @hidden
 */
export function numberToU32(value: number | BigNumber, context: Context): u32 {
  assertIsInteger(value);
  assertIsPositive(value);
  return context.polymeshApi.createType('u32', new BigNumber(value).toString());
}

/**
 * @hidden
 */
export function u32ToBigNumber(value: u32): BigNumber {
  return new BigNumber(value.toString());
}

/**
 * @hidden
 */
export function u8ToTransferStatus(status: u8): TransferStatus {
  const code = status.toNumber();

  switch (code) {
    case 81: {
      return TransferStatus.Success;
    }
    case 82: {
      return TransferStatus.InsufficientBalance;
    }
    case 83: {
      return TransferStatus.InsufficientAllowance;
    }
    case 84: {
      return TransferStatus.TransfersHalted;
    }
    case 85: {
      return TransferStatus.FundsLocked;
    }
    case 86: {
      return TransferStatus.InvalidSenderAddress;
    }
    case 87: {
      return TransferStatus.InvalidReceiverAddress;
    }
    case 88: {
      return TransferStatus.InvalidOperator;
    }
    case 160: {
      return TransferStatus.InvalidSenderIdentity;
    }
    case 161: {
      return TransferStatus.InvalidReceiverIdentity;
    }
    case 162: {
      return TransferStatus.ComplianceFailure;
    }
    case 163: {
      return TransferStatus.SmartExtensionFailure;
    }
    case 164: {
      return TransferStatus.InvalidGranularity;
    }
    case 165: {
      return TransferStatus.VolumeLimitReached;
    }
    case 166: {
      return TransferStatus.BlockedTransaction;
    }
    case 168: {
      return TransferStatus.FundsLimitReached;
    }
    case 169: {
      return TransferStatus.PortfolioFailure;
    }
    case 170: {
      return TransferStatus.CustodianError;
    }
    case 171: {
      return TransferStatus.ScopeClaimMissing;
    }
    case 172: {
      return TransferStatus.TransferRestrictionFailure;
    }
    case 80: {
      return TransferStatus.Failure;
    }
    default: {
      throw new PolymeshError({
        code: ErrorCode.FatalError,
        message: `Unsupported status code "${status.toString()}". Please report this issue to the Polymath team`,
      });
    }
  }
}

/**
 * @hidden
 */
export function tokenTypeToAssetType(type: TokenType, context: Context): AssetType {
  return context.polymeshApi.createType('AssetType', type);
}

/**
 * @hidden
 */
export function assetTypeToString(assetType: AssetType): string {
  if (assetType.isEquityCommon) {
    return KnownTokenType.EquityCommon;
  }
  if (assetType.isEquityPreferred) {
    return KnownTokenType.EquityPreferred;
  }
  if (assetType.isCommodity) {
    return KnownTokenType.Commodity;
  }
  if (assetType.isFixedIncome) {
    return KnownTokenType.FixedIncome;
  }
  if (assetType.isReit) {
    return KnownTokenType.Reit;
  }
  if (assetType.isFund) {
    return KnownTokenType.Fund;
  }
  if (assetType.isRevenueShareAgreement) {
    return KnownTokenType.RevenueShareAgreement;
  }
  if (assetType.isStructuredProduct) {
    return KnownTokenType.StructuredProduct;
  }
  if (assetType.isDerivative) {
    return KnownTokenType.Derivative;
  }

  return u8aToString(assetType.asCustom);
}

/**
 * @hidden
 */
export function posRatioToBigNumber(postRatio: PosRatio): BigNumber {
  const [numerator, denominator] = postRatio.map(u32ToBigNumber);
  return numerator.dividedBy(denominator);
}

/**
 * @hidden
 */
export function isIsinValid(isin: string): boolean {
  isin = isin.toUpperCase();

  if (!new RegExp('^[0-9A-Z]{12}$').test(isin)) {
    return false;
  }

  const v: number[] = [];

  rangeRight(11).forEach(i => {
    const c = parseInt(isin.charAt(i));
    if (isNaN(c)) {
      const letterCode = isin.charCodeAt(i) - 55;
      v.push(letterCode % 10);
      v.push(Math.floor(letterCode / 10));
    } else {
      v.push(Number(c));
    }
  });

  let sum = 0;

  range(v.length).forEach(i => {
    if (i % 2 === 0) {
      const d = v[i] * 2;
      sum += Math.floor(d / 10);
      sum += d % 10;
    } else {
      sum += v[i];
    }
  });

  return (10 - (sum % 10)) % 10 === Number(isin[isin.length - 1]);
}

/**
 * @hidden
 *
 * @note CINS and CUSIP use the same validation
 */
export function isCusipValid(cusip: string): boolean {
  cusip = cusip.toUpperCase();

  if (!new RegExp('^[0-9A-Z@#*]{9}$').test(cusip)) {
    return false;
  }

  let sum = 0;

  const cusipChars = 'ABCDEFGHIJKLMNOPQRSTUVWXYZ*@#'.split('');
  const cusipLength = cusip.length - 1;

  range(cusipLength).forEach(i => {
    const item = cusip[i];
    const code = item.charCodeAt(0);

    let num;

    if (code >= 'A'.charCodeAt(0) && code <= 'Z'.charCodeAt(0)) {
      num = cusipChars.indexOf(item) + 10;
    } else {
      num = Number(item);
    }

    if (i % 2 !== 0) {
      num *= 2;
    }

    num = (num % 10) + Math.floor(num / 10);
    sum += num;
  });

  return (10 - (sum % 10)) % 10 === Number(cusip[cusip.length - 1]);
}

/**
 * @hidden
 */
export function isLeiValid(lei: string): boolean {
  lei = lei.toUpperCase();

  if (!new RegExp('^[0-9A-Z]{18}[0-9]{2}$').test(lei)) {
    return false;
  }

  return computeWithoutCheck(lei) === 1;
}

/**
 * @hidden
 */
export function tokenIdentifierToAssetIdentifier(
  identifier: TokenIdentifier,
  context: Context
): AssetIdentifier {
  const { type, value } = identifier;

  let error = false;

  switch (type) {
    case TokenIdentifierType.Isin: {
      if (!isIsinValid(value)) {
        error = true;
      }
      break;
    }
    case TokenIdentifierType.Lei: {
      if (!isLeiValid(value)) {
        error = true;
      }
      break;
    }
    // CINS and CUSIP use the same validation
    default: {
      if (!isCusipValid(value)) {
        error = true;
      }
    }
  }

  if (error) {
    throw new PolymeshError({
      code: ErrorCode.ValidationError,
      message: `Error while checking value identifier ${value} as ${type} type`,
    });
  }

  return context.polymeshApi.createType('AssetIdentifier', { [type]: value });
}

/**
 * @hidden
 */
export function assetIdentifierToTokenIdentifier(identifier: AssetIdentifier): TokenIdentifier {
  if (identifier.isCusip) {
    return {
      type: TokenIdentifierType.Cusip,
      value: u8aToString(identifier.asCusip),
    };
  }
  if (identifier.isIsin) {
    return {
      type: TokenIdentifierType.Isin,
      value: u8aToString(identifier.asIsin),
    };
  }
  if (identifier.isCins) {
    return {
      type: TokenIdentifierType.Cins,
      value: u8aToString(identifier.asCins),
    };
  }

  return {
    type: TokenIdentifierType.Lei,
    value: u8aToString(identifier.asLei),
  };
}

/**
 * @hidden
 */
export function stringToFundingRoundName(roundName: string, context: Context): FundingRoundName {
  return context.polymeshApi.createType('FundingRoundName', roundName);
}

/**
 * @hidden
 */
export function fundingRoundNameToString(roundName: FundingRoundName): string {
  return roundName.toString();
}

/**
 * @hidden
 */
export function stringToDocumentName(docName: string, context: Context): DocumentName {
  return context.polymeshApi.createType('DocumentName', docName);
}

/**
 * @hidden
 */
export function documentNameToString(docName: DocumentName): string {
  return docName.toString();
}

/**
 * @hidden
 */
export function stringToDocumentType(docType: string, context: Context): DocumentType {
  return context.polymeshApi.createType('DocumentType', docType);
}

/**
 * @hidden
 */
export function documentTypeToString(docType: DocumentType): string {
  return docType.toString();
}

/**
 * @hidden
 */
export function stringToDocumentUri(docUri: string, context: Context): DocumentUri {
  return context.polymeshApi.createType('DocumentUri', docUri);
}

/**
 * @hidden
 */
export function documentUriToString(docUri: DocumentUri): string {
  return docUri.toString();
}

/**
 * @hidden
 */
export function stringToDocumentHash(docHash: string, context: Context): DocumentHash {
  if (!docHash.length) {
    throw new PolymeshError({
      code: ErrorCode.ValidationError,
      message: 'Document hash cannot be empty',
    });
  }

  return context.polymeshApi.createType('DocumentHash', docHash);
}

/**
 * @hidden
 */
export function documentHashToString(docHash: DocumentHash): string {
  return docHash.toString();
}

/**
 * @hidden
 */
export function tokenDocumentToDocument(
  { uri, contentHash, name, filedAt, type }: TokenDocument,
  context: Context
): Document {
  return context.polymeshApi.createType('Document', {
    uri: stringToDocumentUri(uri, context),
    name: stringToDocumentName(name, context),
    /* eslint-disable @typescript-eslint/camelcase */
    content_hash: stringToDocumentHash(contentHash, context),
    doc_type: type ? stringToDocumentType(type, context) : null,
    filing_date: filedAt ? dateToMoment(filedAt, context) : null,
    /* eslint-enable @typescript-eslint/camelcase */
  });
}

/**
 * @hidden
 */
export function documentToTokenDocument(
  // eslint-disable-next-line @typescript-eslint/camelcase
  { uri, content_hash: contentHash, name, doc_type: docType, filing_date: filingDate }: Document
): TokenDocument {
  const filedAt = filingDate.unwrapOr(undefined);
  const type = docType.unwrapOr(undefined);
  let doc: TokenDocument = {
    uri: documentUriToString(uri),
    contentHash: documentHashToString(contentHash),
    name: documentNameToString(name),
  };

  if (filedAt) {
    doc = { ...doc, filedAt: momentToDate(filedAt) };
  }

  if (type) {
    doc = { ...doc, type: documentTypeToString(type) };
  }

  return doc;
}

/**
 * @hidden
 */
export function authTargetToAuthIdentifier(
  { target, authId }: AuthTarget,
  context: Context
): AuthIdentifier {
  return context.polymeshApi.createType('AuthIdentifier', {
    // eslint-disable-next-line @typescript-eslint/camelcase
    auth_id: numberToU64(authId, context),
    signatory: signerValueToSignatory(target, context),
  });
}

/**
 * @hidden
 */
export function authIdentifierToAuthTarget({
  auth_id: authId,
  signatory,
}: AuthIdentifier): AuthTarget {
  return {
    authId: u64ToBigNumber(authId),
    target: signatoryToSignerValue(signatory),
  };
}

/**
 * @hidden
 */
export function cddStatusToBoolean(cddStatus: CddStatus): boolean {
  if (cddStatus.isOk) {
    return true;
  }
  return false;
}

/**
 * @hidden
 */
export function canTransferResultToTransferStatus(
  canTransferResult: CanTransferResult
): TransferStatus {
  if (canTransferResult.isErr) {
    throw new PolymeshError({
      code: ErrorCode.FatalError,
      message: `Error while checking transfer validity: ${bytesToString(canTransferResult.asErr)}`,
    });
  }

  return u8ToTransferStatus(canTransferResult.asOk);
}

/**
 * @hidden
 */
export function scopeToMeshScope(scope: Scope, context: Context): MeshScope {
  const { type, value } = scope;

  return context.polymeshApi.createType('Scope', {
    [type]: value,
  });
}

/**
 * @hidden
 */
export function meshScopeToScope(scope: MeshScope): Scope {
  if (scope.isTicker) {
    return {
      type: ScopeType.Ticker,
      value: tickerToString(scope.asTicker),
    };
  }

  if (scope.isIdentity) {
    return {
      type: ScopeType.Identity,
      value: identityIdToString(scope.asIdentity),
    };
  }

  return {
    type: ScopeType.Custom,
    value: u8aToString(scope.asCustom),
  };
}

/**
 * @hidden
 */
export function stringToCddId(cddId: string, context: Context): CddId {
  return context.polymeshApi.createType('CddId', cddId);
}

/**
 * @hidden
 */
export function cddIdToString(cddId: CddId): string {
  return cddId.toString();
}

/**
 * @hidden
 */
export function stringToScopeId(scopeId: string, context: Context): ScopeId {
  return context.polymeshApi.createType('ScopeId', scopeId);
}

/**
 * @hidden
 */
export function scopeIdToString(scopeId: ScopeId): string {
  return scopeId.toString();
}

/**
 * @hidden
 */
export function claimToMeshClaim(claim: Claim, context: Context): MeshClaim {
  let value;

  switch (claim.type) {
    case ClaimType.NoData: {
      value = null;
      break;
    }
    case ClaimType.CustomerDueDiligence: {
      value = stringToCddId(claim.id, context);
      break;
    }
    case ClaimType.Jurisdiction: {
      const { code, scope } = claim;
      value = tuple(code, scopeToMeshScope(scope, context));
      break;
    }
    case ClaimType.InvestorUniqueness: {
      const { scope, cddId, scopeId } = claim;
      value = tuple(
        scopeToMeshScope(scope, context),
        stringToScopeId(scopeId, context),
        stringToCddId(cddId, context)
      );
      break;
    }
    default: {
      value = scopeToMeshScope(claim.scope, context);
    }
  }

  return context.polymeshApi.createType('Claim', { [claim.type]: value });
}

/**
 * @hidden
 */
export function middlewareScopeToScope(scope: MiddlewareScope): Scope {
  const { type, value } = scope;

  switch (type) {
    case ClaimScopeTypeEnum.Ticker:
      // eslint-disable-next-line no-control-regex
      return { type: ScopeType.Ticker, value: removePadding(value) };
    case ClaimScopeTypeEnum.Identity:
    case ClaimScopeTypeEnum.Custom:
      return { type: ScopeType[scope.type], value };
  }
}

/**
 * @hidden
 */
export function scopeToMiddlewareScope(scope: Scope): MiddlewareScope {
  const { type, value } = scope;

  switch (type) {
    case ScopeType.Ticker:
      return { type: ClaimScopeTypeEnum.Ticker, value: padEnd(value, 12, '\0') };
    case ScopeType.Identity:
    case ScopeType.Custom:
      return { type: ClaimScopeTypeEnum[scope.type], value };
  }
}

/**
 * @hidden
 */
export function meshClaimToClaim(claim: MeshClaim): Claim {
  if (claim.isJurisdiction) {
    const [code, scope] = claim.asJurisdiction;
    return {
      type: ClaimType.Jurisdiction,
      code: meshCountryCodeToCountryCode(code),
      scope: meshScopeToScope(scope),
    };
  }

  if (claim.isNoData) {
    return {
      type: ClaimType.NoData,
    };
  }

  if (claim.isAccredited) {
    return {
      type: ClaimType.Accredited,
      scope: meshScopeToScope(claim.asAccredited),
    };
  }

  if (claim.isAffiliate) {
    return {
      type: ClaimType.Affiliate,
      scope: meshScopeToScope(claim.asAffiliate),
    };
  }

  if (claim.isBuyLockup) {
    return {
      type: ClaimType.BuyLockup,
      scope: meshScopeToScope(claim.asBuyLockup),
    };
  }

  if (claim.isSellLockup) {
    return {
      type: ClaimType.SellLockup,
      scope: meshScopeToScope(claim.asSellLockup),
    };
  }

  if (claim.isCustomerDueDiligence) {
    return {
      type: ClaimType.CustomerDueDiligence,
      id: cddIdToString(claim.asCustomerDueDiligence),
    };
  }

  if (claim.isKnowYourCustomer) {
    return {
      type: ClaimType.KnowYourCustomer,
      scope: meshScopeToScope(claim.asKnowYourCustomer),
    };
  }

  if (claim.isExempted) {
    return {
      type: ClaimType.Exempted,
      scope: meshScopeToScope(claim.asExempted),
    };
  }

  if (claim.isInvestorUniqueness) {
    const [scope, scopeId, cddId] = claim.asInvestorUniqueness;
    return {
      type: ClaimType.InvestorUniqueness,
      scope: meshScopeToScope(scope),
      scopeId: scopeIdToString(scopeId),
      cddId: cddIdToString(cddId),
    };
  }

  return {
    type: ClaimType.Blocked,
    scope: meshScopeToScope(claim.asBlocked),
  };
}

/**
 * @hidden
 */
export function stringToTargetIdentity(did: string | null, context: Context): TargetIdentity {
  return context.polymeshApi.createType(
    'TargetIdentity',
    did ? { Specific: stringToIdentityId(did, context) } : 'PrimaryIssuanceAgent'
  );
}

/**
 * @hidden
 */
export function meshClaimTypeToClaimType(claimType: MeshClaimType): ClaimType {
  if (claimType.isJurisdiction) {
    return ClaimType.Jurisdiction;
  }

  if (claimType.isNoData) {
    return ClaimType.NoData;
  }

  if (claimType.isAccredited) {
    return ClaimType.Accredited;
  }

  if (claimType.isAffiliate) {
    return ClaimType.Affiliate;
  }

  if (claimType.isBuyLockup) {
    return ClaimType.BuyLockup;
  }

  if (claimType.isSellLockup) {
    return ClaimType.SellLockup;
  }

  if (claimType.isCustomerDueDiligence) {
    return ClaimType.CustomerDueDiligence;
  }

  if (claimType.isKnowYourCustomer) {
    return ClaimType.KnowYourCustomer;
  }

  if (claimType.isExempted) {
    return ClaimType.Exempted;
  }

  return ClaimType.Blocked;
}

/**
 * @hidden
 */
export function trustedIssuerToTrustedClaimIssuer(
  trustedIssuer: TrustedIssuer,
  context: Context
): TrustedClaimIssuer {
  const { issuer, trusted_for: claimTypes } = trustedIssuer;

  const identity = new Identity({ did: identityIdToString(issuer) }, context);

  let trustedFor: ClaimType[] | undefined;

  if (claimTypes.isSpecific) {
    trustedFor = claimTypes.asSpecific.map(meshClaimTypeToClaimType);
  }

  return {
    identity,
    trustedFor,
  };
}

/**
 * @hidden
 */
export function trustedClaimIssuerToTrustedIssuer(
  issuer: TrustedClaimIssuer,
  context: Context
): TrustedIssuer {
  const {
    identity: { did },
    trustedFor: claimTypes,
  } = issuer;

  let trustedFor;

  if (!claimTypes) {
    trustedFor = 'Any';
  } else {
    trustedFor = { Specific: claimTypes };
  }

  return context.polymeshApi.createType('TrustedIssuer', {
    issuer: stringToIdentityId(did, context),
    // eslint-disable-next-line @typescript-eslint/camelcase
    trusted_for: trustedFor,
  });
}

/**
 * @hidden
 */
export function requirementToComplianceRequirement(
  requirement: Requirement,
  context: Context
): ComplianceRequirement {
  const { polymeshApi } = context;
  const senderConditions: MeshCondition[] = [];
  const receiverConditions: MeshCondition[] = [];

  requirement.conditions.forEach(condition => {
    let conditionContent: MeshClaim | MeshClaim[] | TargetIdentity;
    let { type } = condition;
    if (isSingleClaimCondition(condition)) {
      const { claim } = condition;
      conditionContent = claimToMeshClaim(claim, context);
    } else if (isMultiClaimCondition(condition)) {
      const { claims } = condition;
      conditionContent = claims.map(claim => claimToMeshClaim(claim, context));
    } else if (condition.type === ConditionType.IsIdentity) {
      const {
        identity: { did },
      } = condition;
      conditionContent = stringToTargetIdentity(did, context);
    } else {
      // IsPrimaryIssuanceAgent does not exist as a condition type in Polymesh, it's SDK sugar
      type = ConditionType.IsIdentity;
      conditionContent = stringToTargetIdentity(null, context);
    }

    const { target, trustedClaimIssuers = [] } = condition;

    const meshCondition = polymeshApi.createType('Condition', {
      // eslint-disable-next-line @typescript-eslint/camelcase
      condition_type: {
        [type]: conditionContent,
      },
      issuers: trustedClaimIssuers.map(issuer =>
        trustedClaimIssuerToTrustedIssuer(issuer, context)
      ),
    });

    if ([ConditionTarget.Both, ConditionTarget.Receiver].includes(target)) {
      receiverConditions.push(meshCondition);
    }

    if ([ConditionTarget.Both, ConditionTarget.Sender].includes(target)) {
      senderConditions.push(meshCondition);
    }
  });

  return polymeshApi.createType('ComplianceRequirement', {
    /* eslint-disable @typescript-eslint/camelcase */
    sender_conditions: senderConditions,
    receiver_conditions: receiverConditions,
    id: numberToU32(requirement.id, context),
    /* eslint-enable @typescript-eslint/camelcase */
  });
}

/**
 * @hidden
 */
function meshConditionTypeToCondition(
  meshConditionType: MeshConditionType,
  context: Context
):
  | Pick<SingleClaimCondition, 'type' | 'claim'>
  | Pick<MultiClaimCondition, 'type' | 'claims'>
  | Pick<IdentityCondition, 'type' | 'identity'>
  | Pick<PrimaryIssuanceAgentCondition, 'type'> {
  if (meshConditionType.isIsPresent) {
    return {
      type: ConditionType.IsPresent,
      claim: meshClaimToClaim(meshConditionType.asIsPresent),
    };
  }

  if (meshConditionType.isIsAbsent) {
    return {
      type: ConditionType.IsAbsent,
      claim: meshClaimToClaim(meshConditionType.asIsAbsent),
    };
  }

  if (meshConditionType.isIsAnyOf) {
    return {
      type: ConditionType.IsAnyOf,
      claims: meshConditionType.asIsAnyOf.map(claim => meshClaimToClaim(claim)),
    };
  }

  if (meshConditionType.isIsIdentity) {
    const target = meshConditionType.asIsIdentity;

    if (target.isPrimaryIssuanceAgent) {
      return {
        type: ConditionType.IsPrimaryIssuanceAgent,
      };
    }

    return {
      type: ConditionType.IsIdentity,
      identity: new Identity({ did: identityIdToString(target.asSpecific) }, context),
    };
  }

  return {
    type: ConditionType.IsNoneOf,
    claims: meshConditionType.asIsNoneOf.map(claim => meshClaimToClaim(claim)),
  };
}

/**
 * @hidden
 */
export function complianceRequirementResultToRequirementCompliance(
  complianceRequirement: ComplianceRequirementResult,
  context: Context
): RequirementCompliance {
  const conditions: ConditionCompliance[] = [];

  const conditionCompliancesAreEqual = (
    { condition: aCondition, complies: aComplies }: ConditionCompliance,
    { condition: bCondition, complies: bComplies }: ConditionCompliance
  ): boolean => {
    let equalClaims = false;

    if (isSingleClaimCondition(aCondition) && isSingleClaimCondition(bCondition)) {
      equalClaims = isEqual(aCondition.claim, bCondition.claim);
    }

    if (isMultiClaimCondition(aCondition) && isMultiClaimCondition(bCondition)) {
      equalClaims = isEqual(aCondition.claims, bCondition.claims);
    }

    return (
      equalClaims &&
      isEqual(aCondition.trustedClaimIssuers, bCondition.trustedClaimIssuers) &&
      aComplies === bComplies
    );
  };

  complianceRequirement.sender_conditions.forEach(
    ({ condition: { condition_type: conditionType, issuers }, result }) => {
      const newCondition = {
        condition: {
          ...meshConditionTypeToCondition(conditionType, context),
          target: ConditionTarget.Sender,
          trustedClaimIssuers: issuers.map(trustedIssuer =>
            trustedIssuerToTrustedClaimIssuer(trustedIssuer, context)
          ),
        },
        complies: boolToBoolean(result),
      };

      const existingCondition = conditions.find(condition =>
        conditionCompliancesAreEqual(condition, newCondition)
      );

      if (!existingCondition) {
        conditions.push(newCondition);
      }
    }
  );

  complianceRequirement.receiver_conditions.forEach(
    ({ condition: { condition_type: conditionType, issuers }, result }) => {
      const newCondition = {
        condition: {
          ...meshConditionTypeToCondition(conditionType, context),
          target: ConditionTarget.Receiver,
          trustedClaimIssuers: issuers.map(trustedIssuer =>
            trustedIssuerToTrustedClaimIssuer(trustedIssuer, context)
          ),
        },
        complies: boolToBoolean(result),
      };

      const existingCondition = conditions.find(condition =>
        conditionCompliancesAreEqual(condition, newCondition)
      );

      if (existingCondition && existingCondition.condition.target === ConditionTarget.Sender) {
        existingCondition.condition.target = ConditionTarget.Both;
      } else {
        conditions.push(newCondition);
      }
    }
  );

  return {
    id: u32ToBigNumber(complianceRequirement.id).toNumber(),
    conditions,
    complies: boolToBoolean(complianceRequirement.result),
  };
}

/**
 * @hidden
 */
export function complianceRequirementToRequirement(
  complianceRequirement: ComplianceRequirement,
  context: Context
): Requirement {
  const conditions: Condition[] = [];

  const conditionsAreEqual = (a: Condition, b: Condition): boolean => {
    let equalClaims = false;

    if (isSingleClaimCondition(a) && isSingleClaimCondition(b)) {
      equalClaims = isEqual(a.claim, b.claim);
    }

    if (isMultiClaimCondition(a) && isMultiClaimCondition(b)) {
      equalClaims = isEqual(a.claims, b.claims);
    }

    return equalClaims && isEqual(a.trustedClaimIssuers, b.trustedClaimIssuers);
  };

  complianceRequirement.sender_conditions.forEach(({ condition_type: conditionType, issuers }) => {
    const newCondition = {
      ...meshConditionTypeToCondition(conditionType, context),
      target: ConditionTarget.Sender,
      trustedClaimIssuers: issuers.map(trustedIssuer =>
        trustedIssuerToTrustedClaimIssuer(trustedIssuer, context)
      ),
    };
    const existingCondition = conditions.find(condition =>
      conditionsAreEqual(condition, newCondition)
    );

    if (!existingCondition) {
      conditions.push(newCondition);
    }
  });

  complianceRequirement.receiver_conditions.forEach(
    ({ condition_type: conditionType, issuers }) => {
      const newCondition = {
        ...meshConditionTypeToCondition(conditionType, context),
        target: ConditionTarget.Receiver,
        trustedClaimIssuers: issuers.map(trustedIssuer =>
          trustedIssuerToTrustedClaimIssuer(trustedIssuer, context)
        ),
      };

      const existingCondition = conditions.find(condition =>
        conditionsAreEqual(condition, newCondition)
      );

      if (existingCondition && existingCondition.target === ConditionTarget.Sender) {
        existingCondition.target = ConditionTarget.Both;
      } else {
        conditions.push(newCondition);
      }
    }
  );

  return {
    id: u32ToBigNumber(complianceRequirement.id).toNumber(),
    conditions,
  };
}

/**
 * @hidden
 */
export function txTagToProtocolOp(tag: TxTag, context: Context): ProtocolOp {
  const [moduleName, extrinsicName] = tag.split('.');
  const value = `${stringUpperFirst(moduleName)}${stringUpperFirst(
    extrinsicName.replace(new RegExp('Documents$'), 'Document') // `asset.addDocuments` and `asset.removeDocuments`
  )}`;

  const protocolOpTags = [
    TxTags.asset.RegisterTicker,
    TxTags.asset.Issue,
    TxTags.asset.AddDocuments,
    TxTags.asset.CreateAsset,
    TxTags.asset.CreateCheckpoint,
    TxTags.dividend.New,
    TxTags.complianceManager.AddComplianceRequirement,
    TxTags.identity.RegisterDid,
    TxTags.identity.CddRegisterDid,
    TxTags.identity.AddClaim,
    TxTags.identity.SetPrimaryKey,
    TxTags.identity.AddSecondaryKeysWithAuthorization,
    TxTags.pips.Propose,
    TxTags.voting.AddBallot,
    TxTags.contracts.PutCode,
    TxTags.corporateBallot.AttachBallot,
    TxTags.capitalDistribution.Distribute,
  ];

  if (!includes(protocolOpTags, tag)) {
    throw new PolymeshError({
      code: ErrorCode.ValidationError,
      message: `${value} does not match any ProtocolOp`,
    });
  }

  return context.polymeshApi.createType('ProtocolOp', value);
}

/**
 * @hidden
 */
export function txTagToExtrinsicIdentifier(tag: TxTag): ExtrinsicIdentifier {
  const [moduleName, extrinsicName] = tag.split('.');
  return {
    moduleId: moduleName.toLowerCase() as ModuleIdEnum,
    callId: snakeCase(extrinsicName) as CallIdEnum,
  };
}

/**
 * @hidden
 */
export function extrinsicIdentifierToTxTag(extrinsicIdentifier: ExtrinsicIdentifier): TxTag {
  const { moduleId, callId } = extrinsicIdentifier;
  let moduleName;
  for (const txTagItem in TxTags) {
    if (txTagItem.toLowerCase() === moduleId) {
      moduleName = txTagItem;
    }
  }

  return `${moduleName}.${camelCase(callId)}` as TxTag;
}

/**
 * @hidden
 */
export function numberToPipId(id: number | BigNumber, context: Context): PipId {
  assertIsInteger(id);
  assertIsPositive(id);
  return context.polymeshApi.createType('PipId', new BigNumber(id).toString());
}

/**
 * @hidden
 */
export function assetComplianceResultToCompliance(
  assetComplianceResult: AssetComplianceResult,
  context: Context
): Compliance {
  const { requirements: rawRequirements, result, paused } = assetComplianceResult;
  const requirements = rawRequirements.map(requirement =>
    complianceRequirementResultToRequirementCompliance(requirement, context)
  );

  return {
    requirements,
    complies: boolToBoolean(paused) || boolToBoolean(result),
  };
}

/**
 * @hidden
 */
export function moduleAddressToString(moduleAddress: string): string {
  return encodeAddress(stringToU8a(padString(moduleAddress, MAX_MODULE_LENGTH)), SS58_FORMAT);
}

/**
 * @hidden
 */
export function keyToAddress(key: string): string {
  return encodeAddress(key, SS58_FORMAT);
}

/**
 * @hidden
 */
export function addressToKey(address: string): string {
  return u8aToHex(decodeAddress(address, IGNORE_CHECKSUM, SS58_FORMAT));
}

/**
 * @hidden
 */
export function transactionHexToTxTag(bytes: string, context: Context): TxTag {
  const { section, method } = context.polymeshApi.createType('Proposal', bytes);

  return extrinsicIdentifierToTxTag({
    moduleId: section.toLowerCase() as ModuleIdEnum,
    callId: method as CallIdEnum,
  });
}

/**
 * @hidden
 */
export function transactionToTxTag<Args extends unknown[]>(tx: PolymeshTx<Args>): TxTag {
  return `${tx.section}.${tx.method}` as TxTag;
}

// /**
//  * @hidden
//  */
// export function middlewareProposalToProposalDetails(
//   proposal: Proposal,
//   context: Context
// ): ProposalDetails {
//   const {
//     proposer: proposerAddress,
//     createdAt,
//     url: discussionUrl,
//     description,
//     coolOffEndBlock,
//     endBlock,
//     proposal: rawProposal,
//     lastState,
//     lastStateUpdatedAt,
//     totalVotes,
//     totalAyesWeight,
//     totalNaysWeight,
//   } = proposal;

//   return {
//     proposerAddress,
//     createdAt: new BigNumber(createdAt),
//     discussionUrl,
//     description,
//     coolOffEndBlock: new BigNumber(coolOffEndBlock),
//     endBlock: new BigNumber(endBlock),
//     transaction: rawProposal ? transactionHexToTxTag(rawProposal, context) : null,
//     lastState,
//     lastStateUpdatedAt: new BigNumber(lastStateUpdatedAt),
//     totalVotes: new BigNumber(totalVotes),
//     totalAyesWeight: new BigNumber(totalAyesWeight),
//     totalNaysWeight: new BigNumber(totalNaysWeight),
//   };
// }

// NOTE uncomment in Governance v2 upgrade
// /**
//  * @hidden
//  */
// export function meshProposalStateToProposalState(proposalState: MeshProposalState): ProposalState {
//   if (proposalState.isPending) {
//     return ProposalState.Pending;
//   }

//   if (proposalState.isCancelled) {
//     return ProposalState.Cancelled;
//   }

//   if (proposalState.isKilled) {
//     return ProposalState.Killed;
//   }

//   if (proposalState.isRejected) {
//     return ProposalState.Rejected;
//   }

//   return ProposalState.Referendum;
// }

/**
 * @hidden
 */
export function secondaryKeyToMeshSecondaryKey(
  secondaryKey: SecondaryKey,
  context: Context
): MeshSecondaryKey {
  const { polymeshApi } = context;
  const { signer, permissions } = secondaryKey;

  return polymeshApi.createType('SecondaryKey', {
    signer: signerValueToSignatory(signerToSignerValue(signer), context),
    permissions: permissionsToMeshPermissions(permissions, context),
  });
}

/**
 * @hidden
 */
export function meshVenueTypeToVenueType(type: MeshVenueType): VenueType {
  if (type.isOther) {
    return VenueType.Other;
  }

  if (type.isDistribution) {
    return VenueType.Distribution;
  }

  if (type.isSto) {
    return VenueType.Sto;
  }

  return VenueType.Exchange;
}

/**
 * @hidden
 */
export function venueTypeToMeshVenueType(type: VenueType, context: Context): MeshVenueType {
  return context.polymeshApi.createType('VenueType', type);
}

/**
 * @hidden
 */
export function stringToVenueDetails(details: string, context: Context): VenueDetails {
  return context.polymeshApi.createType('VenueDetails', details);
}

/**
 * @hidden
 */
export function venueDetailsToString(details: VenueDetails): string {
  return details.toString();
}

/**
 * @hidden
 */
export function meshInstructionStatusToInstructionStatus(
  status: MeshInstructionStatus
): InstructionStatus {
  if (status.isPending) {
    return InstructionStatus.Pending;
  }

  return InstructionStatus.Unknown;
}

/**
 * @hidden
 */
export function meshAffirmationStatusToAffirmationStatus(
  status: MeshAffirmationStatus
): AffirmationStatus {
  if (status.isUnknown) {
    return AffirmationStatus.Unknown;
  }

  if (status.isPending) {
    return AffirmationStatus.Pending;
  }

  if (status.isAffirmed) {
    return AffirmationStatus.Affirmed;
  }

  return AffirmationStatus.Rejected;
}

/**
 * @hidden
 */
export function endConditionToSettlementType(
  endCondition:
    | { type: InstructionType.SettleOnAffirmation }
    | { type: InstructionType; value: BigNumber },
  context: Context
): SettlementType {
  let value;

  if (endCondition.type === InstructionType.SettleOnAffirmation) {
    value = InstructionType.SettleOnAffirmation;
  } else {
    value = {
      [InstructionType.SettleOnBlock]: numberToU32(endCondition.value, context),
    };
  }

  return context.polymeshApi.createType('SettlementType', value);
}

/**
 * @hidden
 */
export function toIdentityWithClaimsArray(
  data: MiddlewareIdentityWithClaims[],
  context: Context
): IdentityWithClaims[] {
  return data.map(({ did, claims }) => ({
    identity: new Identity({ did }, context),
    claims: claims.map(
      ({
        targetDID,
        issuer,
        issuance_date: issuanceDate,
        expiry,
        type,
        jurisdiction,
        scope: claimScope,
        cdd_id: cddId,
      }) => ({
        target: new Identity({ did: targetDID }, context),
        issuer: new Identity({ did: issuer }, context),
        issuedAt: new Date(issuanceDate),
        expiry: expiry ? new Date(expiry) : null,
        claim: createClaim(type, jurisdiction, claimScope, cddId, undefined),
      })
    ),
  }));
}

/**
 * @hidden
 */
export function portfolioMovementToMovePortfolioItem(
  portfolioItem: PortfolioMovement,
  context: Context
): MovePortfolioItem {
  const { token, amount } = portfolioItem;
  return context.polymeshApi.createType('MovePortfolioItem', {
    ticker: stringToTicker(typeof token === 'string' ? token : token.ticker, context),
    amount: numberToBalance(amount, context),
  });
}

/**
 * @hidden
 */
export function claimTypeToMeshClaimType(claimType: ClaimType, context: Context): MeshClaimType {
  return context.polymeshApi.createType('ClaimType', claimType);
}

/**
 * @hidden
 */
export function transferRestrictionToTransferManager(
  restriction: TransferRestriction,
  context: Context
): TransferManager {
  const { type, value } = restriction;
  let tmType;
  let tmValue;

  if (type === TransferRestrictionType.Count) {
    tmType = 'CountTransferManager';

    assertIsInteger(value);
    assertIsPositive(value);

    tmValue = numberToU64(value, context);
  } else {
    tmType = 'PercentageTransferManager';

    if (value.lt(0) || value.gt(100)) {
      throw new PolymeshError({
        code: ErrorCode.ValidationError,
        message: 'Percentage should be between 0 and 100',
      });
    }

    tmValue = percentageToPermill(value, context);
  }

  return context.polymeshApi.createType('TransferManager', {
    [tmType]: tmValue,
  });
}

/**
 * @hidden
 */
export function transferManagerToTransferRestriction(
  transferManager: TransferManager
): TransferRestriction {
  if (transferManager.isCountTransferManager) {
    return {
      type: TransferRestrictionType.Count,
      value: u64ToBigNumber(transferManager.asCountTransferManager),
    };
  } else {
    return {
      type: TransferRestrictionType.Percentage,
      value: permillToBigNumber(transferManager.asPercentageTransferManager),
    };
  }
}

/**
 * @hidden
 */
export function stoTierToPriceTier(tier: StoTier, context: Context): PriceTier {
  const { price, amount } = tier;
  return context.polymeshApi.createType('PriceTier', {
    total: numberToBalance(amount, context),
    price: numberToBalance(price, context),
  });
}

/**
 * @hidden
 */
export function permissionsLikeToPermissions(
  permissionsLike: PermissionsLike,
  context: Context
): Permissions {
  let tokenPermissions: SecurityToken[] | null = [];
  let transactionPermissions: TxTag[] | null = [];
  let transactionGroupPermissions: TxGroup[] | null = [];
  let portfolioPermissions: (DefaultPortfolio | NumberedPortfolio)[] | null = [];

  const { tokens, transactions, portfolios } = permissionsLike;

  if (tokens === null) {
    tokenPermissions = null;
  } else if (tokens) {
    tokenPermissions = tokens.map(ticker =>
      typeof ticker !== 'string' ? ticker : new SecurityToken({ ticker }, context)
    );
  }

  if (transactions !== undefined) {
    const separated =
      transactions &&
      transactions.reduce<{ tags: TxTag[]; groups: TxGroup[] }>(
        (prev, curr): { tags: TxTag[]; groups: TxGroup[] } => {
          const { tags: prevTags, groups: prevGroups } = prev;
          if (isTxGroup(curr)) {
            return { tags: [...prevTags, ...txGroupToTxTags(curr)], groups: [...prevGroups, curr] };
          } else {
            return { tags: [...prevTags, curr], groups: prevGroups };
          }
        },
        { tags: [], groups: [] }
      );

    if (separated) {
      const { tags, groups } = separated;

      transactionPermissions = tags;
      transactionGroupPermissions = groups;
    } else {
      transactionPermissions = null;
      transactionGroupPermissions = null;
    }
  }

  if (portfolios === null) {
    portfolioPermissions = null;
  } else if (portfolios) {
    portfolioPermissions = portfolios.map(portfolio =>
      portfolioLikeToPortfolio(portfolio, context)
    );
  }

  return {
    tokens: tokenPermissions,
    transactions: transactionPermissions,
    transactionGroups: transactionGroupPermissions,
    portfolios: portfolioPermissions,
  };
}

/**
 * @hidden
 */
export function middlewarePortfolioToPortfolio(
  portfolio: MiddlewarePortfolio,
  context: Context
): DefaultPortfolio | NumberedPortfolio {
  const { did, kind } = portfolio;

  if (kind.toLowerCase() === 'default' || kind === '0') {
    return new DefaultPortfolio({ did }, context);
  }
  return new NumberedPortfolio({ did, id: new BigNumber(kind) }, context);
}

/**
 * @hidden
 */
export function fundraiserTierToTier(fundraiserTier: FundraiserTier): Tier {
  const { total, price, remaining } = fundraiserTier;
  return {
    amount: balanceToBigNumber(total),
    price: balanceToBigNumber(price),
    remaining: balanceToBigNumber(remaining),
  };
}

/**
 * @hidden
 */
export function meshFundraiserStatusToStoStatus(
  meshFundraiserStatus: MeshFundraiserStatus
): StoStatus {
  if (meshFundraiserStatus.isLive) {
    return StoStatus.Live;
  }

  if (meshFundraiserStatus.isFrozen) {
    return StoStatus.Frozen;
  }

  return StoStatus.Closed;
}

/**
 * @hidden
 */
export function fundraiserToStoDetails(fundraiser: Fundraiser, context: Context): StoDetails {
  const {
    creator,
    offering_portfolio: offeringPortfolio,
    raising_portfolio: raisingPortfolio,
    raising_asset: raisingAsset,
    tiers,
    venue_id: venueId,
    start,
    end,
    status,
    minimum_investment: minInvestment,
  } = fundraiser;

  return {
    creator: new Identity({ did: identityIdToString(creator) }, context),
    offeringPortfolio: meshPortfolioIdToPortfolio(offeringPortfolio, context),
    raisingPortfolio: meshPortfolioIdToPortfolio(raisingPortfolio, context),
    raisingCurrency: tickerToString(raisingAsset),
    tiers: tiers.map(tier => fundraiserTierToTier(tier)),
    venue: new Venue({ id: u64ToBigNumber(venueId) }, context),
    start: momentToDate(start),
    end: end.isSome ? momentToDate(end.unwrap()) : null,
    status: meshFundraiserStatusToStoStatus(status),
    minInvestment: balanceToBigNumber(minInvestment),
  };
}<|MERGE_RESOLUTION|>--- conflicted
+++ resolved
@@ -14,20 +14,14 @@
 import { computeWithoutCheck } from 'iso-7064';
 import {
   camelCase,
-<<<<<<< HEAD
-=======
   includes,
->>>>>>> 73f945c0
   isEqual,
   map,
   padEnd,
   range,
   rangeRight,
   snakeCase,
-<<<<<<< HEAD
   uniq,
-=======
->>>>>>> 73f945c0
   values,
 } from 'lodash';
 import {

--- conflicted
+++ resolved
@@ -4301,7 +4301,7 @@
 
 /**
  * @hidden
-<<<<<<< HEAD
+ * Note: currently only supports fungible legs, see `portfolioToPortfolioKind` for exemplary API
  */
 export function middlewarePortfolioDataToPortfolio(
   data: {
@@ -4316,9 +4316,10 @@
     return new DefaultPortfolio({ did: did }, context);
   }
   return new NumberedPortfolio({ did: did, id: new BigNumber(kind.user) }, context);
-=======
- *
- * Note: currently only supports fungible legs, see `portfolioToPortfolioKind` for exemplary API
+}
+
+/**
+ * @hidden
  */
 export function legToSettlementLeg(
   leg: {
@@ -4332,13 +4333,11 @@
   context: Context
 ): PolymeshPrimitivesSettlementLeg {
   return context.createType('PolymeshPrimitivesSettlementLeg', leg);
->>>>>>> a0d4a66b
-}
-
-/**
- * @hidden
- */
-<<<<<<< HEAD
+}
+
+/**
+ * @hidden
+ */
 export function middlewareAgentGroupDataToPermissionGroup(
   agentGroupData: Record<string, Record<string, null | number>>,
   context: Context
@@ -4420,7 +4419,11 @@
   }
 
   return null;
-=======
+}
+
+/**
+ * @hidden
+ */
 export function datesToScheduleCheckpoints(
   points: Date[],
   context: Context
@@ -4432,32 +4435,8 @@
   return context.createType('PolymeshCommonUtilitiesCheckpointScheduleCheckpoints', { pending });
 }
 
-/* eslint-disable @typescript-eslint/no-explicit-any */
-/**
- * @hidden
- *
- * @note legacy, only for v5 chain
- */
-export function calendarPeriodToMeshCalendarPeriod(period: CalendarPeriod, context: Context): any {
-  const { unit, amount } = period;
-
-  if (amount.isNegative()) {
-    throw new PolymeshError({
-      code: ErrorCode.ValidationError,
-      message: 'Calendar period cannot have a negative amount',
-    });
-  }
-
-  return context.createType('PolymeshPrimitivesCalendarCalendarPeriod', {
-    unit: stringUpperFirst(unit),
-    amount: bigNumberToU64(amount, context),
-  });
->>>>>>> a0d4a66b
-}
-
-/**
- * @hidden
-<<<<<<< HEAD
+/**
+ * @hidden
  */
 export function middlewarePermissionsDataToPermissions(
   permissionsData: string,
@@ -4606,8 +4585,33 @@
     },
   });
 }
+
 /* eslint-enable @typescript-eslint/no-non-null-assertion */
-=======
+
+/* eslint-disable @typescript-eslint/no-explicit-any */
+
+/**
+ * @hidden
+ *
+ * @note legacy, only for v5 chain
+ */
+export function calendarPeriodToMeshCalendarPeriod(period: CalendarPeriod, context: Context): any {
+  const { unit, amount } = period;
+
+  if (amount.isNegative()) {
+    throw new PolymeshError({
+      code: ErrorCode.ValidationError,
+      message: 'Calendar period cannot have a negative amount',
+    });
+  }
+
+  return context.createType('PolymeshPrimitivesCalendarCalendarPeriod', {
+    unit: stringUpperFirst(unit),
+    amount: bigNumberToU64(amount, context),
+  });
+}
+
+/** @hidden
  *
  * @note: legacy, only for < v5 chains
  */
@@ -4690,5 +4694,5 @@
 
   return context.createType('PalletSettlementInstructionMemo', padString(value, MAX_MEMO_LENGTH));
 }
-/* eslint-enable @typescript-eslint/no-explicit-any */
->>>>>>> a0d4a66b
+
+/* eslint-enable @typescript-eslint/no-explicit-any */
import { bool, Bytes, Option, Text, u8, U8aFixed, u16, u32, u64, u128 } from '@polkadot/types';
import { AccountId, Balance, BlockHash, Hash, Permill } from '@polkadot/types/interfaces';
import {
  PalletCorporateActionsCaId,
  PalletCorporateActionsCaKind,
  PalletCorporateActionsCorporateAction,
  PalletCorporateActionsDistribution,
  PalletCorporateActionsInitiateCorporateActionArgs,
  PalletCorporateActionsRecordDateSpec,
  PalletCorporateActionsTargetIdentities,
  PalletStoFundraiser,
  PalletStoFundraiserTier,
  PalletStoPriceTier,
  PolymeshCommonUtilitiesCheckpointScheduleCheckpoints,
  PolymeshCommonUtilitiesProtocolFeeProtocolOp,
  PolymeshPrimitivesAgentAgentGroup,
  PolymeshPrimitivesAssetAssetType,
  PolymeshPrimitivesAssetIdentifier,
  PolymeshPrimitivesAssetMetadataAssetMetadataKey,
  PolymeshPrimitivesAssetMetadataAssetMetadataSpec,
  PolymeshPrimitivesAssetMetadataAssetMetadataValueDetail,
  PolymeshPrimitivesAuthorizationAuthorizationData,
  PolymeshPrimitivesCddId,
  PolymeshPrimitivesComplianceManagerComplianceRequirement,
  PolymeshPrimitivesCondition,
  PolymeshPrimitivesConditionConditionType,
  PolymeshPrimitivesConditionTargetIdentity,
  PolymeshPrimitivesConditionTrustedIssuer,
  PolymeshPrimitivesDocument,
  PolymeshPrimitivesDocumentHash,
  PolymeshPrimitivesIdentityClaimClaim,
  PolymeshPrimitivesIdentityClaimClaimType,
  PolymeshPrimitivesIdentityClaimScope,
  PolymeshPrimitivesIdentityId,
  PolymeshPrimitivesIdentityIdPortfolioId,
  PolymeshPrimitivesIdentityIdPortfolioKind,
  PolymeshPrimitivesJurisdictionCountryCode,
  PolymeshPrimitivesMemo,
  PolymeshPrimitivesMultisigProposalStatus,
  PolymeshPrimitivesPortfolioFund,
  PolymeshPrimitivesPosRatio,
  PolymeshPrimitivesSecondaryKey,
  PolymeshPrimitivesSecondaryKeyPermissions,
  PolymeshPrimitivesSecondaryKeySignatory,
  PolymeshPrimitivesSettlementAffirmationStatus,
  PolymeshPrimitivesSettlementInstructionStatus,
  PolymeshPrimitivesSettlementLeg,
  PolymeshPrimitivesSettlementSettlementType,
  PolymeshPrimitivesSettlementVenueType,
  PolymeshPrimitivesStatisticsStat2ndKey,
  PolymeshPrimitivesStatisticsStatClaim,
  PolymeshPrimitivesStatisticsStatOpType,
  PolymeshPrimitivesStatisticsStatType,
  PolymeshPrimitivesStatisticsStatUpdate,
  PolymeshPrimitivesSubsetSubsetRestrictionPalletPermissions,
  PolymeshPrimitivesTicker,
  PolymeshPrimitivesTransferComplianceTransferCondition,
} from '@polkadot/types/lookup';
import { ITuple } from '@polkadot/types/types';
import { BTreeSet } from '@polkadot/types-codec';
import {
  hexHasPrefix,
  hexToString,
  hexToU8a,
  isHex,
  stringLowerFirst,
  stringToU8a,
  stringUpperFirst,
  u8aConcat,
  u8aFixLength,
  u8aToHex,
  u8aToString,
} from '@polkadot/util';
import { blake2AsHex, decodeAddress, encodeAddress } from '@polkadot/util-crypto';
import BigNumber from 'bignumber.js';
import { computeWithoutCheck } from 'iso-7064';
import {
  camelCase,
  flatten,
  groupBy,
  includes,
  map,
  padEnd,
  range,
  rangeRight,
  snakeCase,
  uniq,
  values,
} from 'lodash';

import { assertCaTaxWithholdingsValid, UnreachableCaseError } from '~/api/procedures/utils';
import { countryCodeToMeshCountryCode, meshCountryCodeToCountryCode } from '~/generated/utils';
import {
  Account,
  Asset,
  Checkpoint,
  CheckpointSchedule,
  Context,
  CustomPermissionGroup,
  DefaultPortfolio,
  Identity,
  KnownPermissionGroup,
  NumberedPortfolio,
  PolymeshError,
  Portfolio,
  Venue,
} from '~/internal';
import { CallIdEnum, ModuleIdEnum } from '~/middleware/enums';
import {
<<<<<<< HEAD
  Block,
  Claim as MiddlewareClaim,
  Instruction,
=======
  AuthTypeEnum,
  CallIdEnum as MiddlewareV2CallId,
  ModuleIdEnum as MiddlewareV2ModuleId,
} from '~/middleware/enumsV2';
import {
  CallIdEnum,
  ClaimScopeTypeEnum,
  Event as MiddlewareEvent,
  IdentityWithClaims as MiddlewareIdentityWithClaims,
  ModuleIdEnum,
>>>>>>> 22937664
  Portfolio as MiddlewarePortfolio,
} from '~/middleware/types';
import { ClaimScopeTypeEnum, MiddlewareScope } from '~/middleware/typesV1';
import {
  AssetComplianceResult,
  AuthorizationType as MeshAuthorizationType,
  CanTransferResult,
  CddStatus,
  ComplianceRequirementResult,
  GranularCanTransferResult,
  Moment,
} from '~/polkadot/polymesh';
import {
  AffirmationStatus,
  AssetDocument,
  Authorization,
  AuthorizationType,
  CalendarPeriod,
  CalendarUnit,
  CheckpointScheduleParams,
  Claim,
  ClaimCountRestrictionValue,
  ClaimCountStatInput,
  ClaimData,
  ClaimPercentageRestrictionValue,
  ClaimType,
  Compliance,
  Condition,
  ConditionCompliance,
  ConditionTarget,
  ConditionType,
  CorporateActionKind,
  CorporateActionParams,
  CorporateActionTargets,
  CountryCode,
  CountTransferRestrictionInput,
  DividendDistributionParams,
  ErrorCode,
  EventIdentifier,
  ExternalAgentCondition,
  HistoricInstruction,
  IdentityCondition,
  IdentityWithClaims,
  InputCorporateActionTargets,
  InputCorporateActionTaxWithholdings,
  InputRequirement,
  InputStatClaim,
  InputStatType,
  InputTrustedClaimIssuer,
  InstructionEndCondition,
  InstructionType,
  KnownAssetType,
  MetadataLockStatus,
  MetadataSpec,
  MetadataType,
  MetadataValue,
  MetadataValueDetails,
  ModuleName,
  MultiClaimCondition,
  OfferingBalanceStatus,
  OfferingDetails,
  OfferingSaleStatus,
  OfferingTier,
  OfferingTimingStatus,
  PermissionedAccount,
  PermissionGroupType,
  Permissions,
  PermissionsLike,
  PermissionType,
  PortfolioId,
  PortfolioLike,
  PortfolioMovement,
  ProposalStatus,
  Requirement,
  RequirementCompliance,
  Scope,
  ScopeType,
  SectionPermissions,
  SecurityIdentifier,
  SecurityIdentifierType,
  Signer,
  SignerType,
  SignerValue,
  SingleClaimCondition,
  StatClaimType,
  StatType,
  TargetTreatment,
  Tier,
  TransactionPermissions,
  TransferBreakdown,
  TransferError,
  TransferRestriction,
  TransferRestrictionType,
  TransferStatus,
  TrustedClaimIssuer,
  TxGroup,
  TxTag,
  TxTags,
  VenueType,
} from '~/types';
import {
  CorporateActionIdentifier,
  ExemptKey,
  ExtrinsicIdentifier,
  InstructionStatus,
  InternalAssetType,
  PalletPermissions,
  PermissionGroupIdentifier,
  PermissionsEnum,
  PolymeshTx,
  StatClaimInputType,
  StatClaimIssuer,
  TickerKey,
} from '~/types/internal';
import { tuple } from '~/types/utils';
import {
  IGNORE_CHECKSUM,
  MAX_BALANCE,
  MAX_DECIMALS,
  MAX_MEMO_LENGTH,
  MAX_MODULE_LENGTH,
  MAX_TICKER_LENGTH,
} from '~/utils/constants';
import {
  asDid,
  assertAddressValid,
  assertIsInteger,
  assertIsPositive,
  assertTickerValid,
  asTicker,
  conditionsAreEqual,
  createClaim,
  isModuleOrTagMatch,
  optionize,
  padString,
  removePadding,
} from '~/utils/internal';
import {
  isIdentityCondition,
  isMultiClaimCondition,
  isNumberedPortfolio,
  isSingleClaimCondition,
} from '~/utils/typeguards';

export * from '~/generated/utils';

/**
 * Generate an Asset's DID from a ticker
 */
export function tickerToDid(ticker: string): string {
  return blake2AsHex(
    u8aConcat(stringToU8a('SECURITY_TOKEN:'), u8aFixLength(stringToU8a(ticker), 96, true))
  );
}

/**
 * @hidden
 */
export function booleanToBool(value: boolean, context: Context): bool {
  return context.createType('bool', value);
}

/**
 * @hidden
 */
export function boolToBoolean(value: bool): boolean {
  return value.isTrue;
}

/**
 * @hidden
 */
export function stringToBytes(bytes: string, context: Context): Bytes {
  return context.createType('Bytes', bytes);
}

/**
 * @hidden
 */
export function bytesToString(bytes: Bytes): string {
  return u8aToString(bytes);
}

/**
 * @hidden
 */
export function stringToTicker(ticker: string, context: Context): PolymeshPrimitivesTicker {
  assertTickerValid(ticker);

  return context.createType('PolymeshPrimitivesTicker', padString(ticker, MAX_TICKER_LENGTH));
}

/**
 * @hidden
 */
export function stringToTickerKey(ticker: string, context: Context): TickerKey {
  return { Ticker: stringToTicker(ticker, context) };
}

/**
 * @hidden
 */
export function tickerToString(ticker: PolymeshPrimitivesTicker): string {
  return removePadding(u8aToString(ticker));
}

/**
 * @hidden
 */
export function stringToU8aFixed(value: string, context: Context): U8aFixed {
  return context.createType('U8aFixed', value);
}

/**
 * @hidden
 */
export function dateToMoment(date: Date, context: Context): Moment {
  return context.createType('u64', date.getTime());
}

/**
 * @hidden
 */
export function momentToDate(moment: Moment): Date {
  return new Date(moment.toNumber());
}

/**
 * @hidden
 */
export function stringToAccountId(accountId: string, context: Context): AccountId {
  assertAddressValid(accountId, context.ss58Format);

  return context.createType('AccountId', accountId);
}

/**
 * @hidden
 */
export function accountIdToString(accountId: AccountId): string {
  return accountId.toString();
}

/**
 * @hidden
 */
export function hashToString(hash: Hash): string {
  return hash.toString();
}

/**
 * @hidden
 */
export function stringToHash(hash: string, context: Context): Hash {
  return context.createType('Hash', hash);
}

/**
 * @hidden
 */
export function stringToBlockHash(blockHash: string, context: Context): BlockHash {
  return context.createType('BlockHash', blockHash);
}

/**
 * @hidden
 */
export function stringToIdentityId(
  identityId: string,
  context: Context
): PolymeshPrimitivesIdentityId {
  return context.createType('PolymeshPrimitivesIdentityId', identityId);
}

/**
 * @hidden
 */
export function identityIdToString(identityId: PolymeshPrimitivesIdentityId): string {
  return identityId.toString();
}

/**
 * @hidden
 */
export function signerValueToSignatory(
  signer: SignerValue,
  context: Context
): PolymeshPrimitivesSecondaryKeySignatory {
  return context.createType('PolymeshPrimitivesSecondaryKeySignatory', {
    [signer.type]: signer.value,
  });
}

/**
 * @hidden
 */
function createSignerValue(type: SignerType, value: string): SignerValue {
  return {
    type,
    value,
  };
}

/**
 * @hidden
 */
export function signatoryToSignerValue(
  signatory: PolymeshPrimitivesSecondaryKeySignatory
): SignerValue {
  if (signatory.isAccount) {
    return createSignerValue(SignerType.Account, accountIdToString(signatory.asAccount));
  }

  return createSignerValue(SignerType.Identity, identityIdToString(signatory.asIdentity));
}

/**
 * @hidden
 */
export function signerToSignerValue(signer: Signer): SignerValue {
  if (signer instanceof Account) {
    return createSignerValue(SignerType.Account, signer.address);
  }

  return createSignerValue(SignerType.Identity, signer.did);
}

/**
 * @hidden
 */
export function signerValueToSigner(signerValue: SignerValue, context: Context): Signer {
  const { type, value } = signerValue;

  if (type === SignerType.Account) {
    return new Account({ address: value }, context);
  }

  return new Identity({ did: value }, context);
}

/**
 * @hidden
 */
export function signerToSignatory(
  signer: Signer,
  context: Context
): PolymeshPrimitivesSecondaryKeySignatory {
  return signerValueToSignatory(signerToSignerValue(signer), context);
}

/**
 * @hidden
 */
export function signerToString(signer: string | Signer): string {
  if (typeof signer === 'string') {
    return signer;
  }

  return signerToSignerValue(signer).value;
}

/**
 * @hidden
 */
export function u64ToBigNumber(value: u64): BigNumber {
  return new BigNumber(value.toString());
}

/**
 * @hidden
 */
export function u128ToBigNumber(value: u128): BigNumber {
  return new BigNumber(value.toString());
}

/**
 * @hidden
 */
export function bigNumberToU64(value: BigNumber, context: Context): u64 {
  assertIsInteger(value);
  assertIsPositive(value);
  return context.createType('u64', value.toString());
}
/**
 * @hidden
 */
export function bigNumberToU128(value: BigNumber, context: Context): u128 {
  assertIsInteger(value);
  assertIsPositive(value);
  return context.createType('u128', value.toString());
}

/**
 * @hidden
 */
export function percentageToPermill(value: BigNumber, context: Context): Permill {
  assertIsPositive(value);

  if (value.gt(100)) {
    throw new PolymeshError({
      code: ErrorCode.ValidationError,
      message: "Percentage shouldn't exceed 100",
    });
  }

  return context.createType('Permill', value.shiftedBy(4).toString()); // (value : 100) * 10^6
}

/**
 * @hidden
 *
 * @note returns a percentage value ([0, 100])
 */
export function permillToBigNumber(value: Permill): BigNumber {
  return new BigNumber(value.toString()).shiftedBy(-4); // (value : 10^6) * 100
}

/**
 *  @hidden
 */
export function meshClaimToInputStatClaim(
  claim: PolymeshPrimitivesStatisticsStatClaim
): InputStatClaim {
  if (claim.isAccredited) {
    return {
      type: ClaimType.Accredited,
      accredited: boolToBoolean(claim.asAccredited),
    };
  } else if (claim.isAffiliate) {
    return {
      type: ClaimType.Affiliate,
      affiliate: boolToBoolean(claim.asAffiliate),
    };
  } else {
    return {
      type: ClaimType.Jurisdiction,
      countryCode: claim.asJurisdiction.isSome
        ? meshCountryCodeToCountryCode(claim.asJurisdiction.unwrap())
        : undefined,
    };
  }
}

/**
 * @hidden
 */
export function claimCountToClaimCountRestrictionValue(
  value: ITuple<
    [PolymeshPrimitivesStatisticsStatClaim, PolymeshPrimitivesIdentityId, u64, Option<u64>]
  >,
  context: Context
): ClaimCountRestrictionValue {
  const [claim, issuer, min, max] = value;
  return {
    claim: meshClaimToInputStatClaim(claim),
    issuer: new Identity({ did: identityIdToString(issuer) }, context),
    min: u64ToBigNumber(min),
    max: max.isSome ? u64ToBigNumber(max.unwrap()) : undefined,
  };
}

/**
 * @hidden
 */
export function claimPercentageToClaimPercentageRestrictionValue(
  value: ITuple<
    [PolymeshPrimitivesStatisticsStatClaim, PolymeshPrimitivesIdentityId, Permill, Permill]
  >,
  context: Context
): ClaimPercentageRestrictionValue {
  const [claim, issuer, min, max] = value;
  return {
    claim: meshClaimToInputStatClaim(claim),
    issuer: new Identity({ did: identityIdToString(issuer) }, context),
    min: permillToBigNumber(min),
    max: permillToBigNumber(max),
  };
}

/**
 * @hidden
 */
export function meshPortfolioIdToPortfolio(
  portfolioId: PolymeshPrimitivesIdentityIdPortfolioId,
  context: Context
): DefaultPortfolio | NumberedPortfolio {
  const { did, kind } = portfolioId;
  const identityId = identityIdToString(did);

  if (kind.isDefault) {
    return new DefaultPortfolio({ did: identityId }, context);
  }
  return new NumberedPortfolio({ did: identityId, id: u64ToBigNumber(kind.asUser) }, context);
}

/**
 * @hidden
 */
export function portfolioToPortfolioId(
  portfolio: DefaultPortfolio | NumberedPortfolio
): PortfolioId {
  const {
    owner: { did },
  } = portfolio;
  if (portfolio instanceof DefaultPortfolio) {
    return { did };
  } else {
    const { id: number } = portfolio;

    return { did, number };
  }
}

/**
 * @hidden
 */
export function portfolioLikeToPortfolioId(value: PortfolioLike): PortfolioId {
  let did: string;
  let number: BigNumber | undefined;

  if (typeof value === 'string') {
    did = value;
  } else if (value instanceof Identity) {
    ({ did } = value);
  } else if (value instanceof Portfolio) {
    ({ did, number } = portfolioToPortfolioId(value));
  } else {
    const { identity: valueIdentity } = value;
    ({ id: number } = value);

    did = asDid(valueIdentity);
  }

  return { did, number };
}

/**
 * @hidden
 */
export function portfolioIdToPortfolio(
  portfolioId: PortfolioId,
  context: Context
): DefaultPortfolio | NumberedPortfolio {
  const { did, number } = portfolioId;
  return number
    ? new NumberedPortfolio({ did, id: number }, context)
    : new DefaultPortfolio({ did }, context);
}

/**
 * @hidden
 */
export function portfolioLikeToPortfolio(
  value: PortfolioLike,
  context: Context
): DefaultPortfolio | NumberedPortfolio {
  return portfolioIdToPortfolio(portfolioLikeToPortfolioId(value), context);
}

/**
 * @hidden
 */
export function portfolioIdToMeshPortfolioId(
  portfolioId: PortfolioId,
  context: Context
): PolymeshPrimitivesIdentityIdPortfolioId {
  const { did, number } = portfolioId;
  return context.createType('PolymeshPrimitivesIdentityIdPortfolioId', {
    did: stringToIdentityId(did, context),
    kind: number ? { User: bigNumberToU64(number, context) } : 'Default',
  });
}

/**
 * @hidden
 */
export function portfolioToPortfolioKind(
  portfolio: DefaultPortfolio | NumberedPortfolio,
  context: Context
): PolymeshPrimitivesIdentityIdPortfolioKind {
  let portfolioKind;
  if (isNumberedPortfolio(portfolio)) {
    portfolioKind = { User: bigNumberToU64(portfolio.id, context) };
  } else {
    portfolioKind = 'Default';
  }
  return context.createType('PolymeshPrimitivesIdentityIdPortfolioKind', portfolioKind);
}

/**
 * @hidden
 */
export function stringToText(text: string, context: Context): Text {
  return context.createType('Text', text);
}

/**
 * @hidden
 */
export function textToString(value: Text): string {
  return value.toString();
}

/**
 * Retrieve every Transaction Tag associated to a Transaction Group
 */
export function txGroupToTxTags(group: TxGroup): TxTag[] {
  switch (group) {
    case TxGroup.PortfolioManagement: {
      return [
        TxTags.identity.AddInvestorUniquenessClaim,
        TxTags.portfolio.MovePortfolioFunds,
        TxTags.settlement.AddInstruction,
        TxTags.settlement.AddInstructionWithMemo,
        TxTags.settlement.AddAndAffirmInstruction,
        TxTags.settlement.AddAndAffirmInstructionWithMemo,
        TxTags.settlement.AffirmInstruction,
        TxTags.settlement.RejectInstruction,
        TxTags.settlement.CreateVenue,
      ];
    }
    case TxGroup.AssetManagement: {
      return [
        TxTags.asset.MakeDivisible,
        TxTags.asset.RenameAsset,
        TxTags.asset.SetFundingRound,
        TxTags.asset.AddDocuments,
        TxTags.asset.RemoveDocuments,
      ];
    }
    case TxGroup.AdvancedAssetManagement: {
      return [
        TxTags.asset.Freeze,
        TxTags.asset.Unfreeze,
        TxTags.identity.AddAuthorization,
        TxTags.identity.RemoveAuthorization,
      ];
    }
    case TxGroup.Distribution: {
      return [
        TxTags.identity.AddInvestorUniquenessClaim,
        TxTags.settlement.CreateVenue,
        TxTags.settlement.AddInstruction,
        TxTags.settlement.AddInstructionWithMemo,
        TxTags.settlement.AddAndAffirmInstruction,
        TxTags.settlement.AddAndAffirmInstructionWithMemo,
      ];
    }
    case TxGroup.Issuance: {
      return [TxTags.asset.Issue];
    }
    case TxGroup.TrustedClaimIssuersManagement: {
      return [
        TxTags.complianceManager.AddDefaultTrustedClaimIssuer,
        TxTags.complianceManager.RemoveDefaultTrustedClaimIssuer,
      ];
    }
    case TxGroup.ClaimsManagement: {
      return [TxTags.identity.AddClaim, TxTags.identity.RevokeClaim];
    }
    case TxGroup.ComplianceRequirementsManagement: {
      return [
        TxTags.complianceManager.AddComplianceRequirement,
        TxTags.complianceManager.RemoveComplianceRequirement,
        TxTags.complianceManager.PauseAssetCompliance,
        TxTags.complianceManager.ResumeAssetCompliance,
        TxTags.complianceManager.ResetAssetCompliance,
      ];
    }
    case TxGroup.CorporateActionsManagement: {
      return [
        TxTags.checkpoint.CreateSchedule,
        TxTags.checkpoint.RemoveSchedule,
        TxTags.checkpoint.CreateCheckpoint,
        TxTags.corporateAction.InitiateCorporateAction,
        TxTags.capitalDistribution.Distribute,
        TxTags.capitalDistribution.Claim,
        TxTags.identity.AddInvestorUniquenessClaim,
      ];
    }
    case TxGroup.StoManagement: {
      return [
        TxTags.sto.CreateFundraiser,
        TxTags.sto.FreezeFundraiser,
        TxTags.sto.Invest,
        TxTags.sto.ModifyFundraiserWindow,
        TxTags.sto.Stop,
        TxTags.sto.UnfreezeFundraiser,
        TxTags.identity.AddInvestorUniquenessClaim,
        TxTags.asset.Issue,
        TxTags.settlement.CreateVenue,
      ];
    }
  }
}

/**
 * @hidden
 *
 * @note tags that don't belong to any group will be ignored.
 *   The same goes for tags that belong to a group that wasn't completed
 */
export function transactionPermissionsToTxGroups(
  permissions: TransactionPermissions | null
): TxGroup[] {
  if (!permissions) {
    return [];
  }

  const { values: transactionValues, type, exceptions = [] } = permissions;
  let includedTags: (TxTag | ModuleName)[];
  let excludedTags: (TxTag | ModuleName)[];
  if (type === PermissionType.Include) {
    includedTags = transactionValues;
    excludedTags = exceptions;
  } else {
    includedTags = exceptions;
    excludedTags = transactionValues;
  }

  return values(TxGroup)
    .sort()
    .filter(group => {
      const tagsInGroup = txGroupToTxTags(group);

      return tagsInGroup.every(tag => {
        const isExcluded = !!excludedTags.find(excluded => isModuleOrTagMatch(excluded, tag));

        if (isExcluded) {
          return false;
        }

        return !!includedTags.find(included => isModuleOrTagMatch(included, tag));
      });
    });
}

/**
 * @hidden
 */
function splitTag(tag: TxTag): { palletName: string; dispatchableName: string } {
  const [modName, txName] = tag.split('.');
  const palletName = stringUpperFirst(modName);
  const dispatchableName = snakeCase(txName);

  return { palletName, dispatchableName };
}

/**
 * @hidden
 */
function initExtrinsicDict(
  txValues: (TxTag | ModuleName)[],
  message: string
): Record<string, { tx: string[]; exception?: true } | null> {
  const extrinsicDict: Record<string, { tx: string[]; exception?: true } | null> = {};

  uniq(txValues)
    .sort()
    .forEach(tag => {
      if (tag.includes('.')) {
        const { palletName, dispatchableName } = splitTag(tag as TxTag);
        let pallet = extrinsicDict[palletName];

        if (pallet === null) {
          throw new PolymeshError({
            code: ErrorCode.ValidationError,
            message,
            data: {
              module: palletName,
              transactions: [dispatchableName],
            },
          });
        } else if (pallet === undefined) {
          pallet = extrinsicDict[palletName] = { tx: [] };
        }

        pallet.tx.push(dispatchableName);
      } else {
        extrinsicDict[stringUpperFirst(tag)] = null;
      }
    });

  return extrinsicDict;
}

/**
 * @hidden
 */
function buildPalletPermissions(
  transactions: TransactionPermissions
): PermissionsEnum<PalletPermissions> {
  let extrinsic: PermissionsEnum<PalletPermissions>;
  const message =
    'Attempting to add permissions for specific transactions as well as the entire module';
  const { values: txValues, exceptions = [], type } = transactions;

  const extrinsicDict = initExtrinsicDict(txValues, message);

  exceptions.forEach(exception => {
    const { palletName, dispatchableName } = splitTag(exception);

    const pallet = extrinsicDict[palletName];

    if (pallet === undefined) {
      throw new PolymeshError({
        code: ErrorCode.ValidationError,
        message:
          'Attempting to add a transaction permission exception without its corresponding module being included/excluded',
      });
    } else if (pallet === null) {
      extrinsicDict[palletName] = { tx: [dispatchableName], exception: true };
    } else if (pallet.exception) {
      pallet.tx.push(dispatchableName);
    } else {
      throw new PolymeshError({
        code: ErrorCode.ValidationError,
        message:
          'Cannot simultaneously include and exclude transactions belonging to the same module',
      });
    }
  });

  const pallets: PalletPermissions[] = map(extrinsicDict, (val, key) => {
    let dispatchables: PermissionsEnum<string>;

    if (val === null) {
      dispatchables = 'Whole';
    } else {
      const { tx, exception } = val;

      if (exception) {
        dispatchables = {
          Except: tx,
        };
      } else {
        dispatchables = {
          These: tx,
        };
      }
    }

    return {
      /* eslint-disable @typescript-eslint/naming-convention */
      pallet_name: key,
      dispatchable_names: dispatchables,
      /* eslint-enable @typescript-eslint/naming-convention */
    };
  });
  if (type === PermissionType.Include) {
    extrinsic = {
      These: pallets,
    };
  } else {
    extrinsic = {
      Except: pallets,
    };
  }

  return extrinsic;
}

/**
 * @hidden
 */
export function transactionPermissionsToExtrinsicPermissions(
  transactionPermissions: TransactionPermissions | null,
  context: Context
): PolymeshPrimitivesSubsetSubsetRestrictionPalletPermissions {
  return context.createType(
    'PolymeshPrimitivesSubsetSubsetRestrictionPalletPermissions',
    transactionPermissions ? buildPalletPermissions(transactionPermissions) : 'Whole'
  );
}

/**
 * @hidden
 */
export function permissionsToMeshPermissions(
  permissions: Permissions,
  context: Context
): PolymeshPrimitivesSecondaryKeyPermissions {
  const { assets, transactions, portfolios } = permissions;

  const extrinsic = transactionPermissionsToExtrinsicPermissions(transactions, context);

  let asset: PermissionsEnum<PolymeshPrimitivesTicker> = 'Whole';
  if (assets) {
    const { values: assetValues, type } = assets;
    assetValues.sort(({ ticker: tickerA }, { ticker: tickerB }) => tickerA.localeCompare(tickerB));
    const tickers = assetValues.map(({ ticker }) => stringToTicker(ticker, context));
    if (type === PermissionType.Include) {
      asset = {
        These: tickers,
      };
    } else {
      asset = {
        Except: tickers,
      };
    }
  }

  let portfolio: PermissionsEnum<PolymeshPrimitivesIdentityIdPortfolioId> = 'Whole';
  if (portfolios) {
    const { values: portfolioValues, type } = portfolios;
    const portfolioIds = portfolioValues.map(pValue =>
      portfolioIdToMeshPortfolioId(portfolioToPortfolioId(pValue), context)
    );

    if (type === PermissionType.Include) {
      portfolio = {
        These: portfolioIds,
      };
    } else {
      portfolio = {
        Except: portfolioIds,
      };
    }
  }

  const value = {
    asset,
    extrinsic,
    portfolio,
  };

  return context.createType('PolymeshPrimitivesSecondaryKeyPermissions', value);
}

const formatTxTag = (dispatchable: string, moduleName: string): TxTag => {
  return `${moduleName}.${camelCase(dispatchable)}` as TxTag;
};

/**
 * @hidden
 */
export function extrinsicPermissionsToTransactionPermissions(
  permissions: PolymeshPrimitivesSubsetSubsetRestrictionPalletPermissions
): TransactionPermissions | null {
  let extrinsicType: PermissionType;
  let pallets;
  if (permissions.isThese) {
    extrinsicType = PermissionType.Include;
    pallets = permissions.asThese;
  } else if (permissions.isExcept) {
    extrinsicType = PermissionType.Exclude;
    pallets = permissions.asExcept;
  }

  let txValues: (ModuleName | TxTag)[] = [];
  let exceptions: TxTag[] = [];

  if (pallets) {
    pallets.forEach(({ palletName, dispatchableNames }) => {
      const moduleName = stringLowerFirst(bytesToString(palletName));
      if (dispatchableNames.isExcept) {
        const dispatchables = [...dispatchableNames.asExcept];
        exceptions = [
          ...exceptions,
          ...dispatchables.map(name => formatTxTag(bytesToString(name), moduleName)),
        ];
        txValues = [...txValues, moduleName as ModuleName];
      } else if (dispatchableNames.isThese) {
        const dispatchables = [...dispatchableNames.asThese];
        txValues = [
          ...txValues,
          ...dispatchables.map(name => formatTxTag(bytesToString(name), moduleName)),
        ];
      } else {
        txValues = [...txValues, moduleName as ModuleName];
      }
    });

    const result = {
      // eslint-disable-next-line @typescript-eslint/no-non-null-assertion
      type: extrinsicType!,
      values: txValues,
    };

    return exceptions.length ? { ...result, exceptions } : result;
  }

  return null;
}

/**
 * @hidden
 */
export function meshPermissionsToPermissions(
  permissions: PolymeshPrimitivesSecondaryKeyPermissions,
  context: Context
): Permissions {
  const { asset, extrinsic, portfolio } = permissions;

  let assets: SectionPermissions<Asset> | null = null;
  let transactions: TransactionPermissions | null = null;
  let portfolios: SectionPermissions<DefaultPortfolio | NumberedPortfolio> | null = null;

  let assetsType: PermissionType;
  let assetsPermissions;
  if (asset.isThese) {
    assetsType = PermissionType.Include;
    assetsPermissions = asset.asThese;
  } else if (asset.isExcept) {
    assetsType = PermissionType.Exclude;
    assetsPermissions = asset.asExcept;
  }

  if (assetsPermissions) {
    assets = {
      values: [...assetsPermissions].map(
        ticker => new Asset({ ticker: tickerToString(ticker) }, context)
      ),
      // eslint-disable-next-line @typescript-eslint/no-non-null-assertion
      type: assetsType!,
    };
  }

  transactions = extrinsicPermissionsToTransactionPermissions(extrinsic);

  let portfoliosType: PermissionType;
  let portfolioIds;
  if (portfolio.isThese) {
    portfoliosType = PermissionType.Include;
    portfolioIds = portfolio.asThese;
  } else if (portfolio.isExcept) {
    portfoliosType = PermissionType.Exclude;
    portfolioIds = portfolio.asExcept;
  }

  if (portfolioIds) {
    portfolios = {
      values: [...portfolioIds].map(portfolioId =>
        meshPortfolioIdToPortfolio(portfolioId, context)
      ),
      // eslint-disable-next-line @typescript-eslint/no-non-null-assertion
      type: portfoliosType!,
    };
  }

  return {
    assets,
    transactions,
    transactionGroups: transactions ? transactionPermissionsToTxGroups(transactions) : [],
    portfolios,
  };
}

/**
 * @hidden
 */
export function bigNumberToU32(value: BigNumber, context: Context): u32 {
  assertIsInteger(value);
  assertIsPositive(value);
  return context.createType('u32', value.toString());
}

/**
 * @hidden
 */
export function u32ToBigNumber(value: u32): BigNumber {
  return new BigNumber(value.toString());
}

/**
 * @hidden
 */
export function u16ToBigNumber(value: u16): BigNumber {
  return new BigNumber(value.toString());
}

/**
 * @hidden
 */
export function u8ToBigNumber(value: u8): BigNumber {
  return new BigNumber(value.toString());
}

/**
 * @hidden
 */
export function permissionGroupIdentifierToAgentGroup(
  permissionGroup: PermissionGroupIdentifier,
  context: Context
): PolymeshPrimitivesAgentAgentGroup {
  return context.createType(
    'PolymeshPrimitivesAgentAgentGroup',
    typeof permissionGroup !== 'object'
      ? permissionGroup
      : { Custom: bigNumberToU32(permissionGroup.custom, context) }
  );
}

/**
 * @hidden
 */
export function agentGroupToPermissionGroupIdentifier(
  agentGroup: PolymeshPrimitivesAgentAgentGroup
): PermissionGroupIdentifier {
  if (agentGroup.isFull) {
    return PermissionGroupType.Full;
  } else if (agentGroup.isExceptMeta) {
    return PermissionGroupType.ExceptMeta;
  } else if (agentGroup.isPolymeshV1CAA) {
    return PermissionGroupType.PolymeshV1Caa;
  } else if (agentGroup.isPolymeshV1PIA) {
    return PermissionGroupType.PolymeshV1Pia;
  } else {
    return { custom: u32ToBigNumber(agentGroup.asCustom) };
  }
}

/**
 * @hidden
 */
export function authorizationToAuthorizationData(
  auth: Authorization,
  context: Context
): PolymeshPrimitivesAuthorizationAuthorizationData {
  let value;

  const { type } = auth;

  if (type === AuthorizationType.AttestPrimaryKeyRotation) {
    value = stringToIdentityId(auth.value.did, context);
  } else if (type === AuthorizationType.RotatePrimaryKey) {
    value = null;
  } else if (type === AuthorizationType.JoinIdentity) {
    value = permissionsToMeshPermissions(auth.value, context);
  } else if (type === AuthorizationType.PortfolioCustody) {
    value = portfolioIdToMeshPortfolioId(portfolioToPortfolioId(auth.value), context);
  } else if (
    auth.type === AuthorizationType.TransferAssetOwnership ||
    auth.type === AuthorizationType.TransferTicker
  ) {
    value = stringToTicker(auth.value, context);
  } else if (type === AuthorizationType.RotatePrimaryKeyToSecondary) {
    value = permissionsToMeshPermissions(auth.value, context);
  } else if (type === AuthorizationType.BecomeAgent) {
    const ticker = stringToTicker(auth.value.asset.ticker, context);
    if (auth.value instanceof CustomPermissionGroup) {
      const { id } = auth.value;
      value = [ticker, permissionGroupIdentifierToAgentGroup({ custom: id }, context)];
    } else {
      const { type: groupType } = auth.value;
      value = [ticker, permissionGroupIdentifierToAgentGroup(groupType, context)];
    }
  } else {
    value = auth.value;
  }

  return context.createType('PolymeshPrimitivesAuthorizationAuthorizationData', {
    [type]: value,
  });
}

/**
 * @hidden
 */
export function authorizationTypeToMeshAuthorizationType(
  authorizationType: AuthorizationType,
  context: Context
): MeshAuthorizationType {
  return context.createType('AuthorizationType', authorizationType);
}

/**
 * @hidden
 */
export function bigNumberToBalance(value: BigNumber, context: Context, divisible = true): Balance {
  assertIsPositive(value);

  if (value.isGreaterThan(MAX_BALANCE)) {
    throw new PolymeshError({
      code: ErrorCode.ValidationError,
      message: 'The value exceeds the maximum possible balance',
      data: {
        currentValue: value,
        amountLimit: MAX_BALANCE,
      },
    });
  }

  if (divisible) {
    if (value.decimalPlaces() > MAX_DECIMALS) {
      throw new PolymeshError({
        code: ErrorCode.ValidationError,
        message: 'The value has more decimal places than allowed',
        data: {
          currentValue: value,
          decimalsLimit: MAX_DECIMALS,
        },
      });
    }
  } else {
    if (value.decimalPlaces()) {
      throw new PolymeshError({
        code: ErrorCode.ValidationError,
        message: 'The value has decimals but the Asset is indivisible',
      });
    }
  }

  return context.createType('Balance', value.shiftedBy(6).toString());
}

/**
 * @hidden
 */
export function balanceToBigNumber(balance: Balance): BigNumber {
  return new BigNumber(balance.toString()).shiftedBy(-6);
}

/**
 * Assembles permissions group identifier + ticker into appropriate permission group based on group identifier
 */
function assemblePermissionGroup(
  permissionGroupIdentifier: PermissionGroupIdentifier,
  ticker: string,
  context: Context
): KnownPermissionGroup | CustomPermissionGroup {
  switch (permissionGroupIdentifier) {
    case PermissionGroupType.ExceptMeta:
    case PermissionGroupType.Full:
    case PermissionGroupType.PolymeshV1Caa:
    case PermissionGroupType.PolymeshV1Pia: {
      return new KnownPermissionGroup({ type: permissionGroupIdentifier, ticker }, context);
    }
    default: {
      const { custom: id } = permissionGroupIdentifier;
      return new CustomPermissionGroup({ id, ticker }, context);
    }
  }
}
/**
 * @hidden
 */
export function agentGroupToPermissionGroup(
  agentGroup: PolymeshPrimitivesAgentAgentGroup,
  ticker: string,
  context: Context
): KnownPermissionGroup | CustomPermissionGroup {
  const permissionGroupIdentifier = agentGroupToPermissionGroupIdentifier(agentGroup);
  return assemblePermissionGroup(permissionGroupIdentifier, ticker, context);
}

/**
 * @hidden
 */
export function authorizationDataToAuthorization(
  auth: PolymeshPrimitivesAuthorizationAuthorizationData,
  context: Context
): Authorization {
  if (auth.isAttestPrimaryKeyRotation) {
    return {
      type: AuthorizationType.AttestPrimaryKeyRotation,
      value: new Identity(
        {
          did: identityIdToString(auth.asAttestPrimaryKeyRotation),
        },
        context
      ),
    };
  }

  if (auth.isRotatePrimaryKey) {
    return {
      type: AuthorizationType.RotatePrimaryKey,
    };
  }

  if (auth.isTransferTicker) {
    return {
      type: AuthorizationType.TransferTicker,
      value: tickerToString(auth.asTransferTicker),
    };
  }

  if (auth.isAddMultiSigSigner) {
    return {
      type: AuthorizationType.AddMultiSigSigner,
      value: accountIdToString(auth.asAddMultiSigSigner),
    };
  }

  if (auth.isTransferAssetOwnership) {
    return {
      type: AuthorizationType.TransferAssetOwnership,
      value: tickerToString(auth.asTransferAssetOwnership),
    };
  }

  if (auth.isPortfolioCustody) {
    return {
      type: AuthorizationType.PortfolioCustody,
      value: meshPortfolioIdToPortfolio(auth.asPortfolioCustody, context),
    };
  }

  if (auth.isJoinIdentity) {
    return {
      type: AuthorizationType.JoinIdentity,
      value: meshPermissionsToPermissions(auth.asJoinIdentity, context),
    };
  }

  if (auth.isAddRelayerPayingKey) {
    const [userKey, payingKey, polyxLimit] = auth.asAddRelayerPayingKey;

    return {
      type: AuthorizationType.AddRelayerPayingKey,
      value: {
        beneficiary: new Account({ address: accountIdToString(userKey) }, context),
        subsidizer: new Account({ address: accountIdToString(payingKey) }, context),
        allowance: balanceToBigNumber(polyxLimit),
      },
    };
  }

  if (auth.isBecomeAgent) {
    const [ticker, agentGroup] = auth.asBecomeAgent;

    return {
      type: AuthorizationType.BecomeAgent,
      value: agentGroupToPermissionGroup(agentGroup, tickerToString(ticker), context),
    };
  }

  if (auth.isRotatePrimaryKeyToSecondary) {
    return {
      type: AuthorizationType.RotatePrimaryKeyToSecondary,
      value: meshPermissionsToPermissions(auth.asRotatePrimaryKeyToSecondary, context),
    };
  }

  throw new PolymeshError({
    code: ErrorCode.UnexpectedError,
    message: 'Unsupported Authorization Type. Please contact the Polymesh team',
    data: {
      auth: JSON.stringify(auth, null, 2),
    },
  });
}

/**
 * @hidden
 */
function assertMemoValid(value: string): void {
  if (value.length > MAX_MEMO_LENGTH) {
    throw new PolymeshError({
      code: ErrorCode.ValidationError,
      message: 'Max memo length exceeded',
      data: {
        maxLength: MAX_MEMO_LENGTH,
      },
    });
  }
}

/**
 * @hidden
 */
export function stringToMemo(value: string, context: Context): PolymeshPrimitivesMemo {
  assertMemoValid(value);

  if (context.isV5) {
    return context.createType(
      'PolymeshCommonUtilitiesBalancesMemo',
      padString(value, MAX_MEMO_LENGTH)
    );
  } else {
    return context.createType('PolymeshPrimitivesMemo', padString(value, MAX_MEMO_LENGTH));
  }
}

/**
 * @hidden
 */
export function u8ToTransferStatus(status: u8): TransferStatus {
  const code = status.toNumber();

  switch (code) {
    case 81: {
      return TransferStatus.Success;
    }
    case 82: {
      return TransferStatus.InsufficientBalance;
    }
    case 83: {
      return TransferStatus.InsufficientAllowance;
    }
    case 84: {
      return TransferStatus.TransfersHalted;
    }
    case 85: {
      return TransferStatus.FundsLocked;
    }
    case 86: {
      return TransferStatus.InvalidSenderAddress;
    }
    case 87: {
      return TransferStatus.InvalidReceiverAddress;
    }
    case 88: {
      return TransferStatus.InvalidOperator;
    }
    case 160: {
      return TransferStatus.InvalidSenderIdentity;
    }
    case 161: {
      return TransferStatus.InvalidReceiverIdentity;
    }
    case 162: {
      return TransferStatus.ComplianceFailure;
    }
    case 163: {
      return TransferStatus.SmartExtensionFailure;
    }
    case 164: {
      return TransferStatus.InvalidGranularity;
    }
    case 165: {
      return TransferStatus.VolumeLimitReached;
    }
    case 166: {
      return TransferStatus.BlockedTransaction;
    }
    case 168: {
      return TransferStatus.FundsLimitReached;
    }
    case 169: {
      return TransferStatus.PortfolioFailure;
    }
    case 170: {
      return TransferStatus.CustodianError;
    }
    case 171: {
      return TransferStatus.ScopeClaimMissing;
    }
    case 172: {
      return TransferStatus.TransferRestrictionFailure;
    }
    case 80: {
      return TransferStatus.Failure;
    }
    default: {
      throw new PolymeshError({
        code: ErrorCode.UnexpectedError,
        message: `Unsupported status code "${status.toString()}". Please report this issue to the Polymesh team`,
      });
    }
  }
}

/**
 * @hidden
 */
export function internalAssetTypeToAssetType(
  type: InternalAssetType,
  context: Context
): PolymeshPrimitivesAssetAssetType {
  return context.createType('PolymeshPrimitivesAssetAssetType', type);
}

/**
 * @hidden
 */
export function assetTypeToKnownOrId(
  assetType: PolymeshPrimitivesAssetAssetType
): KnownAssetType | BigNumber {
  if (assetType.isEquityCommon) {
    return KnownAssetType.EquityCommon;
  }
  if (assetType.isEquityPreferred) {
    return KnownAssetType.EquityPreferred;
  }
  if (assetType.isCommodity) {
    return KnownAssetType.Commodity;
  }
  if (assetType.isFixedIncome) {
    return KnownAssetType.FixedIncome;
  }
  if (assetType.isReit) {
    return KnownAssetType.Reit;
  }
  if (assetType.isFund) {
    return KnownAssetType.Fund;
  }
  if (assetType.isRevenueShareAgreement) {
    return KnownAssetType.RevenueShareAgreement;
  }
  if (assetType.isStructuredProduct) {
    return KnownAssetType.StructuredProduct;
  }
  if (assetType.isDerivative) {
    return KnownAssetType.Derivative;
  }
  if (assetType.isStableCoin) {
    return KnownAssetType.StableCoin;
  }

  return u32ToBigNumber(assetType.asCustom);
}

/**
 * @hidden
 */
export function posRatioToBigNumber(postRatio: PolymeshPrimitivesPosRatio): BigNumber {
  const [numerator, denominator] = postRatio.map(u32ToBigNumber);
  return numerator.dividedBy(denominator);
}

/**
 * @hidden
 */
export function nameToAssetName(value: string, context: Context): Bytes {
  const {
    polymeshApi: {
      consts: {
        asset: { assetNameMaxLength },
      },
    },
  } = context;

  const nameMaxLength = u32ToBigNumber(assetNameMaxLength);

  if (nameMaxLength.lt(value.length)) {
    throw new PolymeshError({
      code: ErrorCode.ValidationError,
      message: 'Asset name length exceeded',
      data: {
        maxLength: nameMaxLength,
      },
    });
  }
  return stringToBytes(value, context);
}

/**
 * @hidden
 */
export function fundingRoundToAssetFundingRound(value: string, context: Context): Bytes {
  const {
    polymeshApi: {
      consts: {
        asset: { fundingRoundNameMaxLength },
      },
    },
  } = context;

  const nameMaxLength = u32ToBigNumber(fundingRoundNameMaxLength);

  if (nameMaxLength.lt(value.length)) {
    throw new PolymeshError({
      code: ErrorCode.ValidationError,
      message: 'Asset funding round name length exceeded',
      data: {
        maxLength: nameMaxLength,
      },
    });
  }
  return stringToBytes(value, context);
}

/**
 * @hidden
 */
export function isIsinValid(isin: string): boolean {
  isin = isin.toUpperCase();

  if (!/^[0-9A-Z]{12}$/.test(isin)) {
    return false;
  }

  const v: number[] = [];

  rangeRight(11).forEach(i => {
    const c = parseInt(isin.charAt(i));
    if (isNaN(c)) {
      const letterCode = isin.charCodeAt(i) - 55;
      v.push(letterCode % 10);
      v.push(Math.floor(letterCode / 10));
    } else {
      v.push(Number(c));
    }
  });

  let sum = 0;

  range(v.length).forEach(i => {
    if (i % 2 === 0) {
      const d = v[i] * 2;
      sum += Math.floor(d / 10);
      sum += d % 10;
    } else {
      sum += v[i];
    }
  });

  return (10 - (sum % 10)) % 10 === Number(isin[isin.length - 1]);
}

/**
 * @hidden
 */
function validateCusipChecksum(cusip: string): boolean {
  let sum = 0;

  // cSpell: disable-next-line
  const cusipChars = 'ABCDEFGHIJKLMNOPQRSTUVWXYZ*@#'.split('');

  const cusipLength = cusip.length - 1;

  range(cusipLength).forEach(i => {
    const item = cusip[i];
    const code = item.charCodeAt(0);

    let num;

    if (code >= 'A'.charCodeAt(0) && code <= 'Z'.charCodeAt(0)) {
      num = cusipChars.indexOf(item) + 10;
    } else {
      num = Number(item);
    }

    if (i % 2 !== 0) {
      num *= 2;
    }

    num = (num % 10) + Math.floor(num / 10);
    sum += num;
  });

  return (10 - (sum % 10)) % 10 === Number(cusip[cusip.length - 1]);
}

/**
 * @hidden
 *
 * @note CINS and CUSIP use the same validation
 */
export function isCusipValid(cusip: string): boolean {
  cusip = cusip.toUpperCase();

  if (!/^[0-9A-Z@#*]{9}$/.test(cusip)) {
    return false;
  }

  return validateCusipChecksum(cusip);
}

/**
 * @hidden
 */
export function isLeiValid(lei: string): boolean {
  lei = lei.toUpperCase();

  if (!/^[0-9A-Z]{18}\d{2}$/.test(lei)) {
    return false;
  }

  return computeWithoutCheck(lei) === 1;
}

/**
 * Check if given string is a valid FIGI identifier
 *
 * A FIGI consists of three parts:
 *   - a two-character prefix which is a combination of upper case consonants with the following exceptions: BS, BM, GG, GB, GH, KY, VG
 *   - a 'G' as the third character;
 *   - an eight-character combination of upper case consonants and the numerals 0 – 9
 *   - a single check digit
 * @hidden
 */
export function isFigiValid(figi: string): boolean {
  figi = figi.toUpperCase();

  if (
    ['BS', 'BM', 'GG', 'GB', 'GH', 'KY', 'VG'].includes(figi.substring(0, 2)) ||
    !/^[B-DF-HJ-NP-TV-Z]{2}G[B-DF-HJ-NP-TV-Z0-9]{8}\d$/.test(figi)
  ) {
    return false;
  }

  return validateCusipChecksum(figi);
}

/**
 * @hidden
 */
export function securityIdentifierToAssetIdentifier(
  identifier: SecurityIdentifier,
  context: Context
): PolymeshPrimitivesAssetIdentifier {
  const { type, value } = identifier;

  let error = false;

  switch (type) {
    case SecurityIdentifierType.Isin: {
      if (!isIsinValid(value)) {
        error = true;
      }
      break;
    }
    case SecurityIdentifierType.Lei: {
      if (!isLeiValid(value)) {
        error = true;
      }
      break;
    }
    case SecurityIdentifierType.Figi: {
      if (!isFigiValid(value)) {
        error = true;
      }
      break;
    }
    // CINS and CUSIP use the same validation
    default: {
      if (!isCusipValid(value)) {
        error = true;
      }
    }
  }

  if (error) {
    throw new PolymeshError({
      code: ErrorCode.ValidationError,
      message: `Invalid security identifier ${value} of type ${type}`,
    });
  }

  return context.createType('PolymeshPrimitivesAssetIdentifier', { [type]: value });
}

/**
 * @hidden
 */
export function assetIdentifierToSecurityIdentifier(
  identifier: PolymeshPrimitivesAssetIdentifier
): SecurityIdentifier {
  if (identifier.isCusip) {
    return {
      type: SecurityIdentifierType.Cusip,
      value: u8aToString(identifier.asCusip),
    };
  }
  if (identifier.isIsin) {
    return {
      type: SecurityIdentifierType.Isin,
      value: u8aToString(identifier.asIsin),
    };
  }
  if (identifier.isCins) {
    return {
      type: SecurityIdentifierType.Cins,
      value: u8aToString(identifier.asCins),
    };
  }

  if (identifier.isFigi) {
    return {
      type: SecurityIdentifierType.Figi,
      value: u8aToString(identifier.asFigi),
    };
  }

  return {
    type: SecurityIdentifierType.Lei,
    value: u8aToString(identifier.asLei),
  };
}

/**
 * @hidden
 */
export function stringToDocumentHash(
  docHash: string | undefined,
  context: Context
): PolymeshPrimitivesDocumentHash {
  if (docHash === undefined) {
    return context.createType('PolymeshPrimitivesDocumentHash', 'None');
  }

  if (!isHex(docHash, -1, true)) {
    throw new PolymeshError({
      code: ErrorCode.ValidationError,
      message: 'Document hash must be a hexadecimal string prefixed by 0x',
    });
  }

  const { length } = docHash;

  // array of Hash types (H128, H160, etc) and their corresponding hex lengths
  const hashTypes = [32, 40, 48, 56, 64, 80, 96, 128].map(max => ({
    maxLength: max + 2,
    key: `H${max * 4}`,
  }));

  const type = hashTypes.find(({ maxLength: max }) => length <= max);

  if (!type) {
    throw new PolymeshError({
      code: ErrorCode.ValidationError,
      message: 'Document hash exceeds max length',
    });
  }

  const { maxLength, key } = type;

  return context.createType('PolymeshPrimitivesDocumentHash', {
    [key]: hexToU8a(docHash.padEnd(maxLength, '0')),
  });
}

/**
 * @hidden
 */
export function documentHashToString(docHash: PolymeshPrimitivesDocumentHash): string | undefined {
  if (docHash.isNone) {
    return;
  }

  if (docHash.isH128) {
    return u8aToHex(docHash.asH128);
  }

  if (docHash.isH160) {
    return u8aToHex(docHash.asH160);
  }

  if (docHash.isH192) {
    return u8aToHex(docHash.asH192);
  }

  if (docHash.isH224) {
    return u8aToHex(docHash.asH224);
  }

  if (docHash.isH256) {
    return u8aToHex(docHash.asH256);
  }

  if (docHash.isH320) {
    return u8aToHex(docHash.asH320);
  }

  if (docHash.isH384) {
    return u8aToHex(docHash.asH384);
  }

  return u8aToHex(docHash.asH512);
}

/**
 * @hidden
 */
export function assetDocumentToDocument(
  { uri, contentHash, name, filedAt, type }: AssetDocument,
  context: Context
): PolymeshPrimitivesDocument {
  return context.createType('PolymeshPrimitivesDocument', {
    uri: stringToBytes(uri, context),
    name: stringToBytes(name, context),
    contentHash: stringToDocumentHash(contentHash, context),
    docType: optionize(stringToBytes)(type, context),
    filingDate: optionize(dateToMoment)(filedAt, context),
  });
}

/**
 * @hidden
 */
export function documentToAssetDocument({
  uri,
  contentHash: hash,
  name,
  docType,
  filingDate,
}: PolymeshPrimitivesDocument): AssetDocument {
  const filedAt = filingDate.unwrapOr(undefined);
  const type = docType.unwrapOr(undefined);
  const contentHash = documentHashToString(hash);

  let doc: AssetDocument = {
    uri: bytesToString(uri),
    name: bytesToString(name),
  };

  if (contentHash) {
    doc = { ...doc, contentHash };
  }

  if (filedAt) {
    doc = { ...doc, filedAt: momentToDate(filedAt) };
  }

  if (type) {
    doc = { ...doc, type: bytesToString(type) };
  }

  return doc;
}

/**
 * @hidden
 */
export function cddStatusToBoolean(cddStatus: CddStatus): boolean {
  if (cddStatus.isOk) {
    return true;
  }
  return false;
}

/**
 * @hidden
 */
export function canTransferResultToTransferStatus(
  canTransferResult: CanTransferResult
): TransferStatus {
  if (canTransferResult.isErr) {
    throw new PolymeshError({
      code: ErrorCode.UnexpectedError,
      message: `Error while checking transfer validity: ${bytesToString(canTransferResult.asErr)}`,
    });
  }

  return u8ToTransferStatus(canTransferResult.asOk);
}

/**
 * @hidden
 */
export function scopeToMeshScope(
  scope: Scope,
  context: Context
): PolymeshPrimitivesIdentityClaimScope {
  const { type, value } = scope;

  let scopeValue: PolymeshPrimitivesTicker | PolymeshPrimitivesIdentityId | string;
  switch (type) {
    case ScopeType.Ticker:
      scopeValue = stringToTicker(value, context);
      break;
    case ScopeType.Identity:
      scopeValue = stringToIdentityId(value, context);
      break;
    default:
      scopeValue = value;
      break;
  }

  return context.createType('Scope', {
    [type]: scopeValue,
  });
}

/**
 * @hidden
 */
export function meshScopeToScope(scope: PolymeshPrimitivesIdentityClaimScope): Scope {
  if (scope.isTicker) {
    return {
      type: ScopeType.Ticker,
      value: tickerToString(scope.asTicker),
    };
  }

  if (scope.isIdentity) {
    return {
      type: ScopeType.Identity,
      value: identityIdToString(scope.asIdentity),
    };
  }

  return {
    type: ScopeType.Custom,
    value: u8aToString(scope.asCustom),
  };
}

/**
 * @hidden
 */
export function stringToCddId(cddId: string, context: Context): PolymeshPrimitivesCddId {
  return context.createType('PolymeshPrimitivesCddId', cddId);
}

/**
 * @hidden
 */
export function cddIdToString(cddId: PolymeshPrimitivesCddId): string {
  return cddId.toString();
}

/**
 * @hidden
 */
export function claimToMeshClaim(
  claim: Claim,
  context: Context
): PolymeshPrimitivesIdentityClaimClaim {
  let value;

  switch (claim.type) {
    case ClaimType.CustomerDueDiligence: {
      value = stringToCddId(claim.id, context);
      break;
    }
    case ClaimType.Jurisdiction: {
      const { code, scope } = claim;
      value = tuple(code, scopeToMeshScope(scope, context));
      break;
    }
    default: {
      value = scopeToMeshScope(claim.scope, context);
    }
  }

  return context.createType('PolymeshPrimitivesIdentityClaimClaim', { [claim.type]: value });
}

/**
 * @hidden
 */
export function middlewareScopeToScope(scope: MiddlewareScope): Scope {
  const { type, value } = scope;

  switch (type) {
    case ClaimScopeTypeEnum.Ticker:
      return { type: ScopeType.Ticker, value: removePadding(value) };
    case ClaimScopeTypeEnum.Identity:
    case ClaimScopeTypeEnum.Custom:
      return { type: scope.type as ScopeType, value };
  }

  throw new PolymeshError({
    code: ErrorCode.UnexpectedError,
    message: 'Unsupported Scope Type. Please contact the Polymesh team',
    data: {
      scope,
    },
  });
}

/**
 * @hidden
 */
export function scopeToMiddlewareScope(scope: Scope, padTicker = true): MiddlewareScope {
  const { type, value } = scope;

  switch (type) {
    case ScopeType.Ticker:
      return {
        type: ClaimScopeTypeEnum.Ticker,
        value: padTicker ? padEnd(value, 12, '\0') : value,
      };
    case ScopeType.Identity:
    case ScopeType.Custom:
      return { type: ClaimScopeTypeEnum[scope.type], value };
  }
}

/**
 * @hidden
 */
export function middlewareEventDetailsToEventIdentifier(
  block: Block,
  eventIdx = 0
): EventIdentifier {
  const { blockId, datetime, hash } = block;

  return {
    blockNumber: new BigNumber(blockId),
    blockHash: hash,
    blockDate: new Date(`${datetime}`),
    eventIndex: new BigNumber(eventIdx),
  };
}

/**
 * @hidden
 */
export function meshClaimToClaim(claim: PolymeshPrimitivesIdentityClaimClaim): Claim {
  if (claim.isJurisdiction) {
    const [code, scope] = claim.asJurisdiction;
    return {
      type: ClaimType.Jurisdiction,
      code: meshCountryCodeToCountryCode(code),
      scope: meshScopeToScope(scope),
    };
  }

  if (claim.isAccredited) {
    return {
      type: ClaimType.Accredited,
      scope: meshScopeToScope(claim.asAccredited),
    };
  }

  if (claim.isAffiliate) {
    return {
      type: ClaimType.Affiliate,
      scope: meshScopeToScope(claim.asAffiliate),
    };
  }

  if (claim.isBuyLockup) {
    return {
      type: ClaimType.BuyLockup,
      scope: meshScopeToScope(claim.asBuyLockup),
    };
  }

  if (claim.isSellLockup) {
    return {
      type: ClaimType.SellLockup,
      scope: meshScopeToScope(claim.asSellLockup),
    };
  }

  if (claim.isCustomerDueDiligence) {
    return {
      type: ClaimType.CustomerDueDiligence,
      id: cddIdToString(claim.asCustomerDueDiligence),
    };
  }

  if (claim.isKnowYourCustomer) {
    return {
      type: ClaimType.KnowYourCustomer,
      scope: meshScopeToScope(claim.asKnowYourCustomer),
    };
  }

  if (claim.isExempted) {
    return {
      type: ClaimType.Exempted,
      scope: meshScopeToScope(claim.asExempted),
    };
  }

  return {
    type: ClaimType.Blocked,
    scope: meshScopeToScope(claim.asBlocked),
  };
}

/**
 * @hidden
 */
export function statsClaimToStatClaimInputType(
  claim: PolymeshPrimitivesStatisticsStatClaim
): StatClaimInputType {
  if (claim.isJurisdiction) {
    return {
      type: ClaimType.Jurisdiction,
    };
  } else if (claim.isAccredited) {
    return { type: ClaimType.Accredited };
  } else {
    return { type: ClaimType.Affiliate };
  }
}

/**
 * @hidden
 */
export function stringToTargetIdentity(
  did: string | null,
  context: Context
): PolymeshPrimitivesConditionTargetIdentity {
  return context.createType(
    'PolymeshPrimitivesConditionTargetIdentity',
    // eslint-disable-next-line @typescript-eslint/naming-convention
    did ? { Specific: stringToIdentityId(did, context) } : 'ExternalAgent'
  );
}

/**
 * @hidden
 */
export function meshClaimTypeToClaimType(
  claimType: PolymeshPrimitivesIdentityClaimClaimType
): ClaimType {
  if (claimType.isJurisdiction) {
    return ClaimType.Jurisdiction;
  }

  if (claimType.isAccredited) {
    return ClaimType.Accredited;
  }

  if (claimType.isAffiliate) {
    return ClaimType.Affiliate;
  }

  if (claimType.isBuyLockup) {
    return ClaimType.BuyLockup;
  }

  if (claimType.isSellLockup) {
    return ClaimType.SellLockup;
  }

  if (claimType.isCustomerDueDiligence) {
    return ClaimType.CustomerDueDiligence;
  }

  if (claimType.isKnowYourCustomer) {
    return ClaimType.KnowYourCustomer;
  }

  if (claimType.isExempted) {
    return ClaimType.Exempted;
  }

  return ClaimType.Blocked;
}

/**
 * @hidden
 */
export function trustedIssuerToTrustedClaimIssuer(
  trustedIssuer: PolymeshPrimitivesConditionTrustedIssuer,
  context: Context
): TrustedClaimIssuer {
  const { issuer, trustedFor: claimTypes } = trustedIssuer;

  const identity = new Identity({ did: identityIdToString(issuer) }, context);

  let trustedFor: ClaimType[] | null = null;

  if (claimTypes.isSpecific) {
    trustedFor = claimTypes.asSpecific.map(meshClaimTypeToClaimType);
  }

  return {
    identity,
    trustedFor,
  };
}

/**
 * @hidden
 */
export function trustedClaimIssuerToTrustedIssuer(
  issuer: InputTrustedClaimIssuer,
  context: Context
): PolymeshPrimitivesConditionTrustedIssuer {
  const { trustedFor: claimTypes, identity } = issuer;
  const did = signerToString(identity);

  let trustedFor;

  if (!claimTypes) {
    trustedFor = 'Any';
  } else {
    trustedFor = { Specific: claimTypes };
  }

  return context.createType('PolymeshPrimitivesConditionTrustedIssuer', {
    issuer: stringToIdentityId(did, context),
    trustedFor,
  });
}

/**
 * @hidden
 */
export function requirementToComplianceRequirement(
  requirement: InputRequirement,
  context: Context
): PolymeshPrimitivesComplianceManagerComplianceRequirement {
  const senderConditions: PolymeshPrimitivesCondition[] = [];
  const receiverConditions: PolymeshPrimitivesCondition[] = [];

  requirement.conditions.forEach(condition => {
    let conditionContent:
      | PolymeshPrimitivesIdentityClaimClaim
      | PolymeshPrimitivesIdentityClaimClaim[]
      | PolymeshPrimitivesConditionTargetIdentity;
    let { type } = condition;
    if (isSingleClaimCondition(condition)) {
      const { claim } = condition;
      conditionContent = claimToMeshClaim(claim, context);
    } else if (isMultiClaimCondition(condition)) {
      const { claims } = condition;
      conditionContent = claims.map(claim => claimToMeshClaim(claim, context));
    } else if (isIdentityCondition(condition)) {
      const { identity } = condition;
      conditionContent = stringToTargetIdentity(signerToString(identity), context);
    } else {
      // IsExternalAgent does not exist as a condition type in Polymesh, it's SDK sugar
      type = ConditionType.IsIdentity;
      conditionContent = stringToTargetIdentity(null, context);
    }

    const { target, trustedClaimIssuers = [] } = condition;

    const meshCondition = context.createType<PolymeshPrimitivesCondition>(
      'PolymeshPrimitivesCondition',
      {
        conditionType: {
          [type]: conditionContent,
        },
        issuers: trustedClaimIssuers.map(issuer =>
          trustedClaimIssuerToTrustedIssuer(issuer, context)
        ),
      }
    );

    if ([ConditionTarget.Both, ConditionTarget.Receiver].includes(target)) {
      receiverConditions.push(meshCondition);
    }

    if ([ConditionTarget.Both, ConditionTarget.Sender].includes(target)) {
      senderConditions.push(meshCondition);
    }
  });

  return context.createType('PolymeshPrimitivesComplianceManagerComplianceRequirement', {
    senderConditions,
    receiverConditions,
    id: bigNumberToU32(requirement.id, context),
  });
}

/**
 * @hidden
 */
function meshConditionTypeToCondition(
  meshConditionType: PolymeshPrimitivesConditionConditionType,
  context: Context
):
  | Pick<SingleClaimCondition, 'type' | 'claim'>
  | Pick<MultiClaimCondition, 'type' | 'claims'>
  | Pick<IdentityCondition, 'type' | 'identity'>
  | Pick<ExternalAgentCondition, 'type'> {
  if (meshConditionType.isIsPresent) {
    return {
      type: ConditionType.IsPresent,
      claim: meshClaimToClaim(meshConditionType.asIsPresent),
    };
  }

  if (meshConditionType.isIsAbsent) {
    return {
      type: ConditionType.IsAbsent,
      claim: meshClaimToClaim(meshConditionType.asIsAbsent),
    };
  }

  if (meshConditionType.isIsAnyOf) {
    return {
      type: ConditionType.IsAnyOf,
      claims: meshConditionType.asIsAnyOf.map(claim => meshClaimToClaim(claim)),
    };
  }

  if (meshConditionType.isIsIdentity) {
    const target = meshConditionType.asIsIdentity;

    if (target.isExternalAgent) {
      return {
        type: ConditionType.IsExternalAgent,
      };
    }

    return {
      type: ConditionType.IsIdentity,
      identity: new Identity({ did: identityIdToString(target.asSpecific) }, context),
    };
  }

  return {
    type: ConditionType.IsNoneOf,
    claims: meshConditionType.asIsNoneOf.map(claim => meshClaimToClaim(claim)),
  };
}

/**
 * @hidden
 * @note - the data for this method comes from an RPC call, which hasn't been updated to the camelCase types
 */
export function complianceRequirementResultToRequirementCompliance(
  complianceRequirement: ComplianceRequirementResult,
  context: Context
): RequirementCompliance {
  const conditions: ConditionCompliance[] = [];

  const conditionCompliancesAreEqual = (
    { condition: aCondition, complies: aComplies }: ConditionCompliance,
    { condition: bCondition, complies: bComplies }: ConditionCompliance
  ): boolean => conditionsAreEqual(aCondition, bCondition) && aComplies === bComplies;

  complianceRequirement.senderConditions.forEach(
    ({ condition: { conditionType, issuers }, result }) => {
      const newCondition = {
        condition: {
          ...meshConditionTypeToCondition(conditionType, context),
          target: ConditionTarget.Sender,
          trustedClaimIssuers: issuers.map(trustedIssuer =>
            trustedIssuerToTrustedClaimIssuer(trustedIssuer, context)
          ),
        },
        complies: boolToBoolean(result),
      };

      const existingCondition = conditions.find(condition =>
        conditionCompliancesAreEqual(condition, newCondition)
      );

      if (!existingCondition) {
        conditions.push(newCondition);
      }
    }
  );

  complianceRequirement.receiverConditions.forEach(
    ({ condition: { conditionType, issuers }, result }) => {
      const newCondition = {
        condition: {
          ...meshConditionTypeToCondition(conditionType, context),
          target: ConditionTarget.Receiver,
          trustedClaimIssuers: issuers.map(trustedIssuer =>
            trustedIssuerToTrustedClaimIssuer(trustedIssuer, context)
          ),
        },
        complies: boolToBoolean(result),
      };

      const existingCondition = conditions.find(condition =>
        conditionCompliancesAreEqual(condition, newCondition)
      );

      if (existingCondition && existingCondition.condition.target === ConditionTarget.Sender) {
        existingCondition.condition.target = ConditionTarget.Both;
      } else {
        conditions.push(newCondition);
      }
    }
  );

  return {
    id: u32ToBigNumber(complianceRequirement.id),
    conditions,
    complies: boolToBoolean(complianceRequirement.result),
  };
}

/**
 * @hidden
 */
export function complianceRequirementToRequirement(
  complianceRequirement: PolymeshPrimitivesComplianceManagerComplianceRequirement,
  context: Context
): Requirement {
  const conditions: Condition[] = [];

  complianceRequirement.senderConditions.forEach(({ conditionType, issuers }) => {
    const newCondition: Condition = {
      ...meshConditionTypeToCondition(conditionType, context),
      target: ConditionTarget.Sender,
    };

    if (issuers.length) {
      newCondition.trustedClaimIssuers = issuers.map(trustedIssuer =>
        trustedIssuerToTrustedClaimIssuer(trustedIssuer, context)
      );
    }

    const existingCondition = conditions.find(condition =>
      conditionsAreEqual(condition, newCondition)
    );

    if (!existingCondition) {
      conditions.push(newCondition);
    }
  });

  complianceRequirement.receiverConditions.forEach(({ conditionType, issuers }) => {
    const newCondition: Condition = {
      ...meshConditionTypeToCondition(conditionType, context),
      target: ConditionTarget.Receiver,
    };

    if (issuers.length) {
      newCondition.trustedClaimIssuers = issuers.map(trustedIssuer =>
        trustedIssuerToTrustedClaimIssuer(trustedIssuer, context)
      );
    }

    const existingCondition = conditions.find(condition =>
      conditionsAreEqual(condition, newCondition)
    );

    if (existingCondition && existingCondition.target === ConditionTarget.Sender) {
      existingCondition.target = ConditionTarget.Both;
    } else {
      conditions.push(newCondition);
    }
  });

  return {
    id: u32ToBigNumber(complianceRequirement.id),
    conditions,
  };
}

/**
 * @hidden
 */
export function txTagToProtocolOp(
  tag: TxTag,
  context: Context
): PolymeshCommonUtilitiesProtocolFeeProtocolOp {
  const protocolOpTags = [
    TxTags.asset.RegisterTicker,
    TxTags.asset.Issue,
    TxTags.asset.AddDocuments,
    TxTags.asset.CreateAsset,
    TxTags.capitalDistribution.Distribute,
    TxTags.checkpoint.CreateSchedule,
    TxTags.complianceManager.AddComplianceRequirement,
    TxTags.identity.CddRegisterDid,
    TxTags.identity.AddClaim,
    TxTags.identity.AddSecondaryKeysWithAuthorization,
    TxTags.pips.Propose,
    TxTags.corporateBallot.AttachBallot,
    TxTags.capitalDistribution.Distribute,
  ];

  const [moduleName, extrinsicName] = tag.split('.');
  const value = `${stringUpperFirst(moduleName)}${stringUpperFirst(extrinsicName)}`;

  if (!includes(protocolOpTags, tag)) {
    throw new PolymeshError({
      code: ErrorCode.ValidationError,
      message: `${value} does not match any PolymeshCommonUtilitiesProtocolFeeProtocolOp`,
    });
  }

  return context.createType('PolymeshCommonUtilitiesProtocolFeeProtocolOp', value);
}

/**
 * @hidden
 */
export function extrinsicIdentifierToTxTag(extrinsicIdentifier: ExtrinsicIdentifier): TxTag {
  const { moduleId, callId } = extrinsicIdentifier;
  let moduleName;
  for (const txTagItem in TxTags) {
    if (txTagItem.toLowerCase() === moduleId) {
      moduleName = txTagItem;
    }
  }

  return `${moduleName}.${camelCase(callId)}` as TxTag;
}

/**
 * @hidden
 */
export function txTagToExtrinsicIdentifier(tag: TxTag): ExtrinsicIdentifier {
  const [moduleName, extrinsicName] = tag.split('.');
  return {
    moduleId: moduleName.toLowerCase() as ModuleIdEnum,
    callId: snakeCase(extrinsicName) as CallIdEnum,
  };
}

/**
 * @hidden
 */
export function assetComplianceResultToCompliance(
  assetComplianceResult: AssetComplianceResult,
  context: Context
): Compliance {
  const { requirements: rawRequirements, result, paused } = assetComplianceResult;
  const requirements = rawRequirements.map(requirement =>
    complianceRequirementResultToRequirementCompliance(requirement, context)
  );

  return {
    requirements,
    complies: boolToBoolean(paused) || boolToBoolean(result),
  };
}

/**
 * @hidden
 */
export function moduleAddressToString(moduleAddress: string, context: Context): string {
  return encodeAddress(
    stringToU8a(padString(moduleAddress, MAX_MODULE_LENGTH)),
    context.ss58Format.toNumber()
  );
}

/**
 * @hidden
 */
export function keyToAddress(key: string, context: Context): string {
  if (!key.startsWith('0x')) {
    key = `0x${key}`;
  }
  return encodeAddress(key, context.ss58Format.toNumber());
}

/**
 * @hidden
 */
export function addressToKey(address: string, context: Context): string {
  return u8aToHex(decodeAddress(address, IGNORE_CHECKSUM, context.ss58Format.toNumber()));
}

/**
 *
 */
export const coerceHexToString = (input: string): string => {
  if (hexHasPrefix(input)) {
    return removePadding(hexToString(input));
  }
  return input;
};

/**
 * @hidden
 */
export function transactionHexToTxTag(bytes: string, context: Context): TxTag {
  const { section, method } = context.createType('Call', bytes);

  return extrinsicIdentifierToTxTag({
    moduleId: section.toLowerCase() as ModuleIdEnum,
    callId: method as CallIdEnum,
  });
}

/**
 * @hidden
 */
export function transactionToTxTag<Args extends unknown[]>(tx: PolymeshTx<Args>): TxTag {
  return `${tx.section}.${tx.method}` as TxTag;
}

/**
 * @hidden
 */
export function secondaryAccountToMeshSecondaryKey(
  secondaryKey: PermissionedAccount,
  context: Context
): PolymeshPrimitivesSecondaryKey {
  const { account, permissions } = secondaryKey;

  return context.createType('PolymeshPrimitivesSecondaryKey', {
    signer: signerValueToSignatory(signerToSignerValue(account), context),
    permissions: permissionsToMeshPermissions(permissions, context),
  });
}

/**
 * @hidden
 */
export function meshVenueTypeToVenueType(type: PolymeshPrimitivesSettlementVenueType): VenueType {
  if (type.isOther) {
    return VenueType.Other;
  }

  if (type.isDistribution) {
    return VenueType.Distribution;
  }

  if (type.isSto) {
    return VenueType.Sto;
  }

  return VenueType.Exchange;
}

/**
 * @hidden
 */
export function venueTypeToMeshVenueType(
  type: VenueType,
  context: Context
): PolymeshPrimitivesSettlementVenueType {
  if (context.isV5) {
    return context.createType('PalletSettlementVenueType', type);
  } else {
    return context.createType('PolymeshPrimitivesSettlementVenueType', type);
  }
}

/**
 * @hidden
 */
export function meshInstructionStatusToInstructionStatus(
  instruction: PolymeshPrimitivesSettlementInstructionStatus
): InstructionStatus {
  if (instruction.isPending) {
    return InstructionStatus.Pending;
  }

  if (instruction.isFailed) {
    return InstructionStatus.Failed;
  }

  if (instruction.isRejected) {
    return InstructionStatus.Executed;
  }

  if (instruction.isSuccess) {
    return InstructionStatus.Executed;
  }

  return InstructionStatus.Unknown;
}

/**
 * @hidden
 */
export function meshAffirmationStatusToAffirmationStatus(
  status: PolymeshPrimitivesSettlementAffirmationStatus
): AffirmationStatus {
  if (status.isUnknown) {
    return AffirmationStatus.Unknown;
  }

  if (status.isPending) {
    return AffirmationStatus.Pending;
  }

  return AffirmationStatus.Affirmed;
}

/**
 * @hidden
 */
export function meshSettlementTypeToEndCondition(
  type: PolymeshPrimitivesSettlementSettlementType
): InstructionEndCondition {
  if (type.isSettleOnBlock) {
    return { type: InstructionType.SettleOnBlock, endBlock: u32ToBigNumber(type.asSettleOnBlock) };
  }

  if (type.isSettleManual) {
    return {
      type: InstructionType.SettleManual,
      endAfterBlock: u32ToBigNumber(type.asSettleManual),
    };
  }
  return { type: InstructionType.SettleOnAffirmation };
}

/**
 * @hidden
 */
export function endConditionToSettlementType(
  endCondition: InstructionEndCondition,
  context: Context
): PolymeshPrimitivesSettlementSettlementType {
  let value;

  const { type } = endCondition;

  switch (type) {
    case InstructionType.SettleOnBlock:
      value = { [InstructionType.SettleOnBlock]: bigNumberToU32(endCondition.endBlock, context) };
      break;
    case InstructionType.SettleManual:
      value = {
        [InstructionType.SettleManual]: bigNumberToU32(endCondition.endAfterBlock, context),
      };
      break;
    default:
      value = InstructionType.SettleOnAffirmation;
  }

  if (context.isV5) {
    return context.createType('PalletSettlementSettlementType', value);
  } else {
    return context.createType('PolymeshPrimitivesSettlementSettlementType', value);
  }
}

/**
 * @hidden
 */
export function middlewareClaimToClaimData(claim: MiddlewareClaim, context: Context): ClaimData {
  const {
    targetId,
    issuerId,
    issuanceDate,
    lastUpdateDate,
    expiry,
    type,
    jurisdiction,
    scope,
    cddId,
  } = claim;
  return {
    target: new Identity({ did: targetId }, context),
    issuer: new Identity({ did: issuerId }, context),
    issuedAt: new Date(parseFloat(issuanceDate)),
    lastUpdatedAt: new Date(parseFloat(lastUpdateDate)),
    expiry: expiry ? new Date(parseFloat(expiry)) : null,
    claim: createClaim(type, jurisdiction, scope, cddId),
  };
}

/**
 * @hidden
 */
export function toIdentityWithClaimsArray(
  data: MiddlewareClaim[],
  context: Context,
  groupByAttribute: string
): IdentityWithClaims[] {
  const groupedData = groupBy(data, groupByAttribute);

  return map(groupedData, (claims, did) => ({
    identity: new Identity({ did }, context),
    claims: claims.map(claim => middlewareClaimToClaimData(claim, context)),
  }));
}

/**
 * @hidden
 */
export function portfolioMovementToPortfolioFund(
  portfolioItem: PortfolioMovement,
  context: Context
): PolymeshPrimitivesPortfolioFund {
  const { asset, amount, memo } = portfolioItem;

  if (context.isV5) {
    return context.createType('PalletPortfolioMovePortfolioItem', {
      ticker: stringToTicker(asTicker(asset), context),
      amount: bigNumberToBalance(amount, context),
      memo: optionize(stringToMemo)(memo, context),
    });
  }

  return context.createType('PolymeshPrimitivesPortfolioFund', {
    description: {
      Fungible: {
        ticker: stringToTicker(asTicker(asset), context),
        amount: bigNumberToBalance(amount, context),
      },
    },
    memo: optionize(stringToMemo)(memo, context),
  });
}

/**
 * @hidden
 */
export function claimTypeToMeshClaimType(
  claimType: ClaimType,
  context: Context
): PolymeshPrimitivesIdentityClaimClaimType {
  return context.createType('PolymeshPrimitivesIdentityClaimClaimType', claimType);
}

/**
 * @hidden
 */
export function claimIssuerToMeshClaimIssuer(
  claimIssuer: StatClaimIssuer,
  context: Context
): [PolymeshPrimitivesIdentityClaimClaimType, PolymeshPrimitivesIdentityId] {
  const claimType = claimTypeToMeshClaimType(claimIssuer.claimType, context);
  const identityId = stringToIdentityId(claimIssuer.issuer.did, context);
  return [claimType, identityId];
}

/**
 * @hidden
 */
export function transferRestrictionToPolymeshTransferCondition(
  restriction: TransferRestriction,
  context: Context
): PolymeshPrimitivesTransferComplianceTransferCondition {
  const { type, value } = restriction;
  let restrictionType: string;
  let restrictionValue;

  const extractClaimValue = (
    claim: InputStatClaim
  ): bool | PolymeshPrimitivesJurisdictionCountryCode | null => {
    if (claim.type === ClaimType.Accredited) {
      return booleanToBool(claim.accredited, context);
    } else if (claim.type === ClaimType.Affiliate) {
      return booleanToBool(claim.affiliate, context);
    } else {
      return optionize(countryCodeToMeshCountryCode)(claim.countryCode, context);
    }
  };

  if (type === TransferRestrictionType.Count) {
    restrictionType = 'MaxInvestorCount';
    restrictionValue = bigNumberToU64(value, context);
  } else if (type === TransferRestrictionType.Percentage) {
    restrictionType = 'MaxInvestorOwnership';
    restrictionValue = percentageToPermill(value, context);
  } else if (
    type === TransferRestrictionType.ClaimCount ||
    type === TransferRestrictionType.ClaimPercentage
  ) {
    let rawMin;
    let rawMax;
    const { min, max, claim, issuer } = value;
    if (type === TransferRestrictionType.ClaimCount) {
      restrictionType = 'ClaimCount';
      rawMin = bigNumberToU64(min, context);
      rawMax = optionize(bigNumberToU64)(max, context);
    } else {
      // i.e. TransferRestrictionType.ClaimPercentage
      restrictionType = 'ClaimOwnership';
      rawMin = percentageToPermill(min, context);
      rawMax = percentageToPermill(value.max, context);
    }
    const val = extractClaimValue(claim);
    const claimValue = {
      [claim.type]: val,
    };
    const rawIdentityId = stringToIdentityId(issuer.did, context);
    restrictionValue = [claimValue, rawIdentityId, rawMin, rawMax];
  } else {
    throw new PolymeshError({
      code: ErrorCode.UnexpectedError,
      message: `Unexpected transfer restriction type: "${type}". Please report this to the Polymesh team`,
    });
  }
  return context.createType('PolymeshPrimitivesTransferComplianceTransferCondition', {
    [restrictionType]: restrictionValue,
  });
}

/**
 * @hidden
 */
export function identitiesToBtreeSet(
  identities: Identity[],
  context: Context
): BTreeSet<PolymeshPrimitivesIdentityId> {
  const rawIds = identities.map(({ did }) => stringToIdentityId(did, context));

  return context.createType('BTreeSet<PolymeshPrimitivesIdentityId>', rawIds);
}

/**
 * @hidden
 */
export function transferConditionToTransferRestriction(
  transferCondition: PolymeshPrimitivesTransferComplianceTransferCondition,
  context: Context
): TransferRestriction {
  if (transferCondition.isMaxInvestorCount) {
    return {
      type: TransferRestrictionType.Count,
      value: u64ToBigNumber(transferCondition.asMaxInvestorCount),
    };
  } else if (transferCondition.isMaxInvestorOwnership) {
    return {
      type: TransferRestrictionType.Percentage,
      value: permillToBigNumber(transferCondition.asMaxInvestorOwnership),
    };
  } else if (transferCondition.isClaimCount) {
    return {
      type: TransferRestrictionType.ClaimCount,
      value: claimCountToClaimCountRestrictionValue(transferCondition.asClaimCount, context),
    };
  } else if (transferCondition.isClaimOwnership) {
    return {
      type: TransferRestrictionType.ClaimPercentage,
      value: claimPercentageToClaimPercentageRestrictionValue(
        transferCondition.asClaimOwnership,
        context
      ),
    };
  } else {
    throw new PolymeshError({
      code: ErrorCode.FatalError,
      message: 'Unexpected transfer condition type',
    });
  }
}

/**
 * @hidden
 */
export function granularCanTransferResultToTransferBreakdown(
  result: GranularCanTransferResult,
  context: Context
): TransferBreakdown {
  const {
    invalid_granularity: invalidGranularity,
    self_transfer: selfTransfer,
    invalid_receiver_cdd: invalidReceiverCdd,
    invalid_sender_cdd: invalidSenderCdd,
    missing_scope_claim: missingScopeClaim,
    sender_insufficient_balance: insufficientBalance,
    asset_frozen: assetFrozen,
    portfolio_validity_result: {
      sender_portfolio_does_not_exist: senderPortfolioNotExists,
      receiver_portfolio_does_not_exist: receiverPortfolioNotExists,
      sender_insufficient_balance: senderInsufficientBalance,
    },
    transfer_condition_result: transferConditionResult,
    compliance_result: complianceResult,
    result: finalResult,
  } = result;

  const general = [];

  if (boolToBoolean(invalidGranularity)) {
    general.push(TransferError.InvalidGranularity);
  }

  if (boolToBoolean(selfTransfer)) {
    general.push(TransferError.SelfTransfer);
  }

  if (boolToBoolean(invalidReceiverCdd)) {
    general.push(TransferError.InvalidReceiverCdd);
  }

  if (boolToBoolean(invalidSenderCdd)) {
    general.push(TransferError.InvalidSenderCdd);
  }

  if (boolToBoolean(missingScopeClaim)) {
    general.push(TransferError.ScopeClaimMissing);
  }

  if (boolToBoolean(insufficientBalance)) {
    general.push(TransferError.InsufficientBalance);
  }

  if (boolToBoolean(assetFrozen)) {
    general.push(TransferError.TransfersFrozen);
  }

  if (boolToBoolean(senderPortfolioNotExists)) {
    general.push(TransferError.InvalidSenderPortfolio);
  }

  if (boolToBoolean(receiverPortfolioNotExists)) {
    general.push(TransferError.InvalidReceiverPortfolio);
  }

  if (boolToBoolean(senderInsufficientBalance)) {
    general.push(TransferError.InsufficientPortfolioBalance);
  }

  const restrictions = transferConditionResult.map(({ condition, result: tmResult }) => {
    return {
      restriction: transferConditionToTransferRestriction(condition, context),
      result: boolToBoolean(tmResult),
    };
  });

  return {
    general,
    compliance: assetComplianceResultToCompliance(complianceResult, context),
    restrictions,
    result: boolToBoolean(finalResult),
  };
}

/**
 * @hidden
 */
export function offeringTierToPriceTier(tier: OfferingTier, context: Context): PalletStoPriceTier {
  const { price, amount } = tier;
  return context.createType('PalletStoPriceTier', {
    total: bigNumberToBalance(amount, context),
    price: bigNumberToBalance(price, context),
  });
}

/**
 * @hidden
 */
export function permissionsLikeToPermissions(
  permissionsLike: PermissionsLike,
  context: Context
): Permissions {
  let assetPermissions: SectionPermissions<Asset> | null = {
    values: [],
    type: PermissionType.Include,
  };
  let transactionPermissions: TransactionPermissions | null = {
    values: [],
    type: PermissionType.Include,
  };
  let transactionGroupPermissions: TxGroup[] = [];
  let portfolioPermissions: SectionPermissions<DefaultPortfolio | NumberedPortfolio> | null = {
    values: [],
    type: PermissionType.Include,
  };

  let transactions: TransactionPermissions | null | undefined;
  let transactionGroups: TxGroup[] | undefined;

  if ('transactions' in permissionsLike) {
    ({ transactions } = permissionsLike);
  }

  if ('transactionGroups' in permissionsLike) {
    ({ transactionGroups } = permissionsLike);
  }

  const { assets, portfolios } = permissionsLike;

  if (assets === null) {
    assetPermissions = null;
  } else if (assets) {
    assetPermissions = {
      ...assets,
      values: assets.values.map(ticker =>
        typeof ticker !== 'string' ? ticker : new Asset({ ticker }, context)
      ),
    };
  }

  if (transactions !== undefined) {
    transactionPermissions = transactions;
  } else if (transactionGroups !== undefined) {
    transactionGroupPermissions = uniq(transactionGroups);
    const groupTags = flatten(transactionGroups.map(txGroupToTxTags));
    transactionPermissions = {
      ...transactionPermissions,
      values: groupTags,
    };
  }

  if (portfolios === null) {
    portfolioPermissions = null;
  } else if (portfolios) {
    portfolioPermissions = {
      ...portfolios,
      values: portfolios.values.map(portfolio => portfolioLikeToPortfolio(portfolio, context)),
    };
  }

  return {
    assets: assetPermissions,
    transactions: transactionPermissions && {
      ...transactionPermissions,
      values: [...transactionPermissions.values].sort((a, b) => a.localeCompare(b)),
    },
    transactionGroups: transactionGroupPermissions,
    portfolios: portfolioPermissions,
  };
}

/**
 * @hidden
 */
export function middlewarePortfolioToPortfolio(
  portfolio: MiddlewarePortfolio,
  context: Context
): DefaultPortfolio | NumberedPortfolio {
  const { identityId: did, number } = portfolio;

  if (number) {
    return new NumberedPortfolio({ did, id: new BigNumber(number) }, context);
  }

  return new DefaultPortfolio({ did }, context);
}

/**
 * @hidden
 */
export function fundraiserTierToTier(fundraiserTier: PalletStoFundraiserTier): Tier {
  const { total, price, remaining } = fundraiserTier;
  return {
    amount: balanceToBigNumber(total),
    price: balanceToBigNumber(price),
    remaining: balanceToBigNumber(remaining),
  };
}

/**
 * @hidden
 */
export function fundraiserToOfferingDetails(
  fundraiser: PalletStoFundraiser,
  name: Bytes,
  context: Context
): OfferingDetails {
  const {
    creator,
    offeringPortfolio,
    raisingPortfolio,
    raisingAsset,
    tiers: rawTiers,
    venueId,
    start: rawStart,
    end: rawEnd,
    status: rawStatus,
    minimumInvestment: rawMinInvestment,
  } = fundraiser;

  const tiers: Tier[] = [];
  let totalRemaining = new BigNumber(0);
  let totalAmount = new BigNumber(0);
  let totalRemainingValue = new BigNumber(0);

  rawTiers.forEach(rawTier => {
    const tier = fundraiserTierToTier(rawTier);

    tiers.push(tier);
    const { amount, remaining, price } = tier;

    totalAmount = totalAmount.plus(amount);
    totalRemaining = totalRemaining.plus(remaining);
    totalRemainingValue = totalRemainingValue.plus(price.multipliedBy(remaining));
  });

  const start = momentToDate(rawStart);
  const end = rawEnd.isSome ? momentToDate(rawEnd.unwrap()) : null;
  const now = new Date();

  const isStarted = now > start;
  const isExpired = end && now > end;

  const minInvestment = balanceToBigNumber(rawMinInvestment);

  let timing: OfferingTimingStatus = OfferingTimingStatus.NotStarted;
  let balance: OfferingBalanceStatus = OfferingBalanceStatus.Available;
  let sale: OfferingSaleStatus = OfferingSaleStatus.Live;

  if (isExpired) {
    timing = OfferingTimingStatus.Expired;
  } else if (isStarted) {
    timing = OfferingTimingStatus.Started;
  }

  if (totalRemainingValue.isZero()) {
    balance = OfferingBalanceStatus.SoldOut;
  } else if (totalRemainingValue.lt(minInvestment)) {
    balance = OfferingBalanceStatus.Residual;
  }

  if (rawStatus.isClosedEarly) {
    sale = OfferingSaleStatus.ClosedEarly;
  } else if (rawStatus.isClosed) {
    sale = OfferingSaleStatus.Closed;
  } else if (rawStatus.isFrozen) {
    sale = OfferingSaleStatus.Frozen;
  }

  return {
    creator: new Identity({ did: identityIdToString(creator) }, context),
    name: bytesToString(name),
    offeringPortfolio: meshPortfolioIdToPortfolio(offeringPortfolio, context),
    raisingPortfolio: meshPortfolioIdToPortfolio(raisingPortfolio, context),
    raisingCurrency: tickerToString(raisingAsset),
    tiers,
    venue: new Venue({ id: u64ToBigNumber(venueId) }, context),
    start,
    end,
    status: {
      timing,
      balance,
      sale,
    },
    minInvestment,
    totalAmount,
    totalRemaining,
  };
}

/**
 * @hidden
 */
export function meshCorporateActionToCorporateActionParams(
  corporateAction: PalletCorporateActionsCorporateAction,
  details: Bytes,
  context: Context
): CorporateActionParams {
  const {
    kind: rawKind,
    declDate,
    targets: { identities, treatment },
    defaultWithholdingTax,
    withholdingTax,
  } = corporateAction;

  let kind: CorporateActionKind;

  if (rawKind.isIssuerNotice) {
    kind = CorporateActionKind.IssuerNotice;
  } else if (rawKind.isPredictableBenefit) {
    kind = CorporateActionKind.PredictableBenefit;
  } else if (rawKind.isUnpredictableBenefit) {
    kind = CorporateActionKind.UnpredictableBenefit;
  } else if (rawKind.isReorganization) {
    kind = CorporateActionKind.Reorganization;
  } else {
    kind = CorporateActionKind.Other;
  }

  const targets = {
    identities: identities.map(
      identityId => new Identity({ did: identityIdToString(identityId) }, context)
    ),
    treatment: treatment.isExclude ? TargetTreatment.Exclude : TargetTreatment.Include,
  };

  const taxWithholdings = withholdingTax.map(([identityId, tax]) => ({
    identity: new Identity({ did: identityIdToString(identityId) }, context),
    percentage: permillToBigNumber(tax),
  }));

  return {
    kind,
    declarationDate: momentToDate(declDate),
    description: bytesToString(details),
    targets,
    defaultTaxWithholding: permillToBigNumber(defaultWithholdingTax),
    taxWithholdings,
  };
}

/**
 * @hidden
 */
export function corporateActionKindToCaKind(
  kind: CorporateActionKind,
  context: Context
): PalletCorporateActionsCaKind {
  return context.createType('PalletCorporateActionsCaKind', kind);
}

/**
 * @hidden
 */
export function checkpointToRecordDateSpec(
  checkpoint: Checkpoint | Date | CheckpointSchedule,
  context: Context
): PalletCorporateActionsRecordDateSpec {
  let value;

  if (checkpoint instanceof Checkpoint) {
    /* eslint-disable @typescript-eslint/naming-convention */
    value = { Existing: bigNumberToU64(checkpoint.id, context) };
  } else if (checkpoint instanceof Date) {
    value = { Scheduled: dateToMoment(checkpoint, context) };
  } else {
    value = { ExistingSchedule: bigNumberToU64(checkpoint.id, context) };
    /* eslint-enable @typescript-eslint/naming-convention */
  }

  return context.createType('PalletCorporateActionsRecordDateSpec', value);
}

/**
 * @hidden
 */
export function targetIdentitiesToCorporateActionTargets(
  targetIdentities: PalletCorporateActionsTargetIdentities,
  context: Context
): CorporateActionTargets {
  const { identities, treatment } = targetIdentities;

  return {
    identities: identities.map(
      identity => new Identity({ did: identityIdToString(identity) }, context)
    ),
    treatment: treatment.isInclude ? TargetTreatment.Include : TargetTreatment.Exclude,
  };
}

/**
 * @hidden
 */
export function targetsToTargetIdentities(
  targets: Omit<CorporateActionTargets, 'identities'> & {
    identities: (string | Identity)[];
  },
  context: Context
): PalletCorporateActionsTargetIdentities {
  const { treatment, identities } = targets;
  const { maxTargetIds } = context.polymeshApi.consts.corporateAction;

  const maxTargets = u32ToBigNumber(maxTargetIds);

  if (maxTargets.lt(targets.identities.length)) {
    throw new PolymeshError({
      code: ErrorCode.ValidationError,
      message: 'Too many target Identities',
      data: {
        maxTargets,
      },
    });
  }

  return context.createType('PalletCorporateActionsTargetIdentities', {
    identities: identities.map(identity => stringToIdentityId(signerToString(identity), context)),
    treatment: context.createType('TargetTreatment', treatment),
  });
}

/**
 * @hidden
 */
export function caTaxWithholdingsToMeshTaxWithholdings(
  taxWithholdings: InputCorporateActionTaxWithholdings,
  context: Context
): [PolymeshPrimitivesIdentityId, Permill][] {
  assertCaTaxWithholdingsValid(taxWithholdings, context);

  return taxWithholdings.map(({ identity, percentage }) =>
    tuple(
      stringToIdentityId(signerToString(identity), context),
      percentageToPermill(percentage, context)
    )
  );
}

/**
 * @hidden
 */
export function distributionToDividendDistributionParams(
  distribution: PalletCorporateActionsDistribution,
  context: Context
): DividendDistributionParams {
  const {
    from,
    currency,
    perShare,
    amount,
    expiresAt: expiryDate,
    paymentAt: paymentDate,
  } = distribution;

  return {
    origin: meshPortfolioIdToPortfolio(from, context),
    currency: tickerToString(currency),
    perShare: balanceToBigNumber(perShare),
    maxAmount: balanceToBigNumber(amount),
    expiryDate: expiryDate.isNone ? null : momentToDate(expiryDate.unwrap()),
    paymentDate: momentToDate(paymentDate),
  };
}

/**
 * @hidden
 */
export function corporateActionIdentifierToCaId(
  corporateActionIdentifier: CorporateActionIdentifier,
  context: Context
): PalletCorporateActionsCaId {
  const { ticker, localId } = corporateActionIdentifier;
  return context.createType('PalletCorporateActionsCaId', {
    ticker: stringToTicker(ticker, context),
    localId: bigNumberToU32(localId, context),
  });
}

/**
 * @hidden
 */
export function corporateActionParamsToMeshCorporateActionArgs(
  params: {
    ticker: string;
    kind: CorporateActionKind;
    declarationDate: Date;
    checkpoint: Date | Checkpoint | CheckpointSchedule;
    description: string;
    targets: InputCorporateActionTargets | null;
    defaultTaxWithholding: BigNumber | null;
    taxWithholdings: InputCorporateActionTaxWithholdings | null;
  },
  context: Context
): PalletCorporateActionsInitiateCorporateActionArgs {
  const {
    ticker,
    kind,
    declarationDate,
    checkpoint,
    description,
    targets,
    defaultTaxWithholding,
    taxWithholdings,
  } = params;
  const rawTicker = stringToTicker(ticker, context);
  const rawKind = corporateActionKindToCaKind(kind, context);
  const rawDeclDate = dateToMoment(declarationDate, context);
  const rawRecordDate = optionize(checkpointToRecordDateSpec)(checkpoint, context);
  const rawDetails = stringToBytes(description, context);
  const rawTargets = optionize(targetsToTargetIdentities)(targets, context);
  const rawTax = optionize(percentageToPermill)(defaultTaxWithholding, context);
  const rawWithholdings = optionize(caTaxWithholdingsToMeshTaxWithholdings)(
    taxWithholdings,
    context
  );

  return context.createType('PalletCorporateActionsInitiateCorporateActionArgs', {
    ticker: rawTicker,
    kind: rawKind,
    declDate: rawDeclDate,
    recordDate: rawRecordDate,
    details: rawDetails,
    targets: rawTargets,
    defaultWithholdingTax: rawTax,
    withholdingTax: rawWithholdings,
  });
}

/**
 * @hidden
 */
export function statisticsOpTypeToStatType(
  args: {
    op: PolymeshPrimitivesStatisticsStatOpType;
    claimIssuer?: [PolymeshPrimitivesIdentityClaimClaimType, PolymeshPrimitivesIdentityId];
  },
  context: Context
): PolymeshPrimitivesStatisticsStatType {
  const { op, claimIssuer } = args;
  return context.createType('PolymeshPrimitivesStatisticsStatType', { op, claimIssuer });
}

/**
 * @hidden
 *
 * The chain requires BTreeSets to be sorted, Polkadot.js will shallow sort elements when calling `createType`,
 * however it will not look deeper at claimType. This function works around this short fall by sorting based on `claimType`
 * `createType` built in sorting is relied on otherwise.
 */
export function sortStatsByClaimType(
  stats: PolymeshPrimitivesStatisticsStatType[]
): PolymeshPrimitivesStatisticsStatType[] {
  return [...stats].sort((a, b) => {
    if (a.claimIssuer.isNone && b.claimIssuer.isNone) {
      return 0;
    }
    if (a.claimIssuer.isNone) {
      return 1;
    }
    if (b.claimIssuer.isNone) {
      return -1;
    }

    const [aClaim] = a.claimIssuer.unwrap();
    const [bClaim] = b.claimIssuer.unwrap();
    return aClaim.index - bClaim.index;
  });
}

/**
 * @hidden
 */
export function statisticStatTypesToBtreeStatType(
  stats: PolymeshPrimitivesStatisticsStatType[],
  context: Context
): BTreeSet<PolymeshPrimitivesStatisticsStatType> {
  const sortedStats = sortStatsByClaimType(stats);
  return context.createType('BTreeSet<PolymeshPrimitivesStatisticsStatType>', sortedStats);
}

/**
 * @hidden
 */
export function transferConditionsToBtreeTransferConditions(
  conditions: PolymeshPrimitivesTransferComplianceTransferCondition[],
  context: Context
): BTreeSet<PolymeshPrimitivesTransferComplianceTransferCondition> {
  return context.createType(
    'BTreeSet<PolymeshPrimitivesTransferComplianceTransferCondition>',
    conditions
  );
}

/**
 * @hidden
 */
export function keyAndValueToStatUpdate(
  key2: PolymeshPrimitivesStatisticsStat2ndKey,
  value: u128,
  context: Context
): PolymeshPrimitivesStatisticsStatUpdate {
  return context.createType('PolymeshPrimitivesStatisticsStatUpdate', { key2, value });
}

/**
 * @hidden
 */
export function statUpdatesToBtreeStatUpdate(
  statUpdates: PolymeshPrimitivesStatisticsStatUpdate[],
  context: Context
): BTreeSet<PolymeshPrimitivesStatisticsStatUpdate> {
  return context.createType('BTreeSet<PolymeshPrimitivesStatisticsStatUpdate>', statUpdates);
}

/**
 * @hidden
 */
export function meshStatToStatType(rawStat: PolymeshPrimitivesStatisticsStatType): StatType {
  const {
    op: { type },
    claimIssuer,
  } = rawStat;

  if (claimIssuer.isNone) {
    if (type === 'Count') {
      return StatType.Count;
    } else {
      return StatType.Balance;
    }
  }

  if (type === 'Count') {
    return StatType.ScopedCount;
  } else {
    return StatType.ScopedBalance;
  }
}

/**
 * @hidden
 */
export function statTypeToStatOpType(
  type: StatType,
  context: Context
): PolymeshPrimitivesStatisticsStatOpType {
  if (type === StatType.Count || type === StatType.ScopedCount) {
    return context.createType('PolymeshPrimitivesStatisticsStatOpType', StatType.Count);
  }
  return context.createType('PolymeshPrimitivesStatisticsStatOpType', StatType.Balance);
}

/**
 * @hidden
 */
export function transferRestrictionTypeToStatOpType(
  type: TransferRestrictionType,
  context: Context
): PolymeshPrimitivesStatisticsStatOpType {
  if (type === TransferRestrictionType.Count || type === TransferRestrictionType.ClaimCount) {
    return context.createType('PolymeshPrimitivesStatisticsStatOpType', StatType.Count);
  }

  return context.createType('PolymeshPrimitivesStatisticsStatOpType', StatType.Balance);
}

/**
 * Scoped stats are a map of maps, e.g. Jurisdiction has a counter for each CountryCode. a 2ndKey specifies what Country count to use
 * @hidden
 */
export function createStat2ndKey(
  type: 'NoClaimStat' | StatClaimType,
  context: Context,
  claimStat?: 'yes' | 'no' | CountryCode
): PolymeshPrimitivesStatisticsStat2ndKey {
  if (type === 'NoClaimStat') {
    return context.createType('PolymeshPrimitivesStatisticsStat2ndKey', type);
  } else {
    let value;
    if (claimStat === 'yes') {
      value = true;
    } else if (claimStat === 'no') {
      value = false;
    } else {
      value = claimStat;
    }
    return context.createType('PolymeshPrimitivesStatisticsStat2ndKey', {
      claim: { [type]: value },
    });
  }
}

/**
 * @hidden
 * The chain requires BTreeSets to be sorted. While polkadot.js createType will provide shallow sorting
 * it fails to consider the nested CountryCode values. This works around the shortfall, but relies on `createType`
 * sorting for otherwise
 */
export function sortTransferRestrictionByClaimValue(
  conditions: PolymeshPrimitivesTransferComplianceTransferCondition[]
): PolymeshPrimitivesTransferComplianceTransferCondition[] {
  const getJurisdictionValue = (
    condition: PolymeshPrimitivesTransferComplianceTransferCondition
  ): Option<PolymeshPrimitivesJurisdictionCountryCode> | undefined => {
    const { isClaimCount, isClaimOwnership } = condition;
    if (isClaimCount) {
      if (!condition.asClaimCount[0].isJurisdiction) {
        return undefined;
      } else {
        return condition.asClaimCount[0].asJurisdiction;
      }
    } else if (isClaimOwnership) {
      if (!condition.asClaimOwnership[0].isJurisdiction) {
        return undefined;
      }
      return condition.asClaimOwnership[0].asJurisdiction;
    } else {
      return undefined;
    }
  };

  return [...conditions].sort((a, b) => {
    const aClaim = getJurisdictionValue(a);
    if (!aClaim) {
      return 1;
    }
    const bClaim = getJurisdictionValue(b);
    if (!bClaim) {
      return -1;
    }

    if (aClaim.isNone && bClaim.isNone) {
      return 0;
    }
    if (aClaim.isNone) {
      return -1;
    }
    if (bClaim.isNone) {
      return 1;
    }
    const aCode = meshCountryCodeToCountryCode(aClaim.unwrap());
    const bCode = meshCountryCodeToCountryCode(bClaim.unwrap());

    const countryOrder = Object.values(CountryCode);
    return countryOrder.indexOf(aCode) - countryOrder.indexOf(bCode);
  });
}

/**
 * @hidden
 */
export function complianceConditionsToBtreeSet(
  conditions: PolymeshPrimitivesTransferComplianceTransferCondition[],
  context: Context
): BTreeSet<PolymeshPrimitivesTransferComplianceTransferCondition> {
  const sortedConditions = sortTransferRestrictionByClaimValue(conditions);
  return context.createType(
    'BTreeSet<PolymeshPrimitivesTransferComplianceTransferCondition>',
    sortedConditions
  );
}

/**
 * @hidden
 */
export function toExemptKey(
  tickerKey: TickerKey,
  op: PolymeshPrimitivesStatisticsStatOpType,
  claimType?: ClaimType
): ExemptKey {
  return { asset: tickerKey, op, claimType };
}

/**
 * @hidden
 */
export function claimCountStatInputToStatUpdates(
  args: ClaimCountStatInput,
  context: Context
): BTreeSet<PolymeshPrimitivesStatisticsStatUpdate> {
  const { value, claimType: type } = args;
  let updateArgs;

  if (type === ClaimType.Jurisdiction) {
    updateArgs = value.map(({ countryCode, count }) => {
      const rawSecondKey = createStat2ndKey(type, context, countryCode);
      return keyAndValueToStatUpdate(rawSecondKey, bigNumberToU128(count, context), context);
    });
  } else {
    let yes, no;
    if (type === ClaimType.Accredited) {
      ({ accredited: yes, nonAccredited: no } = value);
    } else {
      ({ affiliate: yes, nonAffiliate: no } = value);
    }
    const yes2ndKey = createStat2ndKey(type, context, 'yes');
    const yesCount = bigNumberToU128(yes, context);
    const no2ndKey = createStat2ndKey(type, context, 'no');
    const noCount = bigNumberToU128(no, context);
    updateArgs = [
      keyAndValueToStatUpdate(yes2ndKey, yesCount, context),
      keyAndValueToStatUpdate(no2ndKey, noCount, context),
    ];
  }
  return statUpdatesToBtreeStatUpdate(updateArgs, context);
}

/**
 * @hidden
 * transforms a non scoped count stat to a StatUpdate type
 */
export function countStatInputToStatUpdates(
  args: CountTransferRestrictionInput,
  context: Context
): BTreeSet<PolymeshPrimitivesStatisticsStatUpdate> {
  const { count } = args;
  const secondKey = createStat2ndKey('NoClaimStat', context);
  const stat = keyAndValueToStatUpdate(secondKey, bigNumberToU128(count, context), context);
  return statUpdatesToBtreeStatUpdate([stat], context);
}

/**
 * @hidden
 */
export function inputStatTypeToMeshStatType(
  input: InputStatType,
  context: Context
): PolymeshPrimitivesStatisticsStatType {
  const { type } = input;
  const op = statTypeToStatOpType(type, context);
  let claimIssuer;
  if (type === StatType.ScopedCount || type === StatType.ScopedBalance) {
    claimIssuer = claimIssuerToMeshClaimIssuer(input.claimIssuer, context);
  }
  return statisticsOpTypeToStatType({ op, claimIssuer }, context);
}

/**
 * @hidden
 */
export function meshProposalStatusToProposalStatus(
  status: PolymeshPrimitivesMultisigProposalStatus,
  expiry: Date | null
): ProposalStatus {
  const { type } = status;
  switch (type) {
    case 'ActiveOrExpired':
      if (!expiry || expiry > new Date()) {
        return ProposalStatus.Active;
      } else {
        return ProposalStatus.Expired;
      }
    case 'Invalid':
      return ProposalStatus.Invalid;
    case 'ExecutionSuccessful':
      return ProposalStatus.Successful;
    case 'ExecutionFailed':
      return ProposalStatus.Failed;
    case 'Rejected':
      return ProposalStatus.Rejected;
    default:
      throw new UnreachableCaseError(type);
  }
}

/**
 * @hidden
 */
export function metadataSpecToMeshMetadataSpec(
  specs: MetadataSpec,
  context: Context
): PolymeshPrimitivesAssetMetadataAssetMetadataSpec {
  const { url, description, typeDef } = specs;

  const {
    polymeshApi: {
      consts: {
        asset: { assetMetadataTypeDefMaxLength },
      },
    },
  } = context;

  const metadataTypeDefMaxLength = u32ToBigNumber(assetMetadataTypeDefMaxLength);

  if (typeDef && metadataTypeDefMaxLength.lt(typeDef.length)) {
    throw new PolymeshError({
      code: ErrorCode.ValidationError,
      message: '"typeDef" length exceeded for given Asset Metadata spec',
      data: {
        maxLength: metadataTypeDefMaxLength,
      },
    });
  }

  return context.createType('PolymeshPrimitivesAssetMetadataAssetMetadataSpec', {
    url: optionize(stringToBytes)(url, context),
    description: optionize(stringToBytes)(description, context),
    typeDef: optionize(stringToBytes)(typeDef, context),
  });
}

/**
 * @hidden
 */
export function meshMetadataSpecToMetadataSpec(
  rawSpecs?: Option<PolymeshPrimitivesAssetMetadataAssetMetadataSpec>
): MetadataSpec {
  const specs: MetadataSpec = {};

  if (rawSpecs?.isSome) {
    const { url: rawUrl, description: rawDescription, typeDef: rawTypeDef } = rawSpecs.unwrap();

    if (rawUrl.isSome) {
      specs.url = bytesToString(rawUrl.unwrap());
    }

    if (rawDescription.isSome) {
      specs.description = bytesToString(rawDescription.unwrap());
    }

    if (rawTypeDef.isSome) {
      specs.typeDef = bytesToString(rawTypeDef.unwrap());
    }
  }
  return specs;
}

/**
 * @hidden
 */
export function metadataToMeshMetadataKey(
  type: MetadataType,
  id: BigNumber,
  context: Context
): PolymeshPrimitivesAssetMetadataAssetMetadataKey {
  const rawId = bigNumberToU64(id, context);

  let metadataKey;
  if (type === MetadataType.Local) {
    metadataKey = { Local: rawId };
  } else {
    metadataKey = { Global: rawId };
  }

  return context.createType('PolymeshPrimitivesAssetMetadataAssetMetadataKey', metadataKey);
}

/**
 * @hidden
 */
export function meshMetadataValueToMetadataValue(
  rawValue: Option<Bytes>,
  rawDetails: Option<PolymeshPrimitivesAssetMetadataAssetMetadataValueDetail>
): MetadataValue | null {
  if (rawValue.isNone) {
    return null;
  }

  let metadataValue: MetadataValue = {
    value: bytesToString(rawValue.unwrap()),
    lockStatus: MetadataLockStatus.Unlocked,
    expiry: null,
  };

  if (rawDetails.isSome) {
    const { lockStatus: rawLockStatus, expire } = rawDetails.unwrap();

    metadataValue = { ...metadataValue, expiry: optionize(momentToDate)(expire.unwrapOr(null)) };

    if (rawLockStatus.isLocked) {
      metadataValue = { ...metadataValue, lockStatus: MetadataLockStatus.Locked };
    }

    if (rawLockStatus.isLockedUntil) {
      metadataValue = {
        ...metadataValue,
        lockStatus: MetadataLockStatus.LockedUntil,
        lockedUntil: momentToDate(rawLockStatus.asLockedUntil),
      };
    }
  }
  return metadataValue;
}

/**
 * @hidden
 */
export function metadataValueToMeshMetadataValue(value: string, context: Context): Bytes {
  const {
    polymeshApi: {
      consts: {
        asset: { assetMetadataValueMaxLength },
      },
    },
  } = context;

  const metadataValueMaxLength = u32ToBigNumber(assetMetadataValueMaxLength);

  if (metadataValueMaxLength.lt(value.length)) {
    throw new PolymeshError({
      code: ErrorCode.ValidationError,
      message: 'Asset Metadata value length exceeded',
      data: {
        maxLength: metadataValueMaxLength,
      },
    });
  }
  return stringToBytes(value, context);
}

/**
 * @hidden
 */
export function metadataValueDetailToMeshMetadataValueDetail(
  details: MetadataValueDetails,
  context: Context
): PolymeshPrimitivesAssetMetadataAssetMetadataValueDetail {
  const { lockStatus, expiry } = details;

  let meshLockStatus;
  if (lockStatus === MetadataLockStatus.LockedUntil) {
    const { lockedUntil } = details;

    if (lockedUntil < new Date()) {
      throw new PolymeshError({
        code: ErrorCode.UnmetPrerequisite,
        message: 'Locked until date must be in the future',
      });
    }

    meshLockStatus = { LockedUntil: dateToMoment(lockedUntil, context) };
  } else {
    meshLockStatus = lockStatus;
  }

  if (expiry && expiry < new Date()) {
    throw new PolymeshError({
      code: ErrorCode.UnmetPrerequisite,
      message: 'Expiry date must be in the future',
    });
  }

  return context.createType('PolymeshPrimitivesAssetMetadataAssetMetadataValueDetail', {
    expire: optionize(dateToMoment)(expiry, context),
    lockStatus: meshLockStatus,
  });
}

/**
 * @hidden
 */
export function instructionMemoToString(value: U8aFixed): string {
  return removePadding(hexToString(value.toString()));
}

/**
 * @hidden
 */
export function middlewareInstructionToHistoricInstruction(
  instruction: Instruction,
  context: Context
): HistoricInstruction {
  /* eslint-disable @typescript-eslint/no-non-null-assertion */
  const {
    id: instructionId,
    status,
    settlementType,
    endBlock,
    tradeDate,
    valueDate,
    legs: { nodes: legs },
    memo,
    createdBlock,
    venueId,
  } = instruction;
  const { blockId, hash, datetime } = createdBlock!;

  let typeDetails;

  if (settlementType === InstructionType.SettleOnAffirmation) {
    typeDetails = {
      type: InstructionType.SettleOnAffirmation,
    };
  } else {
    typeDetails = {
      type: settlementType as InstructionType,
      endBlock: new BigNumber(endBlock!),
    };
  }

  return {
    id: new BigNumber(instructionId),
    blockNumber: new BigNumber(blockId),
    blockHash: hash,
    status,
    tradeDate,
    valueDate,
    ...typeDetails,
    memo: memo ?? null,
    venueId: new BigNumber(venueId),
    createdAt: new Date(datetime),
    legs: legs.map(({ from, to, assetId, amount }) => ({
      asset: new Asset({ ticker: assetId }, context),
      amount: new BigNumber(amount).shiftedBy(-6),
      from: middlewarePortfolioToPortfolio(from!, context),
      to: middlewarePortfolioToPortfolio(to!, context),
    })),
  };
  /* eslint-enable @typescript-eslint/no-non-null-assertion */
}

/**
 * @hidden
 */
export function expiryToMoment(expiry: Date | undefined, context: Context): Moment | null {
  if (expiry && expiry <= new Date()) {
    throw new PolymeshError({
      code: ErrorCode.UnmetPrerequisite,
      message: 'Expiry date must be in the future',
    });
  }

  return optionize(dateToMoment)(expiry, context);
}

/**
 * @hidden
 * Note: currently only supports fungible legs, see `portfolioToPortfolioKind` for exemplary API
 */
export function middlewarePortfolioDataToPortfolio(
  data: {
    did: string;
    kind: { default: null } | { user: number };
  },
  context: Context
): DefaultPortfolio | NumberedPortfolio {
  const { did, kind } = data;

  if ('default' in kind) {
    return new DefaultPortfolio({ did: did }, context);
  }
  return new NumberedPortfolio({ did: did, id: new BigNumber(kind.user) }, context);
}

/**
 * @hidden
 */
export function legToSettlementLeg(
  leg: {
    Fungible: {
      sender: PolymeshPrimitivesIdentityIdPortfolioId;
      receiver: PolymeshPrimitivesIdentityIdPortfolioId;
      ticker: PolymeshPrimitivesTicker;
      amount: Balance;
    };
  },
  context: Context
): PolymeshPrimitivesSettlementLeg {
  return context.createType('PolymeshPrimitivesSettlementLeg', leg);
}

/**
 * @hidden
 */
export function middlewareAgentGroupDataToPermissionGroup(
  agentGroupData: Record<string, Record<string, null | number>>,
  context: Context
): KnownPermissionGroup | CustomPermissionGroup {
  const asset = Object.keys(agentGroupData)[0];
  const agentGroup = agentGroupData[asset];

  let permissionGroupIdentifier: PermissionGroupIdentifier;
  if ('full' in agentGroup) {
    permissionGroupIdentifier = PermissionGroupType.Full;
  } else if ('exceptMeta' in agentGroup) {
    permissionGroupIdentifier = PermissionGroupType.ExceptMeta;
  } else if ('polymeshV1CAA' in agentGroup) {
    permissionGroupIdentifier = PermissionGroupType.PolymeshV1Caa;
  } else if ('polymeshV1PIA' in agentGroup) {
    permissionGroupIdentifier = PermissionGroupType.PolymeshV1Pia;
  } else {
    // eslint-disable-next-line @typescript-eslint/no-non-null-assertion
    permissionGroupIdentifier = { custom: new BigNumber(agentGroup.custom!) };
  }

  const ticker = coerceHexToString(asset);
  return assemblePermissionGroup(permissionGroupIdentifier, ticker, context);
}

/**
 * @hidden
 */
function middlewareExtrinsicPermissionsDataToTransactionPermissions(
  permissions: Record<
    string,
    {
      palletName: string;
      dispatchableNames: Record<string, string[]>;
    }[]
  >
): TransactionPermissions | null {
  let extrinsicType: PermissionType;
  let pallets;
  if ('these' in permissions) {
    extrinsicType = PermissionType.Include;
    pallets = permissions.these;
  } else if ('except' in permissions) {
    extrinsicType = PermissionType.Exclude;
    pallets = permissions.except;
  }

  let txValues: (ModuleName | TxTag)[] = [];
  let exceptions: TxTag[] = [];

  if (pallets) {
    pallets.forEach(({ palletName, dispatchableNames }) => {
      const moduleName = stringLowerFirst(coerceHexToString(palletName));
      if ('except' in dispatchableNames) {
        const dispatchables = [...dispatchableNames.except];
        exceptions = [
          ...exceptions,
          ...dispatchables.map(name => formatTxTag(coerceHexToString(name), moduleName)),
        ];
        txValues = [...txValues, moduleName as ModuleName];
      } else if ('these' in dispatchableNames) {
        const dispatchables = [...dispatchableNames.these];
        txValues = [
          ...txValues,
          ...dispatchables.map(name => formatTxTag(coerceHexToString(name), moduleName)),
        ];
      } else {
        txValues = [...txValues, moduleName as ModuleName];
      }
    });

    const result = {
      // eslint-disable-next-line @typescript-eslint/no-non-null-assertion
      type: extrinsicType!,
      values: txValues,
    };

    return exceptions.length ? { ...result, exceptions } : result;
  }

  return null;
}

/**
 * @hidden
 */
export function datesToScheduleCheckpoints(
  points: Date[],
  context: Context
): PolymeshCommonUtilitiesCheckpointScheduleCheckpoints {
  const rawPoints = points.map(point => dateToMoment(point, context));

  const pending = context.createType('BTreeSet<Moment>', rawPoints);

  return context.createType('PolymeshCommonUtilitiesCheckpointScheduleCheckpoints', { pending });
}

/**
 * @hidden
 */
export function middlewarePermissionsDataToPermissions(
  permissionsData: string,
  context: Context
): Permissions {
  const { asset, extrinsic, portfolio } = JSON.parse(permissionsData);

  let assets: SectionPermissions<Asset> | null = null;
  let transactions: TransactionPermissions | null = null;
  let portfolios: SectionPermissions<DefaultPortfolio | NumberedPortfolio> | null = null;

  let assetsType: PermissionType;
  let assetsPermissions;
  if ('these' in asset) {
    assetsType = PermissionType.Include;
    assetsPermissions = asset.these;
  } else if ('except' in asset) {
    assetsType = PermissionType.Exclude;
    assetsPermissions = asset.except;
  }

  if (assetsPermissions) {
    assets = {
      values: [...assetsPermissions].map(
        ticker => new Asset({ ticker: coerceHexToString(ticker) }, context)
      ),
      // eslint-disable-next-line @typescript-eslint/no-non-null-assertion
      type: assetsType!,
    };
  }

  transactions = middlewareExtrinsicPermissionsDataToTransactionPermissions(extrinsic);

  let portfoliosType: PermissionType;
  let portfolioIds;
  if ('these' in portfolio) {
    portfoliosType = PermissionType.Include;
    portfolioIds = portfolio.these;
  } else if ('except' in portfolio) {
    portfoliosType = PermissionType.Exclude;
    portfolioIds = portfolio.except;
  }

  if (portfolioIds) {
    portfolios = {
      values: [...portfolioIds].map(portfolioId =>
        middlewarePortfolioDataToPortfolio(portfolioId, context)
      ),
      // eslint-disable-next-line @typescript-eslint/no-non-null-assertion
      type: portfoliosType!,
    };
  }

  return {
    assets,
    transactions,
    transactionGroups: transactions ? transactionPermissionsToTxGroups(transactions) : [],
    portfolios,
  };
}

/* eslint-disable @typescript-eslint/no-non-null-assertion */
/**
 * @hidden
 */
export function middlewareAuthorizationDataToAuthorization(
  context: Context,
  type: AuthTypeEnum,
  data?: string
): Authorization {
  switch (type) {
    case AuthTypeEnum.AttestPrimaryKeyRotation:
      return {
        type: AuthorizationType.AttestPrimaryKeyRotation,
        value: new Identity({ did: data! }, context),
      };
    case AuthTypeEnum.RotatePrimaryKey: {
      return {
        type: AuthorizationType.RotatePrimaryKey,
      };
    }
    case AuthTypeEnum.RotatePrimaryKeyToSecondary: {
      return {
        type: AuthorizationType.RotatePrimaryKeyToSecondary,
        value: middlewarePermissionsDataToPermissions(data!, context),
      };
    }
    case AuthTypeEnum.JoinIdentity: {
      return {
        type: AuthorizationType.JoinIdentity,
        value: middlewarePermissionsDataToPermissions(data!, context),
      };
    }
    case AuthTypeEnum.AddMultiSigSigner:
      return {
        type: AuthorizationType.AddMultiSigSigner,
        value: data!,
      };
    case AuthTypeEnum.AddRelayerPayingKey: {
      // data is received in the format - {"5Ci94GCJC2JBM8U1PCkpHX6HkscWmucN9XwUrjb7o4TDgVns","5DZp1QYH49MKZhCtDupNaAeHp8xtqetuSzgf2p2cUWoxW3iu","1000000000"}
      const [beneficiary, subsidizer, allowance] = data!
        .substring(1, data!.length - 1)
        .replace(/"/g, '')
        .split(',');

      return {
        type: AuthorizationType.AddRelayerPayingKey,
        value: {
          beneficiary: new Account({ address: beneficiary }, context),
          subsidizer: new Account({ address: subsidizer }, context),
          allowance: new BigNumber(allowance).shiftedBy(-6),
        },
      };
    }
    case AuthTypeEnum.BecomeAgent: {
      const becomeAgentData = JSON.parse(data!.replace(',', ':'));
      return {
        type: AuthorizationType.BecomeAgent,
        value: middlewareAgentGroupDataToPermissionGroup(becomeAgentData, context),
      };
    }
    case AuthTypeEnum.TransferTicker:
      return {
        type: AuthorizationType.TransferTicker,
        value: coerceHexToString(data!),
      };
    case AuthTypeEnum.TransferAssetOwnership: {
      return {
        type: AuthorizationType.TransferAssetOwnership,
        value: coerceHexToString(data!),
      };
    }
    case AuthTypeEnum.PortfolioCustody: {
      return {
        type: AuthorizationType.PortfolioCustody,
        value: middlewarePortfolioDataToPortfolio(JSON.parse(data!), context),
      };
    }
  }

  throw new PolymeshError({
    code: ErrorCode.UnexpectedError,
    message: 'Unsupported Authorization Type. Please contact the Polymesh team',
    data: {
      auth: data,
    },
  });
}

/* eslint-enable @typescript-eslint/no-non-null-assertion */

/* eslint-disable @typescript-eslint/no-explicit-any */

/**
 * @hidden
 *
 * @note legacy, only for v5 chain
 */
export function calendarPeriodToMeshCalendarPeriod(period: CalendarPeriod, context: Context): any {
  const { unit, amount } = period;

  if (amount.isNegative()) {
    throw new PolymeshError({
      code: ErrorCode.ValidationError,
      message: 'Calendar period cannot have a negative amount',
    });
  }

  return context.createType('PolymeshPrimitivesCalendarCalendarPeriod', {
    unit: stringUpperFirst(unit),
    amount: bigNumberToU64(amount, context),
  });
}

/** @hidden
 *
 * @note: legacy, only for < v5 chains
 */
export function meshCalendarPeriodToCalendarPeriod(period: any): CalendarPeriod {
  const { unit: rawUnit, amount } = period;

  let unit: CalendarUnit;

  if (rawUnit.isSecond) {
    unit = CalendarUnit.Second;
  } else if (rawUnit.isMinute) {
    unit = CalendarUnit.Minute;
  } else if (rawUnit.isHour) {
    unit = CalendarUnit.Hour;
  } else if (rawUnit.isDay) {
    unit = CalendarUnit.Day;
  } else if (rawUnit.isWeek) {
    unit = CalendarUnit.Week;
  } else if (rawUnit.isMonth) {
    unit = CalendarUnit.Month;
  } else {
    unit = CalendarUnit.Year;
  }

  return {
    unit,
    amount: u64ToBigNumber(amount),
  };
}

/**
 * @hidden
 *
 * @note: legacy, only for < v5 chains
 */
export function storedScheduleToCheckpointScheduleParams(
  storedSchedule: any
): CheckpointScheduleParams {
  const {
    schedule: { start, period },
    id,
    at,
    remaining,
  } = storedSchedule;

  return {
    id: u64ToBigNumber(id),
    period: meshCalendarPeriodToCalendarPeriod(period),
    start: momentToDate(start),
    remaining: u32ToBigNumber(remaining),
    nextCheckpointDate: momentToDate(at),
  };
}

/**
 * @hidden
 *
 * @note: legacy, only for < v5 chains
 */
export function scheduleSpecToMeshScheduleSpec(details: any, context: Context): any {
  const { start, period, repetitions } = details;

  return context.createType('PalletAssetCheckpointScheduleSpec', {
    start: start && dateToMoment(start, context),
    period: calendarPeriodToMeshCalendarPeriod(
      period ?? { unit: CalendarUnit.Month, amount: new BigNumber(0) },
      context
    ),
    remaining: bigNumberToU64(repetitions || new BigNumber(0), context),
  });
}

/**
 * @hidden
 *
 * @deprecated - v6 unifies memo structure so only `stringToMemo` is needed
 */
export function stringToInstructionMemo(value: string, context: Context): any {
  assertMemoValid(value);

  return context.createType('PalletSettlementInstructionMemo', padString(value, MAX_MEMO_LENGTH));
}

/* eslint-enable @typescript-eslint/no-explicit-any */<|MERGE_RESOLUTION|>--- conflicted
+++ resolved
@@ -105,24 +105,11 @@
   Portfolio,
   Venue,
 } from '~/internal';
-import { CallIdEnum, ModuleIdEnum } from '~/middleware/enums';
+import { AuthTypeEnum, CallIdEnum, ModuleIdEnum } from '~/middleware/enums';
 import {
-<<<<<<< HEAD
   Block,
   Claim as MiddlewareClaim,
   Instruction,
-=======
-  AuthTypeEnum,
-  CallIdEnum as MiddlewareV2CallId,
-  ModuleIdEnum as MiddlewareV2ModuleId,
-} from '~/middleware/enumsV2';
-import {
-  CallIdEnum,
-  ClaimScopeTypeEnum,
-  Event as MiddlewareEvent,
-  IdentityWithClaims as MiddlewareIdentityWithClaims,
-  ModuleIdEnum,
->>>>>>> 22937664
   Portfolio as MiddlewarePortfolio,
 } from '~/middleware/types';
 import { ClaimScopeTypeEnum, MiddlewareScope } from '~/middleware/typesV1';

import { bool, Bytes, Text, u8, u32, u64 } from '@polkadot/types';
import { AccountId, Balance, Hash, Moment, Permill, Signature } from '@polkadot/types/interfaces';
import {
  hexToU8a,
  isHex,
  stringLowerFirst,
  stringToU8a,
  stringUpperFirst,
  u8aConcat,
  u8aFixLength,
  u8aToHex,
  u8aToString,
} from '@polkadot/util';
import { blake2AsHex, decodeAddress, encodeAddress } from '@polkadot/util-crypto';
import BigNumber from 'bignumber.js';
import { computeWithoutCheck } from 'iso-7064';
import {
  camelCase,
  flatten,
  includes,
  isEqual,
  map,
  padEnd,
  range,
  rangeRight,
  snakeCase,
  uniq,
  values,
} from 'lodash';
import {
  AffirmationStatus as MeshAffirmationStatus,
  AgentGroup,
  AssetComplianceResult,
  AssetIdentifier,
  AssetName,
  AssetType,
  AuthorizationData,
  AuthorizationType as MeshAuthorizationType,
  CAId,
  CAKind,
  CalendarPeriod as MeshCalendarPeriod,
  CanTransferResult,
  CddId,
  CddStatus,
  Claim as MeshClaim,
  ClaimType as MeshClaimType,
  ComplianceRequirement,
  ComplianceRequirementResult,
  Condition as MeshCondition,
  ConditionType as MeshConditionType,
  CorporateAction as MeshCorporateAction,
  DispatchableName,
  Distribution,
  Document,
  DocumentHash,
  DocumentName,
  DocumentType,
  DocumentUri,
  EcdsaSignature,
  ExtrinsicPermissions,
  FundingRoundName,
  Fundraiser,
  FundraiserName,
  FundraiserTier,
  GranularCanTransferResult,
  IdentityId,
  InstructionStatus as MeshInstructionStatus,
  InvestorZKProofData,
  Memo,
  ModuleName,
  MovePortfolioItem,
  Permissions as MeshPermissions,
  PortfolioId as MeshPortfolioId,
  PosRatio,
  PriceTier,
  ProtocolOp,
  RecordDateSpec,
  RistrettoPoint,
  Scalar,
  ScheduleSpec as MeshScheduleSpec,
  Scope as MeshScope,
  ScopeClaimProof as MeshScopeClaimProof,
  ScopeId,
  SecondaryKey as MeshSecondaryKey,
  SettlementType,
  Signatory,
  StoredSchedule,
  TargetIdentities,
  TargetIdentity,
  Ticker,
  TransferManager,
  TrustedIssuer,
  TxTag,
  TxTags,
  VenueDetails,
  VenueType as MeshVenueType,
} from 'polymesh-types/types';

import { meshCountryCodeToCountryCode } from '~/generated/utils';
// import { ProposalDetails } from '~/api/types';
import {
  Account,
  Asset,
  Checkpoint,
  CheckpointSchedule,
  Context,
  CustomPermissionGroup,
  DefaultPortfolio,
  Identity,
  KnownPermissionGroup,
  NumberedPortfolio,
  PolymeshError,
  Portfolio,
  Venue,
} from '~/internal';
import {
  CallIdEnum,
  ClaimScopeTypeEnum,
  Event as MiddlewareEvent,
  IdentityWithClaims as MiddlewareIdentityWithClaims,
  ModuleIdEnum,
  Portfolio as MiddlewarePortfolio,
  // Proposal,
  Scope as MiddlewareScope,
} from '~/middleware/types';
import {
  AffirmationStatus,
  AssetDocument,
  Authorization,
  AuthorizationType,
  CalendarPeriod,
  CalendarUnit,
  CheckpointScheduleParams,
  Claim,
  ClaimType,
  Compliance,
  Condition,
  ConditionCompliance,
  ConditionTarget,
  ConditionType,
  CorporateActionKind,
  CorporateActionParams,
  CorporateActionTargets,
  DividendDistributionParams,
  ErrorCode,
  EventIdentifier,
  ExternalAgentCondition,
  IdentityCondition,
  IdentityWithClaims,
  InputRequirement,
  InputTrustedClaimIssuer,
  InstructionType,
  KnownAssetType,
  MultiClaimCondition,
  OfferingBalanceStatus,
  OfferingDetails,
  OfferingSaleStatus,
  OfferingTier,
  OfferingTimingStatus,
  PermissionedAccount,
  PermissionGroupType,
  Permissions,
  PermissionsLike,
  PermissionType,
  PortfolioLike,
  PortfolioMovement,
  Requirement,
  RequirementCompliance,
  Scope,
  ScopeType,
  SectionPermissions,
  SecurityIdentifier,
  SecurityIdentifierType,
  Signer,
  SignerType,
  SignerValue,
  SingleClaimCondition,
  TargetTreatment,
  Tier,
  TransactionPermissions,
  TransferBreakdown,
  TransferError,
  TransferRestriction,
  TransferRestrictionType,
  TransferStatus,
  TrustedClaimIssuer,
  TxGroup,
  VenueType,
} from '~/types';
import {
  CorporateActionIdentifier,
  ExtrinsicIdentifier,
  InstructionStatus,
  InternalAssetType,
  PalletPermissions,
  PermissionGroupIdentifier,
  PermissionsEnum,
  PolymeshTx,
  PortfolioId,
  ScheduleSpec,
  ScopeClaimProof,
} from '~/types/internal';
import { tuple } from '~/types/utils';
import {
  IGNORE_CHECKSUM,
  MAX_BALANCE,
  MAX_DECIMALS,
  MAX_MEMO_LENGTH,
  MAX_MODULE_LENGTH,
  MAX_TICKER_LENGTH,
} from '~/utils/constants';
import {
  assertIsInteger,
  assertIsPositive,
  conditionsAreEqual,
  createClaim,
  getTicker,
  isModuleOrTagMatch,
  isPrintableAscii,
  optionize,
  padString,
  removePadding,
} from '~/utils/internal';
import { isMultiClaimCondition, isSingleClaimCondition } from '~/utils/typeguards';

export * from '~/generated/utils';

/**
 * Generate an Asset's DID from a ticker
 */
export function tickerToDid(ticker: string): string {
  return blake2AsHex(
    u8aConcat(stringToU8a('SECURITY_TOKEN:'), u8aFixLength(stringToU8a(ticker), 96, true))
  );
}

/**
 * @hidden
 */
export function stringToAssetName(name: string, context: Context): AssetName {
  return context.polymeshApi.createType('AssetName', name);
}

/**
 * @hidden
 */
export function assetNameToString(name: AssetName): string {
  return name.toString();
}

/**
 * @hidden
 */
export function booleanToBool(value: boolean, context: Context): bool {
  return context.polymeshApi.createType('bool', value);
}

/**
 * @hidden
 */
export function boolToBoolean(value: bool): boolean {
  return value.isTrue;
}

/**
 * @hidden
 */
export function stringToBytes(bytes: string, context: Context): Bytes {
  return context.polymeshApi.createType('Bytes', bytes);
}

/**
 * @hidden
 */
export function bytesToString(bytes: Bytes): string {
  return u8aToString(bytes);
}

/**
 * @hidden
 */
export function stringToTicker(ticker: string, context: Context): Ticker {
  if (!ticker.length || ticker.length > MAX_TICKER_LENGTH) {
    throw new PolymeshError({
      code: ErrorCode.ValidationError,
      message: `Ticker length must be between 1 and ${MAX_TICKER_LENGTH} characters`,
    });
  }

  if (!isPrintableAscii(ticker)) {
    throw new PolymeshError({
      code: ErrorCode.ValidationError,
      message: 'Only printable ASCII is allowed as ticker name',
    });
  }

  if (ticker !== ticker.toUpperCase()) {
    throw new PolymeshError({
      code: ErrorCode.ValidationError,
      message: 'Ticker cannot contain lower case letters',
    });
  }

  return context.polymeshApi.createType('Ticker', padString(ticker, MAX_TICKER_LENGTH));
}

/**
 * @hidden
 */
export function tickerToString(ticker: Ticker): string {
  return removePadding(u8aToString(ticker));
}

/* eslint-disable @typescript-eslint/naming-convention */
/**
 * @hidden
 */
export function stringToInvestorZKProofData(proof: string, context: Context): InvestorZKProofData {
  return context.polymeshApi.createType('InvestorZKProofData', proof);
}
/* eslint-enable @typescript-eslint/naming-convention */

/**
 * @hidden
 */
export function dateToMoment(date: Date, context: Context): Moment {
  return context.polymeshApi.createType('Moment', date.getTime());
}

/**
 * @hidden
 */
export function momentToDate(moment: Moment): Date {
  return new Date(moment.toNumber());
}

/**
 * @hidden
 */
export function stringToAccountId(accountId: string, context: Context): AccountId {
  return context.polymeshApi.createType('AccountId', accountId);
}

/**
 * @hidden
 */
export function accountIdToString(accountId: AccountId): string {
  return accountId.toString();
}

/**
 * @hidden
 */
export function hashToString(hash: Hash): string {
  return hash.toString();
}

/**
 * @hidden
 */
export function stringToHash(hash: string, context: Context): Hash {
  return context.polymeshApi.createType('Hash', hash);
}

/**
 * @hidden
 */
export function stringToIdentityId(identityId: string, context: Context): IdentityId {
  return context.polymeshApi.createType('IdentityId', identityId);
}

/**
 * @hidden
 */
export function identityIdToString(identityId: IdentityId): string {
  return identityId.toString();
}

/**
 * @hidden
 */
export function stringToEcdsaSignature(signature: string, context: Context): EcdsaSignature {
  return context.polymeshApi.createType('EcdsaSignature', signature);
}

/**
 * @hidden
 */
export function signatoryToAccount(signatory: Signatory, context: Context): Account {
  if (signatory.isAccount) {
    return new Account({ address: accountIdToString(signatory.asAccount) }, context);
  }

  throw new PolymeshError({
    code: ErrorCode.UnexpectedError,
    message:
      'Received an Identity where an Account was expected. Please report this issue to the Polymath team',
  });
}

/**
 * @hidden
 */
export function signerValueToSignatory(signer: SignerValue, context: Context): Signatory {
  return context.polymeshApi.createType('Signatory', {
    [signer.type]: signer.value,
  });
}

/**
 * @hidden
 */
function createSignerValue(type: SignerType, value: string): SignerValue {
  return {
    type,
    value,
  };
}

/**
 * @hidden
 */
export function signatoryToSignerValue(signatory: Signatory): SignerValue {
  if (signatory.isAccount) {
    return createSignerValue(SignerType.Account, accountIdToString(signatory.asAccount));
  }

  return createSignerValue(SignerType.Identity, identityIdToString(signatory.asIdentity));
}

/**
 * @hidden
 */
export function signerToSignerValue(signer: Signer): SignerValue {
  if (signer instanceof Account) {
    return createSignerValue(SignerType.Account, signer.address);
  }

  return createSignerValue(SignerType.Identity, signer.did);
}

/**
 * @hidden
 */
export function signerValueToSigner(signerValue: SignerValue, context: Context): Signer {
  const { type, value } = signerValue;

  if (type === SignerType.Account) {
    return new Account({ address: value }, context);
  }

  return new Identity({ did: value }, context);
}

/**
 * @hidden
 */
export function signerToString(signer: string | Signer): string {
  if (typeof signer === 'string') {
    return signer;
  }

  return signerToSignerValue(signer).value;
}

/**
 * @hidden
 */
export function u64ToBigNumber(value: u64): BigNumber {
  return new BigNumber(value.toString());
}

/**
 * @hidden
 */
export function bigNumberToU64(value: BigNumber, context: Context): u64 {
  assertIsInteger(value);
  assertIsPositive(value);
  return context.polymeshApi.createType('u64', value.toString());
}

/**
 * @hidden
 */
export function percentageToPermill(value: BigNumber, context: Context): Permill {
  assertIsPositive(value);

  if (value.gt(100)) {
    throw new PolymeshError({
      code: ErrorCode.ValidationError,
      message: "Percentage shouldn't exceed 100",
    });
  }

  return context.polymeshApi.createType('Permill', value.shiftedBy(4).toString()); // (value : 100) * 10^6
}

/**
 * @hidden
 *
 * @note returns a percentage value ([0, 100])
 */
export function permillToBigNumber(value: Permill): BigNumber {
  return new BigNumber(value.toString()).shiftedBy(-4); // (value : 10^6) * 100
}

/**
 * @hidden
 */
export function meshPortfolioIdToPortfolio(
  portfolioId: MeshPortfolioId,
  context: Context
): DefaultPortfolio | NumberedPortfolio {
  const { did, kind } = portfolioId;
  const identityId = identityIdToString(did);

  if (kind.isDefault) {
    return new DefaultPortfolio({ did: identityId }, context);
  }
  return new NumberedPortfolio({ did: identityId, id: u64ToBigNumber(kind.asUser) }, context);
}

/**
 * @hidden
 */
export function portfolioToPortfolioId(
  portfolio: DefaultPortfolio | NumberedPortfolio
): PortfolioId {
  const {
    owner: { did },
  } = portfolio;
  if (portfolio instanceof DefaultPortfolio) {
    return { did };
  } else {
    const { id: number } = portfolio;

    return { did, number };
  }
}

/**
 * @hidden
 */
export function portfolioLikeToPortfolioId(value: PortfolioLike): PortfolioId {
  let did: string;
  let number: BigNumber | undefined;

  if (typeof value === 'string') {
    did = value;
  } else if (value instanceof Identity) {
    ({ did } = value);
  } else if (value instanceof Portfolio) {
    ({ did, number } = portfolioToPortfolioId(value));
  } else {
    const { identity: valueIdentity } = value;
    ({ id: number } = value);

    if (typeof valueIdentity === 'string') {
      did = valueIdentity;
    } else {
      ({ did } = valueIdentity);
    }
  }

  return { did, number };
}

/**
 * @hidden
 */
export function portfolioIdToPortfolio(
  portfolioId: PortfolioId,
  context: Context
): DefaultPortfolio | NumberedPortfolio {
  const { did, number } = portfolioId;
  return number
    ? new NumberedPortfolio({ did, id: number }, context)
    : new DefaultPortfolio({ did }, context);
}

/**
 * @hidden
 */
export function portfolioLikeToPortfolio(
  value: PortfolioLike,
  context: Context
): DefaultPortfolio | NumberedPortfolio {
  return portfolioIdToPortfolio(portfolioLikeToPortfolioId(value), context);
}

/**
 * @hidden
 */
export function portfolioIdToMeshPortfolioId(
  portfolioId: PortfolioId,
  context: Context
): MeshPortfolioId {
  const { did, number } = portfolioId;
  return context.polymeshApi.createType('PortfolioId', {
    did: stringToIdentityId(did, context),
    // eslint-disable-next-line @typescript-eslint/naming-convention
    kind: number ? { User: bigNumberToU64(number, context) } : 'Default',
  });
}

/**
 * @hidden
 */
export function stringToText(text: string, context: Context): Text {
  return context.polymeshApi.createType('Text', text);
}

/**
 * @hidden
 */
export function textToString(value: Text): string {
  return value.toString();
}

/**
 * Retrieve every Transaction Tag associated to a Transaction Group
 */
export function txGroupToTxTags(group: TxGroup): TxTag[] {
  switch (group) {
    case TxGroup.PortfolioManagement: {
      return [
        TxTags.identity.AddInvestorUniquenessClaim,
        TxTags.portfolio.MovePortfolioFunds,
        TxTags.settlement.AddInstruction,
        TxTags.settlement.AddAndAffirmInstruction,
        TxTags.settlement.AffirmInstruction,
        TxTags.settlement.RejectInstruction,
        TxTags.settlement.CreateVenue,
      ];
    }
    case TxGroup.AssetManagement: {
      return [
        TxTags.asset.MakeDivisible,
        TxTags.asset.RenameAsset,
        TxTags.asset.SetFundingRound,
        TxTags.asset.AddDocuments,
        TxTags.asset.RemoveDocuments,
      ];
    }
    case TxGroup.AdvancedAssetManagement: {
      return [
        TxTags.asset.Freeze,
        TxTags.asset.Unfreeze,
        TxTags.identity.AddAuthorization,
        TxTags.identity.RemoveAuthorization,
      ];
    }
    case TxGroup.Distribution: {
      return [
        TxTags.identity.AddInvestorUniquenessClaim,
        TxTags.settlement.CreateVenue,
        TxTags.settlement.AddInstruction,
        TxTags.settlement.AddAndAffirmInstruction,
      ];
    }
    case TxGroup.Issuance: {
      return [TxTags.asset.Issue];
    }
    case TxGroup.TrustedClaimIssuersManagement: {
      return [
        TxTags.complianceManager.AddDefaultTrustedClaimIssuer,
        TxTags.complianceManager.RemoveDefaultTrustedClaimIssuer,
      ];
    }
    case TxGroup.ClaimsManagement: {
      return [TxTags.identity.AddClaim, TxTags.identity.RevokeClaim];
    }
    case TxGroup.ComplianceRequirementsManagement: {
      return [
        TxTags.complianceManager.AddComplianceRequirement,
        TxTags.complianceManager.RemoveComplianceRequirement,
        TxTags.complianceManager.PauseAssetCompliance,
        TxTags.complianceManager.ResumeAssetCompliance,
        TxTags.complianceManager.ResetAssetCompliance,
      ];
    }
    case TxGroup.CorporateActionsManagement: {
      return [
        TxTags.checkpoint.CreateSchedule,
        TxTags.checkpoint.RemoveSchedule,
        TxTags.checkpoint.CreateCheckpoint,
        TxTags.corporateAction.InitiateCorporateAction,
        TxTags.capitalDistribution.Distribute,
        TxTags.capitalDistribution.Claim,
        TxTags.identity.AddInvestorUniquenessClaim,
      ];
    }
    case TxGroup.StoManagement: {
      return [
        TxTags.sto.CreateFundraiser,
        TxTags.sto.FreezeFundraiser,
        TxTags.sto.Invest,
        TxTags.sto.ModifyFundraiserWindow,
        TxTags.sto.Stop,
        TxTags.sto.UnfreezeFundraiser,
        TxTags.identity.AddInvestorUniquenessClaim,
        TxTags.asset.Issue,
        TxTags.settlement.CreateVenue,
      ];
    }
  }
}

/**
 * @hidden
 *
 * @note tags that don't belong to any group will be ignored.
 *   The same goes for tags that belong to a group that wasn't completed
 */
export function transactionPermissionsToTxGroups(
  permissions: TransactionPermissions | null
): TxGroup[] {
  if (!permissions) {
    return [];
  }

  const { values: transactionValues, type, exceptions = [] } = permissions;
  let includedTags: (TxTag | ModuleName)[];
  let excludedTags: (TxTag | ModuleName)[];
  if (type === PermissionType.Include) {
    includedTags = transactionValues;
    excludedTags = exceptions;
  } else {
    includedTags = exceptions;
    excludedTags = transactionValues;
  }

  return values(TxGroup)
    .sort()
    .filter(group => {
      const tagsInGroup = txGroupToTxTags(group);

      return tagsInGroup.every(tag => {
        const isExcluded = !!excludedTags.find(excluded => isModuleOrTagMatch(excluded, tag));

        if (isExcluded) {
          return false;
        }

        return !!includedTags.find(included => isModuleOrTagMatch(included, tag));
      });
    });
}

/**
 * @hidden
 */
function splitTag(tag: TxTag) {
  const [modName, txName] = tag.split('.');
  const palletName = stringUpperFirst(modName);
  const dispatchableName = snakeCase(txName);

  return { palletName, dispatchableName };
}

/**
 * @hidden
 */
function initExtrinsicDict(
  txValues: (TxTag | ModuleName)[],
  message: string
): Record<string, { tx: string[]; exception?: true } | null> {
  const extrinsicDict: Record<string, { tx: string[]; exception?: true } | null> = {};

  uniq(txValues)
    .sort()
    .forEach(tag => {
      if (tag.includes('.')) {
        const { palletName, dispatchableName } = splitTag(tag as TxTag);
        let pallet = extrinsicDict[palletName];

        if (pallet === null) {
          throw new PolymeshError({
            code: ErrorCode.ValidationError,
            message,
            data: {
              module: palletName,
              transactions: [dispatchableName],
            },
          });
        } else if (pallet === undefined) {
          pallet = extrinsicDict[palletName] = { tx: [] };
        }

        pallet.tx.push(dispatchableName);
      } else {
        extrinsicDict[stringUpperFirst(tag)] = null;
      }
    });

  return extrinsicDict;
}

/**
 * @hidden
 */
function buildPalletPermissions(
  transactions: TransactionPermissions
): PermissionsEnum<PalletPermissions> {
  let extrinsic: PermissionsEnum<PalletPermissions>;
  const message =
    'Attempting to add permissions for specific transactions as well as the entire module';
  const { values: txValues, exceptions = [], type } = transactions;

  const extrinsicDict = initExtrinsicDict(txValues, message);

  exceptions.forEach(exception => {
    const { palletName, dispatchableName } = splitTag(exception);

    const pallet = extrinsicDict[palletName];

    if (pallet === undefined) {
      throw new PolymeshError({
        code: ErrorCode.ValidationError,
        message:
          'Attempting to add a transaction permission exception without its corresponding module being included/excluded',
      });
    } else if (pallet === null) {
      extrinsicDict[palletName] = { tx: [dispatchableName], exception: true };
    } else if (pallet.exception) {
      pallet.tx.push(dispatchableName);
    } else {
      throw new PolymeshError({
        code: ErrorCode.ValidationError,
        message:
          'Cannot simultaneously include and exclude transactions belonging to the same module',
      });
    }
  });

  const pallets: PalletPermissions[] = map(extrinsicDict, (val, key) => {
    let dispatchables: PermissionsEnum<string>;

    if (val === null) {
      dispatchables = 'Whole';
    } else {
      const { tx, exception } = val;

      if (exception) {
        dispatchables = {
          Except: tx,
        };
      } else {
        dispatchables = {
          These: tx,
        };
      }
    }

    return {
      /* eslint-disable @typescript-eslint/naming-convention */
      pallet_name: key,
      dispatchable_names: dispatchables,
      /* eslint-enable @typescript-eslint/naming-convention */
    };
  });
  if (type === PermissionType.Include) {
    extrinsic = {
      These: pallets,
    };
  } else {
    extrinsic = {
      Except: pallets,
    };
  }

  return extrinsic;
}

/**
 * @hidden
 */
export function permissionsToMeshPermissions(
  permissions: Permissions,
  context: Context
): MeshPermissions {
  const { assets, transactions, portfolios } = permissions;

  const extrinsic = transactionPermissionsToExtrinsicPermissions(transactions, context);

  let asset: PermissionsEnum<Ticker> = 'Whole';
  if (assets) {
    const { values: assetValues, type } = assets;
    assetValues.sort(({ ticker: tickerA }, { ticker: tickerB }) => tickerA.localeCompare(tickerB));
    const tickers = assetValues.map(({ ticker }) => stringToTicker(ticker, context));
    if (type === PermissionType.Include) {
      asset = {
        These: tickers,
      };
    } else {
      asset = {
        Except: tickers,
      };
    }
  }

  let portfolio: PermissionsEnum<MeshPortfolioId> = 'Whole';
  if (portfolios) {
    const { values: portfolioValues, type } = portfolios;
    const portfolioIds = portfolioValues.map(pValue =>
      portfolioIdToMeshPortfolioId(portfolioToPortfolioId(pValue), context)
    );

    if (type === PermissionType.Include) {
      portfolio = {
        These: portfolioIds,
      };
    } else {
      portfolio = {
        Except: portfolioIds,
      };
    }
  }

  const value = {
    asset,
    extrinsic,
    portfolio,
  };

  return context.polymeshApi.createType('Permissions', value);
}

/**
 * @hidden
 */
export function transactionPermissionsToExtrinsicPermissions(
  transactionPermissions: TransactionPermissions | null,
  context: Context
): ExtrinsicPermissions {
  return context.polymeshApi.createType(
    'ExtrinsicPermissions',
    transactionPermissions ? buildPalletPermissions(transactionPermissions) : 'Whole'
  );
}

/**
 * @hidden
 */
export function extrinsicPermissionsToTransactionPermissions(
  permissions: ExtrinsicPermissions
): TransactionPermissions | null {
  let extrinsicType: PermissionType;
  let pallets;
  if (permissions.isThese) {
    extrinsicType = PermissionType.Include;
    pallets = permissions.asThese;
  } else if (permissions.isExcept) {
    extrinsicType = PermissionType.Exclude;
    pallets = permissions.asExcept;
  }

  let txValues: (ModuleName | TxTag)[] = [];
  let exceptions: TxTag[] = [];

  const formatTxTag = (dispatchable: DispatchableName, moduleName: string): TxTag =>
    `${moduleName}.${camelCase(textToString(dispatchable))}` as TxTag;

  if (pallets) {
    pallets.forEach(({ pallet_name: palletName, dispatchable_names: dispatchableNames }) => {
      const moduleName = stringLowerFirst(textToString(palletName));

      if (dispatchableNames.isExcept) {
        const dispatchables = dispatchableNames.asExcept;
        exceptions = [...exceptions, ...dispatchables.map(name => formatTxTag(name, moduleName))];
        txValues = [...txValues, moduleName as ModuleName];
      } else if (dispatchableNames.isThese) {
        const dispatchables = dispatchableNames.asThese;
        txValues = [...txValues, ...dispatchables.map(name => formatTxTag(name, moduleName))];
      } else {
        txValues = [...txValues, moduleName as ModuleName];
      }
    });

    const result = {
      // eslint-disable-next-line @typescript-eslint/no-non-null-assertion
      type: extrinsicType!,
      values: txValues,
    };

    return exceptions.length ? { ...result, exceptions } : result;
  }

  return null;
}

/**
 * @hidden
 */
export function meshPermissionsToPermissions(
  permissions: MeshPermissions,
  context: Context
): Permissions {
  const { asset, extrinsic, portfolio } = permissions;

  let assets: SectionPermissions<Asset> | null = null;
  let transactions: TransactionPermissions | null = null;
  let portfolios: SectionPermissions<DefaultPortfolio | NumberedPortfolio> | null = null;

  let assetsType: PermissionType;
  let assetsPermissions;
  if (asset.isThese) {
    assetsType = PermissionType.Include;
    assetsPermissions = asset.asThese;
  } else if (asset.isExcept) {
    assetsType = PermissionType.Exclude;
    assetsPermissions = asset.asExcept;
  }

  if (assetsPermissions) {
    assets = {
      values: assetsPermissions.map(
        ticker => new Asset({ ticker: tickerToString(ticker) }, context)
      ),
      // eslint-disable-next-line @typescript-eslint/no-non-null-assertion
      type: assetsType!,
    };
  }

  transactions = extrinsicPermissionsToTransactionPermissions(extrinsic);

  let portfoliosType: PermissionType;
  let portfolioIds;
  if (portfolio.isThese) {
    portfoliosType = PermissionType.Include;
    portfolioIds = portfolio.asThese;
  } else if (portfolio.isExcept) {
    portfoliosType = PermissionType.Exclude;
    portfolioIds = portfolio.asExcept;
  }

  if (portfolioIds) {
    portfolios = {
      values: portfolioIds.map(portfolioId => meshPortfolioIdToPortfolio(portfolioId, context)),
      // eslint-disable-next-line @typescript-eslint/no-non-null-assertion
      type: portfoliosType!,
    };
  }

  return {
    assets,
    transactions,
    transactionGroups: transactions ? transactionPermissionsToTxGroups(transactions) : [],
    portfolios,
  };
}

/**
 * @hidden
 */
export function permissionGroupIdentifierToAgentGroup(
  permissionGroup: PermissionGroupIdentifier,
  context: Context
): AgentGroup {
  return context.polymeshApi.createType(
    'AgentGroup',
    typeof permissionGroup !== 'object'
      ? permissionGroup
      : { Custom: bigNumberToU32(permissionGroup.custom, context) }
  );
}

/**
 * @hidden
 */
export function agentGroupToPermissionGroupIdentifier(
  agentGroup: AgentGroup
): PermissionGroupIdentifier {
  if (agentGroup.isFull) {
    return PermissionGroupType.Full;
  } else if (agentGroup.isExceptMeta) {
    return PermissionGroupType.ExceptMeta;
  } else if (agentGroup.isPolymeshV1Caa) {
    return PermissionGroupType.PolymeshV1Caa;
  } else if (agentGroup.isPolymeshV1Pia) {
    return PermissionGroupType.PolymeshV1Pia;
  } else {
    return { custom: u32ToBigNumber(agentGroup.asCustom) };
  }
}

/**
 * @hidden
 */
export function authorizationToAuthorizationData(
  auth: Authorization,
  context: Context
): AuthorizationData {
  let value;

  if (auth.type === AuthorizationType.RotatePrimaryKey) {
    value = null;
  } else if (auth.type === AuthorizationType.JoinIdentity) {
    value = permissionsToMeshPermissions(auth.value, context);
  } else if (auth.type === AuthorizationType.PortfolioCustody) {
    value = portfolioIdToMeshPortfolioId(portfolioToPortfolioId(auth.value), context);
  } else if (auth.type === AuthorizationType.TransferAssetOwnership) {
    value = stringToTicker(auth.value, context);
  } else if (auth.type === AuthorizationType.BecomeAgent) {
    const ticker = stringToTicker(auth.value.asset.ticker, context);
    if (auth.value instanceof CustomPermissionGroup) {
      const { id } = auth.value;
      value = [ticker, permissionGroupIdentifierToAgentGroup({ custom: id }, context)];
    } else {
      const { type } = auth.value;
      value = [ticker, permissionGroupIdentifierToAgentGroup(type, context)];
    }
  } else {
    value = auth.value;
  }

  return context.polymeshApi.createType('AuthorizationData', {
    [auth.type]: value,
  });
}

/**
 * @hidden
 */
export function authorizationTypeToMeshAuthorizationType(
  authorizationType: AuthorizationType,
  context: Context
): MeshAuthorizationType {
  return context.polymeshApi.createType('AuthorizationType', authorizationType);
}

/**
 * @hidden
 */
export function authorizationDataToAuthorization(
  auth: AuthorizationData,
  context: Context
): Authorization {
  if (auth.isAttestPrimaryKeyRotation) {
    return {
      type: AuthorizationType.AttestPrimaryKeyRotation,
      value: identityIdToString(auth.asAttestPrimaryKeyRotation),
    };
  }

  if (auth.isRotatePrimaryKey) {
    return {
      type: AuthorizationType.RotatePrimaryKey,
    };
  }

  if (auth.isTransferTicker) {
    return {
      type: AuthorizationType.TransferTicker,
      value: tickerToString(auth.asTransferTicker),
    };
  }

  if (auth.isAddMultiSigSigner) {
    return {
      type: AuthorizationType.AddMultiSigSigner,
      value: accountIdToString(auth.asAddMultiSigSigner),
    };
  }

  if (auth.isTransferAssetOwnership) {
    return {
      type: AuthorizationType.TransferAssetOwnership,
      value: tickerToString(auth.asTransferAssetOwnership),
    };
  }

  if (auth.isPortfolioCustody) {
    return {
      type: AuthorizationType.PortfolioCustody,
      value: meshPortfolioIdToPortfolio(auth.asPortfolioCustody, context),
    };
  }

  if (auth.isJoinIdentity) {
    return {
      type: AuthorizationType.JoinIdentity,
      value: meshPermissionsToPermissions(auth.asJoinIdentity, context),
    };
  }

  if (auth.isAddRelayerPayingKey) {
    const [userKey, payingKey, polyxLimit] = auth.asAddRelayerPayingKey;

    return {
      type: AuthorizationType.AddRelayerPayingKey,
      value: {
        beneficiary: new Account({ address: accountIdToString(userKey) }, context),
        subsidizer: new Account({ address: accountIdToString(payingKey) }, context),
        allowance: balanceToBigNumber(polyxLimit),
      },
    };
  }

  if (auth.isBecomeAgent) {
    const [ticker, agentGroup] = auth.asBecomeAgent;

    return {
      type: AuthorizationType.BecomeAgent,
      value: agentGroupToPermissionGroup(agentGroup, tickerToString(ticker), context),
    };
  }

  throw new PolymeshError({
    code: ErrorCode.UnexpectedError,
    message: 'Unsupported Authorization Type. Please contact the Polymath team',
    data: {
      auth: JSON.stringify(auth, null, 2),
    },
  });
}

/**
 * @hidden
 */
export function bigNumberToBalance(value: BigNumber, context: Context, divisible = true): Balance {
  assertIsPositive(value);

  if (value.isGreaterThan(MAX_BALANCE)) {
    throw new PolymeshError({
      code: ErrorCode.ValidationError,
      message: 'The value exceeds the maximum possible balance',
      data: {
        currentValue: value,
        amountLimit: MAX_BALANCE,
      },
    });
  }

  if (divisible) {
    if (value.decimalPlaces() > MAX_DECIMALS) {
      throw new PolymeshError({
        code: ErrorCode.ValidationError,
        message: 'The value has more decimal places than allowed',
        data: {
          currentValue: value,
          decimalsLimit: MAX_DECIMALS,
        },
      });
    }
  } else {
    if (value.decimalPlaces()) {
      throw new PolymeshError({
        code: ErrorCode.ValidationError,
        message: 'The value has decimals but the Asset is indivisible',
      });
    }
  }

  return context.polymeshApi.createType('Balance', value.shiftedBy(6).toString());
}

/**
 * @hidden
 */
export function balanceToBigNumber(balance: Balance): BigNumber {
  return new BigNumber(balance.toString()).shiftedBy(-6);
}

/**
 * @hidden
 */
export function stringToMemo(value: string, context: Context): Memo {
  if (value.length > MAX_MEMO_LENGTH) {
    throw new PolymeshError({
      code: ErrorCode.ValidationError,
      message: 'Max memo length exceeded',
      data: {
        maxLength: MAX_MEMO_LENGTH,
      },
    });
  }

  return context.polymeshApi.createType('Memo', padString(value, MAX_MEMO_LENGTH));
}

/**
 * @hidden
 */
export function bigNumberToU32(value: BigNumber, context: Context): u32 {
  assertIsInteger(value);
  assertIsPositive(value);
  return context.polymeshApi.createType('u32', value.toString());
}

/**
 * @hidden
 */
export function u32ToBigNumber(value: u32): BigNumber {
  return new BigNumber(value.toString());
}

/**
 * @hidden
 */
export function u8ToBigNumber(value: u8): BigNumber {
  return new BigNumber(value.toString());
}

/**
 * @hidden
 */
export function u8ToTransferStatus(status: u8): TransferStatus {
  const code = status.toNumber();

  switch (code) {
    case 81: {
      return TransferStatus.Success;
    }
    case 82: {
      return TransferStatus.InsufficientBalance;
    }
    case 83: {
      return TransferStatus.InsufficientAllowance;
    }
    case 84: {
      return TransferStatus.TransfersHalted;
    }
    case 85: {
      return TransferStatus.FundsLocked;
    }
    case 86: {
      return TransferStatus.InvalidSenderAddress;
    }
    case 87: {
      return TransferStatus.InvalidReceiverAddress;
    }
    case 88: {
      return TransferStatus.InvalidOperator;
    }
    case 160: {
      return TransferStatus.InvalidSenderIdentity;
    }
    case 161: {
      return TransferStatus.InvalidReceiverIdentity;
    }
    case 162: {
      return TransferStatus.ComplianceFailure;
    }
    case 163: {
      return TransferStatus.SmartExtensionFailure;
    }
    case 164: {
      return TransferStatus.InvalidGranularity;
    }
    case 165: {
      return TransferStatus.VolumeLimitReached;
    }
    case 166: {
      return TransferStatus.BlockedTransaction;
    }
    case 168: {
      return TransferStatus.FundsLimitReached;
    }
    case 169: {
      return TransferStatus.PortfolioFailure;
    }
    case 170: {
      return TransferStatus.CustodianError;
    }
    case 171: {
      return TransferStatus.ScopeClaimMissing;
    }
    case 172: {
      return TransferStatus.TransferRestrictionFailure;
    }
    case 80: {
      return TransferStatus.Failure;
    }
    default: {
      throw new PolymeshError({
        code: ErrorCode.UnexpectedError,
        message: `Unsupported status code "${status.toString()}". Please report this issue to the Polymath team`,
      });
    }
  }
}

/**
 * @hidden
 */
export function internalAssetTypeToAssetType(type: InternalAssetType, context: Context): AssetType {
  return context.polymeshApi.createType('AssetType', type);
}

/**
 * @hidden
 */
export function assetTypeToKnownOrId(assetType: AssetType): KnownAssetType | BigNumber {
  if (assetType.isEquityCommon) {
    return KnownAssetType.EquityCommon;
  }
  if (assetType.isEquityPreferred) {
    return KnownAssetType.EquityPreferred;
  }
  if (assetType.isCommodity) {
    return KnownAssetType.Commodity;
  }
  if (assetType.isFixedIncome) {
    return KnownAssetType.FixedIncome;
  }
  if (assetType.isReit) {
    return KnownAssetType.Reit;
  }
  if (assetType.isFund) {
    return KnownAssetType.Fund;
  }
  if (assetType.isRevenueShareAgreement) {
    return KnownAssetType.RevenueShareAgreement;
  }
  if (assetType.isStructuredProduct) {
    return KnownAssetType.StructuredProduct;
  }
  if (assetType.isDerivative) {
    return KnownAssetType.Derivative;
  }
  if (assetType.isStableCoin) {
    return KnownAssetType.StableCoin;
  }

  return u32ToBigNumber(assetType.asCustom);
}

/**
 * @hidden
 */
export function posRatioToBigNumber(postRatio: PosRatio): BigNumber {
  const [numerator, denominator] = postRatio.map(u32ToBigNumber);
  return numerator.dividedBy(denominator);
}

/**
 * @hidden
 */
export function isIsinValid(isin: string): boolean {
  isin = isin.toUpperCase();

  if (!/^[0-9A-Z]{12}$/.test(isin)) {
    return false;
  }

  const v: number[] = [];

  rangeRight(11).forEach(i => {
    const c = parseInt(isin.charAt(i));
    if (isNaN(c)) {
      const letterCode = isin.charCodeAt(i) - 55;
      v.push(letterCode % 10);
      v.push(Math.floor(letterCode / 10));
    } else {
      v.push(Number(c));
    }
  });

  let sum = 0;

  range(v.length).forEach(i => {
    if (i % 2 === 0) {
      const d = v[i] * 2;
      sum += Math.floor(d / 10);
      sum += d % 10;
    } else {
      sum += v[i];
    }
  });

  return (10 - (sum % 10)) % 10 === Number(isin[isin.length - 1]);
}

/**
 * @hidden
 *
 * @note CINS and CUSIP use the same validation
 */
export function isCusipValid(cusip: string): boolean {
  cusip = cusip.toUpperCase();

  if (!/^[0-9A-Z@#*]{9}$/.test(cusip)) {
    return false;
  }

  let sum = 0;

  // cSpell: disable-next-line
  const cusipChars = 'ABCDEFGHIJKLMNOPQRSTUVWXYZ*@#'.split('');

  const cusipLength = cusip.length - 1;

  range(cusipLength).forEach(i => {
    const item = cusip[i];
    const code = item.charCodeAt(0);

    let num;

    if (code >= 'A'.charCodeAt(0) && code <= 'Z'.charCodeAt(0)) {
      num = cusipChars.indexOf(item) + 10;
    } else {
      num = Number(item);
    }

    if (i % 2 !== 0) {
      num *= 2;
    }

    num = (num % 10) + Math.floor(num / 10);
    sum += num;
  });

  return (10 - (sum % 10)) % 10 === Number(cusip[cusip.length - 1]);
}

/**
 * @hidden
 */
export function isLeiValid(lei: string): boolean {
  lei = lei.toUpperCase();

  if (!/^[0-9A-Z]{18}\d{2}$/.test(lei)) {
    return false;
  }

  return computeWithoutCheck(lei) === 1;
}

/**
 * @hidden
 */
export function securityIdentifierToAssetIdentifier(
  identifier: SecurityIdentifier,
  context: Context
): AssetIdentifier {
  const { type, value } = identifier;

  let error = false;

  switch (type) {
    case SecurityIdentifierType.Isin: {
      if (!isIsinValid(value)) {
        error = true;
      }
      break;
    }
    case SecurityIdentifierType.Lei: {
      if (!isLeiValid(value)) {
        error = true;
      }
      break;
    }
    // CINS and CUSIP use the same validation
    default: {
      if (!isCusipValid(value)) {
        error = true;
      }
    }
  }

  if (error) {
    throw new PolymeshError({
      code: ErrorCode.ValidationError,
      message: `Invalid security identifier ${value} of type ${type}`,
    });
  }

  return context.polymeshApi.createType('AssetIdentifier', { [type]: value });
}

/**
 * @hidden
 */
export function assetIdentifierToSecurityIdentifier(
  identifier: AssetIdentifier
): SecurityIdentifier {
  if (identifier.isCusip) {
    return {
      type: SecurityIdentifierType.Cusip,
      value: u8aToString(identifier.asCusip),
    };
  }
  if (identifier.isIsin) {
    return {
      type: SecurityIdentifierType.Isin,
      value: u8aToString(identifier.asIsin),
    };
  }
  if (identifier.isCins) {
    return {
      type: SecurityIdentifierType.Cins,
      value: u8aToString(identifier.asCins),
    };
  }

  return {
    type: SecurityIdentifierType.Lei,
    value: u8aToString(identifier.asLei),
  };
}

/**
 * @hidden
 */
export function stringToFundingRoundName(roundName: string, context: Context): FundingRoundName {
  return context.polymeshApi.createType('FundingRoundName', roundName);
}

/**
 * @hidden
 */
export function fundingRoundNameToString(roundName: FundingRoundName): string {
  return roundName.toString();
}

/**
 * @hidden
 */
export function stringToDocumentName(docName: string, context: Context): DocumentName {
  return context.polymeshApi.createType('DocumentName', docName);
}

/**
 * @hidden
 */
export function documentNameToString(docName: DocumentName): string {
  return docName.toString();
}

/**
 * @hidden
 */
export function stringToDocumentType(docType: string, context: Context): DocumentType {
  return context.polymeshApi.createType('DocumentType', docType);
}

/**
 * @hidden
 */
export function documentTypeToString(docType: DocumentType): string {
  return docType.toString();
}

/**
 * @hidden
 */
export function stringToDocumentUri(docUri: string, context: Context): DocumentUri {
  return context.polymeshApi.createType('DocumentUri', docUri);
}

/**
 * @hidden
 */
export function documentUriToString(docUri: DocumentUri): string {
  return docUri.toString();
}

/**
 * @hidden
 */
export function stringToDocumentHash(docHash: string | undefined, context: Context): DocumentHash {
  const { polymeshApi } = context;

  if (docHash === undefined) {
    return polymeshApi.createType('DocumentHash', 'None');
  }

  if (!isHex(docHash, -1, true)) {
    throw new PolymeshError({
      code: ErrorCode.ValidationError,
      message: 'Document hash must be a hexadecimal string prefixed by 0x',
    });
  }

  const { length } = docHash;

  // array of Hash types (H128, H160, etc) and their corresponding hex lengths
  const hashTypes = [32, 40, 48, 56, 64, 80, 96, 128].map(max => ({
    maxLength: max + 2,
    key: `H${max * 4}`,
  }));

  const type = hashTypes.find(({ maxLength: max }) => length <= max);

  if (!type) {
    throw new PolymeshError({
      code: ErrorCode.ValidationError,
      message: 'Document hash exceeds max length',
    });
  }

  const { maxLength, key } = type;

  return context.polymeshApi.createType('DocumentHash', {
    [key]: hexToU8a(docHash.padEnd(maxLength, '0')),
  });
}

/**
 * @hidden
 */
export function documentHashToString(docHash: DocumentHash): string | undefined {
  if (docHash.isNone) {
    return;
  }

  if (docHash.isH128) {
    return u8aToHex(docHash.asH128);
  }

  if (docHash.isH160) {
    return u8aToHex(docHash.asH160);
  }

  if (docHash.isH192) {
    return u8aToHex(docHash.asH192);
  }

  if (docHash.isH224) {
    return u8aToHex(docHash.asH224);
  }

  if (docHash.isH256) {
    return u8aToHex(docHash.asH256);
  }

  if (docHash.isH320) {
    return u8aToHex(docHash.asH320);
  }

  if (docHash.isH384) {
    return u8aToHex(docHash.asH384);
  }

  return u8aToHex(docHash.asH512);
}

/**
 * @hidden
 */
export function assetDocumentToDocument(
  { uri, contentHash, name, filedAt, type }: AssetDocument,
  context: Context
): Document {
  return context.polymeshApi.createType('Document', {
    uri: stringToDocumentUri(uri, context),
    name: stringToDocumentName(name, context),
    /* eslint-disable @typescript-eslint/naming-convention */
    content_hash: stringToDocumentHash(contentHash, context),
    doc_type: optionize(stringToDocumentType)(type, context),
    filing_date: optionize(dateToMoment)(filedAt, context),
    /* eslint-enable @typescript-eslint/naming-convention */
  });
}

/**
 * @hidden
 */
export function documentToAssetDocument({
  uri,
  content_hash: hash,
  name,
  doc_type: docType,
  filing_date: filingDate,
}: Document): AssetDocument {
  const filedAt = filingDate.unwrapOr(undefined);
  const type = docType.unwrapOr(undefined);
  const contentHash = documentHashToString(hash);

  let doc: AssetDocument = {
    uri: documentUriToString(uri),
    name: documentNameToString(name),
  };

  if (contentHash) {
    doc = { ...doc, contentHash };
  }

  if (filedAt) {
    doc = { ...doc, filedAt: momentToDate(filedAt) };
  }

  if (type) {
    doc = { ...doc, type: documentTypeToString(type) };
  }

  return doc;
}

/**
 * @hidden
 */
export function cddStatusToBoolean(cddStatus: CddStatus): boolean {
  if (cddStatus.isOk) {
    return true;
  }
  return false;
}

/**
 * @hidden
 */
export function canTransferResultToTransferStatus(
  canTransferResult: CanTransferResult
): TransferStatus {
  if (canTransferResult.isErr) {
    throw new PolymeshError({
      code: ErrorCode.UnexpectedError,
      message: `Error while checking transfer validity: ${bytesToString(canTransferResult.asErr)}`,
    });
  }

  return u8ToTransferStatus(canTransferResult.asOk);
}

/**
 * @hidden
 */
export function scopeToMeshScope(scope: Scope, context: Context): MeshScope {
  const { type, value } = scope;

  let scopeValue: Ticker | IdentityId | string;
  switch (type) {
    case ScopeType.Ticker:
      scopeValue = stringToTicker(value, context);
      break;
    case ScopeType.Identity:
      scopeValue = stringToIdentityId(value, context);
      break;
    default:
      scopeValue = value;
      break;
  }

  return context.polymeshApi.createType('Scope', {
    [type]: scopeValue,
  });
}

/**
 * @hidden
 */
export function meshScopeToScope(scope: MeshScope): Scope {
  if (scope.isTicker) {
    return {
      type: ScopeType.Ticker,
      value: tickerToString(scope.asTicker),
    };
  }

  if (scope.isIdentity) {
    return {
      type: ScopeType.Identity,
      value: identityIdToString(scope.asIdentity),
    };
  }

  return {
    type: ScopeType.Custom,
    value: u8aToString(scope.asCustom),
  };
}

/**
 * @hidden
 */
export function stringToCddId(cddId: string, context: Context): CddId {
  return context.polymeshApi.createType('CddId', cddId);
}

/**
 * @hidden
 */
export function cddIdToString(cddId: CddId): string {
  return cddId.toString();
}

/**
 * @hidden
 */
export function stringToScopeId(scopeId: string, context: Context): ScopeId {
  return context.polymeshApi.createType('ScopeId', scopeId);
}

/**
 * @hidden
 */
export function scopeIdToString(scopeId: ScopeId): string {
  return scopeId.toString();
}

/**
 * @hidden
 */
export function claimToMeshClaim(claim: Claim, context: Context): MeshClaim {
  let value;

  switch (claim.type) {
    case ClaimType.NoData: {
      value = null;
      break;
    }
    case ClaimType.CustomerDueDiligence: {
      value = stringToCddId(claim.id, context);
      break;
    }
    case ClaimType.Jurisdiction: {
      const { code, scope } = claim;
      value = tuple(code, scopeToMeshScope(scope, context));
      break;
    }
    case ClaimType.InvestorUniqueness: {
      const { scope, cddId, scopeId } = claim;
      value = tuple(
        scopeToMeshScope(scope, context),
        stringToScopeId(scopeId, context),
        stringToCddId(cddId, context)
      );
      break;
    }
    case ClaimType.InvestorUniquenessV2: {
      value = stringToCddId(claim.cddId, context);
      break;
    }
    default: {
      value = scopeToMeshScope(claim.scope, context);
    }
  }

  return context.polymeshApi.createType('Claim', { [claim.type]: value });
}

/**
 * @hidden
 */
export function middlewareScopeToScope(scope: MiddlewareScope): Scope {
  const { type, value } = scope;

  switch (type) {
    case ClaimScopeTypeEnum.Ticker:
      // eslint-disable-next-line no-control-regex
      return { type: ScopeType.Ticker, value: removePadding(value) };
    case ClaimScopeTypeEnum.Identity:
    case ClaimScopeTypeEnum.Custom:
      return { type: ScopeType[scope.type], value };
  }
}

/**
 * @hidden
 */
export function scopeToMiddlewareScope(scope: Scope): MiddlewareScope {
  const { type, value } = scope;

  switch (type) {
    case ScopeType.Ticker:
      return { type: ClaimScopeTypeEnum.Ticker, value: padEnd(value, 12, '\0') };
    case ScopeType.Identity:
    case ScopeType.Custom:
      return { type: ClaimScopeTypeEnum[scope.type], value };
  }
}

/**
 * @hidden
 */
export function middlewareEventToEventIdentifier(event: MiddlewareEvent): EventIdentifier {
  const { block_id: blockNumber, block, event_idx: eventIndex } = event;

  return {
    blockNumber: new BigNumber(blockNumber),
    /* eslint-disable @typescript-eslint/no-non-null-assertion */
    blockDate: new Date(block!.datetime),
    blockHash: block!.hash!,
    /* eslint-enable @typescript-eslint/no-non-null-assertion */
    eventIndex: new BigNumber(eventIndex),
  };
}

/**
 * @hidden
 */
export function meshClaimToClaim(claim: MeshClaim): Claim {
  if (claim.isJurisdiction) {
    const [code, scope] = claim.asJurisdiction;
    return {
      type: ClaimType.Jurisdiction,
      code: meshCountryCodeToCountryCode(code),
      scope: meshScopeToScope(scope),
    };
  }

  if (claim.isNoData) {
    return {
      type: ClaimType.NoData,
    };
  }

  if (claim.isAccredited) {
    return {
      type: ClaimType.Accredited,
      scope: meshScopeToScope(claim.asAccredited),
    };
  }

  if (claim.isAffiliate) {
    return {
      type: ClaimType.Affiliate,
      scope: meshScopeToScope(claim.asAffiliate),
    };
  }

  if (claim.isBuyLockup) {
    return {
      type: ClaimType.BuyLockup,
      scope: meshScopeToScope(claim.asBuyLockup),
    };
  }

  if (claim.isSellLockup) {
    return {
      type: ClaimType.SellLockup,
      scope: meshScopeToScope(claim.asSellLockup),
    };
  }

  if (claim.isCustomerDueDiligence) {
    return {
      type: ClaimType.CustomerDueDiligence,
      id: cddIdToString(claim.asCustomerDueDiligence),
    };
  }

  if (claim.isKnowYourCustomer) {
    return {
      type: ClaimType.KnowYourCustomer,
      scope: meshScopeToScope(claim.asKnowYourCustomer),
    };
  }

  if (claim.isExempted) {
    return {
      type: ClaimType.Exempted,
      scope: meshScopeToScope(claim.asExempted),
    };
  }

  if (claim.isInvestorUniqueness) {
    const [scope, scopeId, cddId] = claim.asInvestorUniqueness;
    return {
      type: ClaimType.InvestorUniqueness,
      scope: meshScopeToScope(scope),
      scopeId: scopeIdToString(scopeId),
      cddId: cddIdToString(cddId),
    };
  }

  if (claim.isInvestorUniquenessV2) {
    return {
      type: ClaimType.InvestorUniquenessV2,
      cddId: cddIdToString(claim.asInvestorUniquenessV2),
    };
  }

  return {
    type: ClaimType.Blocked,
    scope: meshScopeToScope(claim.asBlocked),
  };
}

/**
 * @hidden
 */
export function stringToTargetIdentity(did: string | null, context: Context): TargetIdentity {
  return context.polymeshApi.createType(
    'TargetIdentity',
    // eslint-disable-next-line @typescript-eslint/naming-convention
    did ? { Specific: stringToIdentityId(did, context) } : 'ExternalAgent'
  );
}

/**
 * @hidden
 */
export function meshClaimTypeToClaimType(claimType: MeshClaimType): ClaimType {
  if (claimType.isJurisdiction) {
    return ClaimType.Jurisdiction;
  }

  if (claimType.isNoData) {
    return ClaimType.NoData;
  }

  if (claimType.isAccredited) {
    return ClaimType.Accredited;
  }

  if (claimType.isAffiliate) {
    return ClaimType.Affiliate;
  }

  if (claimType.isBuyLockup) {
    return ClaimType.BuyLockup;
  }

  if (claimType.isSellLockup) {
    return ClaimType.SellLockup;
  }

  if (claimType.isCustomerDueDiligence) {
    return ClaimType.CustomerDueDiligence;
  }

  if (claimType.isKnowYourCustomer) {
    return ClaimType.KnowYourCustomer;
  }

  if (claimType.isExempted) {
    return ClaimType.Exempted;
  }

  return ClaimType.Blocked;
}

/**
 * @hidden
 */
export function trustedIssuerToTrustedClaimIssuer(
  trustedIssuer: TrustedIssuer,
  context: Context
): TrustedClaimIssuer {
  const { issuer, trusted_for: claimTypes } = trustedIssuer;

  const identity = new Identity({ did: identityIdToString(issuer) }, context);

  let trustedFor: ClaimType[] | null = null;

  if (claimTypes.isSpecific) {
    trustedFor = claimTypes.asSpecific.map(meshClaimTypeToClaimType);
  }

  return {
    identity,
    trustedFor,
  };
}

/**
 * @hidden
 */
export function trustedClaimIssuerToTrustedIssuer(
  issuer: InputTrustedClaimIssuer,
  context: Context
): TrustedIssuer {
  const { trustedFor: claimTypes, identity } = issuer;
  const did = signerToString(identity);

  let trustedFor;

  if (!claimTypes) {
    trustedFor = 'Any';
  } else {
    // eslint-disable-next-line @typescript-eslint/naming-convention
    trustedFor = { Specific: claimTypes };
  }

  return context.polymeshApi.createType('TrustedIssuer', {
    issuer: stringToIdentityId(did, context),
    // eslint-disable-next-line @typescript-eslint/naming-convention
    trusted_for: trustedFor,
  });
}

/**
 * @hidden
 */
export function requirementToComplianceRequirement(
  requirement: InputRequirement,
  context: Context
): ComplianceRequirement {
  const { polymeshApi } = context;
  const senderConditions: MeshCondition[] = [];
  const receiverConditions: MeshCondition[] = [];

  requirement.conditions.forEach(condition => {
    let conditionContent: MeshClaim | MeshClaim[] | TargetIdentity;
    let { type } = condition;
    if (isSingleClaimCondition(condition)) {
      const { claim } = condition;
      conditionContent = claimToMeshClaim(claim, context);
    } else if (isMultiClaimCondition(condition)) {
      const { claims } = condition;
      conditionContent = claims.map(claim => claimToMeshClaim(claim, context));
    } else if (condition.type === ConditionType.IsIdentity) {
      const { identity } = condition;
      conditionContent = stringToTargetIdentity(signerToString(identity), context);
    } else {
      // IsExternalAgent does not exist as a condition type in Polymesh, it's SDK sugar
      type = ConditionType.IsIdentity;
      conditionContent = stringToTargetIdentity(null, context);
    }

    const { target, trustedClaimIssuers = [] } = condition;

    const meshCondition = polymeshApi.createType('Condition', {
      // eslint-disable-next-line @typescript-eslint/naming-convention
      condition_type: {
        [type]: conditionContent,
      },
      issuers: trustedClaimIssuers.map(issuer =>
        trustedClaimIssuerToTrustedIssuer(issuer, context)
      ),
    });

    if ([ConditionTarget.Both, ConditionTarget.Receiver].includes(target)) {
      receiverConditions.push(meshCondition);
    }

    if ([ConditionTarget.Both, ConditionTarget.Sender].includes(target)) {
      senderConditions.push(meshCondition);
    }
  });

  return polymeshApi.createType('ComplianceRequirement', {
    /* eslint-disable @typescript-eslint/naming-convention */
    sender_conditions: senderConditions,
    receiver_conditions: receiverConditions,
    id: bigNumberToU32(requirement.id, context),
    /* eslint-enable @typescript-eslint/naming-convention */
  });
}

/**
 * @hidden
 */
function meshConditionTypeToCondition(
  meshConditionType: MeshConditionType,
  context: Context
):
  | Pick<SingleClaimCondition, 'type' | 'claim'>
  | Pick<MultiClaimCondition, 'type' | 'claims'>
  | Pick<IdentityCondition, 'type' | 'identity'>
  | Pick<ExternalAgentCondition, 'type'> {
  if (meshConditionType.isIsPresent) {
    return {
      type: ConditionType.IsPresent,
      claim: meshClaimToClaim(meshConditionType.asIsPresent),
    };
  }

  if (meshConditionType.isIsAbsent) {
    return {
      type: ConditionType.IsAbsent,
      claim: meshClaimToClaim(meshConditionType.asIsAbsent),
    };
  }

  if (meshConditionType.isIsAnyOf) {
    return {
      type: ConditionType.IsAnyOf,
      claims: meshConditionType.asIsAnyOf.map(claim => meshClaimToClaim(claim)),
    };
  }

  if (meshConditionType.isIsIdentity) {
    const target = meshConditionType.asIsIdentity;

    if (target.isExternalAgent) {
      return {
        type: ConditionType.IsExternalAgent,
      };
    }

    return {
      type: ConditionType.IsIdentity,
      identity: new Identity({ did: identityIdToString(target.asSpecific) }, context),
    };
  }

  return {
    type: ConditionType.IsNoneOf,
    claims: meshConditionType.asIsNoneOf.map(claim => meshClaimToClaim(claim)),
  };
}

/**
 * @hidden
 */
export function complianceRequirementResultToRequirementCompliance(
  complianceRequirement: ComplianceRequirementResult,
  context: Context
): RequirementCompliance {
  const conditions: ConditionCompliance[] = [];

  const conditionCompliancesAreEqual = (
    { condition: aCondition, complies: aComplies }: ConditionCompliance,
    { condition: bCondition, complies: bComplies }: ConditionCompliance
  ): boolean => {
    let equalClaims = false;

    if (isSingleClaimCondition(aCondition) && isSingleClaimCondition(bCondition)) {
      equalClaims = isEqual(aCondition.claim, bCondition.claim);
    }

    if (isMultiClaimCondition(aCondition) && isMultiClaimCondition(bCondition)) {
      equalClaims = isEqual(aCondition.claims, bCondition.claims);
    }

    return (
      equalClaims &&
      isEqual(aCondition.trustedClaimIssuers, bCondition.trustedClaimIssuers) &&
      aComplies === bComplies
    );
  };

  complianceRequirement.sender_conditions.forEach(
    ({ condition: { condition_type: conditionType, issuers }, result }) => {
      const newCondition = {
        condition: {
          ...meshConditionTypeToCondition(conditionType, context),
          target: ConditionTarget.Sender,
          trustedClaimIssuers: issuers.map(trustedIssuer =>
            trustedIssuerToTrustedClaimIssuer(trustedIssuer, context)
          ),
        },
        complies: boolToBoolean(result),
      };

      const existingCondition = conditions.find(condition =>
        conditionCompliancesAreEqual(condition, newCondition)
      );

      if (!existingCondition) {
        conditions.push(newCondition);
      }
    }
  );

  complianceRequirement.receiver_conditions.forEach(
    ({ condition: { condition_type: conditionType, issuers }, result }) => {
      const newCondition = {
        condition: {
          ...meshConditionTypeToCondition(conditionType, context),
          target: ConditionTarget.Receiver,
          trustedClaimIssuers: issuers.map(trustedIssuer =>
            trustedIssuerToTrustedClaimIssuer(trustedIssuer, context)
          ),
        },
        complies: boolToBoolean(result),
      };

      const existingCondition = conditions.find(condition =>
        conditionCompliancesAreEqual(condition, newCondition)
      );

      if (existingCondition && existingCondition.condition.target === ConditionTarget.Sender) {
        existingCondition.condition.target = ConditionTarget.Both;
      } else {
        conditions.push(newCondition);
      }
    }
  );

  return {
    id: u32ToBigNumber(complianceRequirement.id),
    conditions,
    complies: boolToBoolean(complianceRequirement.result),
  };
}

/**
 * @hidden
 */
export function complianceRequirementToRequirement(
  complianceRequirement: ComplianceRequirement,
  context: Context
): Requirement {
  const conditions: Condition[] = [];

  complianceRequirement.sender_conditions.forEach(({ condition_type: conditionType, issuers }) => {
    const newCondition: Condition = {
      ...meshConditionTypeToCondition(conditionType, context),
      target: ConditionTarget.Sender,
    };

    if (issuers.length) {
      newCondition.trustedClaimIssuers = issuers.map(trustedIssuer =>
        trustedIssuerToTrustedClaimIssuer(trustedIssuer, context)
      );
    }

    const existingCondition = conditions.find(condition =>
      conditionsAreEqual(condition, newCondition)
    );

    if (!existingCondition) {
      conditions.push(newCondition);
    }
  });

  complianceRequirement.receiver_conditions.forEach(
    ({ condition_type: conditionType, issuers }) => {
      const newCondition: Condition = {
        ...meshConditionTypeToCondition(conditionType, context),
        target: ConditionTarget.Receiver,
      };

      if (issuers.length) {
        newCondition.trustedClaimIssuers = issuers.map(trustedIssuer =>
          trustedIssuerToTrustedClaimIssuer(trustedIssuer, context)
        );
      }

      const existingCondition = conditions.find(condition =>
        conditionsAreEqual(condition, newCondition)
      );

      if (existingCondition && existingCondition.target === ConditionTarget.Sender) {
        existingCondition.target = ConditionTarget.Both;
      } else {
        conditions.push(newCondition);
      }
    }
  );

  return {
    id: u32ToBigNumber(complianceRequirement.id),
    conditions,
  };
}

/**
 * @hidden
 */
export function txTagToProtocolOp(tag: TxTag, context: Context): ProtocolOp {
  const protocolOpTags = [
    TxTags.asset.RegisterTicker,
    TxTags.asset.Issue,
    TxTags.asset.AddDocuments,
    TxTags.asset.CreateAsset,
    TxTags.capitalDistribution.Distribute,
    TxTags.checkpoint.CreateSchedule,
    TxTags.complianceManager.AddComplianceRequirement,
    TxTags.identity.CddRegisterDid,
    TxTags.identity.AddClaim,
    TxTags.identity.AddSecondaryKeysWithAuthorization,
    TxTags.pips.Propose,
    TxTags.corporateBallot.AttachBallot,
    TxTags.capitalDistribution.Distribute,
  ];

  const [moduleName, extrinsicName] = tag.split('.');
  const value = `${stringUpperFirst(moduleName)}${stringUpperFirst(extrinsicName)}`;

  if (!includes(protocolOpTags, tag)) {
    throw new PolymeshError({
      code: ErrorCode.ValidationError,
      message: `${value} does not match any ProtocolOp`,
    });
  }

  return context.polymeshApi.createType('ProtocolOp', value);
}

/**
 * @hidden
 */
export function txTagToExtrinsicIdentifier(tag: TxTag): ExtrinsicIdentifier {
  const [moduleName, extrinsicName] = tag.split('.');
  return {
    moduleId: moduleName.toLowerCase() as ModuleIdEnum,
    callId: snakeCase(extrinsicName) as CallIdEnum,
  };
}

/**
 * @hidden
 */
export function extrinsicIdentifierToTxTag(extrinsicIdentifier: ExtrinsicIdentifier): TxTag {
  const { moduleId, callId } = extrinsicIdentifier;
  let moduleName;
  for (const txTagItem in TxTags) {
    if (txTagItem.toLowerCase() === moduleId) {
      moduleName = txTagItem;
    }
  }

  return `${moduleName}.${camelCase(callId)}` as TxTag;
}

/**
 * @hidden
 */
export function assetComplianceResultToCompliance(
  assetComplianceResult: AssetComplianceResult,
  context: Context
): Compliance {
  const { requirements: rawRequirements, result, paused } = assetComplianceResult;
  const requirements = rawRequirements.map(requirement =>
    complianceRequirementResultToRequirementCompliance(requirement, context)
  );

  return {
    requirements,
    complies: boolToBoolean(paused) || boolToBoolean(result),
  };
}

/**
 * @hidden
 */
export function moduleAddressToString(moduleAddress: string, context: Context): string {
  return encodeAddress(
    stringToU8a(padString(moduleAddress, MAX_MODULE_LENGTH)),
    context.ss58Format.toNumber()
  );
}

/**
 * @hidden
 */
export function keyToAddress(key: string, context: Context): string {
  return encodeAddress(key, context.ss58Format.toNumber());
}

/**
 * @hidden
 */
export function addressToKey(address: string, context: Context): string {
  return u8aToHex(decodeAddress(address, IGNORE_CHECKSUM, context.ss58Format.toNumber()));
}

/**
 * @hidden
 */
export function transactionHexToTxTag(bytes: string, context: Context): TxTag {
  const { section, method } = context.polymeshApi.createType('Proposal', bytes);

  return extrinsicIdentifierToTxTag({
    moduleId: section.toLowerCase() as ModuleIdEnum,
    callId: method as CallIdEnum,
  });
}

/**
 * @hidden
 */
export function transactionToTxTag<Args extends unknown[]>(tx: PolymeshTx<Args>): TxTag {
  return `${tx.section}.${tx.method}` as TxTag;
}

/**
 * @hidden
 */
export function secondaryAccountToMeshSecondaryKey(
  secondaryKey: PermissionedAccount,
  context: Context
): MeshSecondaryKey {
  const { polymeshApi } = context;
  const { account, permissions } = secondaryKey;

  return polymeshApi.createType('SecondaryKey', {
    signer: signerValueToSignatory(signerToSignerValue(account), context),
    permissions: permissionsToMeshPermissions(permissions, context),
  });
}

/**
 * @hidden
 */
export function meshVenueTypeToVenueType(type: MeshVenueType): VenueType {
  if (type.isOther) {
    return VenueType.Other;
  }

  if (type.isDistribution) {
    return VenueType.Distribution;
  }

  if (type.isSto) {
    return VenueType.Sto;
  }

  return VenueType.Exchange;
}

/**
 * @hidden
 */
export function venueTypeToMeshVenueType(type: VenueType, context: Context): MeshVenueType {
  return context.polymeshApi.createType('VenueType', type);
}

/**
 * @hidden
 */
export function stringToVenueDetails(details: string, context: Context): VenueDetails {
  return context.polymeshApi.createType('VenueDetails', details);
}

/**
 * @hidden
 */
export function venueDetailsToString(details: VenueDetails): string {
  return details.toString();
}

/**
 * @hidden
 */
export function meshInstructionStatusToInstructionStatus(
  status: MeshInstructionStatus
): InstructionStatus {
  if (status.isPending) {
    return InstructionStatus.Pending;
  }

  if (status.isFailed) {
    return InstructionStatus.Failed;
  }

  return InstructionStatus.Unknown;
}

/**
 * @hidden
 */
export function meshAffirmationStatusToAffirmationStatus(
  status: MeshAffirmationStatus
): AffirmationStatus {
  if (status.isUnknown) {
    return AffirmationStatus.Unknown;
  }

  if (status.isPending) {
    return AffirmationStatus.Pending;
  }

  return AffirmationStatus.Affirmed;
}

/**
 * @hidden
 */
export function endConditionToSettlementType(
  endCondition:
    | { type: InstructionType.SettleOnAffirmation }
    | { type: InstructionType; value: BigNumber },
  context: Context
): SettlementType {
  let value;

  if (endCondition.type === InstructionType.SettleOnAffirmation) {
    value = InstructionType.SettleOnAffirmation;
  } else {
    value = {
      [InstructionType.SettleOnBlock]: bigNumberToU32(endCondition.value, context),
    };
  }

  return context.polymeshApi.createType('SettlementType', value);
}

/**
 * @hidden
 */
export function toIdentityWithClaimsArray(
  data: MiddlewareIdentityWithClaims[],
  context: Context
): IdentityWithClaims[] {
  return data.map(({ did, claims }) => ({
    identity: new Identity({ did }, context),
    claims: claims.map(
      ({
        targetDID: targetDid,
        issuer,
        issuance_date: issuanceDate,
        expiry,
        type,
        jurisdiction,
        scope: claimScope,
        cdd_id: cddId,
      }) => ({
        target: new Identity({ did: targetDid }, context),
        issuer: new Identity({ did: issuer }, context),
        issuedAt: new Date(issuanceDate),
        expiry: expiry ? new Date(expiry) : null,
        claim: createClaim(type, jurisdiction, claimScope, cddId, undefined),
      })
    ),
  }));
}

/**
 * @hidden
 */
export function portfolioMovementToMovePortfolioItem(
  portfolioItem: PortfolioMovement,
  context: Context
): MovePortfolioItem {
  const { asset, amount, memo } = portfolioItem;
  return context.polymeshApi.createType('MovePortfolioItem', {
<<<<<<< HEAD
    ticker: stringToTicker(getTicker(token), context),
    amount: bigNumberToBalance(amount, context),
=======
    ticker: stringToTicker(getTicker(asset), context),
    amount: numberToBalance(amount, context),
>>>>>>> e3922d2c
    memo: optionize(stringToMemo)(memo, context),
  });
}

/**
 * @hidden
 */
export function claimTypeToMeshClaimType(claimType: ClaimType, context: Context): MeshClaimType {
  return context.polymeshApi.createType('ClaimType', claimType);
}

/**
 * @hidden
 */
export function transferRestrictionToTransferManager(
  restriction: TransferRestriction,
  context: Context
): TransferManager {
  const { type, value } = restriction;
  let tmType;
  let tmValue;

  if (type === TransferRestrictionType.Count) {
    tmType = 'CountTransferManager';
    tmValue = bigNumberToU64(value, context);
  } else {
    tmType = 'PercentageTransferManager';
    tmValue = percentageToPermill(value, context);
  }

  return context.polymeshApi.createType('TransferManager', {
    [tmType]: tmValue,
  });
}

/**
 * @hidden
 */
export function transferManagerToTransferRestriction(
  transferManager: TransferManager
): TransferRestriction {
  if (transferManager.isCountTransferManager) {
    return {
      type: TransferRestrictionType.Count,
      value: u64ToBigNumber(transferManager.asCountTransferManager),
    };
  } else {
    return {
      type: TransferRestrictionType.Percentage,
      value: permillToBigNumber(transferManager.asPercentageTransferManager),
    };
  }
}

/**
 * @hidden
 */
export function granularCanTransferResultToTransferBreakdown(
  result: GranularCanTransferResult,
  context: Context
): TransferBreakdown {
  const {
    invalid_granularity: invalidGranularity,
    self_transfer: selfTransfer,
    invalid_receiver_cdd: invalidReceiverCdd,
    invalid_sender_cdd: invalidSenderCdd,
    missing_scope_claim: missingScopeClaim,
    sender_insufficient_balance: insufficientBalance,
    asset_frozen: assetFrozen,
    portfolio_validity_result: {
      sender_portfolio_does_not_exist: senderPortfolioNotExists,
      receiver_portfolio_does_not_exist: receiverPortfolioNotExists,
      sender_insufficient_balance: senderInsufficientBalance,
    },
    statistics_result: transferRestrictionResults,
    compliance_result: complianceResult,
    result: finalResult,
  } = result;

  const general = [];

  if (boolToBoolean(invalidGranularity)) {
    general.push(TransferError.InvalidGranularity);
  }

  if (boolToBoolean(selfTransfer)) {
    general.push(TransferError.SelfTransfer);
  }

  if (boolToBoolean(invalidReceiverCdd)) {
    general.push(TransferError.InvalidReceiverCdd);
  }

  if (boolToBoolean(invalidSenderCdd)) {
    general.push(TransferError.InvalidSenderCdd);
  }

  if (boolToBoolean(missingScopeClaim)) {
    general.push(TransferError.ScopeClaimMissing);
  }

  if (boolToBoolean(insufficientBalance)) {
    general.push(TransferError.InsufficientBalance);
  }

  if (boolToBoolean(assetFrozen)) {
    general.push(TransferError.TransfersFrozen);
  }

  if (boolToBoolean(senderPortfolioNotExists)) {
    general.push(TransferError.InvalidSenderPortfolio);
  }

  if (boolToBoolean(receiverPortfolioNotExists)) {
    general.push(TransferError.InvalidReceiverPortfolio);
  }

  if (boolToBoolean(senderInsufficientBalance)) {
    general.push(TransferError.InsufficientPortfolioBalance);
  }

  const restrictions = transferRestrictionResults.map(({ tm, result: tmResult }) => ({
    restriction: transferManagerToTransferRestriction(tm),
    result: boolToBoolean(tmResult),
  }));

  return {
    general,
    compliance: assetComplianceResultToCompliance(complianceResult, context),
    restrictions,
    result: boolToBoolean(finalResult),
  };
}

/**
 * @hidden
 */
export function stoTierToPriceTier(tier: OfferingTier, context: Context): PriceTier {
  const { price, amount } = tier;
  return context.polymeshApi.createType('PriceTier', {
    total: bigNumberToBalance(amount, context),
    price: bigNumberToBalance(price, context),
  });
}

/**
 * @hidden
 */
export function permissionsLikeToPermissions(
  permissionsLike: PermissionsLike,
  context: Context
): Permissions {
  let assetPermissions: SectionPermissions<Asset> | null = {
    values: [],
    type: PermissionType.Include,
  };
  let transactionPermissions: TransactionPermissions | null = {
    values: [],
    type: PermissionType.Include,
  };
  let transactionGroupPermissions: TxGroup[] = [];
  let portfolioPermissions: SectionPermissions<DefaultPortfolio | NumberedPortfolio> | null = {
    values: [],
    type: PermissionType.Include,
  };

  let transactions: TransactionPermissions | null | undefined;
  let transactionGroups: TxGroup[] | undefined;

  if ('transactions' in permissionsLike) {
    ({ transactions } = permissionsLike);
  }

  if ('transactionGroups' in permissionsLike) {
    ({ transactionGroups } = permissionsLike);
  }

  const { assets, portfolios } = permissionsLike;

  if (assets === null) {
    assetPermissions = null;
  } else if (assets) {
    assetPermissions = {
      ...assets,
      values: assets.values.map(ticker =>
        typeof ticker !== 'string' ? ticker : new Asset({ ticker }, context)
      ),
    };
  }

  if (transactions !== undefined) {
    transactionPermissions = transactions;
  } else if (transactionGroups !== undefined) {
    transactionGroupPermissions = uniq(transactionGroups);
    const groupTags = flatten(transactionGroups.map(txGroupToTxTags));
    transactionPermissions = {
      ...transactionPermissions,
      values: groupTags,
    };
  }

  if (portfolios === null) {
    portfolioPermissions = null;
  } else if (portfolios) {
    portfolioPermissions = {
      ...portfolios,
      values: portfolios.values.map(portfolio => portfolioLikeToPortfolio(portfolio, context)),
    };
  }

  return {
    assets: assetPermissions,
    transactions: transactionPermissions && {
      ...transactionPermissions,
      values: [...transactionPermissions.values].sort(),
    },
    transactionGroups: transactionGroupPermissions,
    portfolios: portfolioPermissions,
  };
}

/**
 * @hidden
 */
export function middlewarePortfolioToPortfolio(
  portfolio: MiddlewarePortfolio,
  context: Context
): DefaultPortfolio | NumberedPortfolio {
  const { did, kind } = portfolio;

  if (kind.toLowerCase() === 'default' || kind === '0') {
    return new DefaultPortfolio({ did }, context);
  }
  return new NumberedPortfolio({ did, id: new BigNumber(kind) }, context);
}

/**
 * @hidden
 */
export function fundraiserTierToTier(fundraiserTier: FundraiserTier): Tier {
  const { total, price, remaining } = fundraiserTier;
  return {
    amount: balanceToBigNumber(total),
    price: balanceToBigNumber(price),
    remaining: balanceToBigNumber(remaining),
  };
}

/**
 * @hidden
 */
export function fundraiserToOfferingDetails(
  fundraiser: Fundraiser,
  name: FundraiserName,
  context: Context
): OfferingDetails {
  const {
    creator,
    offering_portfolio: offeringPortfolio,
    raising_portfolio: raisingPortfolio,
    raising_asset: raisingAsset,
    tiers: rawTiers,
    venue_id: venueId,
    start: rawStart,
    end: rawEnd,
    status: rawStatus,
    minimum_investment: rawMinInvestment,
  } = fundraiser;

  const tiers: Tier[] = [];
  let totalRemaining = new BigNumber(0);
  let totalAmount = new BigNumber(0);
  let totalRemainingValue = new BigNumber(0);

  rawTiers.forEach(rawTier => {
    const tier = fundraiserTierToTier(rawTier);

    tiers.push(tier);
    const { amount, remaining, price } = tier;

    totalAmount = totalAmount.plus(amount);
    totalRemaining = totalRemaining.plus(remaining);
    totalRemainingValue = totalRemainingValue.plus(price.multipliedBy(remaining));
  });

  const start = momentToDate(rawStart);
  const end = rawEnd.isSome ? momentToDate(rawEnd.unwrap()) : null;
  const now = new Date();

  const isStarted = now > start;
  const isExpired = end && now > end;

  const minInvestment = balanceToBigNumber(rawMinInvestment);

  let timing: OfferingTimingStatus = OfferingTimingStatus.NotStarted;
  let balance: OfferingBalanceStatus = OfferingBalanceStatus.Available;
  let sale: OfferingSaleStatus = OfferingSaleStatus.Live;

  if (isExpired) {
    timing = OfferingTimingStatus.Expired;
  } else if (isStarted) {
    timing = OfferingTimingStatus.Started;
  }

  if (totalRemainingValue.isZero()) {
    balance = OfferingBalanceStatus.SoldOut;
  } else if (totalRemainingValue.lt(minInvestment)) {
    balance = OfferingBalanceStatus.Residual;
  }

  if (rawStatus.isClosedEarly) {
    sale = OfferingSaleStatus.ClosedEarly;
  } else if (rawStatus.isClosed) {
    sale = OfferingSaleStatus.Closed;
  } else if (rawStatus.isFrozen) {
    sale = OfferingSaleStatus.Frozen;
  }

  return {
    creator: new Identity({ did: identityIdToString(creator) }, context),
    name: textToString(name),
    offeringPortfolio: meshPortfolioIdToPortfolio(offeringPortfolio, context),
    raisingPortfolio: meshPortfolioIdToPortfolio(raisingPortfolio, context),
    raisingCurrency: tickerToString(raisingAsset),
    tiers,
    venue: new Venue({ id: u64ToBigNumber(venueId) }, context),
    start,
    end,
    status: {
      timing,
      balance,
      sale,
    },
    minInvestment,
    totalAmount,
    totalRemaining,
  };
}

/**
 * @hidden
 */
export function calendarPeriodToMeshCalendarPeriod(
  period: CalendarPeriod,
  context: Context
): MeshCalendarPeriod {
  const { unit, amount } = period;

  if (amount.isNegative()) {
    throw new PolymeshError({
      code: ErrorCode.ValidationError,
      message: 'Calendar period cannot have a negative amount',
    });
  }

  return context.polymeshApi.createType('CalendarPeriod', {
    unit: stringUpperFirst(unit),
    amount: bigNumberToU64(amount, context),
  });
}

/**
 * @hidden
 */
export function meshCalendarPeriodToCalendarPeriod(period: MeshCalendarPeriod): CalendarPeriod {
  const { unit: rawUnit, amount } = period;

  let unit: CalendarUnit;

  if (rawUnit.isSecond) {
    unit = CalendarUnit.Second;
  } else if (rawUnit.isMinute) {
    unit = CalendarUnit.Minute;
  } else if (rawUnit.isHour) {
    unit = CalendarUnit.Hour;
  } else if (rawUnit.isDay) {
    unit = CalendarUnit.Day;
  } else if (rawUnit.isWeek) {
    unit = CalendarUnit.Week;
  } else if (rawUnit.isMonth) {
    unit = CalendarUnit.Month;
  } else {
    unit = CalendarUnit.Year;
  }

  return {
    unit,
    amount: u64ToBigNumber(amount),
  };
}

/**
 * @hidden
 */
export function scheduleSpecToMeshScheduleSpec(
  details: ScheduleSpec,
  context: Context
): MeshScheduleSpec {
  const { start, period, repetitions } = details;

  return context.polymeshApi.createType('ScheduleSpec', {
    start: start && dateToMoment(start, context),
    period: calendarPeriodToMeshCalendarPeriod(
      period || { unit: CalendarUnit.Month, amount: new BigNumber(0) },
      context
    ),
    remaining: bigNumberToU64(repetitions || new BigNumber(0), context),
  });
}

/**
 * @hidden
 */
export function storedScheduleToCheckpointScheduleParams(
  storedSchedule: StoredSchedule
): CheckpointScheduleParams {
  const {
    schedule: { start, period },
    id,
    at,
    remaining,
  } = storedSchedule;
  return {
    id: u64ToBigNumber(id),
    period: meshCalendarPeriodToCalendarPeriod(period),
    start: momentToDate(start),
    remaining: u32ToBigNumber(remaining),
    nextCheckpointDate: momentToDate(at),
  };
}

/**
 * @hidden
 */
export function stringToSignature(signature: string, context: Context): Signature {
  return context.polymeshApi.createType('Signature', signature);
}

/**
 * @hidden
 */
export function meshCorporateActionToCorporateActionParams(
  corporateAction: MeshCorporateAction,
  details: Text,
  context: Context
): CorporateActionParams {
  const {
    kind: rawKind,
    decl_date: declDate,
    targets: { identities, treatment },
    default_withholding_tax: defaultWithholdingTax,
    withholding_tax: withholdingTax,
  } = corporateAction;

  let kind: CorporateActionKind;

  if (rawKind.isIssuerNotice) {
    kind = CorporateActionKind.IssuerNotice;
  } else if (rawKind.isPredictableBenefit) {
    kind = CorporateActionKind.PredictableBenefit;
  } else if (rawKind.isUnpredictableBenefit) {
    kind = CorporateActionKind.UnpredictableBenefit;
  } else if (rawKind.isReorganization) {
    kind = CorporateActionKind.Reorganization;
  } else {
    kind = CorporateActionKind.Other;
  }

  const targets = {
    identities: identities.map(
      identityId => new Identity({ did: identityIdToString(identityId) }, context)
    ),
    treatment: treatment.isExclude ? TargetTreatment.Exclude : TargetTreatment.Include,
  };

  const taxWithholdings = withholdingTax.map(([identityId, tax]) => ({
    identity: new Identity({ did: identityIdToString(identityId) }, context),
    percentage: permillToBigNumber(tax),
  }));

  return {
    kind,
    declarationDate: momentToDate(declDate),
    description: textToString(details),
    targets,
    defaultTaxWithholding: permillToBigNumber(defaultWithholdingTax),
    taxWithholdings,
  };
}

/**
 * @hidden
 */
export function stringToRistrettoPoint(ristrettoPoint: string, context: Context): RistrettoPoint {
  return context.polymeshApi.createType('RistrettoPoint', ristrettoPoint);
}

/**
 * @hidden
 */
export function corporateActionKindToCaKind(kind: CorporateActionKind, context: Context): CAKind {
  return context.polymeshApi.createType('CAKind', kind);
}

/**
 * @hidden
 */
export function stringToScalar(scalar: string, context: Context): Scalar {
  return context.polymeshApi.createType('Scalar', scalar);
}

/**
 * @hidden
 */
export function checkpointToRecordDateSpec(
  checkpoint: Checkpoint | Date | CheckpointSchedule,
  context: Context
): RecordDateSpec {
  let value;

  if (checkpoint instanceof Checkpoint) {
    /* eslint-disable @typescript-eslint/naming-convention */
    value = { Existing: bigNumberToU64(checkpoint.id, context) };
  } else if (checkpoint instanceof Date) {
    value = { Scheduled: dateToMoment(checkpoint, context) };
  } else {
    value = { ExistingSchedule: bigNumberToU64(checkpoint.id, context) };
    /* eslint-enable @typescript-eslint/naming-convention */
  }

  return context.polymeshApi.createType('RecordDateSpec', value);
}

/**
 * @hidden
 */
export function scopeClaimProofToMeshScopeClaimProof(
  proof: ScopeClaimProof,
  scopeId: string,
  context: Context
): MeshScopeClaimProof {
  const { polymeshApi } = context;
  const {
    proofScopeIdWellFormed,
    proofScopeIdCddIdMatch: { challengeResponses, subtractExpressionsRes, blindedScopeDidHash },
  } = proof;

  const zkProofData = polymeshApi.createType('ZkProofData', {
    /* eslint-disable @typescript-eslint/naming-convention */
    challenge_responses: challengeResponses.map(cr => stringToScalar(cr, context)),
    subtract_expressions_res: stringToRistrettoPoint(subtractExpressionsRes, context),
    blinded_scope_did_hash: stringToRistrettoPoint(blindedScopeDidHash, context),
    /* eslint-enable @typescript-eslint/naming-convention */
  });

  return polymeshApi.createType('ScopeClaimProof', {
    /* eslint-disable @typescript-eslint/naming-convention */
    proof_scope_id_wellformed: stringToSignature(proofScopeIdWellFormed, context),
    proof_scope_id_cdd_id_match: zkProofData,
    scope_id: stringToRistrettoPoint(scopeId, context),
    /* eslint-enable @typescript-eslint/naming-convention */
  });
}

/**
 * @hidden
 */
export function targetIdentitiesToCorporateActionTargets(
  targetIdentities: TargetIdentities,
  context: Context
): CorporateActionTargets {
  const { identities, treatment } = targetIdentities;

  return {
    identities: identities.map(
      identity => new Identity({ did: identityIdToString(identity) }, context)
    ),
    treatment: treatment.isInclude ? TargetTreatment.Include : TargetTreatment.Exclude,
  };
}

/**
 * @hidden
 */
export function targetsToTargetIdentities(
  targets: Omit<CorporateActionTargets, 'identities'> & {
    identities: (string | Identity)[];
  },
  context: Context
): TargetIdentities {
  const { polymeshApi } = context;
  const { treatment, identities } = targets;

  return polymeshApi.createType('TargetIdentities', {
    identities: identities.map(identity => stringToIdentityId(signerToString(identity), context)),
    treatment: polymeshApi.createType('TargetTreatment', treatment),
  });
}

/**
 * @hidden
 */
export function distributionToDividendDistributionParams(
  distribution: Distribution,
  context: Context
): DividendDistributionParams {
  const {
    from,
    currency,
    per_share: perShare,
    amount,
    expires_at: expiryDate,
    payment_at: paymentDate,
  } = distribution;

  return {
    origin: meshPortfolioIdToPortfolio(from, context),
    currency: tickerToString(currency),
    perShare: balanceToBigNumber(perShare),
    maxAmount: balanceToBigNumber(amount),
    expiryDate: expiryDate.isNone ? null : momentToDate(expiryDate.unwrap()),
    paymentDate: momentToDate(paymentDate),
  };
}

/**
 * @hidden
 */
export function corporateActionIdentifierToCaId(
  corporateActionIdentifier: CorporateActionIdentifier,
  context: Context
): CAId {
  const { ticker, localId } = corporateActionIdentifier;
  return context.polymeshApi.createType('CAId', {
    ticker: stringToTicker(ticker, context),
    // eslint-disable-next-line @typescript-eslint/naming-convention
    local_id: bigNumberToU32(localId, context),
  });
}

/**
 * @hidden
 */
export function agentGroupToPermissionGroup(
  agentGroup: AgentGroup,
  ticker: string,
  context: Context
): KnownPermissionGroup | CustomPermissionGroup {
  const permissionGroupIdentifier = agentGroupToPermissionGroupIdentifier(agentGroup);
  switch (permissionGroupIdentifier) {
    case PermissionGroupType.ExceptMeta:
    case PermissionGroupType.Full:
    case PermissionGroupType.PolymeshV1Caa:
    case PermissionGroupType.PolymeshV1Pia: {
      return new KnownPermissionGroup({ type: permissionGroupIdentifier, ticker }, context);
    }
    default: {
      const { custom: id } = permissionGroupIdentifier;
      return new CustomPermissionGroup({ id, ticker }, context);
    }
  }
}<|MERGE_RESOLUTION|>--- conflicted
+++ resolved
@@ -2701,13 +2701,8 @@
 ): MovePortfolioItem {
   const { asset, amount, memo } = portfolioItem;
   return context.polymeshApi.createType('MovePortfolioItem', {
-<<<<<<< HEAD
-    ticker: stringToTicker(getTicker(token), context),
+    ticker: stringToTicker(getTicker(asset), context),
     amount: bigNumberToBalance(amount, context),
-=======
-    ticker: stringToTicker(getTicker(asset), context),
-    amount: numberToBalance(amount, context),
->>>>>>> e3922d2c
     memo: optionize(stringToMemo)(memo, context),
   });
 }

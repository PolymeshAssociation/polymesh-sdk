import { bool, Bytes, Option, Text, u8, U8aFixed, u16, u32, u64, u128 } from '@polkadot/types';
import {
  AccountId,
  Balance,
  BlockHash,
  Hash,
  Permill,
  Signature,
} from '@polkadot/types/interfaces';
import {
  ConfidentialIdentityV2ClaimProofsScopeClaimProof,
  PalletCorporateActionsCaId,
  PalletCorporateActionsCorporateAction,
  PalletCorporateActionsDistribution,
  PalletCorporateActionsInitiateCorporateActionArgs,
  PalletMultisigProposalStatus,
  PalletPortfolioMovePortfolioItem,
  PalletSettlementInstructionMemo,
  PalletStoFundraiser,
  PolymeshCommonUtilitiesBalancesMemo,
  PolymeshPrimitivesAssetIdentifier,
  PolymeshPrimitivesAssetMetadataAssetMetadataKey,
  PolymeshPrimitivesAssetMetadataAssetMetadataSpec,
  PolymeshPrimitivesAssetMetadataAssetMetadataValueDetail,
  PolymeshPrimitivesAuthorizationAuthorizationData,
  PolymeshPrimitivesComplianceManagerComplianceRequirement,
  PolymeshPrimitivesCondition,
  PolymeshPrimitivesConditionTrustedIssuer,
  PolymeshPrimitivesDocument,
  PolymeshPrimitivesDocumentHash,
  PolymeshPrimitivesIdentityClaimClaimType,
  PolymeshPrimitivesIdentityId,
  PolymeshPrimitivesIdentityIdPortfolioKind,
  PolymeshPrimitivesSecondaryKeyPermissions,
  PolymeshPrimitivesStatisticsStat2ndKey,
  PolymeshPrimitivesStatisticsStatClaim,
  PolymeshPrimitivesStatisticsStatOpType,
  PolymeshPrimitivesStatisticsStatType,
  PolymeshPrimitivesStatisticsStatUpdate,
  PolymeshPrimitivesSubsetSubsetRestrictionPalletPermissions,
  PolymeshPrimitivesTicker,
  PolymeshPrimitivesTransferComplianceTransferCondition,
} from '@polkadot/types/lookup';
import { ITuple } from '@polkadot/types/types';
import { BTreeSet } from '@polkadot/types-codec';
import {
  hexToString,
  hexToU8a,
  isHex,
  stringLowerFirst,
  stringToU8a,
  stringUpperFirst,
  u8aConcat,
  u8aFixLength,
  u8aToHex,
  u8aToString,
} from '@polkadot/util';
import { blake2AsHex, decodeAddress, encodeAddress } from '@polkadot/util-crypto';
import BigNumber from 'bignumber.js';
import { computeWithoutCheck } from 'iso-7064';
import {
  camelCase,
  flatten,
  groupBy,
  includes,
  map,
  padEnd,
  range,
  rangeRight,
  snakeCase,
  uniq,
  values,
} from 'lodash';
import { CountryCode as MeshCountryCode } from 'polymesh-types/types';

import { assertCaTaxWithholdingsValid, UnreachableCaseError } from '~/api/procedures/utils';
import { countryCodeToMeshCountryCode, meshCountryCodeToCountryCode } from '~/generated/utils';
import {
  Account,
  Asset,
  Checkpoint,
  CheckpointSchedule,
  Context,
  CustomPermissionGroup,
  DefaultPortfolio,
  Identity,
  KnownPermissionGroup,
  NumberedPortfolio,
  PolymeshError,
  Portfolio,
  Venue,
} from '~/internal';
import {
  CallIdEnum,
  ClaimScopeTypeEnum,
  Event as MiddlewareEvent,
  IdentityWithClaims as MiddlewareIdentityWithClaims,
  ModuleIdEnum,
  Portfolio as MiddlewarePortfolio,
  Scope as MiddlewareScope,
} from '~/middleware/types';
import {
  Block as MiddlewareV2Block,
  CallIdEnum as MiddlewareV2CallId,
  Claim as MiddlewareV2Claim,
  ModuleIdEnum as MiddlewareV2ModuleId,
  Portfolio as MiddlewareV2Portfolio,
} from '~/middleware/typesV2';
import {
  AffirmationStatus as MeshAffirmationStatus,
  AgentGroup,
  AssetComplianceResult,
  AssetType,
  AuthorizationType as MeshAuthorizationType,
  CAKind,
  CalendarPeriod as MeshCalendarPeriod,
  CanTransferResult,
  CddId,
  CddStatus,
  Claim as MeshClaim,
  ComplianceRequirementResult,
  ConditionType as MeshConditionType,
  DocumentHash,
  EcdsaSignature,
  FundraiserTier,
  GranularCanTransferResult,
  IdentityId,
  InstructionStatus as MeshInstructionStatus,
  InvestorZKProofData,
  Moment,
  Percentage,
  PortfolioId as MeshPortfolioId,
  PosRatio,
  PriceTier,
  ProtocolOp,
  RecordDateSpec,
  RistrettoPoint,
  Scalar,
  ScheduleSpec as MeshScheduleSpec,
  Scope as MeshScope,
  ScopeId,
  SecondaryKey as MeshSecondaryKey,
  SettlementType,
  Signatory,
  StatClaim,
  StoredSchedule,
  TargetIdentities,
  TargetIdentity,
  TransferCondition,
  VenueType as MeshVenueType,
} from '~/polkadot/polymesh';
import {
  AffirmationStatus,
  AssetDocument,
  Authorization,
  AuthorizationType,
  CalendarPeriod,
  CalendarUnit,
  CheckpointScheduleParams,
  Claim,
  ClaimCountRestrictionValue,
  ClaimCountStatInput,
  ClaimData,
  ClaimPercentageRestrictionValue,
  ClaimType,
  Compliance,
  Condition,
  ConditionCompliance,
  ConditionTarget,
  ConditionType,
  CorporateActionKind,
  CorporateActionParams,
  CorporateActionTargets,
  CountryCode,
  CountTransferRestrictionInput,
  DividendDistributionParams,
  ErrorCode,
  EventIdentifier,
  ExternalAgentCondition,
  IdentityCondition,
  IdentityWithClaims,
  InputCorporateActionTargets,
  InputCorporateActionTaxWithholdings,
  InputRequirement,
  InputStatClaim,
  InputStatType,
  InputTrustedClaimIssuer,
  InstructionType,
  KnownAssetType,
  MetadataLockStatus,
  MetadataSpec,
  MetadataType,
  MetadataValue,
  MetadataValueDetails,
  ModuleName,
  MultiClaimCondition,
  OfferingBalanceStatus,
  OfferingDetails,
  OfferingSaleStatus,
  OfferingTier,
  OfferingTimingStatus,
  PermissionedAccount,
  PermissionGroupType,
  Permissions,
  PermissionsLike,
  PermissionType,
  PortfolioId,
  PortfolioLike,
  PortfolioMovement,
  ProposalStatus,
  Requirement,
  RequirementCompliance,
  Scope,
  ScopeClaimProof,
  ScopeType,
  SectionPermissions,
  SecurityIdentifier,
  SecurityIdentifierType,
  Signer,
  SignerType,
  SignerValue,
  SingleClaimCondition,
  StatClaimType,
  StatType,
  TargetTreatment,
  Tier,
  TransactionPermissions,
  TransferBreakdown,
  TransferError,
  TransferRestriction,
  TransferRestrictionType,
  TransferStatus,
  TrustedClaimIssuer,
  TxGroup,
  TxTag,
  TxTags,
  VenueType,
} from '~/types';
import {
  CorporateActionIdentifier,
  ExemptKey,
  ExtrinsicIdentifier,
  ExtrinsicIdentifierV2,
  InstructionStatus,
  InternalAssetType,
  PalletPermissions,
  PermissionGroupIdentifier,
  PermissionsEnum,
  PolymeshTx,
  ScheduleSpec,
  StatClaimInputType,
  StatClaimIssuer,
  TickerKey,
} from '~/types/internal';
import { tuple } from '~/types/utils';
import {
  IGNORE_CHECKSUM,
  MAX_BALANCE,
  MAX_DECIMALS,
  MAX_MEMO_LENGTH,
  MAX_MODULE_LENGTH,
  MAX_TICKER_LENGTH,
} from '~/utils/constants';
import {
  asDid,
  assertAddressValid,
  assertIsInteger,
  assertIsPositive,
  assertTickerValid,
  asTicker,
  conditionsAreEqual,
  createClaim,
  isModuleOrTagMatch,
  optionize,
  padString,
  removePadding,
} from '~/utils/internal';
import {
  isIdentityCondition,
  isMultiClaimCondition,
  isNumberedPortfolio,
  isSingleClaimCondition,
} from '~/utils/typeguards';

export * from '~/generated/utils';

/**
 * Generate an Asset's DID from a ticker
 */
export function tickerToDid(ticker: string): string {
  return blake2AsHex(
    u8aConcat(stringToU8a('SECURITY_TOKEN:'), u8aFixLength(stringToU8a(ticker), 96, true))
  );
}

/**
 * @hidden
 */
export function booleanToBool(value: boolean, context: Context): bool {
  return context.createType('bool', value);
}

/**
 * @hidden
 */
export function boolToBoolean(value: bool): boolean {
  return value.isTrue;
}

/**
 * @hidden
 */
export function stringToBytes(bytes: string, context: Context): Bytes {
  return context.createType('Bytes', bytes);
}

/**
 * @hidden
 */
export function bytesToString(bytes: Bytes): string {
  return u8aToString(bytes);
}

/**
 * @hidden
 */
export function stringToTicker(ticker: string, context: Context): PolymeshPrimitivesTicker {
  assertTickerValid(ticker);

  return context.createType('PolymeshPrimitivesTicker', padString(ticker, MAX_TICKER_LENGTH));
}

/**
 * @hidden
 */
export function stringToTickerKey(ticker: string, context: Context): TickerKey {
  return { Ticker: stringToTicker(ticker, context) };
}

/**
 * @hidden
 */
export function tickerToString(ticker: PolymeshPrimitivesTicker): string {
  return removePadding(u8aToString(ticker));
}

/* eslint-disable @typescript-eslint/naming-convention */
/**
 * @hidden
 */
export function stringToInvestorZKProofData(proof: string, context: Context): InvestorZKProofData {
  return context.createType('InvestorZKProofData', proof);
}
/* eslint-enable @typescript-eslint/naming-convention */

/**
 * @hidden
 */
export function dateToMoment(date: Date, context: Context): Moment {
  return context.createType('u64', date.getTime());
}

/**
 * @hidden
 */
export function momentToDate(moment: Moment): Date {
  return new Date(moment.toNumber());
}

/**
 * @hidden
 */
export function stringToAccountId(accountId: string, context: Context): AccountId {
  assertAddressValid(accountId, context.ss58Format);

  return context.createType('AccountId', accountId);
}

/**
 * @hidden
 */
export function accountIdToString(accountId: AccountId): string {
  return accountId.toString();
}

/**
 * @hidden
 */
export function hashToString(hash: Hash): string {
  return hash.toString();
}

/**
 * @hidden
 */
export function stringToHash(hash: string, context: Context): Hash {
  return context.createType('Hash', hash);
}

/**
 * @hidden
 */
export function stringToBlockHash(blockHash: string, context: Context): BlockHash {
  return context.createType('BlockHash', blockHash);
}

/**
 * @hidden
 */
export function stringToIdentityId(
  identityId: string,
  context: Context
): PolymeshPrimitivesIdentityId {
  return context.createType('PolymeshPrimitivesIdentityId', identityId);
}

/**
 * @hidden
 */
export function identityIdToString(identityId: PolymeshPrimitivesIdentityId): string {
  return identityId.toString();
}

/**
 * @hidden
 */
export function stringToEcdsaSignature(signature: string, context: Context): EcdsaSignature {
  return context.createType('EcdsaSignature', signature);
}

/**
 * @hidden
 */
export function accountIdToAccount(accountId: AccountId, context: Context): Account {
  return new Account({ address: accountId.toString() }, context);
}

/**
 * @hidden
 */
export function signerValueToSignatory(signer: SignerValue, context: Context): Signatory {
  return context.createType('Signatory', {
    [signer.type]: signer.value,
  });
}

/**
 * @hidden
 */
function createSignerValue(type: SignerType, value: string): SignerValue {
  return {
    type,
    value,
  };
}

/**
 * @hidden
 */
export function signatoryToSignerValue(signatory: Signatory): SignerValue {
  if (signatory.isAccount) {
    return createSignerValue(SignerType.Account, accountIdToString(signatory.asAccount));
  }

  return createSignerValue(SignerType.Identity, identityIdToString(signatory.asIdentity));
}

/**
 * @hidden
 */
export function signerToSignerValue(signer: Signer): SignerValue {
  if (signer instanceof Account) {
    return createSignerValue(SignerType.Account, signer.address);
  }

  return createSignerValue(SignerType.Identity, signer.did);
}

/**
 * @hidden
 */
export function signerValueToSigner(signerValue: SignerValue, context: Context): Signer {
  const { type, value } = signerValue;

  if (type === SignerType.Account) {
    return new Account({ address: value }, context);
  }

  return new Identity({ did: value }, context);
}

/**
 * @hidden
 */
export function signerToSignatory(signer: Signer, context: Context): Signatory {
  return signerValueToSignatory(signerToSignerValue(signer), context);
}

/**
 * @hidden
 */
export function signerToString(signer: string | Signer): string {
  if (typeof signer === 'string') {
    return signer;
  }

  return signerToSignerValue(signer).value;
}

/**
 * @hidden
 */
export function u64ToBigNumber(value: u64): BigNumber {
  return new BigNumber(value.toString());
}

/**
 * @hidden
 */
export function u128ToBigNumber(value: u128): BigNumber {
  return new BigNumber(value.toString());
}

/**
 * @hidden
 */
export function bigNumberToU64(value: BigNumber, context: Context): u64 {
  assertIsInteger(value);
  assertIsPositive(value);
  return context.createType('u64', value.toString());
}
/**
 * @hidden
 */
export function bigNumberToU128(value: BigNumber, context: Context): u128 {
  assertIsInteger(value);
  assertIsPositive(value);
  return context.createType('u128', value.toString());
}

/**
 * @hidden
 */
export function percentageToPermill(value: BigNumber, context: Context): Permill {
  assertIsPositive(value);

  if (value.gt(100)) {
    throw new PolymeshError({
      code: ErrorCode.ValidationError,
      message: "Percentage shouldn't exceed 100",
    });
  }

  return context.createType('Permill', value.shiftedBy(4).toString()); // (value : 100) * 10^6
}

/**
 * @hidden
 *
 * @note returns a percentage value ([0, 100])
 */
export function permillToBigNumber(value: Permill): BigNumber {
  return new BigNumber(value.toString()).shiftedBy(-4); // (value : 10^6) * 100
}

/**
 *  @hidden
 */
export function meshClaimToInputStatClaim(claim: StatClaim): InputStatClaim {
  if (claim.isAccredited) {
    return {
      type: ClaimType.Accredited,
      accredited: boolToBoolean(claim.asAccredited),
    };
  } else if (claim.isAffiliate) {
    return {
      type: ClaimType.Affiliate,
      affiliate: boolToBoolean(claim.asAffiliate),
    };
  } else {
    return {
      type: ClaimType.Jurisdiction,
      countryCode: claim.asJurisdiction.isSome
        ? meshCountryCodeToCountryCode(claim.asJurisdiction.unwrap())
        : undefined,
    };
  }
}

/**
 * @hidden
 */
export function claimCountToClaimCountRestrictionValue(
  value: ITuple<[StatClaim, IdentityId, u64, Option<u64>]>,
  context: Context
): ClaimCountRestrictionValue {
  const [claim, issuer, min, max] = value;
  return {
    claim: meshClaimToInputStatClaim(claim),
    issuer: new Identity({ did: identityIdToString(issuer) }, context),
    min: u64ToBigNumber(min),
    max: max.isSome ? u64ToBigNumber(max.unwrap()) : undefined,
  };
}

/**
 * @hidden
 */
export function claimPercentageToClaimPercentageRestrictionValue(
  value: ITuple<[StatClaim, IdentityId, Percentage, Percentage]>,
  context: Context
): ClaimPercentageRestrictionValue {
  const [claim, issuer, min, max] = value;
  return {
    claim: meshClaimToInputStatClaim(claim),
    issuer: new Identity({ did: identityIdToString(issuer) }, context),
    min: permillToBigNumber(min),
    max: permillToBigNumber(max),
  };
}

/**
 * @hidden
 */
export function meshPortfolioIdToPortfolio(
  portfolioId: MeshPortfolioId,
  context: Context
): DefaultPortfolio | NumberedPortfolio {
  const { did, kind } = portfolioId;
  const identityId = identityIdToString(did);

  if (kind.isDefault) {
    return new DefaultPortfolio({ did: identityId }, context);
  }
  return new NumberedPortfolio({ did: identityId, id: u64ToBigNumber(kind.asUser) }, context);
}

/**
 * @hidden
 */
export function portfolioToPortfolioId(
  portfolio: DefaultPortfolio | NumberedPortfolio
): PortfolioId {
  const {
    owner: { did },
  } = portfolio;
  if (portfolio instanceof DefaultPortfolio) {
    return { did };
  } else {
    const { id: number } = portfolio;

    return { did, number };
  }
}

/**
 * @hidden
 */
export function portfolioLikeToPortfolioId(value: PortfolioLike): PortfolioId {
  let did: string;
  let number: BigNumber | undefined;

  if (typeof value === 'string') {
    did = value;
  } else if (value instanceof Identity) {
    ({ did } = value);
  } else if (value instanceof Portfolio) {
    ({ did, number } = portfolioToPortfolioId(value));
  } else {
    const { identity: valueIdentity } = value;
    ({ id: number } = value);

    did = asDid(valueIdentity);
  }

  return { did, number };
}

/**
 * @hidden
 */
export function portfolioIdToPortfolio(
  portfolioId: PortfolioId,
  context: Context
): DefaultPortfolio | NumberedPortfolio {
  const { did, number } = portfolioId;
  return number
    ? new NumberedPortfolio({ did, id: number }, context)
    : new DefaultPortfolio({ did }, context);
}

/**
 * @hidden
 */
export function portfolioLikeToPortfolio(
  value: PortfolioLike,
  context: Context
): DefaultPortfolio | NumberedPortfolio {
  return portfolioIdToPortfolio(portfolioLikeToPortfolioId(value), context);
}

/**
 * @hidden
 */
export function portfolioIdToMeshPortfolioId(
  portfolioId: PortfolioId,
  context: Context
): MeshPortfolioId {
  const { did, number } = portfolioId;
  return context.createType('PortfolioId', {
    did: stringToIdentityId(did, context),
    kind: number ? { User: bigNumberToU64(number, context) } : 'Default',
  });
}

/**
 * @hidden
 */
export function portfolioToPortfolioKind(
  portfolio: DefaultPortfolio | NumberedPortfolio,
  context: Context
): PolymeshPrimitivesIdentityIdPortfolioKind {
  let portfolioKind;
  if (isNumberedPortfolio(portfolio)) {
    portfolioKind = { User: bigNumberToU64(portfolio.id, context) };
  } else {
    portfolioKind = 'Default';
  }
  return context.createType('PolymeshPrimitivesIdentityIdPortfolioKind', portfolioKind);
}

/**
 * @hidden
 */
export function stringToText(text: string, context: Context): Text {
  return context.createType('Text', text);
}

/**
 * @hidden
 */
export function textToString(value: Text): string {
  return value.toString();
}

/**
 * Retrieve every Transaction Tag associated to a Transaction Group
 */
export function txGroupToTxTags(group: TxGroup): TxTag[] {
  switch (group) {
    case TxGroup.PortfolioManagement: {
      return [
        TxTags.identity.AddInvestorUniquenessClaim,
        TxTags.portfolio.MovePortfolioFunds,
        TxTags.settlement.AddInstruction,
        TxTags.settlement.AddInstructionWithMemo,
        TxTags.settlement.AddAndAffirmInstruction,
        TxTags.settlement.AddAndAffirmInstructionWithMemo,
        TxTags.settlement.AffirmInstruction,
        TxTags.settlement.RejectInstruction,
        TxTags.settlement.CreateVenue,
      ];
    }
    case TxGroup.AssetManagement: {
      return [
        TxTags.asset.MakeDivisible,
        TxTags.asset.RenameAsset,
        TxTags.asset.SetFundingRound,
        TxTags.asset.AddDocuments,
        TxTags.asset.RemoveDocuments,
      ];
    }
    case TxGroup.AdvancedAssetManagement: {
      return [
        TxTags.asset.Freeze,
        TxTags.asset.Unfreeze,
        TxTags.identity.AddAuthorization,
        TxTags.identity.RemoveAuthorization,
      ];
    }
    case TxGroup.Distribution: {
      return [
        TxTags.identity.AddInvestorUniquenessClaim,
        TxTags.settlement.CreateVenue,
        TxTags.settlement.AddInstruction,
        TxTags.settlement.AddInstructionWithMemo,
        TxTags.settlement.AddAndAffirmInstruction,
        TxTags.settlement.AddAndAffirmInstructionWithMemo,
      ];
    }
    case TxGroup.Issuance: {
      return [TxTags.asset.Issue];
    }
    case TxGroup.TrustedClaimIssuersManagement: {
      return [
        TxTags.complianceManager.AddDefaultTrustedClaimIssuer,
        TxTags.complianceManager.RemoveDefaultTrustedClaimIssuer,
      ];
    }
    case TxGroup.ClaimsManagement: {
      return [TxTags.identity.AddClaim, TxTags.identity.RevokeClaim];
    }
    case TxGroup.ComplianceRequirementsManagement: {
      return [
        TxTags.complianceManager.AddComplianceRequirement,
        TxTags.complianceManager.RemoveComplianceRequirement,
        TxTags.complianceManager.PauseAssetCompliance,
        TxTags.complianceManager.ResumeAssetCompliance,
        TxTags.complianceManager.ResetAssetCompliance,
      ];
    }
    case TxGroup.CorporateActionsManagement: {
      return [
        TxTags.checkpoint.CreateSchedule,
        TxTags.checkpoint.RemoveSchedule,
        TxTags.checkpoint.CreateCheckpoint,
        TxTags.corporateAction.InitiateCorporateAction,
        TxTags.capitalDistribution.Distribute,
        TxTags.capitalDistribution.Claim,
        TxTags.identity.AddInvestorUniquenessClaim,
      ];
    }
    case TxGroup.StoManagement: {
      return [
        TxTags.sto.CreateFundraiser,
        TxTags.sto.FreezeFundraiser,
        TxTags.sto.Invest,
        TxTags.sto.ModifyFundraiserWindow,
        TxTags.sto.Stop,
        TxTags.sto.UnfreezeFundraiser,
        TxTags.identity.AddInvestorUniquenessClaim,
        TxTags.asset.Issue,
        TxTags.settlement.CreateVenue,
      ];
    }
  }
}

/**
 * @hidden
 *
 * @note tags that don't belong to any group will be ignored.
 *   The same goes for tags that belong to a group that wasn't completed
 */
export function transactionPermissionsToTxGroups(
  permissions: TransactionPermissions | null
): TxGroup[] {
  if (!permissions) {
    return [];
  }

  const { values: transactionValues, type, exceptions = [] } = permissions;
  let includedTags: (TxTag | ModuleName)[];
  let excludedTags: (TxTag | ModuleName)[];
  if (type === PermissionType.Include) {
    includedTags = transactionValues;
    excludedTags = exceptions;
  } else {
    includedTags = exceptions;
    excludedTags = transactionValues;
  }

  return values(TxGroup)
    .sort()
    .filter(group => {
      const tagsInGroup = txGroupToTxTags(group);

      return tagsInGroup.every(tag => {
        const isExcluded = !!excludedTags.find(excluded => isModuleOrTagMatch(excluded, tag));

        if (isExcluded) {
          return false;
        }

        return !!includedTags.find(included => isModuleOrTagMatch(included, tag));
      });
    });
}

/**
 * @hidden
 */
function splitTag(tag: TxTag): { palletName: string; dispatchableName: string } {
  const [modName, txName] = tag.split('.');
  const palletName = stringUpperFirst(modName);
  const dispatchableName = snakeCase(txName);

  return { palletName, dispatchableName };
}

/**
 * @hidden
 */
function initExtrinsicDict(
  txValues: (TxTag | ModuleName)[],
  message: string
): Record<string, { tx: string[]; exception?: true } | null> {
  const extrinsicDict: Record<string, { tx: string[]; exception?: true } | null> = {};

  uniq(txValues)
    .sort()
    .forEach(tag => {
      if (tag.includes('.')) {
        const { palletName, dispatchableName } = splitTag(tag as TxTag);
        let pallet = extrinsicDict[palletName];

        if (pallet === null) {
          throw new PolymeshError({
            code: ErrorCode.ValidationError,
            message,
            data: {
              module: palletName,
              transactions: [dispatchableName],
            },
          });
        } else if (pallet === undefined) {
          pallet = extrinsicDict[palletName] = { tx: [] };
        }

        pallet.tx.push(dispatchableName);
      } else {
        extrinsicDict[stringUpperFirst(tag)] = null;
      }
    });

  return extrinsicDict;
}

/**
 * @hidden
 */
function buildPalletPermissions(
  transactions: TransactionPermissions
): PermissionsEnum<PalletPermissions> {
  let extrinsic: PermissionsEnum<PalletPermissions>;
  const message =
    'Attempting to add permissions for specific transactions as well as the entire module';
  const { values: txValues, exceptions = [], type } = transactions;

  const extrinsicDict = initExtrinsicDict(txValues, message);

  exceptions.forEach(exception => {
    const { palletName, dispatchableName } = splitTag(exception);

    const pallet = extrinsicDict[palletName];

    if (pallet === undefined) {
      throw new PolymeshError({
        code: ErrorCode.ValidationError,
        message:
          'Attempting to add a transaction permission exception without its corresponding module being included/excluded',
      });
    } else if (pallet === null) {
      extrinsicDict[palletName] = { tx: [dispatchableName], exception: true };
    } else if (pallet.exception) {
      pallet.tx.push(dispatchableName);
    } else {
      throw new PolymeshError({
        code: ErrorCode.ValidationError,
        message:
          'Cannot simultaneously include and exclude transactions belonging to the same module',
      });
    }
  });

  const pallets: PalletPermissions[] = map(extrinsicDict, (val, key) => {
    let dispatchables: PermissionsEnum<string>;

    if (val === null) {
      dispatchables = 'Whole';
    } else {
      const { tx, exception } = val;

      if (exception) {
        dispatchables = {
          Except: tx,
        };
      } else {
        dispatchables = {
          These: tx,
        };
      }
    }

    return {
      /* eslint-disable @typescript-eslint/naming-convention */
      pallet_name: key,
      dispatchable_names: dispatchables,
      /* eslint-enable @typescript-eslint/naming-convention */
    };
  });
  if (type === PermissionType.Include) {
    extrinsic = {
      These: pallets,
    };
  } else {
    extrinsic = {
      Except: pallets,
    };
  }

  return extrinsic;
}

/**
 * @hidden
 */
export function transactionPermissionsToExtrinsicPermissions(
  transactionPermissions: TransactionPermissions | null,
  context: Context
): PolymeshPrimitivesSubsetSubsetRestrictionPalletPermissions {
  return context.createType(
    'PolymeshPrimitivesSubsetSubsetRestrictionPalletPermissions',
    transactionPermissions ? buildPalletPermissions(transactionPermissions) : 'Whole'
  );
}

/**
 * @hidden
 */
export function permissionsToMeshPermissions(
  permissions: Permissions,
  context: Context
): PolymeshPrimitivesSecondaryKeyPermissions {
  const { assets, transactions, portfolios } = permissions;

  const extrinsic = transactionPermissionsToExtrinsicPermissions(transactions, context);

  let asset: PermissionsEnum<PolymeshPrimitivesTicker> = 'Whole';
  if (assets) {
    const { values: assetValues, type } = assets;
    assetValues.sort(({ ticker: tickerA }, { ticker: tickerB }) => tickerA.localeCompare(tickerB));
    const tickers = assetValues.map(({ ticker }) => stringToTicker(ticker, context));
    if (type === PermissionType.Include) {
      asset = {
        These: tickers,
      };
    } else {
      asset = {
        Except: tickers,
      };
    }
  }

  let portfolio: PermissionsEnum<MeshPortfolioId> = 'Whole';
  if (portfolios) {
    const { values: portfolioValues, type } = portfolios;
    const portfolioIds = portfolioValues.map(pValue =>
      portfolioIdToMeshPortfolioId(portfolioToPortfolioId(pValue), context)
    );

    if (type === PermissionType.Include) {
      portfolio = {
        These: portfolioIds,
      };
    } else {
      portfolio = {
        Except: portfolioIds,
      };
    }
  }

  const value = {
    asset,
    extrinsic,
    portfolio,
  };

  return context.createType('PolymeshPrimitivesSecondaryKeyPermissions', value);
}

/**
 * @hidden
 */
export function extrinsicPermissionsToTransactionPermissions(
  permissions: PolymeshPrimitivesSubsetSubsetRestrictionPalletPermissions
): TransactionPermissions | null {
  let extrinsicType: PermissionType;
  let pallets;
  if (permissions.isThese) {
    extrinsicType = PermissionType.Include;
    pallets = permissions.asThese;
  } else if (permissions.isExcept) {
    extrinsicType = PermissionType.Exclude;
    pallets = permissions.asExcept;
  }

  let txValues: (ModuleName | TxTag)[] = [];
  let exceptions: TxTag[] = [];
  const formatTxTag = (dispatchable: string, moduleName: string): TxTag => {
    return `${moduleName}.${camelCase(dispatchable)}` as TxTag;
  };

  if (pallets) {
    pallets.forEach(({ palletName, dispatchableNames }) => {
      const moduleName = stringLowerFirst(bytesToString(palletName));
      if (dispatchableNames.isExcept) {
        const dispatchables = [...dispatchableNames.asExcept];
        exceptions = [
          ...exceptions,
          ...dispatchables.map(name => formatTxTag(bytesToString(name), moduleName)),
        ];
        txValues = [...txValues, moduleName as ModuleName];
      } else if (dispatchableNames.isThese) {
        const dispatchables = [...dispatchableNames.asThese];
        txValues = [
          ...txValues,
          ...dispatchables.map(name => formatTxTag(bytesToString(name), moduleName)),
        ];
      } else {
        txValues = [...txValues, moduleName as ModuleName];
      }
    });

    const result = {
      // eslint-disable-next-line @typescript-eslint/no-non-null-assertion
      type: extrinsicType!,
      values: txValues,
    };

    return exceptions.length ? { ...result, exceptions } : result;
  }

  return null;
}

/**
 * @hidden
 */
export function meshPermissionsToPermissions(
  permissions: PolymeshPrimitivesSecondaryKeyPermissions,
  context: Context
): Permissions {
  const { asset, extrinsic, portfolio } = permissions;

  let assets: SectionPermissions<Asset> | null = null;
  let transactions: TransactionPermissions | null = null;
  let portfolios: SectionPermissions<DefaultPortfolio | NumberedPortfolio> | null = null;

  let assetsType: PermissionType;
  let assetsPermissions;
  if (asset.isThese) {
    assetsType = PermissionType.Include;
    assetsPermissions = asset.asThese;
  } else if (asset.isExcept) {
    assetsType = PermissionType.Exclude;
    assetsPermissions = asset.asExcept;
  }

  if (assetsPermissions) {
    assets = {
      values: [...assetsPermissions].map(
        ticker => new Asset({ ticker: tickerToString(ticker) }, context)
      ),
      // eslint-disable-next-line @typescript-eslint/no-non-null-assertion
      type: assetsType!,
    };
  }

  transactions = extrinsicPermissionsToTransactionPermissions(extrinsic);

  let portfoliosType: PermissionType;
  let portfolioIds;
  if (portfolio.isThese) {
    portfoliosType = PermissionType.Include;
    portfolioIds = portfolio.asThese;
  } else if (portfolio.isExcept) {
    portfoliosType = PermissionType.Exclude;
    portfolioIds = portfolio.asExcept;
  }

  if (portfolioIds) {
    portfolios = {
      values: [...portfolioIds].map(portfolioId =>
        meshPortfolioIdToPortfolio(portfolioId, context)
      ),
      // eslint-disable-next-line @typescript-eslint/no-non-null-assertion
      type: portfoliosType!,
    };
  }

  return {
    assets,
    transactions,
    transactionGroups: transactions ? transactionPermissionsToTxGroups(transactions) : [],
    portfolios,
  };
}

/**
 * @hidden
 */
export function bigNumberToU32(value: BigNumber, context: Context): u32 {
  assertIsInteger(value);
  assertIsPositive(value);
  return context.createType('u32', value.toString());
}

/**
 * @hidden
 */
export function u32ToBigNumber(value: u32): BigNumber {
  return new BigNumber(value.toString());
}

/**
 * @hidden
 */
export function u16ToBigNumber(value: u16): BigNumber {
  return new BigNumber(value.toString());
}

/**
 * @hidden
 */
export function u8ToBigNumber(value: u8): BigNumber {
  return new BigNumber(value.toString());
}

/**
 * @hidden
 */
export function permissionGroupIdentifierToAgentGroup(
  permissionGroup: PermissionGroupIdentifier,
  context: Context
): AgentGroup {
  return context.createType(
    'AgentGroup',
    typeof permissionGroup !== 'object'
      ? permissionGroup
      : { Custom: bigNumberToU32(permissionGroup.custom, context) }
  );
}

/**
 * @hidden
 */
export function agentGroupToPermissionGroupIdentifier(
  agentGroup: AgentGroup
): PermissionGroupIdentifier {
  if (agentGroup.isFull) {
    return PermissionGroupType.Full;
  } else if (agentGroup.isExceptMeta) {
    return PermissionGroupType.ExceptMeta;
  } else if (agentGroup.isPolymeshV1CAA) {
    return PermissionGroupType.PolymeshV1Caa;
  } else if (agentGroup.isPolymeshV1PIA) {
    return PermissionGroupType.PolymeshV1Pia;
  } else {
    return { custom: u32ToBigNumber(agentGroup.asCustom) };
  }
}

/**
 * @hidden
 */
export function authorizationToAuthorizationData(
  auth: Authorization,
  context: Context
): PolymeshPrimitivesAuthorizationAuthorizationData {
  let value;

  const { type } = auth;

  if (type === AuthorizationType.RotatePrimaryKey) {
    value = null;
  } else if (type === AuthorizationType.JoinIdentity) {
    value = permissionsToMeshPermissions(auth.value, context);
  } else if (type === AuthorizationType.PortfolioCustody) {
    value = portfolioIdToMeshPortfolioId(portfolioToPortfolioId(auth.value), context);
  } else if (
    auth.type === AuthorizationType.TransferAssetOwnership ||
    auth.type === AuthorizationType.TransferTicker
  ) {
    value = stringToTicker(auth.value, context);
  } else if (type === AuthorizationType.RotatePrimaryKeyToSecondary) {
    value = permissionsToMeshPermissions(auth.value, context);
  } else if (type === AuthorizationType.BecomeAgent) {
    const ticker = stringToTicker(auth.value.asset.ticker, context);
    if (auth.value instanceof CustomPermissionGroup) {
      const { id } = auth.value;
      value = [ticker, permissionGroupIdentifierToAgentGroup({ custom: id }, context)];
    } else {
      const { type: groupType } = auth.value;
      value = [ticker, permissionGroupIdentifierToAgentGroup(groupType, context)];
    }
  } else {
    value = auth.value;
  }

  return context.createType('PolymeshPrimitivesAuthorizationAuthorizationData', {
    [type]: value,
  });
}

/**
 * @hidden
 */
export function authorizationTypeToMeshAuthorizationType(
  authorizationType: AuthorizationType,
  context: Context
): MeshAuthorizationType {
  return context.createType('AuthorizationType', authorizationType);
}

/**
 * @hidden
 */
export function bigNumberToBalance(value: BigNumber, context: Context, divisible = true): Balance {
  assertIsPositive(value);

  if (value.isGreaterThan(MAX_BALANCE)) {
    throw new PolymeshError({
      code: ErrorCode.ValidationError,
      message: 'The value exceeds the maximum possible balance',
      data: {
        currentValue: value,
        amountLimit: MAX_BALANCE,
      },
    });
  }

  if (divisible) {
    if (value.decimalPlaces() > MAX_DECIMALS) {
      throw new PolymeshError({
        code: ErrorCode.ValidationError,
        message: 'The value has more decimal places than allowed',
        data: {
          currentValue: value,
          decimalsLimit: MAX_DECIMALS,
        },
      });
    }
  } else {
    if (value.decimalPlaces()) {
      throw new PolymeshError({
        code: ErrorCode.ValidationError,
        message: 'The value has decimals but the Asset is indivisible',
      });
    }
  }

  return context.createType('Balance', value.shiftedBy(6).toString());
}

/**
 * @hidden
 */
export function balanceToBigNumber(balance: Balance): BigNumber {
  return new BigNumber(balance.toString()).shiftedBy(-6);
}

/**
 * @hidden
 */
export function agentGroupToPermissionGroup(
  agentGroup: AgentGroup,
  ticker: string,
  context: Context
): KnownPermissionGroup | CustomPermissionGroup {
  const permissionGroupIdentifier = agentGroupToPermissionGroupIdentifier(agentGroup);
  switch (permissionGroupIdentifier) {
    case PermissionGroupType.ExceptMeta:
    case PermissionGroupType.Full:
    case PermissionGroupType.PolymeshV1Caa:
    case PermissionGroupType.PolymeshV1Pia: {
      return new KnownPermissionGroup({ type: permissionGroupIdentifier, ticker }, context);
    }
    default: {
      const { custom: id } = permissionGroupIdentifier;
      return new CustomPermissionGroup({ id, ticker }, context);
    }
  }
}

/**
 * @hidden
 */
export function authorizationDataToAuthorization(
  auth: PolymeshPrimitivesAuthorizationAuthorizationData,
  context: Context
): Authorization {
  if (auth.isAttestPrimaryKeyRotation) {
    return {
      type: AuthorizationType.AttestPrimaryKeyRotation,
      value: identityIdToString(auth.asAttestPrimaryKeyRotation),
    };
  }

  if (auth.isRotatePrimaryKey) {
    return {
      type: AuthorizationType.RotatePrimaryKey,
    };
  }

  if (auth.isTransferTicker) {
    return {
      type: AuthorizationType.TransferTicker,
      value: tickerToString(auth.asTransferTicker),
    };
  }

  if (auth.isAddMultiSigSigner) {
    return {
      type: AuthorizationType.AddMultiSigSigner,
      value: accountIdToString(auth.asAddMultiSigSigner),
    };
  }

  if (auth.isTransferAssetOwnership) {
    return {
      type: AuthorizationType.TransferAssetOwnership,
      value: tickerToString(auth.asTransferAssetOwnership),
    };
  }

  if (auth.isPortfolioCustody) {
    return {
      type: AuthorizationType.PortfolioCustody,
      value: meshPortfolioIdToPortfolio(auth.asPortfolioCustody, context),
    };
  }

  if (auth.isJoinIdentity) {
    return {
      type: AuthorizationType.JoinIdentity,
      value: meshPermissionsToPermissions(auth.asJoinIdentity, context),
    };
  }

  if (auth.isAddRelayerPayingKey) {
    const [userKey, payingKey, polyxLimit] = auth.asAddRelayerPayingKey;

    return {
      type: AuthorizationType.AddRelayerPayingKey,
      value: {
        beneficiary: new Account({ address: accountIdToString(userKey) }, context),
        subsidizer: new Account({ address: accountIdToString(payingKey) }, context),
        allowance: balanceToBigNumber(polyxLimit),
      },
    };
  }

  if (auth.isBecomeAgent) {
    const [ticker, agentGroup] = auth.asBecomeAgent;

    return {
      type: AuthorizationType.BecomeAgent,
      value: agentGroupToPermissionGroup(agentGroup, tickerToString(ticker), context),
    };
  }

  if (auth.isRotatePrimaryKeyToSecondary) {
    return {
      type: AuthorizationType.RotatePrimaryKeyToSecondary,
      value: meshPermissionsToPermissions(auth.asRotatePrimaryKeyToSecondary, context),
    };
  }

  throw new PolymeshError({
    code: ErrorCode.UnexpectedError,
    message: 'Unsupported Authorization Type. Please contact the Polymesh team',
    data: {
      auth: JSON.stringify(auth, null, 2),
    },
  });
}

/**
 * @hidden
 */
function assertMemoValid(value: string): void {
  if (value.length > MAX_MEMO_LENGTH) {
    throw new PolymeshError({
      code: ErrorCode.ValidationError,
      message: 'Max memo length exceeded',
      data: {
        maxLength: MAX_MEMO_LENGTH,
      },
    });
  }
}

/**
 * @hidden
 */
export function stringToMemo(value: string, context: Context): PolymeshCommonUtilitiesBalancesMemo {
  assertMemoValid(value);

  return context.createType(
    'PolymeshCommonUtilitiesBalancesMemo',
    padString(value, MAX_MEMO_LENGTH)
  );
}

/**
 * @hidden
 */
export function u8ToTransferStatus(status: u8): TransferStatus {
  const code = status.toNumber();

  switch (code) {
    case 81: {
      return TransferStatus.Success;
    }
    case 82: {
      return TransferStatus.InsufficientBalance;
    }
    case 83: {
      return TransferStatus.InsufficientAllowance;
    }
    case 84: {
      return TransferStatus.TransfersHalted;
    }
    case 85: {
      return TransferStatus.FundsLocked;
    }
    case 86: {
      return TransferStatus.InvalidSenderAddress;
    }
    case 87: {
      return TransferStatus.InvalidReceiverAddress;
    }
    case 88: {
      return TransferStatus.InvalidOperator;
    }
    case 160: {
      return TransferStatus.InvalidSenderIdentity;
    }
    case 161: {
      return TransferStatus.InvalidReceiverIdentity;
    }
    case 162: {
      return TransferStatus.ComplianceFailure;
    }
    case 163: {
      return TransferStatus.SmartExtensionFailure;
    }
    case 164: {
      return TransferStatus.InvalidGranularity;
    }
    case 165: {
      return TransferStatus.VolumeLimitReached;
    }
    case 166: {
      return TransferStatus.BlockedTransaction;
    }
    case 168: {
      return TransferStatus.FundsLimitReached;
    }
    case 169: {
      return TransferStatus.PortfolioFailure;
    }
    case 170: {
      return TransferStatus.CustodianError;
    }
    case 171: {
      return TransferStatus.ScopeClaimMissing;
    }
    case 172: {
      return TransferStatus.TransferRestrictionFailure;
    }
    case 80: {
      return TransferStatus.Failure;
    }
    default: {
      throw new PolymeshError({
        code: ErrorCode.UnexpectedError,
        message: `Unsupported status code "${status.toString()}". Please report this issue to the Polymesh team`,
      });
    }
  }
}

/**
 * @hidden
 */
export function internalAssetTypeToAssetType(type: InternalAssetType, context: Context): AssetType {
  return context.createType('AssetType', type);
}

/**
 * @hidden
 */
export function assetTypeToKnownOrId(assetType: AssetType): KnownAssetType | BigNumber {
  if (assetType.isEquityCommon) {
    return KnownAssetType.EquityCommon;
  }
  if (assetType.isEquityPreferred) {
    return KnownAssetType.EquityPreferred;
  }
  if (assetType.isCommodity) {
    return KnownAssetType.Commodity;
  }
  if (assetType.isFixedIncome) {
    return KnownAssetType.FixedIncome;
  }
  if (assetType.isReit) {
    return KnownAssetType.Reit;
  }
  if (assetType.isFund) {
    return KnownAssetType.Fund;
  }
  if (assetType.isRevenueShareAgreement) {
    return KnownAssetType.RevenueShareAgreement;
  }
  if (assetType.isStructuredProduct) {
    return KnownAssetType.StructuredProduct;
  }
  if (assetType.isDerivative) {
    return KnownAssetType.Derivative;
  }
  if (assetType.isStableCoin) {
    return KnownAssetType.StableCoin;
  }

  return u32ToBigNumber(assetType.asCustom);
}

/**
 * @hidden
 */
export function posRatioToBigNumber(postRatio: PosRatio): BigNumber {
  const [numerator, denominator] = postRatio.map(u32ToBigNumber);
  return numerator.dividedBy(denominator);
}

/**
 * @hidden
 */
export function nameToAssetName(value: string, context: Context): Bytes {
  const {
    polymeshApi: {
      consts: {
        asset: { assetNameMaxLength },
      },
    },
  } = context;

  const nameMaxLength = u32ToBigNumber(assetNameMaxLength);

  if (nameMaxLength.lt(value.length)) {
    throw new PolymeshError({
      code: ErrorCode.ValidationError,
      message: 'Asset name length exceeded',
      data: {
        maxLength: nameMaxLength,
      },
    });
  }
  return stringToBytes(value, context);
}

/**
 * @hidden
 */
export function fundingRoundToAssetFundingRound(value: string, context: Context): Bytes {
  const {
    polymeshApi: {
      consts: {
        asset: { fundingRoundNameMaxLength },
      },
    },
  } = context;

  const nameMaxLength = u32ToBigNumber(fundingRoundNameMaxLength);

  if (nameMaxLength.lt(value.length)) {
    throw new PolymeshError({
      code: ErrorCode.ValidationError,
      message: 'Asset funding round name length exceeded',
      data: {
        maxLength: nameMaxLength,
      },
    });
  }
  return stringToBytes(value, context);
}

/**
 * @hidden
 */
export function isIsinValid(isin: string): boolean {
  isin = isin.toUpperCase();

  if (!/^[0-9A-Z]{12}$/.test(isin)) {
    return false;
  }

  const v: number[] = [];

  rangeRight(11).forEach(i => {
    const c = parseInt(isin.charAt(i));
    if (isNaN(c)) {
      const letterCode = isin.charCodeAt(i) - 55;
      v.push(letterCode % 10);
      v.push(Math.floor(letterCode / 10));
    } else {
      v.push(Number(c));
    }
  });

  let sum = 0;

  range(v.length).forEach(i => {
    if (i % 2 === 0) {
      const d = v[i] * 2;
      sum += Math.floor(d / 10);
      sum += d % 10;
    } else {
      sum += v[i];
    }
  });

  return (10 - (sum % 10)) % 10 === Number(isin[isin.length - 1]);
}

/**
 * @hidden
 */
function validateCusipChecksum(cusip: string): boolean {
  let sum = 0;

  // cSpell: disable-next-line
  const cusipChars = 'ABCDEFGHIJKLMNOPQRSTUVWXYZ*@#'.split('');

  const cusipLength = cusip.length - 1;

  range(cusipLength).forEach(i => {
    const item = cusip[i];
    const code = item.charCodeAt(0);

    let num;

    if (code >= 'A'.charCodeAt(0) && code <= 'Z'.charCodeAt(0)) {
      num = cusipChars.indexOf(item) + 10;
    } else {
      num = Number(item);
    }

    if (i % 2 !== 0) {
      num *= 2;
    }

    num = (num % 10) + Math.floor(num / 10);
    sum += num;
  });

  return (10 - (sum % 10)) % 10 === Number(cusip[cusip.length - 1]);
}

/**
 * @hidden
 *
 * @note CINS and CUSIP use the same validation
 */
export function isCusipValid(cusip: string): boolean {
  cusip = cusip.toUpperCase();

  if (!/^[0-9A-Z@#*]{9}$/.test(cusip)) {
    return false;
  }

  return validateCusipChecksum(cusip);
}

/**
 * @hidden
 */
export function isLeiValid(lei: string): boolean {
  lei = lei.toUpperCase();

  if (!/^[0-9A-Z]{18}\d{2}$/.test(lei)) {
    return false;
  }

  return computeWithoutCheck(lei) === 1;
}

/**
 * Check if given string is a valid FIGI identifier
 *
 * A FIGI consists of three parts:
 *   - a two-character prefix which is a combination of upper case consonants with the following exceptions: BS, BM, GG, GB, GH, KY, VG
 *   - a 'G' as the third character;
 *   - an eight-character combination of upper case consonants and the numerals 0 – 9
 *   - a single check digit
 * @hidden
 */
export function isFigiValid(figi: string): boolean {
  figi = figi.toUpperCase();

  if (
    ['BS', 'BM', 'GG', 'GB', 'GH', 'KY', 'VG'].includes(figi.substring(0, 2)) ||
    !/^[B-DF-HJ-NP-TV-Z]{2}G[B-DF-HJ-NP-TV-Z0-9]{8}\d$/.test(figi)
  ) {
    return false;
  }

  return validateCusipChecksum(figi);
}

/**
 * @hidden
 */
export function securityIdentifierToAssetIdentifier(
  identifier: SecurityIdentifier,
  context: Context
): PolymeshPrimitivesAssetIdentifier {
  const { type, value } = identifier;

  let error = false;

  switch (type) {
    case SecurityIdentifierType.Isin: {
      if (!isIsinValid(value)) {
        error = true;
      }
      break;
    }
    case SecurityIdentifierType.Lei: {
      if (!isLeiValid(value)) {
        error = true;
      }
      break;
    }
    case SecurityIdentifierType.Figi: {
      if (!isFigiValid(value)) {
        error = true;
      }
      break;
    }
    // CINS and CUSIP use the same validation
    default: {
      if (!isCusipValid(value)) {
        error = true;
      }
    }
  }

  if (error) {
    throw new PolymeshError({
      code: ErrorCode.ValidationError,
      message: `Invalid security identifier ${value} of type ${type}`,
    });
  }

  return context.createType('PolymeshPrimitivesAssetIdentifier', { [type]: value });
}

/**
 * @hidden
 */
export function assetIdentifierToSecurityIdentifier(
  identifier: PolymeshPrimitivesAssetIdentifier
): SecurityIdentifier {
  if (identifier.isCusip) {
    return {
      type: SecurityIdentifierType.Cusip,
      value: u8aToString(identifier.asCusip),
    };
  }
  if (identifier.isIsin) {
    return {
      type: SecurityIdentifierType.Isin,
      value: u8aToString(identifier.asIsin),
    };
  }
  if (identifier.isCins) {
    return {
      type: SecurityIdentifierType.Cins,
      value: u8aToString(identifier.asCins),
    };
  }

  if (identifier.isFigi) {
    return {
      type: SecurityIdentifierType.Figi,
      value: u8aToString(identifier.asFigi),
    };
  }

  return {
    type: SecurityIdentifierType.Lei,
    value: u8aToString(identifier.asLei),
  };
}

/**
 * @hidden
 */
export function stringToDocumentHash(
  docHash: string | undefined,
  context: Context
): PolymeshPrimitivesDocumentHash {
  if (docHash === undefined) {
    return context.createType('PolymeshPrimitivesDocumentHash', 'None');
  }

  if (!isHex(docHash, -1, true)) {
    throw new PolymeshError({
      code: ErrorCode.ValidationError,
      message: 'Document hash must be a hexadecimal string prefixed by 0x',
    });
  }

  const { length } = docHash;

  // array of Hash types (H128, H160, etc) and their corresponding hex lengths
  const hashTypes = [32, 40, 48, 56, 64, 80, 96, 128].map(max => ({
    maxLength: max + 2,
    key: `H${max * 4}`,
  }));

  const type = hashTypes.find(({ maxLength: max }) => length <= max);

  if (!type) {
    throw new PolymeshError({
      code: ErrorCode.ValidationError,
      message: 'Document hash exceeds max length',
    });
  }

  const { maxLength, key } = type;

  return context.createType('DocumentHash', {
    [key]: hexToU8a(docHash.padEnd(maxLength, '0')),
  });
}

/**
 * @hidden
 */
export function documentHashToString(docHash: DocumentHash): string | undefined {
  if (docHash.isNone) {
    return;
  }

  if (docHash.isH128) {
    return u8aToHex(docHash.asH128);
  }

  if (docHash.isH160) {
    return u8aToHex(docHash.asH160);
  }

  if (docHash.isH192) {
    return u8aToHex(docHash.asH192);
  }

  if (docHash.isH224) {
    return u8aToHex(docHash.asH224);
  }

  if (docHash.isH256) {
    return u8aToHex(docHash.asH256);
  }

  if (docHash.isH320) {
    return u8aToHex(docHash.asH320);
  }

  if (docHash.isH384) {
    return u8aToHex(docHash.asH384);
  }

  return u8aToHex(docHash.asH512);
}

/**
 * @hidden
 */
export function assetDocumentToDocument(
  { uri, contentHash, name, filedAt, type }: AssetDocument,
  context: Context
): PolymeshPrimitivesDocument {
  return context.createType('PolymeshPrimitivesDocument', {
    uri: stringToBytes(uri, context),
    name: stringToBytes(name, context),
    contentHash: stringToDocumentHash(contentHash, context),
    docType: optionize(stringToBytes)(type, context),
    filingDate: optionize(dateToMoment)(filedAt, context),
  });
}

/**
 * @hidden
 */
export function documentToAssetDocument({
  uri,
  contentHash: hash,
  name,
  docType,
  filingDate,
}: PolymeshPrimitivesDocument): AssetDocument {
  const filedAt = filingDate.unwrapOr(undefined);
  const type = docType.unwrapOr(undefined);
  const contentHash = documentHashToString(hash);

  let doc: AssetDocument = {
    uri: bytesToString(uri),
    name: bytesToString(name),
  };

  if (contentHash) {
    doc = { ...doc, contentHash };
  }

  if (filedAt) {
    doc = { ...doc, filedAt: momentToDate(filedAt) };
  }

  if (type) {
    doc = { ...doc, type: bytesToString(type) };
  }

  return doc;
}

/**
 * @hidden
 */
export function cddStatusToBoolean(cddStatus: CddStatus): boolean {
  if (cddStatus.isOk) {
    return true;
  }
  return false;
}

/**
 * @hidden
 */
export function canTransferResultToTransferStatus(
  canTransferResult: CanTransferResult
): TransferStatus {
  if (canTransferResult.isErr) {
    throw new PolymeshError({
      code: ErrorCode.UnexpectedError,
      message: `Error while checking transfer validity: ${bytesToString(canTransferResult.asErr)}`,
    });
  }

  return u8ToTransferStatus(canTransferResult.asOk);
}

/**
 * @hidden
 */
export function scopeToMeshScope(scope: Scope, context: Context): MeshScope {
  const { type, value } = scope;

  let scopeValue: PolymeshPrimitivesTicker | PolymeshPrimitivesIdentityId | string;
  switch (type) {
    case ScopeType.Ticker:
      scopeValue = stringToTicker(value, context);
      break;
    case ScopeType.Identity:
      scopeValue = stringToIdentityId(value, context);
      break;
    default:
      scopeValue = value;
      break;
  }

  return context.createType('Scope', {
    [type]: scopeValue,
  });
}

/**
 * @hidden
 */
export function meshScopeToScope(scope: MeshScope): Scope {
  if (scope.isTicker) {
    return {
      type: ScopeType.Ticker,
      value: tickerToString(scope.asTicker),
    };
  }

  if (scope.isIdentity) {
    return {
      type: ScopeType.Identity,
      value: identityIdToString(scope.asIdentity),
    };
  }

  return {
    type: ScopeType.Custom,
    value: u8aToString(scope.asCustom),
  };
}

/**
 * @hidden
 */
export function stringToCddId(cddId: string, context: Context): CddId {
  return context.createType('CddId', cddId);
}

/**
 * @hidden
 */
export function cddIdToString(cddId: CddId): string {
  return cddId.toString();
}

/**
 * @hidden
 */
export function stringToScopeId(scopeId: string, context: Context): ScopeId {
  return context.createType('ScopeId', scopeId);
}

/**
 * @hidden
 */
export function scopeIdToString(scopeId: ScopeId): string {
  return scopeId.toString();
}

/**
 * @hidden
 */
export function claimToMeshClaim(claim: Claim, context: Context): MeshClaim {
  let value;

  switch (claim.type) {
    case ClaimType.NoData: {
      value = null;
      break;
    }
    case ClaimType.NoType: {
      value = null;
      break;
    }
    case ClaimType.CustomerDueDiligence: {
      value = stringToCddId(claim.id, context);
      break;
    }
    case ClaimType.Jurisdiction: {
      const { code, scope } = claim;
      value = tuple(code, scopeToMeshScope(scope, context));
      break;
    }
    case ClaimType.InvestorUniqueness: {
      const { scope, cddId, scopeId } = claim;
      value = tuple(
        scopeToMeshScope(scope, context),
        stringToScopeId(scopeId, context),
        stringToCddId(cddId, context)
      );
      break;
    }
    case ClaimType.InvestorUniquenessV2: {
      value = stringToCddId(claim.cddId, context);
      break;
    }
    default: {
      value = scopeToMeshScope(claim.scope, context);
    }
  }

  return context.createType('Claim', { [claim.type]: value });
}

/**
 * @hidden
 */
export function middlewareScopeToScope(scope: MiddlewareScope): Scope {
  const { type, value } = scope;

  switch (type) {
    case ClaimScopeTypeEnum.Ticker:
      // eslint-disable-next-line no-control-regex
      return { type: ScopeType.Ticker, value: removePadding(value) };
    case ClaimScopeTypeEnum.Identity:
    case ClaimScopeTypeEnum.Custom:
      return { type: ScopeType[scope.type], value };
  }
}

/**
 * @hidden
 */
export function scopeToMiddlewareScope(scope: Scope, padTicker = true): MiddlewareScope {
  const { type, value } = scope;

  switch (type) {
    case ScopeType.Ticker:
      return {
        type: ClaimScopeTypeEnum.Ticker,
        value: padTicker ? padEnd(value, 12, '\0') : value,
      };
    case ScopeType.Identity:
    case ScopeType.Custom:
      return { type: ClaimScopeTypeEnum[scope.type], value };
  }
}

/**
 * @hidden
 */
export function middlewareEventToEventIdentifier(event: MiddlewareEvent): EventIdentifier {
  const { block_id: blockNumber, block, event_idx: eventIndex } = event;

  return {
    blockNumber: new BigNumber(blockNumber),
    /* eslint-disable @typescript-eslint/no-non-null-assertion */
    blockDate: new Date(block!.datetime),
    blockHash: block!.hash!,
    /* eslint-enable @typescript-eslint/no-non-null-assertion */
    eventIndex: new BigNumber(eventIndex),
  };
}

/**
 * @hidden
 */
export function middlewareV2EventDetailsToEventIdentifier(
  block: MiddlewareV2Block,
  eventIdx = 0
): EventIdentifier {
  const { blockId, datetime, hash } = block;

  return {
    blockNumber: new BigNumber(blockId),
    blockHash: hash,
    blockDate: new Date(`${datetime}`),
    eventIndex: new BigNumber(eventIdx),
  };
}

/**
 * @hidden
 */
export function meshClaimToClaim(claim: MeshClaim): Claim {
  if (claim.isJurisdiction) {
    const [code, scope] = claim.asJurisdiction;
    return {
      type: ClaimType.Jurisdiction,
      code: meshCountryCodeToCountryCode(code),
      scope: meshScopeToScope(scope),
    };
  }

  if (claim.isNoData) {
    return {
      type: ClaimType.NoData,
    };
  }

  if (claim.isAccredited) {
    return {
      type: ClaimType.Accredited,
      scope: meshScopeToScope(claim.asAccredited),
    };
  }

  if (claim.isAffiliate) {
    return {
      type: ClaimType.Affiliate,
      scope: meshScopeToScope(claim.asAffiliate),
    };
  }

  if (claim.isBuyLockup) {
    return {
      type: ClaimType.BuyLockup,
      scope: meshScopeToScope(claim.asBuyLockup),
    };
  }

  if (claim.isSellLockup) {
    return {
      type: ClaimType.SellLockup,
      scope: meshScopeToScope(claim.asSellLockup),
    };
  }

  if (claim.isCustomerDueDiligence) {
    return {
      type: ClaimType.CustomerDueDiligence,
      id: cddIdToString(claim.asCustomerDueDiligence),
    };
  }

  if (claim.isKnowYourCustomer) {
    return {
      type: ClaimType.KnowYourCustomer,
      scope: meshScopeToScope(claim.asKnowYourCustomer),
    };
  }

  if (claim.isExempted) {
    return {
      type: ClaimType.Exempted,
      scope: meshScopeToScope(claim.asExempted),
    };
  }

  if (claim.isInvestorUniqueness) {
    const [scope, scopeId, cddId] = claim.asInvestorUniqueness;
    return {
      type: ClaimType.InvestorUniqueness,
      scope: meshScopeToScope(scope),
      scopeId: scopeIdToString(scopeId),
      cddId: cddIdToString(cddId),
    };
  }

  if (claim.isInvestorUniquenessV2) {
    return {
      type: ClaimType.InvestorUniquenessV2,
      cddId: cddIdToString(claim.asInvestorUniquenessV2),
    };
  }

  return {
    type: ClaimType.Blocked,
    scope: meshScopeToScope(claim.asBlocked),
  };
}

/**
 * @hidden
 */
export function statsClaimToStatClaimInputType(
  claim: PolymeshPrimitivesStatisticsStatClaim
): StatClaimInputType {
  if (claim.isJurisdiction) {
    return {
      type: ClaimType.Jurisdiction,
    };
  } else if (claim.isAccredited) {
    return { type: ClaimType.Accredited };
  } else {
    return { type: ClaimType.Affiliate };
  }
}

/**
 * @hidden
 */
export function stringToTargetIdentity(did: string | null, context: Context): TargetIdentity {
  return context.createType(
    'TargetIdentity',
    // eslint-disable-next-line @typescript-eslint/naming-convention
    did ? { Specific: stringToIdentityId(did, context) } : 'ExternalAgent'
  );
}

/**
 * @hidden
 */
export function meshClaimTypeToClaimType(
  claimType: PolymeshPrimitivesIdentityClaimClaimType
): ClaimType {
  if (claimType.isJurisdiction) {
    return ClaimType.Jurisdiction;
  }

  if (claimType.isAccredited) {
    return ClaimType.Accredited;
  }

  if (claimType.isAffiliate) {
    return ClaimType.Affiliate;
  }

  if (claimType.isBuyLockup) {
    return ClaimType.BuyLockup;
  }

  if (claimType.isSellLockup) {
    return ClaimType.SellLockup;
  }

  if (claimType.isCustomerDueDiligence) {
    return ClaimType.CustomerDueDiligence;
  }

  if (claimType.isKnowYourCustomer) {
    return ClaimType.KnowYourCustomer;
  }

  if (claimType.isExempted) {
    return ClaimType.Exempted;
  }

  if (claimType.isNoType) {
    return ClaimType.NoType;
  }

  return ClaimType.Blocked;
}

/**
 * @hidden
 */
export function trustedIssuerToTrustedClaimIssuer(
  trustedIssuer: PolymeshPrimitivesConditionTrustedIssuer,
  context: Context
): TrustedClaimIssuer {
  const { issuer, trustedFor: claimTypes } = trustedIssuer;

  const identity = new Identity({ did: identityIdToString(issuer) }, context);

  let trustedFor: ClaimType[] | null = null;

  if (claimTypes.isSpecific) {
    trustedFor = claimTypes.asSpecific.map(meshClaimTypeToClaimType);
  }

  return {
    identity,
    trustedFor,
  };
}

/**
 * @hidden
 */
export function trustedClaimIssuerToTrustedIssuer(
  issuer: InputTrustedClaimIssuer,
  context: Context
): PolymeshPrimitivesConditionTrustedIssuer {
  const { trustedFor: claimTypes, identity } = issuer;
  const did = signerToString(identity);

  let trustedFor;

  if (!claimTypes) {
    trustedFor = 'Any';
  } else {
    trustedFor = { Specific: claimTypes };
  }

  return context.createType('PolymeshPrimitivesConditionTrustedIssuer', {
    issuer: stringToIdentityId(did, context),
    trustedFor,
  });
}

/**
 * @hidden
 */
export function requirementToComplianceRequirement(
  requirement: InputRequirement,
  context: Context
): PolymeshPrimitivesComplianceManagerComplianceRequirement {
  const senderConditions: PolymeshPrimitivesCondition[] = [];
  const receiverConditions: PolymeshPrimitivesCondition[] = [];

  requirement.conditions.forEach(condition => {
    let conditionContent: MeshClaim | MeshClaim[] | TargetIdentity;
    let { type } = condition;
    if (isSingleClaimCondition(condition)) {
      const { claim } = condition;
      conditionContent = claimToMeshClaim(claim, context);
    } else if (isMultiClaimCondition(condition)) {
      const { claims } = condition;
      conditionContent = claims.map(claim => claimToMeshClaim(claim, context));
    } else if (isIdentityCondition(condition)) {
      const { identity } = condition;
      conditionContent = stringToTargetIdentity(signerToString(identity), context);
    } else {
      // IsExternalAgent does not exist as a condition type in Polymesh, it's SDK sugar
      type = ConditionType.IsIdentity;
      conditionContent = stringToTargetIdentity(null, context);
    }

    const { target, trustedClaimIssuers = [] } = condition;

    const meshCondition = context.createType<PolymeshPrimitivesCondition>(
      'PolymeshPrimitivesCondition',
      {
        conditionType: {
          [type]: conditionContent,
        },
        issuers: trustedClaimIssuers.map(issuer =>
          trustedClaimIssuerToTrustedIssuer(issuer, context)
        ),
      }
    );

    if ([ConditionTarget.Both, ConditionTarget.Receiver].includes(target)) {
      receiverConditions.push(meshCondition);
    }

    if ([ConditionTarget.Both, ConditionTarget.Sender].includes(target)) {
      senderConditions.push(meshCondition);
    }
  });

  return context.createType('PolymeshPrimitivesComplianceManagerComplianceRequirement', {
    senderConditions,
    receiverConditions,
    id: bigNumberToU32(requirement.id, context),
  });
}

/**
 * @hidden
 */
function meshConditionTypeToCondition(
  meshConditionType: MeshConditionType,
  context: Context
):
  | Pick<SingleClaimCondition, 'type' | 'claim'>
  | Pick<MultiClaimCondition, 'type' | 'claims'>
  | Pick<IdentityCondition, 'type' | 'identity'>
  | Pick<ExternalAgentCondition, 'type'> {
  if (meshConditionType.isIsPresent) {
    return {
      type: ConditionType.IsPresent,
      claim: meshClaimToClaim(meshConditionType.asIsPresent),
    };
  }

  if (meshConditionType.isIsAbsent) {
    return {
      type: ConditionType.IsAbsent,
      claim: meshClaimToClaim(meshConditionType.asIsAbsent),
    };
  }

  if (meshConditionType.isIsAnyOf) {
    return {
      type: ConditionType.IsAnyOf,
      claims: meshConditionType.asIsAnyOf.map(claim => meshClaimToClaim(claim)),
    };
  }

  if (meshConditionType.isIsIdentity) {
    const target = meshConditionType.asIsIdentity;

    if (target.isExternalAgent) {
      return {
        type: ConditionType.IsExternalAgent,
      };
    }

    return {
      type: ConditionType.IsIdentity,
      identity: new Identity({ did: identityIdToString(target.asSpecific) }, context),
    };
  }

  return {
    type: ConditionType.IsNoneOf,
    claims: meshConditionType.asIsNoneOf.map(claim => meshClaimToClaim(claim)),
  };
}

/**
 * @hidden
 * @note - the data for this method comes from an RPC call, which hasn't been updated to the camelCase types
 */
export function complianceRequirementResultToRequirementCompliance(
  complianceRequirement: ComplianceRequirementResult,
  context: Context
): RequirementCompliance {
  const conditions: ConditionCompliance[] = [];

  const conditionCompliancesAreEqual = (
    { condition: aCondition, complies: aComplies }: ConditionCompliance,
    { condition: bCondition, complies: bComplies }: ConditionCompliance
  ): boolean => conditionsAreEqual(aCondition, bCondition) && aComplies === bComplies;

  complianceRequirement.senderConditions.forEach(
    ({ condition: { conditionType, issuers }, result }) => {
      const newCondition = {
        condition: {
          ...meshConditionTypeToCondition(conditionType, context),
          target: ConditionTarget.Sender,
          trustedClaimIssuers: issuers.map(trustedIssuer =>
            trustedIssuerToTrustedClaimIssuer(trustedIssuer, context)
          ),
        },
        complies: boolToBoolean(result),
      };

      const existingCondition = conditions.find(condition =>
        conditionCompliancesAreEqual(condition, newCondition)
      );

      if (!existingCondition) {
        conditions.push(newCondition);
      }
    }
  );

  complianceRequirement.receiverConditions.forEach(
    ({ condition: { conditionType, issuers }, result }) => {
      const newCondition = {
        condition: {
          ...meshConditionTypeToCondition(conditionType, context),
          target: ConditionTarget.Receiver,
          trustedClaimIssuers: issuers.map(trustedIssuer =>
            trustedIssuerToTrustedClaimIssuer(trustedIssuer, context)
          ),
        },
        complies: boolToBoolean(result),
      };

      const existingCondition = conditions.find(condition =>
        conditionCompliancesAreEqual(condition, newCondition)
      );

      if (existingCondition && existingCondition.condition.target === ConditionTarget.Sender) {
        existingCondition.condition.target = ConditionTarget.Both;
      } else {
        conditions.push(newCondition);
      }
    }
  );

  return {
    id: u32ToBigNumber(complianceRequirement.id),
    conditions,
    complies: boolToBoolean(complianceRequirement.result),
  };
}

/**
 * @hidden
 */
export function complianceRequirementToRequirement(
  complianceRequirement: PolymeshPrimitivesComplianceManagerComplianceRequirement,
  context: Context
): Requirement {
  const conditions: Condition[] = [];

  complianceRequirement.senderConditions.forEach(({ conditionType, issuers }) => {
    const newCondition: Condition = {
      ...meshConditionTypeToCondition(conditionType, context),
      target: ConditionTarget.Sender,
    };

    if (issuers.length) {
      newCondition.trustedClaimIssuers = issuers.map(trustedIssuer =>
        trustedIssuerToTrustedClaimIssuer(trustedIssuer, context)
      );
    }

    const existingCondition = conditions.find(condition =>
      conditionsAreEqual(condition, newCondition)
    );

    if (!existingCondition) {
      conditions.push(newCondition);
    }
  });

  complianceRequirement.receiverConditions.forEach(({ conditionType, issuers }) => {
    const newCondition: Condition = {
      ...meshConditionTypeToCondition(conditionType, context),
      target: ConditionTarget.Receiver,
    };

    if (issuers.length) {
      newCondition.trustedClaimIssuers = issuers.map(trustedIssuer =>
        trustedIssuerToTrustedClaimIssuer(trustedIssuer, context)
      );
    }

    const existingCondition = conditions.find(condition =>
      conditionsAreEqual(condition, newCondition)
    );

    if (existingCondition && existingCondition.target === ConditionTarget.Sender) {
      existingCondition.target = ConditionTarget.Both;
    } else {
      conditions.push(newCondition);
    }
  });

  return {
    id: u32ToBigNumber(complianceRequirement.id),
    conditions,
  };
}

/**
 * @hidden
 */
export function txTagToProtocolOp(tag: TxTag, context: Context): ProtocolOp {
  const protocolOpTags = [
    TxTags.asset.RegisterTicker,
    TxTags.asset.Issue,
    TxTags.asset.AddDocuments,
    TxTags.asset.CreateAsset,
    TxTags.capitalDistribution.Distribute,
    TxTags.checkpoint.CreateSchedule,
    TxTags.complianceManager.AddComplianceRequirement,
    TxTags.identity.CddRegisterDid,
    TxTags.identity.AddClaim,
    TxTags.identity.AddSecondaryKeysWithAuthorization,
    TxTags.pips.Propose,
    TxTags.corporateBallot.AttachBallot,
    TxTags.capitalDistribution.Distribute,
  ];

  const [moduleName, extrinsicName] = tag.split('.');
  const value = `${stringUpperFirst(moduleName)}${stringUpperFirst(extrinsicName)}`;

  if (!includes(protocolOpTags, tag)) {
    throw new PolymeshError({
      code: ErrorCode.ValidationError,
      message: `${value} does not match any ProtocolOp`,
    });
  }

  return context.createType('ProtocolOp', value);
}

/**
 * @hidden
 */
export function txTagToExtrinsicIdentifier(tag: TxTag): ExtrinsicIdentifier {
  const [moduleName, extrinsicName] = tag.split('.');
  return {
    moduleId: moduleName.toLowerCase() as ModuleIdEnum,
    callId: snakeCase(extrinsicName) as CallIdEnum,
  };
}

/**
 * @hidden
 */
export function extrinsicIdentifierToTxTag(
  extrinsicIdentifier: ExtrinsicIdentifier | ExtrinsicIdentifierV2
): TxTag {
  const { moduleId, callId } = extrinsicIdentifier;
  let moduleName;
  for (const txTagItem in TxTags) {
    if (txTagItem.toLowerCase() === moduleId) {
      moduleName = txTagItem;
    }
  }

  return `${moduleName}.${camelCase(callId)}` as TxTag;
}

/**
 * @hidden
 */
export function txTagToExtrinsicIdentifierV2(tag: TxTag): ExtrinsicIdentifierV2 {
  const [moduleName, extrinsicName] = tag.split('.');
  return {
    moduleId: moduleName.toLowerCase() as MiddlewareV2ModuleId,
    callId: snakeCase(extrinsicName) as MiddlewareV2CallId,
  };
}

/**
 * @hidden
 */
export function assetComplianceResultToCompliance(
  assetComplianceResult: AssetComplianceResult,
  context: Context
): Compliance {
  const { requirements: rawRequirements, result, paused } = assetComplianceResult;
  const requirements = rawRequirements.map(requirement =>
    complianceRequirementResultToRequirementCompliance(requirement, context)
  );

  return {
    requirements,
    complies: boolToBoolean(paused) || boolToBoolean(result),
  };
}

/**
 * @hidden
 */
export function moduleAddressToString(moduleAddress: string, context: Context): string {
  return encodeAddress(
    stringToU8a(padString(moduleAddress, MAX_MODULE_LENGTH)),
    context.ss58Format.toNumber()
  );
}

/**
 * @hidden
 */
export function keyToAddress(key: string, context: Context): string {
  if (!key.startsWith('0x')) {
    key = `0x${key}`;
  }
  return encodeAddress(key, context.ss58Format.toNumber());
}

/**
 * @hidden
 */
export function addressToKey(address: string, context: Context): string {
  return u8aToHex(decodeAddress(address, IGNORE_CHECKSUM, context.ss58Format.toNumber()));
}

/**
 * @hidden
 */
export function transactionHexToTxTag(bytes: string, context: Context): TxTag {
  const { section, method } = context.createType('Call', bytes);

  return extrinsicIdentifierToTxTag({
    moduleId: section.toLowerCase() as ModuleIdEnum,
    callId: method as CallIdEnum,
  });
}

/**
 * @hidden
 */
export function transactionToTxTag<Args extends unknown[]>(tx: PolymeshTx<Args>): TxTag {
  return `${tx.section}.${tx.method}` as TxTag;
}

/**
 * @hidden
 */
export function secondaryAccountToMeshSecondaryKey(
  secondaryKey: PermissionedAccount,
  context: Context
): MeshSecondaryKey {
  const { account, permissions } = secondaryKey;

  return context.createType('SecondaryKey', {
    signer: signerValueToSignatory(signerToSignerValue(account), context),
    permissions: permissionsToMeshPermissions(permissions, context),
  });
}

/**
 * @hidden
 */
export function meshVenueTypeToVenueType(type: MeshVenueType): VenueType {
  if (type.isOther) {
    return VenueType.Other;
  }

  if (type.isDistribution) {
    return VenueType.Distribution;
  }

  if (type.isSto) {
    return VenueType.Sto;
  }

  return VenueType.Exchange;
}

/**
 * @hidden
 */
export function venueTypeToMeshVenueType(type: VenueType, context: Context): MeshVenueType {
  return context.createType('VenueType', type);
}

/**
 * @hidden
 */
export function meshInstructionStatusToInstructionStatus(
  status: MeshInstructionStatus
): InstructionStatus {
  if (status.isPending) {
    return InstructionStatus.Pending;
  }

  if (status.isFailed) {
    return InstructionStatus.Failed;
  }

  return InstructionStatus.Unknown;
}

/**
 * @hidden
 */
export function meshAffirmationStatusToAffirmationStatus(
  status: MeshAffirmationStatus
): AffirmationStatus {
  if (status.isUnknown) {
    return AffirmationStatus.Unknown;
  }

  if (status.isPending) {
    return AffirmationStatus.Pending;
  }

  return AffirmationStatus.Affirmed;
}

/**
 * @hidden
 */
export function endConditionToSettlementType(
  endCondition:
    | { type: InstructionType.SettleOnAffirmation }
    | { type: InstructionType.SettleOnBlock; value: BigNumber },
  context: Context
): SettlementType {
  let value;

  if (endCondition.type === InstructionType.SettleOnAffirmation) {
    value = InstructionType.SettleOnAffirmation;
  } else {
    value = {
      [InstructionType.SettleOnBlock]: bigNumberToU32(endCondition.value, context),
    };
  }

  return context.createType('SettlementType', value);
}

/**
 * @hidden
 */
export function toIdentityWithClaimsArray(
  data: MiddlewareIdentityWithClaims[],
  context: Context
): IdentityWithClaims[] {
  return data.map(({ did, claims }) => ({
    identity: new Identity({ did }, context),
    claims: claims.map(
      ({
        targetDID: targetDid,
        issuer,
        issuance_date: issuanceDate,
        expiry,
        type,
        jurisdiction,
        scope: claimScope,
        cdd_id: cddId,
      }) => ({
        target: new Identity({ did: targetDid }, context),
        issuer: new Identity({ did: issuer }, context),
        issuedAt: new Date(issuanceDate),
        expiry: expiry ? new Date(expiry) : null,
        claim: createClaim(type, jurisdiction, claimScope, cddId, undefined),
      })
    ),
  }));
}

/**
 * @hidden
 */
export function middlewareV2ClaimToClaimData(
  claim: MiddlewareV2Claim,
  context: Context
): ClaimData {
  const { targetId, issuerId, issuanceDate, expiry, type, jurisdiction, scope, cddId } = claim;
  return {
    target: new Identity({ did: targetId }, context),
    issuer: new Identity({ did: issuerId }, context),
    issuedAt: new Date(parseFloat(issuanceDate)),
    expiry: expiry ? new Date(parseFloat(expiry)) : null,
    claim: createClaim(type, jurisdiction, scope, cddId, undefined),
  };
}

/**
 * @hidden
 */
export function toIdentityWithClaimsArrayV2(
  data: MiddlewareV2Claim[],
  context: Context,
  groupByAttribute: string
): IdentityWithClaims[] {
  const groupedData = groupBy(data, groupByAttribute);

  return map(groupedData, (claims, did) => ({
    identity: new Identity({ did }, context),
    claims: claims.map(claim => middlewareV2ClaimToClaimData(claim, context)),
  }));
}

/**
 * @hidden
 */
export function portfolioMovementToMovePortfolioItem(
  portfolioItem: PortfolioMovement,
  context: Context
): PalletPortfolioMovePortfolioItem {
  const { asset, amount, memo } = portfolioItem;
  return context.createType('PalletPortfolioMovePortfolioItem', {
    ticker: stringToTicker(asTicker(asset), context),
    amount: bigNumberToBalance(amount, context),
    memo: optionize(stringToMemo)(memo, context),
  });
}

/**
 * @hidden
 */
export function claimTypeToMeshClaimType(
  claimType: ClaimType,
  context: Context
): PolymeshPrimitivesIdentityClaimClaimType {
  // NoData is the legacy name for NoType. Functionally they are the same, but createType only knows about one
  const data = claimType === ClaimType.NoData ? ClaimType.NoType : claimType;
  return context.createType('PolymeshPrimitivesIdentityClaimClaimType', data);
}

/**
 * @hidden
 */
export function claimIssuerToMeshClaimIssuer(
  claimIssuer: StatClaimIssuer,
  context: Context
): [PolymeshPrimitivesIdentityClaimClaimType, PolymeshPrimitivesIdentityId] {
  const claimType = claimTypeToMeshClaimType(claimIssuer.claimType, context);
  const identityId = stringToIdentityId(claimIssuer.issuer.did, context);
  return [claimType, identityId];
}

/**
 * @hidden
 */
export function transferRestrictionToPolymeshTransferCondition(
  restriction: TransferRestriction,
  context: Context
): PolymeshPrimitivesTransferComplianceTransferCondition {
  const { type, value } = restriction;
  let restrictionType: string;
  let restrictionValue;

  const extractClaimValue = (claim: InputStatClaim): bool | MeshCountryCode | null => {
    if (claim.type === ClaimType.Accredited) {
      return booleanToBool(claim.accredited, context);
    } else if (claim.type === ClaimType.Affiliate) {
      return booleanToBool(claim.affiliate, context);
    } else {
      return optionize(countryCodeToMeshCountryCode)(claim.countryCode, context);
    }
  };

  if (type === TransferRestrictionType.Count) {
    restrictionType = 'MaxInvestorCount';
    restrictionValue = bigNumberToU64(value, context);
  } else if (type === TransferRestrictionType.Percentage) {
    restrictionType = 'MaxInvestorOwnership';
    restrictionValue = percentageToPermill(value, context);
  } else if (
    type === TransferRestrictionType.ClaimCount ||
    type === TransferRestrictionType.ClaimPercentage
  ) {
    let rawMin;
    let rawMax;
    const { min, max, claim, issuer } = value;
    if (type === TransferRestrictionType.ClaimCount) {
      restrictionType = 'ClaimCount';
      rawMin = bigNumberToU64(min, context);
      rawMax = optionize(bigNumberToU64)(max, context);
    } else {
      // i.e. TransferRestrictionType.ClaimPercentage
      restrictionType = 'ClaimOwnership';
      rawMin = percentageToPermill(min, context);
      rawMax = percentageToPermill(value.max, context);
    }
    const val = extractClaimValue(claim);
    const claimValue = {
      [claim.type]: val,
    };
    const rawIdentityId = stringToIdentityId(issuer.did, context);
    restrictionValue = [claimValue, rawIdentityId, rawMin, rawMax];
  } else {
    throw new PolymeshError({
      code: ErrorCode.UnexpectedError,
      message: `Unexpected transfer restriction type: "${type}". Please report this to the Polymesh team`,
    });
  }
  return context.createType('PolymeshPrimitivesTransferComplianceTransferCondition', {
    [restrictionType]: restrictionValue,
  });
}

/**
 * @hidden
 */
export function identitiesToBtreeSet(
  identities: Identity[],
  context: Context
): BTreeSet<PolymeshPrimitivesIdentityId> {
  const rawIds = identities.map(({ did }) => stringToIdentityId(did, context));

  return context.createType('BTreeSet<PolymeshPrimitivesIdentityId>', rawIds);
}

/**
 * @hidden
 */
export function transferConditionToTransferRestriction(
  transferCondition: TransferCondition,
  context: Context
): TransferRestriction {
  if (transferCondition.isMaxInvestorCount) {
    return {
      type: TransferRestrictionType.Count,
      value: u64ToBigNumber(transferCondition.asMaxInvestorCount),
    };
  } else if (transferCondition.isMaxInvestorOwnership) {
    return {
      type: TransferRestrictionType.Percentage,
      value: permillToBigNumber(transferCondition.asMaxInvestorOwnership),
    };
  } else if (transferCondition.isClaimCount) {
    return {
      type: TransferRestrictionType.ClaimCount,
      value: claimCountToClaimCountRestrictionValue(transferCondition.asClaimCount, context),
    };
  } else if (transferCondition.isClaimOwnership) {
    return {
      type: TransferRestrictionType.ClaimPercentage,
      value: claimPercentageToClaimPercentageRestrictionValue(
        transferCondition.asClaimOwnership,
        context
      ),
    };
  } else {
    throw new PolymeshError({
      code: ErrorCode.FatalError,
      message: 'Unexpected transfer condition type',
    });
  }
}

/**
 * @hidden
 */
export function granularCanTransferResultToTransferBreakdown(
  result: GranularCanTransferResult,
  context: Context
): TransferBreakdown {
  const {
    invalid_granularity: invalidGranularity,
    self_transfer: selfTransfer,
    invalid_receiver_cdd: invalidReceiverCdd,
    invalid_sender_cdd: invalidSenderCdd,
    missing_scope_claim: missingScopeClaim,
    sender_insufficient_balance: insufficientBalance,
    asset_frozen: assetFrozen,
    portfolio_validity_result: {
      sender_portfolio_does_not_exist: senderPortfolioNotExists,
      receiver_portfolio_does_not_exist: receiverPortfolioNotExists,
      sender_insufficient_balance: senderInsufficientBalance,
    },
    transfer_condition_result: transferConditionResult,
    compliance_result: complianceResult,
    result: finalResult,
  } = result;

  const general = [];

  if (boolToBoolean(invalidGranularity)) {
    general.push(TransferError.InvalidGranularity);
  }

  if (boolToBoolean(selfTransfer)) {
    general.push(TransferError.SelfTransfer);
  }

  if (boolToBoolean(invalidReceiverCdd)) {
    general.push(TransferError.InvalidReceiverCdd);
  }

  if (boolToBoolean(invalidSenderCdd)) {
    general.push(TransferError.InvalidSenderCdd);
  }

  if (boolToBoolean(missingScopeClaim)) {
    general.push(TransferError.ScopeClaimMissing);
  }

  if (boolToBoolean(insufficientBalance)) {
    general.push(TransferError.InsufficientBalance);
  }

  if (boolToBoolean(assetFrozen)) {
    general.push(TransferError.TransfersFrozen);
  }

  if (boolToBoolean(senderPortfolioNotExists)) {
    general.push(TransferError.InvalidSenderPortfolio);
  }

  if (boolToBoolean(receiverPortfolioNotExists)) {
    general.push(TransferError.InvalidReceiverPortfolio);
  }

  if (boolToBoolean(senderInsufficientBalance)) {
    general.push(TransferError.InsufficientPortfolioBalance);
  }

  const restrictions = transferConditionResult.map(({ condition, result: tmResult }) => {
    return {
      restriction: transferConditionToTransferRestriction(condition, context),
      result: boolToBoolean(tmResult),
    };
  });

  return {
    general,
    compliance: assetComplianceResultToCompliance(complianceResult, context),
    restrictions,
    result: boolToBoolean(finalResult),
  };
}

/**
 * @hidden
 */
export function offeringTierToPriceTier(tier: OfferingTier, context: Context): PriceTier {
  const { price, amount } = tier;
  return context.createType('PriceTier', {
    total: bigNumberToBalance(amount, context),
    price: bigNumberToBalance(price, context),
  });
}

/**
 * @hidden
 */
export function permissionsLikeToPermissions(
  permissionsLike: PermissionsLike,
  context: Context
): Permissions {
  let assetPermissions: SectionPermissions<Asset> | null = {
    values: [],
    type: PermissionType.Include,
  };
  let transactionPermissions: TransactionPermissions | null = {
    values: [],
    type: PermissionType.Include,
  };
  let transactionGroupPermissions: TxGroup[] = [];
  let portfolioPermissions: SectionPermissions<DefaultPortfolio | NumberedPortfolio> | null = {
    values: [],
    type: PermissionType.Include,
  };

  let transactions: TransactionPermissions | null | undefined;
  let transactionGroups: TxGroup[] | undefined;

  if ('transactions' in permissionsLike) {
    ({ transactions } = permissionsLike);
  }

  if ('transactionGroups' in permissionsLike) {
    ({ transactionGroups } = permissionsLike);
  }

  const { assets, portfolios } = permissionsLike;

  if (assets === null) {
    assetPermissions = null;
  } else if (assets) {
    assetPermissions = {
      ...assets,
      values: assets.values.map(ticker =>
        typeof ticker !== 'string' ? ticker : new Asset({ ticker }, context)
      ),
    };
  }

  if (transactions !== undefined) {
    transactionPermissions = transactions;
  } else if (transactionGroups !== undefined) {
    transactionGroupPermissions = uniq(transactionGroups);
    const groupTags = flatten(transactionGroups.map(txGroupToTxTags));
    transactionPermissions = {
      ...transactionPermissions,
      values: groupTags,
    };
  }

  if (portfolios === null) {
    portfolioPermissions = null;
  } else if (portfolios) {
    portfolioPermissions = {
      ...portfolios,
      values: portfolios.values.map(portfolio => portfolioLikeToPortfolio(portfolio, context)),
    };
  }

  return {
    assets: assetPermissions,
    transactions: transactionPermissions && {
      ...transactionPermissions,
      values: [...transactionPermissions.values].sort(),
    },
    transactionGroups: transactionGroupPermissions,
    portfolios: portfolioPermissions,
  };
}

/**
 * @hidden
 */
export function middlewarePortfolioToPortfolio(
  portfolio: MiddlewarePortfolio,
  context: Context
): DefaultPortfolio | NumberedPortfolio {
  const { did, kind } = portfolio;

  if (kind.toLowerCase() === 'default' || kind === '0') {
    return new DefaultPortfolio({ did }, context);
  }
  return new NumberedPortfolio({ did, id: new BigNumber(kind) }, context);
}

/**
 * @hidden
 */
export function middlewareV2PortfolioToPortfolio(
  portfolio: MiddlewareV2Portfolio,
  context: Context
): DefaultPortfolio | NumberedPortfolio {
  const { identityId: did, number } = portfolio;

  if (number) {
    return new NumberedPortfolio({ did, id: new BigNumber(number) }, context);
  }

  return new DefaultPortfolio({ did }, context);
}

/**
 * @hidden
 */
export function fundraiserTierToTier(fundraiserTier: FundraiserTier): Tier {
  const { total, price, remaining } = fundraiserTier;
  return {
    amount: balanceToBigNumber(total),
    price: balanceToBigNumber(price),
    remaining: balanceToBigNumber(remaining),
  };
}

/**
 * @hidden
 */
export function fundraiserToOfferingDetails(
  fundraiser: PalletStoFundraiser,
  name: Bytes,
  context: Context
): OfferingDetails {
  const {
    creator,
    offeringPortfolio,
    raisingPortfolio,
    raisingAsset,
    tiers: rawTiers,
    venueId,
    start: rawStart,
    end: rawEnd,
    status: rawStatus,
    minimumInvestment: rawMinInvestment,
  } = fundraiser;

  const tiers: Tier[] = [];
  let totalRemaining = new BigNumber(0);
  let totalAmount = new BigNumber(0);
  let totalRemainingValue = new BigNumber(0);

  rawTiers.forEach(rawTier => {
    const tier = fundraiserTierToTier(rawTier);

    tiers.push(tier);
    const { amount, remaining, price } = tier;

    totalAmount = totalAmount.plus(amount);
    totalRemaining = totalRemaining.plus(remaining);
    totalRemainingValue = totalRemainingValue.plus(price.multipliedBy(remaining));
  });

  const start = momentToDate(rawStart);
  const end = rawEnd.isSome ? momentToDate(rawEnd.unwrap()) : null;
  const now = new Date();

  const isStarted = now > start;
  const isExpired = end && now > end;

  const minInvestment = balanceToBigNumber(rawMinInvestment);

  let timing: OfferingTimingStatus = OfferingTimingStatus.NotStarted;
  let balance: OfferingBalanceStatus = OfferingBalanceStatus.Available;
  let sale: OfferingSaleStatus = OfferingSaleStatus.Live;

  if (isExpired) {
    timing = OfferingTimingStatus.Expired;
  } else if (isStarted) {
    timing = OfferingTimingStatus.Started;
  }

  if (totalRemainingValue.isZero()) {
    balance = OfferingBalanceStatus.SoldOut;
  } else if (totalRemainingValue.lt(minInvestment)) {
    balance = OfferingBalanceStatus.Residual;
  }

  if (rawStatus.isClosedEarly) {
    sale = OfferingSaleStatus.ClosedEarly;
  } else if (rawStatus.isClosed) {
    sale = OfferingSaleStatus.Closed;
  } else if (rawStatus.isFrozen) {
    sale = OfferingSaleStatus.Frozen;
  }

  return {
    creator: new Identity({ did: identityIdToString(creator) }, context),
    name: bytesToString(name),
    offeringPortfolio: meshPortfolioIdToPortfolio(offeringPortfolio, context),
    raisingPortfolio: meshPortfolioIdToPortfolio(raisingPortfolio, context),
    raisingCurrency: tickerToString(raisingAsset),
    tiers,
    venue: new Venue({ id: u64ToBigNumber(venueId) }, context),
    start,
    end,
    status: {
      timing,
      balance,
      sale,
    },
    minInvestment,
    totalAmount,
    totalRemaining,
  };
}

/**
 * @hidden
 */
export function calendarPeriodToMeshCalendarPeriod(
  period: CalendarPeriod,
  context: Context
): MeshCalendarPeriod {
  const { unit, amount } = period;

  if (amount.isNegative()) {
    throw new PolymeshError({
      code: ErrorCode.ValidationError,
      message: 'Calendar period cannot have a negative amount',
    });
  }

  return context.createType('CalendarPeriod', {
    unit: stringUpperFirst(unit),
    amount: bigNumberToU64(amount, context),
  });
}

/**
 * @hidden
 */
export function meshCalendarPeriodToCalendarPeriod(period: MeshCalendarPeriod): CalendarPeriod {
  const { unit: rawUnit, amount } = period;

  let unit: CalendarUnit;

  if (rawUnit.isSecond) {
    unit = CalendarUnit.Second;
  } else if (rawUnit.isMinute) {
    unit = CalendarUnit.Minute;
  } else if (rawUnit.isHour) {
    unit = CalendarUnit.Hour;
  } else if (rawUnit.isDay) {
    unit = CalendarUnit.Day;
  } else if (rawUnit.isWeek) {
    unit = CalendarUnit.Week;
  } else if (rawUnit.isMonth) {
    unit = CalendarUnit.Month;
  } else {
    unit = CalendarUnit.Year;
  }

  return {
    unit,
    amount: u64ToBigNumber(amount),
  };
}

/**
 * @hidden
 */
export function scheduleSpecToMeshScheduleSpec(
  details: ScheduleSpec,
  context: Context
): MeshScheduleSpec {
  const { start, period, repetitions } = details;

  return context.createType('ScheduleSpec', {
    start: start && dateToMoment(start, context),
    period: calendarPeriodToMeshCalendarPeriod(
      period || { unit: CalendarUnit.Month, amount: new BigNumber(0) },
      context
    ),
    remaining: bigNumberToU64(repetitions || new BigNumber(0), context),
  });
}

/**
 * @hidden
 */
export function storedScheduleToCheckpointScheduleParams(
  storedSchedule: StoredSchedule
): CheckpointScheduleParams {
  const {
    schedule: { start, period },
    id,
    at,
    remaining,
  } = storedSchedule;

  return {
    id: u64ToBigNumber(id),
    period: meshCalendarPeriodToCalendarPeriod(period),
    start: momentToDate(start),
    remaining: u32ToBigNumber(remaining),
    nextCheckpointDate: momentToDate(at),
  };
}

/**
 * @hidden
 */
export function stringToSignature(signature: string, context: Context): Signature {
  return context.createType('Signature', signature);
}

/**
 * @hidden
 */
export function meshCorporateActionToCorporateActionParams(
  corporateAction: PalletCorporateActionsCorporateAction,
  details: Bytes,
  context: Context
): CorporateActionParams {
  const {
    kind: rawKind,
    declDate,
    targets: { identities, treatment },
    defaultWithholdingTax,
    withholdingTax,
  } = corporateAction;

  let kind: CorporateActionKind;

  if (rawKind.isIssuerNotice) {
    kind = CorporateActionKind.IssuerNotice;
  } else if (rawKind.isPredictableBenefit) {
    kind = CorporateActionKind.PredictableBenefit;
  } else if (rawKind.isUnpredictableBenefit) {
    kind = CorporateActionKind.UnpredictableBenefit;
  } else if (rawKind.isReorganization) {
    kind = CorporateActionKind.Reorganization;
  } else {
    kind = CorporateActionKind.Other;
  }

  const targets = {
    identities: identities.map(
      identityId => new Identity({ did: identityIdToString(identityId) }, context)
    ),
    treatment: treatment.isExclude ? TargetTreatment.Exclude : TargetTreatment.Include,
  };

  const taxWithholdings = withholdingTax.map(([identityId, tax]) => ({
    identity: new Identity({ did: identityIdToString(identityId) }, context),
    percentage: permillToBigNumber(tax),
  }));

  return {
    kind,
    declarationDate: momentToDate(declDate),
    description: bytesToString(details),
    targets,
    defaultTaxWithholding: permillToBigNumber(defaultWithholdingTax),
    taxWithholdings,
  };
}

/**
 * @hidden
 */
export function stringToRistrettoPoint(ristrettoPoint: string, context: Context): RistrettoPoint {
  return context.createType('RistrettoPoint', ristrettoPoint);
}

/**
 * @hidden
 */
export function corporateActionKindToCaKind(kind: CorporateActionKind, context: Context): CAKind {
  return context.createType('CAKind', kind);
}

/**
 * @hidden
 */
export function stringToScalar(scalar: string, context: Context): Scalar {
  return context.createType('Scalar', scalar);
}

/**
 * @hidden
 */
export function checkpointToRecordDateSpec(
  checkpoint: Checkpoint | Date | CheckpointSchedule,
  context: Context
): RecordDateSpec {
  let value;

  if (checkpoint instanceof Checkpoint) {
    /* eslint-disable @typescript-eslint/naming-convention */
    value = { Existing: bigNumberToU64(checkpoint.id, context) };
  } else if (checkpoint instanceof Date) {
    value = { Scheduled: dateToMoment(checkpoint, context) };
  } else {
    value = { ExistingSchedule: bigNumberToU64(checkpoint.id, context) };
    /* eslint-enable @typescript-eslint/naming-convention */
  }

  return context.createType('RecordDateSpec', value);
}

/**
 * @hidden
 */
export function scopeClaimProofToConfidentialIdentityClaimProof(
  proof: ScopeClaimProof,
  scopeId: string,
  context: Context
): ConfidentialIdentityV2ClaimProofsScopeClaimProof {
  const {
    proofScopeIdWellFormed,
    proofScopeIdCddIdMatch: { challengeResponses, subtractExpressionsRes, blindedScopeDidHash },
  } = proof;

  const zkProofData = context.createType('ZkProofData', {
    /* eslint-disable @typescript-eslint/naming-convention */
    challenge_responses: challengeResponses.map(cr => stringToScalar(cr, context)),
    subtract_expressions_res: stringToRistrettoPoint(subtractExpressionsRes, context),
    blinded_scope_did_hash: stringToRistrettoPoint(blindedScopeDidHash, context),
    /* eslint-enable @typescript-eslint/naming-convention */
  });

  return context.createType('ConfidentialIdentityV2ClaimProofsScopeClaimProof', {
    proofScopeIdWellformed: stringToSignature(proofScopeIdWellFormed, context),
    proofScopeIdCddIdMatch: zkProofData,
    scopeId: stringToRistrettoPoint(scopeId, context),
  });
}

/**
 * @hidden
 */
export function targetIdentitiesToCorporateActionTargets(
  targetIdentities: TargetIdentities,
  context: Context
): CorporateActionTargets {
  const { identities, treatment } = targetIdentities;

  return {
    identities: identities.map(
      identity => new Identity({ did: identityIdToString(identity) }, context)
    ),
    treatment: treatment.isInclude ? TargetTreatment.Include : TargetTreatment.Exclude,
  };
}

/**
 * @hidden
 */
export function targetsToTargetIdentities(
  targets: Omit<CorporateActionTargets, 'identities'> & {
    identities: (string | Identity)[];
  },
  context: Context
): TargetIdentities {
  const { treatment, identities } = targets;
  const { maxTargetIds } = context.polymeshApi.consts.corporateAction;

  const maxTargets = u32ToBigNumber(maxTargetIds);

  if (maxTargets.lt(targets.identities.length)) {
    throw new PolymeshError({
      code: ErrorCode.ValidationError,
      message: 'Too many target Identities',
      data: {
        maxTargets,
      },
    });
  }

  return context.createType('TargetIdentities', {
    identities: identities.map(identity => stringToIdentityId(signerToString(identity), context)),
    treatment: context.createType('TargetTreatment', treatment),
  });
}

/**
 * @hidden
 */
export function caTaxWithholdingsToMeshTaxWithholdings(
  taxWithholdings: InputCorporateActionTaxWithholdings,
  context: Context
): [PolymeshPrimitivesIdentityId, Permill][] {
  assertCaTaxWithholdingsValid(taxWithholdings, context);

  return taxWithholdings.map(({ identity, percentage }) =>
    tuple(
      stringToIdentityId(signerToString(identity), context),
      percentageToPermill(percentage, context)
    )
  );
}

/**
 * @hidden
 */
export function distributionToDividendDistributionParams(
  distribution: PalletCorporateActionsDistribution,
  context: Context
): DividendDistributionParams {
  const {
    from,
    currency,
    perShare,
    amount,
    expiresAt: expiryDate,
    paymentAt: paymentDate,
  } = distribution;

  return {
    origin: meshPortfolioIdToPortfolio(from, context),
    currency: tickerToString(currency),
    perShare: balanceToBigNumber(perShare),
    maxAmount: balanceToBigNumber(amount),
    expiryDate: expiryDate.isNone ? null : momentToDate(expiryDate.unwrap()),
    paymentDate: momentToDate(paymentDate),
  };
}

/**
 * @hidden
 */
export function corporateActionIdentifierToCaId(
  corporateActionIdentifier: CorporateActionIdentifier,
  context: Context
): PalletCorporateActionsCaId {
  const { ticker, localId } = corporateActionIdentifier;
  return context.createType('PalletCorporateActionsCaId', {
    ticker: stringToTicker(ticker, context),
    localId: bigNumberToU32(localId, context),
  });
}

/**
 * @hidden
 */
export function corporateActionParamsToMeshCorporateActionArgs(
  params: {
    ticker: string;
    kind: CorporateActionKind;
    declarationDate: Date;
    checkpoint: Date | Checkpoint | CheckpointSchedule;
    description: string;
    targets: InputCorporateActionTargets | null;
    defaultTaxWithholding: BigNumber | null;
    taxWithholdings: InputCorporateActionTaxWithholdings | null;
  },
  context: Context
): PalletCorporateActionsInitiateCorporateActionArgs {
  const {
    ticker,
    kind,
    declarationDate,
    checkpoint,
    description,
    targets,
    defaultTaxWithholding,
    taxWithholdings,
  } = params;
  const rawTicker = stringToTicker(ticker, context);
  const rawKind = corporateActionKindToCaKind(kind, context);
  const rawDeclDate = dateToMoment(declarationDate, context);
  const rawRecordDate = optionize(checkpointToRecordDateSpec)(checkpoint, context);
  const rawDetails = stringToBytes(description, context);
  const rawTargets = optionize(targetsToTargetIdentities)(targets, context);
  const rawTax = optionize(percentageToPermill)(defaultTaxWithholding, context);
  const rawWithholdings = optionize(caTaxWithholdingsToMeshTaxWithholdings)(
    taxWithholdings,
    context
  );

  return context.createType('PalletCorporateActionsInitiateCorporateActionArgs', {
    ticker: rawTicker,
    kind: rawKind,
    declDate: rawDeclDate,
    recordDate: rawRecordDate,
    details: rawDetails,
    targets: rawTargets,
    defaultWithholdingTax: rawTax,
    withholdingTax: rawWithholdings,
  });
}

/**
 * @hidden
 */
export function statisticsOpTypeToStatType(
  args: {
    op: PolymeshPrimitivesStatisticsStatOpType;
    claimIssuer?: [PolymeshPrimitivesIdentityClaimClaimType, PolymeshPrimitivesIdentityId];
  },
  context: Context
): PolymeshPrimitivesStatisticsStatType {
  const { op, claimIssuer } = args;
  return context.createType('PolymeshPrimitivesStatisticsStatType', { op, claimIssuer });
}

/**
 * @hidden
 *
 * The chain requires BTreeSets to be sorted, Polkadot.js will shallow sort elements when calling `createType`,
 * however it will not look deeper at claimType. This function works around this short fall by sorting based on `claimType`
 * `createType` built in sorting is relied on otherwise.
 */
export function sortStatsByClaimType(
  stats: PolymeshPrimitivesStatisticsStatType[]
): PolymeshPrimitivesStatisticsStatType[] {
  return [...stats].sort((a, b) => {
    if (a.claimIssuer.isNone && b.claimIssuer.isNone) {
      return 0;
    }
    if (a.claimIssuer.isNone) {
      return 1;
    }
    if (b.claimIssuer.isNone) {
      return -1;
    }

    const [aClaim] = a.claimIssuer.unwrap();
    const [bClaim] = b.claimIssuer.unwrap();
    return aClaim.index - bClaim.index;
  });
}

/**
 * @hidden
 */
export function statisticStatTypesToBtreeStatType(
  stats: PolymeshPrimitivesStatisticsStatType[],
  context: Context
): BTreeSet<PolymeshPrimitivesStatisticsStatType> {
  const sortedStats = sortStatsByClaimType(stats);
  return context.createType('BTreeSet<PolymeshPrimitivesStatisticsStatType>', sortedStats);
}

/**
 * @hidden
 */
export function transferConditionsToBtreeTransferConditions(
  conditions: PolymeshPrimitivesTransferComplianceTransferCondition[],
  context: Context
): BTreeSet<PolymeshPrimitivesTransferComplianceTransferCondition> {
  return context.createType(
    'BTreeSet<PolymeshPrimitivesTransferComplianceTransferCondition>',
    conditions
  );
}

/**
 * @hidden
 */
export function keyAndValueToStatUpdate(
  key2: PolymeshPrimitivesStatisticsStat2ndKey,
  value: u128,
  context: Context
): PolymeshPrimitivesStatisticsStatUpdate {
  return context.createType('PolymeshPrimitivesStatisticsStatUpdate', { key2, value });
}

/**
 * @hidden
 */
export function statUpdatesToBtreeStatUpdate(
  statUpdates: PolymeshPrimitivesStatisticsStatUpdate[],
  context: Context
): BTreeSet<PolymeshPrimitivesStatisticsStatUpdate> {
  return context.createType('BTreeSet<PolymeshPrimitivesStatisticsStatUpdate>', statUpdates);
}

/**
 * @hidden
 */
export function meshStatToStatType(rawStat: PolymeshPrimitivesStatisticsStatType): StatType {
  const {
    op: { type },
    claimIssuer,
  } = rawStat;

  if (claimIssuer.isNone) {
    if (type === 'Count') {
      return StatType.Count;
    } else {
      return StatType.Balance;
    }
  }

  if (type === 'Count') {
    return StatType.ScopedCount;
  } else {
    return StatType.ScopedBalance;
  }
}

/**
 * @hidden
 */
export function statTypeToStatOpType(
  type: StatType,
  context: Context
): PolymeshPrimitivesStatisticsStatOpType {
  if (type === StatType.Count || type === StatType.ScopedCount) {
    return context.createType('PolymeshPrimitivesStatisticsStatOpType', StatType.Count);
  }
  return context.createType('PolymeshPrimitivesStatisticsStatOpType', StatType.Balance);
}

/**
 * @hidden
 */
export function transferRestrictionTypeToStatOpType(
  type: TransferRestrictionType,
  context: Context
): PolymeshPrimitivesStatisticsStatOpType {
  if (type === TransferRestrictionType.Count || type === TransferRestrictionType.ClaimCount) {
    return context.createType('PolymeshPrimitivesStatisticsStatOpType', StatType.Count);
  }

  return context.createType('PolymeshPrimitivesStatisticsStatOpType', StatType.Balance);
}

/**
 * Scoped stats are a map of maps, e.g. Jurisdiction has a counter for each CountryCode. a 2ndKey specifies what Country count to use
 * @hidden
 */
export function createStat2ndKey(
  type: 'NoClaimStat' | StatClaimType,
  context: Context,
  claimStat?: 'yes' | 'no' | CountryCode
): PolymeshPrimitivesStatisticsStat2ndKey {
  if (type === 'NoClaimStat') {
    return context.createType('PolymeshPrimitivesStatisticsStat2ndKey', type);
  } else {
    let value;
    if (claimStat === 'yes') {
      value = true;
    } else if (claimStat === 'no') {
      value = false;
    } else {
      value = claimStat;
    }
    return context.createType('PolymeshPrimitivesStatisticsStat2ndKey', {
      claim: { [type]: value },
    });
  }
}

/**
 * @hidden
 * The chain requires BTreeSets to be sorted. While polkadot.js createType will provide shallow sorting
 * it fails to consider the nested CountryCode values. This works around the shortfall, but relies on `createType`
 * sorting for otherwise
 */
export function sortTransferRestrictionByClaimValue(
  conditions: PolymeshPrimitivesTransferComplianceTransferCondition[]
): PolymeshPrimitivesTransferComplianceTransferCondition[] {
  const getJurisdictionValue = (
    condition: PolymeshPrimitivesTransferComplianceTransferCondition
  ): Option<MeshCountryCode> | undefined => {
    const { isClaimCount, isClaimOwnership } = condition;
    if (isClaimCount) {
      if (!condition.asClaimCount[0].isJurisdiction) {
        return undefined;
      } else {
        return condition.asClaimCount[0].asJurisdiction;
      }
    } else if (isClaimOwnership) {
      if (!condition.asClaimOwnership[0].isJurisdiction) {
        return undefined;
      }
      return condition.asClaimOwnership[0].asJurisdiction;
    } else {
      return undefined;
    }
  };

  return [...conditions].sort((a, b) => {
    const aClaim = getJurisdictionValue(a);
    if (!aClaim) {
      return 1;
    }
    const bClaim = getJurisdictionValue(b);
    if (!bClaim) {
      return -1;
    }

    if (aClaim.isNone && bClaim.isNone) {
      return 0;
    }
    if (aClaim.isNone) {
      return -1;
    }
    if (bClaim.isNone) {
      return 1;
    }
    const aCode = meshCountryCodeToCountryCode(aClaim.unwrap());
    const bCode = meshCountryCodeToCountryCode(bClaim.unwrap());

    const countryOrder = Object.values(CountryCode);
    return countryOrder.indexOf(aCode) - countryOrder.indexOf(bCode);
  });
}

/**
 * @hidden
 */
export function complianceConditionsToBtreeSet(
  conditions: PolymeshPrimitivesTransferComplianceTransferCondition[],
  context: Context
): BTreeSet<PolymeshPrimitivesTransferComplianceTransferCondition> {
  const sortedConditions = sortTransferRestrictionByClaimValue(conditions);
  return context.createType(
    'BTreeSet<PolymeshPrimitivesTransferComplianceTransferCondition>',
    sortedConditions
  );
}

/**
 * @hidden
 */
export function toExemptKey(
  tickerKey: TickerKey,
  op: PolymeshPrimitivesStatisticsStatOpType,
  claimType?: ClaimType
): ExemptKey {
  return { asset: tickerKey, op, claimType };
}

/**
 * @hidden
 */
export function claimCountStatInputToStatUpdates(
  args: ClaimCountStatInput,
  context: Context
): BTreeSet<PolymeshPrimitivesStatisticsStatUpdate> {
  const { value, claimType: type } = args;
  let updateArgs;

  if (type === ClaimType.Jurisdiction) {
    updateArgs = value.map(({ countryCode, count }) => {
      const rawSecondKey = createStat2ndKey(type, context, countryCode);
      return keyAndValueToStatUpdate(rawSecondKey, bigNumberToU128(count, context), context);
    });
  } else {
    let yes, no;
    if (type === ClaimType.Accredited) {
      ({ accredited: yes, nonAccredited: no } = value);
    } else {
      ({ affiliate: yes, nonAffiliate: no } = value);
    }
    const yes2ndKey = createStat2ndKey(type, context, 'yes');
    const yesCount = bigNumberToU128(yes, context);
    const no2ndKey = createStat2ndKey(type, context, 'no');
    const noCount = bigNumberToU128(no, context);
    updateArgs = [
      keyAndValueToStatUpdate(yes2ndKey, yesCount, context),
      keyAndValueToStatUpdate(no2ndKey, noCount, context),
    ];
  }
  return statUpdatesToBtreeStatUpdate(updateArgs, context);
}

/**
 * @hidden
 * transforms a non scoped count stat to a StatUpdate type
 */
export function countStatInputToStatUpdates(
  args: CountTransferRestrictionInput,
  context: Context
): BTreeSet<PolymeshPrimitivesStatisticsStatUpdate> {
  const { count } = args;
  const secondKey = createStat2ndKey('NoClaimStat', context);
  const stat = keyAndValueToStatUpdate(secondKey, bigNumberToU128(count, context), context);
  return statUpdatesToBtreeStatUpdate([stat], context);
}

/**
 * @hidden
 */
export function inputStatTypeToMeshStatType(
  input: InputStatType,
  context: Context
): PolymeshPrimitivesStatisticsStatType {
  const { type } = input;
  const op = statTypeToStatOpType(type, context);
  let claimIssuer;
  if (type === StatType.ScopedCount || type === StatType.ScopedBalance) {
    claimIssuer = claimIssuerToMeshClaimIssuer(input.claimIssuer, context);
  }
  return statisticsOpTypeToStatType({ op, claimIssuer }, context);
}

/**
 * @hidden
 */
export function meshProposalStatusToProposalStatus(
  status: PalletMultisigProposalStatus,
  expiry: Date | null
): ProposalStatus {
  const { type } = status;
  switch (type) {
    case 'ActiveOrExpired':
      if (!expiry || expiry > new Date()) {
        return ProposalStatus.Active;
      } else {
        return ProposalStatus.Expired;
      }
    case 'Invalid':
      return ProposalStatus.Invalid;
    case 'ExecutionSuccessful':
      return ProposalStatus.Successful;
    case 'ExecutionFailed':
      return ProposalStatus.Failed;
    case 'Rejected':
      return ProposalStatus.Rejected;
    default:
      throw new UnreachableCaseError(type);
  }
}

/**
 * @hidden
 */
<<<<<<< HEAD
export function metadataSpecToMeshMetadataSpec(
  specs: MetadataSpec,
  context: Context
): PolymeshPrimitivesAssetMetadataAssetMetadataSpec {
  const { url, description, typeDef } = specs;

  const {
    polymeshApi: {
      consts: {
        asset: { assetMetadataTypeDefMaxLength },
      },
    },
  } = context;

  const metadataTypeDefMaxLength = u32ToBigNumber(assetMetadataTypeDefMaxLength);

  if (typeDef && metadataTypeDefMaxLength.lt(typeDef.length)) {
    throw new PolymeshError({
      code: ErrorCode.ValidationError,
      message: '"typeDef" length exceeded for given Asset Metadata spec',
      data: {
        maxLength: metadataTypeDefMaxLength,
      },
    });
  }

  return context.createType('PolymeshPrimitivesAssetMetadataAssetMetadataSpec', {
    url: optionize(stringToBytes)(url, context),
    description: optionize(stringToBytes)(description, context),
    typeDef: optionize(stringToBytes)(typeDef, context),
  });
}

/**
 * @hidden
 */
export function meshMetadataSpecToMetadataSpec(
  rawSpecs?: Option<PolymeshPrimitivesAssetMetadataAssetMetadataSpec>
): MetadataSpec {
  const specs: MetadataSpec = {};

  if (rawSpecs && rawSpecs.isSome) {
    const { url: rawUrl, description: rawDescription, typeDef: rawTypeDef } = rawSpecs.unwrap();

    if (rawUrl.isSome) {
      specs.url = bytesToString(rawUrl.unwrap());
    }

    if (rawDescription.isSome) {
      specs.description = bytesToString(rawDescription.unwrap());
    }

    if (rawTypeDef.isSome) {
      specs.typeDef = bytesToString(rawTypeDef.unwrap());
    }
  }
  return specs;
=======
export function stringToInstructionMemo(
  value: string,
  context: Context
): PalletSettlementInstructionMemo {
  assertMemoValid(value);

  return context.createType('PalletSettlementInstructionMemo', padString(value, MAX_MEMO_LENGTH));
>>>>>>> 3192c40b
}

/**
 * @hidden
 */
<<<<<<< HEAD
export function metadataToMeshMetadataKey(
  type: MetadataType,
  id: BigNumber,
  context: Context
): PolymeshPrimitivesAssetMetadataAssetMetadataKey {
  const rawId = bigNumberToU64(id, context);

  let metadataKey;
  if (type === MetadataType.Local) {
    metadataKey = { Local: rawId };
  } else {
    metadataKey = { Global: rawId };
  }

  return context.createType('PolymeshPrimitivesAssetMetadataAssetMetadataKey', metadataKey);
}

/**
 * @hidden
 */
export function meshMetadataValueToMetadataValue(
  rawValue: Option<Bytes>,
  rawDetails: Option<PolymeshPrimitivesAssetMetadataAssetMetadataValueDetail>
): MetadataValue | null {
  if (rawValue.isNone) {
    return null;
  }

  let metadataValue: MetadataValue = {
    value: bytesToString(rawValue.unwrap()),
    lockStatus: MetadataLockStatus.Unlocked,
    expiry: null,
  };

  if (rawDetails.isSome) {
    const { lockStatus: rawLockStatus, expire } = rawDetails.unwrap();

    metadataValue = { ...metadataValue, expiry: optionize(momentToDate)(expire.unwrapOr(null)) };

    if (rawLockStatus.isLocked) {
      metadataValue = { ...metadataValue, lockStatus: MetadataLockStatus.Locked };
    }

    if (rawLockStatus.isLockedUntil) {
      metadataValue = {
        ...metadataValue,
        lockStatus: MetadataLockStatus.LockedUntil,
        lockedUntil: momentToDate(rawLockStatus.asLockedUntil),
      };
    }
  }
  return metadataValue;
}

/**
 * @hidden
 */
export function metadataValueToMeshMetadataValue(value: string, context: Context): Bytes {
  const {
    polymeshApi: {
      consts: {
        asset: { assetMetadataValueMaxLength },
      },
    },
  } = context;

  const metadataValueMaxLength = u32ToBigNumber(assetMetadataValueMaxLength);

  if (metadataValueMaxLength.lt(value.length)) {
    throw new PolymeshError({
      code: ErrorCode.ValidationError,
      message: 'Asset Metadata value length exceeded',
      data: {
        maxLength: metadataValueMaxLength,
      },
    });
  }
  return stringToBytes(value, context);
}

/**
 * @hidden
 */
export function metadataValueDetailToMeshMetadataValueDetail(
  details: MetadataValueDetails,
  context: Context
): PolymeshPrimitivesAssetMetadataAssetMetadataValueDetail {
  const { lockStatus, expiry } = details;

  let meshLockStatus;
  if (lockStatus === MetadataLockStatus.LockedUntil) {
    const { lockedUntil } = details;

    if (lockedUntil < new Date()) {
      throw new PolymeshError({
        code: ErrorCode.UnmetPrerequisite,
        message: 'Locked until date must be in the future',
      });
    }

    meshLockStatus = { LockedUntil: dateToMoment(lockedUntil, context) };
  } else {
    meshLockStatus = lockStatus;
  }

  if (expiry && expiry < new Date()) {
    throw new PolymeshError({
      code: ErrorCode.UnmetPrerequisite,
      message: 'Expiry date must be in the future',
    });
  }

  return context.createType('PolymeshPrimitivesAssetMetadataAssetMetadataValueDetail', {
    expire: optionize(dateToMoment)(expiry, context),
    lockStatus: meshLockStatus,
  });
=======
export function instructionMemoToString(value: U8aFixed): string {
  return removePadding(hexToString(value.toString()));
>>>>>>> 3192c40b
}<|MERGE_RESOLUTION|>--- conflicted
+++ resolved
@@ -4147,7 +4147,6 @@
 /**
  * @hidden
  */
-<<<<<<< HEAD
 export function metadataSpecToMeshMetadataSpec(
   specs: MetadataSpec,
   context: Context
@@ -4184,6 +4183,18 @@
 /**
  * @hidden
  */
+export function stringToInstructionMemo(
+  value: string,
+  context: Context
+): PalletSettlementInstructionMemo {
+  assertMemoValid(value);
+
+  return context.createType('PalletSettlementInstructionMemo', padString(value, MAX_MEMO_LENGTH));
+}
+
+/**
+ * @hidden
+ */
 export function meshMetadataSpecToMetadataSpec(
   rawSpecs?: Option<PolymeshPrimitivesAssetMetadataAssetMetadataSpec>
 ): MetadataSpec {
@@ -4205,21 +4216,11 @@
     }
   }
   return specs;
-=======
-export function stringToInstructionMemo(
-  value: string,
-  context: Context
-): PalletSettlementInstructionMemo {
-  assertMemoValid(value);
-
-  return context.createType('PalletSettlementInstructionMemo', padString(value, MAX_MEMO_LENGTH));
->>>>>>> 3192c40b
-}
-
-/**
- * @hidden
- */
-<<<<<<< HEAD
+}
+
+/**
+ * @hidden
+ */
 export function metadataToMeshMetadataKey(
   type: MetadataType,
   id: BigNumber,
@@ -4336,8 +4337,11 @@
     expire: optionize(dateToMoment)(expiry, context),
     lockStatus: meshLockStatus,
   });
-=======
+}
+
+/**
+ * @hidden
+ */
 export function instructionMemoToString(value: U8aFixed): string {
   return removePadding(hexToString(value.toString()));
->>>>>>> 3192c40b
 }
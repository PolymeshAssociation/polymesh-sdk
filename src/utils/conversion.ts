import { bool, Bytes, Text, u8, u32, u64 } from '@polkadot/types';
import { AccountId, Balance, Hash, Moment, Permill, Signature } from '@polkadot/types/interfaces';
import {
  hexToU8a,
  isHex,
  stringLowerFirst,
  stringToU8a,
  stringUpperFirst,
  u8aConcat,
  u8aFixLength,
  u8aToHex,
  u8aToString,
} from '@polkadot/util';
import { blake2AsHex, decodeAddress, encodeAddress } from '@polkadot/util-crypto';
import BigNumber from 'bignumber.js';
import { computeWithoutCheck } from 'iso-7064';
import {
  camelCase,
  flatten,
  includes,
  isEqual,
  map,
  padEnd,
  range,
  rangeRight,
  snakeCase,
  uniq,
  values,
} from 'lodash';
import {
  AffirmationStatus as MeshAffirmationStatus,
  AgentGroup,
  AssetComplianceResult,
  AssetIdentifier,
  AssetName,
  AssetType,
  AuthorizationData,
  AuthorizationType as MeshAuthorizationType,
  CAId,
  CAKind,
  CalendarPeriod as MeshCalendarPeriod,
  CanTransferResult,
  CddId,
  CddStatus,
  Claim as MeshClaim,
  ClaimType as MeshClaimType,
  ComplianceRequirement,
  ComplianceRequirementResult,
  Condition as MeshCondition,
  ConditionType as MeshConditionType,
  CorporateAction as MeshCorporateAction,
  DispatchableName,
  Distribution,
  Document,
  DocumentHash,
  DocumentName,
  DocumentType,
  DocumentUri,
  EcdsaSignature,
  ExtrinsicPermissions,
  FundingRoundName,
  Fundraiser,
  FundraiserName,
  FundraiserTier,
  GranularCanTransferResult,
  IdentityId,
  InstructionStatus as MeshInstructionStatus,
  InvestorZKProofData,
  Memo,
  ModuleName,
  MovePortfolioItem,
  Permissions as MeshPermissions,
  PipId,
  PortfolioId as MeshPortfolioId,
  PosRatio,
  PriceTier,
  ProtocolOp,
  RecordDateSpec,
  RistrettoPoint,
  Scalar,
  ScheduleSpec as MeshScheduleSpec,
  Scope as MeshScope,
  ScopeClaimProof as MeshScopeClaimProof,
  ScopeId,
  SecondaryKey as MeshSecondaryKey,
  SettlementType,
  Signatory,
  StoredSchedule,
  TargetIdentities,
  TargetIdentity,
  Ticker,
  TransferManager,
  TrustedIssuer,
  TxTag,
  TxTags,
  VenueDetails,
  VenueType as MeshVenueType,
} from 'polymesh-types/types';

import { meshCountryCodeToCountryCode } from '~/generated/utils';
// import { ProposalDetails } from '~/api/types';
import {
  Account,
  Asset,
  Checkpoint,
  CheckpointSchedule,
  Context,
  CustomPermissionGroup,
  DefaultPortfolio,
  Identity,
  KnownPermissionGroup,
  NumberedPortfolio,
  PolymeshError,
  Portfolio,
  Venue,
} from '~/internal';
import {
  CallIdEnum,
  ClaimScopeTypeEnum,
  Event as MiddlewareEvent,
  IdentityWithClaims as MiddlewareIdentityWithClaims,
  ModuleIdEnum,
  Portfolio as MiddlewarePortfolio,
  // Proposal,
  Scope as MiddlewareScope,
} from '~/middleware/types';
import {
  AffirmationStatus,
  AssetDocument,
  Authorization,
  AuthorizationType,
  CalendarPeriod,
  CalendarUnit,
  CheckpointScheduleParams,
  Claim,
  ClaimType,
  Compliance,
  Condition,
  ConditionCompliance,
  ConditionTarget,
  ConditionType,
  CorporateActionKind,
  CorporateActionParams,
  CorporateActionTargets,
  DividendDistributionParams,
  ErrorCode,
  EventIdentifier,
  ExternalAgentCondition,
  IdentityCondition,
  IdentityWithClaims,
  InputRequirement,
  InputTrustedClaimIssuer,
  InstructionType,
  isMultiClaimCondition,
  isSingleClaimCondition,
  KnownAssetType,
  MultiClaimCondition,
<<<<<<< HEAD
  OfferingBalanceStatus,
  OfferingDetails,
  OfferingSaleStatus,
  OfferingTier,
  OfferingTimingStatus,
=======
  PermissionedAccount,
>>>>>>> feefe0c2
  PermissionGroupType,
  Permissions,
  PermissionsLike,
  PermissionType,
  PortfolioLike,
  PortfolioMovement,
  Requirement,
  RequirementCompliance,
  Scope,
  ScopeType,
  SectionPermissions,
  SecurityIdentifier,
  SecurityIdentifierType,
  Signer,
  SignerType,
  SignerValue,
  SingleClaimCondition,
  TargetTreatment,
  Tier,
  TransactionPermissions,
  TransferBreakdown,
  TransferError,
  TransferRestriction,
  TransferRestrictionType,
  TransferStatus,
  TrustedClaimIssuer,
  TxGroup,
  VenueType,
} from '~/types';
import {
  CorporateActionIdentifier,
  ExtrinsicIdentifier,
  InstructionStatus,
  InternalAssetType,
  PalletPermissions,
  PermissionGroupIdentifier,
  PermissionsEnum,
  PolymeshTx,
  PortfolioId,
  ScheduleSpec,
  ScopeClaimProof,
} from '~/types/internal';
import { tuple } from '~/types/utils';
import {
  IGNORE_CHECKSUM,
  MAX_BALANCE,
  MAX_DECIMALS,
  MAX_MEMO_LENGTH,
  MAX_MODULE_LENGTH,
  MAX_TICKER_LENGTH,
} from '~/utils/constants';
import {
  assertIsInteger,
  assertIsPositive,
  conditionsAreEqual,
  createClaim,
  getTicker,
  isModuleOrTagMatch,
  isPrintableAscii,
  optionize,
  padString,
  removePadding,
} from '~/utils/internal';

export * from '~/generated/utils';

/**
 * Generate an Asset's DID from a ticker
 */
export function tickerToDid(ticker: string): string {
  return blake2AsHex(
    u8aConcat(stringToU8a('SECURITY_TOKEN:'), u8aFixLength(stringToU8a(ticker), 96, true))
  );
}

/**
 * @hidden
 */
export function stringToAssetName(name: string, context: Context): AssetName {
  return context.polymeshApi.createType('AssetName', name);
}

/**
 * @hidden
 */
export function assetNameToString(name: AssetName): string {
  return name.toString();
}

/**
 * @hidden
 */
export function booleanToBool(value: boolean, context: Context): bool {
  return context.polymeshApi.createType('bool', value);
}

/**
 * @hidden
 */
export function boolToBoolean(value: bool): boolean {
  return value.isTrue;
}

/**
 * @hidden
 */
export function stringToBytes(bytes: string, context: Context): Bytes {
  return context.polymeshApi.createType('Bytes', bytes);
}

/**
 * @hidden
 */
export function bytesToString(bytes: Bytes): string {
  return u8aToString(bytes);
}

/**
 * @hidden
 */
export function stringToTicker(ticker: string, context: Context): Ticker {
  if (!ticker.length || ticker.length > MAX_TICKER_LENGTH) {
    throw new PolymeshError({
      code: ErrorCode.ValidationError,
      message: `Ticker length must be between 1 and ${MAX_TICKER_LENGTH} characters`,
    });
  }

  if (!isPrintableAscii(ticker)) {
    throw new PolymeshError({
      code: ErrorCode.ValidationError,
      message: 'Only printable ASCII is allowed as ticker name',
    });
  }

  if (ticker !== ticker.toUpperCase()) {
    throw new PolymeshError({
      code: ErrorCode.ValidationError,
      message: 'Ticker cannot contain lower case letters',
    });
  }

  return context.polymeshApi.createType('Ticker', padString(ticker, MAX_TICKER_LENGTH));
}

/**
 * @hidden
 */
export function tickerToString(ticker: Ticker): string {
  return removePadding(u8aToString(ticker));
}

/* eslint-disable @typescript-eslint/naming-convention */
/**
 * @hidden
 */
export function stringToInvestorZKProofData(proof: string, context: Context): InvestorZKProofData {
  return context.polymeshApi.createType('InvestorZKProofData', proof);
}
/* eslint-enable @typescript-eslint/naming-convention */

/**
 * @hidden
 */
export function dateToMoment(date: Date, context: Context): Moment {
  return context.polymeshApi.createType('Moment', date.getTime());
}

/**
 * @hidden
 */
export function momentToDate(moment: Moment): Date {
  return new Date(moment.toNumber());
}

/**
 * @hidden
 */
export function stringToAccountId(accountId: string, context: Context): AccountId {
  return context.polymeshApi.createType('AccountId', accountId);
}

/**
 * @hidden
 */
export function accountIdToString(accountId: AccountId): string {
  return accountId.toString();
}

/**
 * @hidden
 */
export function hashToString(hash: Hash): string {
  return hash.toString();
}

/**
 * @hidden
 */
export function stringToHash(hash: string, context: Context): Hash {
  return context.polymeshApi.createType('Hash', hash);
}

/**
 * @hidden
 */
export function stringToIdentityId(identityId: string, context: Context): IdentityId {
  return context.polymeshApi.createType('IdentityId', identityId);
}

/**
 * @hidden
 */
export function identityIdToString(identityId: IdentityId): string {
  return identityId.toString();
}

/**
 * @hidden
 */
export function stringToEcdsaSignature(signature: string, context: Context): EcdsaSignature {
  return context.polymeshApi.createType('EcdsaSignature', signature);
}

/**
 * @hidden
 */
export function signatoryToAccount(signatory: Signatory, context: Context): Account {
  if (signatory.isAccount) {
    return new Account({ address: accountIdToString(signatory.asAccount) }, context);
  }

  throw new PolymeshError({
    code: ErrorCode.UnexpectedError,
    message:
      'Received an Identity where an Account was expected. Please report this issue to the Polymath team',
  });
}

/**
 * @hidden
 */
export function signerValueToSignatory(signer: SignerValue, context: Context): Signatory {
  return context.polymeshApi.createType('Signatory', {
    [signer.type]: signer.value,
  });
}

/**
 * @hidden
 */
function createSignerValue(type: SignerType, value: string): SignerValue {
  return {
    type,
    value,
  };
}

/**
 * @hidden
 */
export function signatoryToSignerValue(signatory: Signatory): SignerValue {
  if (signatory.isAccount) {
    return createSignerValue(SignerType.Account, accountIdToString(signatory.asAccount));
  }

  return createSignerValue(SignerType.Identity, identityIdToString(signatory.asIdentity));
}

/**
 * @hidden
 */
export function signerToSignerValue(signer: Signer): SignerValue {
  if (signer instanceof Account) {
    return createSignerValue(SignerType.Account, signer.address);
  }

  return createSignerValue(SignerType.Identity, signer.did);
}

/**
 * @hidden
 */
export function signerValueToSigner(signerValue: SignerValue, context: Context): Signer {
  const { type, value } = signerValue;

  if (type === SignerType.Account) {
    return new Account({ address: value }, context);
  }

  return new Identity({ did: value }, context);
}

/**
 * @hidden
 */
export function signerToString(signer: string | Signer): string {
  if (typeof signer === 'string') {
    return signer;
  }

  return signerToSignerValue(signer).value;
}

/**
 * @hidden
 */
export function u64ToBigNumber(value: u64): BigNumber {
  return new BigNumber(value.toString());
}

/**
 * @hidden
 */
export function numberToU64(value: number | BigNumber, context: Context): u64 {
  assertIsInteger(value);
  assertIsPositive(value);
  return context.polymeshApi.createType('u64', new BigNumber(value).toString());
}

/**
 * @hidden
 */
export function percentageToPermill(value: number | BigNumber, context: Context): Permill {
  assertIsPositive(value);

  const val = new BigNumber(value);

  if (val.gt(100)) {
    throw new PolymeshError({
      code: ErrorCode.ValidationError,
      message: "Percentage shouldn't exceed 100",
    });
  }

  return context.polymeshApi.createType('Permill', val.shiftedBy(4).toString()); // (value : 100) * 10^6
}

/**
 * @hidden
 *
 * @note returns a percentage value ([0, 100])
 */
export function permillToBigNumber(value: Permill): BigNumber {
  return new BigNumber(value.toString()).shiftedBy(-4); // (value : 10^6) * 100
}

/**
 * @hidden
 */
export function meshPortfolioIdToPortfolio(
  portfolioId: MeshPortfolioId,
  context: Context
): DefaultPortfolio | NumberedPortfolio {
  const { did, kind } = portfolioId;
  const identityId = identityIdToString(did);

  if (kind.isDefault) {
    return new DefaultPortfolio({ did: identityId }, context);
  }
  return new NumberedPortfolio({ did: identityId, id: u64ToBigNumber(kind.asUser) }, context);
}

/**
 * @hidden
 */
export function portfolioToPortfolioId(
  portfolio: DefaultPortfolio | NumberedPortfolio
): PortfolioId {
  const {
    owner: { did },
  } = portfolio;
  if (portfolio instanceof DefaultPortfolio) {
    return { did };
  } else {
    const { id: number } = portfolio;

    return { did, number };
  }
}

/**
 * @hidden
 */
export function portfolioLikeToPortfolioId(value: PortfolioLike): PortfolioId {
  let did: string;
  let number: BigNumber | undefined;

  if (typeof value === 'string') {
    did = value;
  } else if (value instanceof Identity) {
    ({ did } = value);
  } else if (value instanceof Portfolio) {
    ({ did, number } = portfolioToPortfolioId(value));
  } else {
    const { identity: valueIdentity } = value;
    ({ id: number } = value);

    if (typeof valueIdentity === 'string') {
      did = valueIdentity;
    } else {
      ({ did } = valueIdentity);
    }
  }

  return { did, number };
}

/**
 * @hidden
 */
export function portfolioIdToPortfolio(
  portfolioId: PortfolioId,
  context: Context
): DefaultPortfolio | NumberedPortfolio {
  const { did, number } = portfolioId;
  return number
    ? new NumberedPortfolio({ did, id: number }, context)
    : new DefaultPortfolio({ did }, context);
}

/**
 * @hidden
 */
export function portfolioLikeToPortfolio(
  value: PortfolioLike,
  context: Context
): DefaultPortfolio | NumberedPortfolio {
  return portfolioIdToPortfolio(portfolioLikeToPortfolioId(value), context);
}

/**
 * @hidden
 */
export function portfolioIdToMeshPortfolioId(
  portfolioId: PortfolioId,
  context: Context
): MeshPortfolioId {
  const { did, number } = portfolioId;
  return context.polymeshApi.createType('PortfolioId', {
    did: stringToIdentityId(did, context),
    // eslint-disable-next-line @typescript-eslint/naming-convention
    kind: number ? { User: numberToU64(number, context) } : 'Default',
  });
}

/**
 * @hidden
 */
export function stringToText(text: string, context: Context): Text {
  return context.polymeshApi.createType('Text', text);
}

/**
 * @hidden
 */
export function textToString(value: Text): string {
  return value.toString();
}

/**
 * Retrieve every Transaction Tag associated to a Transaction Group
 */
export function txGroupToTxTags(group: TxGroup): TxTag[] {
  switch (group) {
    case TxGroup.PortfolioManagement: {
      return [
        TxTags.identity.AddInvestorUniquenessClaim,
        TxTags.portfolio.MovePortfolioFunds,
        TxTags.settlement.AddInstruction,
        TxTags.settlement.AddAndAffirmInstruction,
        TxTags.settlement.AffirmInstruction,
        TxTags.settlement.RejectInstruction,
        TxTags.settlement.CreateVenue,
      ];
    }
    case TxGroup.AssetManagement: {
      return [
        TxTags.asset.MakeDivisible,
        TxTags.asset.RenameAsset,
        TxTags.asset.SetFundingRound,
        TxTags.asset.AddDocuments,
        TxTags.asset.RemoveDocuments,
      ];
    }
    case TxGroup.AdvancedAssetManagement: {
      return [
        TxTags.asset.Freeze,
        TxTags.asset.Unfreeze,
        TxTags.identity.AddAuthorization,
        TxTags.identity.RemoveAuthorization,
      ];
    }
    case TxGroup.Distribution: {
      return [
        TxTags.identity.AddInvestorUniquenessClaim,
        TxTags.settlement.CreateVenue,
        TxTags.settlement.AddInstruction,
        TxTags.settlement.AddAndAffirmInstruction,
      ];
    }
    case TxGroup.Issuance: {
      return [TxTags.asset.Issue];
    }
    case TxGroup.TrustedClaimIssuersManagement: {
      return [
        TxTags.complianceManager.AddDefaultTrustedClaimIssuer,
        TxTags.complianceManager.RemoveDefaultTrustedClaimIssuer,
      ];
    }
    case TxGroup.ClaimsManagement: {
      return [TxTags.identity.AddClaim, TxTags.identity.RevokeClaim];
    }
    case TxGroup.ComplianceRequirementsManagement: {
      return [
        TxTags.complianceManager.AddComplianceRequirement,
        TxTags.complianceManager.RemoveComplianceRequirement,
        TxTags.complianceManager.PauseAssetCompliance,
        TxTags.complianceManager.ResumeAssetCompliance,
        TxTags.complianceManager.ResetAssetCompliance,
      ];
    }
    case TxGroup.CorporateActionsManagement: {
      return [
        TxTags.checkpoint.CreateSchedule,
        TxTags.checkpoint.RemoveSchedule,
        TxTags.checkpoint.CreateCheckpoint,
        TxTags.corporateAction.InitiateCorporateAction,
        TxTags.capitalDistribution.Distribute,
        TxTags.capitalDistribution.Claim,
        TxTags.identity.AddInvestorUniquenessClaim,
      ];
    }
    case TxGroup.StoManagement: {
      return [
        TxTags.sto.CreateFundraiser,
        TxTags.sto.FreezeFundraiser,
        TxTags.sto.Invest,
        TxTags.sto.ModifyFundraiserWindow,
        TxTags.sto.Stop,
        TxTags.sto.UnfreezeFundraiser,
        TxTags.identity.AddInvestorUniquenessClaim,
        TxTags.asset.Issue,
        TxTags.settlement.CreateVenue,
      ];
    }
  }
}

/**
 * @hidden
 *
 * @note tags that don't belong to any group will be ignored.
 *   The same goes for tags that belong to a group that wasn't completed
 */
export function transactionPermissionsToTxGroups(
  permissions: TransactionPermissions | null
): TxGroup[] {
  if (!permissions) {
    return [];
  }

  const { values: transactionValues, type, exceptions = [] } = permissions;
  let includedTags: (TxTag | ModuleName)[];
  let excludedTags: (TxTag | ModuleName)[];
  if (type === PermissionType.Include) {
    includedTags = transactionValues;
    excludedTags = exceptions;
  } else {
    includedTags = exceptions;
    excludedTags = transactionValues;
  }

  return values(TxGroup)
    .sort()
    .filter(group => {
      const tagsInGroup = txGroupToTxTags(group);

      return tagsInGroup.every(tag => {
        const isExcluded = !!excludedTags.find(excluded => isModuleOrTagMatch(excluded, tag));

        if (isExcluded) {
          return false;
        }

        return !!includedTags.find(included => isModuleOrTagMatch(included, tag));
      });
    });
}

/**
 * @hidden
 */
function splitTag(tag: TxTag) {
  const [modName, txName] = tag.split('.');
  const palletName = stringUpperFirst(modName);
  const dispatchableName = snakeCase(txName);

  return { palletName, dispatchableName };
}

/**
 * @hidden
 */
function initExtrinsicDict(
  txValues: (TxTag | ModuleName)[],
  message: string
): Record<string, { tx: string[]; exception?: true } | null> {
  const extrinsicDict: Record<string, { tx: string[]; exception?: true } | null> = {};

  uniq(txValues)
    .sort()
    .forEach(tag => {
      if (tag.includes('.')) {
        const { palletName, dispatchableName } = splitTag(tag as TxTag);
        let pallet = extrinsicDict[palletName];

        if (pallet === null) {
          throw new PolymeshError({
            code: ErrorCode.ValidationError,
            message,
            data: {
              module: palletName,
              transactions: [dispatchableName],
            },
          });
        } else if (pallet === undefined) {
          pallet = extrinsicDict[palletName] = { tx: [] };
        }

        pallet.tx.push(dispatchableName);
      } else {
        extrinsicDict[stringUpperFirst(tag)] = null;
      }
    });

  return extrinsicDict;
}

/**
 * @hidden
 */
function buildPalletPermissions(
  transactions: TransactionPermissions
): PermissionsEnum<PalletPermissions> {
  let extrinsic: PermissionsEnum<PalletPermissions>;
  const message =
    'Attempting to add permissions for specific transactions as well as the entire module';
  const { values: txValues, exceptions = [], type } = transactions;

  const extrinsicDict = initExtrinsicDict(txValues, message);

  exceptions.forEach(exception => {
    const { palletName, dispatchableName } = splitTag(exception);

    const pallet = extrinsicDict[palletName];

    if (pallet === undefined) {
      throw new PolymeshError({
        code: ErrorCode.ValidationError,
        message:
          'Attempting to add a transaction permission exception without its corresponding module being included/excluded',
      });
    } else if (pallet === null) {
      extrinsicDict[palletName] = { tx: [dispatchableName], exception: true };
    } else if (pallet.exception) {
      pallet.tx.push(dispatchableName);
    } else {
      throw new PolymeshError({
        code: ErrorCode.ValidationError,
        message:
          'Cannot simultaneously include and exclude transactions belonging to the same module',
      });
    }
  });

  const pallets: PalletPermissions[] = map(extrinsicDict, (val, key) => {
    let dispatchables: PermissionsEnum<string>;

    if (val === null) {
      dispatchables = 'Whole';
    } else {
      const { tx, exception } = val;

      if (exception) {
        dispatchables = {
          Except: tx,
        };
      } else {
        dispatchables = {
          These: tx,
        };
      }
    }

    return {
      /* eslint-disable @typescript-eslint/naming-convention */
      pallet_name: key,
      dispatchable_names: dispatchables,
      /* eslint-enable @typescript-eslint/naming-convention */
    };
  });
  if (type === PermissionType.Include) {
    extrinsic = {
      These: pallets,
    };
  } else {
    extrinsic = {
      Except: pallets,
    };
  }

  return extrinsic;
}

/**
 * @hidden
 */
export function permissionsToMeshPermissions(
  permissions: Permissions,
  context: Context
): MeshPermissions {
  const { assets, transactions, portfolios } = permissions;

  const extrinsic = transactionPermissionsToExtrinsicPermissions(transactions, context);

  let asset: PermissionsEnum<Ticker> = 'Whole';
  if (assets) {
    const { values: assetValues, type } = assets;
    assetValues.sort(({ ticker: tickerA }, { ticker: tickerB }) => tickerA.localeCompare(tickerB));
    const tickers = assetValues.map(({ ticker }) => stringToTicker(ticker, context));
    if (type === PermissionType.Include) {
      asset = {
        These: tickers,
      };
    } else {
      asset = {
        Except: tickers,
      };
    }
  }

  let portfolio: PermissionsEnum<MeshPortfolioId> = 'Whole';
  if (portfolios) {
    const { values: portfolioValues, type } = portfolios;
    const portfolioIds = portfolioValues.map(pValue =>
      portfolioIdToMeshPortfolioId(portfolioToPortfolioId(pValue), context)
    );

    if (type === PermissionType.Include) {
      portfolio = {
        These: portfolioIds,
      };
    } else {
      portfolio = {
        Except: portfolioIds,
      };
    }
  }

  const value = {
    asset,
    extrinsic,
    portfolio,
  };

  return context.polymeshApi.createType('Permissions', value);
}

/**
 * @hidden
 */
export function transactionPermissionsToExtrinsicPermissions(
  transactionPermissions: TransactionPermissions | null,
  context: Context
): ExtrinsicPermissions {
  return context.polymeshApi.createType(
    'ExtrinsicPermissions',
    transactionPermissions ? buildPalletPermissions(transactionPermissions) : 'Whole'
  );
}

/**
 * @hidden
 */
export function extrinsicPermissionsToTransactionPermissions(
  permissions: ExtrinsicPermissions
): TransactionPermissions | null {
  let extrinsicType: PermissionType;
  let pallets;
  if (permissions.isThese) {
    extrinsicType = PermissionType.Include;
    pallets = permissions.asThese;
  } else if (permissions.isExcept) {
    extrinsicType = PermissionType.Exclude;
    pallets = permissions.asExcept;
  }

  let txValues: (ModuleName | TxTag)[] = [];
  let exceptions: TxTag[] = [];

  const formatTxTag = (dispatchable: DispatchableName, moduleName: string): TxTag =>
    `${moduleName}.${camelCase(textToString(dispatchable))}` as TxTag;

  if (pallets) {
    pallets.forEach(({ pallet_name: palletName, dispatchable_names: dispatchableNames }) => {
      const moduleName = stringLowerFirst(textToString(palletName));

      if (dispatchableNames.isExcept) {
        const dispatchables = dispatchableNames.asExcept;
        exceptions = [...exceptions, ...dispatchables.map(name => formatTxTag(name, moduleName))];
        txValues = [...txValues, moduleName as ModuleName];
      } else if (dispatchableNames.isThese) {
        const dispatchables = dispatchableNames.asThese;
        txValues = [...txValues, ...dispatchables.map(name => formatTxTag(name, moduleName))];
      } else {
        txValues = [...txValues, moduleName as ModuleName];
      }
    });

    const result = {
      // eslint-disable-next-line @typescript-eslint/no-non-null-assertion
      type: extrinsicType!,
      values: txValues,
    };

    return exceptions.length ? { ...result, exceptions } : result;
  }

  return null;
}

/**
 * @hidden
 */
export function meshPermissionsToPermissions(
  permissions: MeshPermissions,
  context: Context
): Permissions {
  const { asset, extrinsic, portfolio } = permissions;

  let assets: SectionPermissions<Asset> | null = null;
  let transactions: TransactionPermissions | null = null;
  let portfolios: SectionPermissions<DefaultPortfolio | NumberedPortfolio> | null = null;

  let assetsType: PermissionType;
  let assetsPermissions;
  if (asset.isThese) {
    assetsType = PermissionType.Include;
    assetsPermissions = asset.asThese;
  } else if (asset.isExcept) {
    assetsType = PermissionType.Exclude;
    assetsPermissions = asset.asExcept;
  }

  if (assetsPermissions) {
    assets = {
      values: assetsPermissions.map(
        ticker => new Asset({ ticker: tickerToString(ticker) }, context)
      ),
      // eslint-disable-next-line @typescript-eslint/no-non-null-assertion
      type: assetsType!,
    };
  }

  transactions = extrinsicPermissionsToTransactionPermissions(extrinsic);

  let portfoliosType: PermissionType;
  let portfolioIds;
  if (portfolio.isThese) {
    portfoliosType = PermissionType.Include;
    portfolioIds = portfolio.asThese;
  } else if (portfolio.isExcept) {
    portfoliosType = PermissionType.Exclude;
    portfolioIds = portfolio.asExcept;
  }

  if (portfolioIds) {
    portfolios = {
      values: portfolioIds.map(portfolioId => meshPortfolioIdToPortfolio(portfolioId, context)),
      // eslint-disable-next-line @typescript-eslint/no-non-null-assertion
      type: portfoliosType!,
    };
  }

  return {
    assets,
    transactions,
    transactionGroups: transactions ? transactionPermissionsToTxGroups(transactions) : [],
    portfolios,
  };
}

/**
 * @hidden
 */
export function permissionGroupIdentifierToAgentGroup(
  permissionGroup: PermissionGroupIdentifier,
  context: Context
): AgentGroup {
  return context.polymeshApi.createType(
    'AgentGroup',
    typeof permissionGroup !== 'object'
      ? permissionGroup
      : { Custom: numberToU32(permissionGroup.custom, context) }
  );
}

/**
 * @hidden
 */
export function agentGroupToPermissionGroupIdentifier(
  agentGroup: AgentGroup
): PermissionGroupIdentifier {
  if (agentGroup.isFull) {
    return PermissionGroupType.Full;
  } else if (agentGroup.isExceptMeta) {
    return PermissionGroupType.ExceptMeta;
  } else if (agentGroup.isPolymeshV1Caa) {
    return PermissionGroupType.PolymeshV1Caa;
  } else if (agentGroup.isPolymeshV1Pia) {
    return PermissionGroupType.PolymeshV1Pia;
  } else {
    return { custom: u32ToBigNumber(agentGroup.asCustom) };
  }
}

/**
 * @hidden
 */
export function authorizationToAuthorizationData(
  auth: Authorization,
  context: Context
): AuthorizationData {
  let value;

  if (auth.type === AuthorizationType.RotatePrimaryKey) {
    value = null;
  } else if (auth.type === AuthorizationType.JoinIdentity) {
    value = permissionsToMeshPermissions(auth.value, context);
  } else if (auth.type === AuthorizationType.PortfolioCustody) {
    value = portfolioIdToMeshPortfolioId(portfolioToPortfolioId(auth.value), context);
  } else if (auth.type === AuthorizationType.TransferAssetOwnership) {
    value = stringToTicker(auth.value, context);
  } else if (auth.type === AuthorizationType.BecomeAgent) {
    const ticker = stringToTicker(auth.value.asset.ticker, context);
    if (auth.value instanceof CustomPermissionGroup) {
      const { id } = auth.value;
      value = [ticker, permissionGroupIdentifierToAgentGroup({ custom: id }, context)];
    } else {
      const { type } = auth.value;
      value = [ticker, permissionGroupIdentifierToAgentGroup(type, context)];
    }
  } else {
    value = auth.value;
  }

  return context.polymeshApi.createType('AuthorizationData', {
    [auth.type]: value,
  });
}

/**
 * @hidden
 */
export function authorizationTypeToMeshAuthorizationType(
  authorizationType: AuthorizationType,
  context: Context
): MeshAuthorizationType {
  return context.polymeshApi.createType('AuthorizationType', authorizationType);
}

/**
 * @hidden
 */
export function authorizationDataToAuthorization(
  auth: AuthorizationData,
  context: Context
): Authorization {
  if (auth.isAttestPrimaryKeyRotation) {
    return {
      type: AuthorizationType.AttestPrimaryKeyRotation,
      value: identityIdToString(auth.asAttestPrimaryKeyRotation),
    };
  }

  if (auth.isRotatePrimaryKey) {
    return {
      type: AuthorizationType.RotatePrimaryKey,
    };
  }

  if (auth.isTransferTicker) {
    return {
      type: AuthorizationType.TransferTicker,
      value: tickerToString(auth.asTransferTicker),
    };
  }

  if (auth.isAddMultiSigSigner) {
    return {
      type: AuthorizationType.AddMultiSigSigner,
      value: accountIdToString(auth.asAddMultiSigSigner),
    };
  }

  if (auth.isTransferAssetOwnership) {
    return {
      type: AuthorizationType.TransferAssetOwnership,
      value: tickerToString(auth.asTransferAssetOwnership),
    };
  }

  if (auth.isPortfolioCustody) {
    return {
      type: AuthorizationType.PortfolioCustody,
      value: meshPortfolioIdToPortfolio(auth.asPortfolioCustody, context),
    };
  }

  if (auth.isJoinIdentity) {
    return {
      type: AuthorizationType.JoinIdentity,
      value: meshPermissionsToPermissions(auth.asJoinIdentity, context),
    };
  }

  if (auth.isAddRelayerPayingKey) {
    const [userKey, payingKey, polyxLimit] = auth.asAddRelayerPayingKey;

    return {
      type: AuthorizationType.AddRelayerPayingKey,
      value: {
        beneficiary: new Account({ address: accountIdToString(userKey) }, context),
        subsidizer: new Account({ address: accountIdToString(payingKey) }, context),
        allowance: balanceToBigNumber(polyxLimit),
      },
    };
  }

  if (auth.isBecomeAgent) {
    const [ticker, agentGroup] = auth.asBecomeAgent;

    return {
      type: AuthorizationType.BecomeAgent,
      value: agentGroupToPermissionGroup(agentGroup, tickerToString(ticker), context),
    };
  }

  throw new PolymeshError({
    code: ErrorCode.UnexpectedError,
    message: 'Unsupported Authorization Type. Please contact the Polymath team',
    data: {
      auth: JSON.stringify(auth, null, 2),
    },
  });
}

/**
 * @hidden
 */
export function numberToBalance(
  value: number | BigNumber,
  context: Context,
  divisible = true
): Balance {
  const rawValue = new BigNumber(value);

  assertIsPositive(value);

  if (rawValue.isGreaterThan(MAX_BALANCE)) {
    throw new PolymeshError({
      code: ErrorCode.ValidationError,
      message: 'The value exceeds the maximum possible balance',
      data: {
        currentValue: rawValue,
        amountLimit: MAX_BALANCE,
      },
    });
  }

  if (divisible) {
    if (rawValue.decimalPlaces() > MAX_DECIMALS) {
      throw new PolymeshError({
        code: ErrorCode.ValidationError,
        message: 'The value has more decimal places than allowed',
        data: {
          currentValue: rawValue,
          decimalsLimit: MAX_DECIMALS,
        },
      });
    }
  } else {
    if (rawValue.decimalPlaces()) {
      throw new PolymeshError({
        code: ErrorCode.ValidationError,
        message: 'The value has decimals but the Asset is indivisible',
      });
    }
  }

  return context.polymeshApi.createType('Balance', rawValue.shiftedBy(6).toString());
}

/**
 * @hidden
 */
export function balanceToBigNumber(balance: Balance): BigNumber {
  return new BigNumber(balance.toString()).shiftedBy(-6);
}

/**
 * @hidden
 */
export function stringToMemo(value: string, context: Context): Memo {
  if (value.length > MAX_MEMO_LENGTH) {
    throw new PolymeshError({
      code: ErrorCode.ValidationError,
      message: 'Max memo length exceeded',
      data: {
        maxLength: MAX_MEMO_LENGTH,
      },
    });
  }

  return context.polymeshApi.createType('Memo', padString(value, MAX_MEMO_LENGTH));
}

/**
 * @hidden
 */
export function numberToU32(value: number | BigNumber, context: Context): u32 {
  assertIsInteger(value);
  assertIsPositive(value);
  return context.polymeshApi.createType('u32', new BigNumber(value).toString());
}

/**
 * @hidden
 */
export function u32ToBigNumber(value: u32): BigNumber {
  return new BigNumber(value.toString());
}

/**
 * @hidden
 */
export function u8ToBigNumber(value: u8): BigNumber {
  return new BigNumber(value.toString());
}

/**
 * @hidden
 */
export function u8ToTransferStatus(status: u8): TransferStatus {
  const code = status.toNumber();

  switch (code) {
    case 81: {
      return TransferStatus.Success;
    }
    case 82: {
      return TransferStatus.InsufficientBalance;
    }
    case 83: {
      return TransferStatus.InsufficientAllowance;
    }
    case 84: {
      return TransferStatus.TransfersHalted;
    }
    case 85: {
      return TransferStatus.FundsLocked;
    }
    case 86: {
      return TransferStatus.InvalidSenderAddress;
    }
    case 87: {
      return TransferStatus.InvalidReceiverAddress;
    }
    case 88: {
      return TransferStatus.InvalidOperator;
    }
    case 160: {
      return TransferStatus.InvalidSenderIdentity;
    }
    case 161: {
      return TransferStatus.InvalidReceiverIdentity;
    }
    case 162: {
      return TransferStatus.ComplianceFailure;
    }
    case 163: {
      return TransferStatus.SmartExtensionFailure;
    }
    case 164: {
      return TransferStatus.InvalidGranularity;
    }
    case 165: {
      return TransferStatus.VolumeLimitReached;
    }
    case 166: {
      return TransferStatus.BlockedTransaction;
    }
    case 168: {
      return TransferStatus.FundsLimitReached;
    }
    case 169: {
      return TransferStatus.PortfolioFailure;
    }
    case 170: {
      return TransferStatus.CustodianError;
    }
    case 171: {
      return TransferStatus.ScopeClaimMissing;
    }
    case 172: {
      return TransferStatus.TransferRestrictionFailure;
    }
    case 80: {
      return TransferStatus.Failure;
    }
    default: {
      throw new PolymeshError({
        code: ErrorCode.UnexpectedError,
        message: `Unsupported status code "${status.toString()}". Please report this issue to the Polymath team`,
      });
    }
  }
}

/**
 * @hidden
 */
export function internalAssetTypeToAssetType(type: InternalAssetType, context: Context): AssetType {
  return context.polymeshApi.createType('AssetType', type);
}

/**
 * @hidden
 */
export function assetTypeToKnownOrId(assetType: AssetType): KnownAssetType | BigNumber {
  if (assetType.isEquityCommon) {
    return KnownAssetType.EquityCommon;
  }
  if (assetType.isEquityPreferred) {
    return KnownAssetType.EquityPreferred;
  }
  if (assetType.isCommodity) {
    return KnownAssetType.Commodity;
  }
  if (assetType.isFixedIncome) {
    return KnownAssetType.FixedIncome;
  }
  if (assetType.isReit) {
    return KnownAssetType.Reit;
  }
  if (assetType.isFund) {
    return KnownAssetType.Fund;
  }
  if (assetType.isRevenueShareAgreement) {
    return KnownAssetType.RevenueShareAgreement;
  }
  if (assetType.isStructuredProduct) {
    return KnownAssetType.StructuredProduct;
  }
  if (assetType.isDerivative) {
    return KnownAssetType.Derivative;
  }
  if (assetType.isStableCoin) {
    return KnownAssetType.StableCoin;
  }

  return u32ToBigNumber(assetType.asCustom);
}

/**
 * @hidden
 */
export function posRatioToBigNumber(postRatio: PosRatio): BigNumber {
  const [numerator, denominator] = postRatio.map(u32ToBigNumber);
  return numerator.dividedBy(denominator);
}

/**
 * @hidden
 */
export function isIsinValid(isin: string): boolean {
  isin = isin.toUpperCase();

  if (!/^[0-9A-Z]{12}$/.test(isin)) {
    return false;
  }

  const v: number[] = [];

  rangeRight(11).forEach(i => {
    const c = parseInt(isin.charAt(i));
    if (isNaN(c)) {
      const letterCode = isin.charCodeAt(i) - 55;
      v.push(letterCode % 10);
      v.push(Math.floor(letterCode / 10));
    } else {
      v.push(Number(c));
    }
  });

  let sum = 0;

  range(v.length).forEach(i => {
    if (i % 2 === 0) {
      const d = v[i] * 2;
      sum += Math.floor(d / 10);
      sum += d % 10;
    } else {
      sum += v[i];
    }
  });

  return (10 - (sum % 10)) % 10 === Number(isin[isin.length - 1]);
}

/**
 * @hidden
 *
 * @note CINS and CUSIP use the same validation
 */
export function isCusipValid(cusip: string): boolean {
  cusip = cusip.toUpperCase();

  if (!/^[0-9A-Z@#*]{9}$/.test(cusip)) {
    return false;
  }

  let sum = 0;

  // cSpell: disable-next-line
  const cusipChars = 'ABCDEFGHIJKLMNOPQRSTUVWXYZ*@#'.split('');

  const cusipLength = cusip.length - 1;

  range(cusipLength).forEach(i => {
    const item = cusip[i];
    const code = item.charCodeAt(0);

    let num;

    if (code >= 'A'.charCodeAt(0) && code <= 'Z'.charCodeAt(0)) {
      num = cusipChars.indexOf(item) + 10;
    } else {
      num = Number(item);
    }

    if (i % 2 !== 0) {
      num *= 2;
    }

    num = (num % 10) + Math.floor(num / 10);
    sum += num;
  });

  return (10 - (sum % 10)) % 10 === Number(cusip[cusip.length - 1]);
}

/**
 * @hidden
 */
export function isLeiValid(lei: string): boolean {
  lei = lei.toUpperCase();

  if (!/^[0-9A-Z]{18}\d{2}$/.test(lei)) {
    return false;
  }

  return computeWithoutCheck(lei) === 1;
}

/**
 * @hidden
 */
export function securityIdentifierToAssetIdentifier(
  identifier: SecurityIdentifier,
  context: Context
): AssetIdentifier {
  const { type, value } = identifier;

  let error = false;

  switch (type) {
    case SecurityIdentifierType.Isin: {
      if (!isIsinValid(value)) {
        error = true;
      }
      break;
    }
    case SecurityIdentifierType.Lei: {
      if (!isLeiValid(value)) {
        error = true;
      }
      break;
    }
    // CINS and CUSIP use the same validation
    default: {
      if (!isCusipValid(value)) {
        error = true;
      }
    }
  }

  if (error) {
    throw new PolymeshError({
      code: ErrorCode.ValidationError,
      message: `Invalid security identifier ${value} of type ${type}`,
    });
  }

  return context.polymeshApi.createType('AssetIdentifier', { [type]: value });
}

/**
 * @hidden
 */
export function assetIdentifierToSecurityIdentifier(
  identifier: AssetIdentifier
): SecurityIdentifier {
  if (identifier.isCusip) {
    return {
      type: SecurityIdentifierType.Cusip,
      value: u8aToString(identifier.asCusip),
    };
  }
  if (identifier.isIsin) {
    return {
      type: SecurityIdentifierType.Isin,
      value: u8aToString(identifier.asIsin),
    };
  }
  if (identifier.isCins) {
    return {
      type: SecurityIdentifierType.Cins,
      value: u8aToString(identifier.asCins),
    };
  }

  return {
    type: SecurityIdentifierType.Lei,
    value: u8aToString(identifier.asLei),
  };
}

/**
 * @hidden
 */
export function stringToFundingRoundName(roundName: string, context: Context): FundingRoundName {
  return context.polymeshApi.createType('FundingRoundName', roundName);
}

/**
 * @hidden
 */
export function fundingRoundNameToString(roundName: FundingRoundName): string {
  return roundName.toString();
}

/**
 * @hidden
 */
export function stringToDocumentName(docName: string, context: Context): DocumentName {
  return context.polymeshApi.createType('DocumentName', docName);
}

/**
 * @hidden
 */
export function documentNameToString(docName: DocumentName): string {
  return docName.toString();
}

/**
 * @hidden
 */
export function stringToDocumentType(docType: string, context: Context): DocumentType {
  return context.polymeshApi.createType('DocumentType', docType);
}

/**
 * @hidden
 */
export function documentTypeToString(docType: DocumentType): string {
  return docType.toString();
}

/**
 * @hidden
 */
export function stringToDocumentUri(docUri: string, context: Context): DocumentUri {
  return context.polymeshApi.createType('DocumentUri', docUri);
}

/**
 * @hidden
 */
export function documentUriToString(docUri: DocumentUri): string {
  return docUri.toString();
}

/**
 * @hidden
 */
export function stringToDocumentHash(docHash: string | undefined, context: Context): DocumentHash {
  const { polymeshApi } = context;

  if (docHash === undefined) {
    return polymeshApi.createType('DocumentHash', 'None');
  }

  if (!isHex(docHash, -1, true)) {
    throw new PolymeshError({
      code: ErrorCode.ValidationError,
      message: 'Document hash must be a hexadecimal string prefixed by 0x',
    });
  }

  const { length } = docHash;

  // array of Hash types (H128, H160, etc) and their corresponding hex lengths
  const hashTypes = [32, 40, 48, 56, 64, 80, 96, 128].map(max => ({
    maxLength: max + 2,
    key: `H${max * 4}`,
  }));

  const type = hashTypes.find(({ maxLength: max }) => length <= max);

  if (!type) {
    throw new PolymeshError({
      code: ErrorCode.ValidationError,
      message: 'Document hash exceeds max length',
    });
  }

  const { maxLength, key } = type;

  return context.polymeshApi.createType('DocumentHash', {
    [key]: hexToU8a(docHash.padEnd(maxLength, '0')),
  });
}

/**
 * @hidden
 */
export function documentHashToString(docHash: DocumentHash): string | undefined {
  if (docHash.isNone) {
    return;
  }

  if (docHash.isH128) {
    return u8aToHex(docHash.asH128);
  }

  if (docHash.isH160) {
    return u8aToHex(docHash.asH160);
  }

  if (docHash.isH192) {
    return u8aToHex(docHash.asH192);
  }

  if (docHash.isH224) {
    return u8aToHex(docHash.asH224);
  }

  if (docHash.isH256) {
    return u8aToHex(docHash.asH256);
  }

  if (docHash.isH320) {
    return u8aToHex(docHash.asH320);
  }

  if (docHash.isH384) {
    return u8aToHex(docHash.asH384);
  }

  return u8aToHex(docHash.asH512);
}

/**
 * @hidden
 */
export function assetDocumentToDocument(
  { uri, contentHash, name, filedAt, type }: AssetDocument,
  context: Context
): Document {
  return context.polymeshApi.createType('Document', {
    uri: stringToDocumentUri(uri, context),
    name: stringToDocumentName(name, context),
    /* eslint-disable @typescript-eslint/naming-convention */
    content_hash: stringToDocumentHash(contentHash, context),
    doc_type: optionize(stringToDocumentType)(type, context),
    filing_date: optionize(dateToMoment)(filedAt, context),
    /* eslint-enable @typescript-eslint/naming-convention */
  });
}

/**
 * @hidden
 */
export function documentToAssetDocument({
  uri,
  content_hash: hash,
  name,
  doc_type: docType,
  filing_date: filingDate,
}: Document): AssetDocument {
  const filedAt = filingDate.unwrapOr(undefined);
  const type = docType.unwrapOr(undefined);
  const contentHash = documentHashToString(hash);

  let doc: AssetDocument = {
    uri: documentUriToString(uri),
    name: documentNameToString(name),
  };

  if (contentHash) {
    doc = { ...doc, contentHash };
  }

  if (filedAt) {
    doc = { ...doc, filedAt: momentToDate(filedAt) };
  }

  if (type) {
    doc = { ...doc, type: documentTypeToString(type) };
  }

  return doc;
}

/**
 * @hidden
 */
export function cddStatusToBoolean(cddStatus: CddStatus): boolean {
  if (cddStatus.isOk) {
    return true;
  }
  return false;
}

/**
 * @hidden
 */
export function canTransferResultToTransferStatus(
  canTransferResult: CanTransferResult
): TransferStatus {
  if (canTransferResult.isErr) {
    throw new PolymeshError({
      code: ErrorCode.UnexpectedError,
      message: `Error while checking transfer validity: ${bytesToString(canTransferResult.asErr)}`,
    });
  }

  return u8ToTransferStatus(canTransferResult.asOk);
}

/**
 * @hidden
 */
export function scopeToMeshScope(scope: Scope, context: Context): MeshScope {
  const { type, value } = scope;

  let scopeValue: Ticker | IdentityId | string;
  switch (type) {
    case ScopeType.Ticker:
      scopeValue = stringToTicker(value, context);
      break;
    case ScopeType.Identity:
      scopeValue = stringToIdentityId(value, context);
      break;
    default:
      scopeValue = value;
      break;
  }

  return context.polymeshApi.createType('Scope', {
    [type]: scopeValue,
  });
}

/**
 * @hidden
 */
export function meshScopeToScope(scope: MeshScope): Scope {
  if (scope.isTicker) {
    return {
      type: ScopeType.Ticker,
      value: tickerToString(scope.asTicker),
    };
  }

  if (scope.isIdentity) {
    return {
      type: ScopeType.Identity,
      value: identityIdToString(scope.asIdentity),
    };
  }

  return {
    type: ScopeType.Custom,
    value: u8aToString(scope.asCustom),
  };
}

/**
 * @hidden
 */
export function stringToCddId(cddId: string, context: Context): CddId {
  return context.polymeshApi.createType('CddId', cddId);
}

/**
 * @hidden
 */
export function cddIdToString(cddId: CddId): string {
  return cddId.toString();
}

/**
 * @hidden
 */
export function stringToScopeId(scopeId: string, context: Context): ScopeId {
  return context.polymeshApi.createType('ScopeId', scopeId);
}

/**
 * @hidden
 */
export function scopeIdToString(scopeId: ScopeId): string {
  return scopeId.toString();
}

/**
 * @hidden
 */
export function claimToMeshClaim(claim: Claim, context: Context): MeshClaim {
  let value;

  switch (claim.type) {
    case ClaimType.NoData: {
      value = null;
      break;
    }
    case ClaimType.CustomerDueDiligence: {
      value = stringToCddId(claim.id, context);
      break;
    }
    case ClaimType.Jurisdiction: {
      const { code, scope } = claim;
      value = tuple(code, scopeToMeshScope(scope, context));
      break;
    }
    case ClaimType.InvestorUniqueness: {
      const { scope, cddId, scopeId } = claim;
      value = tuple(
        scopeToMeshScope(scope, context),
        stringToScopeId(scopeId, context),
        stringToCddId(cddId, context)
      );
      break;
    }
    case ClaimType.InvestorUniquenessV2: {
      value = stringToCddId(claim.cddId, context);
      break;
    }
    default: {
      value = scopeToMeshScope(claim.scope, context);
    }
  }

  return context.polymeshApi.createType('Claim', { [claim.type]: value });
}

/**
 * @hidden
 */
export function middlewareScopeToScope(scope: MiddlewareScope): Scope {
  const { type, value } = scope;

  switch (type) {
    case ClaimScopeTypeEnum.Ticker:
      // eslint-disable-next-line no-control-regex
      return { type: ScopeType.Ticker, value: removePadding(value) };
    case ClaimScopeTypeEnum.Identity:
    case ClaimScopeTypeEnum.Custom:
      return { type: ScopeType[scope.type], value };
  }
}

/**
 * @hidden
 */
export function scopeToMiddlewareScope(scope: Scope): MiddlewareScope {
  const { type, value } = scope;

  switch (type) {
    case ScopeType.Ticker:
      return { type: ClaimScopeTypeEnum.Ticker, value: padEnd(value, 12, '\0') };
    case ScopeType.Identity:
    case ScopeType.Custom:
      return { type: ClaimScopeTypeEnum[scope.type], value };
  }
}

/**
 * @hidden
 */
export function middlewareEventToEventIdentifier(event: MiddlewareEvent): EventIdentifier {
  const { block_id: blockNumber, block, event_idx: eventIndex } = event;

  return {
    blockNumber: new BigNumber(blockNumber),
    /* eslint-disable @typescript-eslint/no-non-null-assertion */
    blockDate: new Date(block!.datetime),
    blockHash: block!.hash!,
    /* eslint-enable @typescript-eslint/no-non-null-assertion */
    eventIndex,
  };
}

/**
 * @hidden
 */
export function meshClaimToClaim(claim: MeshClaim): Claim {
  if (claim.isJurisdiction) {
    const [code, scope] = claim.asJurisdiction;
    return {
      type: ClaimType.Jurisdiction,
      code: meshCountryCodeToCountryCode(code),
      scope: meshScopeToScope(scope),
    };
  }

  if (claim.isNoData) {
    return {
      type: ClaimType.NoData,
    };
  }

  if (claim.isAccredited) {
    return {
      type: ClaimType.Accredited,
      scope: meshScopeToScope(claim.asAccredited),
    };
  }

  if (claim.isAffiliate) {
    return {
      type: ClaimType.Affiliate,
      scope: meshScopeToScope(claim.asAffiliate),
    };
  }

  if (claim.isBuyLockup) {
    return {
      type: ClaimType.BuyLockup,
      scope: meshScopeToScope(claim.asBuyLockup),
    };
  }

  if (claim.isSellLockup) {
    return {
      type: ClaimType.SellLockup,
      scope: meshScopeToScope(claim.asSellLockup),
    };
  }

  if (claim.isCustomerDueDiligence) {
    return {
      type: ClaimType.CustomerDueDiligence,
      id: cddIdToString(claim.asCustomerDueDiligence),
    };
  }

  if (claim.isKnowYourCustomer) {
    return {
      type: ClaimType.KnowYourCustomer,
      scope: meshScopeToScope(claim.asKnowYourCustomer),
    };
  }

  if (claim.isExempted) {
    return {
      type: ClaimType.Exempted,
      scope: meshScopeToScope(claim.asExempted),
    };
  }

  if (claim.isInvestorUniqueness) {
    const [scope, scopeId, cddId] = claim.asInvestorUniqueness;
    return {
      type: ClaimType.InvestorUniqueness,
      scope: meshScopeToScope(scope),
      scopeId: scopeIdToString(scopeId),
      cddId: cddIdToString(cddId),
    };
  }

  if (claim.isInvestorUniquenessV2) {
    return {
      type: ClaimType.InvestorUniquenessV2,
      cddId: cddIdToString(claim.asInvestorUniquenessV2),
    };
  }

  return {
    type: ClaimType.Blocked,
    scope: meshScopeToScope(claim.asBlocked),
  };
}

/**
 * @hidden
 */
export function stringToTargetIdentity(did: string | null, context: Context): TargetIdentity {
  return context.polymeshApi.createType(
    'TargetIdentity',
    // eslint-disable-next-line @typescript-eslint/naming-convention
    did ? { Specific: stringToIdentityId(did, context) } : 'ExternalAgent'
  );
}

/**
 * @hidden
 */
export function meshClaimTypeToClaimType(claimType: MeshClaimType): ClaimType {
  if (claimType.isJurisdiction) {
    return ClaimType.Jurisdiction;
  }

  if (claimType.isNoData) {
    return ClaimType.NoData;
  }

  if (claimType.isAccredited) {
    return ClaimType.Accredited;
  }

  if (claimType.isAffiliate) {
    return ClaimType.Affiliate;
  }

  if (claimType.isBuyLockup) {
    return ClaimType.BuyLockup;
  }

  if (claimType.isSellLockup) {
    return ClaimType.SellLockup;
  }

  if (claimType.isCustomerDueDiligence) {
    return ClaimType.CustomerDueDiligence;
  }

  if (claimType.isKnowYourCustomer) {
    return ClaimType.KnowYourCustomer;
  }

  if (claimType.isExempted) {
    return ClaimType.Exempted;
  }

  return ClaimType.Blocked;
}

/**
 * @hidden
 */
export function trustedIssuerToTrustedClaimIssuer(
  trustedIssuer: TrustedIssuer,
  context: Context
): TrustedClaimIssuer {
  const { issuer, trusted_for: claimTypes } = trustedIssuer;

  const identity = new Identity({ did: identityIdToString(issuer) }, context);

  let trustedFor: ClaimType[] | undefined;

  if (claimTypes.isSpecific) {
    trustedFor = claimTypes.asSpecific.map(meshClaimTypeToClaimType);
  }

  return {
    identity,
    trustedFor,
  };
}

/**
 * @hidden
 */
export function trustedClaimIssuerToTrustedIssuer(
  issuer: InputTrustedClaimIssuer,
  context: Context
): TrustedIssuer {
  const { trustedFor: claimTypes, identity } = issuer;
  const did = signerToString(identity);

  let trustedFor;

  if (!claimTypes) {
    trustedFor = 'Any';
  } else {
    // eslint-disable-next-line @typescript-eslint/naming-convention
    trustedFor = { Specific: claimTypes };
  }

  return context.polymeshApi.createType('TrustedIssuer', {
    issuer: stringToIdentityId(did, context),
    // eslint-disable-next-line @typescript-eslint/naming-convention
    trusted_for: trustedFor,
  });
}

/**
 * @hidden
 */
export function requirementToComplianceRequirement(
  requirement: InputRequirement,
  context: Context
): ComplianceRequirement {
  const { polymeshApi } = context;
  const senderConditions: MeshCondition[] = [];
  const receiverConditions: MeshCondition[] = [];

  requirement.conditions.forEach(condition => {
    let conditionContent: MeshClaim | MeshClaim[] | TargetIdentity;
    let { type } = condition;
    if (isSingleClaimCondition(condition)) {
      const { claim } = condition;
      conditionContent = claimToMeshClaim(claim, context);
    } else if (isMultiClaimCondition(condition)) {
      const { claims } = condition;
      conditionContent = claims.map(claim => claimToMeshClaim(claim, context));
    } else if (condition.type === ConditionType.IsIdentity) {
      const { identity } = condition;
      conditionContent = stringToTargetIdentity(signerToString(identity), context);
    } else {
      // IsExternalAgent does not exist as a condition type in Polymesh, it's SDK sugar
      type = ConditionType.IsIdentity;
      conditionContent = stringToTargetIdentity(null, context);
    }

    const { target, trustedClaimIssuers = [] } = condition;

    const meshCondition = polymeshApi.createType('Condition', {
      // eslint-disable-next-line @typescript-eslint/naming-convention
      condition_type: {
        [type]: conditionContent,
      },
      issuers: trustedClaimIssuers.map(issuer =>
        trustedClaimIssuerToTrustedIssuer(issuer, context)
      ),
    });

    if ([ConditionTarget.Both, ConditionTarget.Receiver].includes(target)) {
      receiverConditions.push(meshCondition);
    }

    if ([ConditionTarget.Both, ConditionTarget.Sender].includes(target)) {
      senderConditions.push(meshCondition);
    }
  });

  return polymeshApi.createType('ComplianceRequirement', {
    /* eslint-disable @typescript-eslint/naming-convention */
    sender_conditions: senderConditions,
    receiver_conditions: receiverConditions,
    id: numberToU32(requirement.id, context),
    /* eslint-enable @typescript-eslint/naming-convention */
  });
}

/**
 * @hidden
 */
function meshConditionTypeToCondition(
  meshConditionType: MeshConditionType,
  context: Context
):
  | Pick<SingleClaimCondition, 'type' | 'claim'>
  | Pick<MultiClaimCondition, 'type' | 'claims'>
  | Pick<IdentityCondition, 'type' | 'identity'>
  | Pick<ExternalAgentCondition, 'type'> {
  if (meshConditionType.isIsPresent) {
    return {
      type: ConditionType.IsPresent,
      claim: meshClaimToClaim(meshConditionType.asIsPresent),
    };
  }

  if (meshConditionType.isIsAbsent) {
    return {
      type: ConditionType.IsAbsent,
      claim: meshClaimToClaim(meshConditionType.asIsAbsent),
    };
  }

  if (meshConditionType.isIsAnyOf) {
    return {
      type: ConditionType.IsAnyOf,
      claims: meshConditionType.asIsAnyOf.map(claim => meshClaimToClaim(claim)),
    };
  }

  if (meshConditionType.isIsIdentity) {
    const target = meshConditionType.asIsIdentity;

    if (target.isExternalAgent) {
      return {
        type: ConditionType.IsExternalAgent,
      };
    }

    return {
      type: ConditionType.IsIdentity,
      identity: new Identity({ did: identityIdToString(target.asSpecific) }, context),
    };
  }

  return {
    type: ConditionType.IsNoneOf,
    claims: meshConditionType.asIsNoneOf.map(claim => meshClaimToClaim(claim)),
  };
}

/**
 * @hidden
 */
export function complianceRequirementResultToRequirementCompliance(
  complianceRequirement: ComplianceRequirementResult,
  context: Context
): RequirementCompliance {
  const conditions: ConditionCompliance[] = [];

  const conditionCompliancesAreEqual = (
    { condition: aCondition, complies: aComplies }: ConditionCompliance,
    { condition: bCondition, complies: bComplies }: ConditionCompliance
  ): boolean => {
    let equalClaims = false;

    if (isSingleClaimCondition(aCondition) && isSingleClaimCondition(bCondition)) {
      equalClaims = isEqual(aCondition.claim, bCondition.claim);
    }

    if (isMultiClaimCondition(aCondition) && isMultiClaimCondition(bCondition)) {
      equalClaims = isEqual(aCondition.claims, bCondition.claims);
    }

    return (
      equalClaims &&
      isEqual(aCondition.trustedClaimIssuers, bCondition.trustedClaimIssuers) &&
      aComplies === bComplies
    );
  };

  complianceRequirement.sender_conditions.forEach(
    ({ condition: { condition_type: conditionType, issuers }, result }) => {
      const newCondition = {
        condition: {
          ...meshConditionTypeToCondition(conditionType, context),
          target: ConditionTarget.Sender,
          trustedClaimIssuers: issuers.map(trustedIssuer =>
            trustedIssuerToTrustedClaimIssuer(trustedIssuer, context)
          ),
        },
        complies: boolToBoolean(result),
      };

      const existingCondition = conditions.find(condition =>
        conditionCompliancesAreEqual(condition, newCondition)
      );

      if (!existingCondition) {
        conditions.push(newCondition);
      }
    }
  );

  complianceRequirement.receiver_conditions.forEach(
    ({ condition: { condition_type: conditionType, issuers }, result }) => {
      const newCondition = {
        condition: {
          ...meshConditionTypeToCondition(conditionType, context),
          target: ConditionTarget.Receiver,
          trustedClaimIssuers: issuers.map(trustedIssuer =>
            trustedIssuerToTrustedClaimIssuer(trustedIssuer, context)
          ),
        },
        complies: boolToBoolean(result),
      };

      const existingCondition = conditions.find(condition =>
        conditionCompliancesAreEqual(condition, newCondition)
      );

      if (existingCondition && existingCondition.condition.target === ConditionTarget.Sender) {
        existingCondition.condition.target = ConditionTarget.Both;
      } else {
        conditions.push(newCondition);
      }
    }
  );

  return {
    id: u32ToBigNumber(complianceRequirement.id).toNumber(),
    conditions,
    complies: boolToBoolean(complianceRequirement.result),
  };
}

/**
 * @hidden
 */
export function complianceRequirementToRequirement(
  complianceRequirement: ComplianceRequirement,
  context: Context
): Requirement {
  const conditions: Condition[] = [];

  complianceRequirement.sender_conditions.forEach(({ condition_type: conditionType, issuers }) => {
    const newCondition: Condition = {
      ...meshConditionTypeToCondition(conditionType, context),
      target: ConditionTarget.Sender,
    };

    if (issuers.length) {
      newCondition.trustedClaimIssuers = issuers.map(trustedIssuer =>
        trustedIssuerToTrustedClaimIssuer(trustedIssuer, context)
      );
    }

    const existingCondition = conditions.find(condition =>
      conditionsAreEqual(condition, newCondition)
    );

    if (!existingCondition) {
      conditions.push(newCondition);
    }
  });

  complianceRequirement.receiver_conditions.forEach(
    ({ condition_type: conditionType, issuers }) => {
      const newCondition: Condition = {
        ...meshConditionTypeToCondition(conditionType, context),
        target: ConditionTarget.Receiver,
      };

      if (issuers.length) {
        newCondition.trustedClaimIssuers = issuers.map(trustedIssuer =>
          trustedIssuerToTrustedClaimIssuer(trustedIssuer, context)
        );
      }

      const existingCondition = conditions.find(condition =>
        conditionsAreEqual(condition, newCondition)
      );

      if (existingCondition && existingCondition.target === ConditionTarget.Sender) {
        existingCondition.target = ConditionTarget.Both;
      } else {
        conditions.push(newCondition);
      }
    }
  );

  return {
    id: u32ToBigNumber(complianceRequirement.id).toNumber(),
    conditions,
  };
}

/**
 * @hidden
 */
export function txTagToProtocolOp(tag: TxTag, context: Context): ProtocolOp {
  const protocolOpTags = [
    TxTags.asset.RegisterTicker,
    TxTags.asset.Issue,
    TxTags.asset.AddDocuments,
    TxTags.asset.CreateAsset,
    TxTags.capitalDistribution.Distribute,
    TxTags.checkpoint.CreateSchedule,
    TxTags.complianceManager.AddComplianceRequirement,
    TxTags.identity.CddRegisterDid,
    TxTags.identity.AddClaim,
    TxTags.identity.AddSecondaryKeysWithAuthorization,
    TxTags.pips.Propose,
    TxTags.corporateBallot.AttachBallot,
    TxTags.capitalDistribution.Distribute,
  ];

  const [moduleName, extrinsicName] = tag.split('.');
  const value = `${stringUpperFirst(moduleName)}${stringUpperFirst(extrinsicName)}`;

  if (!includes(protocolOpTags, tag)) {
    throw new PolymeshError({
      code: ErrorCode.ValidationError,
      message: `${value} does not match any ProtocolOp`,
    });
  }

  return context.polymeshApi.createType('ProtocolOp', value);
}

/**
 * @hidden
 */
export function txTagToExtrinsicIdentifier(tag: TxTag): ExtrinsicIdentifier {
  const [moduleName, extrinsicName] = tag.split('.');
  return {
    moduleId: moduleName.toLowerCase() as ModuleIdEnum,
    callId: snakeCase(extrinsicName) as CallIdEnum,
  };
}

/**
 * @hidden
 */
export function extrinsicIdentifierToTxTag(extrinsicIdentifier: ExtrinsicIdentifier): TxTag {
  const { moduleId, callId } = extrinsicIdentifier;
  let moduleName;
  for (const txTagItem in TxTags) {
    if (txTagItem.toLowerCase() === moduleId) {
      moduleName = txTagItem;
    }
  }

  return `${moduleName}.${camelCase(callId)}` as TxTag;
}

/**
 * @hidden
 */
export function numberToPipId(id: number | BigNumber, context: Context): PipId {
  assertIsInteger(id);
  assertIsPositive(id);
  return context.polymeshApi.createType('PipId', new BigNumber(id).toString());
}

/**
 * @hidden
 */
export function assetComplianceResultToCompliance(
  assetComplianceResult: AssetComplianceResult,
  context: Context
): Compliance {
  const { requirements: rawRequirements, result, paused } = assetComplianceResult;
  const requirements = rawRequirements.map(requirement =>
    complianceRequirementResultToRequirementCompliance(requirement, context)
  );

  return {
    requirements,
    complies: boolToBoolean(paused) || boolToBoolean(result),
  };
}

/**
 * @hidden
 */
export function moduleAddressToString(moduleAddress: string, context: Context): string {
  return encodeAddress(
    stringToU8a(padString(moduleAddress, MAX_MODULE_LENGTH)),
    context.ss58Format
  );
}

/**
 * @hidden
 */
export function keyToAddress(key: string, context: Context): string {
  return encodeAddress(key, context.ss58Format);
}

/**
 * @hidden
 */
export function addressToKey(address: string, context: Context): string {
  return u8aToHex(decodeAddress(address, IGNORE_CHECKSUM, context.ss58Format));
}

/**
 * @hidden
 */
export function transactionHexToTxTag(bytes: string, context: Context): TxTag {
  const { section, method } = context.polymeshApi.createType('Proposal', bytes);

  return extrinsicIdentifierToTxTag({
    moduleId: section.toLowerCase() as ModuleIdEnum,
    callId: method as CallIdEnum,
  });
}

/**
 * @hidden
 */
export function transactionToTxTag<Args extends unknown[]>(tx: PolymeshTx<Args>): TxTag {
  return `${tx.section}.${tx.method}` as TxTag;
}

/**
 * @hidden
 */
export function secondaryAccountToMeshSecondaryKey(
  secondaryKey: PermissionedAccount,
  context: Context
): MeshSecondaryKey {
  const { polymeshApi } = context;
  const { account, permissions } = secondaryKey;

  return polymeshApi.createType('SecondaryKey', {
    signer: signerValueToSignatory(signerToSignerValue(account), context),
    permissions: permissionsToMeshPermissions(permissions, context),
  });
}

/**
 * @hidden
 */
export function meshVenueTypeToVenueType(type: MeshVenueType): VenueType {
  if (type.isOther) {
    return VenueType.Other;
  }

  if (type.isDistribution) {
    return VenueType.Distribution;
  }

  if (type.isSto) {
    return VenueType.Sto;
  }

  return VenueType.Exchange;
}

/**
 * @hidden
 */
export function venueTypeToMeshVenueType(type: VenueType, context: Context): MeshVenueType {
  return context.polymeshApi.createType('VenueType', type);
}

/**
 * @hidden
 */
export function stringToVenueDetails(details: string, context: Context): VenueDetails {
  return context.polymeshApi.createType('VenueDetails', details);
}

/**
 * @hidden
 */
export function venueDetailsToString(details: VenueDetails): string {
  return details.toString();
}

/**
 * @hidden
 */
export function meshInstructionStatusToInstructionStatus(
  status: MeshInstructionStatus
): InstructionStatus {
  if (status.isPending) {
    return InstructionStatus.Pending;
  }

  if (status.isFailed) {
    return InstructionStatus.Failed;
  }

  return InstructionStatus.Unknown;
}

/**
 * @hidden
 */
export function meshAffirmationStatusToAffirmationStatus(
  status: MeshAffirmationStatus
): AffirmationStatus {
  if (status.isUnknown) {
    return AffirmationStatus.Unknown;
  }

  if (status.isPending) {
    return AffirmationStatus.Pending;
  }

  return AffirmationStatus.Affirmed;
}

/**
 * @hidden
 */
export function endConditionToSettlementType(
  endCondition:
    | { type: InstructionType.SettleOnAffirmation }
    | { type: InstructionType; value: BigNumber },
  context: Context
): SettlementType {
  let value;

  if (endCondition.type === InstructionType.SettleOnAffirmation) {
    value = InstructionType.SettleOnAffirmation;
  } else {
    value = {
      [InstructionType.SettleOnBlock]: numberToU32(endCondition.value, context),
    };
  }

  return context.polymeshApi.createType('SettlementType', value);
}

/**
 * @hidden
 */
export function toIdentityWithClaimsArray(
  data: MiddlewareIdentityWithClaims[],
  context: Context
): IdentityWithClaims[] {
  return data.map(({ did, claims }) => ({
    identity: new Identity({ did }, context),
    claims: claims.map(
      ({
        targetDID: targetDid,
        issuer,
        issuance_date: issuanceDate,
        expiry,
        type,
        jurisdiction,
        scope: claimScope,
        cdd_id: cddId,
      }) => ({
        target: new Identity({ did: targetDid }, context),
        issuer: new Identity({ did: issuer }, context),
        issuedAt: new Date(issuanceDate),
        expiry: expiry ? new Date(expiry) : null,
        claim: createClaim(type, jurisdiction, claimScope, cddId, undefined),
      })
    ),
  }));
}

/**
 * @hidden
 */
export function portfolioMovementToMovePortfolioItem(
  portfolioItem: PortfolioMovement,
  context: Context
): MovePortfolioItem {
  const { asset, amount, memo } = portfolioItem;
  return context.polymeshApi.createType('MovePortfolioItem', {
    ticker: stringToTicker(getTicker(asset), context),
    amount: numberToBalance(amount, context),
    memo: optionize(stringToMemo)(memo, context),
  });
}

/**
 * @hidden
 */
export function claimTypeToMeshClaimType(claimType: ClaimType, context: Context): MeshClaimType {
  return context.polymeshApi.createType('ClaimType', claimType);
}

/**
 * @hidden
 */
export function transferRestrictionToTransferManager(
  restriction: TransferRestriction,
  context: Context
): TransferManager {
  const { type, value } = restriction;
  let tmType;
  let tmValue;

  if (type === TransferRestrictionType.Count) {
    tmType = 'CountTransferManager';
    tmValue = numberToU64(value, context);
  } else {
    tmType = 'PercentageTransferManager';
    tmValue = percentageToPermill(value, context);
  }

  return context.polymeshApi.createType('TransferManager', {
    [tmType]: tmValue,
  });
}

/**
 * @hidden
 */
export function transferManagerToTransferRestriction(
  transferManager: TransferManager
): TransferRestriction {
  if (transferManager.isCountTransferManager) {
    return {
      type: TransferRestrictionType.Count,
      value: u64ToBigNumber(transferManager.asCountTransferManager),
    };
  } else {
    return {
      type: TransferRestrictionType.Percentage,
      value: permillToBigNumber(transferManager.asPercentageTransferManager),
    };
  }
}

/**
 * @hidden
 */
export function granularCanTransferResultToTransferBreakdown(
  result: GranularCanTransferResult,
  context: Context
): TransferBreakdown {
  const {
    invalid_granularity: invalidGranularity,
    self_transfer: selfTransfer,
    invalid_receiver_cdd: invalidReceiverCdd,
    invalid_sender_cdd: invalidSenderCdd,
    missing_scope_claim: missingScopeClaim,
    sender_insufficient_balance: insufficientBalance,
    asset_frozen: assetFrozen,
    portfolio_validity_result: {
      sender_portfolio_does_not_exist: senderPortfolioNotExists,
      receiver_portfolio_does_not_exist: receiverPortfolioNotExists,
      sender_insufficient_balance: senderInsufficientBalance,
    },
    statistics_result: transferRestrictionResults,
    compliance_result: complianceResult,
    result: finalResult,
  } = result;

  const general = [];

  if (boolToBoolean(invalidGranularity)) {
    general.push(TransferError.InvalidGranularity);
  }

  if (boolToBoolean(selfTransfer)) {
    general.push(TransferError.SelfTransfer);
  }

  if (boolToBoolean(invalidReceiverCdd)) {
    general.push(TransferError.InvalidReceiverCdd);
  }

  if (boolToBoolean(invalidSenderCdd)) {
    general.push(TransferError.InvalidSenderCdd);
  }

  if (boolToBoolean(missingScopeClaim)) {
    general.push(TransferError.ScopeClaimMissing);
  }

  if (boolToBoolean(insufficientBalance)) {
    general.push(TransferError.InsufficientBalance);
  }

  if (boolToBoolean(assetFrozen)) {
    general.push(TransferError.TransfersFrozen);
  }

  if (boolToBoolean(senderPortfolioNotExists)) {
    general.push(TransferError.InvalidSenderPortfolio);
  }

  if (boolToBoolean(receiverPortfolioNotExists)) {
    general.push(TransferError.InvalidReceiverPortfolio);
  }

  if (boolToBoolean(senderInsufficientBalance)) {
    general.push(TransferError.InsufficientPortfolioBalance);
  }

  const restrictions = transferRestrictionResults.map(({ tm, result: tmResult }) => ({
    restriction: transferManagerToTransferRestriction(tm),
    result: boolToBoolean(tmResult),
  }));

  return {
    general,
    compliance: assetComplianceResultToCompliance(complianceResult, context),
    restrictions,
    result: boolToBoolean(finalResult),
  };
}

/**
 * @hidden
 */
export function stoTierToPriceTier(tier: OfferingTier, context: Context): PriceTier {
  const { price, amount } = tier;
  return context.polymeshApi.createType('PriceTier', {
    total: numberToBalance(amount, context),
    price: numberToBalance(price, context),
  });
}

/**
 * @hidden
 */
export function permissionsLikeToPermissions(
  permissionsLike: PermissionsLike,
  context: Context
): Permissions {
  let assetPermissions: SectionPermissions<Asset> | null = {
    values: [],
    type: PermissionType.Include,
  };
  let transactionPermissions: TransactionPermissions | null = {
    values: [],
    type: PermissionType.Include,
  };
  let transactionGroupPermissions: TxGroup[] = [];
  let portfolioPermissions: SectionPermissions<DefaultPortfolio | NumberedPortfolio> | null = {
    values: [],
    type: PermissionType.Include,
  };

  let transactions: TransactionPermissions | null | undefined;
  let transactionGroups: TxGroup[] | undefined;

  if ('transactions' in permissionsLike) {
    ({ transactions } = permissionsLike);
  }

  if ('transactionGroups' in permissionsLike) {
    ({ transactionGroups } = permissionsLike);
  }

  const { assets, portfolios } = permissionsLike;

  if (assets === null) {
    assetPermissions = null;
  } else if (assets) {
    assetPermissions = {
      ...assets,
      values: assets.values.map(ticker =>
        typeof ticker !== 'string' ? ticker : new Asset({ ticker }, context)
      ),
    };
  }

  if (transactions !== undefined) {
    transactionPermissions = transactions;
  } else if (transactionGroups !== undefined) {
    transactionGroupPermissions = uniq(transactionGroups);
    const groupTags = flatten(transactionGroups.map(txGroupToTxTags));
    transactionPermissions = {
      ...transactionPermissions,
      values: groupTags,
    };
  }

  if (portfolios === null) {
    portfolioPermissions = null;
  } else if (portfolios) {
    portfolioPermissions = {
      ...portfolios,
      values: portfolios.values.map(portfolio => portfolioLikeToPortfolio(portfolio, context)),
    };
  }

  return {
    assets: assetPermissions,
    transactions: transactionPermissions && {
      ...transactionPermissions,
      values: [...transactionPermissions.values].sort(),
    },
    transactionGroups: transactionGroupPermissions,
    portfolios: portfolioPermissions,
  };
}

/**
 * @hidden
 */
export function middlewarePortfolioToPortfolio(
  portfolio: MiddlewarePortfolio,
  context: Context
): DefaultPortfolio | NumberedPortfolio {
  const { did, kind } = portfolio;

  if (kind.toLowerCase() === 'default' || kind === '0') {
    return new DefaultPortfolio({ did }, context);
  }
  return new NumberedPortfolio({ did, id: new BigNumber(kind) }, context);
}

/**
 * @hidden
 */
export function fundraiserTierToTier(fundraiserTier: FundraiserTier): Tier {
  const { total, price, remaining } = fundraiserTier;
  return {
    amount: balanceToBigNumber(total),
    price: balanceToBigNumber(price),
    remaining: balanceToBigNumber(remaining),
  };
}

/**
 * @hidden
 */
export function fundraiserToOfferingDetails(
  fundraiser: Fundraiser,
  name: FundraiserName,
  context: Context
): OfferingDetails {
  const {
    creator,
    offering_portfolio: offeringPortfolio,
    raising_portfolio: raisingPortfolio,
    raising_asset: raisingAsset,
    tiers: rawTiers,
    venue_id: venueId,
    start: rawStart,
    end: rawEnd,
    status: rawStatus,
    minimum_investment: rawMinInvestment,
  } = fundraiser;

  const tiers: Tier[] = [];
  let totalRemaining = new BigNumber(0);
  let totalAmount = new BigNumber(0);
  let totalRemainingValue = new BigNumber(0);

  rawTiers.forEach(rawTier => {
    const tier = fundraiserTierToTier(rawTier);

    tiers.push(tier);
    const { amount, remaining, price } = tier;

    totalAmount = totalAmount.plus(amount);
    totalRemaining = totalRemaining.plus(remaining);
    totalRemainingValue = totalRemainingValue.plus(price.multipliedBy(remaining));
  });

  const start = momentToDate(rawStart);
  const end = rawEnd.isSome ? momentToDate(rawEnd.unwrap()) : null;
  const now = new Date();

  const isStarted = now > start;
  const isExpired = end && now > end;

  const minInvestment = balanceToBigNumber(rawMinInvestment);

  let timing: OfferingTimingStatus = OfferingTimingStatus.NotStarted;
  let balance: OfferingBalanceStatus = OfferingBalanceStatus.Available;
  let sale: OfferingSaleStatus = OfferingSaleStatus.Live;

  if (isExpired) {
    timing = OfferingTimingStatus.Expired;
  } else if (isStarted) {
    timing = OfferingTimingStatus.Started;
  }

  if (totalRemainingValue.isZero()) {
    balance = OfferingBalanceStatus.SoldOut;
  } else if (totalRemainingValue.lt(minInvestment)) {
    balance = OfferingBalanceStatus.Residual;
  }

  if (rawStatus.isClosedEarly) {
    sale = OfferingSaleStatus.ClosedEarly;
  } else if (rawStatus.isClosed) {
    sale = OfferingSaleStatus.Closed;
  } else if (rawStatus.isFrozen) {
    sale = OfferingSaleStatus.Frozen;
  }

  return {
    creator: new Identity({ did: identityIdToString(creator) }, context),
    name: textToString(name),
    offeringPortfolio: meshPortfolioIdToPortfolio(offeringPortfolio, context),
    raisingPortfolio: meshPortfolioIdToPortfolio(raisingPortfolio, context),
    raisingCurrency: tickerToString(raisingAsset),
    tiers,
    venue: new Venue({ id: u64ToBigNumber(venueId) }, context),
    start,
    end,
    status: {
      timing,
      balance,
      sale,
    },
    minInvestment,
    totalAmount,
    totalRemaining,
  };
}

/**
 * @hidden
 */
export function calendarPeriodToMeshCalendarPeriod(
  period: CalendarPeriod,
  context: Context
): MeshCalendarPeriod {
  const { unit, amount } = period;

  if (amount < 0) {
    throw new PolymeshError({
      code: ErrorCode.ValidationError,
      message: 'Calendar period cannot have a negative amount',
    });
  }

  return context.polymeshApi.createType('CalendarPeriod', {
    unit: stringUpperFirst(unit),
    amount: numberToU64(amount, context),
  });
}

/**
 * @hidden
 */
export function meshCalendarPeriodToCalendarPeriod(period: MeshCalendarPeriod): CalendarPeriod {
  const { unit: rawUnit, amount } = period;

  let unit: CalendarUnit;

  if (rawUnit.isSecond) {
    unit = CalendarUnit.Second;
  } else if (rawUnit.isMinute) {
    unit = CalendarUnit.Minute;
  } else if (rawUnit.isHour) {
    unit = CalendarUnit.Hour;
  } else if (rawUnit.isDay) {
    unit = CalendarUnit.Day;
  } else if (rawUnit.isWeek) {
    unit = CalendarUnit.Week;
  } else if (rawUnit.isMonth) {
    unit = CalendarUnit.Month;
  } else {
    unit = CalendarUnit.Year;
  }

  return {
    unit,
    amount: u64ToBigNumber(amount).toNumber(),
  };
}

/**
 * @hidden
 */
export function scheduleSpecToMeshScheduleSpec(
  details: ScheduleSpec,
  context: Context
): MeshScheduleSpec {
  const { start, period, repetitions } = details;

  return context.polymeshApi.createType('ScheduleSpec', {
    start: start && dateToMoment(start, context),
    period: calendarPeriodToMeshCalendarPeriod(
      period || { unit: CalendarUnit.Month, amount: 0 },
      context
    ),
    remaining: numberToU64(repetitions || 0, context),
  });
}

/**
 * @hidden
 */
export function storedScheduleToCheckpointScheduleParams(
  storedSchedule: StoredSchedule
): CheckpointScheduleParams {
  const {
    schedule: { start, period },
    id,
    at,
    remaining,
  } = storedSchedule;
  return {
    id: u64ToBigNumber(id),
    period: meshCalendarPeriodToCalendarPeriod(period),
    start: momentToDate(start),
    remaining: u32ToBigNumber(remaining).toNumber(),
    nextCheckpointDate: momentToDate(at),
  };
}

/**
 * @hidden
 */
export function stringToSignature(signature: string, context: Context): Signature {
  return context.polymeshApi.createType('Signature', signature);
}

/**
 * @hidden
 */
export function meshCorporateActionToCorporateActionParams(
  corporateAction: MeshCorporateAction,
  details: Text,
  context: Context
): CorporateActionParams {
  const {
    kind: rawKind,
    decl_date: declDate,
    targets: { identities, treatment },
    default_withholding_tax: defaultWithholdingTax,
    withholding_tax: withholdingTax,
  } = corporateAction;

  let kind: CorporateActionKind;

  if (rawKind.isIssuerNotice) {
    kind = CorporateActionKind.IssuerNotice;
  } else if (rawKind.isPredictableBenefit) {
    kind = CorporateActionKind.PredictableBenefit;
  } else if (rawKind.isUnpredictableBenefit) {
    kind = CorporateActionKind.UnpredictableBenefit;
  } else if (rawKind.isReorganization) {
    kind = CorporateActionKind.Reorganization;
  } else {
    kind = CorporateActionKind.Other;
  }

  const targets = {
    identities: identities.map(
      identityId => new Identity({ did: identityIdToString(identityId) }, context)
    ),
    treatment: treatment.isExclude ? TargetTreatment.Exclude : TargetTreatment.Include,
  };

  const taxWithholdings = withholdingTax.map(([identityId, tax]) => ({
    identity: new Identity({ did: identityIdToString(identityId) }, context),
    percentage: permillToBigNumber(tax),
  }));

  return {
    kind,
    declarationDate: momentToDate(declDate),
    description: textToString(details),
    targets,
    defaultTaxWithholding: permillToBigNumber(defaultWithholdingTax),
    taxWithholdings,
  };
}

/**
 * @hidden
 */
export function stringToRistrettoPoint(ristrettoPoint: string, context: Context): RistrettoPoint {
  return context.polymeshApi.createType('RistrettoPoint', ristrettoPoint);
}

/**
 * @hidden
 */
export function corporateActionKindToCaKind(kind: CorporateActionKind, context: Context): CAKind {
  return context.polymeshApi.createType('CAKind', kind);
}

/**
 * @hidden
 */
export function stringToScalar(scalar: string, context: Context): Scalar {
  return context.polymeshApi.createType('Scalar', scalar);
}

/**
 * @hidden
 */
export function checkpointToRecordDateSpec(
  checkpoint: Checkpoint | Date | CheckpointSchedule,
  context: Context
): RecordDateSpec {
  let value;

  if (checkpoint instanceof Checkpoint) {
    /* eslint-disable @typescript-eslint/naming-convention */
    value = { Existing: numberToU64(checkpoint.id, context) };
  } else if (checkpoint instanceof Date) {
    value = { Scheduled: dateToMoment(checkpoint, context) };
  } else {
    value = { ExistingSchedule: numberToU64(checkpoint.id, context) };
    /* eslint-enable @typescript-eslint/naming-convention */
  }

  return context.polymeshApi.createType('RecordDateSpec', value);
}

/**
 * @hidden
 */
export function scopeClaimProofToMeshScopeClaimProof(
  proof: ScopeClaimProof,
  scopeId: string,
  context: Context
): MeshScopeClaimProof {
  const { polymeshApi } = context;
  const {
    proofScopeIdWellFormed,
    proofScopeIdCddIdMatch: { challengeResponses, subtractExpressionsRes, blindedScopeDidHash },
  } = proof;

  const zkProofData = polymeshApi.createType('ZkProofData', {
    /* eslint-disable @typescript-eslint/naming-convention */
    challenge_responses: challengeResponses.map(cr => stringToScalar(cr, context)),
    subtract_expressions_res: stringToRistrettoPoint(subtractExpressionsRes, context),
    blinded_scope_did_hash: stringToRistrettoPoint(blindedScopeDidHash, context),
    /* eslint-enable @typescript-eslint/naming-convention */
  });

  return polymeshApi.createType('ScopeClaimProof', {
    /* eslint-disable @typescript-eslint/naming-convention */
    proof_scope_id_wellformed: stringToSignature(proofScopeIdWellFormed, context),
    proof_scope_id_cdd_id_match: zkProofData,
    scope_id: stringToRistrettoPoint(scopeId, context),
    /* eslint-enable @typescript-eslint/naming-convention */
  });
}

/**
 * @hidden
 */
export function targetIdentitiesToCorporateActionTargets(
  targetIdentities: TargetIdentities,
  context: Context
): CorporateActionTargets {
  const { identities, treatment } = targetIdentities;

  return {
    identities: identities.map(
      identity => new Identity({ did: identityIdToString(identity) }, context)
    ),
    treatment: treatment.isInclude ? TargetTreatment.Include : TargetTreatment.Exclude,
  };
}

/**
 * @hidden
 */
export function targetsToTargetIdentities(
  targets: Omit<CorporateActionTargets, 'identities'> & {
    identities: (string | Identity)[];
  },
  context: Context
): TargetIdentities {
  const { polymeshApi } = context;
  const { treatment, identities } = targets;

  return polymeshApi.createType('TargetIdentities', {
    identities: identities.map(identity => stringToIdentityId(signerToString(identity), context)),
    treatment: polymeshApi.createType('TargetTreatment', treatment),
  });
}

/**
 * @hidden
 */
export function distributionToDividendDistributionParams(
  distribution: Distribution,
  context: Context
): DividendDistributionParams {
  const {
    from,
    currency,
    per_share: perShare,
    amount,
    expires_at: expiryDate,
    payment_at: paymentDate,
  } = distribution;

  return {
    origin: meshPortfolioIdToPortfolio(from, context),
    currency: tickerToString(currency),
    perShare: balanceToBigNumber(perShare),
    maxAmount: balanceToBigNumber(amount),
    expiryDate: expiryDate.isNone ? null : momentToDate(expiryDate.unwrap()),
    paymentDate: momentToDate(paymentDate),
  };
}

/**
 * @hidden
 */
export function corporateActionIdentifierToCaId(
  corporateActionIdentifier: CorporateActionIdentifier,
  context: Context
): CAId {
  const { ticker, localId } = corporateActionIdentifier;
  return context.polymeshApi.createType('CAId', {
    ticker: stringToTicker(ticker, context),
    // eslint-disable-next-line @typescript-eslint/naming-convention
    local_id: numberToU32(localId, context),
  });
}

/**
 * @hidden
 */
export function agentGroupToPermissionGroup(
  agentGroup: AgentGroup,
  ticker: string,
  context: Context
): KnownPermissionGroup | CustomPermissionGroup {
  const permissionGroupIdentifier = agentGroupToPermissionGroupIdentifier(agentGroup);
  switch (permissionGroupIdentifier) {
    case PermissionGroupType.ExceptMeta:
    case PermissionGroupType.Full:
    case PermissionGroupType.PolymeshV1Caa:
    case PermissionGroupType.PolymeshV1Pia: {
      return new KnownPermissionGroup({ type: permissionGroupIdentifier, ticker }, context);
    }
    default: {
      const { custom: id } = permissionGroupIdentifier;
      return new CustomPermissionGroup({ id, ticker }, context);
    }
  }
}<|MERGE_RESOLUTION|>--- conflicted
+++ resolved
@@ -155,15 +155,12 @@
   isSingleClaimCondition,
   KnownAssetType,
   MultiClaimCondition,
-<<<<<<< HEAD
   OfferingBalanceStatus,
   OfferingDetails,
   OfferingSaleStatus,
   OfferingTier,
   OfferingTimingStatus,
-=======
   PermissionedAccount,
->>>>>>> feefe0c2
   PermissionGroupType,
   Permissions,
   PermissionsLike,

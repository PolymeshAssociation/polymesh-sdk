import { bool, Bytes, Text, u8, u32, u64 } from '@polkadot/types';
import { AccountId, Balance, Moment, Permill, Signature } from '@polkadot/types/interfaces';
import {
  stringLowerFirst,
  stringToU8a,
  stringUpperFirst,
  u8aConcat,
  u8aFixLength,
  u8aToHex,
  u8aToString,
} from '@polkadot/util';
import { blake2AsHex, decodeAddress, encodeAddress } from '@polkadot/util-crypto';
import BigNumber from 'bignumber.js';
import { computeWithoutCheck } from 'iso-7064';
import {
  camelCase,
  flatten,
  includes,
  isEqual,
  map,
  padEnd,
  range,
  rangeRight,
  snakeCase,
  uniq,
  values,
} from 'lodash';
import {
  AffirmationStatus as MeshAffirmationStatus,
  AssetComplianceResult,
  AssetIdentifier,
  AssetName,
  AssetType,
  AuthorizationData,
  AuthorizationType as MeshAuthorizationType,
  CAId,
  CAKind,
  CalendarPeriod as MeshCalendarPeriod,
  CanTransferResult,
  CddId,
  CddStatus,
  Claim as MeshClaim,
  ClaimType as MeshClaimType,
  ComplianceRequirement,
  ComplianceRequirementResult,
  Condition as MeshCondition,
  ConditionType as MeshConditionType,
  CorporateAction as MeshCorporateAction,
  DispatchableName,
  Distribution,
  Document,
  DocumentHash,
  DocumentName,
  DocumentType,
  DocumentUri,
  EcdsaSignature,
  FundingRoundName,
  Fundraiser,
  FundraiserName,
  FundraiserTier,
  GranularCanTransferResult,
  IdentityId,
  InstructionStatus as MeshInstructionStatus,
  InvestorZKProofData,
  Memo,
  ModuleName,
  MovePortfolioItem,
  Permissions as MeshPermissions,
  PipId,
  PortfolioId as MeshPortfolioId,
  PosRatio,
  PriceTier,
  ProtocolOp,
  RecordDateSpec,
  RistrettoPoint,
  Scalar,
  ScheduleSpec as MeshScheduleSpec,
  Scope as MeshScope,
  ScopeClaimProof as MeshScopeClaimProof,
  ScopeId,
  SecondaryKey as MeshSecondaryKey,
  SettlementType,
  Signatory,
  StoredSchedule,
  TargetIdentities,
  TargetIdentity,
  Ticker,
  TransferManager,
  TrustedIssuer,
  TxTag,
  TxTags,
  VenueDetails,
  VenueType as MeshVenueType,
} from 'polymesh-types/types';

import { meshCountryCodeToCountryCode } from '~/generated/utils';
// import { ProposalDetails } from '~/api/types';
import {
  Account,
  Checkpoint,
  CheckpointSchedule,
  Context,
  DefaultPortfolio,
  Identity,
  NumberedPortfolio,
  PolymeshError,
  Portfolio,
  SecurityToken,
  Venue,
} from '~/internal';
import {
  CallIdEnum,
  ClaimScopeTypeEnum,
  Event as MiddlewareEvent,
  IdentityWithClaims as MiddlewareIdentityWithClaims,
  ModuleIdEnum,
  Portfolio as MiddlewarePortfolio,
  // Proposal,
  Scope as MiddlewareScope,
} from '~/middleware/types';
import {
  AffirmationStatus,
  Authorization,
  AuthorizationType,
  CalendarPeriod,
  CalendarUnit,
  CheckpointScheduleParams,
  Claim,
  ClaimType,
  Compliance,
  Condition,
  ConditionCompliance,
  ConditionTarget,
  ConditionType,
  CorporateActionKind,
  CorporateActionParams,
  CorporateActionTargets,
  DividendDistributionParams,
  ErrorCode,
  EventIdentifier,
  ExternalAgentCondition,
  IdentityCondition,
  IdentityWithClaims,
  InstructionStatus,
  InstructionType,
  isMultiClaimCondition,
  isSingleClaimCondition,
  KnownTokenType,
  MultiClaimCondition,
  Permissions,
  PermissionsLike,
  PermissionType,
  PortfolioLike,
  PortfolioMovement,
  Requirement,
  RequirementCompliance,
  Scope,
  ScopeType,
  SecondaryKey,
  SectionPermissions,
  Signer,
  SingleClaimCondition,
  StoBalanceStatus,
  StoDetails,
  StoSaleStatus,
  StoTier,
  StoTimingStatus,
  TargetTreatment,
  Tier,
  TokenDocument,
  TokenIdentifier,
  TokenIdentifierType,
  TokenType,
  TransactionPermissions,
  TransferBreakdown,
  TransferError,
  TransferRestriction,
  TransferRestrictionType,
  TransferStatus,
  TrustedClaimIssuer,
  TxGroup,
  VenueType,
} from '~/types';
import {
  CorporateActionIdentifier,
  ExtrinsicIdentifier,
  PalletPermissions,
  PermissionsEnum,
  PolymeshTx,
  PortfolioId,
  ScheduleSpec,
  ScopeClaimProof,
  SignerType,
  SignerValue,
} from '~/types/internal';
import { tuple } from '~/types/utils';
import {
  IGNORE_CHECKSUM,
  MAX_BALANCE,
  MAX_DECIMALS,
  MAX_MODULE_LENGTH,
  MAX_TICKER_LENGTH,
} from '~/utils/constants';
import {
  assertIsInteger,
  assertIsPositive,
  createClaim,
  getTicker,
  isModuleOrTagMatch,
  isPrintableAscii,
  padString,
  removePadding,
} from '~/utils/internal';

export * from '~/generated/utils';

/**
 * Generate a Security Token's DID from a ticker
 */
export function tickerToDid(ticker: string): string {
  return blake2AsHex(
    u8aConcat(stringToU8a('SECURITY_TOKEN:'), u8aFixLength(stringToU8a(ticker), 96, true))
  );
}

/**
 * @hidden
 */
export function stringToAssetName(name: string, context: Context): AssetName {
  return context.polymeshApi.createType('AssetName', name);
}

/**
 * @hidden
 */
export function assetNameToString(name: AssetName): string {
  return name.toString();
}

/**
 * @hidden
 */
export function booleanToBool(value: boolean, context: Context): bool {
  return context.polymeshApi.createType('bool', value);
}

/**
 * @hidden
 */
export function boolToBoolean(value: bool): boolean {
  return value.isTrue;
}

/**
 * @hidden
 */
export function stringToBytes(bytes: string, context: Context): Bytes {
  return context.polymeshApi.createType('Bytes', bytes);
}

/**
 * @hidden
 */
export function bytesToString(bytes: Bytes): string {
  return u8aToString(bytes);
}

/**
 * @hidden
 */
export function stringToTicker(ticker: string, context: Context): Ticker {
  if (!ticker.length || ticker.length > MAX_TICKER_LENGTH) {
    throw new PolymeshError({
      code: ErrorCode.ValidationError,
      message: `Ticker length must be between 1 and ${MAX_TICKER_LENGTH} character`,
    });
  }

  if (!isPrintableAscii(ticker)) {
    throw new PolymeshError({
      code: ErrorCode.ValidationError,
      message: 'Only printable ASCII is alowed as ticker name',
    });
  }

  if (ticker !== ticker.toUpperCase()) {
    throw new PolymeshError({
      code: ErrorCode.ValidationError,
      message: 'Ticker cannot contain lower case letters',
    });
  }

  return context.polymeshApi.createType('Ticker', ticker);
}

/**
 * @hidden
 */
export function tickerToString(ticker: Ticker): string {
  return removePadding(u8aToString(ticker));
}

/* eslint-disable @typescript-eslint/naming-convention */
/**
 * @hidden
 */
export function stringToInvestorZKProofData(proof: string, context: Context): InvestorZKProofData {
  return context.polymeshApi.createType('InvestorZKProofData', proof);
}
/* eslint-disable @typescript-eslint/naming-convention */

/**
 * @hidden
 */
export function dateToMoment(date: Date, context: Context): Moment {
  return context.polymeshApi.createType('Moment', date.getTime());
}

/**
 * @hidden
 */
export function momentToDate(moment: Moment): Date {
  return new Date(moment.toNumber());
}

/**
 * @hidden
 */
export function stringToAccountId(accountId: string, context: Context): AccountId {
  return context.polymeshApi.createType('AccountId', accountId);
}

/**
 * @hidden
 */
export function accountIdToString(accountId: AccountId): string {
  return accountId.toString();
}

/**
 * @hidden
 */
export function stringToIdentityId(identityId: string, context: Context): IdentityId {
  return context.polymeshApi.createType('IdentityId', identityId);
}

/**
 * @hidden
 */
export function identityIdToString(identityId: IdentityId): string {
  return identityId.toString();
}

/**
 * @hidden
 */
export function stringToEcdsaSignature(signature: string, context: Context): EcdsaSignature {
  return context.polymeshApi.createType('EcdsaSignature', signature);
}

/**
 * @hidden
 */
export function signerValueToSignatory(signer: SignerValue, context: Context): Signatory {
  return context.polymeshApi.createType('Signatory', {
    [signer.type]: signer.value,
  });
}

/**
 * @hidden
 */
function createSignerValue(type: SignerType, value: string): SignerValue {
  return {
    type,
    value,
  };
}

/**
 * @hidden
 */
export function signatoryToSignerValue(signatory: Signatory): SignerValue {
  if (signatory.isAccount) {
    return createSignerValue(SignerType.Account, accountIdToString(signatory.asAccount));
  }

  return createSignerValue(SignerType.Identity, identityIdToString(signatory.asIdentity));
}

/**
 * @hidden
 */
export function signerToSignerValue(signer: Signer): SignerValue {
  if (signer instanceof Account) {
    return createSignerValue(SignerType.Account, signer.address);
  }

  return createSignerValue(SignerType.Identity, signer.did);
}

/**
 * @hidden
 */
export function signerValueToSigner(signerValue: SignerValue, context: Context): Signer {
  const { type, value } = signerValue;

  if (type === SignerType.Account) {
    return new Account({ address: value }, context);
  }

  return new Identity({ did: value }, context);
}

/**
 * @hidden
 */
export function signerToString(signer: string | Signer): string {
  if (typeof signer === 'string') {
    return signer;
  }

  return signerToSignerValue(signer).value;
}

/**
 * @hidden
 */
export function u64ToBigNumber(value: u64): BigNumber {
  return new BigNumber(value.toString());
}

/**
 * @hidden
 */
export function numberToU64(value: number | BigNumber, context: Context): u64 {
  assertIsInteger(value);
  assertIsPositive(value);
  return context.polymeshApi.createType('u64', new BigNumber(value).toString());
}

/**
 * @hidden
 */
export function percentageToPermill(value: number | BigNumber, context: Context): Permill {
  assertIsPositive(value);

  const val = new BigNumber(value);

  if (val.gt(100)) {
    throw new PolymeshError({
      code: ErrorCode.ValidationError,
      message: "Percentage shouldn't exceed 100",
    });
  }

  return context.polymeshApi.createType('Permill', val.shiftedBy(4).toString()); // (value : 100) * 10^6
}

/**
 * @hidden
 *
 * @note returns a percentage value ([0, 100])
 */
export function permillToBigNumber(value: Permill): BigNumber {
  return new BigNumber(value.toString()).shiftedBy(-4); // (value : 10^6) * 100
}

/**
 * @hidden
 */
export function meshPortfolioIdToPortfolio(
  portfolioId: MeshPortfolioId,
  context: Context
): DefaultPortfolio | NumberedPortfolio {
  const { did, kind } = portfolioId;
  const identityId = identityIdToString(did);

  if (kind.isDefault) {
    return new DefaultPortfolio({ did: identityId }, context);
  }
  return new NumberedPortfolio({ did: identityId, id: u64ToBigNumber(kind.asUser) }, context);
}

/**
 * @hidden
 */
export function portfolioToPortfolioId(
  portfolio: DefaultPortfolio | NumberedPortfolio
): PortfolioId {
  const {
    owner: { did },
  } = portfolio;
  if (portfolio instanceof DefaultPortfolio) {
    return { did };
  } else {
    const { id: number } = portfolio;

    return { did, number };
  }
}

/**
 * @hidden
 */
export function portfolioLikeToPortfolioId(value: PortfolioLike): PortfolioId {
  let did: string;
  let number: BigNumber | undefined;

  if (typeof value === 'string') {
    did = value;
  } else if (value instanceof Identity) {
    ({ did } = value);
  } else if (value instanceof Portfolio) {
    ({ did, number } = portfolioToPortfolioId(value));
  } else {
    const { identity: valueIdentity } = value;
    ({ id: number } = value);

    if (typeof valueIdentity === 'string') {
      did = valueIdentity;
    } else {
      ({ did } = valueIdentity);
    }
  }

  return { did, number };
}

/**
 * @hidden
 */
export function portfolioIdToPortfolio(
  portfolioId: PortfolioId,
  context: Context
): DefaultPortfolio | NumberedPortfolio {
  const { did, number } = portfolioId;
  return number
    ? new NumberedPortfolio({ did, id: number }, context)
    : new DefaultPortfolio({ did }, context);
}

/**
 * @hidden
 */
export function portfolioLikeToPortfolio(
  value: PortfolioLike,
  context: Context
): DefaultPortfolio | NumberedPortfolio {
  return portfolioIdToPortfolio(portfolioLikeToPortfolioId(value), context);
}

/**
 * @hidden
 */
export function portfolioIdToMeshPortfolioId(
  portfolioId: PortfolioId,
  context: Context
): MeshPortfolioId {
  const { did, number } = portfolioId;
  return context.polymeshApi.createType('PortfolioId', {
    did: stringToIdentityId(did, context),
    // eslint-disable-next-line @typescript-eslint/naming-convention
    kind: number ? { User: numberToU64(number, context) } : 'Default',
  });
}

/**
 * @hidden
 */
export function stringToText(text: string, context: Context): Text {
  return context.polymeshApi.createType('Text', text);
}

/**
 * @hidden
 */
export function textToString(value: Text): string {
  return value.toString();
}

/**
 * Retrieve every Transaction Tag associated to a Transaction Group
 */
export function txGroupToTxTags(group: TxGroup): TxTag[] {
  switch (group) {
    case TxGroup.PortfolioManagement: {
      return [
        TxTags.identity.AddInvestorUniquenessClaim,
        TxTags.portfolio.MovePortfolioFunds,
        TxTags.settlement.AddInstruction,
        TxTags.settlement.AddAndAffirmInstruction,
        TxTags.settlement.AffirmInstruction,
        TxTags.settlement.RejectInstruction,
        TxTags.settlement.CreateVenue,
      ];
    }
    case TxGroup.TokenManagement: {
      return [
        TxTags.asset.MakeDivisible,
        TxTags.asset.RenameAsset,
        TxTags.asset.SetFundingRound,
        TxTags.asset.AddDocuments,
        TxTags.asset.RemoveDocuments,
      ];
    }
    case TxGroup.AdvancedTokenManagement: {
      return [
        TxTags.asset.Freeze,
        TxTags.asset.Unfreeze,
        TxTags.identity.AddAuthorization,
        TxTags.identity.RemoveAuthorization,
      ];
    }
    case TxGroup.Distribution: {
      return [
        TxTags.identity.AddInvestorUniquenessClaim,
        TxTags.settlement.CreateVenue,
        TxTags.settlement.AddInstruction,
        TxTags.settlement.AddAndAffirmInstruction,
      ];
    }
    case TxGroup.Issuance: {
      return [TxTags.asset.Issue];
    }
    case TxGroup.TrustedClaimIssuersManagement: {
      return [
        TxTags.complianceManager.AddDefaultTrustedClaimIssuer,
        TxTags.complianceManager.RemoveDefaultTrustedClaimIssuer,
      ];
    }
    case TxGroup.ClaimsManagement: {
      return [TxTags.identity.AddClaim, TxTags.identity.RevokeClaim];
    }
    case TxGroup.ComplianceRequirementsManagement: {
      return [
        TxTags.complianceManager.AddComplianceRequirement,
        TxTags.complianceManager.RemoveComplianceRequirement,
        TxTags.complianceManager.PauseAssetCompliance,
        TxTags.complianceManager.ResumeAssetCompliance,
        TxTags.complianceManager.ResetAssetCompliance,
      ];
    }
    case TxGroup.CorporateActionsManagement: {
      return [
        TxTags.checkpoint.CreateSchedule,
        TxTags.checkpoint.RemoveSchedule,
        TxTags.checkpoint.CreateCheckpoint,
        TxTags.corporateAction.InitiateCorporateAction,
        TxTags.capitalDistribution.Distribute,
        TxTags.capitalDistribution.Claim,
        TxTags.identity.AddInvestorUniquenessClaim,
      ];
    }
    case TxGroup.StoManagement: {
      return [
        TxTags.sto.CreateFundraiser,
        TxTags.sto.FreezeFundraiser,
        TxTags.sto.Invest,
        TxTags.sto.ModifyFundraiserWindow,
        TxTags.sto.Stop,
        TxTags.sto.UnfreezeFundraiser,
        TxTags.identity.AddInvestorUniquenessClaim,
        TxTags.asset.Issue,
        TxTags.settlement.CreateVenue,
      ];
    }
  }
}

/**
 * @hidden
 *
 * @note tags that don't belong to any group will be ignored.
 *   The same goes for tags that belong to a group that wasn't completed
 */
export function txTagsToTxGroups(permissions: TransactionPermissions): TxGroup[] {
  const { values: transactionValues, type, exceptions = [] } = permissions;
  let includedTags: (TxTag | ModuleName)[];
  let excludedTags: (TxTag | ModuleName)[];
  if (type === PermissionType.Include) {
    includedTags = transactionValues;
    excludedTags = exceptions;
  } else {
    includedTags = exceptions;
    excludedTags = transactionValues;
  }

  return values(TxGroup)
    .sort()
    .filter(group => {
      const tagsInGroup = txGroupToTxTags(group);

      return tagsInGroup.every(tag => {
        const isExcluded = !!excludedTags.find(excluded => isModuleOrTagMatch(excluded, tag));

        if (isExcluded) {
          return false;
        }

        return !!includedTags.find(included => isModuleOrTagMatch(included, tag));
      });
    });
}

/**
 * @hidden
 */
function splitTag(tag: TxTag) {
  const [modName, txName] = tag.split('.');
  const palletName = stringUpperFirst(modName);
  const dispatchableName = snakeCase(txName);

  return { palletName, dispatchableName };
}

/**
 * @hidden
 */
export function permissionsToMeshPermissions(
  permissions: Permissions,
  context: Context
): MeshPermissions {
  const { tokens, transactions, portfolios } = permissions;

  const extrinsicDict: Record<string, { tx: string[]; exception?: true } | null> = {};
  let extrinsic: PermissionsEnum<PalletPermissions> = 'Whole';

  if (transactions) {
    const message =
      'Attempting to add permissions for specific transactions as well as the entire module';
    const { values: txValues, exceptions = [], type } = transactions;
    uniq(txValues)
      .sort()
      .forEach(tag => {
        if (tag.includes('.')) {
          const { palletName, dispatchableName } = splitTag(tag as TxTag);
          // eslint-disable-next-line @typescript-eslint/no-non-null-assertion
          let pallet = extrinsicDict[palletName];

          if (pallet === null) {
            throw new PolymeshError({
              code: ErrorCode.ValidationError,
              message,
              data: {
                module: palletName,
                transactions: [dispatchableName],
              },
            });
          } else if (pallet === undefined) {
            pallet = extrinsicDict[palletName] = { tx: [] };
          }

          pallet.tx.push(dispatchableName);
        } else {
          const pallet = extrinsicDict[tag];

          if (pallet) {
            throw new PolymeshError({
              code: ErrorCode.ValidationError,
              message,
              data: {
                module: tag,
                transactions: pallet,
              },
            });
          }

          extrinsicDict[tag] = null;
        }
      });

    exceptions.forEach(exception => {
      const { palletName, dispatchableName } = splitTag(exception);

      let pallet = extrinsicDict[palletName];

      if (pallet === undefined) {
        throw new PolymeshError({
          code: ErrorCode.ValidationError,
          message:
            'Attempting to add an transaction permission exception without its corresponding module being included/excluded',
        });
      } else if (pallet === null) {
        pallet = extrinsicDict[palletName] = { tx: [dispatchableName], exception: true };
      } else if (pallet.exception) {
        pallet.tx.push(dispatchableName);
      } else {
        throw new PolymeshError({
          code: ErrorCode.ValidationError,
          message:
            'Cannot simultaneously include and exclude transactions belonging to the same module',
        });
      }
    });

    const pallets: PalletPermissions[] = map(extrinsicDict, (val, key) => {
      let dispatchables: PermissionsEnum<string>;

      if (val === null) {
        dispatchables = 'Whole';
      } else {
        const { tx, exception } = val;

        if (exception) {
          dispatchables = {
            Except: tx,
          };
        } else {
          dispatchables = {
            These: tx,
          };
        }
      }

      return {
        /* eslint-disable @typescript-eslint/naming-convention */
        pallet_name: key,
        dispatchable_names: dispatchables,
        /* eslint-enable @typescript-eslint/naming-convention */
      };
    });
    if (type === PermissionType.Include) {
      extrinsic = {
        These: pallets,
      };
    } else {
      extrinsic = {
        Except: pallets,
      };
    }
  }

  let asset: PermissionsEnum<Ticker> = 'Whole';
  if (tokens) {
    const { values: tokenValues, type } = tokens;
    const tickers = tokenValues.map(({ ticker }) => stringToTicker(ticker, context));
    if (type === PermissionType.Include) {
      asset = {
        These: tickers,
      };
    } else {
      asset = {
        Except: tickers,
      };
    }
  }

  let portfolio: PermissionsEnum<MeshPortfolioId> = 'Whole';
  if (portfolios) {
    const { values: portfolioValues, type } = portfolios;
    const portfolioIds = portfolioValues.map(pValue =>
      portfolioIdToMeshPortfolioId(portfolioToPortfolioId(pValue), context)
    );

    if (type === PermissionType.Include) {
      portfolio = {
        These: portfolioIds,
      };
    } else {
      portfolio = {
        Except: portfolioIds,
      };
    }
  }

  const value = {
<<<<<<< HEAD
    asset,
=======
    asset:
      tokens
        ?.sort(({ ticker: tickerA }, { ticker: tickerB }) => tickerA.localeCompare(tickerB))
        .map(({ ticker }) => stringToTicker(ticker, context)) ?? null,
>>>>>>> d580d276
    extrinsic,
    portfolio,
  };

  return context.polymeshApi.createType('Permissions', value);
}

/**
 * @hidden
 */
export function meshPermissionsToPermissions(
  permissions: MeshPermissions,
  context: Context
): Permissions {
  const { asset, extrinsic, portfolio } = permissions;

  let tokens: SectionPermissions<SecurityToken> | null = null;
  let transactions: TransactionPermissions | null = null;
  let portfolios: SectionPermissions<DefaultPortfolio | NumberedPortfolio> | null = null;

  let tokensType: PermissionType;
  let securityTokens;
  if (asset.isThese) {
    tokensType = PermissionType.Include;
    securityTokens = asset.asThese;
  } else if (asset.isExcept) {
    tokensType = PermissionType.Exclude;
    securityTokens = asset.asExcept;
  }

  if (securityTokens) {
    tokens = {
      values: securityTokens.map(
        ticker => new SecurityToken({ ticker: tickerToString(ticker) }, context)
      ),
      // eslint-disable-next-line @typescript-eslint/no-non-null-assertion
      type: tokensType!,
    };
  }

  let extrinsicType: PermissionType;
  let pallets;
  if (extrinsic.isThese) {
    extrinsicType = PermissionType.Include;
    pallets = extrinsic.asThese;
  } else if (extrinsic.isExcept) {
    extrinsicType = PermissionType.Exclude;
    pallets = extrinsic.asExcept;
  }

  let txValues: (ModuleName | TxTag)[] = [];
  let exceptions: TxTag[] = [];

  const formatTxTag = (dispatchable: DispatchableName, moduleName: string): TxTag =>
    `${moduleName}.${camelCase(textToString(dispatchable))}` as TxTag;

  if (pallets) {
    pallets.forEach(({ pallet_name: palletName, dispatchable_names: dispatchableNames }) => {
      const moduleName = stringLowerFirst(textToString(palletName));

      if (dispatchableNames.isExcept) {
        const dispatchables = dispatchableNames.asExcept;
        exceptions = [...exceptions, ...dispatchables.map(name => formatTxTag(name, moduleName))];
      } else if (dispatchableNames.isThese) {
        const dispatchables = dispatchableNames.asThese;
        txValues = [...txValues, ...dispatchables.map(name => formatTxTag(name, moduleName))];
      } else {
        txValues = [...txValues, moduleName as ModuleName];
      }
    });

    transactions = {
      // eslint-disable-next-line @typescript-eslint/no-non-null-assertion
      type: extrinsicType!,
      values: txValues,
      exceptions,
    };
  }

  let portfoliosType: PermissionType;
  let portfolioIds;
  if (portfolio.isThese) {
    portfoliosType = PermissionType.Include;
    portfolioIds = portfolio.asThese;
  } else if (portfolio.isExcept) {
    portfoliosType = PermissionType.Exclude;
    portfolioIds = portfolio.asExcept;
  }

  if (portfolioIds) {
    portfolios = {
      values: portfolioIds.map(portfolioId => meshPortfolioIdToPortfolio(portfolioId, context)),
      // eslint-disable-next-line @typescript-eslint/no-non-null-assertion
      type: portfoliosType!,
    };
  }

  return {
    tokens,
    transactions,
    transactionGroups: transactions ? txTagsToTxGroups(transactions) : [],
    portfolios,
  };
}

/**
 * @hidden
 */
export function authorizationToAuthorizationData(
  auth: Authorization,
  context: Context
): AuthorizationData {
  let value;

  if (auth.type === AuthorizationType.NoData) {
    value = null;
  } else if (auth.type === AuthorizationType.JoinIdentity) {
    value = permissionsToMeshPermissions(auth.value, context);
  } else if (auth.type === AuthorizationType.PortfolioCustody) {
    value = portfolioIdToMeshPortfolioId(portfolioToPortfolioId(auth.value), context);
  } else {
    value = auth.value;
  }

  return context.polymeshApi.createType('AuthorizationData', {
    [auth.type]: value,
  });
}

/**
 * @hidden
 */
export function authorizationTypeToMeshAuthorizationType(
  authorizationType: AuthorizationType,
  context: Context
): MeshAuthorizationType {
  return context.polymeshApi.createType('AuthorizationType', authorizationType);
}

/**
 * @hidden
 */
export function authorizationDataToAuthorization(
  auth: AuthorizationData,
  context: Context
): Authorization {
  if (auth.isAttestPrimaryKeyRotation) {
    return {
      type: AuthorizationType.AttestPrimaryKeyRotation,
      value: identityIdToString(auth.asAttestPrimaryKeyRotation),
    };
  }

  if (auth.isRotatePrimaryKey) {
    return {
      type: AuthorizationType.RotatePrimaryKey,
      value: identityIdToString(auth.asRotatePrimaryKey),
    };
  }

  if (auth.isTransferTicker) {
    return {
      type: AuthorizationType.TransferTicker,
      value: tickerToString(auth.asTransferTicker),
    };
  }

  if (auth.isAddMultiSigSigner) {
    return {
      type: AuthorizationType.AddMultiSigSigner,
      value: accountIdToString(auth.asAddMultiSigSigner),
    };
  }

  if (auth.isTransferAssetOwnership) {
    return {
      type: AuthorizationType.TransferAssetOwnership,
      value: tickerToString(auth.asTransferAssetOwnership),
    };
  }

  if (auth.isPortfolioCustody) {
    return {
      type: AuthorizationType.PortfolioCustody,
      value: meshPortfolioIdToPortfolio(auth.asPortfolioCustody, context),
    };
  }

  if (auth.isJoinIdentity) {
    return {
      type: AuthorizationType.JoinIdentity,
      value: meshPermissionsToPermissions(auth.asJoinIdentity, context),
    };
  }

  if (auth.isTransferCorporateActionAgent) {
    return {
      type: AuthorizationType.TransferCorporateActionAgent,
      value: tickerToString(auth.asTransferCorporateActionAgent),
    };
  }

  if (auth.isCustom) {
    return {
      type: AuthorizationType.Custom,
      value: bytesToString(auth.asCustom),
    };
  }

  return {
    type: AuthorizationType.NoData,
  };
}

/**
 * @hidden
 */
export function numberToBalance(
  value: number | BigNumber,
  context: Context,
  divisible?: boolean
): Balance {
  const rawValue = new BigNumber(value);

  assertIsPositive(value);

  divisible = divisible ?? true;

  if (rawValue.isGreaterThan(MAX_BALANCE)) {
    throw new PolymeshError({
      code: ErrorCode.ValidationError,
      message: 'The value exceeds the maximum possible balance',
      data: {
        currentValue: rawValue,
        amountLimit: MAX_BALANCE,
      },
    });
  }

  if (divisible) {
    if (rawValue.decimalPlaces() > MAX_DECIMALS) {
      throw new PolymeshError({
        code: ErrorCode.ValidationError,
        message: 'The value has more decimal places than allowed',
        data: {
          currentValue: rawValue,
          decimalsLimit: MAX_DECIMALS,
        },
      });
    }
  } else {
    if (rawValue.decimalPlaces()) {
      throw new PolymeshError({
        code: ErrorCode.ValidationError,
        message: 'The value has decimals but the token is indivisible',
      });
    }
  }

  return context.polymeshApi.createType('Balance', rawValue.shiftedBy(6).toString());
}

/**
 * @hidden
 */
export function balanceToBigNumber(balance: Balance): BigNumber {
  return new BigNumber(balance.toString()).shiftedBy(-6);
}

/**
 * @hidden
 */
export function stringToMemo(value: string, context: Context): Memo {
  return context.polymeshApi.createType('Memo', value);
}

/**
 * @hidden
 */
export function numberToU32(value: number | BigNumber, context: Context): u32 {
  assertIsInteger(value);
  assertIsPositive(value);
  return context.polymeshApi.createType('u32', new BigNumber(value).toString());
}

/**
 * @hidden
 */
export function u32ToBigNumber(value: u32): BigNumber {
  return new BigNumber(value.toString());
}

/**
 * @hidden
 */
export function u8ToBigNumber(value: u8): BigNumber {
  return new BigNumber(value.toString());
}

/**
 * @hidden
 */
export function u8ToTransferStatus(status: u8): TransferStatus {
  const code = status.toNumber();

  switch (code) {
    case 81: {
      return TransferStatus.Success;
    }
    case 82: {
      return TransferStatus.InsufficientBalance;
    }
    case 83: {
      return TransferStatus.InsufficientAllowance;
    }
    case 84: {
      return TransferStatus.TransfersHalted;
    }
    case 85: {
      return TransferStatus.FundsLocked;
    }
    case 86: {
      return TransferStatus.InvalidSenderAddress;
    }
    case 87: {
      return TransferStatus.InvalidReceiverAddress;
    }
    case 88: {
      return TransferStatus.InvalidOperator;
    }
    case 160: {
      return TransferStatus.InvalidSenderIdentity;
    }
    case 161: {
      return TransferStatus.InvalidReceiverIdentity;
    }
    case 162: {
      return TransferStatus.ComplianceFailure;
    }
    case 163: {
      return TransferStatus.SmartExtensionFailure;
    }
    case 164: {
      return TransferStatus.InvalidGranularity;
    }
    case 165: {
      return TransferStatus.VolumeLimitReached;
    }
    case 166: {
      return TransferStatus.BlockedTransaction;
    }
    case 168: {
      return TransferStatus.FundsLimitReached;
    }
    case 169: {
      return TransferStatus.PortfolioFailure;
    }
    case 170: {
      return TransferStatus.CustodianError;
    }
    case 171: {
      return TransferStatus.ScopeClaimMissing;
    }
    case 172: {
      return TransferStatus.TransferRestrictionFailure;
    }
    case 80: {
      return TransferStatus.Failure;
    }
    default: {
      throw new PolymeshError({
        code: ErrorCode.FatalError,
        message: `Unsupported status code "${status.toString()}". Please report this issue to the Polymath team`,
      });
    }
  }
}

/**
 * @hidden
 */
export function tokenTypeToAssetType(type: TokenType, context: Context): AssetType {
  return context.polymeshApi.createType('AssetType', type);
}

/**
 * @hidden
 */
export function assetTypeToString(assetType: AssetType): string {
  if (assetType.isEquityCommon) {
    return KnownTokenType.EquityCommon;
  }
  if (assetType.isEquityPreferred) {
    return KnownTokenType.EquityPreferred;
  }
  if (assetType.isCommodity) {
    return KnownTokenType.Commodity;
  }
  if (assetType.isFixedIncome) {
    return KnownTokenType.FixedIncome;
  }
  if (assetType.isReit) {
    return KnownTokenType.Reit;
  }
  if (assetType.isFund) {
    return KnownTokenType.Fund;
  }
  if (assetType.isRevenueShareAgreement) {
    return KnownTokenType.RevenueShareAgreement;
  }
  if (assetType.isStructuredProduct) {
    return KnownTokenType.StructuredProduct;
  }
  if (assetType.isDerivative) {
    return KnownTokenType.Derivative;
  }
  if (assetType.isStableCoin) {
    return KnownTokenType.StableCoin;
  }

  return u8aToString(assetType.asCustom);
}

/**
 * @hidden
 */
export function posRatioToBigNumber(postRatio: PosRatio): BigNumber {
  const [numerator, denominator] = postRatio.map(u32ToBigNumber);
  return numerator.dividedBy(denominator);
}

/**
 * @hidden
 */
export function isIsinValid(isin: string): boolean {
  isin = isin.toUpperCase();

  if (!new RegExp('^[0-9A-Z]{12}$').test(isin)) {
    return false;
  }

  const v: number[] = [];

  rangeRight(11).forEach(i => {
    const c = parseInt(isin.charAt(i));
    if (isNaN(c)) {
      const letterCode = isin.charCodeAt(i) - 55;
      v.push(letterCode % 10);
      v.push(Math.floor(letterCode / 10));
    } else {
      v.push(Number(c));
    }
  });

  let sum = 0;

  range(v.length).forEach(i => {
    if (i % 2 === 0) {
      const d = v[i] * 2;
      sum += Math.floor(d / 10);
      sum += d % 10;
    } else {
      sum += v[i];
    }
  });

  return (10 - (sum % 10)) % 10 === Number(isin[isin.length - 1]);
}

/**
 * @hidden
 *
 * @note CINS and CUSIP use the same validation
 */
export function isCusipValid(cusip: string): boolean {
  cusip = cusip.toUpperCase();

  if (!new RegExp('^[0-9A-Z@#*]{9}$').test(cusip)) {
    return false;
  }

  let sum = 0;

  const cusipChars = 'ABCDEFGHIJKLMNOPQRSTUVWXYZ*@#'.split('');
  const cusipLength = cusip.length - 1;

  range(cusipLength).forEach(i => {
    const item = cusip[i];
    const code = item.charCodeAt(0);

    let num;

    if (code >= 'A'.charCodeAt(0) && code <= 'Z'.charCodeAt(0)) {
      num = cusipChars.indexOf(item) + 10;
    } else {
      num = Number(item);
    }

    if (i % 2 !== 0) {
      num *= 2;
    }

    num = (num % 10) + Math.floor(num / 10);
    sum += num;
  });

  return (10 - (sum % 10)) % 10 === Number(cusip[cusip.length - 1]);
}

/**
 * @hidden
 */
export function isLeiValid(lei: string): boolean {
  lei = lei.toUpperCase();

  if (!new RegExp('^[0-9A-Z]{18}[0-9]{2}$').test(lei)) {
    return false;
  }

  return computeWithoutCheck(lei) === 1;
}

/**
 * @hidden
 */
export function tokenIdentifierToAssetIdentifier(
  identifier: TokenIdentifier,
  context: Context
): AssetIdentifier {
  const { type, value } = identifier;

  let error = false;

  switch (type) {
    case TokenIdentifierType.Isin: {
      if (!isIsinValid(value)) {
        error = true;
      }
      break;
    }
    case TokenIdentifierType.Lei: {
      if (!isLeiValid(value)) {
        error = true;
      }
      break;
    }
    // CINS and CUSIP use the same validation
    default: {
      if (!isCusipValid(value)) {
        error = true;
      }
    }
  }

  if (error) {
    throw new PolymeshError({
      code: ErrorCode.ValidationError,
      message: `Error while checking value identifier ${value} as ${type} type`,
    });
  }

  return context.polymeshApi.createType('AssetIdentifier', { [type]: value });
}

/**
 * @hidden
 */
export function assetIdentifierToTokenIdentifier(identifier: AssetIdentifier): TokenIdentifier {
  if (identifier.isCusip) {
    return {
      type: TokenIdentifierType.Cusip,
      value: u8aToString(identifier.asCusip),
    };
  }
  if (identifier.isIsin) {
    return {
      type: TokenIdentifierType.Isin,
      value: u8aToString(identifier.asIsin),
    };
  }
  if (identifier.isCins) {
    return {
      type: TokenIdentifierType.Cins,
      value: u8aToString(identifier.asCins),
    };
  }

  return {
    type: TokenIdentifierType.Lei,
    value: u8aToString(identifier.asLei),
  };
}

/**
 * @hidden
 */
export function stringToFundingRoundName(roundName: string, context: Context): FundingRoundName {
  return context.polymeshApi.createType('FundingRoundName', roundName);
}

/**
 * @hidden
 */
export function fundingRoundNameToString(roundName: FundingRoundName): string {
  return roundName.toString();
}

/**
 * @hidden
 */
export function stringToDocumentName(docName: string, context: Context): DocumentName {
  return context.polymeshApi.createType('DocumentName', docName);
}

/**
 * @hidden
 */
export function documentNameToString(docName: DocumentName): string {
  return docName.toString();
}

/**
 * @hidden
 */
export function stringToDocumentType(docType: string, context: Context): DocumentType {
  return context.polymeshApi.createType('DocumentType', docType);
}

/**
 * @hidden
 */
export function documentTypeToString(docType: DocumentType): string {
  return docType.toString();
}

/**
 * @hidden
 */
export function stringToDocumentUri(docUri: string, context: Context): DocumentUri {
  return context.polymeshApi.createType('DocumentUri', docUri);
}

/**
 * @hidden
 */
export function documentUriToString(docUri: DocumentUri): string {
  return docUri.toString();
}

/**
 * @hidden
 */
export function stringToDocumentHash(docHash: string, context: Context): DocumentHash {
  if (!docHash.length) {
    throw new PolymeshError({
      code: ErrorCode.ValidationError,
      message: 'Document hash cannot be empty',
    });
  }

  return context.polymeshApi.createType('DocumentHash', docHash);
}

/**
 * @hidden
 */
export function documentHashToString(docHash: DocumentHash): string {
  return docHash.toString();
}

/**
 * @hidden
 */
export function tokenDocumentToDocument(
  { uri, contentHash, name, filedAt, type }: TokenDocument,
  context: Context
): Document {
  return context.polymeshApi.createType('Document', {
    uri: stringToDocumentUri(uri, context),
    name: stringToDocumentName(name, context),
    /* eslint-disable @typescript-eslint/naming-convention */
    content_hash: stringToDocumentHash(contentHash, context),
    doc_type: type ? stringToDocumentType(type, context) : null,
    filing_date: filedAt ? dateToMoment(filedAt, context) : null,
    /* eslint-enable @typescript-eslint/naming-convention */
  });
}

/**
 * @hidden
 */
export function documentToTokenDocument(
  // eslint-disable-next-line @typescript-eslint/naming-convention
  { uri, content_hash: contentHash, name, doc_type: docType, filing_date: filingDate }: Document
): TokenDocument {
  const filedAt = filingDate.unwrapOr(undefined);
  const type = docType.unwrapOr(undefined);
  let doc: TokenDocument = {
    uri: documentUriToString(uri),
    contentHash: documentHashToString(contentHash),
    name: documentNameToString(name),
  };

  if (filedAt) {
    doc = { ...doc, filedAt: momentToDate(filedAt) };
  }

  if (type) {
    doc = { ...doc, type: documentTypeToString(type) };
  }

  return doc;
}

/**
 * @hidden
 */
export function cddStatusToBoolean(cddStatus: CddStatus): boolean {
  if (cddStatus.isOk) {
    return true;
  }
  return false;
}

/**
 * @hidden
 */
export function canTransferResultToTransferStatus(
  canTransferResult: CanTransferResult
): TransferStatus {
  if (canTransferResult.isErr) {
    throw new PolymeshError({
      code: ErrorCode.FatalError,
      message: `Error while checking transfer validity: ${bytesToString(canTransferResult.asErr)}`,
    });
  }

  return u8ToTransferStatus(canTransferResult.asOk);
}

/**
 * @hidden
 */
export function scopeToMeshScope(scope: Scope, context: Context): MeshScope {
  const { type, value } = scope;

  return context.polymeshApi.createType('Scope', {
    [type]: value,
  });
}

/**
 * @hidden
 */
export function meshScopeToScope(scope: MeshScope): Scope {
  if (scope.isTicker) {
    return {
      type: ScopeType.Ticker,
      value: tickerToString(scope.asTicker),
    };
  }

  if (scope.isIdentity) {
    return {
      type: ScopeType.Identity,
      value: identityIdToString(scope.asIdentity),
    };
  }

  return {
    type: ScopeType.Custom,
    value: u8aToString(scope.asCustom),
  };
}

/**
 * @hidden
 */
export function stringToCddId(cddId: string, context: Context): CddId {
  return context.polymeshApi.createType('CddId', cddId);
}

/**
 * @hidden
 */
export function cddIdToString(cddId: CddId): string {
  return cddId.toString();
}

/**
 * @hidden
 */
export function stringToScopeId(scopeId: string, context: Context): ScopeId {
  return context.polymeshApi.createType('ScopeId', scopeId);
}

/**
 * @hidden
 */
export function scopeIdToString(scopeId: ScopeId): string {
  return scopeId.toString();
}

/**
 * @hidden
 */
export function claimToMeshClaim(claim: Claim, context: Context): MeshClaim {
  let value;

  switch (claim.type) {
    case ClaimType.NoData: {
      value = null;
      break;
    }
    case ClaimType.CustomerDueDiligence: {
      value = stringToCddId(claim.id, context);
      break;
    }
    case ClaimType.Jurisdiction: {
      const { code, scope } = claim;
      value = tuple(code, scopeToMeshScope(scope, context));
      break;
    }
    case ClaimType.InvestorUniqueness: {
      const { scope, cddId, scopeId } = claim;
      value = tuple(
        scopeToMeshScope(scope, context),
        stringToScopeId(scopeId, context),
        stringToCddId(cddId, context)
      );
      break;
    }
    case ClaimType.InvestorUniquenessV2: {
      value = stringToCddId(claim.cddId, context);
      break;
    }
    default: {
      value = scopeToMeshScope(claim.scope, context);
    }
  }

  return context.polymeshApi.createType('Claim', { [claim.type]: value });
}

/**
 * @hidden
 */
export function middlewareScopeToScope(scope: MiddlewareScope): Scope {
  const { type, value } = scope;

  switch (type) {
    case ClaimScopeTypeEnum.Ticker:
      // eslint-disable-next-line no-control-regex
      return { type: ScopeType.Ticker, value: removePadding(value) };
    case ClaimScopeTypeEnum.Identity:
    case ClaimScopeTypeEnum.Custom:
      return { type: ScopeType[scope.type], value };
  }
}

/**
 * @hidden
 */
export function scopeToMiddlewareScope(scope: Scope): MiddlewareScope {
  const { type, value } = scope;

  switch (type) {
    case ScopeType.Ticker:
      return { type: ClaimScopeTypeEnum.Ticker, value: padEnd(value, 12, '\0') };
    case ScopeType.Identity:
    case ScopeType.Custom:
      return { type: ClaimScopeTypeEnum[scope.type], value };
  }
}

/**
 * @hidden
 */
export function middlewareEventToEventIdentifier(event: MiddlewareEvent): EventIdentifier {
  const { block_id: blockNumber, block, event_idx: eventIndex } = event;

  return {
    blockNumber: new BigNumber(blockNumber),
    // eslint-disable-next-line @typescript-eslint/no-non-null-assertion
    blockDate: new Date(block!.datetime),
    eventIndex,
  };
}

/**
 * @hidden
 */
export function meshClaimToClaim(claim: MeshClaim): Claim {
  if (claim.isJurisdiction) {
    const [code, scope] = claim.asJurisdiction;
    return {
      type: ClaimType.Jurisdiction,
      code: meshCountryCodeToCountryCode(code),
      scope: meshScopeToScope(scope),
    };
  }

  if (claim.isNoData) {
    return {
      type: ClaimType.NoData,
    };
  }

  if (claim.isAccredited) {
    return {
      type: ClaimType.Accredited,
      scope: meshScopeToScope(claim.asAccredited),
    };
  }

  if (claim.isAffiliate) {
    return {
      type: ClaimType.Affiliate,
      scope: meshScopeToScope(claim.asAffiliate),
    };
  }

  if (claim.isBuyLockup) {
    return {
      type: ClaimType.BuyLockup,
      scope: meshScopeToScope(claim.asBuyLockup),
    };
  }

  if (claim.isSellLockup) {
    return {
      type: ClaimType.SellLockup,
      scope: meshScopeToScope(claim.asSellLockup),
    };
  }

  if (claim.isCustomerDueDiligence) {
    return {
      type: ClaimType.CustomerDueDiligence,
      id: cddIdToString(claim.asCustomerDueDiligence),
    };
  }

  if (claim.isKnowYourCustomer) {
    return {
      type: ClaimType.KnowYourCustomer,
      scope: meshScopeToScope(claim.asKnowYourCustomer),
    };
  }

  if (claim.isExempted) {
    return {
      type: ClaimType.Exempted,
      scope: meshScopeToScope(claim.asExempted),
    };
  }

  if (claim.isInvestorUniqueness) {
    const [scope, scopeId, cddId] = claim.asInvestorUniqueness;
    return {
      type: ClaimType.InvestorUniqueness,
      scope: meshScopeToScope(scope),
      scopeId: scopeIdToString(scopeId),
      cddId: cddIdToString(cddId),
    };
  }

  if (claim.isInvestorUniquenessV2) {
    return {
      type: ClaimType.InvestorUniquenessV2,
      cddId: cddIdToString(claim.asInvestorUniquenessV2),
    };
  }

  return {
    type: ClaimType.Blocked,
    scope: meshScopeToScope(claim.asBlocked),
  };
}

/**
 * @hidden
 */
export function stringToTargetIdentity(did: string | null, context: Context): TargetIdentity {
  return context.polymeshApi.createType(
    'TargetIdentity',
    // eslint-disable-next-line @typescript-eslint/naming-convention
    did ? { Specific: stringToIdentityId(did, context) } : 'PrimaryIssuanceAgent'
  );
}

/**
 * @hidden
 */
export function meshClaimTypeToClaimType(claimType: MeshClaimType): ClaimType {
  if (claimType.isJurisdiction) {
    return ClaimType.Jurisdiction;
  }

  if (claimType.isNoData) {
    return ClaimType.NoData;
  }

  if (claimType.isAccredited) {
    return ClaimType.Accredited;
  }

  if (claimType.isAffiliate) {
    return ClaimType.Affiliate;
  }

  if (claimType.isBuyLockup) {
    return ClaimType.BuyLockup;
  }

  if (claimType.isSellLockup) {
    return ClaimType.SellLockup;
  }

  if (claimType.isCustomerDueDiligence) {
    return ClaimType.CustomerDueDiligence;
  }

  if (claimType.isKnowYourCustomer) {
    return ClaimType.KnowYourCustomer;
  }

  if (claimType.isExempted) {
    return ClaimType.Exempted;
  }

  return ClaimType.Blocked;
}

/**
 * @hidden
 */
export function trustedIssuerToTrustedClaimIssuer(
  trustedIssuer: TrustedIssuer,
  context: Context
): TrustedClaimIssuer {
  const { issuer, trusted_for: claimTypes } = trustedIssuer;

  const identity = new Identity({ did: identityIdToString(issuer) }, context);

  let trustedFor: ClaimType[] | undefined;

  if (claimTypes.isSpecific) {
    trustedFor = claimTypes.asSpecific.map(meshClaimTypeToClaimType);
  }

  return {
    identity,
    trustedFor,
  };
}

/**
 * @hidden
 */
export function trustedClaimIssuerToTrustedIssuer(
  issuer: TrustedClaimIssuer,
  context: Context
): TrustedIssuer {
  const {
    identity: { did },
    trustedFor: claimTypes,
  } = issuer;

  let trustedFor;

  if (!claimTypes) {
    trustedFor = 'Any';
  } else {
    // eslint-disable-next-line @typescript-eslint/naming-convention
    trustedFor = { Specific: claimTypes };
  }

  return context.polymeshApi.createType('TrustedIssuer', {
    issuer: stringToIdentityId(did, context),
    // eslint-disable-next-line @typescript-eslint/naming-convention
    trusted_for: trustedFor,
  });
}

/**
 * @hidden
 */
export function requirementToComplianceRequirement(
  requirement: Requirement,
  context: Context
): ComplianceRequirement {
  const { polymeshApi } = context;
  const senderConditions: MeshCondition[] = [];
  const receiverConditions: MeshCondition[] = [];

  requirement.conditions.forEach(condition => {
    let conditionContent: MeshClaim | MeshClaim[] | TargetIdentity;
    let { type } = condition;
    if (isSingleClaimCondition(condition)) {
      const { claim } = condition;
      conditionContent = claimToMeshClaim(claim, context);
    } else if (isMultiClaimCondition(condition)) {
      const { claims } = condition;
      conditionContent = claims.map(claim => claimToMeshClaim(claim, context));
    } else if (condition.type === ConditionType.IsIdentity) {
      const {
        identity: { did },
      } = condition;
      conditionContent = stringToTargetIdentity(did, context);
    } else {
      // IsPrimaryIssuanceAgent does not exist as a condition type in Polymesh, it's SDK sugar
      type = ConditionType.IsIdentity;
      conditionContent = stringToTargetIdentity(null, context);
    }

    const { target, trustedClaimIssuers = [] } = condition;

    const meshCondition = polymeshApi.createType('Condition', {
      // eslint-disable-next-line @typescript-eslint/naming-convention
      condition_type: {
        [type]: conditionContent,
      },
      issuers: trustedClaimIssuers.map(issuer =>
        trustedClaimIssuerToTrustedIssuer(issuer, context)
      ),
    });

    if ([ConditionTarget.Both, ConditionTarget.Receiver].includes(target)) {
      receiverConditions.push(meshCondition);
    }

    if ([ConditionTarget.Both, ConditionTarget.Sender].includes(target)) {
      senderConditions.push(meshCondition);
    }
  });

  return polymeshApi.createType('ComplianceRequirement', {
    /* eslint-disable @typescript-eslint/naming-convention */
    sender_conditions: senderConditions,
    receiver_conditions: receiverConditions,
    id: numberToU32(requirement.id, context),
    /* eslint-enable @typescript-eslint/naming-convention */
  });
}

/**
 * @hidden
 */
function meshConditionTypeToCondition(
  meshConditionType: MeshConditionType,
  context: Context
):
  | Pick<SingleClaimCondition, 'type' | 'claim'>
  | Pick<MultiClaimCondition, 'type' | 'claims'>
  | Pick<IdentityCondition, 'type' | 'identity'>
  | Pick<ExternalAgentCondition, 'type'> {
  if (meshConditionType.isIsPresent) {
    return {
      type: ConditionType.IsPresent,
      claim: meshClaimToClaim(meshConditionType.asIsPresent),
    };
  }

  if (meshConditionType.isIsAbsent) {
    return {
      type: ConditionType.IsAbsent,
      claim: meshClaimToClaim(meshConditionType.asIsAbsent),
    };
  }

  if (meshConditionType.isIsAnyOf) {
    return {
      type: ConditionType.IsAnyOf,
      claims: meshConditionType.asIsAnyOf.map(claim => meshClaimToClaim(claim)),
    };
  }

  if (meshConditionType.isIsIdentity) {
    const target = meshConditionType.asIsIdentity;

    if (target.isExternalAgent) {
      return {
        type: ConditionType.IsExternalAgent,
      };
    }

    return {
      type: ConditionType.IsIdentity,
      identity: new Identity({ did: identityIdToString(target.asSpecific) }, context),
    };
  }

  return {
    type: ConditionType.IsNoneOf,
    claims: meshConditionType.asIsNoneOf.map(claim => meshClaimToClaim(claim)),
  };
}

/**
 * @hidden
 */
export function complianceRequirementResultToRequirementCompliance(
  complianceRequirement: ComplianceRequirementResult,
  context: Context
): RequirementCompliance {
  const conditions: ConditionCompliance[] = [];

  const conditionCompliancesAreEqual = (
    { condition: aCondition, complies: aComplies }: ConditionCompliance,
    { condition: bCondition, complies: bComplies }: ConditionCompliance
  ): boolean => {
    let equalClaims = false;

    if (isSingleClaimCondition(aCondition) && isSingleClaimCondition(bCondition)) {
      equalClaims = isEqual(aCondition.claim, bCondition.claim);
    }

    if (isMultiClaimCondition(aCondition) && isMultiClaimCondition(bCondition)) {
      equalClaims = isEqual(aCondition.claims, bCondition.claims);
    }

    return (
      equalClaims &&
      isEqual(aCondition.trustedClaimIssuers, bCondition.trustedClaimIssuers) &&
      aComplies === bComplies
    );
  };

  complianceRequirement.sender_conditions.forEach(
    ({ condition: { condition_type: conditionType, issuers }, result }) => {
      const newCondition = {
        condition: {
          ...meshConditionTypeToCondition(conditionType, context),
          target: ConditionTarget.Sender,
          trustedClaimIssuers: issuers.map(trustedIssuer =>
            trustedIssuerToTrustedClaimIssuer(trustedIssuer, context)
          ),
        },
        complies: boolToBoolean(result),
      };

      const existingCondition = conditions.find(condition =>
        conditionCompliancesAreEqual(condition, newCondition)
      );

      if (!existingCondition) {
        conditions.push(newCondition);
      }
    }
  );

  complianceRequirement.receiver_conditions.forEach(
    ({ condition: { condition_type: conditionType, issuers }, result }) => {
      const newCondition = {
        condition: {
          ...meshConditionTypeToCondition(conditionType, context),
          target: ConditionTarget.Receiver,
          trustedClaimIssuers: issuers.map(trustedIssuer =>
            trustedIssuerToTrustedClaimIssuer(trustedIssuer, context)
          ),
        },
        complies: boolToBoolean(result),
      };

      const existingCondition = conditions.find(condition =>
        conditionCompliancesAreEqual(condition, newCondition)
      );

      if (existingCondition && existingCondition.condition.target === ConditionTarget.Sender) {
        existingCondition.condition.target = ConditionTarget.Both;
      } else {
        conditions.push(newCondition);
      }
    }
  );

  return {
    id: u32ToBigNumber(complianceRequirement.id).toNumber(),
    conditions,
    complies: boolToBoolean(complianceRequirement.result),
  };
}

/**
 * @hidden
 */
export function complianceRequirementToRequirement(
  complianceRequirement: ComplianceRequirement,
  context: Context
): Requirement {
  const conditions: Condition[] = [];

  const conditionsAreEqual = (a: Condition, b: Condition): boolean => {
    let equalClaims = false;

    if (isSingleClaimCondition(a) && isSingleClaimCondition(b)) {
      equalClaims = isEqual(a.claim, b.claim);
    }

    if (isMultiClaimCondition(a) && isMultiClaimCondition(b)) {
      equalClaims = isEqual(a.claims, b.claims);
    }

    return equalClaims && isEqual(a.trustedClaimIssuers, b.trustedClaimIssuers);
  };

  complianceRequirement.sender_conditions.forEach(({ condition_type: conditionType, issuers }) => {
    const newCondition = {
      ...meshConditionTypeToCondition(conditionType, context),
      target: ConditionTarget.Sender,
      trustedClaimIssuers: issuers.map(trustedIssuer =>
        trustedIssuerToTrustedClaimIssuer(trustedIssuer, context)
      ),
    };
    const existingCondition = conditions.find(condition =>
      conditionsAreEqual(condition, newCondition)
    );

    if (!existingCondition) {
      conditions.push(newCondition);
    }
  });

  complianceRequirement.receiver_conditions.forEach(
    ({ condition_type: conditionType, issuers }) => {
      const newCondition = {
        ...meshConditionTypeToCondition(conditionType, context),
        target: ConditionTarget.Receiver,
        trustedClaimIssuers: issuers.map(trustedIssuer =>
          trustedIssuerToTrustedClaimIssuer(trustedIssuer, context)
        ),
      };

      const existingCondition = conditions.find(condition =>
        conditionsAreEqual(condition, newCondition)
      );

      if (existingCondition && existingCondition.target === ConditionTarget.Sender) {
        existingCondition.target = ConditionTarget.Both;
      } else {
        conditions.push(newCondition);
      }
    }
  );

  return {
    id: u32ToBigNumber(complianceRequirement.id).toNumber(),
    conditions,
  };
}

/**
 * @hidden
 */
export function txTagToProtocolOp(tag: TxTag, context: Context): ProtocolOp {
  const [moduleName, extrinsicName] = tag.split('.');
  const value = `${stringUpperFirst(moduleName)}${stringUpperFirst(
    extrinsicName.replace(new RegExp('Documents$'), 'Document') // `asset.addDocuments` and `asset.removeDocuments`
  )}`;

  const protocolOpTags = [
    TxTags.asset.RegisterTicker,
    TxTags.asset.Issue,
    TxTags.asset.AddDocuments,
    TxTags.asset.CreateAsset,
    TxTags.asset.CreateCheckpoint,
    TxTags.dividend.New,
    TxTags.complianceManager.AddComplianceRequirement,
    TxTags.identity.RegisterDid,
    TxTags.identity.CddRegisterDid,
    TxTags.identity.AddClaim,
    TxTags.identity.SetPrimaryKey,
    TxTags.identity.AddSecondaryKeysWithAuthorization,
    TxTags.pips.Propose,
    TxTags.voting.AddBallot,
    TxTags.contracts.PutCode,
    TxTags.corporateBallot.AttachBallot,
    TxTags.capitalDistribution.Distribute,
  ];

  if (!includes(protocolOpTags, tag)) {
    throw new PolymeshError({
      code: ErrorCode.ValidationError,
      message: `${value} does not match any ProtocolOp`,
    });
  }

  return context.polymeshApi.createType('ProtocolOp', value);
}

/**
 * @hidden
 */
export function txTagToExtrinsicIdentifier(tag: TxTag): ExtrinsicIdentifier {
  const [moduleName, extrinsicName] = tag.split('.');
  return {
    moduleId: moduleName.toLowerCase() as ModuleIdEnum,
    callId: snakeCase(extrinsicName) as CallIdEnum,
  };
}

/**
 * @hidden
 */
export function extrinsicIdentifierToTxTag(extrinsicIdentifier: ExtrinsicIdentifier): TxTag {
  const { moduleId, callId } = extrinsicIdentifier;
  let moduleName;
  for (const txTagItem in TxTags) {
    if (txTagItem.toLowerCase() === moduleId) {
      moduleName = txTagItem;
    }
  }

  return `${moduleName}.${camelCase(callId)}` as TxTag;
}

/**
 * @hidden
 */
export function numberToPipId(id: number | BigNumber, context: Context): PipId {
  assertIsInteger(id);
  assertIsPositive(id);
  return context.polymeshApi.createType('PipId', new BigNumber(id).toString());
}

/**
 * @hidden
 */
export function assetComplianceResultToCompliance(
  assetComplianceResult: AssetComplianceResult,
  context: Context
): Compliance {
  const { requirements: rawRequirements, result, paused } = assetComplianceResult;
  const requirements = rawRequirements.map(requirement =>
    complianceRequirementResultToRequirementCompliance(requirement, context)
  );

  return {
    requirements,
    complies: boolToBoolean(paused) || boolToBoolean(result),
  };
}

/**
 * @hidden
 */
export function moduleAddressToString(moduleAddress: string, context: Context): string {
  return encodeAddress(
    stringToU8a(padString(moduleAddress, MAX_MODULE_LENGTH)),
    context.ss58Format
  );
}

/**
 * @hidden
 */
export function keyToAddress(key: string, context: Context): string {
  return encodeAddress(key, context.ss58Format);
}

/**
 * @hidden
 */
export function addressToKey(address: string, context: Context): string {
  return u8aToHex(decodeAddress(address, IGNORE_CHECKSUM, context.ss58Format));
}

/**
 * @hidden
 */
export function transactionHexToTxTag(bytes: string, context: Context): TxTag {
  const { section, method } = context.polymeshApi.createType('Proposal', bytes);

  return extrinsicIdentifierToTxTag({
    moduleId: section.toLowerCase() as ModuleIdEnum,
    callId: method as CallIdEnum,
  });
}

/**
 * @hidden
 */
export function transactionToTxTag<Args extends unknown[]>(tx: PolymeshTx<Args>): TxTag {
  return `${tx.section}.${tx.method}` as TxTag;
}

// /**
//  * @hidden
//  */
// export function middlewareProposalToProposalDetails(
//   proposal: Proposal,
//   context: Context
// ): ProposalDetails {
//   const {
//     proposer: proposerAddress,
//     createdAt,
//     url: discussionUrl,
//     description,
//     coolOffEndBlock,
//     endBlock,
//     proposal: rawProposal,
//     lastState,
//     lastStateUpdatedAt,
//     totalVotes,
//     totalAyesWeight,
//     totalNaysWeight,
//   } = proposal;

//   return {
//     proposerAddress,
//     createdAt: new BigNumber(createdAt),
//     discussionUrl,
//     description,
//     coolOffEndBlock: new BigNumber(coolOffEndBlock),
//     endBlock: new BigNumber(endBlock),
//     transaction: rawProposal ? transactionHexToTxTag(rawProposal, context) : null,
//     lastState,
//     lastStateUpdatedAt: new BigNumber(lastStateUpdatedAt),
//     totalVotes: new BigNumber(totalVotes),
//     totalAyesWeight: new BigNumber(totalAyesWeight),
//     totalNaysWeight: new BigNumber(totalNaysWeight),
//   };
// }

// NOTE uncomment in Governance v2 upgrade
// /**
//  * @hidden
//  */
// export function meshProposalStateToProposalState(proposalState: MeshProposalState): ProposalState {
//   if (proposalState.isPending) {
//     return ProposalState.Pending;
//   }

//   if (proposalState.isCancelled) {
//     return ProposalState.Cancelled;
//   }

//   if (proposalState.isKilled) {
//     return ProposalState.Killed;
//   }

//   if (proposalState.isRejected) {
//     return ProposalState.Rejected;
//   }

//   return ProposalState.Referendum;
// }

/**
 * @hidden
 */
export function secondaryKeyToMeshSecondaryKey(
  secondaryKey: SecondaryKey,
  context: Context
): MeshSecondaryKey {
  const { polymeshApi } = context;
  const { signer, permissions } = secondaryKey;

  return polymeshApi.createType('SecondaryKey', {
    signer: signerValueToSignatory(signerToSignerValue(signer), context),
    permissions: permissionsToMeshPermissions(permissions, context),
  });
}

/**
 * @hidden
 */
export function meshVenueTypeToVenueType(type: MeshVenueType): VenueType {
  if (type.isOther) {
    return VenueType.Other;
  }

  if (type.isDistribution) {
    return VenueType.Distribution;
  }

  if (type.isSto) {
    return VenueType.Sto;
  }

  return VenueType.Exchange;
}

/**
 * @hidden
 */
export function venueTypeToMeshVenueType(type: VenueType, context: Context): MeshVenueType {
  return context.polymeshApi.createType('VenueType', type);
}

/**
 * @hidden
 */
export function stringToVenueDetails(details: string, context: Context): VenueDetails {
  return context.polymeshApi.createType('VenueDetails', details);
}

/**
 * @hidden
 */
export function venueDetailsToString(details: VenueDetails): string {
  return details.toString();
}

/**
 * @hidden
 */
export function meshInstructionStatusToInstructionStatus(
  status: MeshInstructionStatus
): InstructionStatus {
  if (status.isPending) {
    return InstructionStatus.Pending;
  }

  return InstructionStatus.Unknown;
}

/**
 * @hidden
 */
export function meshAffirmationStatusToAffirmationStatus(
  status: MeshAffirmationStatus
): AffirmationStatus {
  if (status.isUnknown) {
    return AffirmationStatus.Unknown;
  }

  if (status.isPending) {
    return AffirmationStatus.Pending;
  }

  if (status.isAffirmed) {
    return AffirmationStatus.Affirmed;
  }

  return AffirmationStatus.Rejected;
}

/**
 * @hidden
 */
export function endConditionToSettlementType(
  endCondition:
    | { type: InstructionType.SettleOnAffirmation }
    | { type: InstructionType; value: BigNumber },
  context: Context
): SettlementType {
  let value;

  if (endCondition.type === InstructionType.SettleOnAffirmation) {
    value = InstructionType.SettleOnAffirmation;
  } else {
    value = {
      [InstructionType.SettleOnBlock]: numberToU32(endCondition.value, context),
    };
  }

  return context.polymeshApi.createType('SettlementType', value);
}

/**
 * @hidden
 */
export function toIdentityWithClaimsArray(
  data: MiddlewareIdentityWithClaims[],
  context: Context
): IdentityWithClaims[] {
  return data.map(({ did, claims }) => ({
    identity: new Identity({ did }, context),
    claims: claims.map(
      ({
        targetDID: targetDid,
        issuer,
        issuance_date: issuanceDate,
        expiry,
        type,
        jurisdiction,
        scope: claimScope,
        cdd_id: cddId,
      }) => ({
        target: new Identity({ did: targetDid }, context),
        issuer: new Identity({ did: issuer }, context),
        issuedAt: new Date(issuanceDate),
        expiry: expiry ? new Date(expiry) : null,
        claim: createClaim(type, jurisdiction, claimScope, cddId, undefined),
      })
    ),
  }));
}

/**
 * @hidden
 */
export function portfolioMovementToMovePortfolioItem(
  portfolioItem: PortfolioMovement,
  context: Context
): MovePortfolioItem {
  const { token, amount } = portfolioItem;
  return context.polymeshApi.createType('MovePortfolioItem', {
    ticker: stringToTicker(getTicker(token), context),
    amount: numberToBalance(amount, context),
  });
}

/**
 * @hidden
 */
export function claimTypeToMeshClaimType(claimType: ClaimType, context: Context): MeshClaimType {
  return context.polymeshApi.createType('ClaimType', claimType);
}

/**
 * @hidden
 */
export function transferRestrictionToTransferManager(
  restriction: TransferRestriction,
  context: Context
): TransferManager {
  const { type, value } = restriction;
  let tmType;
  let tmValue;

  if (type === TransferRestrictionType.Count) {
    tmType = 'CountTransferManager';
    tmValue = numberToU64(value, context);
  } else {
    tmType = 'PercentageTransferManager';
    tmValue = percentageToPermill(value, context);
  }

  return context.polymeshApi.createType('TransferManager', {
    [tmType]: tmValue,
  });
}

/**
 * @hidden
 */
export function transferManagerToTransferRestriction(
  transferManager: TransferManager
): TransferRestriction {
  if (transferManager.isCountTransferManager) {
    return {
      type: TransferRestrictionType.Count,
      value: u64ToBigNumber(transferManager.asCountTransferManager),
    };
  } else {
    return {
      type: TransferRestrictionType.Percentage,
      value: permillToBigNumber(transferManager.asPercentageTransferManager),
    };
  }
}

/**
 * @hidden
 */
export function granularCanTransferResultToTransferBreakdown(
  result: GranularCanTransferResult,
  context: Context
): TransferBreakdown {
  const {
    invalid_granularity: invalidGranularity,
    self_transfer: selfTransfer,
    invalid_receiver_cdd: invalidReceiverCdd,
    invalid_sender_cdd: invalidSenderCdd,
    missing_scope_claim: missingScopeClaim,
    sender_insufficient_balance: insufficientBalance,
    asset_frozen: assetFrozen,
    portfolio_validity_result: {
      sender_portfolio_does_not_exist: senderPortfolioNotExists,
      receiver_portfolio_does_not_exist: receiverPortfolioNotExists,
      sender_insufficient_balance: senderInsufficientBalance,
    },
    statistics_result: transferRestrictionResults,
    compliance_result: complianceResult,
    result: finalResult,
  } = result;

  const general = [];

  if (boolToBoolean(invalidGranularity)) {
    general.push(TransferError.InvalidGranularity);
  }

  if (boolToBoolean(selfTransfer)) {
    general.push(TransferError.SelfTransfer);
  }

  if (boolToBoolean(invalidReceiverCdd)) {
    general.push(TransferError.InvalidReceiverCdd);
  }

  if (boolToBoolean(invalidSenderCdd)) {
    general.push(TransferError.InvalidSenderCdd);
  }

  if (boolToBoolean(missingScopeClaim)) {
    general.push(TransferError.ScopeClaimMissing);
  }

  if (boolToBoolean(insufficientBalance)) {
    general.push(TransferError.InsufficientBalance);
  }

  if (boolToBoolean(assetFrozen)) {
    general.push(TransferError.TransfersFrozen);
  }

  if (boolToBoolean(senderPortfolioNotExists)) {
    general.push(TransferError.InvalidSenderPortfolio);
  }

  if (boolToBoolean(receiverPortfolioNotExists)) {
    general.push(TransferError.InvalidReceiverPortfolio);
  }

  if (boolToBoolean(senderInsufficientBalance)) {
    general.push(TransferError.InsufficientPortfolioBalance);
  }

  const restrictions = transferRestrictionResults.map(({ tm, result: tmResult }) => ({
    restriction: transferManagerToTransferRestriction(tm),
    result: boolToBoolean(tmResult),
  }));

  return {
    general,
    compliance: assetComplianceResultToCompliance(complianceResult, context),
    restrictions,
    result: boolToBoolean(finalResult),
  };
}

/**
 * @hidden
 */
export function stoTierToPriceTier(tier: StoTier, context: Context): PriceTier {
  const { price, amount } = tier;
  return context.polymeshApi.createType('PriceTier', {
    total: numberToBalance(amount, context),
    price: numberToBalance(price, context),
  });
}

/**
 * @hidden
 */
export function permissionsLikeToPermissions(
  permissionsLike: PermissionsLike,
  context: Context
): Permissions {
  let tokenPermissions: SectionPermissions<SecurityToken> | null = {
    values: [],
    type: PermissionType.Include,
  };
  let transactionPermissions: TransactionPermissions | null = {
    values: [],
    type: PermissionType.Include,
  };
  let transactionGroupPermissions: TxGroup[] = [];
  let portfolioPermissions: SectionPermissions<DefaultPortfolio | NumberedPortfolio> | null = {
    values: [],
    type: PermissionType.Include,
  };

  let transactions: TransactionPermissions | null | undefined;
  let transactionGroups: TxGroup[] | undefined;

  if ('transactions' in permissionsLike) {
    ({ transactions } = permissionsLike);
  }

  if ('transactionGroups' in permissionsLike) {
    ({ transactionGroups } = permissionsLike);
  }

  const { tokens, portfolios } = permissionsLike;

  if (tokens === null) {
    tokenPermissions = null;
  } else if (tokens) {
    tokenPermissions = {
      ...tokens,
      values: tokens.values.map(ticker =>
        typeof ticker !== 'string' ? ticker : new SecurityToken({ ticker }, context)
      ),
    };
  }

  if (transactions !== undefined) {
    transactionPermissions = transactions;
  } else if (transactionGroups !== undefined) {
    transactionGroupPermissions = uniq(transactionGroups);
    const groupTags = flatten(transactionGroups.map(txGroupToTxTags));
    transactionPermissions = {
      ...transactionPermissions,
      values: groupTags,
    };
  }

  if (portfolios === null) {
    portfolioPermissions = null;
  } else if (portfolios) {
    portfolioPermissions = {
      ...portfolios,
      values: portfolios.values.map(portfolio => portfolioLikeToPortfolio(portfolio, context)),
    };
  }

  return {
    tokens: tokenPermissions,
    transactions: transactionPermissions,
    transactionGroups: transactionGroupPermissions,
    portfolios: portfolioPermissions,
  };
}

/**
 * @hidden
 */
export function middlewarePortfolioToPortfolio(
  portfolio: MiddlewarePortfolio,
  context: Context
): DefaultPortfolio | NumberedPortfolio {
  const { did, kind } = portfolio;

  if (kind.toLowerCase() === 'default' || kind === '0') {
    return new DefaultPortfolio({ did }, context);
  }
  return new NumberedPortfolio({ did, id: new BigNumber(kind) }, context);
}

/**
 * @hidden
 */
export function fundraiserTierToTier(fundraiserTier: FundraiserTier): Tier {
  const { total, price, remaining } = fundraiserTier;
  return {
    amount: balanceToBigNumber(total),
    price: balanceToBigNumber(price),
    remaining: balanceToBigNumber(remaining),
  };
}

/**
 * @hidden
 */
export function fundraiserToStoDetails(
  fundraiser: Fundraiser,
  name: FundraiserName,
  context: Context
): StoDetails {
  const {
    creator,
    offering_portfolio: offeringPortfolio,
    raising_portfolio: raisingPortfolio,
    raising_asset: raisingAsset,
    tiers: rawTiers,
    venue_id: venueId,
    start: rawStart,
    end: rawEnd,
    status: rawStatus,
    minimum_investment: rawMinInvestment,
  } = fundraiser;

  const tiers: Tier[] = [];
  let totalRemaining = new BigNumber(0);
  let totalAmount = new BigNumber(0);
  let totalRemainingValue = new BigNumber(0);

  rawTiers.forEach(rawTier => {
    const tier = fundraiserTierToTier(rawTier);

    tiers.push(tier);
    const { amount, remaining, price } = tier;

    totalAmount = totalAmount.plus(amount);
    totalRemaining = totalRemaining.plus(remaining);
    totalRemainingValue = totalRemainingValue.plus(price.multipliedBy(remaining));
  });

  const start = momentToDate(rawStart);
  const end = rawEnd.isSome ? momentToDate(rawEnd.unwrap()) : null;
  const now = new Date();

  const isStarted = now > start;
  const isExpired = end && now > end;

  const minInvestment = balanceToBigNumber(rawMinInvestment);

  let timing: StoTimingStatus = StoTimingStatus.NotStarted;
  let balance: StoBalanceStatus = StoBalanceStatus.Available;
  let sale: StoSaleStatus = StoSaleStatus.Live;

  if (isExpired) {
    timing = StoTimingStatus.Expired;
  } else if (isStarted) {
    timing = StoTimingStatus.Started;
  }

  if (totalRemainingValue.isZero()) {
    balance = StoBalanceStatus.SoldOut;
  } else if (totalRemainingValue.lt(minInvestment)) {
    balance = StoBalanceStatus.Residual;
  }

  if (rawStatus.isClosedEarly) {
    sale = StoSaleStatus.ClosedEarly;
  } else if (rawStatus.isClosed) {
    sale = StoSaleStatus.Closed;
  } else if (rawStatus.isFrozen) {
    sale = StoSaleStatus.Frozen;
  }

  return {
    creator: new Identity({ did: identityIdToString(creator) }, context),
    name: textToString(name),
    offeringPortfolio: meshPortfolioIdToPortfolio(offeringPortfolio, context),
    raisingPortfolio: meshPortfolioIdToPortfolio(raisingPortfolio, context),
    raisingCurrency: tickerToString(raisingAsset),
    tiers,
    venue: new Venue({ id: u64ToBigNumber(venueId) }, context),
    start,
    end,
    status: {
      timing,
      balance,
      sale,
    },
    minInvestment,
    totalAmount,
    totalRemaining,
  };
}

/**
 * @hidden
 */
export function calendarPeriodToMeshCalendarPeriod(
  period: CalendarPeriod,
  context: Context
): MeshCalendarPeriod {
  const { unit, amount } = period;

  if (amount < 0) {
    throw new PolymeshError({
      code: ErrorCode.ValidationError,
      message: 'Calendar period cannot have a negative amount',
    });
  }

  return context.polymeshApi.createType('CalendarPeriod', {
    unit: stringUpperFirst(unit),
    amount: numberToU64(amount, context),
  });
}

/**
 * @hidden
 */
export function meshCalendarPeriodToCalendarPeriod(period: MeshCalendarPeriod): CalendarPeriod {
  const { unit: rawUnit, amount } = period;

  let unit: CalendarUnit;

  if (rawUnit.isSecond) {
    unit = CalendarUnit.Second;
  } else if (rawUnit.isMinute) {
    unit = CalendarUnit.Minute;
  } else if (rawUnit.isHour) {
    unit = CalendarUnit.Hour;
  } else if (rawUnit.isDay) {
    unit = CalendarUnit.Day;
  } else if (rawUnit.isWeek) {
    unit = CalendarUnit.Week;
  } else if (rawUnit.isMonth) {
    unit = CalendarUnit.Month;
  } else {
    unit = CalendarUnit.Year;
  }

  return {
    unit,
    amount: u64ToBigNumber(amount).toNumber(),
  };
}

/**
 * @hidden
 */
export function scheduleSpecToMeshScheduleSpec(
  details: ScheduleSpec,
  context: Context
): MeshScheduleSpec {
  const { start, period, repetitions } = details;

  return context.polymeshApi.createType('ScheduleSpec', {
    start: start && dateToMoment(start, context),
    period: calendarPeriodToMeshCalendarPeriod(
      period || { unit: CalendarUnit.Month, amount: 0 },
      context
    ),
    remaining: numberToU64(repetitions || 0, context),
  });
}

/**
 * @hidden
 */
export function storedScheduleToCheckpointScheduleParams(
  storedSchedule: StoredSchedule
): CheckpointScheduleParams {
  const {
    schedule: { start, period },
    id,
    at,
    remaining,
  } = storedSchedule;
  return {
    id: u64ToBigNumber(id),
    period: meshCalendarPeriodToCalendarPeriod(period),
    start: momentToDate(start),
    remaining: u32ToBigNumber(remaining).toNumber(),
    nextCheckpointDate: momentToDate(at),
  };
}

/**
 * @hidden
 */
export function stringToSignature(signature: string, context: Context): Signature {
  return context.polymeshApi.createType('Signature', signature);
}

/**
 * @hidden
 */
export function meshCorporateActionToCorporateActionParams(
  corporateAction: MeshCorporateAction,
  context: Context
): CorporateActionParams {
  const {
    kind: rawKind,
    decl_date: declDate,
    details,
    targets: { identities, treatment },
    default_withholding_tax: defaultWithholdingTax,
    withholding_tax: withholdingTax,
  } = corporateAction;

  let kind: CorporateActionKind;

  if (rawKind.isIssuerNotice) {
    kind = CorporateActionKind.IssuerNotice;
  } else if (rawKind.isPredictableBenefit) {
    kind = CorporateActionKind.PredictableBenefit;
  } else if (rawKind.isUnpredictableBenefit) {
    kind = CorporateActionKind.UnpredictableBenefit;
  } else if (rawKind.isReorganization) {
    kind = CorporateActionKind.Reorganization;
  } else {
    kind = CorporateActionKind.Other;
  }

  const targets = {
    identities: identities.map(
      identityId => new Identity({ did: identityIdToString(identityId) }, context)
    ),
    treatment: treatment.isExclude ? TargetTreatment.Exclude : TargetTreatment.Include,
  };

  const taxWithholdings = withholdingTax.map(([identityId, tax]) => ({
    identity: new Identity({ did: identityIdToString(identityId) }, context),
    percentage: permillToBigNumber(tax),
  }));

  return {
    kind,
    declarationDate: momentToDate(declDate),
    description: textToString(details),
    targets,
    defaultTaxWithholding: permillToBigNumber(defaultWithholdingTax),
    taxWithholdings,
  };
}

/**
 * @hidden
 */
export function stringToRistrettoPoint(ristrettoPoint: string, context: Context): RistrettoPoint {
  return context.polymeshApi.createType('RistrettoPoint', ristrettoPoint);
}

/**
 * @hidden
 */
export function corporateActionKindToCaKind(kind: CorporateActionKind, context: Context): CAKind {
  return context.polymeshApi.createType('CAKind', kind);
}

/**
 * @hidden
 */
export function stringToScalar(scalar: string, context: Context): Scalar {
  return context.polymeshApi.createType('Scalar', scalar);
}

/**
 * @hidden
 */
export function checkpointToRecordDateSpec(
  checkpoint: Checkpoint | Date | CheckpointSchedule,
  context: Context
): RecordDateSpec {
  let value;

  if (checkpoint instanceof Checkpoint) {
    /* eslint-disable @typescript-eslint/naming-convention */
    value = { Existing: numberToU64(checkpoint.id, context) };
  } else if (checkpoint instanceof Date) {
    value = { Scheduled: dateToMoment(checkpoint, context) };
  } else {
    value = { ExistingSchedule: numberToU64(checkpoint.id, context) };
    /* eslint-enable @typescript-eslint/naming-convention */
  }

  return context.polymeshApi.createType('RecordDateSpec', value);
}

/**
 * @hidden
 */
export function scopeClaimProofToMeshScopeClaimProof(
  proof: ScopeClaimProof,
  scopeId: string,
  context: Context
): MeshScopeClaimProof {
  const { polymeshApi } = context;
  const {
    proofScopeIdWellformed,
    proofScopeIdCddIdMatch: { challengeResponses, subtractExpressionsRes, blindedScopeDidHash },
  } = proof;

  const zkProofData = polymeshApi.createType('ZkProofData', {
    /* eslint-disable @typescript-eslint/naming-convention */
    challenge_responses: challengeResponses.map(cr => stringToScalar(cr, context)),
    subtract_expressions_res: stringToRistrettoPoint(subtractExpressionsRes, context),
    blinded_scope_did_hash: stringToRistrettoPoint(blindedScopeDidHash, context),
    /* eslint-enable @typescript-eslint/naming-convention */
  });

  return polymeshApi.createType('ScopeClaimProof', {
    /* eslint-disable @typescript-eslint/naming-convention */
    proof_scope_id_wellformed: stringToSignature(proofScopeIdWellformed, context),
    proof_scope_id_cdd_id_match: zkProofData,
    scope_id: stringToRistrettoPoint(scopeId, context),
    /* eslint-enable @typescript-eslint/naming-convention */
  });
}

/**
 * @hidden
 */
export function targetIdentitiesToCorporateActionTargets(
  targetIdentities: TargetIdentities,
  context: Context
): CorporateActionTargets {
  const { identities, treatment } = targetIdentities;

  return {
    identities: identities.map(
      identity => new Identity({ did: identityIdToString(identity) }, context)
    ),
    treatment: treatment.isInclude ? TargetTreatment.Include : TargetTreatment.Exclude,
  };
}

/**
 * @hidden
 */
export function targetsToTargetIdentities(
  targets: Omit<CorporateActionTargets, 'identities'> & {
    identities: (string | Identity)[];
  },
  context: Context
): TargetIdentities {
  const { polymeshApi } = context;
  const { treatment, identities } = targets;

  return polymeshApi.createType('TargetIdentities', {
    identities: identities.map(identity => stringToIdentityId(signerToString(identity), context)),
    treatment: polymeshApi.createType('TargetTreatment', treatment),
  });
}

/**
 * @hidden
 */
export function distributionToDividendDistributionParams(
  distribution: Distribution,
  context: Context
): DividendDistributionParams {
  const {
    from,
    currency,
    per_share: perShare,
    amount,
    expires_at: expiryDate,
    payment_at: paymentDate,
  } = distribution;

  return {
    origin: meshPortfolioIdToPortfolio(from, context),
    currency: tickerToString(currency),
    perShare: balanceToBigNumber(perShare),
    maxAmount: balanceToBigNumber(amount),
    expiryDate: expiryDate.isNone ? null : momentToDate(expiryDate.unwrap()),
    paymentDate: momentToDate(paymentDate),
  };
}

/**
 * @hidden
 */
export function corporateActionIdentifierToCaId(
  corporateActionIdentifier: CorporateActionIdentifier,
  context: Context
): CAId {
  const { ticker, localId } = corporateActionIdentifier;
  return context.polymeshApi.createType('CAId', {
    ticker: stringToTicker(ticker, context),
    // eslint-disable-next-line @typescript-eslint/naming-convention
    local_id: numberToU32(localId, context),
  });
}<|MERGE_RESOLUTION|>--- conflicted
+++ resolved
@@ -834,7 +834,9 @@
   let asset: PermissionsEnum<Ticker> = 'Whole';
   if (tokens) {
     const { values: tokenValues, type } = tokens;
-    const tickers = tokenValues.map(({ ticker }) => stringToTicker(ticker, context));
+    const tickers = tokenValues
+      .sort(({ ticker: tickerA }, { ticker: tickerB }) => tickerA.localeCompare(tickerB))
+      .map(({ ticker }) => stringToTicker(ticker, context));
     if (type === PermissionType.Include) {
       asset = {
         These: tickers,
@@ -865,14 +867,7 @@
   }
 
   const value = {
-<<<<<<< HEAD
     asset,
-=======
-    asset:
-      tokens
-        ?.sort(({ ticker: tickerA }, { ticker: tickerB }) => tickerA.localeCompare(tickerB))
-        .map(({ ticker }) => stringToTicker(ticker, context)) ?? null,
->>>>>>> d580d276
     extrinsic,
     portfolio,
   };

--- conflicted
+++ resolved
@@ -150,13 +150,10 @@
   CalendarUnit,
   CheckpointScheduleParams,
   Claim,
-<<<<<<< HEAD
   ClaimCountRestrictionValue,
   ClaimCountStatInput,
+  ClaimData,
   ClaimPercentageRestrictionValue,
-=======
-  ClaimData,
->>>>>>> b823648e
   ClaimType,
   Compliance,
   Condition,

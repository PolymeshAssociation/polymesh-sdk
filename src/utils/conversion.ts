import { bool, Bytes, Text, u8, u32, u64 } from '@polkadot/types';
import { AccountId, Balance, Moment, Permill } from '@polkadot/types/interfaces';
import {
  stringLowerFirst,
  stringToU8a,
  stringUpperFirst,
  u8aConcat,
  u8aFixLength,
  u8aToHex,
  u8aToString,
} from '@polkadot/util';
import { blake2AsHex, decodeAddress, encodeAddress } from '@polkadot/util-crypto';
import BigNumber from 'bignumber.js';
import P from 'bluebird';
import { computeWithoutCheck } from 'iso-7064';
import { camelCase, isEqual, map, padEnd, range, rangeRight, snakeCase, values } from 'lodash';
import {
  AffirmationStatus as MeshAffirmationStatus,
  AssetComplianceResult,
  AssetIdentifier,
  AssetName,
  AssetType,
  AuthIdentifier,
  AuthorizationData,
  AuthorizationType as MeshAuthorizationType,
  CanTransferResult,
  CddId,
  CddStatus,
  Claim as MeshClaim,
  ClaimType as MeshClaimType,
  ComplianceRequirement,
  ComplianceRequirementResult,
  Condition as MeshCondition,
  ConditionType as MeshConditionType,
  Document,
  DocumentHash,
  DocumentName,
  DocumentType,
  DocumentUri,
  FundingRoundName,
  Fundraiser,
  FundraiserStatus as MeshFundraiserStatus,
  FundraiserTier,
  IdentityId,
  InstructionStatus as MeshInstructionStatus,
  InvestorZKProofData,
  Memo,
  MovePortfolioItem,
  Permissions as MeshPermissions,
  PipId,
  PortfolioId as MeshPortfolioId,
  PosRatio,
  PriceTier,
  ProtocolOp,
  Scope as MeshScope,
  ScopeId,
  SecondaryKey as MeshSecondaryKey,
  SettlementType,
  Signatory,
  TargetIdentity,
  Ticker,
  TransferManager,
  TrustedIssuer,
  TxTag,
  TxTags,
  VenueDetails,
  VenueType as MeshVenueType,
} from 'polymesh-types/types';

import { meshCountryCodeToCountryCode } from '~/generated/utils';
// import { ProposalDetails } from '~/api/types';
import {
  Account,
  Context,
  DefaultPortfolio,
  Identity,
  NumberedPortfolio,
  PolymeshError,
  Portfolio,
  SecurityToken,
  Venue,
} from '~/internal';
import {
  CallIdEnum,
  ClaimScopeTypeEnum,
  IdentityWithClaims as MiddlewareIdentityWithClaims,
  ModuleIdEnum,
  Portfolio as MiddlewarePortfolio,
  // Proposal,
  Scope as MiddlewareScope,
} from '~/middleware/types';
import {
  AffirmationStatus,
  Authorization,
  AuthorizationType,
  Claim,
  ClaimType,
  Compliance,
  Condition,
  ConditionCompliance,
  ConditionTarget,
  ConditionType,
  ErrorCode,
  IdentityCondition,
  IdentityWithClaims,
  InstructionStatus,
  InstructionType,
  isMultiClaimCondition,
  isSingleClaimCondition,
  KnownTokenType,
  MultiClaimCondition,
  Permissions,
  PermissionsLike,
  PortfolioLike,
  PortfolioMovement,
  PrimaryIssuanceAgentCondition,
  Requirement,
  RequirementCompliance,
  Scope,
  ScopeType,
  SecondaryKey,
  Signer,
  SingleClaimCondition,
<<<<<<< HEAD
  StoDetails,
  StoStatus,
  Tier,
=======
  StoTier,
>>>>>>> f27e2da5
  TokenDocument,
  TokenIdentifier,
  TokenIdentifierType,
  TokenType,
  TransferStatus,
  TrustedClaimIssuer,
  VenueType,
} from '~/types';
import {
  AuthTarget,
  ExtrinsicIdentifier,
  PolymeshTx,
  PortfolioId,
  SignerType,
  SignerValue,
  TransferRestriction,
  TransferRestrictionType,
} from '~/types/internal';
import { tuple } from '~/types/utils';
import {
  IGNORE_CHECKSUM,
  MAX_BALANCE,
  MAX_DECIMALS,
  MAX_MODULE_LENGTH,
  MAX_TICKER_LENGTH,
  SS58_FORMAT,
} from '~/utils/constants';
import { createClaim, isPrintableAscii, padString, removePadding } from '~/utils/internal';

export * from '~/generated/utils';

/**
 * Generate a Security Token's DID from a ticker
 */
export function tickerToDid(ticker: string): string {
  return blake2AsHex(
    u8aConcat(stringToU8a('SECURITY_TOKEN:'), u8aFixLength(stringToU8a(ticker), 96, true))
  );
}

/**
 * @hidden
 */
export function stringToAssetName(name: string, context: Context): AssetName {
  return context.polymeshApi.createType('AssetName', name);
}

/**
 * @hidden
 */
export function assetNameToString(name: AssetName): string {
  return name.toString();
}

/**
 * @hidden
 */
export function booleanToBool(value: boolean, context: Context): bool {
  return context.polymeshApi.createType('bool', value);
}

/**
 * @hidden
 */
export function boolToBoolean(value: bool): boolean {
  return value.isTrue;
}

/**
 * @hidden
 */
export function stringToBytes(bytes: string, context: Context): Bytes {
  return context.polymeshApi.createType('Bytes', bytes);
}

/**
 * @hidden
 */
export function bytesToString(bytes: Bytes): string {
  return u8aToString(bytes);
}

/**
 * @hidden
 */
export function stringToTicker(ticker: string, context: Context): Ticker {
  if (!ticker.length || ticker.length > MAX_TICKER_LENGTH) {
    throw new PolymeshError({
      code: ErrorCode.ValidationError,
      message: `Ticker length must be between 1 and ${MAX_TICKER_LENGTH} character`,
    });
  }

  if (!isPrintableAscii(ticker)) {
    throw new PolymeshError({
      code: ErrorCode.ValidationError,
      message: 'Only printable ASCII is alowed as ticker name',
    });
  }

  if (ticker !== ticker.toUpperCase()) {
    throw new PolymeshError({
      code: ErrorCode.ValidationError,
      message: 'Ticker cannot contain lower case letters',
    });
  }

  return context.polymeshApi.createType('Ticker', ticker);
}

/**
 * @hidden
 */
export function tickerToString(ticker: Ticker): string {
  return removePadding(u8aToString(ticker));
}

/**
 * @hidden
 */
export function stringToInvestorZKProofData(proof: string, context: Context): InvestorZKProofData {
  return context.polymeshApi.createType('InvestorZKProofData', proof);
}

/**
 * @hidden
 */
export function dateToMoment(date: Date, context: Context): Moment {
  return context.polymeshApi.createType('Moment', date.getTime());
}

/**
 * @hidden
 */
export function momentToDate(moment: Moment): Date {
  return new Date(moment.toNumber());
}

/**
 * @hidden
 */
export function stringToAccountId(accountId: string, context: Context): AccountId {
  return context.polymeshApi.createType('AccountId', accountId);
}

/**
 * @hidden
 */
export function accountIdToString(accountId: AccountId): string {
  return accountId.toString();
}

/**
 * @hidden
 */
export function stringToIdentityId(identityId: string, context: Context): IdentityId {
  return context.polymeshApi.createType('IdentityId', identityId);
}

/**
 * @hidden
 */
export function identityIdToString(identityId: IdentityId): string {
  return identityId.toString();
}

/**
 * @hidden
 */
export function signerValueToSignatory(signer: SignerValue, context: Context): Signatory {
  return context.polymeshApi.createType('Signatory', {
    [signer.type]: signer.value,
  });
}

/**
 * @hidden
 */
function createSignerValue(type: SignerType, value: string): SignerValue {
  return {
    type,
    value,
  };
}

/**
 * @hidden
 */
export function signatoryToSignerValue(signatory: Signatory): SignerValue {
  if (signatory.isAccount) {
    return createSignerValue(SignerType.Account, accountIdToString(signatory.asAccount));
  }

  return createSignerValue(SignerType.Identity, identityIdToString(signatory.asIdentity));
}

/**
 * @hidden
 */
export function signerToSignerValue(signer: Signer): SignerValue {
  if (signer instanceof Account) {
    return createSignerValue(SignerType.Account, signer.address);
  }

  return createSignerValue(SignerType.Identity, signer.did);
}

/**
 * @hidden
 */
export function signerValueToSigner(signerValue: SignerValue, context: Context): Signer {
  const { type, value } = signerValue;

  if (type === SignerType.Account) {
    return new Account({ address: value }, context);
  }

  return new Identity({ did: value }, context);
}

/**
 * @hidden
 */
export function signerToString(signer: string | Signer): string {
  if (typeof signer === 'string') {
    return signer;
  }

  return signerToSignerValue(signer).value;
}

/**
 * @hidden
 */
export function u64ToBigNumber(value: u64): BigNumber {
  return new BigNumber(value.toString());
}

/**
 * @hidden
 */
export function numberToU64(value: number | BigNumber, context: Context): u64 {
  return context.polymeshApi.createType('u64', new BigNumber(value).toString());
}

/**
 * @hidden
 */
export function percentageToPermill(value: number | BigNumber, context: Context): Permill {
  return context.polymeshApi.createType(
    'Permill',
    new BigNumber(value).multipliedBy(Math.pow(10, 4)).toString()
  ); // (value : 100) * 10^6
}

/**
 * @hidden
 *
 * @note returns a percentage value ([0, 100])
 */
export function permillToBigNumber(value: Permill): BigNumber {
  return new BigNumber(value.toString()).dividedBy(Math.pow(10, 4)); // (value : 10^6) * 100
}

/**
 * @hidden
 */
export function meshPortfolioIdToPortfolio(
  portfolioId: MeshPortfolioId,
  context: Context
): DefaultPortfolio | NumberedPortfolio {
  const { did, kind } = portfolioId;
  const identityId = identityIdToString(did);

  if (kind.isDefault) {
    return new DefaultPortfolio({ did: identityId }, context);
  }
  return new NumberedPortfolio({ did: identityId, id: u64ToBigNumber(kind.asUser) }, context);
}

/**
 * @hidden
 */
export function portfolioToPortfolioId(
  portfolio: DefaultPortfolio | NumberedPortfolio
): PortfolioId {
  const {
    owner: { did },
  } = portfolio;
  if (portfolio instanceof DefaultPortfolio) {
    return { did };
  } else {
    const { id: number } = portfolio;

    return { did, number };
  }
}

/**
 * @hidden
 */
export function portfolioLikeToPortfolioId(value: PortfolioLike): PortfolioId {
  let did: string;
  let number: BigNumber | undefined;

  if (typeof value === 'string') {
    did = value;
  } else if (value instanceof Identity) {
    ({ did } = value);
  } else if (value instanceof Portfolio) {
    ({ did, number } = portfolioToPortfolioId(value));
  } else {
    const { identity: valueIdentity } = value;
    ({ id: number } = value);

    if (typeof valueIdentity === 'string') {
      did = valueIdentity;
    } else {
      ({ did } = valueIdentity);
    }
  }

  return { did, number };
}

/**
 * @hidden
 */
export function portfolioIdToPortfolio(
  portfolioId: PortfolioId,
  context: Context
): DefaultPortfolio | NumberedPortfolio {
  const { did, number } = portfolioId;
  return number
    ? new NumberedPortfolio({ did, id: number }, context)
    : new DefaultPortfolio({ did }, context);
}

/**
 * @hidden
 */
export function portfolioLikeToPortfolio(
  value: PortfolioLike,
  context: Context
): DefaultPortfolio | NumberedPortfolio {
  return portfolioIdToPortfolio(portfolioLikeToPortfolioId(value), context);
}

/**
 * @hidden
 */
export function portfolioIdToMeshPortfolioId(
  portfolioId: PortfolioId,
  context: Context
): MeshPortfolioId {
  const { did, number } = portfolioId;
  return context.polymeshApi.createType('PortfolioId', {
    did: stringToIdentityId(did, context),
    kind: number ? { User: numberToU64(number, context) } : 'Default',
  });
}

/**
 * @hidden
 */
export function stringToText(text: string, context: Context): Text {
  return context.polymeshApi.createType('Text', text);
}

/**
 * @hidden
 */
export function textToString(value: Text): string {
  return value.toString();
}

/**
 * @hidden
 */
export function permissionsToMeshPermissions(
  permissions: Permissions,
  context: Context
): MeshPermissions {
  const { tokens, transactions, portfolios } = permissions;

  const extrinsicDict: Record<string, string[]> = {};
  let extrinsic: { pallet_name: string; dispatchable_names: string[] }[] | null = null;

  if (transactions) {
    transactions.forEach(tag => {
      const [modName, txName] = tag.split('.');

      const palletName = stringUpperFirst(modName);
      const dispatchableName = snakeCase(txName);

      const pallet = (extrinsicDict[palletName] = extrinsicDict[palletName] || []);

      pallet.push(dispatchableName);
    });

    extrinsic = map(extrinsicDict, (val, key) => ({
      /* eslint-disable @typescript-eslint/camelcase */
      pallet_name: key,
      dispatchable_names: val,
      /* eslint-enable @typescript-eslint/camelcase */
    }));
  }

  const value = {
    asset: tokens?.map(({ ticker }) => stringToTicker(ticker, context)) ?? null,
    extrinsic,
    portfolio:
      portfolios?.map(portfolio =>
        portfolioIdToMeshPortfolioId(portfolioToPortfolioId(portfolio), context)
      ) ?? null,
  };

  return context.polymeshApi.createType('Permissions', value);
}

/**
 * @hidden
 */
export function meshPermissionsToPermissions(
  permissions: MeshPermissions,
  context: Context
): Permissions {
  const { asset, extrinsic, portfolio } = permissions;

  let tokens = null;
  let transactions = null;
  let portfolios = null;

  if (asset.isSome) {
    tokens = asset
      .unwrap()
      .map(ticker => new SecurityToken({ ticker: tickerToString(ticker) }, context));
  }

  if (extrinsic.isSome) {
    transactions = extrinsic
      .unwrap()
      .reduce<TxTag[]>(
        (result, { pallet_name: palletName, dispatchable_names: dispatchableNames }) => {
          const moduleName = stringLowerFirst(textToString(palletName));

          let newTags: TxTag[];

          if (dispatchableNames.isSome) {
            newTags = dispatchableNames
              .unwrap()
              .map(name => `${moduleName}.${camelCase(textToString(name))}` as TxTag);
          } else {
            newTags = values(TxTags[moduleName as keyof typeof TxTags]);
          }

          return [...result, ...newTags];
        },
        []
      );
  }

  if (portfolio.isSome) {
    portfolios = portfolio
      .unwrap()
      .map(portfolioId => meshPortfolioIdToPortfolio(portfolioId, context));
  }

  return {
    tokens,
    transactions,
    portfolios,
  };
}

/**
 * @hidden
 */
export function authorizationToAuthorizationData(
  auth: Authorization,
  context: Context
): AuthorizationData {
  let value;

  if (auth.type === AuthorizationType.NoData) {
    value = null;
  } else if (auth.type === AuthorizationType.JoinIdentity) {
    value = permissionsToMeshPermissions(auth.value, context);
  } else if (auth.type === AuthorizationType.PortfolioCustody) {
    value = portfolioIdToMeshPortfolioId(portfolioToPortfolioId(auth.value), context);
  } else {
    value = auth.value;
  }

  return context.polymeshApi.createType('AuthorizationData', {
    [auth.type]: value,
  });
}

/**
 * @hidden
 */
export function authorizationTypeToMeshAuthorizationType(
  authorizationType: AuthorizationType,
  context: Context
): MeshAuthorizationType {
  return context.polymeshApi.createType('AuthorizationType', authorizationType);
}

/**
 * @hidden
 */
export function authorizationDataToAuthorization(
  auth: AuthorizationData,
  context: Context
): Authorization {
  if (auth.isAttestPrimaryKeyRotation) {
    return {
      type: AuthorizationType.AttestPrimaryKeyRotation,
      value: identityIdToString(auth.asAttestPrimaryKeyRotation),
    };
  }

  if (auth.isRotatePrimaryKey) {
    return {
      type: AuthorizationType.RotatePrimaryKey,
      value: identityIdToString(auth.asRotatePrimaryKey),
    };
  }

  if (auth.isTransferTicker) {
    return {
      type: AuthorizationType.TransferTicker,
      value: tickerToString(auth.asTransferTicker),
    };
  }

  if (auth.isAddMultiSigSigner) {
    return {
      type: AuthorizationType.AddMultiSigSigner,
      value: accountIdToString(auth.asAddMultiSigSigner),
    };
  }

  if (auth.isTransferAssetOwnership) {
    return {
      type: AuthorizationType.TransferAssetOwnership,
      value: tickerToString(auth.asTransferAssetOwnership),
    };
  }

  if (auth.isPortfolioCustody) {
    return {
      type: AuthorizationType.PortfolioCustody,
      value: meshPortfolioIdToPortfolio(auth.asPortfolioCustody, context),
    };
  }

  if (auth.isJoinIdentity) {
    return {
      type: AuthorizationType.JoinIdentity,
      value: meshPermissionsToPermissions(auth.asJoinIdentity, context),
    };
  }

  if (auth.isCustom) {
    return {
      type: AuthorizationType.Custom,
      value: bytesToString(auth.asCustom),
    };
  }

  return {
    type: AuthorizationType.NoData,
  };
}

/**
 * @hidden
 */
export function numberToBalance(
  value: number | BigNumber,
  context: Context,
  divisible?: boolean
): Balance {
  const rawValue = new BigNumber(value);

  divisible = divisible ?? true;

  if (rawValue.isGreaterThan(MAX_BALANCE)) {
    throw new PolymeshError({
      code: ErrorCode.ValidationError,
      message: 'The value exceeds the maximum possible balance',
      data: {
        currentValue: rawValue,
        amountLimit: MAX_BALANCE,
      },
    });
  }

  if (divisible) {
    if (rawValue.decimalPlaces() > MAX_DECIMALS) {
      throw new PolymeshError({
        code: ErrorCode.ValidationError,
        message: 'The value has more decimal places than allowed',
        data: {
          currentValue: rawValue,
          decimalsLimit: MAX_DECIMALS,
        },
      });
    }
  } else {
    if (rawValue.decimalPlaces()) {
      throw new PolymeshError({
        code: ErrorCode.ValidationError,
        message: 'The value has decimals but the token is indivisible',
      });
    }
  }

  return context.polymeshApi.createType(
    'Balance',
    rawValue.multipliedBy(Math.pow(10, 6)).toString()
  );
}

/**
 * @hidden
 */
export function balanceToBigNumber(balance: Balance): BigNumber {
  return new BigNumber(balance.toString()).div(Math.pow(10, 6));
}

/**
 * @hidden
 */
export function stringToMemo(value: string, context: Context): Memo {
  return context.polymeshApi.createType('Memo', value);
}

/**
 * @hidden
 */
export function numberToU32(value: number | BigNumber, context: Context): u32 {
  return context.polymeshApi.createType('u32', new BigNumber(value).toString());
}

/**
 * @hidden
 */
export function u32ToBigNumber(value: u32): BigNumber {
  return new BigNumber(value.toString());
}

/**
 * @hidden
 */
export function u8ToTransferStatus(status: u8): TransferStatus {
  const code = status.toNumber();

  switch (code) {
    case 81: {
      return TransferStatus.Success;
    }
    case 82: {
      return TransferStatus.InsufficientBalance;
    }
    case 83: {
      return TransferStatus.InsufficientAllowance;
    }
    case 84: {
      return TransferStatus.TransfersHalted;
    }
    case 85: {
      return TransferStatus.FundsLocked;
    }
    case 86: {
      return TransferStatus.InvalidSenderAddress;
    }
    case 87: {
      return TransferStatus.InvalidReceiverAddress;
    }
    case 88: {
      return TransferStatus.InvalidOperator;
    }
    case 160: {
      return TransferStatus.InvalidSenderIdentity;
    }
    case 161: {
      return TransferStatus.InvalidReceiverIdentity;
    }
    case 162: {
      return TransferStatus.ComplianceFailure;
    }
    case 163: {
      return TransferStatus.SmartExtensionFailure;
    }
    case 164: {
      return TransferStatus.InvalidGranularity;
    }
    case 165: {
      return TransferStatus.VolumeLimitReached;
    }
    case 166: {
      return TransferStatus.BlockedTransaction;
    }
    case 168: {
      return TransferStatus.FundsLimitReached;
    }
    case 169: {
      return TransferStatus.PortfolioFailure;
    }
    case 170: {
      return TransferStatus.CustodianError;
    }
    case 171: {
      return TransferStatus.ScopeClaimMissing;
    }
    case 172: {
      return TransferStatus.TransferRestrictionFailure;
    }
    case 80: {
      return TransferStatus.Failure;
    }
    default: {
      throw new PolymeshError({
        code: ErrorCode.FatalError,
        message: `Unsupported status code "${status.toString()}". Please report this issue to the Polymath team`,
      });
    }
  }
}

/**
 * @hidden
 */
export function tokenTypeToAssetType(type: TokenType, context: Context): AssetType {
  return context.polymeshApi.createType('AssetType', type);
}

/**
 * @hidden
 */
export function assetTypeToString(assetType: AssetType): string {
  if (assetType.isEquityCommon) {
    return KnownTokenType.EquityCommon;
  }
  if (assetType.isEquityPreferred) {
    return KnownTokenType.EquityPreferred;
  }
  if (assetType.isCommodity) {
    return KnownTokenType.Commodity;
  }
  if (assetType.isFixedIncome) {
    return KnownTokenType.FixedIncome;
  }
  if (assetType.isReit) {
    return KnownTokenType.Reit;
  }
  if (assetType.isFund) {
    return KnownTokenType.Fund;
  }
  if (assetType.isRevenueShareAgreement) {
    return KnownTokenType.RevenueShareAgreement;
  }
  if (assetType.isStructuredProduct) {
    return KnownTokenType.StructuredProduct;
  }
  if (assetType.isDerivative) {
    return KnownTokenType.Derivative;
  }

  return u8aToString(assetType.asCustom);
}

/**
 * @hidden
 */
export function posRatioToBigNumber(postRatio: PosRatio): BigNumber {
  const [numerator, denominator] = postRatio.map(u32ToBigNumber);
  return numerator.dividedBy(denominator);
}

/**
 * @hidden
 */
export function isIsinValid(isin: string): boolean {
  isin = isin.toUpperCase();

  if (!new RegExp('^[0-9A-Z]{12}$').test(isin)) {
    return false;
  }

  const v: number[] = [];

  rangeRight(11).forEach(i => {
    const c = parseInt(isin.charAt(i));
    if (isNaN(c)) {
      const letterCode = isin.charCodeAt(i) - 55;
      v.push(letterCode % 10);
      v.push(Math.floor(letterCode / 10));
    } else {
      v.push(Number(c));
    }
  });

  let sum = 0;

  range(v.length).forEach(i => {
    if (i % 2 === 0) {
      const d = v[i] * 2;
      sum += Math.floor(d / 10);
      sum += d % 10;
    } else {
      sum += v[i];
    }
  });

  return (10 - (sum % 10)) % 10 === Number(isin[isin.length - 1]);
}

/**
 * @hidden
 *
 * @note CINS and CUSIP use the same validation
 */
export function isCusipValid(cusip: string): boolean {
  cusip = cusip.toUpperCase();

  if (!new RegExp('^[0-9A-Z@#*]{9}$').test(cusip)) {
    return false;
  }

  let sum = 0;

  const cusipChars = 'ABCDEFGHIJKLMNOPQRSTUVWXYZ*@#'.split('');
  const cusipLength = cusip.length - 1;

  range(cusipLength).forEach(i => {
    const item = cusip[i];
    const code = item.charCodeAt(0);

    let num;

    if (code >= 'A'.charCodeAt(0) && code <= 'Z'.charCodeAt(0)) {
      num = cusipChars.indexOf(item) + 10;
    } else {
      num = Number(item);
    }

    if (i % 2 !== 0) {
      num *= 2;
    }

    num = (num % 10) + Math.floor(num / 10);
    sum += num;
  });

  return (10 - (sum % 10)) % 10 === Number(cusip[cusip.length - 1]);
}

/**
 * @hidden
 */
export function isLeiValid(lei: string): boolean {
  lei = lei.toUpperCase();

  if (!new RegExp('^[0-9A-Z]{18}[0-9]{2}$').test(lei)) {
    return false;
  }

  return computeWithoutCheck(lei) === 1;
}

/**
 * @hidden
 */
export function tokenIdentifierToAssetIdentifier(
  identifier: TokenIdentifier,
  context: Context
): AssetIdentifier {
  const { type, value } = identifier;

  let error = false;

  switch (type) {
    case TokenIdentifierType.Isin: {
      if (!isIsinValid(value)) {
        error = true;
      }
      break;
    }
    case TokenIdentifierType.Lei: {
      if (!isLeiValid(value)) {
        error = true;
      }
      break;
    }
    // CINS and CUSIP use the same validation
    default: {
      if (!isCusipValid(value)) {
        error = true;
      }
    }
  }

  if (error) {
    throw new PolymeshError({
      code: ErrorCode.ValidationError,
      message: `Error while checking value identifier ${value} as ${type} type`,
    });
  }

  return context.polymeshApi.createType('AssetIdentifier', { [type]: value });
}

/**
 * @hidden
 */
export function assetIdentifierToTokenIdentifier(identifier: AssetIdentifier): TokenIdentifier {
  if (identifier.isCusip) {
    return {
      type: TokenIdentifierType.Cusip,
      value: u8aToString(identifier.asCusip),
    };
  }
  if (identifier.isIsin) {
    return {
      type: TokenIdentifierType.Isin,
      value: u8aToString(identifier.asIsin),
    };
  }
  if (identifier.isCins) {
    return {
      type: TokenIdentifierType.Cins,
      value: u8aToString(identifier.asCins),
    };
  }

  return {
    type: TokenIdentifierType.Lei,
    value: u8aToString(identifier.asLei),
  };
}

/**
 * @hidden
 */
export function stringToFundingRoundName(roundName: string, context: Context): FundingRoundName {
  return context.polymeshApi.createType('FundingRoundName', roundName);
}

/**
 * @hidden
 */
export function fundingRoundNameToString(roundName: FundingRoundName): string {
  return roundName.toString();
}

/**
 * @hidden
 */
export function stringToDocumentName(docName: string, context: Context): DocumentName {
  return context.polymeshApi.createType('DocumentName', docName);
}

/**
 * @hidden
 */
export function documentNameToString(docName: DocumentName): string {
  return docName.toString();
}

/**
 * @hidden
 */
export function stringToDocumentType(docType: string, context: Context): DocumentType {
  return context.polymeshApi.createType('DocumentType', docType);
}

/**
 * @hidden
 */
export function documentTypeToString(docType: DocumentType): string {
  return docType.toString();
}

/**
 * @hidden
 */
export function stringToDocumentUri(docUri: string, context: Context): DocumentUri {
  return context.polymeshApi.createType('DocumentUri', docUri);
}

/**
 * @hidden
 */
export function documentUriToString(docUri: DocumentUri): string {
  return docUri.toString();
}

/**
 * @hidden
 */
export function stringToDocumentHash(docHash: string, context: Context): DocumentHash {
  return context.polymeshApi.createType('DocumentHash', docHash);
}

/**
 * @hidden
 */
export function documentHashToString(docHash: DocumentHash): string {
  return docHash.toString();
}

/**
 * @hidden
 */
export function tokenDocumentToDocument(
  { uri, contentHash, name, filedAt, type }: TokenDocument,
  context: Context
): Document {
  return context.polymeshApi.createType('Document', {
    uri: stringToDocumentUri(uri, context),
    name: stringToDocumentName(name, context),
    /* eslint-disable @typescript-eslint/camelcase */
    content_hash: stringToDocumentHash(contentHash, context),
    doc_type: type ? stringToDocumentType(type, context) : null,
    filing_date: filedAt ? dateToMoment(filedAt, context) : null,
    /* eslint-enable @typescript-eslint/camelcase */
  });
}

/**
 * @hidden
 */
export function documentToTokenDocument(
  // eslint-disable-next-line @typescript-eslint/camelcase
  { uri, content_hash: contentHash, name, doc_type: docType, filing_date: filingDate }: Document
): TokenDocument {
  const filedAt = filingDate.unwrapOr(undefined);
  const type = docType.unwrapOr(undefined);
  let doc: TokenDocument = {
    uri: documentUriToString(uri),
    contentHash: documentHashToString(contentHash),
    name: documentNameToString(name),
  };

  if (filedAt) {
    doc = { ...doc, filedAt: momentToDate(filedAt) };
  }

  if (type) {
    doc = { ...doc, type: documentTypeToString(type) };
  }

  return doc;
}

/**
 * @hidden
 */
export function authTargetToAuthIdentifier(
  { target, authId }: AuthTarget,
  context: Context
): AuthIdentifier {
  return context.polymeshApi.createType('AuthIdentifier', {
    // eslint-disable-next-line @typescript-eslint/camelcase
    auth_id: numberToU64(authId, context),
    signatory: signerValueToSignatory(target, context),
  });
}

/**
 * @hidden
 */
export function authIdentifierToAuthTarget({
  auth_id: authId,
  signatory,
}: AuthIdentifier): AuthTarget {
  return {
    authId: u64ToBigNumber(authId),
    target: signatoryToSignerValue(signatory),
  };
}

/**
 * @hidden
 */
export function cddStatusToBoolean(cddStatus: CddStatus): boolean {
  if (cddStatus.isOk) {
    return true;
  }
  return false;
}

/**
 * @hidden
 */
export function canTransferResultToTransferStatus(
  canTransferResult: CanTransferResult
): TransferStatus {
  if (canTransferResult.isErr) {
    throw new PolymeshError({
      code: ErrorCode.FatalError,
      message: `Error while checking transfer validity: ${bytesToString(canTransferResult.asErr)}`,
    });
  }

  return u8ToTransferStatus(canTransferResult.asOk);
}

/**
 * @hidden
 */
export function scopeToMeshScope(scope: Scope, context: Context): MeshScope {
  const { type, value } = scope;

  return context.polymeshApi.createType('Scope', {
    [type]: value,
  });
}

/**
 * @hidden
 */
export function meshScopeToScope(scope: MeshScope): Scope {
  if (scope.isTicker) {
    return {
      type: ScopeType.Ticker,
      value: tickerToString(scope.asTicker),
    };
  }

  if (scope.isIdentity) {
    return {
      type: ScopeType.Identity,
      value: identityIdToString(scope.asIdentity),
    };
  }

  return {
    type: ScopeType.Custom,
    value: u8aToString(scope.asCustom),
  };
}

/**
 * @hidden
 */
export function stringToCddId(cddId: string, context: Context): CddId {
  return context.polymeshApi.createType('CddId', cddId);
}

/**
 * @hidden
 */
export function cddIdToString(cddId: CddId): string {
  return cddId.toString();
}

/**
 * @hidden
 */
export function stringToScopeId(scopeId: string, context: Context): ScopeId {
  return context.polymeshApi.createType('ScopeId', scopeId);
}

/**
 * @hidden
 */
export function scopeIdToString(scopeId: ScopeId): string {
  return scopeId.toString();
}

/**
 * @hidden
 */
export function claimToMeshClaim(claim: Claim, context: Context): MeshClaim {
  let value;

  switch (claim.type) {
    case ClaimType.NoData: {
      value = null;
      break;
    }
    case ClaimType.CustomerDueDiligence: {
      value = stringToCddId(claim.id, context);
      break;
    }
    case ClaimType.Jurisdiction: {
      const { code, scope } = claim;
      value = tuple(code, scopeToMeshScope(scope, context));
      break;
    }
    case ClaimType.InvestorUniqueness: {
      const { scope, cddId, scopeId } = claim;
      value = tuple(
        scopeToMeshScope(scope, context),
        stringToScopeId(scopeId, context),
        stringToCddId(cddId, context)
      );
      break;
    }
    default: {
      value = scopeToMeshScope(claim.scope, context);
    }
  }

  return context.polymeshApi.createType('Claim', { [claim.type]: value });
}

/**
 * @hidden
 */
export function middlewareScopeToScope(scope: MiddlewareScope): Scope {
  const { type, value } = scope;

  switch (type) {
    case ClaimScopeTypeEnum.Ticker:
      // eslint-disable-next-line no-control-regex
      return { type: ScopeType.Ticker, value: removePadding(value) };
    case ClaimScopeTypeEnum.Identity:
    case ClaimScopeTypeEnum.Custom:
      return { type: ScopeType[scope.type], value };
  }
}

/**
 * @hidden
 */
export function scopeToMiddlewareScope(scope: Scope): MiddlewareScope {
  const { type, value } = scope;

  switch (type) {
    case ScopeType.Ticker:
      return { type: ClaimScopeTypeEnum.Ticker, value: padEnd(value, 12, '\0') };
    case ScopeType.Identity:
    case ScopeType.Custom:
      return { type: ClaimScopeTypeEnum[scope.type], value };
  }
}

/**
 * @hidden
 */
export function meshClaimToClaim(claim: MeshClaim): Claim {
  if (claim.isJurisdiction) {
    const [code, scope] = claim.asJurisdiction;
    return {
      type: ClaimType.Jurisdiction,
      code: meshCountryCodeToCountryCode(code),
      scope: meshScopeToScope(scope),
    };
  }

  if (claim.isNoData) {
    return {
      type: ClaimType.NoData,
    };
  }

  if (claim.isAccredited) {
    return {
      type: ClaimType.Accredited,
      scope: meshScopeToScope(claim.asAccredited),
    };
  }

  if (claim.isAffiliate) {
    return {
      type: ClaimType.Affiliate,
      scope: meshScopeToScope(claim.asAffiliate),
    };
  }

  if (claim.isBuyLockup) {
    return {
      type: ClaimType.BuyLockup,
      scope: meshScopeToScope(claim.asBuyLockup),
    };
  }

  if (claim.isSellLockup) {
    return {
      type: ClaimType.SellLockup,
      scope: meshScopeToScope(claim.asSellLockup),
    };
  }

  if (claim.isCustomerDueDiligence) {
    return {
      type: ClaimType.CustomerDueDiligence,
      id: cddIdToString(claim.asCustomerDueDiligence),
    };
  }

  if (claim.isKnowYourCustomer) {
    return {
      type: ClaimType.KnowYourCustomer,
      scope: meshScopeToScope(claim.asKnowYourCustomer),
    };
  }

  if (claim.isExempted) {
    return {
      type: ClaimType.Exempted,
      scope: meshScopeToScope(claim.asExempted),
    };
  }

  if (claim.isInvestorUniqueness) {
    const [scope, scopeId, cddId] = claim.asInvestorUniqueness;
    return {
      type: ClaimType.InvestorUniqueness,
      scope: meshScopeToScope(scope),
      scopeId: scopeIdToString(scopeId),
      cddId: cddIdToString(cddId),
    };
  }

  return {
    type: ClaimType.Blocked,
    scope: meshScopeToScope(claim.asBlocked),
  };
}

/**
 * @hidden
 */
export function stringToTargetIdentity(did: string | null, context: Context): TargetIdentity {
  return context.polymeshApi.createType(
    'TargetIdentity',
    did ? { Specific: stringToIdentityId(did, context) } : 'PrimaryIssuanceAgent'
  );
}

/**
 * @hidden
 */
export function meshClaimTypeToClaimType(claimType: MeshClaimType): ClaimType {
  if (claimType.isJurisdiction) {
    return ClaimType.Jurisdiction;
  }

  if (claimType.isNoData) {
    return ClaimType.NoData;
  }

  if (claimType.isAccredited) {
    return ClaimType.Accredited;
  }

  if (claimType.isAffiliate) {
    return ClaimType.Affiliate;
  }

  if (claimType.isBuyLockup) {
    return ClaimType.BuyLockup;
  }

  if (claimType.isSellLockup) {
    return ClaimType.SellLockup;
  }

  if (claimType.isCustomerDueDiligence) {
    return ClaimType.CustomerDueDiligence;
  }

  if (claimType.isKnowYourCustomer) {
    return ClaimType.KnowYourCustomer;
  }

  if (claimType.isExempted) {
    return ClaimType.Exempted;
  }

  return ClaimType.Blocked;
}

/**
 * @hidden
 */
export function trustedIssuerToTrustedClaimIssuer(
  trustedIssuer: TrustedIssuer,
  context: Context
): TrustedClaimIssuer {
  const { issuer, trusted_for: claimTypes } = trustedIssuer;

  const identity = new Identity({ did: identityIdToString(issuer) }, context);

  let trustedFor: ClaimType[] | undefined;

  if (claimTypes.isSpecific) {
    trustedFor = claimTypes.asSpecific.map(meshClaimTypeToClaimType);
  }

  return {
    identity,
    trustedFor,
  };
}

/**
 * @hidden
 */
export function trustedClaimIssuerToTrustedIssuer(
  issuer: TrustedClaimIssuer,
  context: Context
): TrustedIssuer {
  const {
    identity: { did },
    trustedFor: claimTypes,
  } = issuer;

  let trustedFor;

  if (!claimTypes) {
    trustedFor = 'Any';
  } else {
    trustedFor = { Specific: claimTypes };
  }

  return context.polymeshApi.createType('TrustedIssuer', {
    issuer: stringToIdentityId(did, context),
    // eslint-disable-next-line @typescript-eslint/camelcase
    trusted_for: trustedFor,
  });
}

/**
 * @hidden
 */
export function requirementToComplianceRequirement(
  requirement: Requirement,
  context: Context
): ComplianceRequirement {
  const { polymeshApi } = context;
  const senderConditions: MeshCondition[] = [];
  const receiverConditions: MeshCondition[] = [];

  requirement.conditions.forEach(condition => {
    let conditionContent: MeshClaim | MeshClaim[] | TargetIdentity;
    let { type } = condition;
    if (isSingleClaimCondition(condition)) {
      const { claim } = condition;
      conditionContent = claimToMeshClaim(claim, context);
    } else if (isMultiClaimCondition(condition)) {
      const { claims } = condition;
      conditionContent = claims.map(claim => claimToMeshClaim(claim, context));
    } else if (condition.type === ConditionType.IsIdentity) {
      const {
        identity: { did },
      } = condition;
      conditionContent = stringToTargetIdentity(did, context);
    } else {
      // IsPrimaryIssuanceAgent does not exist as a condition type in Polymesh, it's SDK sugar
      type = ConditionType.IsIdentity;
      conditionContent = stringToTargetIdentity(null, context);
    }

    const { target, trustedClaimIssuers = [] } = condition;

    const meshCondition = polymeshApi.createType('Condition', {
      // eslint-disable-next-line @typescript-eslint/camelcase
      condition_type: {
        [type]: conditionContent,
      },
      issuers: trustedClaimIssuers.map(issuer =>
        trustedClaimIssuerToTrustedIssuer(issuer, context)
      ),
    });

    if ([ConditionTarget.Both, ConditionTarget.Receiver].includes(target)) {
      receiverConditions.push(meshCondition);
    }

    if ([ConditionTarget.Both, ConditionTarget.Sender].includes(target)) {
      senderConditions.push(meshCondition);
    }
  });

  return polymeshApi.createType('ComplianceRequirement', {
    /* eslint-disable @typescript-eslint/camelcase */
    sender_conditions: senderConditions,
    receiver_conditions: receiverConditions,
    id: numberToU32(requirement.id, context),
    /* eslint-enable @typescript-eslint/camelcase */
  });
}

/**
 * @hidden
 */
function meshConditionTypeToCondition(
  meshConditionType: MeshConditionType,
  context: Context
):
  | Pick<SingleClaimCondition, 'type' | 'claim'>
  | Pick<MultiClaimCondition, 'type' | 'claims'>
  | Pick<IdentityCondition, 'type' | 'identity'>
  | Pick<PrimaryIssuanceAgentCondition, 'type'> {
  if (meshConditionType.isIsPresent) {
    return {
      type: ConditionType.IsPresent,
      claim: meshClaimToClaim(meshConditionType.asIsPresent),
    };
  }

  if (meshConditionType.isIsAbsent) {
    return {
      type: ConditionType.IsAbsent,
      claim: meshClaimToClaim(meshConditionType.asIsAbsent),
    };
  }

  if (meshConditionType.isIsAnyOf) {
    return {
      type: ConditionType.IsAnyOf,
      claims: meshConditionType.asIsAnyOf.map(claim => meshClaimToClaim(claim)),
    };
  }

  if (meshConditionType.isIsIdentity) {
    const target = meshConditionType.asIsIdentity;

    if (target.isPrimaryIssuanceAgent) {
      return {
        type: ConditionType.IsPrimaryIssuanceAgent,
      };
    }

    return {
      type: ConditionType.IsIdentity,
      identity: new Identity({ did: identityIdToString(target.asSpecific) }, context),
    };
  }

  return {
    type: ConditionType.IsNoneOf,
    claims: meshConditionType.asIsNoneOf.map(claim => meshClaimToClaim(claim)),
  };
}

/**
 * @hidden
 */
export function complianceRequirementResultToRequirementCompliance(
  complianceRequirement: ComplianceRequirementResult,
  context: Context
): RequirementCompliance {
  const conditions: ConditionCompliance[] = [];

  const conditionCompliancesAreEqual = (
    { condition: aCondition, complies: aComplies }: ConditionCompliance,
    { condition: bCondition, complies: bComplies }: ConditionCompliance
  ): boolean => {
    let equalClaims = false;

    if (isSingleClaimCondition(aCondition) && isSingleClaimCondition(bCondition)) {
      equalClaims = isEqual(aCondition.claim, bCondition.claim);
    }

    if (isMultiClaimCondition(aCondition) && isMultiClaimCondition(bCondition)) {
      equalClaims = isEqual(aCondition.claims, bCondition.claims);
    }

    return (
      equalClaims &&
      isEqual(aCondition.trustedClaimIssuers, bCondition.trustedClaimIssuers) &&
      aComplies === bComplies
    );
  };

  complianceRequirement.sender_conditions.forEach(
    ({ condition: { condition_type: conditionType, issuers }, result }) => {
      const newCondition = {
        condition: {
          ...meshConditionTypeToCondition(conditionType, context),
          target: ConditionTarget.Sender,
          trustedClaimIssuers: issuers.map(trustedIssuer =>
            trustedIssuerToTrustedClaimIssuer(trustedIssuer, context)
          ),
        },
        complies: boolToBoolean(result),
      };

      const existingCondition = conditions.find(condition =>
        conditionCompliancesAreEqual(condition, newCondition)
      );

      if (!existingCondition) {
        conditions.push(newCondition);
      }
    }
  );

  complianceRequirement.receiver_conditions.forEach(
    ({ condition: { condition_type: conditionType, issuers }, result }) => {
      const newCondition = {
        condition: {
          ...meshConditionTypeToCondition(conditionType, context),
          target: ConditionTarget.Receiver,
          trustedClaimIssuers: issuers.map(trustedIssuer =>
            trustedIssuerToTrustedClaimIssuer(trustedIssuer, context)
          ),
        },
        complies: boolToBoolean(result),
      };

      const existingCondition = conditions.find(condition =>
        conditionCompliancesAreEqual(condition, newCondition)
      );

      if (existingCondition && existingCondition.condition.target === ConditionTarget.Sender) {
        existingCondition.condition.target = ConditionTarget.Both;
      } else {
        conditions.push(newCondition);
      }
    }
  );

  return {
    id: u32ToBigNumber(complianceRequirement.id).toNumber(),
    conditions,
    complies: boolToBoolean(complianceRequirement.result),
  };
}

/**
 * @hidden
 */
export function complianceRequirementToRequirement(
  complianceRequirement: ComplianceRequirement,
  context: Context
): Requirement {
  const conditions: Condition[] = [];

  const conditionsAreEqual = (a: Condition, b: Condition): boolean => {
    let equalClaims = false;

    if (isSingleClaimCondition(a) && isSingleClaimCondition(b)) {
      equalClaims = isEqual(a.claim, b.claim);
    }

    if (isMultiClaimCondition(a) && isMultiClaimCondition(b)) {
      equalClaims = isEqual(a.claims, b.claims);
    }

    return equalClaims && isEqual(a.trustedClaimIssuers, b.trustedClaimIssuers);
  };

  complianceRequirement.sender_conditions.forEach(({ condition_type: conditionType, issuers }) => {
    const newCondition = {
      ...meshConditionTypeToCondition(conditionType, context),
      target: ConditionTarget.Sender,
      trustedClaimIssuers: issuers.map(trustedIssuer =>
        trustedIssuerToTrustedClaimIssuer(trustedIssuer, context)
      ),
    };
    const existingCondition = conditions.find(condition =>
      conditionsAreEqual(condition, newCondition)
    );

    if (!existingCondition) {
      conditions.push(newCondition);
    }
  });

  complianceRequirement.receiver_conditions.forEach(
    ({ condition_type: conditionType, issuers }) => {
      const newCondition = {
        ...meshConditionTypeToCondition(conditionType, context),
        target: ConditionTarget.Receiver,
        trustedClaimIssuers: issuers.map(trustedIssuer =>
          trustedIssuerToTrustedClaimIssuer(trustedIssuer, context)
        ),
      };

      const existingCondition = conditions.find(condition =>
        conditionsAreEqual(condition, newCondition)
      );

      if (existingCondition && existingCondition.target === ConditionTarget.Sender) {
        existingCondition.target = ConditionTarget.Both;
      } else {
        conditions.push(newCondition);
      }
    }
  );

  return {
    id: u32ToBigNumber(complianceRequirement.id).toNumber(),
    conditions,
  };
}

/**
 * @hidden
 */
export function txTagToProtocolOp(tag: TxTag, context: Context): ProtocolOp {
  const [moduleName, extrinsicName] = tag.split('.');
  const value = `${stringUpperFirst(moduleName)}${stringUpperFirst(
    extrinsicName.replace(new RegExp('Documents$'), 'Document') // `asset.addDocuments` and `asset.removeDocuments`
  )}`;

  return context.polymeshApi.createType('ProtocolOp', value);
}

/**
 * @hidden
 */
export function txTagToExtrinsicIdentifier(tag: TxTag): ExtrinsicIdentifier {
  const [moduleName, extrinsicName] = tag.split('.');
  return {
    moduleId: moduleName.toLowerCase() as ModuleIdEnum,
    callId: snakeCase(extrinsicName) as CallIdEnum,
  };
}

/**
 * @hidden
 */
export function extrinsicIdentifierToTxTag(extrinsicIdentifier: ExtrinsicIdentifier): TxTag {
  const { moduleId, callId } = extrinsicIdentifier;
  let moduleName;
  for (const txTagItem in TxTags) {
    if (txTagItem.toLowerCase() === moduleId) {
      moduleName = txTagItem;
    }
  }

  return `${moduleName}.${camelCase(callId)}` as TxTag;
}

/**
 * @hidden
 */
export function numberToPipId(id: number | BigNumber, context: Context): PipId {
  return context.polymeshApi.createType('PipId', new BigNumber(id).toString());
}

/**
 * @hidden
 */
export function assetComplianceResultToCompliance(
  assetComplianceResult: AssetComplianceResult,
  context: Context
): Compliance {
  const { requirements: rawRequirements, result, paused } = assetComplianceResult;
  const requirements = rawRequirements.map(requirement =>
    complianceRequirementResultToRequirementCompliance(requirement, context)
  );

  return {
    requirements,
    complies: boolToBoolean(paused) || boolToBoolean(result),
  };
}

/**
 * @hidden
 */
export function moduleAddressToString(moduleAddress: string): string {
  return encodeAddress(stringToU8a(padString(moduleAddress, MAX_MODULE_LENGTH)), SS58_FORMAT);
}

/**
 * @hidden
 */
export function keyToAddress(key: string): string {
  return encodeAddress(key, SS58_FORMAT);
}

/**
 * @hidden
 */
export function addressToKey(address: string): string {
  return u8aToHex(decodeAddress(address, IGNORE_CHECKSUM, SS58_FORMAT));
}

/**
 * @hidden
 */
export function transactionHexToTxTag(bytes: string, context: Context): TxTag {
  const { section, method } = context.polymeshApi.createType('Proposal', bytes);

  return extrinsicIdentifierToTxTag({
    moduleId: section.toLowerCase() as ModuleIdEnum,
    callId: method as CallIdEnum,
  });
}

/**
 * @hidden
 */
export function transactionToTxTag<Args extends unknown[]>(tx: PolymeshTx<Args>): TxTag {
  return `${tx.section}.${tx.method}` as TxTag;
}

// /**
//  * @hidden
//  */
// export function middlewareProposalToProposalDetails(
//   proposal: Proposal,
//   context: Context
// ): ProposalDetails {
//   const {
//     proposer: proposerAddress,
//     createdAt,
//     url: discussionUrl,
//     description,
//     coolOffEndBlock,
//     endBlock,
//     proposal: rawProposal,
//     lastState,
//     lastStateUpdatedAt,
//     totalVotes,
//     totalAyesWeight,
//     totalNaysWeight,
//   } = proposal;

//   return {
//     proposerAddress,
//     createdAt: new BigNumber(createdAt),
//     discussionUrl,
//     description,
//     coolOffEndBlock: new BigNumber(coolOffEndBlock),
//     endBlock: new BigNumber(endBlock),
//     transaction: rawProposal ? transactionHexToTxTag(rawProposal, context) : null,
//     lastState,
//     lastStateUpdatedAt: new BigNumber(lastStateUpdatedAt),
//     totalVotes: new BigNumber(totalVotes),
//     totalAyesWeight: new BigNumber(totalAyesWeight),
//     totalNaysWeight: new BigNumber(totalNaysWeight),
//   };
// }

// NOTE uncomment in Governance v2 upgrade
// /**
//  * @hidden
//  */
// export function meshProposalStateToProposalState(proposalState: MeshProposalState): ProposalState {
//   if (proposalState.isPending) {
//     return ProposalState.Pending;
//   }

//   if (proposalState.isCancelled) {
//     return ProposalState.Cancelled;
//   }

//   if (proposalState.isKilled) {
//     return ProposalState.Killed;
//   }

//   if (proposalState.isRejected) {
//     return ProposalState.Rejected;
//   }

//   return ProposalState.Referendum;
// }

/**
 * @hidden
 */
export function secondaryKeyToMeshSecondaryKey(
  secondaryKey: SecondaryKey,
  context: Context
): MeshSecondaryKey {
  const { polymeshApi } = context;
  const { signer, permissions } = secondaryKey;

  return polymeshApi.createType('SecondaryKey', {
    signer: signerValueToSignatory(signerToSignerValue(signer), context),
    permissions: permissionsToMeshPermissions(permissions, context),
  });
}

/**
 * @hidden
 */
export function meshVenueTypeToVenueType(type: MeshVenueType): VenueType {
  if (type.isOther) {
    return VenueType.Other;
  }

  if (type.isDistribution) {
    return VenueType.Distribution;
  }

  if (type.isSto) {
    return VenueType.Sto;
  }

  return VenueType.Exchange;
}

/**
 * @hidden
 */
export function venueTypeToMeshVenueType(type: VenueType, context: Context): MeshVenueType {
  return context.polymeshApi.createType('VenueType', type);
}

/**
 * @hidden
 */
export function stringToVenueDetails(details: string, context: Context): VenueDetails {
  return context.polymeshApi.createType('VenueDetails', details);
}

/**
 * @hidden
 */
export function venueDetailsToString(details: VenueDetails): string {
  return details.toString();
}

/**
 * @hidden
 */
export function meshInstructionStatusToInstructionStatus(
  status: MeshInstructionStatus
): InstructionStatus {
  if (status.isPending) {
    return InstructionStatus.Pending;
  }

  return InstructionStatus.Unknown;
}

/**
 * @hidden
 */
export function meshAffirmationStatusToAffirmationStatus(
  status: MeshAffirmationStatus
): AffirmationStatus {
  if (status.isUnknown) {
    return AffirmationStatus.Unknown;
  }

  if (status.isPending) {
    return AffirmationStatus.Pending;
  }

  if (status.isAffirmed) {
    return AffirmationStatus.Affirmed;
  }

  return AffirmationStatus.Rejected;
}

/**
 * @hidden
 */
export function endConditionToSettlementType(
  endCondition:
    | { type: InstructionType.SettleOnAffirmation }
    | { type: InstructionType; value: BigNumber },
  context: Context
): SettlementType {
  let value;

  if (endCondition.type === InstructionType.SettleOnAffirmation) {
    value = InstructionType.SettleOnAffirmation;
  } else {
    value = {
      [InstructionType.SettleOnBlock]: numberToU32(endCondition.value, context),
    };
  }

  return context.polymeshApi.createType('SettlementType', value);
}

/**
 * @hidden
 */
export function toIdentityWithClaimsArray(
  data: MiddlewareIdentityWithClaims[],
  context: Context
): IdentityWithClaims[] {
  return data.map(({ did, claims }) => ({
    identity: new Identity({ did }, context),
    claims: claims.map(
      ({
        targetDID,
        issuer,
        issuance_date: issuanceDate,
        expiry,
        type,
        jurisdiction,
        scope: claimScope,
        cdd_id: cddId,
      }) => ({
        target: new Identity({ did: targetDID }, context),
        issuer: new Identity({ did: issuer }, context),
        issuedAt: new Date(issuanceDate),
        expiry: expiry ? new Date(expiry) : null,
        claim: createClaim(type, jurisdiction, claimScope, cddId, undefined),
      })
    ),
  }));
}

/**
 * @hidden
 */
export function portfolioMovementToMovePortfolioItem(
  portfolioItem: PortfolioMovement,
  context: Context
): MovePortfolioItem {
  const { token, amount } = portfolioItem;
  return context.polymeshApi.createType('MovePortfolioItem', {
    ticker: stringToTicker(typeof token === 'string' ? token : token.ticker, context),
    amount: numberToBalance(amount, context),
  });
}

/**
 * @hidden
 */
export function claimTypeToMeshClaimType(claimType: ClaimType, context: Context): MeshClaimType {
  return context.polymeshApi.createType('ClaimType', claimType);
}

/**
 * @hidden
 */
export function transferRestrictionToTransferManager(
  restriction: TransferRestriction,
  context: Context
): TransferManager {
  const { type, value } = restriction;
  let tmType;
  let tmValue;

  if (type === TransferRestrictionType.Count) {
    tmType = 'CountTransferManager';

    if (!value.isInteger() || value.isNegative()) {
      throw new PolymeshError({
        code: ErrorCode.ValidationError,
        message: 'Count should be a positive integer',
      });
    }

    tmValue = numberToU64(value, context);
  } else {
    tmType = 'PercentageTransferManager';

    if (value.lt(0) || value.gt(100)) {
      throw new PolymeshError({
        code: ErrorCode.ValidationError,
        message: 'Percentage should be between 0 and 100',
      });
    }

    tmValue = percentageToPermill(value, context);
  }

  return context.polymeshApi.createType('TransferManager', {
    [tmType]: tmValue,
  });
}

/**
 * @hidden
 */
export function transferManagerToTransferRestriction(
  transferManager: TransferManager
): TransferRestriction {
  if (transferManager.isCountTransferManager) {
    return {
      type: TransferRestrictionType.Count,
      value: u64ToBigNumber(transferManager.asCountTransferManager),
    };
  } else {
    return {
      type: TransferRestrictionType.Percentage,
      value: permillToBigNumber(transferManager.asPercentageTransferManager),
    };
  }
}

/**
 * @hidden
 */
export function stoTierToPriceTier(tier: StoTier, context: Context): PriceTier {
  const { price, amount } = tier;
  return context.polymeshApi.createType('PriceTier', {
    total: numberToBalance(amount, context),
    price: numberToBalance(price, context),
  });
}

/**
 * @hidden
 */
export async function permissionsLikeToPermissions(
  permissionsLike: PermissionsLike,
  context: Context
): Promise<Permissions> {
  let tokenPermissions: SecurityToken[] | null = [];
  let transactionPermissions: TxTag[] | null = [];
  let portfolioPermissions: (DefaultPortfolio | NumberedPortfolio)[] | null = [];

  const { tokens, transactions, portfolios } = permissionsLike;

  if (tokens === null) {
    tokenPermissions = null;
  } else if (tokens) {
    tokenPermissions = tokens.map(ticker =>
      typeof ticker !== 'string' ? ticker : new SecurityToken({ ticker }, context)
    );
  }

  if (transactions !== undefined) {
    transactionPermissions = transactions;
  }

  if (portfolios === null) {
    portfolioPermissions = null;
  } else if (portfolios) {
    portfolioPermissions = await P.map(portfolios, portfolio =>
      portfolioLikeToPortfolio(portfolio, context)
    );
  }

  return {
    tokens: tokenPermissions,
    transactions: transactionPermissions,
    portfolios: portfolioPermissions,
  };
}

/**
 * @hidden
 */
export function middlewarePortfolioToPortfolio(
  portfolio: MiddlewarePortfolio,
  context: Context
): DefaultPortfolio | NumberedPortfolio {
  const { did, kind } = portfolio;

  if (kind.toLowerCase() === 'default' || kind === '0') {
    return new DefaultPortfolio({ did }, context);
  }
  return new NumberedPortfolio({ did, id: new BigNumber(kind) }, context);
}

/**
 * @hidden
 */
export function fundraiserTierToTier(fundraiserTier: FundraiserTier): Tier {
  const { total, price, remaining } = fundraiserTier;
  return {
    amount: balanceToBigNumber(total),
    price: balanceToBigNumber(price),
    remaining: balanceToBigNumber(remaining),
  };
}

/**
 * @hidden
 */
export function meshFundraiserStatusToStoStatus(
  meshFundraiserStatus: MeshFundraiserStatus
): StoStatus {
  if (meshFundraiserStatus.isLive) {
    return StoStatus.Live;
  }

  if (meshFundraiserStatus.isFrozen) {
    return StoStatus.Frozen;
  }

  return StoStatus.Closed;
}

/**
 * @hidden
 */
export function fundraiserToStoDetails(fundraiser: Fundraiser, context: Context): StoDetails {
  const {
    creator,
    offering_portfolio: offeringPortfolio,
    offering_asset: offeringAsset,
    raising_portfolio: raisingPortfolio,
    raising_asset: raisingAsset,
    tiers,
    venue_id: venueId,
    start,
    end,
    status,
    minimum_investment: minimumInvestment,
  } = fundraiser;

  return {
    creator: new Identity({ did: identityIdToString(creator) }, context),
    offeringPortfolio: meshPortfolioIdToPortfolio(offeringPortfolio, context),
    offeringAsset: new SecurityToken({ ticker: tickerToString(offeringAsset) }, context),
    raisingPortfolio: meshPortfolioIdToPortfolio(raisingPortfolio, context),
    raisingCurrency: new SecurityToken({ ticker: tickerToString(raisingAsset) }, context),
    tiers: tiers.map(tier => fundraiserTierToTier(tier)),
    venue: new Venue({ id: u64ToBigNumber(venueId) }, context),
    start: momentToDate(start),
    end: end.isSome ? momentToDate(end.unwrap()) : null,
    status: meshFundraiserStatusToStoStatus(status),
    minimumInvestment: balanceToBigNumber(minimumInvestment),
  };
}<|MERGE_RESOLUTION|>--- conflicted
+++ resolved
@@ -121,13 +121,10 @@
   SecondaryKey,
   Signer,
   SingleClaimCondition,
-<<<<<<< HEAD
   StoDetails,
   StoStatus,
+  StoTier,
   Tier,
-=======
-  StoTier,
->>>>>>> f27e2da5
   TokenDocument,
   TokenIdentifier,
   TokenIdentifierType,

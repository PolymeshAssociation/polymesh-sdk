import { bool, Bytes, Text, u8, u32, u64 } from '@polkadot/types';
import { AccountId, Balance, Hash, Moment, Permill, Signature } from '@polkadot/types/interfaces';
import {
  hexToU8a,
  isHex,
  stringLowerFirst,
  stringToU8a,
  stringUpperFirst,
  u8aConcat,
  u8aFixLength,
  u8aToHex,
  u8aToString,
} from '@polkadot/util';
import { blake2AsHex, decodeAddress, encodeAddress } from '@polkadot/util-crypto';
import BigNumber from 'bignumber.js';
import { computeWithoutCheck } from 'iso-7064';
import {
  camelCase,
  flatten,
  includes,
  map,
  padEnd,
  range,
  rangeRight,
  snakeCase,
  uniq,
  values,
} from 'lodash';
import {
  AffirmationStatus as MeshAffirmationStatus,
  AgentGroup,
  AssetComplianceResult,
  AssetIdentifier,
  AssetName,
  AssetType,
  AuthorizationData,
  AuthorizationType as MeshAuthorizationType,
  CAId,
  CAKind,
  CalendarPeriod as MeshCalendarPeriod,
  CanTransferResult,
  CddId,
  CddStatus,
  Claim as MeshClaim,
  ClaimType as MeshClaimType,
  ComplianceRequirement,
  ComplianceRequirementResult,
  Condition as MeshCondition,
  ConditionType as MeshConditionType,
  CorporateAction as MeshCorporateAction,
  DispatchableName,
  Distribution,
  Document,
  DocumentHash,
  DocumentName,
  DocumentType,
  DocumentUri,
  EcdsaSignature,
  ExtrinsicPermissions,
  FundingRoundName,
  Fundraiser,
  FundraiserName,
  FundraiserTier,
  GranularCanTransferResult,
  IdentityId,
  InstructionStatus as MeshInstructionStatus,
  InvestorZKProofData,
  Memo,
  ModuleName,
  MovePortfolioItem,
  Permissions as MeshPermissions,
  PortfolioId as MeshPortfolioId,
  PosRatio,
  PriceTier,
  ProtocolOp,
  RecordDateSpec,
  RistrettoPoint,
  Scalar,
  ScheduleSpec as MeshScheduleSpec,
  Scope as MeshScope,
  ScopeClaimProof as MeshScopeClaimProof,
  ScopeId,
  SecondaryKey as MeshSecondaryKey,
  SettlementType,
  Signatory,
  StoredSchedule,
  TargetIdentities,
  TargetIdentity,
  Ticker,
  TransferManager,
  TrustedIssuer,
  TxTag,
  TxTags,
  VenueDetails,
  VenueType as MeshVenueType,
} from 'polymesh-types/types';

import { meshCountryCodeToCountryCode } from '~/generated/utils';
// import { ProposalDetails } from '~/api/types';
import {
  Account,
  Asset,
  Checkpoint,
  CheckpointSchedule,
  Context,
  CustomPermissionGroup,
  DefaultPortfolio,
  Identity,
  KnownPermissionGroup,
  NumberedPortfolio,
  PolymeshError,
  Portfolio,
  Venue,
} from '~/internal';
import {
  CallIdEnum,
  ClaimScopeTypeEnum,
  Event as MiddlewareEvent,
  IdentityWithClaims as MiddlewareIdentityWithClaims,
  ModuleIdEnum,
  Portfolio as MiddlewarePortfolio,
  // Proposal,
  Scope as MiddlewareScope,
} from '~/middleware/types';
import {
  AffirmationStatus,
  AssetDocument,
  Authorization,
  AuthorizationType,
  CalendarPeriod,
  CalendarUnit,
  CheckpointScheduleParams,
  Claim,
  ClaimType,
  Compliance,
  Condition,
  ConditionCompliance,
  ConditionTarget,
  ConditionType,
  CorporateActionKind,
  CorporateActionParams,
  CorporateActionTargets,
  DividendDistributionParams,
  ErrorCode,
  EventIdentifier,
  ExternalAgentCondition,
  IdentityCondition,
  IdentityWithClaims,
  InputRequirement,
  InputTrustedClaimIssuer,
  InstructionType,
  KnownAssetType,
  MultiClaimCondition,
  OfferingBalanceStatus,
  OfferingDetails,
  OfferingSaleStatus,
  OfferingTier,
  OfferingTimingStatus,
  PermissionedAccount,
  PermissionGroupType,
  Permissions,
  PermissionsLike,
  PermissionType,
  PortfolioLike,
  PortfolioMovement,
  Requirement,
  RequirementCompliance,
  Scope,
  ScopeType,
  SectionPermissions,
  SecurityIdentifier,
  SecurityIdentifierType,
  Signer,
  SignerType,
  SignerValue,
  SingleClaimCondition,
  TargetTreatment,
  Tier,
  TransactionPermissions,
  TransferBreakdown,
  TransferError,
  TransferRestriction,
  TransferRestrictionType,
  TransferStatus,
  TrustedClaimIssuer,
  TxGroup,
  VenueType,
} from '~/types';
import {
  CorporateActionIdentifier,
  ExtrinsicIdentifier,
  InstructionStatus,
  InternalAssetType,
  PalletPermissions,
  PermissionGroupIdentifier,
  PermissionsEnum,
  PolymeshTx,
  PortfolioId,
  ScheduleSpec,
  ScopeClaimProof,
} from '~/types/internal';
import { tuple } from '~/types/utils';
import {
  IGNORE_CHECKSUM,
  MAX_BALANCE,
  MAX_DECIMALS,
  MAX_MEMO_LENGTH,
  MAX_MODULE_LENGTH,
  MAX_TICKER_LENGTH,
} from '~/utils/constants';
import {
  assertAddressValid,
  assertIsInteger,
  assertIsPositive,
  conditionsAreEqual,
  createClaim,
  getTicker,
  isModuleOrTagMatch,
  isPrintableAscii,
  optionize,
  padString,
  removePadding,
} from '~/utils/internal';
import { isMultiClaimCondition, isSingleClaimCondition } from '~/utils/typeguards';

export * from '~/generated/utils';

/**
 * Generate an Asset's DID from a ticker
 */
export function tickerToDid(ticker: string): string {
  return blake2AsHex(
    u8aConcat(stringToU8a('SECURITY_TOKEN:'), u8aFixLength(stringToU8a(ticker), 96, true))
  );
}

/**
 * @hidden
 */
export function stringToAssetName(name: string, context: Context): AssetName {
  return context.createType('AssetName', name);
}

/**
 * @hidden
 */
export function assetNameToString(name: AssetName): string {
  return name.toString();
}

/**
 * @hidden
 */
export function booleanToBool(value: boolean, context: Context): bool {
  return context.createType('bool', value);
}

/**
 * @hidden
 */
export function boolToBoolean(value: bool): boolean {
  return value.isTrue;
}

/**
 * @hidden
 */
export function stringToBytes(bytes: string, context: Context): Bytes {
  return context.createType('Bytes', bytes);
}

/**
 * @hidden
 */
export function bytesToString(bytes: Bytes): string {
  return u8aToString(bytes);
}

/**
 * @hidden
 */
export function stringToTicker(ticker: string, context: Context): Ticker {
  if (!ticker.length || ticker.length > MAX_TICKER_LENGTH) {
    throw new PolymeshError({
      code: ErrorCode.ValidationError,
      message: `Ticker length must be between 1 and ${MAX_TICKER_LENGTH} characters`,
    });
  }

  if (!isPrintableAscii(ticker)) {
    throw new PolymeshError({
      code: ErrorCode.ValidationError,
      message: 'Only printable ASCII is allowed as ticker name',
    });
  }

  if (ticker !== ticker.toUpperCase()) {
    throw new PolymeshError({
      code: ErrorCode.ValidationError,
      message: 'Ticker cannot contain lower case letters',
    });
  }

  return context.createType('Ticker', padString(ticker, MAX_TICKER_LENGTH));
}

/**
 * @hidden
 */
export function tickerToString(ticker: Ticker): string {
  return removePadding(u8aToString(ticker));
}

/* eslint-disable @typescript-eslint/naming-convention */
/**
 * @hidden
 */
export function stringToInvestorZKProofData(proof: string, context: Context): InvestorZKProofData {
  return context.createType('InvestorZKProofData', proof);
}
/* eslint-enable @typescript-eslint/naming-convention */

/**
 * @hidden
 */
export function dateToMoment(date: Date, context: Context): Moment {
  return context.createType('Moment', date.getTime());
}

/**
 * @hidden
 */
export function momentToDate(moment: Moment): Date {
  return new Date(moment.toNumber());
}

/**
 * @hidden
 */
export function stringToAccountId(accountId: string, context: Context): AccountId {
<<<<<<< HEAD
  assertAddressValid(accountId, context.ss58Format);

  return context.polymeshApi.createType('AccountId', accountId);
=======
  return context.createType('AccountId', accountId);
>>>>>>> 7795dfef
}

/**
 * @hidden
 */
export function accountIdToString(accountId: AccountId): string {
  return accountId.toString();
}

/**
 * @hidden
 */
export function hashToString(hash: Hash): string {
  return hash.toString();
}

/**
 * @hidden
 */
export function stringToHash(hash: string, context: Context): Hash {
  return context.createType('Hash', hash);
}

/**
 * @hidden
 */
export function stringToIdentityId(identityId: string, context: Context): IdentityId {
  return context.createType('IdentityId', identityId);
}

/**
 * @hidden
 */
export function identityIdToString(identityId: IdentityId): string {
  return identityId.toString();
}

/**
 * @hidden
 */
export function stringToEcdsaSignature(signature: string, context: Context): EcdsaSignature {
  return context.createType('EcdsaSignature', signature);
}

/**
 * @hidden
 */
export function signatoryToAccount(signatory: Signatory, context: Context): Account {
  if (signatory.isAccount) {
    return new Account({ address: accountIdToString(signatory.asAccount) }, context);
  }

  throw new PolymeshError({
    code: ErrorCode.UnexpectedError,
    message:
      'Received an Identity where an Account was expected. Please report this issue to the Polymath team',
  });
}

/**
 * @hidden
 */
export function signerValueToSignatory(signer: SignerValue, context: Context): Signatory {
  return context.createType('Signatory', {
    [signer.type]: signer.value,
  });
}

/**
 * @hidden
 */
function createSignerValue(type: SignerType, value: string): SignerValue {
  return {
    type,
    value,
  };
}

/**
 * @hidden
 */
export function signatoryToSignerValue(signatory: Signatory): SignerValue {
  if (signatory.isAccount) {
    return createSignerValue(SignerType.Account, accountIdToString(signatory.asAccount));
  }

  return createSignerValue(SignerType.Identity, identityIdToString(signatory.asIdentity));
}

/**
 * @hidden
 */
export function signerToSignerValue(signer: Signer): SignerValue {
  if (signer instanceof Account) {
    return createSignerValue(SignerType.Account, signer.address);
  }

  return createSignerValue(SignerType.Identity, signer.did);
}

/**
 * @hidden
 */
export function signerValueToSigner(signerValue: SignerValue, context: Context): Signer {
  const { type, value } = signerValue;

  if (type === SignerType.Account) {
    return new Account({ address: value }, context);
  }

  return new Identity({ did: value }, context);
}

/**
 * @hidden
 */
export function signerToString(signer: string | Signer): string {
  if (typeof signer === 'string') {
    return signer;
  }

  return signerToSignerValue(signer).value;
}

/**
 * @hidden
 */
export function u64ToBigNumber(value: u64): BigNumber {
  return new BigNumber(value.toString());
}

/**
 * @hidden
 */
export function bigNumberToU64(value: BigNumber, context: Context): u64 {
  assertIsInteger(value);
  assertIsPositive(value);
  return context.createType('u64', value.toString());
}

/**
 * @hidden
 */
export function percentageToPermill(value: BigNumber, context: Context): Permill {
  assertIsPositive(value);

  if (value.gt(100)) {
    throw new PolymeshError({
      code: ErrorCode.ValidationError,
      message: "Percentage shouldn't exceed 100",
    });
  }

  return context.createType('Permill', value.shiftedBy(4).toString()); // (value : 100) * 10^6
}

/**
 * @hidden
 *
 * @note returns a percentage value ([0, 100])
 */
export function permillToBigNumber(value: Permill): BigNumber {
  return new BigNumber(value.toString()).shiftedBy(-4); // (value : 10^6) * 100
}

/**
 * @hidden
 */
export function meshPortfolioIdToPortfolio(
  portfolioId: MeshPortfolioId,
  context: Context
): DefaultPortfolio | NumberedPortfolio {
  const { did, kind } = portfolioId;
  const identityId = identityIdToString(did);

  if (kind.isDefault) {
    return new DefaultPortfolio({ did: identityId }, context);
  }
  return new NumberedPortfolio({ did: identityId, id: u64ToBigNumber(kind.asUser) }, context);
}

/**
 * @hidden
 */
export function portfolioToPortfolioId(
  portfolio: DefaultPortfolio | NumberedPortfolio
): PortfolioId {
  const {
    owner: { did },
  } = portfolio;
  if (portfolio instanceof DefaultPortfolio) {
    return { did };
  } else {
    const { id: number } = portfolio;

    return { did, number };
  }
}

/**
 * @hidden
 */
export function portfolioLikeToPortfolioId(value: PortfolioLike): PortfolioId {
  let did: string;
  let number: BigNumber | undefined;

  if (typeof value === 'string') {
    did = value;
  } else if (value instanceof Identity) {
    ({ did } = value);
  } else if (value instanceof Portfolio) {
    ({ did, number } = portfolioToPortfolioId(value));
  } else {
    const { identity: valueIdentity } = value;
    ({ id: number } = value);

    if (typeof valueIdentity === 'string') {
      did = valueIdentity;
    } else {
      ({ did } = valueIdentity);
    }
  }

  return { did, number };
}

/**
 * @hidden
 */
export function portfolioIdToPortfolio(
  portfolioId: PortfolioId,
  context: Context
): DefaultPortfolio | NumberedPortfolio {
  const { did, number } = portfolioId;
  return number
    ? new NumberedPortfolio({ did, id: number }, context)
    : new DefaultPortfolio({ did }, context);
}

/**
 * @hidden
 */
export function portfolioLikeToPortfolio(
  value: PortfolioLike,
  context: Context
): DefaultPortfolio | NumberedPortfolio {
  return portfolioIdToPortfolio(portfolioLikeToPortfolioId(value), context);
}

/**
 * @hidden
 */
export function portfolioIdToMeshPortfolioId(
  portfolioId: PortfolioId,
  context: Context
): MeshPortfolioId {
  const { did, number } = portfolioId;
  return context.createType('PortfolioId', {
    did: stringToIdentityId(did, context),
    // eslint-disable-next-line @typescript-eslint/naming-convention
    kind: number ? { User: bigNumberToU64(number, context) } : 'Default',
  });
}

/**
 * @hidden
 */
export function stringToText(text: string, context: Context): Text {
  return context.createType('Text', text);
}

/**
 * @hidden
 */
export function textToString(value: Text): string {
  return value.toString();
}

/**
 * Retrieve every Transaction Tag associated to a Transaction Group
 */
export function txGroupToTxTags(group: TxGroup): TxTag[] {
  switch (group) {
    case TxGroup.PortfolioManagement: {
      return [
        TxTags.identity.AddInvestorUniquenessClaim,
        TxTags.portfolio.MovePortfolioFunds,
        TxTags.settlement.AddInstruction,
        TxTags.settlement.AddAndAffirmInstruction,
        TxTags.settlement.AffirmInstruction,
        TxTags.settlement.RejectInstruction,
        TxTags.settlement.CreateVenue,
      ];
    }
    case TxGroup.AssetManagement: {
      return [
        TxTags.asset.MakeDivisible,
        TxTags.asset.RenameAsset,
        TxTags.asset.SetFundingRound,
        TxTags.asset.AddDocuments,
        TxTags.asset.RemoveDocuments,
      ];
    }
    case TxGroup.AdvancedAssetManagement: {
      return [
        TxTags.asset.Freeze,
        TxTags.asset.Unfreeze,
        TxTags.identity.AddAuthorization,
        TxTags.identity.RemoveAuthorization,
      ];
    }
    case TxGroup.Distribution: {
      return [
        TxTags.identity.AddInvestorUniquenessClaim,
        TxTags.settlement.CreateVenue,
        TxTags.settlement.AddInstruction,
        TxTags.settlement.AddAndAffirmInstruction,
      ];
    }
    case TxGroup.Issuance: {
      return [TxTags.asset.Issue];
    }
    case TxGroup.TrustedClaimIssuersManagement: {
      return [
        TxTags.complianceManager.AddDefaultTrustedClaimIssuer,
        TxTags.complianceManager.RemoveDefaultTrustedClaimIssuer,
      ];
    }
    case TxGroup.ClaimsManagement: {
      return [TxTags.identity.AddClaim, TxTags.identity.RevokeClaim];
    }
    case TxGroup.ComplianceRequirementsManagement: {
      return [
        TxTags.complianceManager.AddComplianceRequirement,
        TxTags.complianceManager.RemoveComplianceRequirement,
        TxTags.complianceManager.PauseAssetCompliance,
        TxTags.complianceManager.ResumeAssetCompliance,
        TxTags.complianceManager.ResetAssetCompliance,
      ];
    }
    case TxGroup.CorporateActionsManagement: {
      return [
        TxTags.checkpoint.CreateSchedule,
        TxTags.checkpoint.RemoveSchedule,
        TxTags.checkpoint.CreateCheckpoint,
        TxTags.corporateAction.InitiateCorporateAction,
        TxTags.capitalDistribution.Distribute,
        TxTags.capitalDistribution.Claim,
        TxTags.identity.AddInvestorUniquenessClaim,
      ];
    }
    case TxGroup.StoManagement: {
      return [
        TxTags.sto.CreateFundraiser,
        TxTags.sto.FreezeFundraiser,
        TxTags.sto.Invest,
        TxTags.sto.ModifyFundraiserWindow,
        TxTags.sto.Stop,
        TxTags.sto.UnfreezeFundraiser,
        TxTags.identity.AddInvestorUniquenessClaim,
        TxTags.asset.Issue,
        TxTags.settlement.CreateVenue,
      ];
    }
  }
}

/**
 * @hidden
 *
 * @note tags that don't belong to any group will be ignored.
 *   The same goes for tags that belong to a group that wasn't completed
 */
export function transactionPermissionsToTxGroups(
  permissions: TransactionPermissions | null
): TxGroup[] {
  if (!permissions) {
    return [];
  }

  const { values: transactionValues, type, exceptions = [] } = permissions;
  let includedTags: (TxTag | ModuleName)[];
  let excludedTags: (TxTag | ModuleName)[];
  if (type === PermissionType.Include) {
    includedTags = transactionValues;
    excludedTags = exceptions;
  } else {
    includedTags = exceptions;
    excludedTags = transactionValues;
  }

  return values(TxGroup)
    .sort()
    .filter(group => {
      const tagsInGroup = txGroupToTxTags(group);

      return tagsInGroup.every(tag => {
        const isExcluded = !!excludedTags.find(excluded => isModuleOrTagMatch(excluded, tag));

        if (isExcluded) {
          return false;
        }

        return !!includedTags.find(included => isModuleOrTagMatch(included, tag));
      });
    });
}

/**
 * @hidden
 */
function splitTag(tag: TxTag) {
  const [modName, txName] = tag.split('.');
  const palletName = stringUpperFirst(modName);
  const dispatchableName = snakeCase(txName);

  return { palletName, dispatchableName };
}

/**
 * @hidden
 */
function initExtrinsicDict(
  txValues: (TxTag | ModuleName)[],
  message: string
): Record<string, { tx: string[]; exception?: true } | null> {
  const extrinsicDict: Record<string, { tx: string[]; exception?: true } | null> = {};

  uniq(txValues)
    .sort()
    .forEach(tag => {
      if (tag.includes('.')) {
        const { palletName, dispatchableName } = splitTag(tag as TxTag);
        let pallet = extrinsicDict[palletName];

        if (pallet === null) {
          throw new PolymeshError({
            code: ErrorCode.ValidationError,
            message,
            data: {
              module: palletName,
              transactions: [dispatchableName],
            },
          });
        } else if (pallet === undefined) {
          pallet = extrinsicDict[palletName] = { tx: [] };
        }

        pallet.tx.push(dispatchableName);
      } else {
        extrinsicDict[stringUpperFirst(tag)] = null;
      }
    });

  return extrinsicDict;
}

/**
 * @hidden
 */
function buildPalletPermissions(
  transactions: TransactionPermissions
): PermissionsEnum<PalletPermissions> {
  let extrinsic: PermissionsEnum<PalletPermissions>;
  const message =
    'Attempting to add permissions for specific transactions as well as the entire module';
  const { values: txValues, exceptions = [], type } = transactions;

  const extrinsicDict = initExtrinsicDict(txValues, message);

  exceptions.forEach(exception => {
    const { palletName, dispatchableName } = splitTag(exception);

    const pallet = extrinsicDict[palletName];

    if (pallet === undefined) {
      throw new PolymeshError({
        code: ErrorCode.ValidationError,
        message:
          'Attempting to add a transaction permission exception without its corresponding module being included/excluded',
      });
    } else if (pallet === null) {
      extrinsicDict[palletName] = { tx: [dispatchableName], exception: true };
    } else if (pallet.exception) {
      pallet.tx.push(dispatchableName);
    } else {
      throw new PolymeshError({
        code: ErrorCode.ValidationError,
        message:
          'Cannot simultaneously include and exclude transactions belonging to the same module',
      });
    }
  });

  const pallets: PalletPermissions[] = map(extrinsicDict, (val, key) => {
    let dispatchables: PermissionsEnum<string>;

    if (val === null) {
      dispatchables = 'Whole';
    } else {
      const { tx, exception } = val;

      if (exception) {
        dispatchables = {
          Except: tx,
        };
      } else {
        dispatchables = {
          These: tx,
        };
      }
    }

    return {
      /* eslint-disable @typescript-eslint/naming-convention */
      pallet_name: key,
      dispatchable_names: dispatchables,
      /* eslint-enable @typescript-eslint/naming-convention */
    };
  });
  if (type === PermissionType.Include) {
    extrinsic = {
      These: pallets,
    };
  } else {
    extrinsic = {
      Except: pallets,
    };
  }

  return extrinsic;
}

/**
 * @hidden
 */
export function permissionsToMeshPermissions(
  permissions: Permissions,
  context: Context
): MeshPermissions {
  const { assets, transactions, portfolios } = permissions;

  const extrinsic = transactionPermissionsToExtrinsicPermissions(transactions, context);

  let asset: PermissionsEnum<Ticker> = 'Whole';
  if (assets) {
    const { values: assetValues, type } = assets;
    assetValues.sort(({ ticker: tickerA }, { ticker: tickerB }) => tickerA.localeCompare(tickerB));
    const tickers = assetValues.map(({ ticker }) => stringToTicker(ticker, context));
    if (type === PermissionType.Include) {
      asset = {
        These: tickers,
      };
    } else {
      asset = {
        Except: tickers,
      };
    }
  }

  let portfolio: PermissionsEnum<MeshPortfolioId> = 'Whole';
  if (portfolios) {
    const { values: portfolioValues, type } = portfolios;
    const portfolioIds = portfolioValues.map(pValue =>
      portfolioIdToMeshPortfolioId(portfolioToPortfolioId(pValue), context)
    );

    if (type === PermissionType.Include) {
      portfolio = {
        These: portfolioIds,
      };
    } else {
      portfolio = {
        Except: portfolioIds,
      };
    }
  }

  const value = {
    asset,
    extrinsic,
    portfolio,
  };

  return context.createType('Permissions', value);
}

/**
 * @hidden
 */
export function transactionPermissionsToExtrinsicPermissions(
  transactionPermissions: TransactionPermissions | null,
  context: Context
): ExtrinsicPermissions {
  return context.createType(
    'ExtrinsicPermissions',
    transactionPermissions ? buildPalletPermissions(transactionPermissions) : 'Whole'
  );
}

/**
 * @hidden
 */
export function extrinsicPermissionsToTransactionPermissions(
  permissions: ExtrinsicPermissions
): TransactionPermissions | null {
  let extrinsicType: PermissionType;
  let pallets;
  if (permissions.isThese) {
    extrinsicType = PermissionType.Include;
    pallets = permissions.asThese;
  } else if (permissions.isExcept) {
    extrinsicType = PermissionType.Exclude;
    pallets = permissions.asExcept;
  }

  let txValues: (ModuleName | TxTag)[] = [];
  let exceptions: TxTag[] = [];

  const formatTxTag = (dispatchable: DispatchableName, moduleName: string): TxTag =>
    `${moduleName}.${camelCase(textToString(dispatchable))}` as TxTag;

  if (pallets) {
    pallets.forEach(({ pallet_name: palletName, dispatchable_names: dispatchableNames }) => {
      const moduleName = stringLowerFirst(textToString(palletName));

      if (dispatchableNames.isExcept) {
        const dispatchables = dispatchableNames.asExcept;
        exceptions = [...exceptions, ...dispatchables.map(name => formatTxTag(name, moduleName))];
        txValues = [...txValues, moduleName as ModuleName];
      } else if (dispatchableNames.isThese) {
        const dispatchables = dispatchableNames.asThese;
        txValues = [...txValues, ...dispatchables.map(name => formatTxTag(name, moduleName))];
      } else {
        txValues = [...txValues, moduleName as ModuleName];
      }
    });

    const result = {
      // eslint-disable-next-line @typescript-eslint/no-non-null-assertion
      type: extrinsicType!,
      values: txValues,
    };

    return exceptions.length ? { ...result, exceptions } : result;
  }

  return null;
}

/**
 * @hidden
 */
export function meshPermissionsToPermissions(
  permissions: MeshPermissions,
  context: Context
): Permissions {
  const { asset, extrinsic, portfolio } = permissions;

  let assets: SectionPermissions<Asset> | null = null;
  let transactions: TransactionPermissions | null = null;
  let portfolios: SectionPermissions<DefaultPortfolio | NumberedPortfolio> | null = null;

  let assetsType: PermissionType;
  let assetsPermissions;
  if (asset.isThese) {
    assetsType = PermissionType.Include;
    assetsPermissions = asset.asThese;
  } else if (asset.isExcept) {
    assetsType = PermissionType.Exclude;
    assetsPermissions = asset.asExcept;
  }

  if (assetsPermissions) {
    assets = {
      values: assetsPermissions.map(
        ticker => new Asset({ ticker: tickerToString(ticker) }, context)
      ),
      // eslint-disable-next-line @typescript-eslint/no-non-null-assertion
      type: assetsType!,
    };
  }

  transactions = extrinsicPermissionsToTransactionPermissions(extrinsic);

  let portfoliosType: PermissionType;
  let portfolioIds;
  if (portfolio.isThese) {
    portfoliosType = PermissionType.Include;
    portfolioIds = portfolio.asThese;
  } else if (portfolio.isExcept) {
    portfoliosType = PermissionType.Exclude;
    portfolioIds = portfolio.asExcept;
  }

  if (portfolioIds) {
    portfolios = {
      values: portfolioIds.map(portfolioId => meshPortfolioIdToPortfolio(portfolioId, context)),
      // eslint-disable-next-line @typescript-eslint/no-non-null-assertion
      type: portfoliosType!,
    };
  }

  return {
    assets,
    transactions,
    transactionGroups: transactions ? transactionPermissionsToTxGroups(transactions) : [],
    portfolios,
  };
}

/**
 * @hidden
 */
export function permissionGroupIdentifierToAgentGroup(
  permissionGroup: PermissionGroupIdentifier,
  context: Context
): AgentGroup {
  return context.createType(
    'AgentGroup',
    typeof permissionGroup !== 'object'
      ? permissionGroup
      : { Custom: bigNumberToU32(permissionGroup.custom, context) }
  );
}

/**
 * @hidden
 */
export function agentGroupToPermissionGroupIdentifier(
  agentGroup: AgentGroup
): PermissionGroupIdentifier {
  if (agentGroup.isFull) {
    return PermissionGroupType.Full;
  } else if (agentGroup.isExceptMeta) {
    return PermissionGroupType.ExceptMeta;
  } else if (agentGroup.isPolymeshV1Caa) {
    return PermissionGroupType.PolymeshV1Caa;
  } else if (agentGroup.isPolymeshV1Pia) {
    return PermissionGroupType.PolymeshV1Pia;
  } else {
    return { custom: u32ToBigNumber(agentGroup.asCustom) };
  }
}

/**
 * @hidden
 */
export function authorizationToAuthorizationData(
  auth: Authorization,
  context: Context
): AuthorizationData {
  let value;

  if (auth.type === AuthorizationType.RotatePrimaryKey) {
    value = null;
  } else if (auth.type === AuthorizationType.JoinIdentity) {
    value = permissionsToMeshPermissions(auth.value, context);
  } else if (auth.type === AuthorizationType.PortfolioCustody) {
    value = portfolioIdToMeshPortfolioId(portfolioToPortfolioId(auth.value), context);
  } else if (auth.type === AuthorizationType.TransferAssetOwnership) {
    value = stringToTicker(auth.value, context);
  } else if (auth.type === AuthorizationType.RotatePrimaryKeyToSecondary) {
    value = permissionsToMeshPermissions(auth.value, context);
  } else if (auth.type === AuthorizationType.BecomeAgent) {
    const ticker = stringToTicker(auth.value.asset.ticker, context);
    if (auth.value instanceof CustomPermissionGroup) {
      const { id } = auth.value;
      value = [ticker, permissionGroupIdentifierToAgentGroup({ custom: id }, context)];
    } else {
      const { type } = auth.value;
      value = [ticker, permissionGroupIdentifierToAgentGroup(type, context)];
    }
  } else {
    value = auth.value;
  }

  return context.createType('AuthorizationData', {
    [auth.type]: value,
  });
}

/**
 * @hidden
 */
export function authorizationTypeToMeshAuthorizationType(
  authorizationType: AuthorizationType,
  context: Context
): MeshAuthorizationType {
  return context.createType('AuthorizationType', authorizationType);
}

/**
 * @hidden
 */
export function authorizationDataToAuthorization(
  auth: AuthorizationData,
  context: Context
): Authorization {
  if (auth.isAttestPrimaryKeyRotation) {
    return {
      type: AuthorizationType.AttestPrimaryKeyRotation,
      value: identityIdToString(auth.asAttestPrimaryKeyRotation),
    };
  }

  if (auth.isRotatePrimaryKey) {
    return {
      type: AuthorizationType.RotatePrimaryKey,
    };
  }

  if (auth.isTransferTicker) {
    return {
      type: AuthorizationType.TransferTicker,
      value: tickerToString(auth.asTransferTicker),
    };
  }

  if (auth.isAddMultiSigSigner) {
    return {
      type: AuthorizationType.AddMultiSigSigner,
      value: accountIdToString(auth.asAddMultiSigSigner),
    };
  }

  if (auth.isTransferAssetOwnership) {
    return {
      type: AuthorizationType.TransferAssetOwnership,
      value: tickerToString(auth.asTransferAssetOwnership),
    };
  }

  if (auth.isPortfolioCustody) {
    return {
      type: AuthorizationType.PortfolioCustody,
      value: meshPortfolioIdToPortfolio(auth.asPortfolioCustody, context),
    };
  }

  if (auth.isJoinIdentity) {
    return {
      type: AuthorizationType.JoinIdentity,
      value: meshPermissionsToPermissions(auth.asJoinIdentity, context),
    };
  }

  if (auth.isAddRelayerPayingKey) {
    const [userKey, payingKey, polyxLimit] = auth.asAddRelayerPayingKey;

    return {
      type: AuthorizationType.AddRelayerPayingKey,
      value: {
        beneficiary: new Account({ address: accountIdToString(userKey) }, context),
        subsidizer: new Account({ address: accountIdToString(payingKey) }, context),
        allowance: balanceToBigNumber(polyxLimit),
      },
    };
  }

  if (auth.isBecomeAgent) {
    const [ticker, agentGroup] = auth.asBecomeAgent;

    return {
      type: AuthorizationType.BecomeAgent,
      value: agentGroupToPermissionGroup(agentGroup, tickerToString(ticker), context),
    };
  }

  if (auth.isRotatePrimaryKeyToSecondary) {
    return {
      type: AuthorizationType.RotatePrimaryKeyToSecondary,
      value: meshPermissionsToPermissions(auth.asRotatePrimaryKeyToSecondary, context),
    };
  }

  throw new PolymeshError({
    code: ErrorCode.UnexpectedError,
    message: 'Unsupported Authorization Type. Please contact the Polymath team',
    data: {
      auth: JSON.stringify(auth, null, 2),
    },
  });
}

/**
 * @hidden
 */
export function bigNumberToBalance(value: BigNumber, context: Context, divisible = true): Balance {
  assertIsPositive(value);

  if (value.isGreaterThan(MAX_BALANCE)) {
    throw new PolymeshError({
      code: ErrorCode.ValidationError,
      message: 'The value exceeds the maximum possible balance',
      data: {
        currentValue: value,
        amountLimit: MAX_BALANCE,
      },
    });
  }

  if (divisible) {
    if (value.decimalPlaces() > MAX_DECIMALS) {
      throw new PolymeshError({
        code: ErrorCode.ValidationError,
        message: 'The value has more decimal places than allowed',
        data: {
          currentValue: value,
          decimalsLimit: MAX_DECIMALS,
        },
      });
    }
  } else {
    if (value.decimalPlaces()) {
      throw new PolymeshError({
        code: ErrorCode.ValidationError,
        message: 'The value has decimals but the Asset is indivisible',
      });
    }
  }

  return context.createType('Balance', value.shiftedBy(6).toString());
}

/**
 * @hidden
 */
export function balanceToBigNumber(balance: Balance): BigNumber {
  return new BigNumber(balance.toString()).shiftedBy(-6);
}

/**
 * @hidden
 */
export function stringToMemo(value: string, context: Context): Memo {
  if (value.length > MAX_MEMO_LENGTH) {
    throw new PolymeshError({
      code: ErrorCode.ValidationError,
      message: 'Max memo length exceeded',
      data: {
        maxLength: MAX_MEMO_LENGTH,
      },
    });
  }

  return context.createType('Memo', padString(value, MAX_MEMO_LENGTH));
}

/**
 * @hidden
 */
export function bigNumberToU32(value: BigNumber, context: Context): u32 {
  assertIsInteger(value);
  assertIsPositive(value);
  return context.createType('u32', value.toString());
}

/**
 * @hidden
 */
export function u32ToBigNumber(value: u32): BigNumber {
  return new BigNumber(value.toString());
}

/**
 * @hidden
 */
export function u8ToBigNumber(value: u8): BigNumber {
  return new BigNumber(value.toString());
}

/**
 * @hidden
 */
export function u8ToTransferStatus(status: u8): TransferStatus {
  const code = status.toNumber();

  switch (code) {
    case 81: {
      return TransferStatus.Success;
    }
    case 82: {
      return TransferStatus.InsufficientBalance;
    }
    case 83: {
      return TransferStatus.InsufficientAllowance;
    }
    case 84: {
      return TransferStatus.TransfersHalted;
    }
    case 85: {
      return TransferStatus.FundsLocked;
    }
    case 86: {
      return TransferStatus.InvalidSenderAddress;
    }
    case 87: {
      return TransferStatus.InvalidReceiverAddress;
    }
    case 88: {
      return TransferStatus.InvalidOperator;
    }
    case 160: {
      return TransferStatus.InvalidSenderIdentity;
    }
    case 161: {
      return TransferStatus.InvalidReceiverIdentity;
    }
    case 162: {
      return TransferStatus.ComplianceFailure;
    }
    case 163: {
      return TransferStatus.SmartExtensionFailure;
    }
    case 164: {
      return TransferStatus.InvalidGranularity;
    }
    case 165: {
      return TransferStatus.VolumeLimitReached;
    }
    case 166: {
      return TransferStatus.BlockedTransaction;
    }
    case 168: {
      return TransferStatus.FundsLimitReached;
    }
    case 169: {
      return TransferStatus.PortfolioFailure;
    }
    case 170: {
      return TransferStatus.CustodianError;
    }
    case 171: {
      return TransferStatus.ScopeClaimMissing;
    }
    case 172: {
      return TransferStatus.TransferRestrictionFailure;
    }
    case 80: {
      return TransferStatus.Failure;
    }
    default: {
      throw new PolymeshError({
        code: ErrorCode.UnexpectedError,
        message: `Unsupported status code "${status.toString()}". Please report this issue to the Polymath team`,
      });
    }
  }
}

/**
 * @hidden
 */
export function internalAssetTypeToAssetType(type: InternalAssetType, context: Context): AssetType {
  return context.createType('AssetType', type);
}

/**
 * @hidden
 */
export function assetTypeToKnownOrId(assetType: AssetType): KnownAssetType | BigNumber {
  if (assetType.isEquityCommon) {
    return KnownAssetType.EquityCommon;
  }
  if (assetType.isEquityPreferred) {
    return KnownAssetType.EquityPreferred;
  }
  if (assetType.isCommodity) {
    return KnownAssetType.Commodity;
  }
  if (assetType.isFixedIncome) {
    return KnownAssetType.FixedIncome;
  }
  if (assetType.isReit) {
    return KnownAssetType.Reit;
  }
  if (assetType.isFund) {
    return KnownAssetType.Fund;
  }
  if (assetType.isRevenueShareAgreement) {
    return KnownAssetType.RevenueShareAgreement;
  }
  if (assetType.isStructuredProduct) {
    return KnownAssetType.StructuredProduct;
  }
  if (assetType.isDerivative) {
    return KnownAssetType.Derivative;
  }
  if (assetType.isStableCoin) {
    return KnownAssetType.StableCoin;
  }

  return u32ToBigNumber(assetType.asCustom);
}

/**
 * @hidden
 */
export function posRatioToBigNumber(postRatio: PosRatio): BigNumber {
  const [numerator, denominator] = postRatio.map(u32ToBigNumber);
  return numerator.dividedBy(denominator);
}

/**
 * @hidden
 */
export function isIsinValid(isin: string): boolean {
  isin = isin.toUpperCase();

  if (!/^[0-9A-Z]{12}$/.test(isin)) {
    return false;
  }

  const v: number[] = [];

  rangeRight(11).forEach(i => {
    const c = parseInt(isin.charAt(i));
    if (isNaN(c)) {
      const letterCode = isin.charCodeAt(i) - 55;
      v.push(letterCode % 10);
      v.push(Math.floor(letterCode / 10));
    } else {
      v.push(Number(c));
    }
  });

  let sum = 0;

  range(v.length).forEach(i => {
    if (i % 2 === 0) {
      const d = v[i] * 2;
      sum += Math.floor(d / 10);
      sum += d % 10;
    } else {
      sum += v[i];
    }
  });

  return (10 - (sum % 10)) % 10 === Number(isin[isin.length - 1]);
}

/**
 * @hidden
 *
 * @note CINS and CUSIP use the same validation
 */
export function isCusipValid(cusip: string): boolean {
  cusip = cusip.toUpperCase();

  if (!/^[0-9A-Z@#*]{9}$/.test(cusip)) {
    return false;
  }

  let sum = 0;

  // cSpell: disable-next-line
  const cusipChars = 'ABCDEFGHIJKLMNOPQRSTUVWXYZ*@#'.split('');

  const cusipLength = cusip.length - 1;

  range(cusipLength).forEach(i => {
    const item = cusip[i];
    const code = item.charCodeAt(0);

    let num;

    if (code >= 'A'.charCodeAt(0) && code <= 'Z'.charCodeAt(0)) {
      num = cusipChars.indexOf(item) + 10;
    } else {
      num = Number(item);
    }

    if (i % 2 !== 0) {
      num *= 2;
    }

    num = (num % 10) + Math.floor(num / 10);
    sum += num;
  });

  return (10 - (sum % 10)) % 10 === Number(cusip[cusip.length - 1]);
}

/**
 * @hidden
 */
export function isLeiValid(lei: string): boolean {
  lei = lei.toUpperCase();

  if (!/^[0-9A-Z]{18}\d{2}$/.test(lei)) {
    return false;
  }

  return computeWithoutCheck(lei) === 1;
}

/**
 * @hidden
 */
export function securityIdentifierToAssetIdentifier(
  identifier: SecurityIdentifier,
  context: Context
): AssetIdentifier {
  const { type, value } = identifier;

  let error = false;

  switch (type) {
    case SecurityIdentifierType.Isin: {
      if (!isIsinValid(value)) {
        error = true;
      }
      break;
    }
    case SecurityIdentifierType.Lei: {
      if (!isLeiValid(value)) {
        error = true;
      }
      break;
    }
    // CINS and CUSIP use the same validation
    default: {
      if (!isCusipValid(value)) {
        error = true;
      }
    }
  }

  if (error) {
    throw new PolymeshError({
      code: ErrorCode.ValidationError,
      message: `Invalid security identifier ${value} of type ${type}`,
    });
  }

  return context.createType('AssetIdentifier', { [type]: value });
}

/**
 * @hidden
 */
export function assetIdentifierToSecurityIdentifier(
  identifier: AssetIdentifier
): SecurityIdentifier {
  if (identifier.isCusip) {
    return {
      type: SecurityIdentifierType.Cusip,
      value: u8aToString(identifier.asCusip),
    };
  }
  if (identifier.isIsin) {
    return {
      type: SecurityIdentifierType.Isin,
      value: u8aToString(identifier.asIsin),
    };
  }
  if (identifier.isCins) {
    return {
      type: SecurityIdentifierType.Cins,
      value: u8aToString(identifier.asCins),
    };
  }

  return {
    type: SecurityIdentifierType.Lei,
    value: u8aToString(identifier.asLei),
  };
}

/**
 * @hidden
 */
export function stringToFundingRoundName(roundName: string, context: Context): FundingRoundName {
  return context.createType('FundingRoundName', roundName);
}

/**
 * @hidden
 */
export function fundingRoundNameToString(roundName: FundingRoundName): string {
  return roundName.toString();
}

/**
 * @hidden
 */
export function stringToDocumentName(docName: string, context: Context): DocumentName {
  return context.createType('DocumentName', docName);
}

/**
 * @hidden
 */
export function documentNameToString(docName: DocumentName): string {
  return docName.toString();
}

/**
 * @hidden
 */
export function stringToDocumentType(docType: string, context: Context): DocumentType {
  return context.createType('DocumentType', docType);
}

/**
 * @hidden
 */
export function documentTypeToString(docType: DocumentType): string {
  return docType.toString();
}

/**
 * @hidden
 */
export function stringToDocumentUri(docUri: string, context: Context): DocumentUri {
  return context.createType('DocumentUri', docUri);
}

/**
 * @hidden
 */
export function documentUriToString(docUri: DocumentUri): string {
  return docUri.toString();
}

/**
 * @hidden
 */
export function stringToDocumentHash(docHash: string | undefined, context: Context): DocumentHash {
  if (docHash === undefined) {
    return context.createType('DocumentHash', 'None');
  }

  if (!isHex(docHash, -1, true)) {
    throw new PolymeshError({
      code: ErrorCode.ValidationError,
      message: 'Document hash must be a hexadecimal string prefixed by 0x',
    });
  }

  const { length } = docHash;

  // array of Hash types (H128, H160, etc) and their corresponding hex lengths
  const hashTypes = [32, 40, 48, 56, 64, 80, 96, 128].map(max => ({
    maxLength: max + 2,
    key: `H${max * 4}`,
  }));

  const type = hashTypes.find(({ maxLength: max }) => length <= max);

  if (!type) {
    throw new PolymeshError({
      code: ErrorCode.ValidationError,
      message: 'Document hash exceeds max length',
    });
  }

  const { maxLength, key } = type;

  return context.createType('DocumentHash', {
    [key]: hexToU8a(docHash.padEnd(maxLength, '0')),
  });
}

/**
 * @hidden
 */
export function documentHashToString(docHash: DocumentHash): string | undefined {
  if (docHash.isNone) {
    return;
  }

  if (docHash.isH128) {
    return u8aToHex(docHash.asH128);
  }

  if (docHash.isH160) {
    return u8aToHex(docHash.asH160);
  }

  if (docHash.isH192) {
    return u8aToHex(docHash.asH192);
  }

  if (docHash.isH224) {
    return u8aToHex(docHash.asH224);
  }

  if (docHash.isH256) {
    return u8aToHex(docHash.asH256);
  }

  if (docHash.isH320) {
    return u8aToHex(docHash.asH320);
  }

  if (docHash.isH384) {
    return u8aToHex(docHash.asH384);
  }

  return u8aToHex(docHash.asH512);
}

/**
 * @hidden
 */
export function assetDocumentToDocument(
  { uri, contentHash, name, filedAt, type }: AssetDocument,
  context: Context
): Document {
  return context.createType('Document', {
    uri: stringToDocumentUri(uri, context),
    name: stringToDocumentName(name, context),
    /* eslint-disable @typescript-eslint/naming-convention */
    content_hash: stringToDocumentHash(contentHash, context),
    doc_type: optionize(stringToDocumentType)(type, context),
    filing_date: optionize(dateToMoment)(filedAt, context),
    /* eslint-enable @typescript-eslint/naming-convention */
  });
}

/**
 * @hidden
 */
export function documentToAssetDocument({
  uri,
  content_hash: hash,
  name,
  doc_type: docType,
  filing_date: filingDate,
}: Document): AssetDocument {
  const filedAt = filingDate.unwrapOr(undefined);
  const type = docType.unwrapOr(undefined);
  const contentHash = documentHashToString(hash);

  let doc: AssetDocument = {
    uri: documentUriToString(uri),
    name: documentNameToString(name),
  };

  if (contentHash) {
    doc = { ...doc, contentHash };
  }

  if (filedAt) {
    doc = { ...doc, filedAt: momentToDate(filedAt) };
  }

  if (type) {
    doc = { ...doc, type: documentTypeToString(type) };
  }

  return doc;
}

/**
 * @hidden
 */
export function cddStatusToBoolean(cddStatus: CddStatus): boolean {
  if (cddStatus.isOk) {
    return true;
  }
  return false;
}

/**
 * @hidden
 */
export function canTransferResultToTransferStatus(
  canTransferResult: CanTransferResult
): TransferStatus {
  if (canTransferResult.isErr) {
    throw new PolymeshError({
      code: ErrorCode.UnexpectedError,
      message: `Error while checking transfer validity: ${bytesToString(canTransferResult.asErr)}`,
    });
  }

  return u8ToTransferStatus(canTransferResult.asOk);
}

/**
 * @hidden
 */
export function scopeToMeshScope(scope: Scope, context: Context): MeshScope {
  const { type, value } = scope;

  let scopeValue: Ticker | IdentityId | string;
  switch (type) {
    case ScopeType.Ticker:
      scopeValue = stringToTicker(value, context);
      break;
    case ScopeType.Identity:
      scopeValue = stringToIdentityId(value, context);
      break;
    default:
      scopeValue = value;
      break;
  }

  return context.createType('Scope', {
    [type]: scopeValue,
  });
}

/**
 * @hidden
 */
export function meshScopeToScope(scope: MeshScope): Scope {
  if (scope.isTicker) {
    return {
      type: ScopeType.Ticker,
      value: tickerToString(scope.asTicker),
    };
  }

  if (scope.isIdentity) {
    return {
      type: ScopeType.Identity,
      value: identityIdToString(scope.asIdentity),
    };
  }

  return {
    type: ScopeType.Custom,
    value: u8aToString(scope.asCustom),
  };
}

/**
 * @hidden
 */
export function stringToCddId(cddId: string, context: Context): CddId {
  return context.createType('CddId', cddId);
}

/**
 * @hidden
 */
export function cddIdToString(cddId: CddId): string {
  return cddId.toString();
}

/**
 * @hidden
 */
export function stringToScopeId(scopeId: string, context: Context): ScopeId {
  return context.createType('ScopeId', scopeId);
}

/**
 * @hidden
 */
export function scopeIdToString(scopeId: ScopeId): string {
  return scopeId.toString();
}

/**
 * @hidden
 */
export function claimToMeshClaim(claim: Claim, context: Context): MeshClaim {
  let value;

  switch (claim.type) {
    case ClaimType.NoData: {
      value = null;
      break;
    }
    case ClaimType.CustomerDueDiligence: {
      value = stringToCddId(claim.id, context);
      break;
    }
    case ClaimType.Jurisdiction: {
      const { code, scope } = claim;
      value = tuple(code, scopeToMeshScope(scope, context));
      break;
    }
    case ClaimType.InvestorUniqueness: {
      const { scope, cddId, scopeId } = claim;
      value = tuple(
        scopeToMeshScope(scope, context),
        stringToScopeId(scopeId, context),
        stringToCddId(cddId, context)
      );
      break;
    }
    case ClaimType.InvestorUniquenessV2: {
      value = stringToCddId(claim.cddId, context);
      break;
    }
    default: {
      value = scopeToMeshScope(claim.scope, context);
    }
  }

  return context.createType('Claim', { [claim.type]: value });
}

/**
 * @hidden
 */
export function middlewareScopeToScope(scope: MiddlewareScope): Scope {
  const { type, value } = scope;

  switch (type) {
    case ClaimScopeTypeEnum.Ticker:
      // eslint-disable-next-line no-control-regex
      return { type: ScopeType.Ticker, value: removePadding(value) };
    case ClaimScopeTypeEnum.Identity:
    case ClaimScopeTypeEnum.Custom:
      return { type: ScopeType[scope.type], value };
  }
}

/**
 * @hidden
 */
export function scopeToMiddlewareScope(scope: Scope): MiddlewareScope {
  const { type, value } = scope;

  switch (type) {
    case ScopeType.Ticker:
      return { type: ClaimScopeTypeEnum.Ticker, value: padEnd(value, 12, '\0') };
    case ScopeType.Identity:
    case ScopeType.Custom:
      return { type: ClaimScopeTypeEnum[scope.type], value };
  }
}

/**
 * @hidden
 */
export function middlewareEventToEventIdentifier(event: MiddlewareEvent): EventIdentifier {
  const { block_id: blockNumber, block, event_idx: eventIndex } = event;

  return {
    blockNumber: new BigNumber(blockNumber),
    /* eslint-disable @typescript-eslint/no-non-null-assertion */
    blockDate: new Date(block!.datetime),
    blockHash: block!.hash!,
    /* eslint-enable @typescript-eslint/no-non-null-assertion */
    eventIndex: new BigNumber(eventIndex),
  };
}

/**
 * @hidden
 */
export function meshClaimToClaim(claim: MeshClaim): Claim {
  if (claim.isJurisdiction) {
    const [code, scope] = claim.asJurisdiction;
    return {
      type: ClaimType.Jurisdiction,
      code: meshCountryCodeToCountryCode(code),
      scope: meshScopeToScope(scope),
    };
  }

  if (claim.isNoData) {
    return {
      type: ClaimType.NoData,
    };
  }

  if (claim.isAccredited) {
    return {
      type: ClaimType.Accredited,
      scope: meshScopeToScope(claim.asAccredited),
    };
  }

  if (claim.isAffiliate) {
    return {
      type: ClaimType.Affiliate,
      scope: meshScopeToScope(claim.asAffiliate),
    };
  }

  if (claim.isBuyLockup) {
    return {
      type: ClaimType.BuyLockup,
      scope: meshScopeToScope(claim.asBuyLockup),
    };
  }

  if (claim.isSellLockup) {
    return {
      type: ClaimType.SellLockup,
      scope: meshScopeToScope(claim.asSellLockup),
    };
  }

  if (claim.isCustomerDueDiligence) {
    return {
      type: ClaimType.CustomerDueDiligence,
      id: cddIdToString(claim.asCustomerDueDiligence),
    };
  }

  if (claim.isKnowYourCustomer) {
    return {
      type: ClaimType.KnowYourCustomer,
      scope: meshScopeToScope(claim.asKnowYourCustomer),
    };
  }

  if (claim.isExempted) {
    return {
      type: ClaimType.Exempted,
      scope: meshScopeToScope(claim.asExempted),
    };
  }

  if (claim.isInvestorUniqueness) {
    const [scope, scopeId, cddId] = claim.asInvestorUniqueness;
    return {
      type: ClaimType.InvestorUniqueness,
      scope: meshScopeToScope(scope),
      scopeId: scopeIdToString(scopeId),
      cddId: cddIdToString(cddId),
    };
  }

  if (claim.isInvestorUniquenessV2) {
    return {
      type: ClaimType.InvestorUniquenessV2,
      cddId: cddIdToString(claim.asInvestorUniquenessV2),
    };
  }

  return {
    type: ClaimType.Blocked,
    scope: meshScopeToScope(claim.asBlocked),
  };
}

/**
 * @hidden
 */
export function stringToTargetIdentity(did: string | null, context: Context): TargetIdentity {
  return context.createType(
    'TargetIdentity',
    // eslint-disable-next-line @typescript-eslint/naming-convention
    did ? { Specific: stringToIdentityId(did, context) } : 'ExternalAgent'
  );
}

/**
 * @hidden
 */
export function meshClaimTypeToClaimType(claimType: MeshClaimType): ClaimType {
  if (claimType.isJurisdiction) {
    return ClaimType.Jurisdiction;
  }

  if (claimType.isNoData) {
    return ClaimType.NoData;
  }

  if (claimType.isAccredited) {
    return ClaimType.Accredited;
  }

  if (claimType.isAffiliate) {
    return ClaimType.Affiliate;
  }

  if (claimType.isBuyLockup) {
    return ClaimType.BuyLockup;
  }

  if (claimType.isSellLockup) {
    return ClaimType.SellLockup;
  }

  if (claimType.isCustomerDueDiligence) {
    return ClaimType.CustomerDueDiligence;
  }

  if (claimType.isKnowYourCustomer) {
    return ClaimType.KnowYourCustomer;
  }

  if (claimType.isExempted) {
    return ClaimType.Exempted;
  }

  return ClaimType.Blocked;
}

/**
 * @hidden
 */
export function trustedIssuerToTrustedClaimIssuer(
  trustedIssuer: TrustedIssuer,
  context: Context
): TrustedClaimIssuer {
  const { issuer, trusted_for: claimTypes } = trustedIssuer;

  const identity = new Identity({ did: identityIdToString(issuer) }, context);

  let trustedFor: ClaimType[] | null = null;

  if (claimTypes.isSpecific) {
    trustedFor = claimTypes.asSpecific.map(meshClaimTypeToClaimType);
  }

  return {
    identity,
    trustedFor,
  };
}

/**
 * @hidden
 */
export function trustedClaimIssuerToTrustedIssuer(
  issuer: InputTrustedClaimIssuer,
  context: Context
): TrustedIssuer {
  const { trustedFor: claimTypes, identity } = issuer;
  const did = signerToString(identity);

  let trustedFor;

  if (!claimTypes) {
    trustedFor = 'Any';
  } else {
    // eslint-disable-next-line @typescript-eslint/naming-convention
    trustedFor = { Specific: claimTypes };
  }

  return context.createType('TrustedIssuer', {
    issuer: stringToIdentityId(did, context),
    // eslint-disable-next-line @typescript-eslint/naming-convention
    trusted_for: trustedFor,
  });
}

/**
 * @hidden
 */
export function requirementToComplianceRequirement(
  requirement: InputRequirement,
  context: Context
): ComplianceRequirement {
  const senderConditions: MeshCondition[] = [];
  const receiverConditions: MeshCondition[] = [];

  requirement.conditions.forEach(condition => {
    let conditionContent: MeshClaim | MeshClaim[] | TargetIdentity;
    let { type } = condition;
    if (isSingleClaimCondition(condition)) {
      const { claim } = condition;
      conditionContent = claimToMeshClaim(claim, context);
    } else if (isMultiClaimCondition(condition)) {
      const { claims } = condition;
      conditionContent = claims.map(claim => claimToMeshClaim(claim, context));
    } else if (condition.type === ConditionType.IsIdentity) {
      const { identity } = condition;
      conditionContent = stringToTargetIdentity(signerToString(identity), context);
    } else {
      // IsExternalAgent does not exist as a condition type in Polymesh, it's SDK sugar
      type = ConditionType.IsIdentity;
      conditionContent = stringToTargetIdentity(null, context);
    }

    const { target, trustedClaimIssuers = [] } = condition;

    const meshCondition = context.createType('Condition', {
      // eslint-disable-next-line @typescript-eslint/naming-convention
      condition_type: {
        [type]: conditionContent,
      },
      issuers: trustedClaimIssuers.map(issuer =>
        trustedClaimIssuerToTrustedIssuer(issuer, context)
      ),
    });

    if ([ConditionTarget.Both, ConditionTarget.Receiver].includes(target)) {
      receiverConditions.push(meshCondition);
    }

    if ([ConditionTarget.Both, ConditionTarget.Sender].includes(target)) {
      senderConditions.push(meshCondition);
    }
  });

  return context.createType('ComplianceRequirement', {
    /* eslint-disable @typescript-eslint/naming-convention */
    sender_conditions: senderConditions,
    receiver_conditions: receiverConditions,
    id: bigNumberToU32(requirement.id, context),
    /* eslint-enable @typescript-eslint/naming-convention */
  });
}

/**
 * @hidden
 */
function meshConditionTypeToCondition(
  meshConditionType: MeshConditionType,
  context: Context
):
  | Pick<SingleClaimCondition, 'type' | 'claim'>
  | Pick<MultiClaimCondition, 'type' | 'claims'>
  | Pick<IdentityCondition, 'type' | 'identity'>
  | Pick<ExternalAgentCondition, 'type'> {
  if (meshConditionType.isIsPresent) {
    return {
      type: ConditionType.IsPresent,
      claim: meshClaimToClaim(meshConditionType.asIsPresent),
    };
  }

  if (meshConditionType.isIsAbsent) {
    return {
      type: ConditionType.IsAbsent,
      claim: meshClaimToClaim(meshConditionType.asIsAbsent),
    };
  }

  if (meshConditionType.isIsAnyOf) {
    return {
      type: ConditionType.IsAnyOf,
      claims: meshConditionType.asIsAnyOf.map(claim => meshClaimToClaim(claim)),
    };
  }

  if (meshConditionType.isIsIdentity) {
    const target = meshConditionType.asIsIdentity;

    if (target.isExternalAgent) {
      return {
        type: ConditionType.IsExternalAgent,
      };
    }

    return {
      type: ConditionType.IsIdentity,
      identity: new Identity({ did: identityIdToString(target.asSpecific) }, context),
    };
  }

  return {
    type: ConditionType.IsNoneOf,
    claims: meshConditionType.asIsNoneOf.map(claim => meshClaimToClaim(claim)),
  };
}

/**
 * @hidden
 */
export function complianceRequirementResultToRequirementCompliance(
  complianceRequirement: ComplianceRequirementResult,
  context: Context
): RequirementCompliance {
  const conditions: ConditionCompliance[] = [];

  const conditionCompliancesAreEqual = (
    { condition: aCondition, complies: aComplies }: ConditionCompliance,
    { condition: bCondition, complies: bComplies }: ConditionCompliance
  ): boolean => conditionsAreEqual(aCondition, bCondition) && aComplies === bComplies;

  complianceRequirement.sender_conditions.forEach(
    ({ condition: { condition_type: conditionType, issuers }, result }) => {
      const newCondition = {
        condition: {
          ...meshConditionTypeToCondition(conditionType, context),
          target: ConditionTarget.Sender,
          trustedClaimIssuers: issuers.map(trustedIssuer =>
            trustedIssuerToTrustedClaimIssuer(trustedIssuer, context)
          ),
        },
        complies: boolToBoolean(result),
      };

      const existingCondition = conditions.find(condition =>
        conditionCompliancesAreEqual(condition, newCondition)
      );

      if (!existingCondition) {
        conditions.push(newCondition);
      }
    }
  );

  complianceRequirement.receiver_conditions.forEach(
    ({ condition: { condition_type: conditionType, issuers }, result }) => {
      const newCondition = {
        condition: {
          ...meshConditionTypeToCondition(conditionType, context),
          target: ConditionTarget.Receiver,
          trustedClaimIssuers: issuers.map(trustedIssuer =>
            trustedIssuerToTrustedClaimIssuer(trustedIssuer, context)
          ),
        },
        complies: boolToBoolean(result),
      };

      const existingCondition = conditions.find(condition =>
        conditionCompliancesAreEqual(condition, newCondition)
      );

      if (existingCondition && existingCondition.condition.target === ConditionTarget.Sender) {
        existingCondition.condition.target = ConditionTarget.Both;
      } else {
        conditions.push(newCondition);
      }
    }
  );

  return {
    id: u32ToBigNumber(complianceRequirement.id),
    conditions,
    complies: boolToBoolean(complianceRequirement.result),
  };
}

/**
 * @hidden
 */
export function complianceRequirementToRequirement(
  complianceRequirement: ComplianceRequirement,
  context: Context
): Requirement {
  const conditions: Condition[] = [];

  complianceRequirement.sender_conditions.forEach(({ condition_type: conditionType, issuers }) => {
    const newCondition: Condition = {
      ...meshConditionTypeToCondition(conditionType, context),
      target: ConditionTarget.Sender,
    };

    if (issuers.length) {
      newCondition.trustedClaimIssuers = issuers.map(trustedIssuer =>
        trustedIssuerToTrustedClaimIssuer(trustedIssuer, context)
      );
    }

    const existingCondition = conditions.find(condition =>
      conditionsAreEqual(condition, newCondition)
    );

    if (!existingCondition) {
      conditions.push(newCondition);
    }
  });

  complianceRequirement.receiver_conditions.forEach(
    ({ condition_type: conditionType, issuers }) => {
      const newCondition: Condition = {
        ...meshConditionTypeToCondition(conditionType, context),
        target: ConditionTarget.Receiver,
      };

      if (issuers.length) {
        newCondition.trustedClaimIssuers = issuers.map(trustedIssuer =>
          trustedIssuerToTrustedClaimIssuer(trustedIssuer, context)
        );
      }

      const existingCondition = conditions.find(condition =>
        conditionsAreEqual(condition, newCondition)
      );

      if (existingCondition && existingCondition.target === ConditionTarget.Sender) {
        existingCondition.target = ConditionTarget.Both;
      } else {
        conditions.push(newCondition);
      }
    }
  );

  return {
    id: u32ToBigNumber(complianceRequirement.id),
    conditions,
  };
}

/**
 * @hidden
 */
export function txTagToProtocolOp(tag: TxTag, context: Context): ProtocolOp {
  const protocolOpTags = [
    TxTags.asset.RegisterTicker,
    TxTags.asset.Issue,
    TxTags.asset.AddDocuments,
    TxTags.asset.CreateAsset,
    TxTags.capitalDistribution.Distribute,
    TxTags.checkpoint.CreateSchedule,
    TxTags.complianceManager.AddComplianceRequirement,
    TxTags.identity.CddRegisterDid,
    TxTags.identity.AddClaim,
    TxTags.identity.AddSecondaryKeysWithAuthorization,
    TxTags.pips.Propose,
    TxTags.corporateBallot.AttachBallot,
    TxTags.capitalDistribution.Distribute,
  ];

  const [moduleName, extrinsicName] = tag.split('.');
  const value = `${stringUpperFirst(moduleName)}${stringUpperFirst(extrinsicName)}`;

  if (!includes(protocolOpTags, tag)) {
    throw new PolymeshError({
      code: ErrorCode.ValidationError,
      message: `${value} does not match any ProtocolOp`,
    });
  }

  return context.createType('ProtocolOp', value);
}

/**
 * @hidden
 */
export function txTagToExtrinsicIdentifier(tag: TxTag): ExtrinsicIdentifier {
  const [moduleName, extrinsicName] = tag.split('.');
  return {
    moduleId: moduleName.toLowerCase() as ModuleIdEnum,
    callId: snakeCase(extrinsicName) as CallIdEnum,
  };
}

/**
 * @hidden
 */
export function extrinsicIdentifierToTxTag(extrinsicIdentifier: ExtrinsicIdentifier): TxTag {
  const { moduleId, callId } = extrinsicIdentifier;
  let moduleName;
  for (const txTagItem in TxTags) {
    if (txTagItem.toLowerCase() === moduleId) {
      moduleName = txTagItem;
    }
  }

  return `${moduleName}.${camelCase(callId)}` as TxTag;
}

/**
 * @hidden
 */
export function assetComplianceResultToCompliance(
  assetComplianceResult: AssetComplianceResult,
  context: Context
): Compliance {
  const { requirements: rawRequirements, result, paused } = assetComplianceResult;
  const requirements = rawRequirements.map(requirement =>
    complianceRequirementResultToRequirementCompliance(requirement, context)
  );

  return {
    requirements,
    complies: boolToBoolean(paused) || boolToBoolean(result),
  };
}

/**
 * @hidden
 */
export function moduleAddressToString(moduleAddress: string, context: Context): string {
  return encodeAddress(
    stringToU8a(padString(moduleAddress, MAX_MODULE_LENGTH)),
    context.ss58Format.toNumber()
  );
}

/**
 * @hidden
 */
export function keyToAddress(key: string, context: Context): string {
  return encodeAddress(key, context.ss58Format.toNumber());
}

/**
 * @hidden
 */
export function addressToKey(address: string, context: Context): string {
  return u8aToHex(decodeAddress(address, IGNORE_CHECKSUM, context.ss58Format.toNumber()));
}

/**
 * @hidden
 */
export function transactionHexToTxTag(bytes: string, context: Context): TxTag {
  const { section, method } = context.createType('Proposal', bytes);

  return extrinsicIdentifierToTxTag({
    moduleId: section.toLowerCase() as ModuleIdEnum,
    callId: method as CallIdEnum,
  });
}

/**
 * @hidden
 */
export function transactionToTxTag<Args extends unknown[]>(tx: PolymeshTx<Args>): TxTag {
  return `${tx.section}.${tx.method}` as TxTag;
}

/**
 * @hidden
 */
export function secondaryAccountToMeshSecondaryKey(
  secondaryKey: PermissionedAccount,
  context: Context
): MeshSecondaryKey {
  const { account, permissions } = secondaryKey;

  return context.createType('SecondaryKey', {
    signer: signerValueToSignatory(signerToSignerValue(account), context),
    permissions: permissionsToMeshPermissions(permissions, context),
  });
}

/**
 * @hidden
 */
export function meshVenueTypeToVenueType(type: MeshVenueType): VenueType {
  if (type.isOther) {
    return VenueType.Other;
  }

  if (type.isDistribution) {
    return VenueType.Distribution;
  }

  if (type.isSto) {
    return VenueType.Sto;
  }

  return VenueType.Exchange;
}

/**
 * @hidden
 */
export function venueTypeToMeshVenueType(type: VenueType, context: Context): MeshVenueType {
  return context.createType('VenueType', type);
}

/**
 * @hidden
 */
export function stringToVenueDetails(details: string, context: Context): VenueDetails {
  return context.createType('VenueDetails', details);
}

/**
 * @hidden
 */
export function venueDetailsToString(details: VenueDetails): string {
  return details.toString();
}

/**
 * @hidden
 */
export function meshInstructionStatusToInstructionStatus(
  status: MeshInstructionStatus
): InstructionStatus {
  if (status.isPending) {
    return InstructionStatus.Pending;
  }

  if (status.isFailed) {
    return InstructionStatus.Failed;
  }

  return InstructionStatus.Unknown;
}

/**
 * @hidden
 */
export function meshAffirmationStatusToAffirmationStatus(
  status: MeshAffirmationStatus
): AffirmationStatus {
  if (status.isUnknown) {
    return AffirmationStatus.Unknown;
  }

  if (status.isPending) {
    return AffirmationStatus.Pending;
  }

  return AffirmationStatus.Affirmed;
}

/**
 * @hidden
 */
export function endConditionToSettlementType(
  endCondition:
    | { type: InstructionType.SettleOnAffirmation }
    | { type: InstructionType; value: BigNumber },
  context: Context
): SettlementType {
  let value;

  if (endCondition.type === InstructionType.SettleOnAffirmation) {
    value = InstructionType.SettleOnAffirmation;
  } else {
    value = {
      [InstructionType.SettleOnBlock]: bigNumberToU32(endCondition.value, context),
    };
  }

  return context.createType('SettlementType', value);
}

/**
 * @hidden
 */
export function toIdentityWithClaimsArray(
  data: MiddlewareIdentityWithClaims[],
  context: Context
): IdentityWithClaims[] {
  return data.map(({ did, claims }) => ({
    identity: new Identity({ did }, context),
    claims: claims.map(
      ({
        targetDID: targetDid,
        issuer,
        issuance_date: issuanceDate,
        expiry,
        type,
        jurisdiction,
        scope: claimScope,
        cdd_id: cddId,
      }) => ({
        target: new Identity({ did: targetDid }, context),
        issuer: new Identity({ did: issuer }, context),
        issuedAt: new Date(issuanceDate),
        expiry: expiry ? new Date(expiry) : null,
        claim: createClaim(type, jurisdiction, claimScope, cddId, undefined),
      })
    ),
  }));
}

/**
 * @hidden
 */
export function portfolioMovementToMovePortfolioItem(
  portfolioItem: PortfolioMovement,
  context: Context
): MovePortfolioItem {
  const { asset, amount, memo } = portfolioItem;
  return context.createType('MovePortfolioItem', {
    ticker: stringToTicker(getTicker(asset), context),
    amount: bigNumberToBalance(amount, context),
    memo: optionize(stringToMemo)(memo, context),
  });
}

/**
 * @hidden
 */
export function claimTypeToMeshClaimType(claimType: ClaimType, context: Context): MeshClaimType {
  return context.createType('ClaimType', claimType);
}

/**
 * @hidden
 */
export function transferRestrictionToTransferManager(
  restriction: TransferRestriction,
  context: Context
): TransferManager {
  const { type, value } = restriction;
  let tmType;
  let tmValue;

  if (type === TransferRestrictionType.Count) {
    tmType = 'CountTransferManager';
    tmValue = bigNumberToU64(value, context);
  } else {
    tmType = 'PercentageTransferManager';
    tmValue = percentageToPermill(value, context);
  }

  return context.createType('TransferManager', {
    [tmType]: tmValue,
  });
}

/**
 * @hidden
 */
export function transferManagerToTransferRestriction(
  transferManager: TransferManager
): TransferRestriction {
  if (transferManager.isCountTransferManager) {
    return {
      type: TransferRestrictionType.Count,
      value: u64ToBigNumber(transferManager.asCountTransferManager),
    };
  } else {
    return {
      type: TransferRestrictionType.Percentage,
      value: permillToBigNumber(transferManager.asPercentageTransferManager),
    };
  }
}

/**
 * @hidden
 */
export function granularCanTransferResultToTransferBreakdown(
  result: GranularCanTransferResult,
  context: Context
): TransferBreakdown {
  const {
    invalid_granularity: invalidGranularity,
    self_transfer: selfTransfer,
    invalid_receiver_cdd: invalidReceiverCdd,
    invalid_sender_cdd: invalidSenderCdd,
    missing_scope_claim: missingScopeClaim,
    sender_insufficient_balance: insufficientBalance,
    asset_frozen: assetFrozen,
    portfolio_validity_result: {
      sender_portfolio_does_not_exist: senderPortfolioNotExists,
      receiver_portfolio_does_not_exist: receiverPortfolioNotExists,
      sender_insufficient_balance: senderInsufficientBalance,
    },
    statistics_result: transferRestrictionResults,
    compliance_result: complianceResult,
    result: finalResult,
  } = result;

  const general = [];

  if (boolToBoolean(invalidGranularity)) {
    general.push(TransferError.InvalidGranularity);
  }

  if (boolToBoolean(selfTransfer)) {
    general.push(TransferError.SelfTransfer);
  }

  if (boolToBoolean(invalidReceiverCdd)) {
    general.push(TransferError.InvalidReceiverCdd);
  }

  if (boolToBoolean(invalidSenderCdd)) {
    general.push(TransferError.InvalidSenderCdd);
  }

  if (boolToBoolean(missingScopeClaim)) {
    general.push(TransferError.ScopeClaimMissing);
  }

  if (boolToBoolean(insufficientBalance)) {
    general.push(TransferError.InsufficientBalance);
  }

  if (boolToBoolean(assetFrozen)) {
    general.push(TransferError.TransfersFrozen);
  }

  if (boolToBoolean(senderPortfolioNotExists)) {
    general.push(TransferError.InvalidSenderPortfolio);
  }

  if (boolToBoolean(receiverPortfolioNotExists)) {
    general.push(TransferError.InvalidReceiverPortfolio);
  }

  if (boolToBoolean(senderInsufficientBalance)) {
    general.push(TransferError.InsufficientPortfolioBalance);
  }

  const restrictions = transferRestrictionResults.map(({ tm, result: tmResult }) => ({
    restriction: transferManagerToTransferRestriction(tm),
    result: boolToBoolean(tmResult),
  }));

  return {
    general,
    compliance: assetComplianceResultToCompliance(complianceResult, context),
    restrictions,
    result: boolToBoolean(finalResult),
  };
}

/**
 * @hidden
 */
export function offeringTierToPriceTier(tier: OfferingTier, context: Context): PriceTier {
  const { price, amount } = tier;
  return context.createType('PriceTier', {
    total: bigNumberToBalance(amount, context),
    price: bigNumberToBalance(price, context),
  });
}

/**
 * @hidden
 */
export function permissionsLikeToPermissions(
  permissionsLike: PermissionsLike,
  context: Context
): Permissions {
  let assetPermissions: SectionPermissions<Asset> | null = {
    values: [],
    type: PermissionType.Include,
  };
  let transactionPermissions: TransactionPermissions | null = {
    values: [],
    type: PermissionType.Include,
  };
  let transactionGroupPermissions: TxGroup[] = [];
  let portfolioPermissions: SectionPermissions<DefaultPortfolio | NumberedPortfolio> | null = {
    values: [],
    type: PermissionType.Include,
  };

  let transactions: TransactionPermissions | null | undefined;
  let transactionGroups: TxGroup[] | undefined;

  if ('transactions' in permissionsLike) {
    ({ transactions } = permissionsLike);
  }

  if ('transactionGroups' in permissionsLike) {
    ({ transactionGroups } = permissionsLike);
  }

  const { assets, portfolios } = permissionsLike;

  if (assets === null) {
    assetPermissions = null;
  } else if (assets) {
    assetPermissions = {
      ...assets,
      values: assets.values.map(ticker =>
        typeof ticker !== 'string' ? ticker : new Asset({ ticker }, context)
      ),
    };
  }

  if (transactions !== undefined) {
    transactionPermissions = transactions;
  } else if (transactionGroups !== undefined) {
    transactionGroupPermissions = uniq(transactionGroups);
    const groupTags = flatten(transactionGroups.map(txGroupToTxTags));
    transactionPermissions = {
      ...transactionPermissions,
      values: groupTags,
    };
  }

  if (portfolios === null) {
    portfolioPermissions = null;
  } else if (portfolios) {
    portfolioPermissions = {
      ...portfolios,
      values: portfolios.values.map(portfolio => portfolioLikeToPortfolio(portfolio, context)),
    };
  }

  return {
    assets: assetPermissions,
    transactions: transactionPermissions && {
      ...transactionPermissions,
      values: [...transactionPermissions.values].sort(),
    },
    transactionGroups: transactionGroupPermissions,
    portfolios: portfolioPermissions,
  };
}

/**
 * @hidden
 */
export function middlewarePortfolioToPortfolio(
  portfolio: MiddlewarePortfolio,
  context: Context
): DefaultPortfolio | NumberedPortfolio {
  const { did, kind } = portfolio;

  if (kind.toLowerCase() === 'default' || kind === '0') {
    return new DefaultPortfolio({ did }, context);
  }
  return new NumberedPortfolio({ did, id: new BigNumber(kind) }, context);
}

/**
 * @hidden
 */
export function fundraiserTierToTier(fundraiserTier: FundraiserTier): Tier {
  const { total, price, remaining } = fundraiserTier;
  return {
    amount: balanceToBigNumber(total),
    price: balanceToBigNumber(price),
    remaining: balanceToBigNumber(remaining),
  };
}

/**
 * @hidden
 */
export function fundraiserToOfferingDetails(
  fundraiser: Fundraiser,
  name: FundraiserName,
  context: Context
): OfferingDetails {
  const {
    creator,
    offering_portfolio: offeringPortfolio,
    raising_portfolio: raisingPortfolio,
    raising_asset: raisingAsset,
    tiers: rawTiers,
    venue_id: venueId,
    start: rawStart,
    end: rawEnd,
    status: rawStatus,
    minimum_investment: rawMinInvestment,
  } = fundraiser;

  const tiers: Tier[] = [];
  let totalRemaining = new BigNumber(0);
  let totalAmount = new BigNumber(0);
  let totalRemainingValue = new BigNumber(0);

  rawTiers.forEach(rawTier => {
    const tier = fundraiserTierToTier(rawTier);

    tiers.push(tier);
    const { amount, remaining, price } = tier;

    totalAmount = totalAmount.plus(amount);
    totalRemaining = totalRemaining.plus(remaining);
    totalRemainingValue = totalRemainingValue.plus(price.multipliedBy(remaining));
  });

  const start = momentToDate(rawStart);
  const end = rawEnd.isSome ? momentToDate(rawEnd.unwrap()) : null;
  const now = new Date();

  const isStarted = now > start;
  const isExpired = end && now > end;

  const minInvestment = balanceToBigNumber(rawMinInvestment);

  let timing: OfferingTimingStatus = OfferingTimingStatus.NotStarted;
  let balance: OfferingBalanceStatus = OfferingBalanceStatus.Available;
  let sale: OfferingSaleStatus = OfferingSaleStatus.Live;

  if (isExpired) {
    timing = OfferingTimingStatus.Expired;
  } else if (isStarted) {
    timing = OfferingTimingStatus.Started;
  }

  if (totalRemainingValue.isZero()) {
    balance = OfferingBalanceStatus.SoldOut;
  } else if (totalRemainingValue.lt(minInvestment)) {
    balance = OfferingBalanceStatus.Residual;
  }

  if (rawStatus.isClosedEarly) {
    sale = OfferingSaleStatus.ClosedEarly;
  } else if (rawStatus.isClosed) {
    sale = OfferingSaleStatus.Closed;
  } else if (rawStatus.isFrozen) {
    sale = OfferingSaleStatus.Frozen;
  }

  return {
    creator: new Identity({ did: identityIdToString(creator) }, context),
    name: textToString(name),
    offeringPortfolio: meshPortfolioIdToPortfolio(offeringPortfolio, context),
    raisingPortfolio: meshPortfolioIdToPortfolio(raisingPortfolio, context),
    raisingCurrency: tickerToString(raisingAsset),
    tiers,
    venue: new Venue({ id: u64ToBigNumber(venueId) }, context),
    start,
    end,
    status: {
      timing,
      balance,
      sale,
    },
    minInvestment,
    totalAmount,
    totalRemaining,
  };
}

/**
 * @hidden
 */
export function calendarPeriodToMeshCalendarPeriod(
  period: CalendarPeriod,
  context: Context
): MeshCalendarPeriod {
  const { unit, amount } = period;

  if (amount.isNegative()) {
    throw new PolymeshError({
      code: ErrorCode.ValidationError,
      message: 'Calendar period cannot have a negative amount',
    });
  }

  return context.createType('CalendarPeriod', {
    unit: stringUpperFirst(unit),
    amount: bigNumberToU64(amount, context),
  });
}

/**
 * @hidden
 */
export function meshCalendarPeriodToCalendarPeriod(period: MeshCalendarPeriod): CalendarPeriod {
  const { unit: rawUnit, amount } = period;

  let unit: CalendarUnit;

  if (rawUnit.isSecond) {
    unit = CalendarUnit.Second;
  } else if (rawUnit.isMinute) {
    unit = CalendarUnit.Minute;
  } else if (rawUnit.isHour) {
    unit = CalendarUnit.Hour;
  } else if (rawUnit.isDay) {
    unit = CalendarUnit.Day;
  } else if (rawUnit.isWeek) {
    unit = CalendarUnit.Week;
  } else if (rawUnit.isMonth) {
    unit = CalendarUnit.Month;
  } else {
    unit = CalendarUnit.Year;
  }

  return {
    unit,
    amount: u64ToBigNumber(amount),
  };
}

/**
 * @hidden
 */
export function scheduleSpecToMeshScheduleSpec(
  details: ScheduleSpec,
  context: Context
): MeshScheduleSpec {
  const { start, period, repetitions } = details;

  return context.createType('ScheduleSpec', {
    start: start && dateToMoment(start, context),
    period: calendarPeriodToMeshCalendarPeriod(
      period || { unit: CalendarUnit.Month, amount: new BigNumber(0) },
      context
    ),
    remaining: bigNumberToU64(repetitions || new BigNumber(0), context),
  });
}

/**
 * @hidden
 */
export function storedScheduleToCheckpointScheduleParams(
  storedSchedule: StoredSchedule
): CheckpointScheduleParams {
  const {
    schedule: { start, period },
    id,
    at,
    remaining,
  } = storedSchedule;

  return {
    id: u64ToBigNumber(id),
    period: meshCalendarPeriodToCalendarPeriod(period),
    start: momentToDate(start),
    remaining: u32ToBigNumber(remaining),
    nextCheckpointDate: momentToDate(at),
  };
}

/**
 * @hidden
 */
export function stringToSignature(signature: string, context: Context): Signature {
  return context.createType('Signature', signature);
}

/**
 * @hidden
 */
export function meshCorporateActionToCorporateActionParams(
  corporateAction: MeshCorporateAction,
  details: Text,
  context: Context
): CorporateActionParams {
  const {
    kind: rawKind,
    decl_date: declDate,
    targets: { identities, treatment },
    default_withholding_tax: defaultWithholdingTax,
    withholding_tax: withholdingTax,
  } = corporateAction;

  let kind: CorporateActionKind;

  if (rawKind.isIssuerNotice) {
    kind = CorporateActionKind.IssuerNotice;
  } else if (rawKind.isPredictableBenefit) {
    kind = CorporateActionKind.PredictableBenefit;
  } else if (rawKind.isUnpredictableBenefit) {
    kind = CorporateActionKind.UnpredictableBenefit;
  } else if (rawKind.isReorganization) {
    kind = CorporateActionKind.Reorganization;
  } else {
    kind = CorporateActionKind.Other;
  }

  const targets = {
    identities: identities.map(
      identityId => new Identity({ did: identityIdToString(identityId) }, context)
    ),
    treatment: treatment.isExclude ? TargetTreatment.Exclude : TargetTreatment.Include,
  };

  const taxWithholdings = withholdingTax.map(([identityId, tax]) => ({
    identity: new Identity({ did: identityIdToString(identityId) }, context),
    percentage: permillToBigNumber(tax),
  }));

  return {
    kind,
    declarationDate: momentToDate(declDate),
    description: textToString(details),
    targets,
    defaultTaxWithholding: permillToBigNumber(defaultWithholdingTax),
    taxWithholdings,
  };
}

/**
 * @hidden
 */
export function stringToRistrettoPoint(ristrettoPoint: string, context: Context): RistrettoPoint {
  return context.createType('RistrettoPoint', ristrettoPoint);
}

/**
 * @hidden
 */
export function corporateActionKindToCaKind(kind: CorporateActionKind, context: Context): CAKind {
  return context.createType('CAKind', kind);
}

/**
 * @hidden
 */
export function stringToScalar(scalar: string, context: Context): Scalar {
  return context.createType('Scalar', scalar);
}

/**
 * @hidden
 */
export function checkpointToRecordDateSpec(
  checkpoint: Checkpoint | Date | CheckpointSchedule,
  context: Context
): RecordDateSpec {
  let value;

  if (checkpoint instanceof Checkpoint) {
    /* eslint-disable @typescript-eslint/naming-convention */
    value = { Existing: bigNumberToU64(checkpoint.id, context) };
  } else if (checkpoint instanceof Date) {
    value = { Scheduled: dateToMoment(checkpoint, context) };
  } else {
    value = { ExistingSchedule: bigNumberToU64(checkpoint.id, context) };
    /* eslint-enable @typescript-eslint/naming-convention */
  }

  return context.createType('RecordDateSpec', value);
}

/**
 * @hidden
 */
export function scopeClaimProofToMeshScopeClaimProof(
  proof: ScopeClaimProof,
  scopeId: string,
  context: Context
): MeshScopeClaimProof {
  const {
    proofScopeIdWellFormed,
    proofScopeIdCddIdMatch: { challengeResponses, subtractExpressionsRes, blindedScopeDidHash },
  } = proof;

  const zkProofData = context.createType('ZkProofData', {
    /* eslint-disable @typescript-eslint/naming-convention */
    challenge_responses: challengeResponses.map(cr => stringToScalar(cr, context)),
    subtract_expressions_res: stringToRistrettoPoint(subtractExpressionsRes, context),
    blinded_scope_did_hash: stringToRistrettoPoint(blindedScopeDidHash, context),
    /* eslint-enable @typescript-eslint/naming-convention */
  });

  return context.createType('ScopeClaimProof', {
    /* eslint-disable @typescript-eslint/naming-convention */
    proof_scope_id_wellformed: stringToSignature(proofScopeIdWellFormed, context),
    proof_scope_id_cdd_id_match: zkProofData,
    scope_id: stringToRistrettoPoint(scopeId, context),
    /* eslint-enable @typescript-eslint/naming-convention */
  });
}

/**
 * @hidden
 */
export function targetIdentitiesToCorporateActionTargets(
  targetIdentities: TargetIdentities,
  context: Context
): CorporateActionTargets {
  const { identities, treatment } = targetIdentities;

  return {
    identities: identities.map(
      identity => new Identity({ did: identityIdToString(identity) }, context)
    ),
    treatment: treatment.isInclude ? TargetTreatment.Include : TargetTreatment.Exclude,
  };
}

/**
 * @hidden
 */
export function targetsToTargetIdentities(
  targets: Omit<CorporateActionTargets, 'identities'> & {
    identities: (string | Identity)[];
  },
  context: Context
): TargetIdentities {
  const { treatment, identities } = targets;

  return context.createType('TargetIdentities', {
    identities: identities.map(identity => stringToIdentityId(signerToString(identity), context)),
    treatment: context.createType('TargetTreatment', treatment),
  });
}

/**
 * @hidden
 */
export function distributionToDividendDistributionParams(
  distribution: Distribution,
  context: Context
): DividendDistributionParams {
  const {
    from,
    currency,
    per_share: perShare,
    amount,
    expires_at: expiryDate,
    payment_at: paymentDate,
  } = distribution;

  return {
    origin: meshPortfolioIdToPortfolio(from, context),
    currency: tickerToString(currency),
    perShare: balanceToBigNumber(perShare),
    maxAmount: balanceToBigNumber(amount),
    expiryDate: expiryDate.isNone ? null : momentToDate(expiryDate.unwrap()),
    paymentDate: momentToDate(paymentDate),
  };
}

/**
 * @hidden
 */
export function corporateActionIdentifierToCaId(
  corporateActionIdentifier: CorporateActionIdentifier,
  context: Context
): CAId {
  const { ticker, localId } = corporateActionIdentifier;
  return context.createType('CAId', {
    ticker: stringToTicker(ticker, context),
    // eslint-disable-next-line @typescript-eslint/naming-convention
    local_id: bigNumberToU32(localId, context),
  });
}

/**
 * @hidden
 */
export function agentGroupToPermissionGroup(
  agentGroup: AgentGroup,
  ticker: string,
  context: Context
): KnownPermissionGroup | CustomPermissionGroup {
  const permissionGroupIdentifier = agentGroupToPermissionGroupIdentifier(agentGroup);
  switch (permissionGroupIdentifier) {
    case PermissionGroupType.ExceptMeta:
    case PermissionGroupType.Full:
    case PermissionGroupType.PolymeshV1Caa:
    case PermissionGroupType.PolymeshV1Pia: {
      return new KnownPermissionGroup({ type: permissionGroupIdentifier, ticker }, context);
    }
    default: {
      const { custom: id } = permissionGroupIdentifier;
      return new CustomPermissionGroup({ id, ticker }, context);
    }
  }
}<|MERGE_RESOLUTION|>--- conflicted
+++ resolved
@@ -338,13 +338,9 @@
  * @hidden
  */
 export function stringToAccountId(accountId: string, context: Context): AccountId {
-<<<<<<< HEAD
   assertAddressValid(accountId, context.ss58Format);
 
-  return context.polymeshApi.createType('AccountId', accountId);
-=======
   return context.createType('AccountId', accountId);
->>>>>>> 7795dfef
 }
 
 /**

--- conflicted
+++ resolved
@@ -135,15 +135,11 @@
 };
 
 /**
-<<<<<<< HEAD
  * Maximum amount of legs allowed in a single instruction
  */
 export const MAX_LEGS_LENGTH = 10;
 
 /**
- * Default cdd_id associated with an Identity on chain
-=======
  * Default CDD ID associated with an Identity on chain. Used for Identities onboarded without PUIS
->>>>>>> 22587843
  */
 export const DEFAULT_CDD_ID = '0x0000000000000000000000000000000000000000000000000000000000000000';
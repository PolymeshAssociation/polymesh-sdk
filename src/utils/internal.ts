import {
  AugmentedEvent,
  AugmentedQuery,
  AugmentedQueryDoubleMap,
  DropLast,
  ObsInnerType,
} from '@polkadot/api/types';
import { Bytes, Option, StorageKey } from '@polkadot/types';
import { BlockHash } from '@polkadot/types/interfaces/chain';
import {
  PolymeshPrimitivesSecondaryKeyKeyRecord,
  PolymeshPrimitivesStatisticsStatType,
} from '@polkadot/types/lookup';
import { AnyFunction, AnyTuple, IEvent, ISubmittableResult } from '@polkadot/types/types';
import { stringUpperFirst } from '@polkadot/util';
import { decodeAddress, encodeAddress } from '@polkadot/util-crypto';
import BigNumber from 'bignumber.js';
import P from 'bluebird';
import stringify from 'json-stable-stringify';
import { differenceWith, flatMap, isEqual, mapValues, noop, padEnd, uniq } from 'lodash';
import { IdentityId, PortfolioNumber } from 'polymesh-types/types';
import { major, satisfies } from 'semver';
import { w3cwebsocket as W3CWebSocket } from 'websocket';

import {
  Asset,
  Checkpoint,
  CheckpointSchedule,
  Context,
  Identity,
  PolymeshError,
  PostTransactionValue,
  TransactionQueue,
} from '~/internal';
import { Scope as MiddlewareScope } from '~/middleware/types';
import {
  Account,
  CaCheckpointType,
  CalendarPeriod,
  CalendarUnit,
  Claim,
  ClaimType,
  Condition,
  ConditionType,
  CountryCode,
  ErrorCode,
  InputCaCheckpoint,
  InputCondition,
  ModuleName,
  NextKey,
  NoArgsProcedureMethod,
  PaginationOptions,
  PermissionedAccount,
  ProcedureAuthorizationStatus,
  ProcedureMethod,
  ProcedureOpts,
  Scope,
  SubCallback,
  TransferRestrictionType,
  TxTag,
  UnsubCallback,
} from '~/types';
import {
  Events,
  Falsyable,
  MapMaybePostTransactionValue,
  MapTxWithArgs,
  MaybePostTransactionValue,
  PolymeshTx,
  StatisticsOpType,
  TxWithArgs,
} from '~/types/internal';
import { HumanReadableType, ProcedureFunc, UnionOfProcedureFuncs } from '~/types/utils';
import {
  DEFAULT_GQL_PAGE_SIZE,
  MAX_TICKER_LENGTH,
  STATE_RUNTIME_VERSION_CALL,
  SUPPORTED_NODE_VERSION_RANGE,
  SUPPORTED_SPEC_VERSION_RANGE,
  SYSTEM_VERSION_RPC_CALL,
} from '~/utils/constants';
import {
<<<<<<< HEAD
  identityIdToString,
  meshPermissionsToPermissions,
=======
  bigNumberToU64,
>>>>>>> de1c9c24
  middlewareScopeToScope,
  signerToString,
  statisticsOpTypeToStatOpType,
  statisticsOpTypeToStatType,
  stringToAccountId,
  u64ToBigNumber,
} from '~/utils/conversion';
import { isEntity, isMultiClaimCondition, isSingleClaimCondition } from '~/utils/typeguards';

export * from '~/generated/utils';

/**
 * @hidden
 * Promisified version of a timeout
 *
 * @param amount - time to wait
 */
export async function delay(amount: number): Promise<void> {
  return new Promise(resolve => {
    setTimeout(() => {
      resolve();
    }, amount);
  });
}

/**
 * @hidden
 * Convert an entity type and its unique Identifiers to a base64 string
 */
export function serialize<UniqueIdentifiers>(
  entityType: string,
  uniqueIdentifiers: UniqueIdentifiers
): string {
  return Buffer.from(`${entityType}:${stringify(uniqueIdentifiers)}`).toString('base64');
}

/**
 * @hidden
 * Convert a uuid string to an Identifier object
 */
export function unserialize<UniqueIdentifiers>(id: string): UniqueIdentifiers {
  const unserialized = Buffer.from(id, 'base64').toString('utf8');

  const matched = unserialized.match(/^.*?:(.*)/);

  const errorMsg = 'Wrong ID format';

  if (!matched) {
    throw new Error(errorMsg);
  }

  const [, jsonString] = matched;

  try {
    return JSON.parse(jsonString);
  } catch (err) {
    throw new Error(errorMsg);
  }
}

/**
 * @hidden
 * Extract the DID from an Identity, or return the DID of the signing Identity if no Identity is passed
 */
export async function getDid(
  value: string | Identity | undefined,
  context: Context
): Promise<string> {
  let did;
  if (value) {
    did = signerToString(value);
  } else {
    ({ did } = await context.getSigningIdentity());
  }

  return did;
}

/**
 * @hidden
 * Given a DID return the corresponding Identity, given an Identity return the Identity
 */
export function asIdentity(value: string | Identity, context: Context): Identity {
  return typeof value === 'string' ? new Identity({ did: value }, context) : value;
}

/**
 * @hidden
 * DID | Identity -> DID
 */
export function asDid(value: string | Identity): string {
  return typeof value === 'string' ? value : value.did;
}

/**
 * @hidden
 * Given an Identity, return the Identity, given a DID returns the corresponding Identity, if value is falsy, then return currentIdentity
 */
export async function getIdentity(
  value: string | Identity | undefined,
  context: Context
): Promise<Identity> {
  if (!value) {
    return context.getSigningIdentity();
  } else {
    return asIdentity(value, context);
  }
}

/**
 * @hidden
 */
export function createClaim(
  claimType: string,
  jurisdiction: Falsyable<string>,
  middlewareScope: Falsyable<MiddlewareScope>,
  cddId: Falsyable<string>,
  scopeId: Falsyable<string>
): Claim {
  const type = claimType as ClaimType;
  const scope = (middlewareScope ? middlewareScopeToScope(middlewareScope) : {}) as Scope;

  switch (type) {
    case ClaimType.Jurisdiction: {
      return {
        type,
        // this assertion is necessary because CountryCode is not in the middleware types
        // eslint-disable-next-line @typescript-eslint/no-non-null-assertion
        code: stringUpperFirst(jurisdiction!.toLowerCase()) as CountryCode,
        scope,
      };
    }
    case ClaimType.NoData: {
      return {
        type,
      };
    }
    case ClaimType.CustomerDueDiligence: {
      return {
        type,
        id: cddId as string,
      };
    }
    case ClaimType.InvestorUniqueness: {
      return {
        type,
        scope,
        scopeId: scopeId as string,
        cddId: cddId as string,
      };
    }
    case ClaimType.InvestorUniquenessV2: {
      return {
        type,
        cddId: cddId as string,
      };
    }
  }

  return { type, scope };
}

/**
 * @hidden
 *
 * Unwrap a Post Transaction Value
 */
export function unwrapValue<T>(value: MaybePostTransactionValue<T>): T {
  if (value instanceof PostTransactionValue) {
    return value.value;
  }

  return value;
}

/**
 * @hidden
 *
 * Unwrap all Post Transaction Values present in a tuple
 */
export function unwrapValues<T extends unknown[]>(values: MapMaybePostTransactionValue<T>): T {
  return values.map(unwrapValue) as T;
}

/**
 * @hidden
 */
type EventData<Event> = Event extends AugmentedEvent<'promise', infer Data> ? Data : never;

/**
 * @hidden
 * Find every occurrence of a specific event inside a receipt
 *
 * @throws If the event is not found
 */
export function filterEventRecords<
  ModuleName extends keyof Events,
  EventName extends keyof Events[ModuleName]
>(
  receipt: ISubmittableResult,
  mod: ModuleName,
  eventName: EventName
): IEvent<EventData<Events[ModuleName][EventName]>>[] {
  const eventRecords = receipt.filterRecords(mod, eventName as string);
  if (!eventRecords.length) {
    throw new PolymeshError({
      code: ErrorCode.UnexpectedError,
      message: `Event "${mod}.${String(
        eventName
      )}" wasn't fired even though the corresponding transaction was completed. Please report this to the Polymath team`,
    });
  }

  return eventRecords.map(
    eventRecord => eventRecord.event as unknown as IEvent<EventData<Events[ModuleName][EventName]>>
  );
}

/**
 * @hidden
 */
export function padString(value: string, length: number): string {
  return padEnd(value, length, '\0');
}

/**
 * @hidden
 */
export function removePadding(value: string): string {
  // eslint-disable-next-line no-control-regex
  return value.replace(/\u0000/g, '');
}

/**
 * @hidden
 *
 * Return whether the string is fully printable ASCII
 */
export function isPrintableAscii(value: string): boolean {
  // eslint-disable-next-line no-control-regex
  return /^[\x00-\x7F]*$/.test(value);
}

/**
 * @hidden
 *
 * Makes an entries request to the chain. If pagination options are supplied,
 *  the request will be paginated. Otherwise, all entries will be requested at once
 */
export async function requestPaginated<F extends AnyFunction, T extends AnyTuple>(
  query: AugmentedQuery<'promise', F, T> | AugmentedQueryDoubleMap<'promise', F, T>,
  opts: {
    paginationOpts?: PaginationOptions;
    arg?: Parameters<F>[0];
  }
): Promise<{
  entries: [StorageKey<T>, ObsInnerType<ReturnType<F>>][];
  lastKey: NextKey;
}> {
  const { arg, paginationOpts } = opts;
  let entries: [StorageKey<T>, ObsInnerType<ReturnType<F>>][];
  let lastKey: NextKey = null;

  const args = arg ? [arg] : [];

  if (paginationOpts) {
    const { size: pageSize, start: startKey } = paginationOpts;
    entries = await query.entriesPaged({
      args,
      pageSize: pageSize.toNumber(),
      startKey,
    });

    if (pageSize.eq(entries.length)) {
      lastKey = entries[entries.length - 1][0].toHex();
    }
  } else {
    /*
     * NOTE @monitz87: this assertion is required because types
     *   are inconsistent in the polkadot repo
     */
    entries = await query.entries(...(args as DropLast<Parameters<F>>));
  }

  return {
    entries,
    lastKey,
  };
}

/**
 * @hidden
 *
 * Makes a request to the chain. If a block hash is supplied,
 *   the request will be made at that block. Otherwise, the most recent block will be queried
 */
export async function requestAtBlock<F extends AnyFunction>(
  query: AugmentedQuery<'promise', F> | AugmentedQueryDoubleMap<'promise', F>,
  opts: {
    blockHash?: string | BlockHash;
    args: Parameters<F>;
  },
  context: Context
): Promise<ObsInnerType<ReturnType<F>>> {
  const { blockHash, args } = opts;

  if (blockHash) {
    if (!context.isArchiveNode) {
      throw new PolymeshError({
        code: ErrorCode.DataUnavailable,
        message: 'Cannot query previous blocks in a non-archive node',
      });
    }
    return query.at(blockHash, ...args);
  }

  return query(...args);
}

/**
 * @hidden
 *
 * Calculates next page number for paginated GraphQL ResultSet.
 * Returns null if there is no next page.
 *
 * @param size - page size requested
 * @param start - start index requested
 * @param totalCount - total amount of elements returned by query
 *
 * @hidden
 *
 */
export function calculateNextKey(
  totalCount: BigNumber,
  size?: BigNumber,
  start?: BigNumber
): NextKey {
  const next = (start ?? new BigNumber(0)).plus(size ?? DEFAULT_GQL_PAGE_SIZE);
  return totalCount.gt(next) ? next : null;
}

/**
 * Create a method that prepares a procedure
 */
export function createProcedureMethod<
  ProcedureArgs,
  ProcedureReturnValue,
  Storage = Record<string, unknown>
>(
  args: {
    getProcedureAndArgs: () => [
      (
        | UnionOfProcedureFuncs<ProcedureArgs, ProcedureReturnValue, Storage>
        | ProcedureFunc<ProcedureArgs, ProcedureReturnValue, Storage>
      ),
      ProcedureArgs
    ];
    voidArgs: true;
  },
  context: Context
): NoArgsProcedureMethod<ProcedureReturnValue, ProcedureReturnValue>;
export function createProcedureMethod<
  ProcedureArgs,
  ProcedureReturnValue,
  ReturnValue,
  Storage = Record<string, unknown>
>(
  args: {
    getProcedureAndArgs: () => [
      (
        | UnionOfProcedureFuncs<ProcedureArgs, ProcedureReturnValue, Storage>
        | ProcedureFunc<ProcedureArgs, ProcedureReturnValue, Storage>
      ),
      ProcedureArgs
    ];
    voidArgs: true;
    transformer: (value: ProcedureReturnValue) => ReturnValue | Promise<ReturnValue>;
  },
  context: Context
): NoArgsProcedureMethod<ProcedureReturnValue, ReturnValue>;
export function createProcedureMethod<
  // eslint-disable-next-line @typescript-eslint/ban-types
  MethodArgs extends {},
  ProcedureArgs,
  ProcedureReturnValue,
  Storage = Record<string, unknown>
>(
  args: {
    getProcedureAndArgs: (
      methodArgs: MethodArgs
    ) => [
      (
        | UnionOfProcedureFuncs<ProcedureArgs, ProcedureReturnValue, Storage>
        | ProcedureFunc<ProcedureArgs, ProcedureReturnValue, Storage>
      ),
      ProcedureArgs
    ];
  },
  context: Context
): ProcedureMethod<MethodArgs, ProcedureReturnValue, ProcedureReturnValue>;
export function createProcedureMethod<
  // eslint-disable-next-line @typescript-eslint/ban-types
  MethodArgs extends {},
  ProcedureArgs,
  ProcedureReturnValue,
  ReturnValue,
  Storage = Record<string, unknown>
>(
  args: {
    getProcedureAndArgs: (
      methodArgs: MethodArgs
    ) => [
      (
        | UnionOfProcedureFuncs<ProcedureArgs, ProcedureReturnValue, Storage>
        | ProcedureFunc<ProcedureArgs, ProcedureReturnValue, Storage>
      ),
      ProcedureArgs
    ];
    transformer: (value: ProcedureReturnValue) => ReturnValue | Promise<ReturnValue>;
  },
  context: Context
): ProcedureMethod<MethodArgs, ProcedureReturnValue, ReturnValue>;
// eslint-disable-next-line require-jsdoc
export function createProcedureMethod<
  MethodArgs,
  ProcedureArgs,
  ProcedureReturnValue,
  ReturnValue = ProcedureReturnValue,
  Storage = Record<string, unknown>
>(
  args: {
    getProcedureAndArgs: (
      methodArgs?: MethodArgs
    ) => [
      (
        | UnionOfProcedureFuncs<ProcedureArgs, ProcedureReturnValue, Storage>
        | ProcedureFunc<ProcedureArgs, ProcedureReturnValue, Storage>
      ),
      ProcedureArgs
    ];
    transformer?: (value: ProcedureReturnValue) => ReturnValue | Promise<ReturnValue>;
    voidArgs?: true;
  },
  context: Context
):
  | ProcedureMethod<MethodArgs, ProcedureReturnValue, ReturnValue>
  | NoArgsProcedureMethod<ProcedureReturnValue, ReturnValue> {
  const { getProcedureAndArgs, transformer, voidArgs } = args;

  if (voidArgs) {
    const voidMethod = (
      opts: ProcedureOpts = {}
    ): Promise<TransactionQueue<ProcedureReturnValue, ReturnValue>> => {
      const [proc, procArgs] = getProcedureAndArgs();
      return proc().prepare({ args: procArgs, transformer }, context, opts);
    };

    voidMethod.checkAuthorization = async (
      opts: ProcedureOpts = {}
    ): Promise<ProcedureAuthorizationStatus> => {
      const [proc, procArgs] = getProcedureAndArgs();

      return proc().checkAuthorization(procArgs, context, opts);
    };

    return voidMethod;
  }

  const method = (
    methodArgs: MethodArgs,
    opts: ProcedureOpts = {}
  ): Promise<TransactionQueue<ProcedureReturnValue, ReturnValue>> => {
    const [proc, procArgs] = getProcedureAndArgs(methodArgs);
    return proc().prepare({ args: procArgs, transformer }, context, opts);
  };

  method.checkAuthorization = async (
    methodArgs: MethodArgs,
    opts: ProcedureOpts = {}
  ): Promise<ProcedureAuthorizationStatus> => {
    const [proc, procArgs] = getProcedureAndArgs(methodArgs);

    return proc().checkAuthorization(procArgs, context, opts);
  };

  return method;
}

/**
 * @hidden
 */
export function assertIsInteger(value: BigNumber): void {
  if (!value.isInteger()) {
    throw new PolymeshError({
      code: ErrorCode.ValidationError,
      message: 'The number must be an integer',
    });
  }
}

/**
 * @hidden
 */
export function assertIsPositive(value: BigNumber): void {
  if (value.isNegative()) {
    throw new PolymeshError({
      code: ErrorCode.ValidationError,
      message: 'The number must be positive',
    });
  }
}

/**
 * @hidden
 */
export function assertAddressValid(address: string, ss58Format: BigNumber): void {
  let encodedAddress: string;
  try {
    encodedAddress = encodeAddress(decodeAddress(address), ss58Format.toNumber());
  } catch (err) {
    throw new PolymeshError({
      code: ErrorCode.ValidationError,
      message: 'The supplied address is not a valid SS58 address',
    });
  }

  if (address !== encodedAddress) {
    throw new PolymeshError({
      code: ErrorCode.ValidationError,
      message: "The supplied address is not encoded with the chain's SS58 format",
      data: {
        ss58Format,
      },
    });
  }
}

/**
 * @hidden
 */
export function asTicker(asset: string | Asset): string {
  return typeof asset === 'string' ? asset : asset.ticker;
}

/**
 * @hidden
 */
export function asAsset(asset: string | Asset, context: Context): Asset {
  return typeof asset === 'string' ? new Asset({ ticker: asset }, context) : asset;
}

/**
 * @hidden
 */
export function xor(a: boolean, b: boolean): boolean {
  return a !== b;
}

/**
 * @hidden
 */
function secondsInUnit(unit: CalendarUnit): BigNumber {
  const SECOND = new BigNumber(1);
  const MINUTE = SECOND.multipliedBy(60);
  const HOUR = MINUTE.multipliedBy(60);
  const DAY = HOUR.multipliedBy(24);
  const WEEK = DAY.multipliedBy(7);
  const MONTH = DAY.multipliedBy(30);
  const YEAR = DAY.multipliedBy(365);

  switch (unit) {
    case CalendarUnit.Second: {
      return SECOND;
    }
    case CalendarUnit.Minute: {
      return MINUTE;
    }
    case CalendarUnit.Hour: {
      return HOUR;
    }
    case CalendarUnit.Day: {
      return DAY;
    }
    case CalendarUnit.Week: {
      return WEEK;
    }
    case CalendarUnit.Month: {
      return MONTH;
    }
    case CalendarUnit.Year: {
      return YEAR;
    }
  }
}

/**
 * @hidden
 * Calculate the numeric complexity of a calendar period
 */
export function periodComplexity(period: CalendarPeriod): BigNumber {
  const secsInYear = secondsInUnit(CalendarUnit.Year);
  const { amount, unit } = period;

  if (amount.isZero()) {
    return new BigNumber(1);
  }

  const secsInUnit = secondsInUnit(unit);

  const complexity = secsInYear.dividedBy(secsInUnit.multipliedBy(amount));
  return BigNumber.maximum(2, complexity.integerValue(BigNumber.ROUND_FLOOR));
}

/**
 * @hidden
 * Transform a conversion util into a version that returns null if the input is falsy
 */
export function optionize<InputType, OutputType, RestType extends unknown[]>(
  converter: (input: InputType, ...rest: RestType) => OutputType
): (val: InputType | null | undefined, ...rest: RestType) => OutputType | null {
  return (value: InputType | null | undefined, ...rest: RestType): OutputType | null => {
    const data = value ?? null;
    return data && converter(data, ...rest);
  };
}

/**
 * @hidden
 * Compare two tags/modules and return true if they are equal, or if one is the other one's module
 */
export function isModuleOrTagMatch(a: TxTag | ModuleName, b: TxTag | ModuleName): boolean {
  const aIsTag = a.includes('.');
  const bIsTag = b.includes('.');

  // a tag b module
  if (aIsTag && !bIsTag) {
    return a.split('.')[0] === b;
  }

  // a module b tag
  if (!aIsTag && bIsTag) {
    return a === b.split('.')[0];
  }

  // both tags or both modules
  return a === b;
}

/**
 * @hidden
 *
 * Recursively convert a value into a human readable (JSON compliant) version:
 *   - Entities are converted via their `.toHuman` method
 *   - Dates are converted to ISO strings
 *   - BigNumbers are converted to numerical strings
 */
export function toHumanReadable<T>(obj: T): HumanReadableType<T> {
  if (isEntity<unknown, HumanReadableType<T>>(obj)) {
    return obj.toHuman();
  }

  if (obj instanceof BigNumber) {
    return obj.toString() as HumanReadableType<T>;
  }

  if (obj instanceof Date) {
    return obj.toISOString() as HumanReadableType<T>;
  }

  if (Array.isArray(obj)) {
    return obj.map(toHumanReadable) as HumanReadableType<T>;
  }

  if (obj && typeof obj === 'object') {
    // eslint-disable-next-line @typescript-eslint/no-explicit-any
    return mapValues(obj as any, val => toHumanReadable(val)) as HumanReadableType<T>;
  }

  return obj as HumanReadableType<T>;
}

/**
 * @hidden
 *
 * Return whether the two arrays have same elements.
 * It uses a `comparator` function to check if elements are equal.
 * If no comparator function is provided, it uses `isEqual` function of `lodash`
 */
export function hasSameElements<T>(
  first: T[],
  second: T[],
  comparator: (a: T, b: T) => boolean = isEqual
): boolean {
  return !differenceWith(first, second, comparator).length && first.length === second.length;
}

/**
 * @hidden
 *
 * Perform a deep comparison between two compliance conditions
 */
export function conditionsAreEqual(
  a: Condition | InputCondition,
  b: Condition | InputCondition
): boolean {
  let equalClaims = false;
  const { type: aType, trustedClaimIssuers: aClaimIssuers = [] } = a;
  const { type: bType, trustedClaimIssuers: bClaimIssuers = [] } = b;

  if (isSingleClaimCondition(a) && isSingleClaimCondition(b)) {
    equalClaims = isEqual(a.claim, b.claim);
  } else if (isMultiClaimCondition(a) && isMultiClaimCondition(b)) {
    const { claims: aClaims } = a;
    const { claims: bClaims } = b;

    equalClaims = hasSameElements(aClaims, bClaims);
  } else if (aType === ConditionType.IsIdentity && bType === ConditionType.IsIdentity) {
    equalClaims = signerToString(a.identity) === signerToString(b.identity);
  } else if (aType === ConditionType.IsExternalAgent && bType === ConditionType.IsExternalAgent) {
    equalClaims = true;
  }

  const equalClaimIssuers = hasSameElements(
    aClaimIssuers,
    bClaimIssuers,
    (
      { identity: aIdentity, trustedFor: aTrustedFor },
      { identity: bIdentity, trustedFor: bTrustedFor }
    ) =>
      signerToString(aIdentity) === signerToString(bIdentity) &&
      hasSameElements(aTrustedFor || [], bTrustedFor || [])
  );

  return equalClaims && equalClaimIssuers;
}

/**
 * @hidden
 *
 * Transforms `InputCACheckpoint` values to `Checkpoint | CheckpointSchedule | Date` for easier processing
 */
export async function getCheckpointValue(
  checkpoint: InputCaCheckpoint,
  asset: string | Asset,
  context: Context
): Promise<Checkpoint | CheckpointSchedule | Date> {
  if (
    checkpoint instanceof Checkpoint ||
    checkpoint instanceof CheckpointSchedule ||
    checkpoint instanceof Date
  ) {
    return checkpoint;
  }
  const assetEntity = asAsset(asset, context);
  const { type, id } = checkpoint;
  if (type === CaCheckpointType.Existing) {
    return assetEntity.checkpoints.getOne({ id });
  } else {
    return (
      await assetEntity.checkpoints.schedules.getOne({
        id,
      })
    ).schedule;
  }
}

interface TxAndArgsArray<Args extends unknown[] = unknown[]> {
  transaction: PolymeshTx<Args>;
  argsArray: Args[];
}

type MapTxAndArgsArray<Args extends unknown[][]> = {
  [K in keyof Args]: Args[K] extends unknown[] ? TxAndArgsArray<Args[K]> : never;
};

// * TODO @monitz87: delete this function when we eliminate `addBatchTransaction`
/**
 * @hidden
 */
function mapArgs<Args extends unknown[] | []>({
  transaction,
  argsArray,
}: TxAndArgsArray<Args>): MapTxWithArgs<Args[]> {
  return argsArray.map(args => ({
    transaction,
    args,
  })) as unknown as MapTxWithArgs<Args[]>;
}

// * TODO @monitz87: delete this function when we eliminate `addBatchTransaction`
/**
 * Assemble the `transactions` array that has to be passed to `addBatchTransaction` from a set of parameter arrays with their
 *   respective transaction
 */
export function assembleBatchTransactions<ArgsArray extends unknown[][]>(
  txsAndArgs: MapTxAndArgsArray<ArgsArray>
): MapTxWithArgs<unknown[][]> {
  return flatMap(txsAndArgs, mapArgs) as unknown as MapTxWithArgs<unknown[][]>;
}

/**
 * @hidden
 *
 * Returns portfolio numbers for a set of portfolio names
 */
export async function getPortfolioIdsByName(
  rawIdentityId: IdentityId,
  rawNames: Bytes[],
  context: Context
): Promise<(BigNumber | null)[]> {
  const {
    polymeshApi: {
      query: { portfolio },
    },
  } = context;

  const rawPortfolioNumbers = await portfolio.nameToNumber.multi<PortfolioNumber>(
    rawNames.map<[IdentityId, Bytes]>(name => [rawIdentityId, name])
  );

  const portfolioIds = rawPortfolioNumbers.map(number => u64ToBigNumber(number));

  // TODO @prashantasdeveloper remove this logic once nameToNumber returns Option<PortfolioNumber>
  /**
   * since nameToNumber returns 1 for non-existing portfolios, if a name maps to number 1,
   *  we need to check if the given name actually matches the first portfolio
   */
  let firstPortfolioName: Bytes;

  /*
   * even though we make this call without knowing if we will need
   *  the result, we only await for it if necessary, so it's still
   *  performant
   */
  const gettingFirstPortfolioName = portfolio.portfolios(
    rawIdentityId,
    bigNumberToU64(new BigNumber(1), context)
  );

  return P.map(portfolioIds, async (id, index) => {
    if (id.eq(1)) {
      firstPortfolioName = await gettingFirstPortfolioName;

      if (!firstPortfolioName.eq(rawNames[index])) {
        return null;
      }
    }

    return id;
  });
}

/**
 * @hidden
 *
 * Check if a transaction matches the type of its args. Returns the same value but stripped of the types. This function has no logic, it's strictly
 *   for type safety around `addBatchTransaction`
 */
export function checkTxType<Args extends unknown[]>(tx: TxWithArgs<Args>): TxWithArgs<unknown[]> {
  return tx as unknown as TxWithArgs<unknown[]>;
}

/**
 * @hidden
 *
 * Add an empty handler to a promise to avoid false positive unhandled promise errors. The original promise
 *   is returned, so rejections are still bubbled up and caught properly. This is an ugly hack and should be used
 *   sparingly and only if you KNOW that rejections will be handled properly down the line
 *
 * More info:
 *
 * - https://github.com/facebook/jest/issues/6028#issuecomment-567851031
 * - https://stackoverflow.com/questions/59060508/how-to-handle-an-unhandled-promise-rejection-asynchronously
 * - https://stackoverflow.com/questions/40920179/should-i-refrain-from-handling-promise-rejection-asynchronously/40921505#40921505
 */
export function defusePromise<T>(promise: Promise<T>): Promise<T> {
  promise.catch(noop);

  return promise;
}

/**
 * @hidden
 *
 * Transform an array of Identities into exempted IDs for Transfer Managers. If the asset requires
 *   investor uniqueness, Scope IDs are fetched and returned. Otherwise, we use Identity IDs
 *
 * @note fetches missing scope IDs from the chain
 * @note even though the signature for `addExemptedEntities` requires `ScopeId`s as parameters,
 *   it accepts and handles `IdentityId` parameters as well. Nothing special has to be done typing-wise since they're both aliases
 *   for `U8aFixed`
 *
 * @throws
 *   - if the Asset requires Investor Uniqueness and one or more of the passed Identities don't have Scope IDs
 *   - if there are duplicated Identities/ScopeIDs
 */
export async function getExemptedIds(
  identities: (string | Identity)[],
  context: Context,
  ticker: string
): Promise<string[]> {
  const asset = new Asset({ ticker }, context);
  const { requiresInvestorUniqueness } = await asset.details();

  const didsWithNoScopeId: string[] = [];

  const exemptedIds: string[] = [];

  const identityEntities = identities.map(identity => asIdentity(identity, context));

  if (requiresInvestorUniqueness) {
    const scopeIds = await P.map(identityEntities, async identity =>
      identity.getScopeId({ asset: ticker })
    );

    scopeIds.forEach((scopeId, index) => {
      if (!scopeId) {
        didsWithNoScopeId.push(identityEntities[index].did);
      } else {
        exemptedIds.push(scopeId);
      }
    });

    if (didsWithNoScopeId.length) {
      throw new PolymeshError({
        code: ErrorCode.ValidationError,
        message: `Identities must have an Investor Uniqueness claim Scope ID in order to be exempted from Transfer Restrictions for Asset "${ticker}"`,
        data: {
          didsWithNoScopeId,
        },
      });
    }
  } else {
    exemptedIds.push(...identityEntities.map(identity => asDid(identity), context));
  }
  const hasDuplicates = uniq(exemptedIds).length !== exemptedIds.length;

  if (hasDuplicates) {
    throw new PolymeshError({
      code: ErrorCode.ValidationError,
      message:
        'One or more of the passed exempted Identities are repeated or have the same Scope ID',
    });
  }

  return exemptedIds;
}

/**
 * @hidden
 *
 * @returns true if the node version is within the accepted range
 */
function handleNodeVersionResponse(
  data: { result: string },
  reject: (reason?: unknown) => void
): boolean {
  const { result: version } = data;

  if (!satisfies(version, major(SUPPORTED_NODE_VERSION_RANGE).toString())) {
    const error = new PolymeshError({
      code: ErrorCode.FatalError,
      message: 'Unsupported Polymesh RPC node version. Please upgrade the SDK',
      data: {
        rpcNodeVersion: version,
        supportedVersionRange: SUPPORTED_NODE_VERSION_RANGE,
      },
    });

    reject(error);

    return false;
  }

  if (!satisfies(version, SUPPORTED_NODE_VERSION_RANGE)) {
    console.warn(
      `This version of the SDK supports Polymesh RPC node version ${SUPPORTED_NODE_VERSION_RANGE}. The node is at version ${version}. Please upgrade the SDK`
    );
  }

  return true;
}

/**
 * @hidden
 *
 * Add a dot to a number every three digits from right to left
 */
function addDotSeparator(value: number): string {
  let result = '';

  value
    .toString()
    .split('')
    .reverse()
    .forEach((char, index) => {
      if ((index + 1) % 3 === 1 && index !== 0) {
        result = `.${result}`;
      }

      result = `${char}${result}`;
    });

  return result;
}

/**
 * @hidden
 *
 * @returns true if the spec version is within the accepted range
 */
function handleSpecVersionResponse(
  data: { result: { specVersion: number } },
  reject: (reason?: unknown) => void
): boolean {
  const {
    result: { specVersion },
  } = data;

  /*
   * the spec version number comes as a single number (i.e. 5000000). It should be parsed as xxx_yyy_zzz
   * where xxx is the major version, yyy is the minor version, and zzz is the patch version. So for example, 5001023
   * would be version 5.1.23
   */
  const specVersionAsSemver = addDotSeparator(specVersion)
    .split('.')
    // remove leading zeroes, for example 020 becomes 20, 000 becomes 0
    .map((ver: string) => ver.replace(/^0+(?!$)/g, ''))
    .join('.');

  if (!satisfies(specVersionAsSemver, major(SUPPORTED_SPEC_VERSION_RANGE).toString())) {
    const error = new PolymeshError({
      code: ErrorCode.FatalError,
      message: 'Unsupported Polymesh chain spec version. Please upgrade the SDK',
      data: {
        specVersion: specVersionAsSemver,
        supportedVersionRange: SUPPORTED_SPEC_VERSION_RANGE,
      },
    });

    reject(error);

    return false;
  }

  if (!satisfies(specVersionAsSemver, SUPPORTED_SPEC_VERSION_RANGE)) {
    console.warn(
      `This version of the SDK supports Polymesh chain spec version ${SUPPORTED_SPEC_VERSION_RANGE}. The chain spec is at version ${specVersionAsSemver}. Please upgrade the SDK`
    );
  }

  return true;
}

/**
 * @hidden
 *
 * Checks chain version. This function uses a websocket as it's intended to be called during initialization
 * @param nodeUrl - URL for the chain node
 * @returns A promise that resolves if the version is in the expected range, otherwise it will reject
 */
export function assertExpectedChainVersion(nodeUrl: string): Promise<void> {
  return new Promise<void>((resolve, reject) => {
    const client = new W3CWebSocket(nodeUrl);

    client.onopen = (): void => {
      client.send(JSON.stringify(SYSTEM_VERSION_RPC_CALL));
      client.send(JSON.stringify(STATE_RUNTIME_VERSION_CALL));
    };

    let nodeVersionFetched: boolean;
    let specVersionFetched: boolean;

    client.onmessage = (msg): void => {
      const data = JSON.parse(msg.data.toString());
      const { id } = data;

      if (id === SYSTEM_VERSION_RPC_CALL.id) {
        nodeVersionFetched = handleNodeVersionResponse(data, reject);
      } else {
        specVersionFetched = handleSpecVersionResponse(data, reject);
      }

      if (nodeVersionFetched && specVersionFetched) {
        client.close();
        resolve();
      }
    };

    client.onerror = (error: Error): void => {
      client.close();
      const err = new PolymeshError({
        code: ErrorCode.FatalError,
        message: `Could not connect to the Polymesh node at ${nodeUrl}`,
        data: { error },
      });
      reject(err);
    };
  });
}

/**
 * @hidden
 *
 * Validates a ticker value
 */
export function assertTickerValid(ticker: string): void {
  if (!ticker.length || ticker.length > MAX_TICKER_LENGTH) {
    throw new PolymeshError({
      code: ErrorCode.ValidationError,
      message: `Ticker length must be between 1 and ${MAX_TICKER_LENGTH} characters`,
    });
  }

  if (!isPrintableAscii(ticker)) {
    throw new PolymeshError({
      code: ErrorCode.ValidationError,
      message: 'Only printable ASCII is allowed as ticker name',
    });
  }

  if (ticker !== ticker.toUpperCase()) {
    throw new PolymeshError({
      code: ErrorCode.ValidationError,
      message: 'Ticker cannot contain lower case letters',
    });
  }
}

/**
 * @hidden
 */
export function neededStatTypeForRestrictionInput(
  type: TransferRestrictionType,
  context: Context
): PolymeshPrimitivesStatisticsStatType {
  const neededOp =
    type === TransferRestrictionType.Count ? StatisticsOpType.Count : StatisticsOpType.Balance;
  const rawOp = statisticsOpTypeToStatOpType(neededOp, context);

  return statisticsOpTypeToStatType(rawOp, context);
}

/**
 * @hidden
 *
 * Fetches Account permissions for the given secondary Accounts
 *
 * @note non secondary Accounts will be skipped, so there maybe less PermissionedAccounts returned than Accounts given
 *
 * @param args.accounts a list of accounts to fetch permissions for
 * @param args.identity optional. If passed, Accounts that are not part of the given Identity will be filtered out
 */
export async function getSecondaryAccountPermissions(
  args: { accounts: Account[]; identity?: Identity },
  context: Context,
  callback: SubCallback<PermissionedAccount[]>
): Promise<UnsubCallback>;

export async function getSecondaryAccountPermissions(
  args: { accounts: Account[]; identity?: Identity },
  context: Context
): Promise<PermissionedAccount[]>;
// eslint-disable-next-line require-jsdoc
export async function getSecondaryAccountPermissions(
  args: {
    accounts: Account[];
    identity?: Identity;
  },
  context: Context,
  callback?: SubCallback<PermissionedAccount[]>
): Promise<PermissionedAccount[] | UnsubCallback> {
  const {
    polymeshApi: {
      query: { identity: identityQuery },
    },
  } = context;

  const { accounts, identity } = args;

  const assembleResult = (
    optKeyRecords: Option<PolymeshPrimitivesSecondaryKeyKeyRecord>[]
  ): PermissionedAccount[] => {
    return optKeyRecords.reduce((result: PermissionedAccount[], optKeyRecord, index) => {
      const account = accounts[index];
      const record = optKeyRecord.unwrap();

      if (record.isSecondaryKey) {
        const [rawIdentityId, rawPermissions] = record.asSecondaryKey;

        if (identity && identityIdToString(rawIdentityId) !== identity.did) {
          return result;
        }
        result.push({
          account,
          permissions: meshPermissionsToPermissions(rawPermissions, context),
        });
      }
      return result;
    }, []);
  };

  const identityKeys = accounts.map(({ address }) => stringToAccountId(address, context));
  if (callback) {
    return identityQuery.keyRecords.multi(identityKeys, result => {
      return callback(assembleResult(result));
    });
  }
  const rawResults = await identityQuery.keyRecords.multi(identityKeys);

  return assembleResult(rawResults);
}<|MERGE_RESOLUTION|>--- conflicted
+++ resolved
@@ -80,12 +80,9 @@
   SYSTEM_VERSION_RPC_CALL,
 } from '~/utils/constants';
 import {
-<<<<<<< HEAD
+  bigNumberToU64,
   identityIdToString,
   meshPermissionsToPermissions,
-=======
-  bigNumberToU64,
->>>>>>> de1c9c24
   middlewareScopeToScope,
   signerToString,
   statisticsOpTypeToStatOpType,

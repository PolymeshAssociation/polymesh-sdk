--- conflicted
+++ resolved
@@ -14,13 +14,9 @@
 import P from 'bluebird';
 import stringify from 'json-stable-stringify';
 import { differenceWith, flatMap, isEqual, mapValues, noop, padEnd, uniq } from 'lodash';
-<<<<<<< HEAD
 import { IdentityId, ModuleName, TxTag } from 'polymesh-types/types';
-=======
-import { IdentityId, ModuleName, PortfolioName, TxTag } from 'polymesh-types/types';
 import { satisfies } from 'semver';
 import { w3cwebsocket as W3CWebSocket } from 'websocket';
->>>>>>> 5716f54a
 
 import {
   Asset,

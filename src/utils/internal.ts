import {
  AugmentedEvent,
  AugmentedQuery,
  AugmentedQueryDoubleMap,
  DropLast,
  ObsInnerType,
} from '@polkadot/api/types';
import { StorageKey } from '@polkadot/types';
import { BlockHash } from '@polkadot/types/interfaces/chain';
import { AnyFunction, AnyTuple, IEvent, ISubmittableResult } from '@polkadot/types/types';
import { stringUpperFirst } from '@polkadot/util';
import { decodeAddress, encodeAddress } from '@polkadot/util-crypto';
import BigNumber from 'bignumber.js';
import stringify from 'json-stable-stringify';
import { chunk, groupBy, map, mapValues, padEnd } from 'lodash';
import { ModuleName, TxTag } from 'polymesh-types/types';

import {
  Context,
  Identity,
  PolymeshError,
  PostTransactionValue,
  SecurityToken,
  TransactionQueue,
} from '~/internal';
import { Scope as MiddlewareScope } from '~/middleware/types';
import {
  CalendarPeriod,
  CalendarUnit,
  Claim,
  ClaimType,
  CommonKeyring,
  CountryCode,
  ErrorCode,
  NextKey,
  NoArgsProcedureMethod,
  PaginationOptions,
  ProcedureAuthorizationStatus,
  ProcedureMethod,
  ProcedureOpts,
  Scope,
  UiKeyring,
} from '~/types';
import {
  Events,
  Falsyable,
  MapMaybePostTransactionValue,
  MaybePostTransactionValue,
} from '~/types/internal';
import { HumanReadableType, ProcedureFunc, UnionOfProcedureFuncs } from '~/types/utils';
import {
  DEFAULT_GQL_PAGE_SIZE,
  DEFAULT_MAX_BATCH_ELEMENTS,
  MAX_BATCH_ELEMENTS,
} from '~/utils/constants';
import { middlewareScopeToScope, signerToString } from '~/utils/conversion';
import { isEntity } from '~/utils/typeguards';

export * from '~/generated/utils';

/**
 * @hidden
 * Promisified version of a timeout
 *
 * @param amount - time to wait
 */
export async function delay(amount: number): Promise<void> {
  return new Promise(resolve => {
    setTimeout(() => {
      resolve();
    }, amount);
  });
}

/**
 * @hidden
 * Convert an entity type and its unique Identifiers to a base64 string
 */
export function serialize<UniqueIdentifiers>(
  entityType: string,
  uniqueIdentifiers: UniqueIdentifiers
): string {
  return Buffer.from(`${entityType}:${stringify(uniqueIdentifiers)}`).toString('base64');
}

/**
 * @hidden
 * Convert a uuid string to an Identifier object
 */
export function unserialize<UniqueIdentifiers>(id: string): UniqueIdentifiers {
  const unserialized = Buffer.from(id, 'base64').toString('utf8');

  const matched = unserialized.match(/^.*?:(.*)/);

  const errorMsg = 'Wrong ID format';

  if (!matched) {
    throw new Error(errorMsg);
  }

  const [, jsonString] = matched;

  try {
    return JSON.parse(jsonString);
  } catch (err) {
    throw new Error(errorMsg);
  }
}

/**
 * @hidden
 * Extract the DID from an Identity, or return the Current DID if no Identity is passed
 */
export async function getDid(
  value: string | Identity | undefined,
  context: Context
): Promise<string> {
  let did;
  if (value) {
    did = signerToString(value);
  } else {
    ({ did } = await context.getCurrentIdentity());
  }

  return did;
}

/**
 * @hidden
 */
export function createClaim(
  claimType: string,
  jurisdiction: Falsyable<string>,
  middlewareScope: Falsyable<MiddlewareScope>,
  cddId: Falsyable<string>,
  scopeId: Falsyable<string>
): Claim {
  const type = claimType as ClaimType;
  const scope = (middlewareScope ? middlewareScopeToScope(middlewareScope) : {}) as Scope;

  switch (type) {
    case ClaimType.Jurisdiction: {
      return {
        type,
        // this assertion is necessary because CountryCode is not in the middleware types
        // eslint-disable-next-line @typescript-eslint/no-non-null-assertion
        code: stringUpperFirst(jurisdiction!.toLowerCase()) as CountryCode,
        scope,
      };
    }
    case ClaimType.NoData: {
      return {
        type,
      };
    }
    case ClaimType.CustomerDueDiligence: {
      return {
        type,
        id: cddId as string,
      };
    }
    case ClaimType.InvestorUniqueness: {
      return {
        type,
        scope,
        scopeId: scopeId as string,
        cddId: cddId as string,
      };
    }
    case ClaimType.InvestorUniquenessV2: {
      return {
        type,
        cddId: cddId as string,
      };
    }
  }

  return { type, scope };
}

/**
 * @hidden
 *
 * Unwrap a Post Transaction Value
 */
export function unwrapValue<T extends unknown>(value: MaybePostTransactionValue<T>): T {
  if (value instanceof PostTransactionValue) {
    return value.value;
  }

  return value;
}

/**
 * @hidden
 *
 * Unwrap all Post Transaction Values present in a tuple
 */
export function unwrapValues<T extends unknown[]>(values: MapMaybePostTransactionValue<T>): T {
  return values.map(unwrapValue) as T;
}

/**
 * @hidden
 */
type EventData<Event> = Event extends AugmentedEvent<'promise', infer Data> ? Data : never;

// TODO @monitz87: use event enum instead of string when it exists
/**
 * @hidden
 * Find every occurrence of a specific event inside a receipt
 *
 * @throws If the event is not found
 */
export function filterEventRecords<
  ModuleName extends keyof Events,
  EventName extends keyof Events[ModuleName]
>(
  receipt: ISubmittableResult,
  mod: ModuleName,
  eventName: EventName
): IEvent<EventData<Events[ModuleName][EventName]>>[] {
  const eventRecords = receipt.filterRecords(mod, eventName as string);

  if (!eventRecords.length) {
    throw new PolymeshError({
      code: ErrorCode.UnexpectedError,
      message: `Event "${mod}.${eventName}" wasnt't fired even though the corresponding transaction was completed. Please report this to the Polymath team`,
    });
  }

  return eventRecords.map(
    eventRecord =>
      (eventRecord.event as unknown) as IEvent<EventData<Events[ModuleName][EventName]>>
  );
}

/**
 * @hidden
 */
export function padString(value: string, length: number): string {
  return padEnd(value, length, '\0');
}

/**
 * @hidden
 */
export function removePadding(value: string): string {
  // eslint-disable-next-line no-control-regex
  return value.replace(/\u0000/g, '');
}

/**
 * @hidden
 *
 * Return whether the string is fully printable ASCII
 */
export function isPrintableAscii(value: string): boolean {
  // eslint-disable-next-line no-control-regex
  return /^[\x00-\x7F]*$/.test(value);
}

/**
 * @hidden
 *
 * Makes an entries request to the chain. If pagination options are supplied,
 *  the request will be paginated. Otherwise, all entries will be requested at once
 */
export async function requestPaginated<F extends AnyFunction, T extends AnyTuple>(
  query: AugmentedQuery<'promise', F, T> | AugmentedQueryDoubleMap<'promise', F, T>,
  opts: {
    paginationOpts?: PaginationOptions;
    arg?: Parameters<F>[0];
  }
): Promise<{
  entries: [StorageKey<T>, ObsInnerType<ReturnType<F>>][];
  lastKey: NextKey;
}> {
  const { arg, paginationOpts } = opts;
  let entries: [StorageKey<T>, ObsInnerType<ReturnType<F>>][];
  let lastKey: NextKey = null;

  const args = arg ? [arg] : [];

  if (paginationOpts) {
    const { size: pageSize, start: startKey } = paginationOpts;
    entries = await query.entriesPaged({
      args,
      pageSize,
      startKey,
    });

    if (entries.length === pageSize) {
      lastKey = entries[entries.length - 1][0].toHex();
    }
  } else {
    /*
     * NOTE @monitz87: this assertion is required because types
     *   are inconsistent in the polkadot repo
     */
    entries = await query.entries(...(args as DropLast<Parameters<F>>));
  }

  return {
    entries,
    lastKey,
  };
}

/**
 * @hidden
 *
 * Makes a request to the chain. If a block hash is supplied,
<<<<<<< HEAD
 *  the request will be made at that block. Otherwise, the most recent block will be queried
=======
 *   the request will be made at that block. Otherwise, the most recent block will be queried
>>>>>>> 4edf304a
 */
export async function requestAtBlock<F extends AnyFunction>(
  query: AugmentedQuery<'promise', F> | AugmentedQueryDoubleMap<'promise', F>,
  opts: {
    blockHash?: string | BlockHash;
    args: Parameters<F>;
  },
  context: Context
): Promise<ObsInnerType<ReturnType<F>>> {
  const { blockHash, args } = opts;

  if (blockHash) {
    if (!context.isArchiveNode) {
      throw new PolymeshError({
        code: ErrorCode.DataUnavailable,
        message: 'Cannot query previous blocks in a non-archive node',
      });
    }
    return query.at(blockHash, ...args);
  }

  return query(...args);
}

/**
 * @hidden
 *
 * Separates an array into smaller batches
 *
 * @param args - elements to separate
 * @param tag - transaction for which the elements are arguments. This serves to determine the size of the batches. A null value
 *   means that the minimum batch size will be used
 * @param groupByFn - optional function that takes an element and returns a value by which to group the elements.
 *   If supplied, all elements of the same group will be contained in the same batch
 */
export function batchArguments<Args>(
  args: Args[],
  tag: TxTag | null,
  groupByFn?: (obj: Args) => string
): Args[][] {
  const batchLimit = (tag && MAX_BATCH_ELEMENTS[tag]) ?? DEFAULT_MAX_BATCH_ELEMENTS;

  if (!groupByFn) {
    return chunk(args, batchLimit);
  }

  const groups = map(groupBy(args, groupByFn), group => group).sort(
    ({ length: first }, { length: second }) => first - second
  );

  const batches: Args[][] = [];

  groups.forEach(group => {
    if (group.length > batchLimit) {
      throw new PolymeshError({
        code: ErrorCode.UnexpectedError,
        message: 'Batch size exceeds limit. Please report this to the Polymath team',
        data: {
          batch: group,
          limit: batchLimit,
        },
      });
    }
    let batchIndex = batches.findIndex(batch => batch.length + group.length <= batchLimit);

    if (batchIndex === -1) {
      batchIndex = batches.length;
      batches[batchIndex] = [];
    }

    batches[batchIndex] = [...batches[batchIndex], ...group];
  });

  return batches;
}

/**
 * @hidden
 *
 * Calculates next page number for paginated GraphQL ResultSet.
 * Returns null if there is no next page.
 *
 * @param size - page size requested
 * @param start - start index requestd
 * @param totalCount - total amount of elements returned by query
 *
 * @hidden
 *
 */
export function calculateNextKey(totalCount: number, size?: number, start?: number): NextKey {
  const next = (start ?? 0) + (size ?? DEFAULT_GQL_PAGE_SIZE);
  return totalCount > next ? next : null;
}

/**
 * Create a method that prepares a procedure
 */
export function createProcedureMethod<
  ProcedureArgs extends unknown,
  ProcedureReturnValue,
  Storage = Record<string, unknown>
>(
  args: {
    getProcedureAndArgs: () => [
      (
        | UnionOfProcedureFuncs<ProcedureArgs, ProcedureReturnValue, Storage>
        | ProcedureFunc<ProcedureArgs, ProcedureReturnValue, Storage>
      ),
      ProcedureArgs
    ];
    voidArgs: true;
  },
  context: Context
): NoArgsProcedureMethod<ProcedureReturnValue, ProcedureReturnValue>;
export function createProcedureMethod<
  ProcedureArgs extends unknown,
  ProcedureReturnValue,
  ReturnValue,
  Storage = Record<string, unknown>
>(
  args: {
    getProcedureAndArgs: () => [
      (
        | UnionOfProcedureFuncs<ProcedureArgs, ProcedureReturnValue, Storage>
        | ProcedureFunc<ProcedureArgs, ProcedureReturnValue, Storage>
      ),
      ProcedureArgs
    ];
    voidArgs: true;
    transformer: (value: ProcedureReturnValue) => ReturnValue | Promise<ReturnValue>;
  },
  context: Context
): NoArgsProcedureMethod<ProcedureReturnValue, ReturnValue>;
export function createProcedureMethod<
  // eslint-disable-next-line @typescript-eslint/ban-types
  MethodArgs extends {},
  ProcedureArgs extends unknown,
  ProcedureReturnValue,
  Storage = Record<string, unknown>
>(
  args: {
    getProcedureAndArgs: (
      methodArgs: MethodArgs
    ) => [
      (
        | UnionOfProcedureFuncs<ProcedureArgs, ProcedureReturnValue, Storage>
        | ProcedureFunc<ProcedureArgs, ProcedureReturnValue, Storage>
      ),
      ProcedureArgs
    ];
  },
  context: Context
): ProcedureMethod<MethodArgs, ProcedureReturnValue, ProcedureReturnValue>;
export function createProcedureMethod<
  // eslint-disable-next-line @typescript-eslint/ban-types
  MethodArgs extends {},
  ProcedureArgs extends unknown,
  ProcedureReturnValue,
  ReturnValue,
  Storage = Record<string, unknown>
>(
  args: {
    getProcedureAndArgs: (
      methodArgs: MethodArgs
    ) => [
      (
        | UnionOfProcedureFuncs<ProcedureArgs, ProcedureReturnValue, Storage>
        | ProcedureFunc<ProcedureArgs, ProcedureReturnValue, Storage>
      ),
      ProcedureArgs
    ];
    transformer: (value: ProcedureReturnValue) => ReturnValue | Promise<ReturnValue>;
  },
  context: Context
): ProcedureMethod<MethodArgs, ProcedureReturnValue, ReturnValue>;
// eslint-disable-next-line require-jsdoc
export function createProcedureMethod<
  MethodArgs,
  ProcedureArgs extends unknown,
  ProcedureReturnValue,
  ReturnValue = ProcedureReturnValue,
  Storage = Record<string, unknown>
>(
  args: {
    getProcedureAndArgs: (
      methodArgs?: MethodArgs
    ) => [
      (
        | UnionOfProcedureFuncs<ProcedureArgs, ProcedureReturnValue, Storage>
        | ProcedureFunc<ProcedureArgs, ProcedureReturnValue, Storage>
      ),
      ProcedureArgs
    ];
    transformer?: (value: ProcedureReturnValue) => ReturnValue | Promise<ReturnValue>;
    voidArgs?: true;
  },
  context: Context
):
  | ProcedureMethod<MethodArgs, ProcedureReturnValue, ReturnValue>
  | NoArgsProcedureMethod<ProcedureReturnValue, ReturnValue> {
  const { getProcedureAndArgs, transformer, voidArgs } = args;

  if (voidArgs) {
    const voidMethod = (
      opts: ProcedureOpts = {}
    ): Promise<TransactionQueue<ProcedureReturnValue, ReturnValue>> => {
      const [proc, procArgs] = getProcedureAndArgs();
      return proc().prepare({ args: procArgs, transformer }, context, opts);
    };

    voidMethod.checkAuthorization = async (
      opts: ProcedureOpts = {}
    ): Promise<ProcedureAuthorizationStatus> => {
      const [proc, procArgs] = getProcedureAndArgs();

      return proc().checkAuthorization(procArgs, context, opts);
    };

    return voidMethod;
  }

  const method = (
    methodArgs: MethodArgs,
    opts: ProcedureOpts = {}
  ): Promise<TransactionQueue<ProcedureReturnValue, ReturnValue>> => {
    const [proc, procArgs] = getProcedureAndArgs(methodArgs);
    return proc().prepare({ args: procArgs, transformer }, context, opts);
  };

  method.checkAuthorization = async (
    methodArgs: MethodArgs,
    opts: ProcedureOpts = {}
  ): Promise<ProcedureAuthorizationStatus> => {
    const [proc, procArgs] = getProcedureAndArgs(methodArgs);

    return proc().checkAuthorization(procArgs, context, opts);
  };

  return method;
}

/**
 * @hidden
 */
export function assertIsInteger(value: number | BigNumber): void {
  const rawValue = new BigNumber(value);
  if (!rawValue.isInteger()) {
    throw new PolymeshError({
      code: ErrorCode.ValidationError,
      message: 'The number must be an integer',
    });
  }
}

/**
 * @hidden
 */
export function assertIsPositive(value: number | BigNumber): void {
  const rawValue = new BigNumber(value);
  if (rawValue.isNegative()) {
    throw new PolymeshError({
      code: ErrorCode.ValidationError,
      message: 'The number must be positive',
    });
  }
}

/* eslint-disable @typescript-eslint/no-explicit-any */
/**
 * @hidden
 */
function isUiKeyring(keyring: any): keyring is UiKeyring {
  return !!keyring.keyring;
}
/* eslint-enable @typescript-eslint/no-explicit-any */

/**
 * @hidden
 */
export function getCommonKeyring(keyring: CommonKeyring | UiKeyring): CommonKeyring {
  return isUiKeyring(keyring) ? keyring.keyring : keyring;
}

/**
 * @hidden
 */
export function assertFormatValid(address: string, ss58Format: number): void {
  const encodedAddress = encodeAddress(decodeAddress(address), ss58Format);

  if (address !== encodedAddress) {
    throw new PolymeshError({
      code: ErrorCode.ValidationError,
      message: "The supplied address is not encoded with the chain's SS58 format",
      data: {
        ss58Format,
      },
    });
  }
}

/**
 * @hidden
 */
export function assertKeyringFormatValid(keyring: CommonKeyring, ss58Format: number): void {
  const dummyAddress = '5GrwvaEF5zXb26Fz9rcQpDWS57CtERHpNehXCPcNoHGKutQY';
  const encodedAddress = keyring.encodeAddress(dummyAddress);
  const wellEncodedAddress = encodeAddress(dummyAddress, ss58Format);

  if (encodedAddress !== wellEncodedAddress) {
    throw new PolymeshError({
      code: ErrorCode.FatalError,
      message: "The supplied keyring is not using the chain's SS58 format",
      data: {
        ss58Format,
      },
    });
  }
}

/**
 * @hidden
 */
export function getTicker(token: string | SecurityToken): string {
  return typeof token === 'string' ? token : token.ticker;
}

/**
 * @hidden
 */
export function getToken(token: string | SecurityToken, context: Context): SecurityToken {
  return typeof token === 'string' ? new SecurityToken({ ticker: token }, context) : token;
}

/**
 * @hidden
 */
export function xor(a: boolean, b: boolean): boolean {
  return a !== b;
}

/**
 * @hidden
 */
function secondsInUnit(unit: CalendarUnit): number {
  const SECOND = 1;
  const MINUTE = SECOND * 60;
  const HOUR = MINUTE * 60;
  const DAY = HOUR * 24;
  const WEEK = DAY * 7;
  const MONTH = DAY * 30;
  const YEAR = DAY * 365;

  switch (unit) {
    case CalendarUnit.Second: {
      return SECOND;
    }
    case CalendarUnit.Minute: {
      return MINUTE;
    }
    case CalendarUnit.Hour: {
      return HOUR;
    }
    case CalendarUnit.Day: {
      return DAY;
    }
    case CalendarUnit.Week: {
      return WEEK;
    }
    case CalendarUnit.Month: {
      return MONTH;
    }
    case CalendarUnit.Year: {
      return YEAR;
    }
  }
}

/**
 * @hidden
 * Transform a conversion util into a version that returns null if the input is falsy
 */
export function periodComplexity(period: CalendarPeriod): number {
  const secsInYear = secondsInUnit(CalendarUnit.Year);
  const { amount, unit } = period;

  if (amount === 0) {
    return 1;
  }

  const secsInUnit = secondsInUnit(unit);

  return Math.max(2, Math.floor(secsInYear / (secsInUnit * amount)));
}

/**
 * @hidden
 * Transform a conversion util into a version that returns null if the input is falsy
 */
export function optionize<InputType, OutputType, RestType extends unknown[]>(
  converter: (input: InputType, ...rest: RestType) => OutputType
): (val: InputType | null | undefined, ...rest: RestType) => OutputType | null {
  return (value: InputType | null | undefined, ...rest: RestType): OutputType | null => {
    const data = value ?? null;
    return data && converter(data, ...rest);
  };
}

/**
 * @hidden
 * Compare two tags/modules and return true if they are equal, or if one is the other one's module
 */
export function isModuleOrTagMatch(a: TxTag | ModuleName, b: TxTag | ModuleName): boolean {
  const aIsTag = a.includes('.');
  const bIsTag = b.includes('.');

  // a tag b module
  if (aIsTag && !bIsTag) {
    return a.split('.')[0] === b;
  }

  // a module b tag
  if (!aIsTag && bIsTag) {
    return a === b.split('.')[0];
  }

  // both tags or both modules
  return a === b;
}

/**
 * Recursively convert a value into a human readable (JSON compliant) version:
 *   - Entities are converted via their `.toJson` method
 *   - Dates are converted to ISO strings
 *   - BigNumbers are converted to numerical strings
 */
export function toHumanReadable<T>(obj: T): HumanReadableType<T> {
  if (isEntity<unknown, HumanReadableType<T>>(obj)) {
    return obj.toJson();
  }

  if (obj instanceof BigNumber) {
    return obj.toString() as HumanReadableType<T>;
  }

  if (obj instanceof Date) {
    return obj.toISOString() as HumanReadableType<T>;
  }

  if (Array.isArray(obj)) {
    return obj.map(toHumanReadable) as HumanReadableType<T>;
  }

  if (obj && typeof obj === 'object') {
    // eslint-disable-next-line @typescript-eslint/no-explicit-any
    return mapValues(obj as any, val => toHumanReadable(val)) as HumanReadableType<T>;
  }

  return obj as HumanReadableType<T>;
}<|MERGE_RESOLUTION|>--- conflicted
+++ resolved
@@ -311,11 +311,7 @@
  * @hidden
  *
  * Makes a request to the chain. If a block hash is supplied,
-<<<<<<< HEAD
- *  the request will be made at that block. Otherwise, the most recent block will be queried
-=======
  *   the request will be made at that block. Otherwise, the most recent block will be queried
->>>>>>> 4edf304a
  */
 export async function requestAtBlock<F extends AnyFunction>(
   query: AugmentedQuery<'promise', F> | AugmentedQueryDoubleMap<'promise', F>,

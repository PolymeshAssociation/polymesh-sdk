--- conflicted
+++ resolved
@@ -98,11 +98,8 @@
   statisticsOpTypeToStatType,
   statsClaimToStatClaimInputType,
   stringToAccountId,
-<<<<<<< HEAD
   transferRestrictionTypeToStatOpType,
-=======
   u32ToBigNumber,
->>>>>>> 76ed85cd
   u64ToBigNumber,
 } from '~/utils/conversion';
 import { isEntity, isMultiClaimCondition, isSingleClaimCondition } from '~/utils/typeguards';

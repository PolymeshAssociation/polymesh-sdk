import {
  AugmentedEvent,
  AugmentedQuery,
  AugmentedQueryDoubleMap,
  DropLast,
  ObsInnerType,
} from '@polkadot/api/types';
import { StorageKey } from '@polkadot/types';
import { BlockHash } from '@polkadot/types/interfaces/chain';
import { AnyFunction, AnyTuple, IEvent, ISubmittableResult } from '@polkadot/types/types';
import { stringUpperFirst } from '@polkadot/util';
import { decodeAddress, encodeAddress } from '@polkadot/util-crypto';
import BigNumber from 'bignumber.js';
import stringify from 'json-stable-stringify';
import { chunk, differenceWith, flatMap, groupBy, isEqual, map, mapValues, padEnd } from 'lodash';
import { ModuleName, TxTag } from 'polymesh-types/types';

import {
  Checkpoint,
  CheckpointSchedule,
  Context,
  Identity,
  PolymeshError,
  PostTransactionValue,
  SecurityToken,
  TransactionQueue,
} from '~/internal';
import { Scope as MiddlewareScope } from '~/middleware/types';
import {
  CaCheckpointType,
  CalendarPeriod,
  CalendarUnit,
  Claim,
  ClaimType,
  CommonKeyring,
  Condition,
  ConditionType,
  CountryCode,
  ErrorCode,
  InputCaCheckpoint,
  InputCondition,
  isMultiClaimCondition,
  isSingleClaimCondition,
  NextKey,
  NoArgsProcedureMethod,
  PaginationOptions,
  ProcedureAuthorizationStatus,
  ProcedureMethod,
  ProcedureOpts,
  Scope,
  UiKeyring,
} from '~/types';
import {
  Events,
  Falsyable,
  MapMaybePostTransactionValue,
  MapTxWithArgs,
  MaybePostTransactionValue,
  PolymeshTx,
} from '~/types/internal';
import { HumanReadableType, ProcedureFunc, UnionOfProcedureFuncs } from '~/types/utils';
import {
  DEFAULT_GQL_PAGE_SIZE,
  DEFAULT_MAX_BATCH_ELEMENTS,
  MAX_BATCH_ELEMENTS,
} from '~/utils/constants';
import { middlewareScopeToScope, signerToString } from '~/utils/conversion';
import { isEntity } from '~/utils/typeguards';

export * from '~/generated/utils';

/**
 * @hidden
 * Promisified version of a timeout
 *
 * @param amount - time to wait
 */
export async function delay(amount: number): Promise<void> {
  return new Promise(resolve => {
    setTimeout(() => {
      resolve();
    }, amount);
  });
}

/**
 * @hidden
 * Convert an entity type and its unique Identifiers to a base64 string
 */
export function serialize<UniqueIdentifiers>(
  entityType: string,
  uniqueIdentifiers: UniqueIdentifiers
): string {
  return Buffer.from(`${entityType}:${stringify(uniqueIdentifiers)}`).toString('base64');
}

/**
 * @hidden
 * Convert a uuid string to an Identifier object
 */
export function unserialize<UniqueIdentifiers>(id: string): UniqueIdentifiers {
  const unserialized = Buffer.from(id, 'base64').toString('utf8');

  const matched = unserialized.match(/^.*?:(.*)/);

  const errorMsg = 'Wrong ID format';

  if (!matched) {
    throw new Error(errorMsg);
  }

  const [, jsonString] = matched;

  try {
    return JSON.parse(jsonString);
  } catch (err) {
    throw new Error(errorMsg);
  }
}

/**
 * @hidden
 * Extract the DID from an Identity, or return the Current DID if no Identity is passed
 */
export async function getDid(
  value: string | Identity | undefined,
  context: Context
): Promise<string> {
  let did;
  if (value) {
    did = signerToString(value);
  } else {
    ({ did } = await context.getCurrentIdentity());
  }

  return did;
}

/**
 * @hidden
 */
export function createClaim(
  claimType: string,
  jurisdiction: Falsyable<string>,
  middlewareScope: Falsyable<MiddlewareScope>,
  cddId: Falsyable<string>,
  scopeId: Falsyable<string>
): Claim {
  const type = claimType as ClaimType;
  const scope = (middlewareScope ? middlewareScopeToScope(middlewareScope) : {}) as Scope;

  switch (type) {
    case ClaimType.Jurisdiction: {
      return {
        type,
        // this assertion is necessary because CountryCode is not in the middleware types
        // eslint-disable-next-line @typescript-eslint/no-non-null-assertion
        code: stringUpperFirst(jurisdiction!.toLowerCase()) as CountryCode,
        scope,
      };
    }
    case ClaimType.NoData: {
      return {
        type,
      };
    }
    case ClaimType.CustomerDueDiligence: {
      return {
        type,
        id: cddId as string,
      };
    }
    case ClaimType.InvestorUniqueness: {
      return {
        type,
        scope,
        scopeId: scopeId as string,
        cddId: cddId as string,
      };
    }
    case ClaimType.InvestorUniquenessV2: {
      return {
        type,
        cddId: cddId as string,
      };
    }
  }

  return { type, scope };
}

/**
 * @hidden
 *
 * Unwrap a Post Transaction Value
 */
export function unwrapValue<T extends unknown>(value: MaybePostTransactionValue<T>): T {
  if (value instanceof PostTransactionValue) {
    return value.value;
  }

  return value;
}

/**
 * @hidden
 *
 * Unwrap all Post Transaction Values present in a tuple
 */
export function unwrapValues<T extends unknown[]>(values: MapMaybePostTransactionValue<T>): T {
  return values.map(unwrapValue) as T;
}

/**
 * @hidden
 */
type EventData<Event> = Event extends AugmentedEvent<'promise', infer Data> ? Data : never;

// TODO @monitz87: use event enum instead of string when it exists
/**
 * @hidden
 * Find every occurrence of a specific event inside a receipt
 *
 * @throws If the event is not found
 */
export function filterEventRecords<
  ModuleName extends keyof Events,
  EventName extends keyof Events[ModuleName]
>(
  receipt: ISubmittableResult,
  mod: ModuleName,
  eventName: EventName
): IEvent<EventData<Events[ModuleName][EventName]>>[] {
  const eventRecords = receipt.filterRecords(mod, eventName as string);
  if (!eventRecords.length) {
    throw new PolymeshError({
      code: ErrorCode.UnexpectedError,
      message: `Event "${mod}.${eventName}" wasn't fired even though the corresponding transaction was completed. Please report this to the Polymath team`,
    });
  }

  return eventRecords.map(
    eventRecord =>
      (eventRecord.event as unknown) as IEvent<EventData<Events[ModuleName][EventName]>>
  );
}

/**
 * @hidden
 */
export function padString(value: string, length: number): string {
  return padEnd(value, length, '\0');
}

/**
 * @hidden
 */
export function removePadding(value: string): string {
  // eslint-disable-next-line no-control-regex
  return value.replace(/\u0000/g, '');
}

/**
 * @hidden
 *
 * Return whether the string is fully printable ASCII
 */
export function isPrintableAscii(value: string): boolean {
  // eslint-disable-next-line no-control-regex
  return /^[\x00-\x7F]*$/.test(value);
}

/**
 * @hidden
 *
 * Makes an entries request to the chain. If pagination options are supplied,
 *  the request will be paginated. Otherwise, all entries will be requested at once
 */
export async function requestPaginated<F extends AnyFunction, T extends AnyTuple>(
  query: AugmentedQuery<'promise', F, T> | AugmentedQueryDoubleMap<'promise', F, T>,
  opts: {
    paginationOpts?: PaginationOptions;
    arg?: Parameters<F>[0];
  }
): Promise<{
  entries: [StorageKey<T>, ObsInnerType<ReturnType<F>>][];
  lastKey: NextKey;
}> {
  const { arg, paginationOpts } = opts;
  let entries: [StorageKey<T>, ObsInnerType<ReturnType<F>>][];
  let lastKey: NextKey = null;

  const args = arg ? [arg] : [];

  if (paginationOpts) {
    const { size: pageSize, start: startKey } = paginationOpts;
    entries = await query.entriesPaged({
      args,
      pageSize,
      startKey,
    });

    if (entries.length === pageSize) {
      lastKey = entries[entries.length - 1][0].toHex();
    }
  } else {
    /*
     * NOTE @monitz87: this assertion is required because types
     *   are inconsistent in the polkadot repo
     */
    entries = await query.entries(...(args as DropLast<Parameters<F>>));
  }

  return {
    entries,
    lastKey,
  };
}

/**
 * @hidden
 *
 * Makes a request to the chain. If a block hash is supplied,
 *   the request will be made at that block. Otherwise, the most recent block will be queried
 */
export async function requestAtBlock<F extends AnyFunction>(
  query: AugmentedQuery<'promise', F> | AugmentedQueryDoubleMap<'promise', F>,
  opts: {
    blockHash?: string | BlockHash;
    args: Parameters<F>;
  },
  context: Context
): Promise<ObsInnerType<ReturnType<F>>> {
  const { blockHash, args } = opts;

  if (blockHash) {
    if (!context.isArchiveNode) {
      throw new PolymeshError({
        code: ErrorCode.DataUnavailable,
        message: 'Cannot query previous blocks in a non-archive node',
      });
    }
    return query.at(blockHash, ...args);
  }

  return query(...args);
}

/**
 * @hidden
 *
 * Separates an array into smaller batches
 *
 * @param args - elements to separate
 * @param tag - transaction for which the elements are arguments. This serves to determine the size of the batches. A null value
 *   means that the minimum batch size will be used
 * @param groupByFn - optional function that takes an element and returns a value by which to group the elements.
 *   If supplied, all elements of the same group will be contained in the same batch
 */
export function batchArguments<Args>(
  args: Args[],
  tag: TxTag | null,
  groupByFn?: (obj: Args) => string
): Args[][] {
  const batchLimit = (tag && MAX_BATCH_ELEMENTS[tag]) ?? DEFAULT_MAX_BATCH_ELEMENTS;

  if (!groupByFn) {
    return chunk(args, batchLimit);
  }

  const groups = map(groupBy(args, groupByFn), group => group).sort(
    ({ length: first }, { length: second }) => first - second
  );

  const batches: Args[][] = [];

  groups.forEach(group => {
    if (group.length > batchLimit) {
      throw new PolymeshError({
        code: ErrorCode.UnexpectedError,
        message: 'Batch size exceeds limit. Please report this to the Polymath team',
        data: {
          batch: group,
          limit: batchLimit,
        },
      });
    }
    let batchIndex = batches.findIndex(batch => batch.length + group.length <= batchLimit);

    if (batchIndex === -1) {
      batchIndex = batches.length;
      batches[batchIndex] = [];
    }

    batches[batchIndex] = [...batches[batchIndex], ...group];
  });

  return batches;
}

/**
 * @hidden
 *
 * Calculates next page number for paginated GraphQL ResultSet.
 * Returns null if there is no next page.
 *
 * @param size - page size requested
 * @param start - start index requested
 * @param totalCount - total amount of elements returned by query
 *
 * @hidden
 *
 */
export function calculateNextKey(totalCount: number, size?: number, start?: number): NextKey {
  const next = (start ?? 0) + (size ?? DEFAULT_GQL_PAGE_SIZE);
  return totalCount > next ? next : null;
}

/**
 * Create a method that prepares a procedure
 */
export function createProcedureMethod<
  ProcedureArgs extends unknown,
  ProcedureReturnValue,
  Storage = Record<string, unknown>
>(
  args: {
    getProcedureAndArgs: () => [
      (
        | UnionOfProcedureFuncs<ProcedureArgs, ProcedureReturnValue, Storage>
        | ProcedureFunc<ProcedureArgs, ProcedureReturnValue, Storage>
      ),
      ProcedureArgs
    ];
    voidArgs: true;
  },
  context: Context
): NoArgsProcedureMethod<ProcedureReturnValue, ProcedureReturnValue>;
export function createProcedureMethod<
  ProcedureArgs extends unknown,
  ProcedureReturnValue,
  ReturnValue,
  Storage = Record<string, unknown>
>(
  args: {
    getProcedureAndArgs: () => [
      (
        | UnionOfProcedureFuncs<ProcedureArgs, ProcedureReturnValue, Storage>
        | ProcedureFunc<ProcedureArgs, ProcedureReturnValue, Storage>
      ),
      ProcedureArgs
    ];
    voidArgs: true;
    transformer: (value: ProcedureReturnValue) => ReturnValue | Promise<ReturnValue>;
  },
  context: Context
): NoArgsProcedureMethod<ProcedureReturnValue, ReturnValue>;
export function createProcedureMethod<
  // eslint-disable-next-line @typescript-eslint/ban-types
  MethodArgs extends {},
  ProcedureArgs extends unknown,
  ProcedureReturnValue,
  Storage = Record<string, unknown>
>(
  args: {
    getProcedureAndArgs: (
      methodArgs: MethodArgs
    ) => [
      (
        | UnionOfProcedureFuncs<ProcedureArgs, ProcedureReturnValue, Storage>
        | ProcedureFunc<ProcedureArgs, ProcedureReturnValue, Storage>
      ),
      ProcedureArgs
    ];
  },
  context: Context
): ProcedureMethod<MethodArgs, ProcedureReturnValue, ProcedureReturnValue>;
export function createProcedureMethod<
  // eslint-disable-next-line @typescript-eslint/ban-types
  MethodArgs extends {},
  ProcedureArgs extends unknown,
  ProcedureReturnValue,
  ReturnValue,
  Storage = Record<string, unknown>
>(
  args: {
    getProcedureAndArgs: (
      methodArgs: MethodArgs
    ) => [
      (
        | UnionOfProcedureFuncs<ProcedureArgs, ProcedureReturnValue, Storage>
        | ProcedureFunc<ProcedureArgs, ProcedureReturnValue, Storage>
      ),
      ProcedureArgs
    ];
    transformer: (value: ProcedureReturnValue) => ReturnValue | Promise<ReturnValue>;
  },
  context: Context
): ProcedureMethod<MethodArgs, ProcedureReturnValue, ReturnValue>;
// eslint-disable-next-line require-jsdoc
export function createProcedureMethod<
  MethodArgs,
  ProcedureArgs extends unknown,
  ProcedureReturnValue,
  ReturnValue = ProcedureReturnValue,
  Storage = Record<string, unknown>
>(
  args: {
    getProcedureAndArgs: (
      methodArgs?: MethodArgs
    ) => [
      (
        | UnionOfProcedureFuncs<ProcedureArgs, ProcedureReturnValue, Storage>
        | ProcedureFunc<ProcedureArgs, ProcedureReturnValue, Storage>
      ),
      ProcedureArgs
    ];
    transformer?: (value: ProcedureReturnValue) => ReturnValue | Promise<ReturnValue>;
    voidArgs?: true;
  },
  context: Context
):
  | ProcedureMethod<MethodArgs, ProcedureReturnValue, ReturnValue>
  | NoArgsProcedureMethod<ProcedureReturnValue, ReturnValue> {
  const { getProcedureAndArgs, transformer, voidArgs } = args;

  if (voidArgs) {
    const voidMethod = (
      opts: ProcedureOpts = {}
    ): Promise<TransactionQueue<ProcedureReturnValue, ReturnValue>> => {
      const [proc, procArgs] = getProcedureAndArgs();
      return proc().prepare({ args: procArgs, transformer }, context, opts);
    };

    voidMethod.checkAuthorization = async (
      opts: ProcedureOpts = {}
    ): Promise<ProcedureAuthorizationStatus> => {
      const [proc, procArgs] = getProcedureAndArgs();

      return proc().checkAuthorization(procArgs, context, opts);
    };

    return voidMethod;
  }

  const method = (
    methodArgs: MethodArgs,
    opts: ProcedureOpts = {}
  ): Promise<TransactionQueue<ProcedureReturnValue, ReturnValue>> => {
    const [proc, procArgs] = getProcedureAndArgs(methodArgs);
    return proc().prepare({ args: procArgs, transformer }, context, opts);
  };

  method.checkAuthorization = async (
    methodArgs: MethodArgs,
    opts: ProcedureOpts = {}
  ): Promise<ProcedureAuthorizationStatus> => {
    const [proc, procArgs] = getProcedureAndArgs(methodArgs);

    return proc().checkAuthorization(procArgs, context, opts);
  };

  return method;
}

/**
 * @hidden
 */
export function assertIsInteger(value: number | BigNumber): void {
  const rawValue = new BigNumber(value);
  if (!rawValue.isInteger()) {
    throw new PolymeshError({
      code: ErrorCode.ValidationError,
      message: 'The number must be an integer',
    });
  }
}

/**
 * @hidden
 */
export function assertIsPositive(value: number | BigNumber): void {
  const rawValue = new BigNumber(value);
  if (rawValue.isNegative()) {
    throw new PolymeshError({
      code: ErrorCode.ValidationError,
      message: 'The number must be positive',
    });
  }
}

/* eslint-disable @typescript-eslint/no-explicit-any */
/**
 * @hidden
 */
function isUiKeyring(keyring: any): keyring is UiKeyring {
  return !!keyring.keyring;
}
/* eslint-enable @typescript-eslint/no-explicit-any */

/**
 * @hidden
 */
export function getCommonKeyring(keyring: CommonKeyring | UiKeyring): CommonKeyring {
  return isUiKeyring(keyring) ? keyring.keyring : keyring;
}

/**
 * @hidden
 */
export function assertFormatValid(address: string, ss58Format: number): void {
  const encodedAddress = encodeAddress(decodeAddress(address), ss58Format);

  if (address !== encodedAddress) {
    throw new PolymeshError({
      code: ErrorCode.ValidationError,
      message: "The supplied address is not encoded with the chain's SS58 format",
      data: {
        ss58Format,
      },
    });
  }
}

/**
 * @hidden
 */
export function assertKeyringFormatValid(keyring: CommonKeyring, ss58Format: number): void {
  const dummyAddress = '5GrwvaEF5zXb26Fz9rcQpDWS57CtERHpNehXCPcNoHGKutQY';
  const encodedAddress = keyring.encodeAddress(dummyAddress);
  const wellEncodedAddress = encodeAddress(dummyAddress, ss58Format);

  if (encodedAddress !== wellEncodedAddress) {
    throw new PolymeshError({
      code: ErrorCode.FatalError,
      message: "The supplied keyring is not using the chain's SS58 format",
      data: {
        ss58Format,
      },
    });
  }
}

/**
 * @hidden
 */
export function getTicker(token: string | SecurityToken): string {
  return typeof token === 'string' ? token : token.ticker;
}

/**
 * @hidden
 */
export function getToken(token: string | SecurityToken, context: Context): SecurityToken {
  return typeof token === 'string' ? new SecurityToken({ ticker: token }, context) : token;
}

/**
 * @hidden
 */
export function xor(a: boolean, b: boolean): boolean {
  return a !== b;
}

/**
 * @hidden
 */
function secondsInUnit(unit: CalendarUnit): number {
  const SECOND = 1;
  const MINUTE = SECOND * 60;
  const HOUR = MINUTE * 60;
  const DAY = HOUR * 24;
  const WEEK = DAY * 7;
  const MONTH = DAY * 30;
  const YEAR = DAY * 365;

  switch (unit) {
    case CalendarUnit.Second: {
      return SECOND;
    }
    case CalendarUnit.Minute: {
      return MINUTE;
    }
    case CalendarUnit.Hour: {
      return HOUR;
    }
    case CalendarUnit.Day: {
      return DAY;
    }
    case CalendarUnit.Week: {
      return WEEK;
    }
    case CalendarUnit.Month: {
      return MONTH;
    }
    case CalendarUnit.Year: {
      return YEAR;
    }
  }
}

/**
 * @hidden
 * Transform a conversion util into a version that returns null if the input is falsy
 */
export function periodComplexity(period: CalendarPeriod): number {
  const secsInYear = secondsInUnit(CalendarUnit.Year);
  const { amount, unit } = period;

  if (amount === 0) {
    return 1;
  }

  const secsInUnit = secondsInUnit(unit);

  return Math.max(2, Math.floor(secsInYear / (secsInUnit * amount)));
}

/**
 * @hidden
 * Transform a conversion util into a version that returns null if the input is falsy
 */
export function optionize<InputType, OutputType, RestType extends unknown[]>(
  converter: (input: InputType, ...rest: RestType) => OutputType
): (val: InputType | null | undefined, ...rest: RestType) => OutputType | null {
  return (value: InputType | null | undefined, ...rest: RestType): OutputType | null => {
    const data = value ?? null;
    return data && converter(data, ...rest);
  };
}

/**
 * @hidden
 * Compare two tags/modules and return true if they are equal, or if one is the other one's module
 */
export function isModuleOrTagMatch(a: TxTag | ModuleName, b: TxTag | ModuleName): boolean {
  const aIsTag = a.includes('.');
  const bIsTag = b.includes('.');

  // a tag b module
  if (aIsTag && !bIsTag) {
    return a.split('.')[0] === b;
  }

  // a module b tag
  if (!aIsTag && bIsTag) {
    return a === b.split('.')[0];
  }

  // both tags or both modules
  return a === b;
}

/**
 * @hidden
 *
 * Recursively convert a value into a human readable (JSON compliant) version:
 *   - Entities are converted via their `.toJson` method
 *   - Dates are converted to ISO strings
 *   - BigNumbers are converted to numerical strings
 */
export function toHumanReadable<T>(obj: T): HumanReadableType<T> {
  if (isEntity<unknown, HumanReadableType<T>>(obj)) {
    return obj.toJson();
  }

  if (obj instanceof BigNumber) {
    return obj.toString() as HumanReadableType<T>;
  }

  if (obj instanceof Date) {
    return obj.toISOString() as HumanReadableType<T>;
  }

  if (Array.isArray(obj)) {
    return obj.map(toHumanReadable) as HumanReadableType<T>;
  }

  if (obj && typeof obj === 'object') {
    // eslint-disable-next-line @typescript-eslint/no-explicit-any
    return mapValues(obj as any, val => toHumanReadable(val)) as HumanReadableType<T>;
  }

  return obj as HumanReadableType<T>;
}

/**
 * @hidden
 *
 * Perform a deep comparison between two compliance conditions
 */
export function conditionsAreEqual(
  a: Condition | InputCondition,
  b: Condition | InputCondition
): boolean {
  let equalClaims = false;

  if (isSingleClaimCondition(a) && isSingleClaimCondition(b)) {
    equalClaims = isEqual(a.claim, b.claim);
  } else if (isMultiClaimCondition(a) && isMultiClaimCondition(b)) {
    const { claims: aClaims } = a;
    const { claims: bClaims } = b;

    equalClaims = hasSameElements(aClaims, bClaims);
  } else if (a.type === ConditionType.IsIdentity && b.type === ConditionType.IsIdentity) {
    equalClaims = signerToString(a.identity) === signerToString(b.identity);
  } else if (a.type === ConditionType.IsExternalAgent && b.type === ConditionType.IsExternalAgent) {
    equalClaims = true;
  }

  const { trustedClaimIssuers: aClaimIssuers = [] } = a;
  const { trustedClaimIssuers: bClaimIssuers = [] } = b;

  const equalClaimIssuers = hasSameElements(aClaimIssuers, bClaimIssuers);

  return equalClaims && equalClaimIssuers;
}

/**
 * @hidden
 *
 * Transforms `InputCACheckpoint` values to `Checkpoint | CheckpointSchedule | Date` for easier processing
 */
export async function getCheckpointValue(
  checkpoint: InputCaCheckpoint,
  token: string | SecurityToken,
  context: Context
): Promise<Checkpoint | CheckpointSchedule | Date> {
  if (
    checkpoint instanceof Checkpoint ||
    checkpoint instanceof CheckpointSchedule ||
    checkpoint instanceof Date
  ) {
    return checkpoint;
  }
  const securityToken = getToken(token, context);
  const { type, id } = checkpoint;
  if (type === CaCheckpointType.Existing) {
    return securityToken.checkpoints.getOne({ id });
  } else {
    return (
      await securityToken.checkpoints.schedules.getOne({
        id,
      })
    ).schedule;
  }
}

<<<<<<< HEAD
interface TxAndArgsArray<Args extends unknown[] = unknown[]> {
  transaction: PolymeshTx<Args>;
  argsArray: Args[];
}

type MapTxAndArgsArray<Args extends unknown[][]> = {
  [K in keyof Args]: Args[K] extends unknown[] ? TxAndArgsArray<Args[K]> : never;
};

// * TODO @monitz87: delete this function when we eliminate `addBatchTransaction`
/**
 * @hidden
 */
function mapArgs<Args extends unknown[] | []>({
  transaction,
  argsArray,
}: TxAndArgsArray<Args>): MapTxWithArgs<Args[]> {
  return (argsArray.map(args => ({
    transaction,
    args,
  })) as unknown) as MapTxWithArgs<Args[]>;
}

// * TODO @monitz87: delete this function when we eliminate `addBatchTransaction`
/**
 * Assemble the `transactions` array that has to be passed to `addBatchTransaction` from a set of parameter arrays with their
 *   respective transaction
 */
export function assembleBatchTransactions<ArgsArray extends unknown[][]>(
  txsAndArgs: MapTxAndArgsArray<ArgsArray>
): MapTxWithArgs<unknown[][]> {
  return (flatMap(txsAndArgs, mapArgs) as unknown) as MapTxWithArgs<unknown[][]>;
=======
/**
 * @hidden
 *
 * Return whether the two arrays have same elements.
 * It uses a `comparator` function to check if elements are equal.
 * If no comparator function is provided, it uses `isEqual` function of `lodash`
 */
export function hasSameElements<T>(
  first: T[],
  second: T[],
  comparator: (a: T, b: T) => boolean = isEqual
): boolean {
  return !differenceWith(first, second, comparator).length && first.length === second.length;
>>>>>>> 6fe7d9ed
}<|MERGE_RESOLUTION|>--- conflicted
+++ resolved
@@ -846,7 +846,6 @@
   }
 }
 
-<<<<<<< HEAD
 interface TxAndArgsArray<Args extends unknown[] = unknown[]> {
   transaction: PolymeshTx<Args>;
   argsArray: Args[];
@@ -879,7 +878,8 @@
   txsAndArgs: MapTxAndArgsArray<ArgsArray>
 ): MapTxWithArgs<unknown[][]> {
   return (flatMap(txsAndArgs, mapArgs) as unknown) as MapTxWithArgs<unknown[][]>;
-=======
+}
+
 /**
  * @hidden
  *
@@ -893,5 +893,4 @@
   comparator: (a: T, b: T) => boolean = isEqual
 ): boolean {
   return !differenceWith(first, second, comparator).length && first.length === second.length;
->>>>>>> 6fe7d9ed
 }
--- conflicted
+++ resolved
@@ -5,12 +5,8 @@
 import { AnyFunction, ISubmittableResult } from '@polkadot/types/types';
 import { stringUpperFirst } from '@polkadot/util';
 import stringify from 'json-stable-stringify';
-<<<<<<< HEAD
-import { chunk, groupBy, map, padEnd } from 'lodash';
+import { chunk, groupBy, map, padEnd, range } from 'lodash';
 import { TxTag } from 'polymesh-types/types';
-=======
-import { chunk, groupBy, map, padEnd, range } from 'lodash';
->>>>>>> f0834115
 
 import { Context, Identity, PolymeshError, PostTransactionValue } from '~/internal';
 import { Scope as MiddlewareScope } from '~/middleware/types';

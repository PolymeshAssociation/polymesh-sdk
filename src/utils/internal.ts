import {
  AugmentedEvent,
  AugmentedQuery,
  AugmentedQueryDoubleMap,
  DropLast,
  ObsInnerType,
} from '@polkadot/api/types';
import { StorageKey } from '@polkadot/types';
import { BlockHash } from '@polkadot/types/interfaces/chain';
import { AnyFunction, AnyTuple, IEvent, ISubmittableResult } from '@polkadot/types/types';
import { stringUpperFirst } from '@polkadot/util';
import { decodeAddress, encodeAddress } from '@polkadot/util-crypto';
import BigNumber from 'bignumber.js';
import stringify from 'json-stable-stringify';
<<<<<<< HEAD
import { chunk, differenceWith, flatMap, groupBy, isEqual, map, mapValues, padEnd } from 'lodash';
import { ModuleName, TxTag } from 'polymesh-types/types';
=======
import { chunk, differenceWith, groupBy, isEqual, map, mapValues, padEnd } from 'lodash';
import { IdentityId, ModuleName, PortfolioName, TxTag } from 'polymesh-types/types';
>>>>>>> 73ce625e

import {
  Checkpoint,
  CheckpointSchedule,
  Context,
  Identity,
  PolymeshError,
  PostTransactionValue,
  SecurityToken,
  TransactionQueue,
} from '~/internal';
import { Scope as MiddlewareScope } from '~/middleware/types';
import {
  CaCheckpointType,
  CalendarPeriod,
  CalendarUnit,
  Claim,
  ClaimType,
  CommonKeyring,
  Condition,
  ConditionType,
  CountryCode,
  ErrorCode,
  InputCaCheckpoint,
  InputCondition,
  isMultiClaimCondition,
  isSingleClaimCondition,
  NextKey,
  NoArgsProcedureMethod,
  PaginationOptions,
  ProcedureAuthorizationStatus,
  ProcedureMethod,
  ProcedureOpts,
  Scope,
  UiKeyring,
} from '~/types';
import {
  Events,
  Falsyable,
  MapMaybePostTransactionValue,
  MapTxWithArgs,
  MaybePostTransactionValue,
  PolymeshTx,
} from '~/types/internal';
import { HumanReadableType, ProcedureFunc, UnionOfProcedureFuncs } from '~/types/utils';
import {
  DEFAULT_GQL_PAGE_SIZE,
  DEFAULT_MAX_BATCH_ELEMENTS,
  MAX_BATCH_ELEMENTS,
} from '~/utils/constants';
import { middlewareScopeToScope, signerToString, u64ToBigNumber } from '~/utils/conversion';
import { isEntity } from '~/utils/typeguards';

export * from '~/generated/utils';

/**
 * @hidden
 * Promisified version of a timeout
 *
 * @param amount - time to wait
 */
export async function delay(amount: number): Promise<void> {
  return new Promise(resolve => {
    setTimeout(() => {
      resolve();
    }, amount);
  });
}

/**
 * @hidden
 * Convert an entity type and its unique Identifiers to a base64 string
 */
export function serialize<UniqueIdentifiers>(
  entityType: string,
  uniqueIdentifiers: UniqueIdentifiers
): string {
  return Buffer.from(`${entityType}:${stringify(uniqueIdentifiers)}`).toString('base64');
}

/**
 * @hidden
 * Convert a uuid string to an Identifier object
 */
export function unserialize<UniqueIdentifiers>(id: string): UniqueIdentifiers {
  const unserialized = Buffer.from(id, 'base64').toString('utf8');

  const matched = unserialized.match(/^.*?:(.*)/);

  const errorMsg = 'Wrong ID format';

  if (!matched) {
    throw new Error(errorMsg);
  }

  const [, jsonString] = matched;

  try {
    return JSON.parse(jsonString);
  } catch (err) {
    throw new Error(errorMsg);
  }
}

/**
 * @hidden
 * Extract the DID from an Identity, or return the Current DID if no Identity is passed
 */
export async function getDid(
  value: string | Identity | undefined,
  context: Context
): Promise<string> {
  let did;
  if (value) {
    did = signerToString(value);
  } else {
    ({ did } = await context.getCurrentIdentity());
  }

  return did;
}

/**
 * @hidden
 */
export function createClaim(
  claimType: string,
  jurisdiction: Falsyable<string>,
  middlewareScope: Falsyable<MiddlewareScope>,
  cddId: Falsyable<string>,
  scopeId: Falsyable<string>
): Claim {
  const type = claimType as ClaimType;
  const scope = (middlewareScope ? middlewareScopeToScope(middlewareScope) : {}) as Scope;

  switch (type) {
    case ClaimType.Jurisdiction: {
      return {
        type,
        // this assertion is necessary because CountryCode is not in the middleware types
        // eslint-disable-next-line @typescript-eslint/no-non-null-assertion
        code: stringUpperFirst(jurisdiction!.toLowerCase()) as CountryCode,
        scope,
      };
    }
    case ClaimType.NoData: {
      return {
        type,
      };
    }
    case ClaimType.CustomerDueDiligence: {
      return {
        type,
        id: cddId as string,
      };
    }
    case ClaimType.InvestorUniqueness: {
      return {
        type,
        scope,
        scopeId: scopeId as string,
        cddId: cddId as string,
      };
    }
    case ClaimType.InvestorUniquenessV2: {
      return {
        type,
        cddId: cddId as string,
      };
    }
  }

  return { type, scope };
}

/**
 * @hidden
 *
 * Unwrap a Post Transaction Value
 */
export function unwrapValue<T extends unknown>(value: MaybePostTransactionValue<T>): T {
  if (value instanceof PostTransactionValue) {
    return value.value;
  }

  return value;
}

/**
 * @hidden
 *
 * Unwrap all Post Transaction Values present in a tuple
 */
export function unwrapValues<T extends unknown[]>(values: MapMaybePostTransactionValue<T>): T {
  return values.map(unwrapValue) as T;
}

/**
 * @hidden
 */
type EventData<Event> = Event extends AugmentedEvent<'promise', infer Data> ? Data : never;

// TODO @monitz87: use event enum instead of string when it exists
/**
 * @hidden
 * Find every occurrence of a specific event inside a receipt
 *
 * @throws If the event is not found
 */
export function filterEventRecords<
  ModuleName extends keyof Events,
  EventName extends keyof Events[ModuleName]
>(
  receipt: ISubmittableResult,
  mod: ModuleName,
  eventName: EventName
): IEvent<EventData<Events[ModuleName][EventName]>>[] {
  const eventRecords = receipt.filterRecords(mod, eventName as string);
  if (!eventRecords.length) {
    throw new PolymeshError({
      code: ErrorCode.UnexpectedError,
      message: `Event "${mod}.${eventName}" wasn't fired even though the corresponding transaction was completed. Please report this to the Polymath team`,
    });
  }

  return eventRecords.map(
    eventRecord =>
      (eventRecord.event as unknown) as IEvent<EventData<Events[ModuleName][EventName]>>
  );
}

/**
 * @hidden
 */
export function padString(value: string, length: number): string {
  return padEnd(value, length, '\0');
}

/**
 * @hidden
 */
export function removePadding(value: string): string {
  // eslint-disable-next-line no-control-regex
  return value.replace(/\u0000/g, '');
}

/**
 * @hidden
 *
 * Return whether the string is fully printable ASCII
 */
export function isPrintableAscii(value: string): boolean {
  // eslint-disable-next-line no-control-regex
  return /^[\x00-\x7F]*$/.test(value);
}

/**
 * @hidden
 *
 * Makes an entries request to the chain. If pagination options are supplied,
 *  the request will be paginated. Otherwise, all entries will be requested at once
 */
export async function requestPaginated<F extends AnyFunction, T extends AnyTuple>(
  query: AugmentedQuery<'promise', F, T> | AugmentedQueryDoubleMap<'promise', F, T>,
  opts: {
    paginationOpts?: PaginationOptions;
    arg?: Parameters<F>[0];
  }
): Promise<{
  entries: [StorageKey<T>, ObsInnerType<ReturnType<F>>][];
  lastKey: NextKey;
}> {
  const { arg, paginationOpts } = opts;
  let entries: [StorageKey<T>, ObsInnerType<ReturnType<F>>][];
  let lastKey: NextKey = null;

  const args = arg ? [arg] : [];

  if (paginationOpts) {
    const { size: pageSize, start: startKey } = paginationOpts;
    entries = await query.entriesPaged({
      args,
      pageSize,
      startKey,
    });

    if (entries.length === pageSize) {
      lastKey = entries[entries.length - 1][0].toHex();
    }
  } else {
    /*
     * NOTE @monitz87: this assertion is required because types
     *   are inconsistent in the polkadot repo
     */
    entries = await query.entries(...(args as DropLast<Parameters<F>>));
  }

  return {
    entries,
    lastKey,
  };
}

/**
 * @hidden
 *
 * Makes a request to the chain. If a block hash is supplied,
 *   the request will be made at that block. Otherwise, the most recent block will be queried
 */
export async function requestAtBlock<F extends AnyFunction>(
  query: AugmentedQuery<'promise', F> | AugmentedQueryDoubleMap<'promise', F>,
  opts: {
    blockHash?: string | BlockHash;
    args: Parameters<F>;
  },
  context: Context
): Promise<ObsInnerType<ReturnType<F>>> {
  const { blockHash, args } = opts;

  if (blockHash) {
    if (!context.isArchiveNode) {
      throw new PolymeshError({
        code: ErrorCode.DataUnavailable,
        message: 'Cannot query previous blocks in a non-archive node',
      });
    }
    return query.at(blockHash, ...args);
  }

  return query(...args);
}

/**
 * @hidden
 *
 * Separates an array into smaller batches
 *
 * @param args - elements to separate
 * @param tag - transaction for which the elements are arguments. This serves to determine the size of the batches. A null value
 *   means that the minimum batch size will be used
 * @param groupByFn - optional function that takes an element and returns a value by which to group the elements.
 *   If supplied, all elements of the same group will be contained in the same batch
 */
export function batchArguments<Args>(
  args: Args[],
  tag: TxTag | null,
  groupByFn?: (obj: Args) => string
): Args[][] {
  const batchLimit = (tag && MAX_BATCH_ELEMENTS[tag]) ?? DEFAULT_MAX_BATCH_ELEMENTS;

  if (!groupByFn) {
    return chunk(args, batchLimit);
  }

  const groups = map(groupBy(args, groupByFn), group => group).sort(
    ({ length: first }, { length: second }) => first - second
  );

  const batches: Args[][] = [];

  groups.forEach(group => {
    if (group.length > batchLimit) {
      throw new PolymeshError({
        code: ErrorCode.UnexpectedError,
        message: 'Batch size exceeds limit. Please report this to the Polymath team',
        data: {
          batch: group,
          limit: batchLimit,
        },
      });
    }
    let batchIndex = batches.findIndex(batch => batch.length + group.length <= batchLimit);

    if (batchIndex === -1) {
      batchIndex = batches.length;
      batches[batchIndex] = [];
    }

    batches[batchIndex] = [...batches[batchIndex], ...group];
  });

  return batches;
}

/**
 * @hidden
 *
 * Calculates next page number for paginated GraphQL ResultSet.
 * Returns null if there is no next page.
 *
 * @param size - page size requested
 * @param start - start index requested
 * @param totalCount - total amount of elements returned by query
 *
 * @hidden
 *
 */
export function calculateNextKey(totalCount: number, size?: number, start?: number): NextKey {
  const next = (start ?? 0) + (size ?? DEFAULT_GQL_PAGE_SIZE);
  return totalCount > next ? next : null;
}

/**
 * Create a method that prepares a procedure
 */
export function createProcedureMethod<
  ProcedureArgs extends unknown,
  ProcedureReturnValue,
  Storage = Record<string, unknown>
>(
  args: {
    getProcedureAndArgs: () => [
      (
        | UnionOfProcedureFuncs<ProcedureArgs, ProcedureReturnValue, Storage>
        | ProcedureFunc<ProcedureArgs, ProcedureReturnValue, Storage>
      ),
      ProcedureArgs
    ];
    voidArgs: true;
  },
  context: Context
): NoArgsProcedureMethod<ProcedureReturnValue, ProcedureReturnValue>;
export function createProcedureMethod<
  ProcedureArgs extends unknown,
  ProcedureReturnValue,
  ReturnValue,
  Storage = Record<string, unknown>
>(
  args: {
    getProcedureAndArgs: () => [
      (
        | UnionOfProcedureFuncs<ProcedureArgs, ProcedureReturnValue, Storage>
        | ProcedureFunc<ProcedureArgs, ProcedureReturnValue, Storage>
      ),
      ProcedureArgs
    ];
    voidArgs: true;
    transformer: (value: ProcedureReturnValue) => ReturnValue | Promise<ReturnValue>;
  },
  context: Context
): NoArgsProcedureMethod<ProcedureReturnValue, ReturnValue>;
export function createProcedureMethod<
  // eslint-disable-next-line @typescript-eslint/ban-types
  MethodArgs extends {},
  ProcedureArgs extends unknown,
  ProcedureReturnValue,
  Storage = Record<string, unknown>
>(
  args: {
    getProcedureAndArgs: (
      methodArgs: MethodArgs
    ) => [
      (
        | UnionOfProcedureFuncs<ProcedureArgs, ProcedureReturnValue, Storage>
        | ProcedureFunc<ProcedureArgs, ProcedureReturnValue, Storage>
      ),
      ProcedureArgs
    ];
  },
  context: Context
): ProcedureMethod<MethodArgs, ProcedureReturnValue, ProcedureReturnValue>;
export function createProcedureMethod<
  // eslint-disable-next-line @typescript-eslint/ban-types
  MethodArgs extends {},
  ProcedureArgs extends unknown,
  ProcedureReturnValue,
  ReturnValue,
  Storage = Record<string, unknown>
>(
  args: {
    getProcedureAndArgs: (
      methodArgs: MethodArgs
    ) => [
      (
        | UnionOfProcedureFuncs<ProcedureArgs, ProcedureReturnValue, Storage>
        | ProcedureFunc<ProcedureArgs, ProcedureReturnValue, Storage>
      ),
      ProcedureArgs
    ];
    transformer: (value: ProcedureReturnValue) => ReturnValue | Promise<ReturnValue>;
  },
  context: Context
): ProcedureMethod<MethodArgs, ProcedureReturnValue, ReturnValue>;
// eslint-disable-next-line require-jsdoc
export function createProcedureMethod<
  MethodArgs,
  ProcedureArgs extends unknown,
  ProcedureReturnValue,
  ReturnValue = ProcedureReturnValue,
  Storage = Record<string, unknown>
>(
  args: {
    getProcedureAndArgs: (
      methodArgs?: MethodArgs
    ) => [
      (
        | UnionOfProcedureFuncs<ProcedureArgs, ProcedureReturnValue, Storage>
        | ProcedureFunc<ProcedureArgs, ProcedureReturnValue, Storage>
      ),
      ProcedureArgs
    ];
    transformer?: (value: ProcedureReturnValue) => ReturnValue | Promise<ReturnValue>;
    voidArgs?: true;
  },
  context: Context
):
  | ProcedureMethod<MethodArgs, ProcedureReturnValue, ReturnValue>
  | NoArgsProcedureMethod<ProcedureReturnValue, ReturnValue> {
  const { getProcedureAndArgs, transformer, voidArgs } = args;

  if (voidArgs) {
    const voidMethod = (
      opts: ProcedureOpts = {}
    ): Promise<TransactionQueue<ProcedureReturnValue, ReturnValue>> => {
      const [proc, procArgs] = getProcedureAndArgs();
      return proc().prepare({ args: procArgs, transformer }, context, opts);
    };

    voidMethod.checkAuthorization = async (
      opts: ProcedureOpts = {}
    ): Promise<ProcedureAuthorizationStatus> => {
      const [proc, procArgs] = getProcedureAndArgs();

      return proc().checkAuthorization(procArgs, context, opts);
    };

    return voidMethod;
  }

  const method = (
    methodArgs: MethodArgs,
    opts: ProcedureOpts = {}
  ): Promise<TransactionQueue<ProcedureReturnValue, ReturnValue>> => {
    const [proc, procArgs] = getProcedureAndArgs(methodArgs);
    return proc().prepare({ args: procArgs, transformer }, context, opts);
  };

  method.checkAuthorization = async (
    methodArgs: MethodArgs,
    opts: ProcedureOpts = {}
  ): Promise<ProcedureAuthorizationStatus> => {
    const [proc, procArgs] = getProcedureAndArgs(methodArgs);

    return proc().checkAuthorization(procArgs, context, opts);
  };

  return method;
}

/**
 * @hidden
 */
export function assertIsInteger(value: number | BigNumber): void {
  const rawValue = new BigNumber(value);
  if (!rawValue.isInteger()) {
    throw new PolymeshError({
      code: ErrorCode.ValidationError,
      message: 'The number must be an integer',
    });
  }
}

/**
 * @hidden
 */
export function assertIsPositive(value: number | BigNumber): void {
  const rawValue = new BigNumber(value);
  if (rawValue.isNegative()) {
    throw new PolymeshError({
      code: ErrorCode.ValidationError,
      message: 'The number must be positive',
    });
  }
}

/* eslint-disable @typescript-eslint/no-explicit-any */
/**
 * @hidden
 */
function isUiKeyring(keyring: any): keyring is UiKeyring {
  return !!keyring.keyring;
}
/* eslint-enable @typescript-eslint/no-explicit-any */

/**
 * @hidden
 */
export function getCommonKeyring(keyring: CommonKeyring | UiKeyring): CommonKeyring {
  return isUiKeyring(keyring) ? keyring.keyring : keyring;
}

/**
 * @hidden
 */
export function assertFormatValid(address: string, ss58Format: number): void {
  const encodedAddress = encodeAddress(decodeAddress(address), ss58Format);

  if (address !== encodedAddress) {
    throw new PolymeshError({
      code: ErrorCode.ValidationError,
      message: "The supplied address is not encoded with the chain's SS58 format",
      data: {
        ss58Format,
      },
    });
  }
}

/**
 * @hidden
 */
export function assertKeyringFormatValid(keyring: CommonKeyring, ss58Format: number): void {
  const dummyAddress = '5GrwvaEF5zXb26Fz9rcQpDWS57CtERHpNehXCPcNoHGKutQY';
  const encodedAddress = keyring.encodeAddress(dummyAddress);
  const wellEncodedAddress = encodeAddress(dummyAddress, ss58Format);

  if (encodedAddress !== wellEncodedAddress) {
    throw new PolymeshError({
      code: ErrorCode.FatalError,
      message: "The supplied keyring is not using the chain's SS58 format",
      data: {
        ss58Format,
      },
    });
  }
}

/**
 * @hidden
 */
export function getTicker(token: string | SecurityToken): string {
  return typeof token === 'string' ? token : token.ticker;
}

/**
 * @hidden
 */
export function getToken(token: string | SecurityToken, context: Context): SecurityToken {
  return typeof token === 'string' ? new SecurityToken({ ticker: token }, context) : token;
}

/**
 * @hidden
 */
export function xor(a: boolean, b: boolean): boolean {
  return a !== b;
}

/**
 * @hidden
 */
function secondsInUnit(unit: CalendarUnit): number {
  const SECOND = 1;
  const MINUTE = SECOND * 60;
  const HOUR = MINUTE * 60;
  const DAY = HOUR * 24;
  const WEEK = DAY * 7;
  const MONTH = DAY * 30;
  const YEAR = DAY * 365;

  switch (unit) {
    case CalendarUnit.Second: {
      return SECOND;
    }
    case CalendarUnit.Minute: {
      return MINUTE;
    }
    case CalendarUnit.Hour: {
      return HOUR;
    }
    case CalendarUnit.Day: {
      return DAY;
    }
    case CalendarUnit.Week: {
      return WEEK;
    }
    case CalendarUnit.Month: {
      return MONTH;
    }
    case CalendarUnit.Year: {
      return YEAR;
    }
  }
}

/**
 * @hidden
 * Transform a conversion util into a version that returns null if the input is falsy
 */
export function periodComplexity(period: CalendarPeriod): number {
  const secsInYear = secondsInUnit(CalendarUnit.Year);
  const { amount, unit } = period;

  if (amount === 0) {
    return 1;
  }

  const secsInUnit = secondsInUnit(unit);

  return Math.max(2, Math.floor(secsInYear / (secsInUnit * amount)));
}

/**
 * @hidden
 * Transform a conversion util into a version that returns null if the input is falsy
 */
export function optionize<InputType, OutputType, RestType extends unknown[]>(
  converter: (input: InputType, ...rest: RestType) => OutputType
): (val: InputType | null | undefined, ...rest: RestType) => OutputType | null {
  return (value: InputType | null | undefined, ...rest: RestType): OutputType | null => {
    const data = value ?? null;
    return data && converter(data, ...rest);
  };
}

/**
 * @hidden
 * Compare two tags/modules and return true if they are equal, or if one is the other one's module
 */
export function isModuleOrTagMatch(a: TxTag | ModuleName, b: TxTag | ModuleName): boolean {
  const aIsTag = a.includes('.');
  const bIsTag = b.includes('.');

  // a tag b module
  if (aIsTag && !bIsTag) {
    return a.split('.')[0] === b;
  }

  // a module b tag
  if (!aIsTag && bIsTag) {
    return a === b.split('.')[0];
  }

  // both tags or both modules
  return a === b;
}

/**
 * @hidden
 *
 * Recursively convert a value into a human readable (JSON compliant) version:
 *   - Entities are converted via their `.toJson` method
 *   - Dates are converted to ISO strings
 *   - BigNumbers are converted to numerical strings
 */
export function toHumanReadable<T>(obj: T): HumanReadableType<T> {
  if (isEntity<unknown, HumanReadableType<T>>(obj)) {
    return obj.toJson();
  }

  if (obj instanceof BigNumber) {
    return obj.toString() as HumanReadableType<T>;
  }

  if (obj instanceof Date) {
    return obj.toISOString() as HumanReadableType<T>;
  }

  if (Array.isArray(obj)) {
    return obj.map(toHumanReadable) as HumanReadableType<T>;
  }

  if (obj && typeof obj === 'object') {
    // eslint-disable-next-line @typescript-eslint/no-explicit-any
    return mapValues(obj as any, val => toHumanReadable(val)) as HumanReadableType<T>;
  }

  return obj as HumanReadableType<T>;
}

/**
 * @hidden
 *
 * Perform a deep comparison between two compliance conditions
 */
export function conditionsAreEqual(
  a: Condition | InputCondition,
  b: Condition | InputCondition
): boolean {
  let equalClaims = false;

  if (isSingleClaimCondition(a) && isSingleClaimCondition(b)) {
    equalClaims = isEqual(a.claim, b.claim);
  } else if (isMultiClaimCondition(a) && isMultiClaimCondition(b)) {
    const { claims: aClaims } = a;
    const { claims: bClaims } = b;

    equalClaims = hasSameElements(aClaims, bClaims);
  } else if (a.type === ConditionType.IsIdentity && b.type === ConditionType.IsIdentity) {
    equalClaims = signerToString(a.identity) === signerToString(b.identity);
  } else if (a.type === ConditionType.IsExternalAgent && b.type === ConditionType.IsExternalAgent) {
    equalClaims = true;
  }

  const { trustedClaimIssuers: aClaimIssuers = [] } = a;
  const { trustedClaimIssuers: bClaimIssuers = [] } = b;

  const equalClaimIssuers = hasSameElements(aClaimIssuers, bClaimIssuers);

  return equalClaims && equalClaimIssuers;
}

/**
 * @hidden
 *
 * Transforms `InputCACheckpoint` values to `Checkpoint | CheckpointSchedule | Date` for easier processing
 */
export async function getCheckpointValue(
  checkpoint: InputCaCheckpoint,
  token: string | SecurityToken,
  context: Context
): Promise<Checkpoint | CheckpointSchedule | Date> {
  if (
    checkpoint instanceof Checkpoint ||
    checkpoint instanceof CheckpointSchedule ||
    checkpoint instanceof Date
  ) {
    return checkpoint;
  }
  const securityToken = getToken(token, context);
  const { type, id } = checkpoint;
  if (type === CaCheckpointType.Existing) {
    return securityToken.checkpoints.getOne({ id });
  } else {
    return (
      await securityToken.checkpoints.schedules.getOne({
        id,
      })
    ).schedule;
  }
}

interface TxAndArgsArray<Args extends unknown[] = unknown[]> {
  transaction: PolymeshTx<Args>;
  argsArray: Args[];
}

type MapTxAndArgsArray<Args extends unknown[][]> = {
  [K in keyof Args]: Args[K] extends unknown[] ? TxAndArgsArray<Args[K]> : never;
};

// * TODO @monitz87: delete this function when we eliminate `addBatchTransaction`
/**
 * @hidden
 */
function mapArgs<Args extends unknown[] | []>({
  transaction,
  argsArray,
}: TxAndArgsArray<Args>): MapTxWithArgs<Args[]> {
  return (argsArray.map(args => ({
    transaction,
    args,
  })) as unknown) as MapTxWithArgs<Args[]>;
}

// * TODO @monitz87: delete this function when we eliminate `addBatchTransaction`
/**
 * Assemble the `transactions` array that has to be passed to `addBatchTransaction` from a set of parameter arrays with their
 *   respective transaction
 */
export function assembleBatchTransactions<ArgsArray extends unknown[][]>(
  txsAndArgs: MapTxAndArgsArray<ArgsArray>
): MapTxWithArgs<unknown[][]> {
  return (flatMap(txsAndArgs, mapArgs) as unknown) as MapTxWithArgs<unknown[][]>;
}

/**
 * @hidden
 *
 * Return whether the two arrays have same elements.
 * It uses a `comparator` function to check if elements are equal.
 * If no comparator function is provided, it uses `isEqual` function of `lodash`
 */
export function hasSameElements<T>(
  first: T[],
  second: T[],
  comparator: (a: T, b: T) => boolean = isEqual
): boolean {
  return !differenceWith(first, second, comparator).length && first.length === second.length;
}

/**
 * @hidden
 *
 * Returns portfolio number for a given portfolio name
 */
export async function getPortfolioIdByName(
  rawIdentityId: IdentityId,
  rawName: PortfolioName,
  context: Context
): Promise<BigNumber | null> {
  const {
    polymeshApi: {
      query: { portfolio },
    },
  } = context;

  const rawPortfolioNumber = await portfolio.nameToNumber(rawIdentityId, rawName);

  const portfolioId = u64ToBigNumber(rawPortfolioNumber);

  // TODO @prashantasdeveloper remove this logic once nameToNumber returns Option<PortfolioNumber>
  if (portfolioId.eq(1)) {
    /**
     * since nameToNumber returns 1 for non-existing portfolios,
     * we need to check if the name matches against the portfolio number 1
     */
    const rawExistingPortfolioName = await portfolio.portfolios(rawIdentityId, rawPortfolioNumber);
    if (!rawName.eq(rawExistingPortfolioName)) {
      return null;
    }
  }

  return portfolioId;
}<|MERGE_RESOLUTION|>--- conflicted
+++ resolved
@@ -12,13 +12,8 @@
 import { decodeAddress, encodeAddress } from '@polkadot/util-crypto';
 import BigNumber from 'bignumber.js';
 import stringify from 'json-stable-stringify';
-<<<<<<< HEAD
 import { chunk, differenceWith, flatMap, groupBy, isEqual, map, mapValues, padEnd } from 'lodash';
-import { ModuleName, TxTag } from 'polymesh-types/types';
-=======
-import { chunk, differenceWith, groupBy, isEqual, map, mapValues, padEnd } from 'lodash';
 import { IdentityId, ModuleName, PortfolioName, TxTag } from 'polymesh-types/types';
->>>>>>> 73ce625e
 
 import {
   Checkpoint,
@@ -245,8 +240,7 @@
   }
 
   return eventRecords.map(
-    eventRecord =>
-      (eventRecord.event as unknown) as IEvent<EventData<Events[ModuleName][EventName]>>
+    eventRecord => eventRecord.event as unknown as IEvent<EventData<Events[ModuleName][EventName]>>
   );
 }
 
@@ -868,10 +862,10 @@
   transaction,
   argsArray,
 }: TxAndArgsArray<Args>): MapTxWithArgs<Args[]> {
-  return (argsArray.map(args => ({
+  return argsArray.map(args => ({
     transaction,
     args,
-  })) as unknown) as MapTxWithArgs<Args[]>;
+  })) as unknown as MapTxWithArgs<Args[]>;
 }
 
 // * TODO @monitz87: delete this function when we eliminate `addBatchTransaction`
@@ -882,7 +876,7 @@
 export function assembleBatchTransactions<ArgsArray extends unknown[][]>(
   txsAndArgs: MapTxAndArgsArray<ArgsArray>
 ): MapTxWithArgs<unknown[][]> {
-  return (flatMap(txsAndArgs, mapArgs) as unknown) as MapTxWithArgs<unknown[][]>;
+  return flatMap(txsAndArgs, mapArgs) as unknown as MapTxWithArgs<unknown[][]>;
 }
 
 /**

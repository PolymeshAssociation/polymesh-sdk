--- conflicted
+++ resolved
@@ -1,2139 +1,2 @@
-<<<<<<< HEAD
-import { AugmentedQuery, AugmentedQueryDoubleMap, ObsInnerType } from '@polkadot/api/types';
-import { bool, Bytes, StorageKey, Text, u8, u32, u64 } from '@polkadot/types';
-import { AccountId, Balance, EventRecord, Moment } from '@polkadot/types/interfaces';
-import { BlockHash } from '@polkadot/types/interfaces/chain';
-import { AnyFunction, ISubmittableResult } from '@polkadot/types/types';
-import {
-  stringToU8a,
-  stringUpperFirst,
-  u8aConcat,
-  u8aFixLength,
-  u8aToHex,
-  u8aToString,
-} from '@polkadot/util';
-import { blake2AsHex, decodeAddress, encodeAddress } from '@polkadot/util-crypto';
-import BigNumber from 'bignumber.js';
-import { computeWithoutCheck } from 'iso-7064';
-import stringify from 'json-stable-stringify';
-import {
-  camelCase,
-  chunk,
-  groupBy,
-  isEqual,
-  map,
-  padEnd,
-  range,
-  rangeRight,
-  snakeCase,
-} from 'lodash';
-import {
-  AssetComplianceResult,
-  AssetIdentifier,
-  AssetName,
-  AssetType,
-  AuthIdentifier,
-  AuthorizationData,
-  AuthorizationStatus as MeshAuthorizationStatus,
-  AuthorizationType as MeshAuthorizationType,
-  CanTransferResult,
-  CddId,
-  CddStatus,
-  Claim as MeshClaim,
-  ComplianceRequirement,
-  ComplianceRequirementResult,
-  Condition as MeshCondition,
-  ConditionType as MeshConditionType,
-  Document,
-  DocumentHash,
-  DocumentName,
-  DocumentUri,
-  FundingRoundName,
-  IdentityId,
-  InstructionStatus as MeshInstructionStatus,
-  Memo,
-  MovePortfolioItem,
-  Permission as MeshPermission,
-  PipId,
-  PortfolioId as MeshPortfolioId,
-  PosRatio,
-  ProtocolOp,
-  Scope as MeshScope,
-  SecondaryKey as MeshSecondaryKey,
-  SettlementType,
-  Signatory,
-  TargetIdentity,
-  Ticker,
-  TxTag,
-  TxTags,
-  VenueDetails,
-  VenueType as MeshVenueType,
-} from 'polymesh-types/types';
-
-import { meshCountryCodeToCountryCode } from '~/generated/utils';
-// import { ProposalDetails } from '~/api/types';
-import {
-  Account,
-  Context,
-  DefaultPortfolio,
-  Identity,
-  NumberedPortfolio,
-  PolymeshError,
-  Portfolio,
-  PostTransactionValue,
-} from '~/internal';
-import {
-  CallIdEnum,
-  ClaimScopeTypeEnum,
-  IdentityWithClaims as MiddlewareIdentityWithClaims,
-  ModuleIdEnum,
-  // Proposal,
-  Scope as MiddlewareScope,
-} from '~/middleware/types';
-import {
-  Authorization,
-  AuthorizationStatus,
-  AuthorizationType,
-  Claim,
-  ClaimType,
-  Compliance,
-  Condition,
-  ConditionCompliance,
-  ConditionTarget,
-  ConditionType,
-  CountryCode,
-  ErrorCode,
-  IdentityCondition,
-  IdentityWithClaims,
-  InstructionStatus,
-  InstructionType,
-  isMultiClaimCondition,
-  isSingleClaimCondition,
-  KnownTokenType,
-  MultiClaimCondition,
-  NextKey,
-  PaginationOptions,
-  Permission,
-  PortfolioLike,
-  PortfolioMovement,
-  PrimaryIssuanceAgentCondition,
-  Requirement,
-  RequirementCompliance,
-  Scope,
-  ScopeType,
-  SecondaryKey,
-  Signer,
-  SingleClaimCondition,
-  TokenIdentifier,
-  TokenIdentifierType,
-  TokenType,
-  TransferStatus,
-  VenueType,
-} from '~/types';
-import {
-  AuthTarget,
-  ExtrinsicIdentifier,
-  Extrinsics,
-  MapMaybePostTransactionValue,
-  MaybePostTransactionValue,
-  PolymeshTx,
-  PortfolioId,
-  SignerType,
-  SignerValue,
-  TokenDocumentData,
-} from '~/types/internal';
-import { tuple } from '~/types/utils';
-import {
-  BATCH_REGEX,
-  DEFAULT_GQL_PAGE_SIZE,
-  DEFAULT_MAX_BATCH_ELEMENTS,
-  IGNORE_CHECKSUM,
-  MAX_BATCH_ELEMENTS,
-  MAX_DECIMALS,
-  MAX_MODULE_LENGTH,
-  MAX_TICKER_LENGTH,
-  MAX_TOKEN_AMOUNT,
-  SS58_FORMAT,
-} from '~/utils/constants';
-
-export { cryptoWaitReady } from '@polkadot/util-crypto';
-export * from '~/generated/utils';
-
-/**
- * @hidden
- * Promisified version of a timeout
- *
- * @param amount - time to wait
- */
-export async function delay(amount: number): Promise<void> {
-  return new Promise(resolve => {
-    setTimeout(() => {
-      resolve();
-    }, amount);
-  });
-}
-
-/**
- * @hidden
- * Convert an entity type and its unique Identifiers to a base64 string
- */
-export function serialize<UniqueIdentifiers extends object>(
-  entityType: string,
-  uniqueIdentifiers: UniqueIdentifiers
-): string {
-  return Buffer.from(`${entityType}:${stringify(uniqueIdentifiers)}`).toString('base64');
-}
-
-/**
- * @hidden
- * Convert a uuid string to an Identifier object
- */
-export function unserialize<UniqueIdentifiers extends object>(id: string): UniqueIdentifiers {
-  const unserialized = Buffer.from(id, 'base64').toString('utf8');
-
-  const matched = unserialized.match(/^.*?:(.*)/);
-
-  const errorMsg = 'Wrong ID format';
-
-  if (!matched) {
-    throw new Error(errorMsg);
-  }
-
-  const [, jsonString] = matched;
-
-  try {
-    return JSON.parse(jsonString);
-  } catch (err) {
-    throw new Error(errorMsg);
-  }
-}
-
-/**
- * Generate a Security Token's DID from a ticker
- */
-export function tickerToDid(ticker: string): string {
-  return blake2AsHex(
-    u8aConcat(stringToU8a('SECURITY_TOKEN:'), u8aFixLength(stringToU8a(ticker), 96, true))
-  );
-}
-
-/**
- * @hidden
- */
-export function stringToAssetName(name: string, context: Context): AssetName {
-  return context.polymeshApi.createType('AssetName', name);
-}
-
-/**
- * @hidden
- */
-export function assetNameToString(name: AssetName): string {
-  return name.toString();
-}
-
-/**
- * @hidden
- */
-export function booleanToBool(value: boolean, context: Context): bool {
-  return context.polymeshApi.createType('bool', value);
-}
-
-/**
- * @hidden
- */
-export function boolToBoolean(value: bool): boolean {
-  return value.isTrue;
-}
-
-/**
- * @hidden
- */
-export function stringToBytes(bytes: string, context: Context): Bytes {
-  return context.polymeshApi.createType('Bytes', bytes);
-}
-
-/**
- * @hidden
- */
-export function bytesToString(bytes: Bytes): string {
-  return u8aToString(bytes);
-}
-
-/**
- * @hidden
- */
-export function stringToTicker(ticker: string, context: Context): Ticker {
-  if (ticker.length > MAX_TICKER_LENGTH) {
-    throw new PolymeshError({
-      code: ErrorCode.ValidationError,
-      message: `Ticker length cannot exceed ${MAX_TICKER_LENGTH} characters`,
-    });
-  }
-  return context.polymeshApi.createType('Ticker', ticker);
-}
-
-/**
- * @hidden
- */
-export function tickerToString(ticker: Ticker): string {
-  // eslint-disable-next-line no-control-regex
-  return u8aToString(ticker).replace(/\u0000/g, '');
-}
-
-/**
- * @hidden
- */
-export function dateToMoment(date: Date, context: Context): Moment {
-  return context.polymeshApi.createType('Moment', date.getTime());
-}
-
-/**
- * @hidden
- */
-export function momentToDate(moment: Moment): Date {
-  return new Date(moment.toNumber());
-}
-
-/**
- * @hidden
- */
-export function stringToAccountId(accountId: string, context: Context): AccountId {
-  return context.polymeshApi.createType('AccountId', accountId);
-}
-
-/**
- * @hidden
- */
-export function accountIdToString(accountId: AccountId): string {
-  return accountId.toString();
-}
-
-/**
- * @hidden
- */
-export function stringToIdentityId(identityId: string, context: Context): IdentityId {
-  return context.polymeshApi.createType('IdentityId', identityId);
-}
-
-/**
- * @hidden
- */
-export function identityIdToString(identityId: IdentityId): string {
-  return identityId.toString();
-}
-
-/**
- * @hidden
- */
-export function signerValueToSignatory(signer: SignerValue, context: Context): Signatory {
-  return context.polymeshApi.createType('Signatory', {
-    [signer.type]: signer.value,
-  });
-}
-
-/**
- * @hidden
- */
-function createSignerValue(type: SignerType, value: string): SignerValue {
-  return {
-    type,
-    value,
-  };
-}
-
-/**
- * @hidden
- */
-export function signatoryToSignerValue(signatory: Signatory): SignerValue {
-  if (signatory.isAccount) {
-    return createSignerValue(SignerType.Account, accountIdToString(signatory.asAccount));
-  }
-
-  return createSignerValue(SignerType.Identity, identityIdToString(signatory.asIdentity));
-}
-
-/**
- * @hidden
- */
-export function signerToSignerValue(signer: Signer): SignerValue {
-  if (signer instanceof Account) {
-    return createSignerValue(SignerType.Account, signer.address);
-  }
-
-  return createSignerValue(SignerType.Identity, signer.did);
-}
-
-/**
- * @hidden
- */
-export function signerValueToSigner(signerValue: SignerValue, context: Context): Signer {
-  const { type, value } = signerValue;
-
-  if (type === SignerType.Account) {
-    return new Account({ address: value }, context);
-  }
-
-  return new Identity({ did: value }, context);
-}
-
-/**
- * @hidden
- */
-export function signerToString(signer: string | Signer): string {
-  if (typeof signer === 'string') {
-    return signer;
-  }
-
-  return signerToSignerValue(signer).value;
-}
-
-/**
- * @hidden
- * Extract the DID from an Identity, or return the Current DID if no Identity is passed
- */
-export async function getDid(
-  value: string | Identity | undefined,
-  context: Context
-): Promise<string> {
-  let did;
-  if (value) {
-    did = signerToString(value);
-  } else {
-    ({ did } = await context.getCurrentIdentity());
-  }
-
-  return did;
-}
-
-/**
- * @hidden
- */
-export function authorizationToAuthorizationData(
-  auth: Authorization,
-  context: Context
-): AuthorizationData {
-  const { type, value = null } = auth as { type: AuthorizationType; value?: string };
-
-  return context.polymeshApi.createType('AuthorizationData', {
-    [type]: value,
-  });
-}
-
-/**
- * @hidden
- */
-export function authorizationTypeToMeshAuthorizationType(
-  authorizationType: AuthorizationType,
-  context: Context
-): MeshAuthorizationType {
-  return context.polymeshApi.createType('AuthorizationType', authorizationType);
-}
-
-/**
- * @hidden
- */
-export function permissionToMeshPermission(
-  permission: Permission,
-  context: Context
-): MeshPermission {
-  return context.polymeshApi.createType('Permission', permission);
-}
-
-/**
- * @hidden
- */
-export function meshPermissionToPermission(permission: MeshPermission): Permission {
-  if (permission.isAdmin) {
-    return Permission.Admin;
-  }
-
-  if (permission.isFull) {
-    return Permission.Full;
-  }
-
-  if (permission.isOperator) {
-    return Permission.Operator;
-  }
-
-  return Permission.SpendFunds;
-}
-
-/**
- * @hidden
- */
-export function u64ToBigNumber(value: u64): BigNumber {
-  return new BigNumber(value.toString());
-}
-
-/**
- * @hidden
- */
-export function portfolioIdToPortfolio(
-  portfolioId: MeshPortfolioId,
-  context: Context
-): DefaultPortfolio | NumberedPortfolio {
-  const { did, kind } = portfolioId;
-  const identityId = identityIdToString(did);
-
-  if (kind.isDefault) {
-    return new DefaultPortfolio({ did: identityId }, context);
-  }
-  return new NumberedPortfolio({ did: identityId, id: u64ToBigNumber(kind.asUser) }, context);
-}
-
-/**
- * @hidden
- */
-export function authorizationDataToAuthorization(
-  auth: AuthorizationData,
-  context: Context
-): Authorization {
-  if (auth.isAttestPrimaryKeyRotation) {
-    return {
-      type: AuthorizationType.AttestPrimaryKeyRotation,
-      value: identityIdToString(auth.asAttestPrimaryKeyRotation),
-    };
-  }
-
-  if (auth.isRotatePrimaryKey) {
-    return {
-      type: AuthorizationType.RotatePrimaryKey,
-      value: identityIdToString(auth.asRotatePrimaryKey),
-    };
-  }
-
-  if (auth.isTransferTicker) {
-    return {
-      type: AuthorizationType.TransferTicker,
-      value: tickerToString(auth.asTransferTicker),
-    };
-  }
-
-  if (auth.isAddMultiSigSigner) {
-    return {
-      type: AuthorizationType.AddMultiSigSigner,
-      value: accountIdToString(auth.asAddMultiSigSigner),
-    };
-  }
-
-  if (auth.isTransferAssetOwnership) {
-    return {
-      type: AuthorizationType.TransferAssetOwnership,
-      value: tickerToString(auth.asTransferAssetOwnership),
-    };
-  }
-
-  if (auth.isPortfolioCustody) {
-    return {
-      type: AuthorizationType.PortfolioCustody,
-      value: portfolioIdToPortfolio(auth.asPortfolioCustody, context),
-    };
-  }
-
-  if (auth.isJoinIdentity) {
-    return {
-      type: AuthorizationType.JoinIdentity,
-      value: auth.asJoinIdentity.map(meshPermissionToPermission),
-    };
-  }
-
-  if (auth.isCustom) {
-    return {
-      type: AuthorizationType.Custom,
-      value: bytesToString(auth.asCustom),
-    };
-  }
-
-  return {
-    type: AuthorizationType.NoData,
-  };
-}
-
-/**
- * @hidden
- */
-export function numberToBalance(
-  value: number | BigNumber,
-  context: Context,
-  divisible?: boolean
-): Balance {
-  const rawValue = new BigNumber(value);
-
-  divisible = divisible ?? true;
-
-  if (rawValue.isGreaterThan(MAX_TOKEN_AMOUNT)) {
-    throw new PolymeshError({
-      code: ErrorCode.ValidationError,
-      message: 'The value exceed the amount limit allowed',
-      data: {
-        currentValue: rawValue,
-        amountLimit: MAX_TOKEN_AMOUNT,
-      },
-    });
-  }
-
-  if (divisible) {
-    if (rawValue.decimalPlaces() > MAX_DECIMALS) {
-      throw new PolymeshError({
-        code: ErrorCode.ValidationError,
-        message: 'The value exceed the decimals limit allowed',
-        data: {
-          currentValue: rawValue,
-          decimalsLimit: MAX_DECIMALS,
-        },
-      });
-    }
-  } else {
-    if (rawValue.decimalPlaces()) {
-      throw new PolymeshError({
-        code: ErrorCode.ValidationError,
-        message: 'The value cannot have decimals if the token is indivisible',
-      });
-    }
-  }
-
-  return context.polymeshApi.createType(
-    'Balance',
-    rawValue.multipliedBy(Math.pow(10, 6)).toString()
-  );
-}
-
-/**
- * @hidden
- */
-export function balanceToBigNumber(balance: Balance): BigNumber {
-  return new BigNumber(balance.toString()).div(Math.pow(10, 6));
-}
-
-/**
- * @hidden
- */
-export function stringToMemo(value: string, context: Context): Memo {
-  return context.polymeshApi.createType('Memo', value);
-}
-
-/**
- * @hidden
- */
-export function numberToU32(value: number | BigNumber, context: Context): u32 {
-  return context.polymeshApi.createType('u32', new BigNumber(value).toString());
-}
-
-/**
- * @hidden
- */
-export function u32ToBigNumber(value: u32): BigNumber {
-  return new BigNumber(value.toString());
-}
-
-/**
- * @hidden
- */
-export function numberToU64(value: number | BigNumber, context: Context): u64 {
-  return context.polymeshApi.createType('u64', new BigNumber(value).toString());
-}
-
-/**
- * @hidden
- */
-export function u8ToTransferStatus(status: u8): TransferStatus {
-  const code = status.toNumber();
-
-  switch (code) {
-    case 81: {
-      return TransferStatus.Success;
-    }
-    case 82: {
-      return TransferStatus.InsufficientBalance;
-    }
-    case 83: {
-      return TransferStatus.InsufficientAllowance;
-    }
-    case 84: {
-      return TransferStatus.TransfersHalted;
-    }
-    case 85: {
-      return TransferStatus.FundsLocked;
-    }
-    case 86: {
-      return TransferStatus.InvalidSenderAddress;
-    }
-    case 87: {
-      return TransferStatus.InvalidReceiverAddress;
-    }
-    case 88: {
-      return TransferStatus.InvalidOperator;
-    }
-    case 160: {
-      return TransferStatus.InvalidSenderIdentity;
-    }
-    case 161: {
-      return TransferStatus.InvalidReceiverIdentity;
-    }
-    case 162: {
-      return TransferStatus.ComplianceFailure;
-    }
-    case 163: {
-      return TransferStatus.SmartExtensionFailure;
-    }
-    case 164: {
-      return TransferStatus.InvalidGranularity;
-    }
-    case 165: {
-      return TransferStatus.VolumeLimitReached;
-    }
-    case 166: {
-      return TransferStatus.BlockedTransaction;
-    }
-    case 168: {
-      return TransferStatus.FundsLimitReached;
-    }
-    case 169: {
-      return TransferStatus.PortfolioFailure;
-    }
-    case 170: {
-      return TransferStatus.CustodianError;
-    }
-    case 80: {
-      return TransferStatus.Failure;
-    }
-    default: {
-      throw new PolymeshError({
-        code: ErrorCode.FatalError,
-        message: `Unsupported status code "${status.toString()}". Please report this issue to the Polymath team`,
-      });
-    }
-  }
-}
-
-/**
- * @hidden
- */
-export function tokenTypeToAssetType(type: TokenType, context: Context): AssetType {
-  return context.polymeshApi.createType('AssetType', type);
-}
-
-/**
- * @hidden
- */
-export function assetTypeToString(assetType: AssetType): string {
-  if (assetType.isEquityCommon) {
-    return KnownTokenType.EquityCommon;
-  }
-  if (assetType.isEquityPreferred) {
-    return KnownTokenType.EquityPreferred;
-  }
-  if (assetType.isCommodity) {
-    return KnownTokenType.Commodity;
-  }
-  if (assetType.isFixedIncome) {
-    return KnownTokenType.FixedIncome;
-  }
-  if (assetType.isReit) {
-    return KnownTokenType.Reit;
-  }
-  if (assetType.isFund) {
-    return KnownTokenType.Fund;
-  }
-  if (assetType.isRevenueShareAgreement) {
-    return KnownTokenType.RevenueShareAgreement;
-  }
-  if (assetType.isStructuredProduct) {
-    return KnownTokenType.StructuredProduct;
-  }
-  if (assetType.isDerivative) {
-    return KnownTokenType.Derivative;
-  }
-
-  return u8aToString(assetType.asCustom);
-}
-
-/**
- * @hidden
- */
-export function posRatioToBigNumber(postRatio: PosRatio): BigNumber {
-  const [numerator, denominator] = postRatio.map(u32ToBigNumber);
-  return numerator.dividedBy(denominator);
-}
-
-/**
- * @hidden
- */
-export function isIsinValid(isin: string): boolean {
-  isin = isin.toUpperCase();
-
-  if (!new RegExp('^[0-9A-Z]{12}$').test(isin)) {
-    return false;
-  }
-
-  const v: number[] = [];
-
-  rangeRight(11).forEach(i => {
-    const c = parseInt(isin.charAt(i));
-    if (isNaN(c)) {
-      const letterCode = isin.charCodeAt(i) - 55;
-      v.push(letterCode % 10);
-      v.push(Math.floor(letterCode / 10));
-    } else {
-      v.push(Number(c));
-    }
-  });
-
-  let sum = 0;
-
-  range(v.length).forEach(i => {
-    if (i % 2 === 0) {
-      const d = v[i] * 2;
-      sum += Math.floor(d / 10);
-      sum += d % 10;
-    } else {
-      sum += v[i];
-    }
-  });
-
-  return (10 - (sum % 10)) % 10 === Number(isin[isin.length - 1]);
-}
-
-/**
- * @hidden
- *
- * @note CINS and CUSIP use the same validation
- */
-export function isCusipValid(cusip: string): boolean {
-  cusip = cusip.toUpperCase();
-
-  if (!new RegExp('^[0-9A-Z@#*]{9}$').test(cusip)) {
-    return false;
-  }
-
-  let sum = 0;
-
-  const cusipChars = 'ABCDEFGHIJKLMNOPQRSTUVWXYZ*@#'.split('');
-  const cusipLength = cusip.length - 1;
-
-  range(cusipLength).forEach(i => {
-    const item = cusip[i];
-    const code = item.charCodeAt(0);
-
-    let num;
-
-    if (code >= 'A'.charCodeAt(0) && code <= 'Z'.charCodeAt(0)) {
-      num = cusipChars.indexOf(item) + 10;
-    } else {
-      num = Number(item);
-    }
-
-    if (i % 2 !== 0) {
-      num *= 2;
-    }
-
-    num = (num % 10) + Math.floor(num / 10);
-    sum += num;
-  });
-
-  return (10 - (sum % 10)) % 10 === Number(cusip[cusip.length - 1]);
-}
-
-/**
- * @hidden
- */
-export function isLeiValid(lei: string): boolean {
-  lei = lei.toUpperCase();
-
-  if (!new RegExp('^[0-9A-Z]{18}[0-9]{2}$').test(lei)) {
-    return false;
-  }
-
-  return computeWithoutCheck(lei) === 1;
-}
-
-/**
- * @hidden
- */
-export function tokenIdentifierToAssetIdentifier(
-  identifier: TokenIdentifier,
-  context: Context
-): AssetIdentifier {
-  const { type, value } = identifier;
-
-  let error = false;
-
-  switch (type) {
-    case TokenIdentifierType.Isin: {
-      if (!isIsinValid(value)) {
-        error = true;
-      }
-      break;
-    }
-    case TokenIdentifierType.Lei: {
-      if (!isLeiValid(value)) {
-        error = true;
-      }
-      break;
-    }
-    // CINS and CUSIP use the same validation
-    default: {
-      if (!isCusipValid(value)) {
-        error = true;
-      }
-    }
-  }
-
-  if (error) {
-    throw new PolymeshError({
-      code: ErrorCode.ValidationError,
-      message: `Error while checking value identifier ${value} as ${type} type`,
-    });
-  }
-
-  return context.polymeshApi.createType('AssetIdentifier', { [type]: value });
-}
-
-/**
- * @hidden
- */
-export function assetIdentifierToTokenIdentifier(identifier: AssetIdentifier): TokenIdentifier {
-  if (identifier.isCusip) {
-    return {
-      type: TokenIdentifierType.Cusip,
-      value: u8aToString(identifier.asCusip),
-    };
-  }
-  if (identifier.isIsin) {
-    return {
-      type: TokenIdentifierType.Isin,
-      value: u8aToString(identifier.asIsin),
-    };
-  }
-  if (identifier.isCins) {
-    return {
-      type: TokenIdentifierType.Cins,
-      value: u8aToString(identifier.asCins),
-    };
-  }
-
-  return {
-    type: TokenIdentifierType.Lei,
-    value: u8aToString(identifier.asLei),
-  };
-}
-
-/**
- * @hidden
- */
-export function stringToFundingRoundName(roundName: string, context: Context): FundingRoundName {
-  return context.polymeshApi.createType('FundingRoundName', roundName);
-}
-
-/**
- * @hidden
- */
-export function fundingRoundNameToString(roundName: FundingRoundName): string {
-  return roundName.toString();
-}
-
-/**
- * @hidden
- */
-export function stringToDocumentName(docName: string, context: Context): DocumentName {
-  return context.polymeshApi.createType('DocumentName', docName);
-}
-
-/**
- * @hidden
- */
-export function documentNameToString(docName: DocumentName): string {
-  return docName.toString();
-}
-
-/**
- * @hidden
- */
-export function stringToDocumentUri(docUri: string, context: Context): DocumentUri {
-  return context.polymeshApi.createType('DocumentUri', docUri);
-}
-
-/**
- * @hidden
- */
-export function documentUriToString(docUri: DocumentUri): string {
-  return docUri.toString();
-}
-
-/**
- * @hidden
- */
-export function stringToDocumentHash(docHash: string, context: Context): DocumentHash {
-  return context.polymeshApi.createType('DocumentHash', docHash);
-}
-
-/**
- * @hidden
- */
-export function documentHashToString(docHash: DocumentHash): string {
-  return docHash.toString();
-}
-
-/**
- * @hidden
- */
-export function tokenDocumentDataToDocument(
-  { uri, contentHash }: TokenDocumentData,
-  context: Context
-): Document {
-  return context.polymeshApi.createType('Document', {
-    uri: stringToDocumentUri(uri, context),
-    // eslint-disable-next-line @typescript-eslint/camelcase
-    content_hash: stringToDocumentHash(contentHash, context),
-  });
-}
-
-/**
- * @hidden
- */
-export function documentToTokenDocumentData(
-  // eslint-disable-next-line @typescript-eslint/camelcase
-  { uri, content_hash }: Document
-): TokenDocumentData {
-  return {
-    uri: documentUriToString(uri),
-    contentHash: documentHashToString(content_hash),
-  };
-}
-
-/**
- * @hidden
- */
-export function authTargetToAuthIdentifier(
-  { target, authId }: AuthTarget,
-  context: Context
-): AuthIdentifier {
-  return context.polymeshApi.createType('AuthIdentifier', {
-    // eslint-disable-next-line @typescript-eslint/camelcase
-    auth_id: numberToU64(authId, context),
-    signatory: signerValueToSignatory(target, context),
-  });
-}
-
-/**
- * @hidden
- */
-export function authIdentifierToAuthTarget({
-  auth_id: authId,
-  signatory,
-}: AuthIdentifier): AuthTarget {
-  return {
-    authId: u64ToBigNumber(authId),
-    target: signatoryToSignerValue(signatory),
-  };
-}
-
-/**
- * @hidden
- */
-export function cddStatusToBoolean(cddStatus: CddStatus): boolean {
-  if (cddStatus.isOk) {
-    return true;
-  }
-  return false;
-}
-
-/**
- * @hidden
- */
-export function canTransferResultToTransferStatus(
-  canTransferResult: CanTransferResult
-): TransferStatus {
-  if (canTransferResult.isErr) {
-    throw new PolymeshError({
-      code: ErrorCode.FatalError,
-      message: `Error while checking transfer validity: ${bytesToString(canTransferResult.asErr)}`,
-    });
-  }
-
-  return u8ToTransferStatus(canTransferResult.asOk);
-}
-
-/**
- * @hidden
- */
-export function scopeToMeshScope(scope: Scope, context: Context): MeshScope {
-  const { type, value } = scope;
-
-  return context.polymeshApi.createType('Scope', {
-    [type]: value,
-  });
-}
-
-/**
- * @hidden
- */
-export function meshScopeToScope(scope: MeshScope): Scope {
-  if (scope.isTicker) {
-    return {
-      type: ScopeType.Ticker,
-      value: tickerToString(scope.asTicker),
-    };
-  }
-
-  if (scope.isIdentity) {
-    return {
-      type: ScopeType.Identity,
-      value: identityIdToString(scope.asIdentity),
-    };
-  }
-
-  return {
-    type: ScopeType.Custom,
-    value: u8aToString(scope.asCustom),
-  };
-}
-
-/**
- * @hidden
- */
-export function claimToMeshClaim(claim: Claim, context: Context): MeshClaim {
-  let value;
-
-  switch (claim.type) {
-    case ClaimType.NoData:
-    case ClaimType.CustomerDueDiligence: {
-      value = null;
-      break;
-    }
-    case ClaimType.Jurisdiction: {
-      value = tuple(claim.code, scopeToMeshScope(claim.scope, context));
-      break;
-    }
-    default: {
-      value = scopeToMeshScope(claim.scope, context);
-    }
-  }
-
-  return context.polymeshApi.createType('Claim', { [claim.type]: value });
-}
-
-/**
- * @hidden
- */
-export function middlewareScopeToScope(scope: MiddlewareScope): Scope {
-  const { type, value } = scope;
-
-  switch (type) {
-    case ClaimScopeTypeEnum.Ticker:
-      // eslint-disable-next-line no-control-regex
-      return { type: ScopeType.Ticker, value: value.replace(/\u0000/g, '') };
-    case ClaimScopeTypeEnum.Identity:
-    case ClaimScopeTypeEnum.Custom:
-      return { type: ScopeType[scope.type], value };
-  }
-}
-
-/**
- * @hidden
- */
-export function scopeToMiddlewareScope(scope: Scope): MiddlewareScope {
-  const { type, value } = scope;
-
-  switch (type) {
-    case ScopeType.Ticker:
-      return { type: ClaimScopeTypeEnum.Ticker, value: padEnd(value, 12, '\0') };
-    case ScopeType.Identity:
-    case ScopeType.Custom:
-      return { type: ClaimScopeTypeEnum[scope.type], value };
-  }
-}
-
-/**
- * @hidden
- */
-export function createClaim(
-  claimType: string,
-  jurisdiction: string | null | undefined,
-  middlewareScope: MiddlewareScope | null | undefined,
-  cddId: string | null | undefined
-): Claim {
-  const type = claimType as ClaimType;
-  const scope = (middlewareScope ? middlewareScopeToScope(middlewareScope) : {}) as Scope;
-
-  if (type === ClaimType.Jurisdiction) {
-    return {
-      type,
-      // this assertion is necessary because CountryCode is not in the middleware types
-      // eslint-disable-next-line @typescript-eslint/no-non-null-assertion
-      code: stringUpperFirst(jurisdiction!.toLowerCase()) as CountryCode,
-      scope,
-    };
-  } else if (type === ClaimType.NoData) {
-    return {
-      type,
-    };
-  } else if (type === ClaimType.CustomerDueDiligence) {
-    return {
-      type,
-      id: cddId as string,
-    };
-  }
-
-  return { type, scope };
-}
-
-/**
- * @hidden
- */
-export function stringToCddId(cddId: string, context: Context): CddId {
-  return context.polymeshApi.createType('CddId', cddId);
-}
-
-/**
- * @hidden
- */
-export function cddIdToString(cddId: CddId): string {
-  return cddId.toString();
-}
-
-/**
- * @hidden
- */
-export function meshClaimToClaim(claim: MeshClaim): Claim {
-  if (claim.isJurisdiction) {
-    const [code, scope] = claim.asJurisdiction;
-    return {
-      type: ClaimType.Jurisdiction,
-      code: meshCountryCodeToCountryCode(code),
-      scope: meshScopeToScope(scope),
-    };
-  }
-
-  if (claim.isNoData) {
-    return {
-      type: ClaimType.NoData,
-    };
-  }
-
-  if (claim.isAccredited) {
-    return {
-      type: ClaimType.Accredited,
-      scope: meshScopeToScope(claim.asAccredited),
-    };
-  }
-
-  if (claim.isAffiliate) {
-    return {
-      type: ClaimType.Affiliate,
-      scope: meshScopeToScope(claim.asAffiliate),
-    };
-  }
-
-  if (claim.isBuyLockup) {
-    return {
-      type: ClaimType.BuyLockup,
-      scope: meshScopeToScope(claim.asBuyLockup),
-    };
-  }
-
-  if (claim.isSellLockup) {
-    return {
-      type: ClaimType.SellLockup,
-      scope: meshScopeToScope(claim.asSellLockup),
-    };
-  }
-
-  if (claim.isCustomerDueDiligence) {
-    return {
-      type: ClaimType.CustomerDueDiligence,
-      id: cddIdToString(claim.asCustomerDueDiligence),
-    };
-  }
-
-  if (claim.isKnowYourCustomer) {
-    return {
-      type: ClaimType.KnowYourCustomer,
-      scope: meshScopeToScope(claim.asKnowYourCustomer),
-    };
-  }
-
-  if (claim.isExempted) {
-    return {
-      type: ClaimType.Exempted,
-      scope: meshScopeToScope(claim.asExempted),
-    };
-  }
-
-  return {
-    type: ClaimType.Blocked,
-    scope: meshScopeToScope(claim.asBlocked),
-  };
-}
-
-/**
- * @hidden
- */
-export function stringToTargetIdentity(did: string | null, context: Context): TargetIdentity {
-  return context.polymeshApi.createType(
-    'TargetIdentity',
-    did ? { Specific: stringToIdentityId(did, context) } : 'PrimaryIssuanceAgent'
-  );
-}
-
-/**
- * @hidden
- */
-export function requirementToComplianceRequirement(
-  requirement: Requirement,
-  context: Context
-): ComplianceRequirement {
-  const { polymeshApi } = context;
-  const senderConditions: MeshCondition[] = [];
-  const receiverConditions: MeshCondition[] = [];
-
-  requirement.conditions.forEach(condition => {
-    let conditionContent: MeshClaim | MeshClaim[] | TargetIdentity;
-    let { type } = condition;
-    if (isSingleClaimCondition(condition)) {
-      const { claim } = condition;
-      conditionContent = claimToMeshClaim(claim, context);
-    } else if (isMultiClaimCondition(condition)) {
-      const { claims } = condition;
-      conditionContent = claims.map(claim => claimToMeshClaim(claim, context));
-    } else if (condition.type === ConditionType.IsIdentity) {
-      const {
-        identity: { did },
-      } = condition;
-      conditionContent = stringToTargetIdentity(did, context);
-    } else {
-      // IsPrimaryIssuanceAgent does not exist as a condition type in Polymesh, it's SDK sugar
-      type = ConditionType.IsIdentity;
-      conditionContent = stringToTargetIdentity(null, context);
-    }
-
-    const { target, trustedClaimIssuers = [] } = condition;
-
-    const meshCondition = polymeshApi.createType('Condition', {
-      // eslint-disable-next-line @typescript-eslint/camelcase
-      condition_type: {
-        [type]: conditionContent,
-      },
-      issuers: trustedClaimIssuers.map(issuer => stringToIdentityId(issuer, context)),
-    });
-
-    if ([ConditionTarget.Both, ConditionTarget.Receiver].includes(target)) {
-      receiverConditions.push(meshCondition);
-    }
-
-    if ([ConditionTarget.Both, ConditionTarget.Sender].includes(target)) {
-      senderConditions.push(meshCondition);
-    }
-  });
-
-  return polymeshApi.createType('ComplianceRequirement', {
-    /* eslint-disable @typescript-eslint/camelcase */
-    sender_conditions: senderConditions,
-    receiver_conditions: receiverConditions,
-    id: numberToU32(requirement.id, context),
-    /* eslint-enable @typescript-eslint/camelcase */
-  });
-}
-
-/**
- * @hidden
- */
-function meshConditionTypeToCondition(
-  meshConditionType: MeshConditionType,
-  context: Context
-):
-  | Pick<SingleClaimCondition, 'type' | 'claim'>
-  | Pick<MultiClaimCondition, 'type' | 'claims'>
-  | Pick<IdentityCondition, 'type' | 'identity'>
-  | Pick<PrimaryIssuanceAgentCondition, 'type'> {
-  if (meshConditionType.isIsPresent) {
-    return {
-      type: ConditionType.IsPresent,
-      claim: meshClaimToClaim(meshConditionType.asIsPresent),
-    };
-  }
-
-  if (meshConditionType.isIsAbsent) {
-    return {
-      type: ConditionType.IsAbsent,
-      claim: meshClaimToClaim(meshConditionType.asIsAbsent),
-    };
-  }
-
-  if (meshConditionType.isIsAnyOf) {
-    return {
-      type: ConditionType.IsAnyOf,
-      claims: meshConditionType.asIsAnyOf.map(claim => meshClaimToClaim(claim)),
-    };
-  }
-
-  if (meshConditionType.isIsIdentity) {
-    const target = meshConditionType.asIsIdentity;
-
-    if (target.isPrimaryIssuanceAgent) {
-      return {
-        type: ConditionType.IsPrimaryIssuanceAgent,
-      };
-    }
-
-    return {
-      type: ConditionType.IsIdentity,
-      identity: new Identity({ did: identityIdToString(target.asSpecific) }, context),
-    };
-  }
-
-  return {
-    type: ConditionType.IsNoneOf,
-    claims: meshConditionType.asIsNoneOf.map(claim => meshClaimToClaim(claim)),
-  };
-}
-
-/**
- * @hidden
- */
-export function complianceRequirementResultToRequirementCompliance(
-  complianceRequirement: ComplianceRequirementResult,
-  context: Context
-): RequirementCompliance {
-  const conditions: ConditionCompliance[] = [];
-
-  const conditionCompliancesAreEqual = (
-    { condition: aCondition, complies: aComplies }: ConditionCompliance,
-    { condition: bCondition, complies: bComplies }: ConditionCompliance
-  ): boolean => {
-    let equalClaims = false;
-
-    if (isSingleClaimCondition(aCondition) && isSingleClaimCondition(bCondition)) {
-      equalClaims = isEqual(aCondition.claim, bCondition.claim);
-    }
-
-    if (isMultiClaimCondition(aCondition) && isMultiClaimCondition(bCondition)) {
-      equalClaims = isEqual(aCondition.claims, bCondition.claims);
-    }
-
-    return (
-      equalClaims &&
-      isEqual(aCondition.trustedClaimIssuers, bCondition.trustedClaimIssuers) &&
-      aComplies === bComplies
-    );
-  };
-
-  complianceRequirement.sender_conditions.forEach(
-    ({ condition: { condition_type: conditionType, issuers }, result }) => {
-      const newCondition = {
-        condition: {
-          ...meshConditionTypeToCondition(conditionType, context),
-          target: ConditionTarget.Sender,
-          trustedClaimIssuers: issuers.map(issuer => identityIdToString(issuer)),
-        },
-        complies: boolToBoolean(result),
-      };
-      const existingCondition = conditions.find(condition =>
-        conditionCompliancesAreEqual(condition, newCondition)
-      );
-
-      if (!existingCondition) {
-        conditions.push(newCondition);
-      }
-    }
-  );
-
-  complianceRequirement.receiver_conditions.forEach(
-    ({ condition: { condition_type: conditionType, issuers }, result }) => {
-      const newCondition = {
-        condition: {
-          ...meshConditionTypeToCondition(conditionType, context),
-          target: ConditionTarget.Receiver,
-          trustedClaimIssuers: issuers.map(issuer => identityIdToString(issuer)),
-        },
-        complies: boolToBoolean(result),
-      };
-
-      const existingCondition = conditions.find(condition =>
-        conditionCompliancesAreEqual(condition, newCondition)
-      );
-
-      if (existingCondition && existingCondition.condition.target === ConditionTarget.Sender) {
-        existingCondition.condition.target = ConditionTarget.Both;
-      } else {
-        conditions.push(newCondition);
-      }
-    }
-  );
-
-  return {
-    id: u32ToBigNumber(complianceRequirement.id).toNumber(),
-    conditions,
-    complies: boolToBoolean(complianceRequirement.result),
-  };
-}
-
-/**
- * @hidden
- */
-export function complianceRequirementToRequirement(
-  complianceRequirement: ComplianceRequirement,
-  context: Context
-): Requirement {
-  const conditions: Condition[] = [];
-
-  const conditionsAreEqual = (a: Condition, b: Condition): boolean => {
-    let equalClaims = false;
-
-    if (isSingleClaimCondition(a) && isSingleClaimCondition(b)) {
-      equalClaims = isEqual(a.claim, b.claim);
-    }
-
-    if (isMultiClaimCondition(a) && isMultiClaimCondition(b)) {
-      equalClaims = isEqual(a.claims, b.claims);
-    }
-
-    return equalClaims && isEqual(a.trustedClaimIssuers, b.trustedClaimIssuers);
-  };
-
-  complianceRequirement.sender_conditions.forEach(({ condition_type: conditionType, issuers }) => {
-    const newCondition = {
-      ...meshConditionTypeToCondition(conditionType, context),
-      target: ConditionTarget.Sender,
-      trustedClaimIssuers: issuers.map(issuer => identityIdToString(issuer)),
-    };
-    const existingCondition = conditions.find(condition =>
-      conditionsAreEqual(condition, newCondition)
-    );
-
-    if (!existingCondition) {
-      conditions.push(newCondition);
-    }
-  });
-
-  complianceRequirement.receiver_conditions.forEach(
-    ({ condition_type: conditionType, issuers }) => {
-      const newCondition = {
-        ...meshConditionTypeToCondition(conditionType, context),
-        target: ConditionTarget.Receiver,
-        trustedClaimIssuers: issuers.map(issuer => identityIdToString(issuer)),
-      };
-
-      const existingCondition = conditions.find(condition =>
-        conditionsAreEqual(condition, newCondition)
-      );
-
-      if (existingCondition && existingCondition.target === ConditionTarget.Sender) {
-        existingCondition.target = ConditionTarget.Both;
-      } else {
-        conditions.push(newCondition);
-      }
-    }
-  );
-
-  return {
-    id: u32ToBigNumber(complianceRequirement.id).toNumber(),
-    conditions,
-  };
-}
-
-/**
- * @hidden
- */
-export function txTagToProtocolOp(tag: TxTag, context: Context): ProtocolOp {
-  const [moduleName, extrinsicName] = tag.split('.');
-  const value = `${stringUpperFirst(moduleName)}${stringUpperFirst(
-    extrinsicName.replace(BATCH_REGEX, '')
-  )}`;
-
-  return context.polymeshApi.createType('ProtocolOp', value);
-}
-
-/**
- * @hidden
- */
-export function txTagToExtrinsicIdentifier(tag: TxTag): ExtrinsicIdentifier {
-  const [moduleName, extrinsicName] = tag.split('.');
-  return {
-    moduleId: moduleName.toLowerCase() as ModuleIdEnum,
-    callId: snakeCase(extrinsicName) as CallIdEnum,
-  };
-}
-
-/**
- * @hidden
- */
-export function extrinsicIdentifierToTxTag(extrinsicIdentifier: ExtrinsicIdentifier): TxTag {
-  const { moduleId, callId } = extrinsicIdentifier;
-  let moduleName;
-  for (const txTagItem in TxTags) {
-    if (txTagItem.toLowerCase() === moduleId) {
-      moduleName = txTagItem;
-    }
-  }
-
-  return `${moduleName}.${camelCase(callId)}` as TxTag;
-}
-
-/**
- * @hidden
- */
-export function numberToPipId(id: number | BigNumber, context: Context): PipId {
-  return context.polymeshApi.createType('PipId', new BigNumber(id).toString());
-}
-
-/**
- * @hidden
- */
-export function stringToText(text: string, context: Context): Text {
-  return context.polymeshApi.createType('Text', text);
-}
-
-/**
- * @hidden
- */
-export function textToString(value: Text): string {
-  return value.toString();
-}
-
-/**
- * @hidden
- */
-export function portfolioIdToMeshPortfolioId(
-  portfolioId: PortfolioId,
-  context: Context
-): MeshPortfolioId {
-  const { did, number } = portfolioId;
-  return context.polymeshApi.createType('PortfolioId', {
-    did: stringToIdentityId(did, context),
-    kind: number ? { User: numberToU64(number, context) } : 'Default',
-  });
-}
-
-/**
- * @hidden
- */
-export function portfolioMovementToMovePortfolioItem(
-  portfolioItem: PortfolioMovement,
-  context: Context
-): MovePortfolioItem {
-  const { token, amount } = portfolioItem;
-  return context.polymeshApi.createType('MovePortfolioItem', {
-    ticker: stringToTicker(typeof token === 'string' ? token : token.ticker, context),
-    amount: numberToBalance(amount, context),
-  });
-}
-
-/**
- * @hidden
- */
-export function assetComplianceResultToCompliance(
-  assetComplianceResult: AssetComplianceResult,
-  context: Context
-): Compliance {
-  const { requirements: rawRequirements, result, paused } = assetComplianceResult;
-  const requirements = rawRequirements.map(requirement =>
-    complianceRequirementResultToRequirementCompliance(requirement, context)
-  );
-
-  return {
-    requirements,
-    complies: boolToBoolean(paused) || boolToBoolean(result),
-  };
-}
-
-/**
- * @hidden
- *
- * Unwrap a Post Transaction Value
- */
-export function unwrapValue<T extends unknown>(value: MaybePostTransactionValue<T>): T {
-  if (value instanceof PostTransactionValue) {
-    return value.value;
-  }
-
-  return value;
-}
-
-/**
- * @hidden
- *
- * Unwrap all Post Transaction Values present in a tuple
- */
-export function unwrapValues<T extends unknown[]>(values: MapMaybePostTransactionValue<T>): T {
-  return values.map(unwrapValue) as T;
-}
-
-// TODO @monitz87: use event enum instead of string when it exists
-/**
- * @hidden
- * Find a specific event inside a receipt
- *
- * @throws If the event is not found
- */
-export function findEventRecord(
-  receipt: ISubmittableResult,
-  mod: keyof Extrinsics,
-  eventName: string
-): EventRecord {
-  const eventRecord = receipt.findRecord(mod, eventName);
-
-  if (!eventRecord) {
-    throw new PolymeshError({
-      code: ErrorCode.FatalError,
-      message: `Event "${mod}.${eventName}" wasnt't fired even though the corresponding transaction was completed. Please report this to the Polymath team`,
-    });
-  }
-
-  return eventRecord;
-}
-
-/**
- * @hidden
- */
-export function padString(value: string, length: number): string {
-  return padEnd(value, length, '\0');
-}
-
-/**
- * @hidden
- */
-export function removePadding(value: string): string {
-  // eslint-disable-next-line no-control-regex
-  return value.replace(/\u0000/g, '');
-}
-
-/**
- * @hidden
- */
-export function moduleAddressToString(moduleAddress: string): string {
-  return encodeAddress(stringToU8a(padString(moduleAddress, MAX_MODULE_LENGTH)), SS58_FORMAT);
-}
-
-/**
- * @hidden
- */
-export function keyToAddress(key: string): string {
-  return encodeAddress(key, SS58_FORMAT);
-}
-
-/**
- * @hidden
- */
-export function addressToKey(address: string): string {
-  return u8aToHex(decodeAddress(address, IGNORE_CHECKSUM, SS58_FORMAT));
-}
-
-/**
- * @hidden
- *
- * Makes an entries request to the chain. If pagination options are supplied,
- * the request will be paginated. Otherwise, all entries will be requested at once
- */
-export async function requestPaginated<F extends AnyFunction>(
-  query: AugmentedQuery<'promise', F> | AugmentedQueryDoubleMap<'promise', F>,
-  opts: {
-    paginationOpts?: PaginationOptions;
-    arg?: Parameters<F>[0];
-  }
-): Promise<{
-  entries: [StorageKey, ObsInnerType<ReturnType<F>>][];
-  lastKey: NextKey;
-}> {
-  const { arg, paginationOpts } = opts;
-  let entries: [StorageKey, ObsInnerType<ReturnType<F>>][];
-  let lastKey: NextKey = null;
-
-  if (paginationOpts) {
-    const { size: pageSize, start: startKey } = paginationOpts;
-    entries = await query.entriesPaged({
-      arg,
-      pageSize,
-      startKey,
-    });
-
-    if (entries.length === pageSize) {
-      lastKey = entries[entries.length - 1][0].toHex();
-    }
-  } else {
-    entries = await query.entries(arg);
-  }
-
-  return {
-    entries,
-    lastKey,
-  };
-}
-
-/**
- * @hidden
- *
- * Makes a request to the chain. If a block hash is supplied,
- * the request will be made at that block. Otherwise, the most recent block will be queried
- */
-export async function requestAtBlock<F extends AnyFunction>(
-  query: AugmentedQuery<'promise', F> | AugmentedQueryDoubleMap<'promise', F>,
-  opts: {
-    blockHash?: string | BlockHash;
-    args: Parameters<F>;
-  },
-  context: Context
-): Promise<ObsInnerType<ReturnType<F>>> {
-  const { blockHash, args } = opts;
-
-  if (blockHash) {
-    if (!context.isArchiveNode) {
-      throw new PolymeshError({
-        code: ErrorCode.DataUnavailable,
-        message: 'Cannot query previous blocks in a non-archive node',
-      });
-    }
-    return query.at(blockHash, ...args);
-  }
-
-  return query(...args);
-}
-
-/**
- * @hidden
- *
- * Separates an array into smaller batches
- *
- * @param args - elements to separate
- * @param tag - transaction for which the elements are arguments. This serves to determine the size of the batches. A null value
- *   means that the minimum batch size will be used
- * @param groupByFn - optional function that takes an element and returns a value by which to group the elements.
- *   If supplied, all elements of the same group will be contained in the same batch
- */
-export function batchArguments<Args>(
-  args: Args[],
-  tag: TxTag | null,
-  groupByFn?: (obj: Args) => string
-): Args[][] {
-  const batchLimit = (tag && MAX_BATCH_ELEMENTS[tag]) ?? DEFAULT_MAX_BATCH_ELEMENTS;
-
-  if (!groupByFn) {
-    return chunk(args, batchLimit);
-  }
-
-  const groups = map(groupBy(args, groupByFn), group => group).sort(
-    ({ length: first }, { length: second }) => first - second
-  );
-
-  const batches: Args[][] = [];
-
-  groups.forEach(group => {
-    if (group.length > batchLimit) {
-      throw new PolymeshError({
-        code: ErrorCode.ValidationError,
-        message: 'Batch size exceeds limit',
-        data: {
-          batch: group,
-          limit: batchLimit,
-        },
-      });
-    }
-    let batchIndex = batches.findIndex(batch => batch.length + group.length <= batchLimit);
-
-    if (batchIndex === -1) {
-      batchIndex = batches.length;
-      batches[batchIndex] = [];
-    }
-
-    batches[batchIndex] = [...batches[batchIndex], ...group];
-  });
-
-  return batches;
-}
-
-/**
- * @hidden
- *
- * Calculates next page number for paginated GraphQL ResultSet.
- * Returns null if there is no next page.
- *
- * @param size - page size requested
- * @param start - start index requestd
- * @param totalCount - total amount of elements returned by query
- *
- * @hidden
- *
- */
-export function calculateNextKey(totalCount: number, size?: number, start?: number): NextKey {
-  const next = (start ?? 0) + (size ?? DEFAULT_GQL_PAGE_SIZE);
-  return totalCount > next ? next : null;
-}
-
-// NOTE uncomment in Governance v2 upgrade
-// /**
-//  * @hidden
-//  */
-// export function meshProposalStateToProposalState(proposalState: MeshProposalState): ProposalState {
-//   if (proposalState.isPending) {
-//     return ProposalState.Pending;
-//   }
-
-//   if (proposalState.isCancelled) {
-//     return ProposalState.Cancelled;
-//   }
-
-//   if (proposalState.isKilled) {
-//     return ProposalState.Killed;
-//   }
-
-//   if (proposalState.isRejected) {
-//     return ProposalState.Rejected;
-//   }
-
-//   return ProposalState.Referendum;
-// }
-
-/**
- * @hidden
- */
-export function toIdentityWithClaimsArray(
-  data: MiddlewareIdentityWithClaims[],
-  context: Context
-): IdentityWithClaims[] {
-  return data.map(({ did, claims }) => ({
-    identity: new Identity({ did }, context),
-    claims: claims.map(
-      ({
-        targetDID,
-        issuer,
-        issuance_date: issuanceDate,
-        expiry,
-        type,
-        jurisdiction,
-        scope: claimScope,
-        cdd_id: cddId,
-      }) => ({
-        target: new Identity({ did: targetDID }, context),
-        issuer: new Identity({ did: issuer }, context),
-        issuedAt: new Date(issuanceDate),
-        expiry: expiry ? new Date(expiry) : null,
-        claim: createClaim(type, jurisdiction, claimScope, cddId),
-      })
-    ),
-  }));
-}
-
-/**
- * @hidden
- */
-export function transactionHexToTxTag(bytes: string, context: Context): TxTag {
-  const { sectionName, methodName } = context.polymeshApi.createType('Proposal', bytes);
-
-  return extrinsicIdentifierToTxTag({
-    moduleId: sectionName.toLowerCase() as ModuleIdEnum,
-    callId: methodName as CallIdEnum,
-  });
-}
-
-/**
- * @hidden
- */
-export function transactionToTxTag<Args extends unknown[]>(tx: PolymeshTx<Args>): TxTag {
-  return `${tx.section}.${tx.method}` as TxTag;
-}
-
-// /**
-//  * @hidden
-//  */
-// export function middlewareProposalToProposalDetails(
-//   proposal: Proposal,
-//   context: Context
-// ): ProposalDetails {
-//   const {
-//     proposer: proposerAddress,
-//     createdAt,
-//     url: discussionUrl,
-//     description,
-//     coolOffEndBlock,
-//     endBlock,
-//     proposal: rawProposal,
-//     lastState,
-//     lastStateUpdatedAt,
-//     totalVotes,
-//     totalAyesWeight,
-//     totalNaysWeight,
-//   } = proposal;
-
-//   return {
-//     proposerAddress,
-//     createdAt: new BigNumber(createdAt),
-//     discussionUrl,
-//     description,
-//     coolOffEndBlock: new BigNumber(coolOffEndBlock),
-//     endBlock: new BigNumber(endBlock),
-//     transaction: rawProposal ? transactionHexToTxTag(rawProposal, context) : null,
-//     lastState,
-//     lastStateUpdatedAt: new BigNumber(lastStateUpdatedAt),
-//     totalVotes: new BigNumber(totalVotes),
-//     totalAyesWeight: new BigNumber(totalAyesWeight),
-//     totalNaysWeight: new BigNumber(totalNaysWeight),
-//   };
-// }
-
-/**
- * @hidden
- */
-export function secondaryKeyToMeshSecondaryKey(
-  secondaryKey: SecondaryKey,
-  context: Context
-): MeshSecondaryKey {
-  const { polymeshApi } = context;
-  const { signer, permissions } = secondaryKey;
-
-  return polymeshApi.createType('SecondaryKey', {
-    signer: signerValueToSignatory(signerToSignerValue(signer), context),
-    permissions: permissions.map(permission => permissionToMeshPermission(permission, context)),
-  });
-}
-
-/**
- * @hidden
- */
-export function meshVenueTypeToVenueType(type: MeshVenueType): VenueType {
-  if (type.isOther) {
-    return VenueType.Other;
-  }
-
-  if (type.isDistribution) {
-    return VenueType.Distribution;
-  }
-
-  if (type.isSto) {
-    return VenueType.Sto;
-  }
-
-  return VenueType.Exchange;
-}
-
-/**
- * @hidden
- */
-export function venueTypeToMeshVenueType(type: VenueType, context: Context): MeshVenueType {
-  return context.polymeshApi.createType('VenueType', type);
-}
-
-/**
- * @hidden
- */
-export function stringToVenueDetails(details: string, context: Context): VenueDetails {
-  return context.polymeshApi.createType('VenueDetails', details);
-}
-
-/**
- * @hidden
- */
-export function venueDetailsToString(details: VenueDetails): string {
-  return details.toString();
-}
-
-/**
- * @hidden
- */
-export function meshInstructionStatusToInstructionStatus(
-  status: MeshInstructionStatus
-): InstructionStatus {
-  if (status.isPending) {
-    return InstructionStatus.Pending;
-  }
-
-  return InstructionStatus.Unknown;
-}
-
-/**
- * @hidden
- */
-export function meshAuthorizationStatusToAuthorizationStatus(
-  status: MeshAuthorizationStatus
-): AuthorizationStatus {
-  if (status.isUnknown) {
-    return AuthorizationStatus.Unknown;
-  }
-
-  if (status.isPending) {
-    return AuthorizationStatus.Pending;
-  }
-
-  if (status.isAuthorized) {
-    return AuthorizationStatus.Authorized;
-  }
-
-  return AuthorizationStatus.Rejected;
-}
-
-/**
- * @hidden
- */
-export function endConditionToSettlementType(
-  endCondition:
-    | { type: InstructionType.SettleOnAuthorization }
-    | { type: InstructionType; value: BigNumber },
-  context: Context
-): SettlementType {
-  let value;
-
-  if (endCondition.type === InstructionType.SettleOnAuthorization) {
-    value = InstructionType.SettleOnAuthorization;
-  } else {
-    value = {
-      [InstructionType.SettleOnBlock]: numberToU32(endCondition.value, context),
-    };
-  }
-
-  return context.polymeshApi.createType('SettlementType', value);
-}
-
-/**
- * @hidden
- */
-export async function portfolioLikeToPortfolioId(
-  value: PortfolioLike,
-  context: Context
-): Promise<PortfolioId> {
-  let did: string;
-  let number: BigNumber | undefined;
-
-  if (typeof value === 'string') {
-    did = value;
-  } else if (value instanceof Identity) {
-    ({ did } = value);
-  } else if (value instanceof Portfolio) {
-    ({
-      owner: { did },
-    } = value);
-
-    if (value instanceof NumberedPortfolio) {
-      ({ id: number } = value);
-    }
-  } else {
-    const { identity: valueIdentity } = value;
-    ({ id: number } = value);
-
-    if (typeof valueIdentity === 'string') {
-      did = valueIdentity;
-    } else {
-      ({ did } = valueIdentity);
-    }
-  }
-
-  if (number) {
-    const numberedPortfolio = new NumberedPortfolio({ did, id: number }, context);
-    const exists = await numberedPortfolio.exists();
-
-    if (!exists) {
-      throw new PolymeshError({
-        code: ErrorCode.ValidationError,
-        message: "The Portfolio doesn't exist",
-        data: {
-          did,
-          portfolioId: number,
-        },
-      });
-    }
-  }
-
-  return { did, number };
-}
-=======
 export { tickerToDid } from './conversion';
-export { cryptoWaitReady } from '@polkadot/util-crypto';
->>>>>>> 4357d542
+export { cryptoWaitReady } from '@polkadot/util-crypto';
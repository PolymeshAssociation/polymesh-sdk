--- conflicted
+++ resolved
@@ -1,24 +1,11 @@
-<<<<<<< HEAD
+import { bool } from '@polkadot/types';
 import { createType } from '@polkadot/types/create/createType';
 import { Balance, EventRecord, Moment } from '@polkadot/types/interfaces';
 import { ISubmittableResult } from '@polkadot/types/types';
-=======
 import { u8aToString } from '@polkadot/util';
-import { bool } from '@polymathnetwork/polkadot/types';
-import { createType } from '@polymathnetwork/polkadot/types/create/createType';
-import {
-  Balance,
-  EventRecord,
-  IdentityId,
-  Moment,
-  Ticker,
-  TokenName,
-} from '@polymathnetwork/polkadot/types/interfaces';
-import { ISubmittableResult } from '@polymathnetwork/polkadot/types/types';
->>>>>>> 8c9965fc
 import BigNumber from 'bignumber.js';
 import stringify from 'json-stable-stringify';
-import { IdentityId, Ticker } from 'polymesh-types/types';
+import { IdentityId, Ticker, TokenName } from 'polymesh-types/types';
 
 import { PolymeshError, PostTransactionValue } from '~/base';
 import { Context } from '~/context';

import { AugmentedQuery, AugmentedQueryDoubleMap, ObsInnerType } from '@polkadot/api/types';
import { bool, Bytes, StorageKey, Text, u8, u32, u64 } from '@polkadot/types';
import { AccountId, Balance, EventRecord, Moment } from '@polkadot/types/interfaces';
import { AnyFunction, ISubmittableResult } from '@polkadot/types/types';
import {
  stringToU8a,
  stringUpperFirst,
  u8aConcat,
  u8aFixLength,
  u8aToString,
} from '@polkadot/util';
import { blake2AsHex, encodeAddress } from '@polkadot/util-crypto';
import BigNumber from 'bignumber.js';
import stringify from 'json-stable-stringify';
import { camelCase, chunk, groupBy, isEqual, map, padEnd, snakeCase } from 'lodash';
import {
  AssetIdentifier,
  AssetName,
  AssetTransferRule,
  AssetTransferRulesResult,
  AssetType,
  AuthIdentifier,
  AuthorizationData,
  CanTransferResult,
  CddStatus,
  Claim as MeshClaim,
  Document,
  DocumentHash,
  DocumentName,
  DocumentUri,
  FundingRoundName,
  IdentifierType,
  IdentityId,
  IssueAssetItem,
  JurisdictionName,
  Permission as MeshPermission,
  PosRatio,
  ProposalState as MeshProposalState,
  ProtocolOp,
  Rule as MeshRule,
  RuleType,
  Signatory,
  Ticker,
  TxTag,
  TxTags,
} from 'polymesh-types/types';

import { Identity } from '~/api/entities/Identity';
import { ProposalState } from '~/api/entities/Proposal/types';
import { PolymeshError, PostTransactionValue } from '~/base';
import { Context } from '~/context';
import { CallIdEnum, ModuleIdEnum } from '~/middleware/types';
import {
  Authorization,
  AuthorizationType,
  Claim,
  ClaimType,
  Condition,
  ConditionTarget,
  ConditionType,
  ErrorCode,
  isMultiClaimCondition,
  isSingleClaimCondition,
  IssuanceData,
  KnownTokenType,
  MultiClaimCondition,
  NextKey,
  PaginationOptions,
  Permission,
  Rule,
  RuleCompliance,
  Signer,
  SignerType,
  SingleClaimCondition,
  TokenIdentifierType,
  TokenType,
  TransferStatus,
} from '~/types';
import {
  AuthTarget,
  ExtrinsicIdentifier,
  Extrinsics,
  MapMaybePostTransactionValue,
  MaybePostTransactionValue,
<<<<<<< HEAD
=======
  TokenDocumentData,
>>>>>>> 3519f8a6
} from '~/types/internal';
import { tuple } from '~/types/utils';
import {
  BATCH_REGEX,
  DEFAULT_GQL_PAGE_SIZE,
  MAX_BATCH_ELEMENTS,
  MAX_MODULE_LENGTH,
  MAX_TICKER_LENGTH,
  SS58_FORMAT,
} from '~/utils/constants';

/**
 * @hidden
 * Promisified version of a timeout
 *
 * @param amount - time to wait
 */
export async function delay(amount: number): Promise<void> {
  return new Promise(resolve => {
    setTimeout(() => {
      resolve();
    }, amount);
  });
}

/**
 * @hidden
 * Convert an entity type and its unique Identifiers to a base64 string
 */
export function serialize<UniqueIdentifiers extends object>(
  entityType: string,
  uniqueIdentifiers: UniqueIdentifiers
): string {
  return Buffer.from(`${entityType}:${stringify(uniqueIdentifiers)}`).toString('base64');
}

/**
 * @hidden
 * Convert a uuid string to an Identifier object
 */
export function unserialize<UniqueIdentifiers extends object>(id: string): UniqueIdentifiers {
  const unserialized = Buffer.from(id, 'base64').toString('utf8');

  const matched = unserialized.match(/^.*?:(.*)/);

  const errorMsg = 'Wrong ID format';

  if (!matched) {
    throw new Error(errorMsg);
  }

  const [, jsonString] = matched;

  try {
    return JSON.parse(jsonString);
  } catch (err) {
    throw new Error(errorMsg);
  }
}

/**
 * @hidden
 * Generate a Security Token's DID from a ticker
 */
export function tickerToDid(ticker: string): string {
  return blake2AsHex(
    u8aConcat(stringToU8a('SECURITY_TOKEN:'), u8aFixLength(stringToU8a(ticker), 96, true))
  );
}

/**
 * @hidden
 */
export function stringToAssetName(name: string, context: Context): AssetName {
  return context.polymeshApi.createType('AssetName', name);
}

/**
 * @hidden
 */
export function assetNameToString(name: AssetName): string {
  return name.toString();
}

/**
 * @hidden
 */
export function booleanToBool(value: boolean, context: Context): bool {
  return context.polymeshApi.createType('bool', value);
}

/**
 * @hidden
 */
export function boolToBoolean(value: bool): boolean {
  return value.isTrue;
}

/**
 * @hidden
 */
export function stringToBytes(bytes: string, context: Context): Bytes {
  return context.polymeshApi.createType('Bytes', bytes);
}

/**
 * @hidden
 */
export function bytesToString(bytes: Bytes): string {
  return u8aToString(bytes);
}

/**
 * @hidden
 */
export function stringToTicker(ticker: string, context: Context): Ticker {
  if (ticker.length > MAX_TICKER_LENGTH) {
    throw new PolymeshError({
      code: ErrorCode.ValidationError,
      message: `Ticker length cannot exceed ${MAX_TICKER_LENGTH} characters`,
    });
  }
  return context.polymeshApi.createType('Ticker', ticker);
}

/**
 * @hidden
 */
export function tickerToString(ticker: Ticker): string {
  // eslint-disable-next-line no-control-regex
  return u8aToString(ticker).replace(/\u0000/g, '');
}

/**
 * @hidden
 */
export function dateToMoment(date: Date, context: Context): Moment {
  return context.polymeshApi.createType('Moment', date.getTime());
}

/**
 * @hidden
 */
export function momentToDate(moment: Moment): Date {
  return new Date(moment.toNumber());
}

/**
 * @hidden
 */
export function stringToAccountId(accountId: string, context: Context): AccountId {
  return context.polymeshApi.createType('AccountId', accountId);
}

/**
 * @hidden
 */
export function accountIdToString(accountId: AccountId): string {
  return accountId.toString();
}

/**
 * @hidden
 */
export function stringToIdentityId(identityId: string, context: Context): IdentityId {
  return context.polymeshApi.createType('IdentityId', identityId);
}

/**
 * @hidden
 */
export function identityIdToString(identityId: IdentityId): string {
  return identityId.toString();
}

/**
 * @hidden
 */
export function valueToDid(value: string | Identity): string {
  if (typeof value === 'string') {
    return value;
  }
  return value.did;
}

/**
 * @hidden
 */
export function signerToSignatory(signer: Signer, context: Context): Signatory {
  return context.polymeshApi.createType('Signatory', {
    [signer.type]: signer.value,
  });
}

/**
 * @hidden
 */
export function signatoryToSigner(signatory: Signatory): Signer {
  if (signatory.isAccount) {
    return {
      type: SignerType.Account,
      value: accountIdToString(signatory.asAccount),
    };
  }

  return {
    type: SignerType.Identity,
    value: identityIdToString(signatory.asIdentity),
  };
}

/**
 * @hidden
 */
export function authorizationToAuthorizationData(
  auth: Authorization,
  context: Context
): AuthorizationData {
  const { type, value = null } = auth as { type: AuthorizationType; value?: string };

  return context.polymeshApi.createType('AuthorizationData', {
    [type]: value,
  });
}

/**
 * @hidden
 */
export function permissionToMeshPermission(
  permission: Permission,
  context: Context
): MeshPermission {
  return context.polymeshApi.createType('Permission', permission);
}

/**
 * @hidden
 */
export function meshPermissionToPermission(permission: MeshPermission): Permission {
  if (permission.isAdmin) {
    return Permission.Admin;
  }

  if (permission.isFull) {
    return Permission.Full;
  }

  if (permission.isOperator) {
    return Permission.Operator;
  }

  return Permission.SpendFunds;
}

/**
 * @hidden
 */
export function authorizationDataToAuthorization(auth: AuthorizationData): Authorization {
  if (auth.isAttestMasterKeyRotation) {
    return {
      type: AuthorizationType.AttestMasterKeyRotation,
      value: identityIdToString(auth.asAttestMasterKeyRotation),
    };
  }

  if (auth.isRotateMasterKey) {
    return {
      type: AuthorizationType.RotateMasterKey,
      value: identityIdToString(auth.asRotateMasterKey),
    };
  }

  if (auth.isTransferTicker) {
    return {
      type: AuthorizationType.TransferTicker,
      value: tickerToString(auth.asTransferTicker),
    };
  }

  if (auth.isAddMultiSigSigner) {
    return {
      type: AuthorizationType.AddMultiSigSigner,
    };
  }

  if (auth.isTransferAssetOwnership) {
    return {
      type: AuthorizationType.TransferAssetOwnership,
      value: tickerToString(auth.asTransferAssetOwnership),
    };
  }

  if (auth.isJoinIdentity) {
    return {
      type: AuthorizationType.JoinIdentity,
      value: auth.asJoinIdentity.map(meshPermissionToPermission),
    };
  }

  if (auth.isCustom) {
    return {
      type: AuthorizationType.Custom,
      value: bytesToString(auth.asCustom),
    };
  }

  return {
    type: AuthorizationType.NoData,
  };
}

/**
 * @hidden
 */
export function numberToBalance(value: number | BigNumber, context: Context): Balance {
  return context.polymeshApi.createType(
    'Balance',
    new BigNumber(value).multipliedBy(Math.pow(10, 6)).toString()
  );
}

/**
 * @hidden
 */
export function balanceToBigNumber(balance: Balance): BigNumber {
  return new BigNumber(balance.toString()).div(Math.pow(10, 6));
}

/**
 * @hidden
 */
export function numberToU32(value: number | BigNumber, context: Context): u32 {
  return context.polymeshApi.createType('u32', new BigNumber(value).toString());
}

/**
 * @hidden
 */
export function u32ToBigNumber(value: u32): BigNumber {
  return new BigNumber(value.toString());
}

/**
 * @hidden
 */
export function numberToU64(value: number | BigNumber, context: Context): u64 {
  return context.polymeshApi.createType('u64', new BigNumber(value).toString());
}

/**
 * @hidden
 */
export function u64ToBigNumber(value: u64): BigNumber {
  return new BigNumber(value.toString());
}

/**
 * @hidden
 */
export function u8ToTransferStatus(status: u8): TransferStatus {
  const code = status.toNumber();

  switch (code) {
    case 81: {
      return TransferStatus.Success;
    }
    case 82: {
      return TransferStatus.InsufficientBalance;
    }
    case 83: {
      return TransferStatus.InsufficientAllowance;
    }
    case 84: {
      return TransferStatus.TransfersHalted;
    }
    case 85: {
      return TransferStatus.FundsLocked;
    }
    case 86: {
      return TransferStatus.InvalidSenderAddress;
    }
    case 87: {
      return TransferStatus.InvalidReceiverAddress;
    }
    case 88: {
      return TransferStatus.InvalidOperator;
    }
    case 160: {
      return TransferStatus.InvalidSenderIdentity;
    }
    case 161: {
      return TransferStatus.InvalidReceiverIdentity;
    }
    case 162: {
      return TransferStatus.ComplianceFailure;
    }
    case 163: {
      return TransferStatus.SmartExtensionFailure;
    }
    case 164: {
      return TransferStatus.InvalidGranularity;
    }
    case 165: {
      return TransferStatus.VolumeLimitReached;
    }
    case 166: {
      return TransferStatus.BlockedTransaction;
    }
    case 168: {
      return TransferStatus.FundsLimitReached;
    }
    case 80: {
      return TransferStatus.Failure;
    }
    default: {
      throw new PolymeshError({
        code: ErrorCode.FatalError,
        message: `Unsupported status code "${status.toString()}". Please report this issue to the Polymath team`,
      });
    }
  }
}

/**
 * @hidden
 */
export function tokenTypeToAssetType(type: TokenType, context: Context): AssetType {
  return context.polymeshApi.createType('AssetType', type);
}

/**
 * @hidden
 */
export function assetTypeToString(assetType: AssetType): string {
  if (assetType.isEquityCommon) {
    return KnownTokenType.EquityCommon;
  }
  if (assetType.isEquityPreferred) {
    return KnownTokenType.EquityPreferred;
  }
  if (assetType.isCommodity) {
    return KnownTokenType.Commodity;
  }
  if (assetType.isFixedIncome) {
    return KnownTokenType.FixedIncome;
  }
  if (assetType.isReit) {
    return KnownTokenType.Reit;
  }
  if (assetType.isFund) {
    return KnownTokenType.Fund;
  }
  if (assetType.isRevenueShareAgreement) {
    return KnownTokenType.RevenueShareAgreement;
  }
  if (assetType.isStructuredProduct) {
    return KnownTokenType.StructuredProduct;
  }
  if (assetType.isDerivative) {
    return KnownTokenType.Derivative;
  }

  return u8aToString(assetType.asCustom);
}

/**
 * @hidden
 */
export function posRatioToBigNumber(postRatio: PosRatio): BigNumber {
  const [numerator, denominator] = postRatio.map(u32ToBigNumber);
  return numerator.dividedBy(denominator);
}

/**
 * @hidden
 */
export function tokenIdentifierTypeToIdentifierType(
  type: TokenIdentifierType,
  context: Context
): IdentifierType {
  return context.polymeshApi.createType('IdentifierType', type);
}

/**
 * @hidden
 */
export function identifierTypeToString(type: IdentifierType): string {
  if (type.isCusip) {
    return TokenIdentifierType.Cusip;
  }
  if (type.isIsin) {
    return TokenIdentifierType.Isin;
  }

  return TokenIdentifierType.Cins;
}

/**
 * @hidden
 */
export function stringToAssetIdentifier(id: string, context: Context): AssetIdentifier {
  return context.polymeshApi.createType('AssetIdentifier', id);
}

/**
 * @hidden
 */
export function assetIdentifierToString(id: AssetIdentifier): string {
  return id.toString();
}

/**
 * @hidden
 */
export function stringToFundingRoundName(roundName: string, context: Context): FundingRoundName {
  return context.polymeshApi.createType('FundingRoundName', roundName);
}

/**
 * @hidden
 */
export function fundingRoundNameToString(roundName: FundingRoundName): string {
  return roundName.toString();
}

/**
 * @hidden
 */
export function stringToDocumentName(docName: string, context: Context): DocumentName {
  return context.polymeshApi.createType('DocumentName', docName);
}

/**
 * @hidden
 */
export function documentNameToString(docName: DocumentName): string {
  return docName.toString();
}

/**
 * @hidden
 */
export function stringToDocumentUri(docUri: string, context: Context): DocumentUri {
  return context.polymeshApi.createType('DocumentUri', docUri);
}

/**
 * @hidden
 */
export function documentUriToString(docUri: DocumentUri): string {
  return docUri.toString();
}

/**
 * @hidden
 */
export function stringToDocumentHash(docHash: string, context: Context): DocumentHash {
  return context.polymeshApi.createType('DocumentHash', docHash);
}

/**
 * @hidden
 */
export function documentHashToString(docHash: DocumentHash): string {
  return docHash.toString();
}

/**
 * @hidden
 */
export function tokenDocumentDataToDocument(
  { uri, contentHash }: TokenDocumentData,
  context: Context
): Document {
  return context.polymeshApi.createType('Document', {
    uri: stringToDocumentUri(uri, context),
    // eslint-disable-next-line @typescript-eslint/camelcase
    content_hash: stringToDocumentHash(contentHash, context),
  });
}

/**
 * @hidden
 */
export function documentToTokenDocumentData(
  // eslint-disable-next-line @typescript-eslint/camelcase
  { uri, content_hash }: Document
): TokenDocumentData {
  return {
    uri: documentUriToString(uri),
    contentHash: documentHashToString(content_hash),
  };
}

/**
 * @hidden
 */
export function authTargetToAuthIdentifier(
  { did, authId }: AuthTarget,
  context: Context
): AuthIdentifier {
  return context.polymeshApi.createType('AuthIdentifier', {
    // eslint-disable-next-line @typescript-eslint/camelcase
    auth_id: numberToU64(authId, context),
    signatory: signerToSignatory({ type: SignerType.Identity, value: did }, context),
  });
}

/**
 * @hidden
 */
export function authIdentifierToAuthTarget({
  auth_id: authId,
  signatory,
}: AuthIdentifier): AuthTarget {
  return {
    authId: u64ToBigNumber(authId),
    did: signatoryToSigner(signatory).value,
  };
}

/**
 * @hidden
 */
export function cddStatusToBoolean(cddStatus: CddStatus): boolean {
  if (cddStatus.isOk) {
    return true;
  }
  return false;
}

/**
 * @hidden
 */
export function canTransferResultToTransferStatus(
  canTransferResult: CanTransferResult
): TransferStatus {
  if (canTransferResult.isErr) {
    throw new PolymeshError({
      code: ErrorCode.FatalError,
      message: `Error while checking transfer validity: ${bytesToString(canTransferResult.asErr)}`,
    });
  }

  return u8ToTransferStatus(canTransferResult.asOk);
}

/**
 * @hidden
 */
export function stringToJurisdictionName(name: string, context: Context): JurisdictionName {
  return context.polymeshApi.createType('JurisdictionName', name);
}

/**
 * @hidden
 */
export function jurisdictionNameToString(name: JurisdictionName): string {
  return name.toString();
}

/**
 * @hidden
 */
export function claimToMeshClaim(claim: Claim, context: Context): MeshClaim {
  let value: unknown;

  switch (claim.type) {
    case ClaimType.NoData:
    case ClaimType.CustomerDueDiligence: {
      value = null;
      break;
    }
    case ClaimType.Jurisdiction: {
      value = tuple(claim.name, claim.scope);
      break;
    }
    default: {
      value = claim.scope;
    }
  }

  return context.polymeshApi.createType('Claim', { [claim.type]: value });
}

/**
 * @hidden
 */
export function createClaim(
  claimType: string,
  jurisdiction?: string | null,
  scope?: string | null
): Claim {
  const type = claimType as ClaimType;
  if (type === ClaimType.Jurisdiction) {
    return {
      type,
      name: jurisdiction as string,
      scope: scope as string,
    };
  } else if (type !== ClaimType.NoData && type !== ClaimType.CustomerDueDiligence) {
    return {
      type,
      scope: scope as string,
    };
  }

  return { type };
}

/**
 * @hidden
 */
export function meshClaimToClaim(claim: MeshClaim): Claim {
  if (claim.isJurisdiction) {
    const [name, scope] = claim.asJurisdiction;
    return {
      type: ClaimType.Jurisdiction,
      name: jurisdictionNameToString(name),
      scope: identityIdToString(scope),
    };
  }

  if (claim.isNoData) {
    return {
      type: ClaimType.NoData,
    };
  }

  if (claim.isAccredited) {
    return {
      type: ClaimType.Accredited,
      scope: identityIdToString(claim.asAccredited),
    };
  }

  if (claim.isAffiliate) {
    return {
      type: ClaimType.Affiliate,
      scope: identityIdToString(claim.asAffiliate),
    };
  }

  if (claim.isBuyLockup) {
    return {
      type: ClaimType.BuyLockup,
      scope: identityIdToString(claim.asBuyLockup),
    };
  }

  if (claim.isSellLockup) {
    return {
      type: ClaimType.SellLockup,
      scope: identityIdToString(claim.asSellLockup),
    };
  }

  if (claim.isCustomerDueDiligence) {
    return {
      type: ClaimType.CustomerDueDiligence,
    };
  }

  if (claim.isKnowYourCustomer) {
    return {
      type: ClaimType.KnowYourCustomer,
      scope: identityIdToString(claim.asKnowYourCustomer),
    };
  }

  if (claim.isExempted) {
    return {
      type: ClaimType.Exempted,
      scope: identityIdToString(claim.asExempted),
    };
  }

  return {
    type: ClaimType.Blocked,
    scope: identityIdToString(claim.asBlocked),
  };
}

/**
 * @hidden
 */
export function ruleToAssetTransferRule(rule: Rule, context: Context): AssetTransferRule {
  const { polymeshApi } = context;
  const senderRules: MeshRule[] = [];
  const receiverRules: MeshRule[] = [];

  rule.conditions.forEach(condition => {
    let claimContent: MeshClaim | MeshClaim[];
    if (isSingleClaimCondition(condition)) {
      const { claim } = condition;
      claimContent = claimToMeshClaim(claim, context);
    } else {
      const { claims } = condition;
      claimContent = claims.map(claim => claimToMeshClaim(claim, context));
    }

    const { target, type, trustedClaimIssuers = [] } = condition;

    const meshRule = polymeshApi.createType('Rule', {
      // eslint-disable-next-line @typescript-eslint/camelcase
      rule_type: {
        [type]: claimContent,
      },
      issuers: trustedClaimIssuers.map(issuer => stringToIdentityId(issuer, context)),
    });

    if ([ConditionTarget.Both, ConditionTarget.Receiver].includes(target)) {
      receiverRules.push(meshRule);
    }

    if ([ConditionTarget.Both, ConditionTarget.Sender].includes(target)) {
      senderRules.push(meshRule);
    }
  });

  return polymeshApi.createType('AssetTransferRule', {
    /* eslint-disable @typescript-eslint/camelcase */
    sender_rules: senderRules,
    receiver_rules: receiverRules,
    rule_id: numberToU32(rule.id, context),
    /* eslint-enable @typescript-eslint/camelcase */
  });
}

/**
 * @hidden
 */
export function assetTransferRuleToRule(rule: AssetTransferRule): Rule {
  const ruleTypeToCondition = (
    ruleType: RuleType
  ):
    | Pick<SingleClaimCondition, 'type' | 'claim'>
    | Pick<MultiClaimCondition, 'type' | 'claims'> => {
    if (ruleType.isIsPresent) {
      return {
        type: ConditionType.IsPresent,
        claim: meshClaimToClaim(ruleType.asIsPresent),
      };
    }

    if (ruleType.isIsAbsent) {
      return {
        type: ConditionType.IsAbsent,
        claim: meshClaimToClaim(ruleType.asIsAbsent),
      };
    }

    if (ruleType.isIsAnyOf) {
      return {
        type: ConditionType.IsAnyOf,
        claims: ruleType.asIsAnyOf.map(claim => meshClaimToClaim(claim)),
      };
    }

    return {
      type: ConditionType.IsNoneOf,
      claims: ruleType.asIsNoneOf.map(claim => meshClaimToClaim(claim)),
    };
  };

  const conditions: Condition[] = rule.sender_rules.map(({ rule_type: ruleType, issuers }) => ({
    ...ruleTypeToCondition(ruleType),
    target: ConditionTarget.Sender,
    trustedClaimIssuers: issuers.map(issuer => identityIdToString(issuer)),
  }));

  rule.receiver_rules.forEach(({ rule_type: ruleType, issuers }) => {
    const newCondition = {
      ...ruleTypeToCondition(ruleType),
      target: ConditionTarget.Receiver,
      trustedClaimIssuers: issuers.map(issuer => identityIdToString(issuer)),
    };

    const existingCondition = conditions.find(condition => {
      let equalClaims = false;

      if (isSingleClaimCondition(condition) && isSingleClaimCondition(newCondition)) {
        equalClaims = isEqual(condition.claim, newCondition.claim);
      }

      if (isMultiClaimCondition(condition) && isMultiClaimCondition(newCondition)) {
        equalClaims = isEqual(condition.claims, newCondition.claims);
      }

      return (
        equalClaims && isEqual(condition.trustedClaimIssuers, newCondition.trustedClaimIssuers)
      );
    });

    if (existingCondition) {
      existingCondition.target = ConditionTarget.Both;
    } else {
      conditions.push(newCondition);
    }
  });

  return {
    id: u32ToBigNumber(rule.rule_id).toNumber(),
    conditions,
  };
}

/**
 * @hidden
 */
export function txTagToProtocolOp(tag: TxTag, context: Context): ProtocolOp {
  const [moduleName, extrinsicName] = tag.split('.');
  const value = `${stringUpperFirst(moduleName)}${stringUpperFirst(
    extrinsicName.replace(BATCH_REGEX, '')
  )}`;

  return context.polymeshApi.createType('ProtocolOp', value);
}

/**
 * @hidden
 */
<<<<<<< HEAD
export function txTagToExtrinsicIdentifier(tag: TxTag): ExtrinsicIdentifier {
  const [moduleName, extrinsicName] = tag.split('.');
  return {
    moduleId: moduleName.toLowerCase() as ModuleIdEnum,
    callId: snakeCase(extrinsicName) as CallIdEnum,
  };
}

/**
 * @hidden
 */
export function extrinsicIdentifierToTxTag(extrinsicIdentifier: ExtrinsicIdentifier): TxTag {
  const { moduleId, callId } = extrinsicIdentifier;
  let moduleName;
  for (const txTagItem in TxTags) {
    if (txTagItem.toLowerCase() === moduleId) {
      moduleName = txTagItem;
    }
  }

  return `${moduleName}.${camelCase(callId)}` as TxTag;
}

/**
 * @hidden
 */
export function linkTypeToMeshLinkType(linkType: LinkType, context: Context): MeshLinkType {
  return context.polymeshApi.createType('LinkType', linkType);
=======
export function stringToText(url: string, context: Context): Text {
  return context.polymeshApi.createType('Text', url);
>>>>>>> 3519f8a6
}

/**
 * @hidden
 */
export function textToString(value: Text): string {
  return value.toString();
}

/**
 * @hidden
 */
export function issuanceDataToIssueAssetItem(
  issuanceData: IssuanceData,
  context: Context
): IssueAssetItem {
  const { identity, amount } = issuanceData;
  return context.polymeshApi.createType('IssueAssetItem', {
    // eslint-disable-next-line @typescript-eslint/camelcase
    identity_did: stringToIdentityId(valueToDid(identity), context),
    value: numberToBalance(amount, context),
  });
}

/**
 * @hidden
 */
export function assetTransferRulesResultToRuleCompliance(
  assetTransferRulesResult: AssetTransferRulesResult
): RuleCompliance {
  const { rules: transferRules, final_result: result } = assetTransferRulesResult;
  const rules = transferRules.map(rule => ({
    ...assetTransferRuleToRule(rule),
    complies: boolToBoolean(rule.transfer_rule_result),
  }));

  return {
    rules,
    complies: boolToBoolean(result),
  };
}

/**
 * @hidden
 */
export function assetTransferRulesResultToRuleCompliance(
  assetTransferRulesResult: AssetTransferRulesResult
): RuleCompliance {
  const { rules: transferRules, final_result: result } = assetTransferRulesResult;
  const rules = transferRules.map(rule => ({
    ...assetTransferRuleToRule(rule),
    complies: boolToBoolean(rule.transfer_rule_result),
  }));

  return {
    rules,
    complies: boolToBoolean(result),
  };
}

/**
 * Unwrap a Post Transaction Value
 */
export function unwrapValue<T extends unknown>(value: MaybePostTransactionValue<T>): T {
  if (value instanceof PostTransactionValue) {
    return value.value;
  }

  return value;
}

/**
 * Unwrap all Post Transaction Values present in a tuple
 */
export function unwrapValues<T extends unknown[]>(values: MapMaybePostTransactionValue<T>): T {
  return values.map(unwrapValue) as T;
}

// TODO @monitz87: use event enum instead of string when it exists
/**
 * @hidden
 * Find a specific event inside a receipt
 *
 * @throws If the event is not found
 */
export function findEventRecord(
  receipt: ISubmittableResult,
  mod: keyof Extrinsics,
  eventName: string
): EventRecord {
  const eventRecord = receipt.findRecord(mod, eventName);

  if (!eventRecord) {
    throw new PolymeshError({
      code: ErrorCode.FatalError,
      message: `Event "${mod}.${eventName}" wasnt't fired even though the corresponding transaction was completed. Please report this to the Polymath team`,
    });
  }

  return eventRecord;
}

/**
 * @hidden
 */
export function padString(value: string, length: number): string {
  return padEnd(value, length, '\0');
}

/**
 * @hidden
 */
export function removePadding(value: string): string {
  // eslint-disable-next-line no-control-regex
  return value.replace(/\u0000/g, '');
}

/**
 * @hidden
 */
export function moduleAddressToString(moduleAddress: string): string {
  return encodeAddress(stringToU8a(padString(moduleAddress, MAX_MODULE_LENGTH)), SS58_FORMAT);
}

/**
 * Makes an entries request to the chain. If pagination options are supplied,
 * the request will be paginated. Otherwise, all entries will be requested at once
 */
export async function requestPaginated<F extends AnyFunction>(
  query: AugmentedQuery<'promise', F> | AugmentedQueryDoubleMap<'promise', F>,
  opts: {
    paginationOpts?: PaginationOptions;
    arg?: Parameters<F>[0];
  }
): Promise<{
  entries: [StorageKey, ObsInnerType<ReturnType<F>>][];
  lastKey: NextKey;
}> {
  const { arg, paginationOpts } = opts;
  let entries: [StorageKey, ObsInnerType<ReturnType<F>>][];
  let lastKey: NextKey = null;

  if (paginationOpts) {
    const { size: pageSize, start: startKey } = paginationOpts;
    entries = await query.entriesPaged({
      arg,
      pageSize,
      startKey,
    });

    if (entries.length === pageSize) {
      lastKey = entries[entries.length - 1][0].toHex();
    }
  } else {
    entries = await query.entries(arg);
  }

  return {
    entries,
    lastKey,
  };
}

/**
 * Makes a request to the chain. If a block hash is supplied,
 * the request will be made at that block. Otherwise, the most recent block will be queried
 */
export async function requestAtBlock<F extends AnyFunction>(
  query: AugmentedQuery<'promise', F> | AugmentedQueryDoubleMap<'promise', F>,
  opts: {
    blockHash?: string;
    args: Parameters<F>;
  }
): Promise<ObsInnerType<ReturnType<F>>> {
  const { blockHash, args } = opts;

  if (blockHash) {
    return query.at(blockHash, ...args);
  }

  return query(...args);
}

/**
 * Separates an array into smaller batches
 *
 * @param args - elements to separate
 * @param tag - transaction for which the elements are arguments. This serves to determine the size of the batches
 * @param groupByFn - optional function that takes an element and returns a value by which to group the elements.
 *   If supplied, all elements of the same group will be contained in the same batch
 */
export function batchArguments<Args>(
  args: Args[],
  tag: keyof typeof MAX_BATCH_ELEMENTS,
  groupByFn?: (obj: Args) => string
): Args[][] {
  const batchLimit = MAX_BATCH_ELEMENTS[tag];

  if (!groupByFn) {
    return chunk(args, batchLimit);
  }

  const groups = map(groupBy(args, groupByFn), group => group).sort(
    ({ length: first }, { length: second }) => first - second
  );

  const batches: Args[][] = [];

  groups.forEach(group => {
    if (group.length > batchLimit) {
      throw new PolymeshError({
        code: ErrorCode.ValidationError,
        message: 'Batch size exceeds limit',
        data: {
          batch: group,
          limit: batchLimit,
        },
      });
    }
    let batchIndex = batches.findIndex(batch => batch.length + group.length <= batchLimit);

    if (batchIndex === -1) {
      batchIndex = batches.length;
      batches[batchIndex] = [];
    }

    batches[batchIndex] = [...batches[batchIndex], ...group];
  });

  return batches;
}

/**
 * Calculates next page number for paginated GraphQL ResultSet.
 * Returns null if there is no next page.
 *
 * @param size - page size requested
 * @param start - start index requestd
 * @param totalCount - total amount of elements returned by query
 *
 * @hidden
 *
 */
export function calculateNextKey(totalCount: number, size?: number, start?: number): NextKey {
  const next = (start ?? 0) + (size ?? DEFAULT_GQL_PAGE_SIZE);
  return totalCount > next ? next : null;
}

/**
 * @hidden
 */
export function meshProposalStateToProposalState(proposalState: MeshProposalState): ProposalState {
  if (proposalState.isPending) {
    return ProposalState.Pending;
  }

  if (proposalState.isCancelled) {
    return ProposalState.Cancelled;
  }

  if (proposalState.isKilled) {
    return ProposalState.Killed;
  }

  if (proposalState.isRejected) {
    return ProposalState.Rejected;
  }

  return ProposalState.Referendum;
}<|MERGE_RESOLUTION|>--- conflicted
+++ resolved
@@ -7,9 +7,10 @@
   stringUpperFirst,
   u8aConcat,
   u8aFixLength,
+  u8aToHex,
   u8aToString,
 } from '@polkadot/util';
-import { blake2AsHex, encodeAddress } from '@polkadot/util-crypto';
+import { blake2AsHex, decodeAddress, encodeAddress } from '@polkadot/util-crypto';
 import BigNumber from 'bignumber.js';
 import stringify from 'json-stable-stringify';
 import { camelCase, chunk, groupBy, isEqual, map, padEnd, snakeCase } from 'lodash';
@@ -82,15 +83,13 @@
   Extrinsics,
   MapMaybePostTransactionValue,
   MaybePostTransactionValue,
-<<<<<<< HEAD
-=======
   TokenDocumentData,
->>>>>>> 3519f8a6
 } from '~/types/internal';
 import { tuple } from '~/types/utils';
 import {
   BATCH_REGEX,
   DEFAULT_GQL_PAGE_SIZE,
+  IGNORE_CHECKSUM,
   MAX_BATCH_ELEMENTS,
   MAX_MODULE_LENGTH,
   MAX_TICKER_LENGTH,
@@ -1008,7 +1007,6 @@
 /**
  * @hidden
  */
-<<<<<<< HEAD
 export function txTagToExtrinsicIdentifier(tag: TxTag): ExtrinsicIdentifier {
   const [moduleName, extrinsicName] = tag.split('.');
   return {
@@ -1035,12 +1033,8 @@
 /**
  * @hidden
  */
-export function linkTypeToMeshLinkType(linkType: LinkType, context: Context): MeshLinkType {
-  return context.polymeshApi.createType('LinkType', linkType);
-=======
 export function stringToText(url: string, context: Context): Text {
   return context.polymeshApi.createType('Text', url);
->>>>>>> 3519f8a6
 }
 
 /**
@@ -1084,24 +1078,6 @@
 }
 
 /**
- * @hidden
- */
-export function assetTransferRulesResultToRuleCompliance(
-  assetTransferRulesResult: AssetTransferRulesResult
-): RuleCompliance {
-  const { rules: transferRules, final_result: result } = assetTransferRulesResult;
-  const rules = transferRules.map(rule => ({
-    ...assetTransferRuleToRule(rule),
-    complies: boolToBoolean(rule.transfer_rule_result),
-  }));
-
-  return {
-    rules,
-    complies: boolToBoolean(result),
-  };
-}
-
-/**
  * Unwrap a Post Transaction Value
  */
 export function unwrapValue<T extends unknown>(value: MaybePostTransactionValue<T>): T {
@@ -1163,6 +1139,20 @@
  */
 export function moduleAddressToString(moduleAddress: string): string {
   return encodeAddress(stringToU8a(padString(moduleAddress, MAX_MODULE_LENGTH)), SS58_FORMAT);
+}
+
+/**
+ * @hidden
+ */
+export function keyToAddress(key: string): string {
+  return encodeAddress(key, SS58_FORMAT);
+}
+
+/**
+ * @hidden
+ */
+export function addressToKey(address: string): string {
+  return u8aToHex(decodeAddress(address, IGNORE_CHECKSUM, SS58_FORMAT));
 }
 
 /**

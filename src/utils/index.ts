import stringify from 'json-stable-stringify';
import { Pojo } from '~/types';

/**
 * Promisified version of a timeout
 *
 * @param amount - time to wait
 */
<<<<<<< HEAD
export const delay = async (amount: number): Promise<void> => {
  return new Promise(resolve => {
    setTimeout(() => {
      resolve();
    }, amount);
  });
};
=======
export function checkStringLength(
  value: string,
  variableName: string,
  opts: { minLength?: number; maxLength: number } = { maxLength: 32 }
): void {
  const { minLength = 0, maxLength } = opts;
  if (value.length < minLength || value.length > maxLength) {
    throw new Error(
      `You must provide a valid ${variableName} ${
        opts.minLength !== undefined
          ? `between ${minLength} and ${maxLength}`
          : `up to ${maxLength}`
      } characters long`
    );
  }
}

/**
 * Convert an entity type and its unique Identifiers to a base64 string
 */
export function serialize(entityType: string, uniqueIdentifiers: Pojo): string {
  return Buffer.from(`${entityType}:${stringify(uniqueIdentifiers)}`).toString('base64');
}

/**
 * Convert a uuid string to an Identifier object
 */
export function unserialize(id: string): Pojo {
  const unserialized = Buffer.from(id, 'base64').toString('utf8');

  const matched = unserialized.match(/^.*?:(.*)/);

  const errorMsg = 'Wrong ID format';

  if (!matched) {
    throw new Error(errorMsg);
  }

  const [, jsonString] = matched;

  try {
    return JSON.parse(jsonString);
  } catch (err) {
    throw new Error(errorMsg);
  }
}
>>>>>>> e14c7344
<|MERGE_RESOLUTION|>--- conflicted
+++ resolved
@@ -1,12 +1,10 @@
 import stringify from 'json-stable-stringify';
-import { Pojo } from '~/types';
 
 /**
  * Promisified version of a timeout
  *
  * @param amount - time to wait
  */
-<<<<<<< HEAD
 export const delay = async (amount: number): Promise<void> => {
   return new Promise(resolve => {
     setTimeout(() => {
@@ -14,35 +12,18 @@
     }, amount);
   });
 };
-=======
-export function checkStringLength(
-  value: string,
-  variableName: string,
-  opts: { minLength?: number; maxLength: number } = { maxLength: 32 }
-): void {
-  const { minLength = 0, maxLength } = opts;
-  if (value.length < minLength || value.length > maxLength) {
-    throw new Error(
-      `You must provide a valid ${variableName} ${
-        opts.minLength !== undefined
-          ? `between ${minLength} and ${maxLength}`
-          : `up to ${maxLength}`
-      } characters long`
-    );
-  }
-}
 
 /**
  * Convert an entity type and its unique Identifiers to a base64 string
  */
-export function serialize(entityType: string, uniqueIdentifiers: Pojo): string {
+export function serialize(entityType: string, uniqueIdentifiers: Record<string, unknown>): string {
   return Buffer.from(`${entityType}:${stringify(uniqueIdentifiers)}`).toString('base64');
 }
 
 /**
  * Convert a uuid string to an Identifier object
  */
-export function unserialize(id: string): Pojo {
+export function unserialize(id: string): Record<string, unknown> {
   const unserialized = Buffer.from(id, 'base64').toString('utf8');
 
   const matched = unserialized.match(/^.*?:(.*)/);
@@ -60,5 +41,4 @@
   } catch (err) {
     throw new Error(errorMsg);
   }
-}
->>>>>>> e14c7344
+}
import { AugmentedQuery, AugmentedQueryDoubleMap, ObsInnerType } from '@polkadot/api/types';
import { bool, Bytes, StorageKey, Text, u8, u32, u64 } from '@polkadot/types';
import { AccountId, Balance, EventRecord, Moment } from '@polkadot/types/interfaces';
import { BlockHash } from '@polkadot/types/interfaces/chain';
import { AnyFunction, ISubmittableResult } from '@polkadot/types/types';
import {
  stringToU8a,
  stringUpperFirst,
  u8aConcat,
  u8aFixLength,
  u8aToHex,
  u8aToString,
} from '@polkadot/util';
import { blake2AsHex, decodeAddress, encodeAddress } from '@polkadot/util-crypto';
import BigNumber from 'bignumber.js';
import stringify from 'json-stable-stringify';
import { camelCase, chunk, groupBy, isEqual, map, padEnd, snakeCase } from 'lodash';
import {
  AssetIdentifier,
  AssetName,
  AssetTransferRule,
  AssetTransferRulesResult,
  AssetType,
  AuthIdentifier,
  AuthorizationData,
  CanTransferResult,
  CddStatus,
  Claim as MeshClaim,
  Document,
  DocumentHash,
  DocumentName,
  DocumentUri,
  FundingRoundName,
  IdentifierType,
  IdentityId,
  IssueAssetItem,
  JurisdictionName,
  Permission as MeshPermission,
  PosRatio,
  ProposalState as MeshProposalState,
  ProtocolOp,
  Rule as MeshRule,
  RuleType,
  Signatory,
  SigningKey as MeshSigningKey,
  Ticker,
  TxTag,
  TxTags,
} from 'polymesh-types/types';

import { Identity } from '~/api/entities/Identity';
import { ProposalDetails, ProposalState } from '~/api/entities/Proposal/types';
import { PolymeshError, PostTransactionValue } from '~/base';
import { Context } from '~/context';
import {
  CallIdEnum,
  IdentityWithClaims as MiddlewareIdentityWithClaims,
  ModuleIdEnum,
  Proposal,
} from '~/middleware/types';
import {
  Authorization,
  AuthorizationType,
  Claim,
  ClaimType,
  Condition,
  ConditionTarget,
  ConditionType,
  ErrorCode,
  IdentityWithClaims,
  isMultiClaimCondition,
  isSingleClaimCondition,
  IssuanceData,
  KnownTokenType,
  MultiClaimCondition,
  NextKey,
  PaginationOptions,
  Permission,
  Rule,
  RuleCompliance,
  Signer,
  SignerType,
  SigningKey,
  SingleClaimCondition,
  TokenIdentifierType,
  TokenType,
  TransferStatus,
} from '~/types';
import {
  AuthTarget,
  ExtrinsicIdentifier,
  Extrinsics,
  MapMaybePostTransactionValue,
  MaybePostTransactionValue,
  TokenDocumentData,
} from '~/types/internal';
import { tuple } from '~/types/utils';
import {
  BATCH_REGEX,
  DEFAULT_GQL_PAGE_SIZE,
  IGNORE_CHECKSUM,
  MAX_BATCH_ELEMENTS,
  MAX_MODULE_LENGTH,
  MAX_TICKER_LENGTH,
  SS58_FORMAT,
} from '~/utils/constants';

export { cryptoWaitReady } from '@polkadot/util-crypto';

/**
 * @hidden
 * Promisified version of a timeout
 *
 * @param amount - time to wait
 */
export async function delay(amount: number): Promise<void> {
  return new Promise(resolve => {
    setTimeout(() => {
      resolve();
    }, amount);
  });
}

/**
 * @hidden
 * Convert an entity type and its unique Identifiers to a base64 string
 */
export function serialize<UniqueIdentifiers extends object>(
  entityType: string,
  uniqueIdentifiers: UniqueIdentifiers
): string {
  return Buffer.from(`${entityType}:${stringify(uniqueIdentifiers)}`).toString('base64');
}

/**
 * @hidden
 * Convert a uuid string to an Identifier object
 */
export function unserialize<UniqueIdentifiers extends object>(id: string): UniqueIdentifiers {
  const unserialized = Buffer.from(id, 'base64').toString('utf8');

  const matched = unserialized.match(/^.*?:(.*)/);

  const errorMsg = 'Wrong ID format';

  if (!matched) {
    throw new Error(errorMsg);
  }

  const [, jsonString] = matched;

  try {
    return JSON.parse(jsonString);
  } catch (err) {
    throw new Error(errorMsg);
  }
}

/**
 * Generate a Security Token's DID from a ticker
 */
export function tickerToDid(ticker: string): string {
  return blake2AsHex(
    u8aConcat(stringToU8a('SECURITY_TOKEN:'), u8aFixLength(stringToU8a(ticker), 96, true))
  );
}

/**
 * @hidden
 */
export function stringToAssetName(name: string, context: Context): AssetName {
  return context.polymeshApi.createType('AssetName', name);
}

/**
 * @hidden
 */
export function assetNameToString(name: AssetName): string {
  return name.toString();
}

/**
 * @hidden
 */
export function booleanToBool(value: boolean, context: Context): bool {
  return context.polymeshApi.createType('bool', value);
}

/**
 * @hidden
 */
export function boolToBoolean(value: bool): boolean {
  return value.isTrue;
}

/**
 * @hidden
 */
export function stringToBytes(bytes: string, context: Context): Bytes {
  return context.polymeshApi.createType('Bytes', bytes);
}

/**
 * @hidden
 */
export function bytesToString(bytes: Bytes): string {
  return u8aToString(bytes);
}

/**
 * @hidden
 */
export function stringToTicker(ticker: string, context: Context): Ticker {
  if (ticker.length > MAX_TICKER_LENGTH) {
    throw new PolymeshError({
      code: ErrorCode.ValidationError,
      message: `Ticker length cannot exceed ${MAX_TICKER_LENGTH} characters`,
    });
  }
  return context.polymeshApi.createType('Ticker', ticker);
}

/**
 * @hidden
 */
export function tickerToString(ticker: Ticker): string {
  // eslint-disable-next-line no-control-regex
  return u8aToString(ticker).replace(/\u0000/g, '');
}

/**
 * @hidden
 */
export function dateToMoment(date: Date, context: Context): Moment {
  return context.polymeshApi.createType('Moment', date.getTime());
}

/**
 * @hidden
 */
export function momentToDate(moment: Moment): Date {
  return new Date(moment.toNumber());
}

/**
 * @hidden
 */
export function stringToAccountId(accountId: string, context: Context): AccountId {
  return context.polymeshApi.createType('AccountId', accountId);
}

/**
 * @hidden
 */
export function accountIdToString(accountId: AccountId): string {
  return accountId.toString();
}

/**
 * @hidden
 */
export function stringToIdentityId(identityId: string, context: Context): IdentityId {
  return context.polymeshApi.createType('IdentityId', identityId);
}

/**
 * @hidden
 */
export function identityIdToString(identityId: IdentityId): string {
  return identityId.toString();
}

/**
 * @hidden
 */
export function valueToDid(value: string | Identity): string {
  if (typeof value === 'string') {
    return value;
  }
  return value.did;
}

/**
 * @hidden
 */
export function signerToSignatory(signer: Signer, context: Context): Signatory {
  return context.polymeshApi.createType('Signatory', {
    [signer.type]: signer.value,
  });
}

/**
 * @hidden
 */
export function signatoryToSigner(signatory: Signatory): Signer {
  if (signatory.isAccount) {
    return {
      type: SignerType.Account,
      value: accountIdToString(signatory.asAccount),
    };
  }

  return {
    type: SignerType.Identity,
    value: identityIdToString(signatory.asIdentity),
  };
}

/**
 * @hidden
 */
export function authorizationToAuthorizationData(
  auth: Authorization,
  context: Context
): AuthorizationData {
  const { type, value = null } = auth as { type: AuthorizationType; value?: string };

  return context.polymeshApi.createType('AuthorizationData', {
    [type]: value,
  });
}

/**
 * @hidden
 */
export function permissionToMeshPermission(
  permission: Permission,
  context: Context
): MeshPermission {
  return context.polymeshApi.createType('Permission', permission);
}

/**
 * @hidden
 */
export function meshPermissionToPermission(permission: MeshPermission): Permission {
  if (permission.isAdmin) {
    return Permission.Admin;
  }

  if (permission.isFull) {
    return Permission.Full;
  }

  if (permission.isOperator) {
    return Permission.Operator;
  }

  return Permission.SpendFunds;
}

/**
 * @hidden
 */
export function authorizationDataToAuthorization(auth: AuthorizationData): Authorization {
  if (auth.isAttestMasterKeyRotation) {
    return {
      type: AuthorizationType.AttestMasterKeyRotation,
      value: identityIdToString(auth.asAttestMasterKeyRotation),
    };
  }

  if (auth.isRotateMasterKey) {
    return {
      type: AuthorizationType.RotateMasterKey,
      value: identityIdToString(auth.asRotateMasterKey),
    };
  }

  if (auth.isTransferTicker) {
    return {
      type: AuthorizationType.TransferTicker,
      value: tickerToString(auth.asTransferTicker),
    };
  }

  if (auth.isAddMultiSigSigner) {
    return {
      type: AuthorizationType.AddMultiSigSigner,
    };
  }

  if (auth.isTransferAssetOwnership) {
    return {
      type: AuthorizationType.TransferAssetOwnership,
      value: tickerToString(auth.asTransferAssetOwnership),
    };
  }

  if (auth.isJoinIdentity) {
    return {
      type: AuthorizationType.JoinIdentity,
      value: auth.asJoinIdentity.map(meshPermissionToPermission),
    };
  }

  if (auth.isCustom) {
    return {
      type: AuthorizationType.Custom,
      value: bytesToString(auth.asCustom),
    };
  }

  return {
    type: AuthorizationType.NoData,
  };
}

/**
 * @hidden
 */
export function numberToBalance(value: number | BigNumber, context: Context): Balance {
  return context.polymeshApi.createType(
    'Balance',
    new BigNumber(value).multipliedBy(Math.pow(10, 6)).toString()
  );
}

/**
 * @hidden
 */
export function balanceToBigNumber(balance: Balance): BigNumber {
  return new BigNumber(balance.toString()).div(Math.pow(10, 6));
}

/**
 * @hidden
 */
export function numberToU32(value: number | BigNumber, context: Context): u32 {
  return context.polymeshApi.createType('u32', new BigNumber(value).toString());
}

/**
 * @hidden
 */
export function u32ToBigNumber(value: u32): BigNumber {
  return new BigNumber(value.toString());
}

/**
 * @hidden
 */
export function numberToU64(value: number | BigNumber, context: Context): u64 {
  return context.polymeshApi.createType('u64', new BigNumber(value).toString());
}

/**
 * @hidden
 */
export function u64ToBigNumber(value: u64): BigNumber {
  return new BigNumber(value.toString());
}

/**
 * @hidden
 */
export function u8ToTransferStatus(status: u8): TransferStatus {
  const code = status.toNumber();

  switch (code) {
    case 81: {
      return TransferStatus.Success;
    }
    case 82: {
      return TransferStatus.InsufficientBalance;
    }
    case 83: {
      return TransferStatus.InsufficientAllowance;
    }
    case 84: {
      return TransferStatus.TransfersHalted;
    }
    case 85: {
      return TransferStatus.FundsLocked;
    }
    case 86: {
      return TransferStatus.InvalidSenderAddress;
    }
    case 87: {
      return TransferStatus.InvalidReceiverAddress;
    }
    case 88: {
      return TransferStatus.InvalidOperator;
    }
    case 160: {
      return TransferStatus.InvalidSenderIdentity;
    }
    case 161: {
      return TransferStatus.InvalidReceiverIdentity;
    }
    case 162: {
      return TransferStatus.ComplianceFailure;
    }
    case 163: {
      return TransferStatus.SmartExtensionFailure;
    }
    case 164: {
      return TransferStatus.InvalidGranularity;
    }
    case 165: {
      return TransferStatus.VolumeLimitReached;
    }
    case 166: {
      return TransferStatus.BlockedTransaction;
    }
    case 168: {
      return TransferStatus.FundsLimitReached;
    }
    case 80: {
      return TransferStatus.Failure;
    }
    default: {
      throw new PolymeshError({
        code: ErrorCode.FatalError,
        message: `Unsupported status code "${status.toString()}". Please report this issue to the Polymath team`,
      });
    }
  }
}

/**
 * @hidden
 */
export function tokenTypeToAssetType(type: TokenType, context: Context): AssetType {
  return context.polymeshApi.createType('AssetType', type);
}

/**
 * @hidden
 */
export function assetTypeToString(assetType: AssetType): string {
  if (assetType.isEquityCommon) {
    return KnownTokenType.EquityCommon;
  }
  if (assetType.isEquityPreferred) {
    return KnownTokenType.EquityPreferred;
  }
  if (assetType.isCommodity) {
    return KnownTokenType.Commodity;
  }
  if (assetType.isFixedIncome) {
    return KnownTokenType.FixedIncome;
  }
  if (assetType.isReit) {
    return KnownTokenType.Reit;
  }
  if (assetType.isFund) {
    return KnownTokenType.Fund;
  }
  if (assetType.isRevenueShareAgreement) {
    return KnownTokenType.RevenueShareAgreement;
  }
  if (assetType.isStructuredProduct) {
    return KnownTokenType.StructuredProduct;
  }
  if (assetType.isDerivative) {
    return KnownTokenType.Derivative;
  }

  return u8aToString(assetType.asCustom);
}

/**
 * @hidden
 */
export function posRatioToBigNumber(postRatio: PosRatio): BigNumber {
  const [numerator, denominator] = postRatio.map(u32ToBigNumber);
  return numerator.dividedBy(denominator);
}

/**
 * @hidden
 */
export function tokenIdentifierTypeToIdentifierType(
  type: TokenIdentifierType,
  context: Context
): IdentifierType {
  return context.polymeshApi.createType('IdentifierType', type);
}

/**
 * @hidden
 */
export function identifierTypeToString(type: IdentifierType): string {
  if (type.isCusip) {
    return TokenIdentifierType.Cusip;
  }
  if (type.isIsin) {
    return TokenIdentifierType.Isin;
  }

  return TokenIdentifierType.Cins;
}

/**
 * @hidden
 */
export function stringToAssetIdentifier(id: string, context: Context): AssetIdentifier {
  return context.polymeshApi.createType('AssetIdentifier', id);
}

/**
 * @hidden
 */
export function assetIdentifierToString(id: AssetIdentifier): string {
  return id.toString();
}

/**
 * @hidden
 */
export function stringToFundingRoundName(roundName: string, context: Context): FundingRoundName {
  return context.polymeshApi.createType('FundingRoundName', roundName);
}

/**
 * @hidden
 */
export function fundingRoundNameToString(roundName: FundingRoundName): string {
  return roundName.toString();
}

/**
 * @hidden
 */
export function stringToDocumentName(docName: string, context: Context): DocumentName {
  return context.polymeshApi.createType('DocumentName', docName);
}

/**
 * @hidden
 */
export function documentNameToString(docName: DocumentName): string {
  return docName.toString();
}

/**
 * @hidden
 */
export function stringToDocumentUri(docUri: string, context: Context): DocumentUri {
  return context.polymeshApi.createType('DocumentUri', docUri);
}

/**
 * @hidden
 */
export function documentUriToString(docUri: DocumentUri): string {
  return docUri.toString();
}

/**
 * @hidden
 */
export function stringToDocumentHash(docHash: string, context: Context): DocumentHash {
  return context.polymeshApi.createType('DocumentHash', docHash);
}

/**
 * @hidden
 */
export function documentHashToString(docHash: DocumentHash): string {
  return docHash.toString();
}

/**
 * @hidden
 */
export function tokenDocumentDataToDocument(
  { uri, contentHash }: TokenDocumentData,
  context: Context
): Document {
  return context.polymeshApi.createType('Document', {
    uri: stringToDocumentUri(uri, context),
    // eslint-disable-next-line @typescript-eslint/camelcase
    content_hash: stringToDocumentHash(contentHash, context),
  });
}

/**
 * @hidden
 */
export function documentToTokenDocumentData(
  // eslint-disable-next-line @typescript-eslint/camelcase
  { uri, content_hash }: Document
): TokenDocumentData {
  return {
    uri: documentUriToString(uri),
    contentHash: documentHashToString(content_hash),
  };
}

/**
 * @hidden
 */
export function authTargetToAuthIdentifier(
  { did, authId }: AuthTarget,
  context: Context
): AuthIdentifier {
  return context.polymeshApi.createType('AuthIdentifier', {
    // eslint-disable-next-line @typescript-eslint/camelcase
    auth_id: numberToU64(authId, context),
    signatory: signerToSignatory({ type: SignerType.Identity, value: did }, context),
  });
}

/**
 * @hidden
 */
export function authIdentifierToAuthTarget({
  auth_id: authId,
  signatory,
}: AuthIdentifier): AuthTarget {
  return {
    authId: u64ToBigNumber(authId),
    did: signatoryToSigner(signatory).value,
  };
}

/**
 * @hidden
 */
export function cddStatusToBoolean(cddStatus: CddStatus): boolean {
  if (cddStatus.isOk) {
    return true;
  }
  return false;
}

/**
 * @hidden
 */
export function canTransferResultToTransferStatus(
  canTransferResult: CanTransferResult
): TransferStatus {
  if (canTransferResult.isErr) {
    throw new PolymeshError({
      code: ErrorCode.FatalError,
      message: `Error while checking transfer validity: ${bytesToString(canTransferResult.asErr)}`,
    });
  }

  return u8ToTransferStatus(canTransferResult.asOk);
}

/**
 * @hidden
 */
export function stringToJurisdictionName(name: string, context: Context): JurisdictionName {
  return context.polymeshApi.createType('JurisdictionName', name);
}

/**
 * @hidden
 */
export function jurisdictionNameToString(name: JurisdictionName): string {
  return name.toString();
}

/**
 * @hidden
 */
export function claimToMeshClaim(claim: Claim, context: Context): MeshClaim {
  let value: unknown;

  switch (claim.type) {
    case ClaimType.NoData:
    case ClaimType.CustomerDueDiligence: {
      value = null;
      break;
    }
    case ClaimType.Jurisdiction: {
      value = tuple(claim.name, claim.scope);
      break;
    }
    default: {
      value = claim.scope;
    }
  }

  return context.polymeshApi.createType('Claim', { [claim.type]: value });
}

/**
 * @hidden
 */
export function createClaim(
  claimType: string,
  jurisdiction?: string | null,
  scope?: string | null
): Claim {
  const type = claimType as ClaimType;
  if (type === ClaimType.Jurisdiction) {
    return {
      type,
      name: jurisdiction as string,
      scope: scope as string,
    };
  } else if (type !== ClaimType.NoData && type !== ClaimType.CustomerDueDiligence) {
    return {
      type,
      scope: scope as string,
    };
  }

  return { type };
}

/**
 * @hidden
 */
export function meshClaimToClaim(claim: MeshClaim): Claim {
  if (claim.isJurisdiction) {
    const [name, scope] = claim.asJurisdiction;
    return {
      type: ClaimType.Jurisdiction,
      name: jurisdictionNameToString(name),
      scope: identityIdToString(scope),
    };
  }

  if (claim.isNoData) {
    return {
      type: ClaimType.NoData,
    };
  }

  if (claim.isAccredited) {
    return {
      type: ClaimType.Accredited,
      scope: identityIdToString(claim.asAccredited),
    };
  }

  if (claim.isAffiliate) {
    return {
      type: ClaimType.Affiliate,
      scope: identityIdToString(claim.asAffiliate),
    };
  }

  if (claim.isBuyLockup) {
    return {
      type: ClaimType.BuyLockup,
      scope: identityIdToString(claim.asBuyLockup),
    };
  }

  if (claim.isSellLockup) {
    return {
      type: ClaimType.SellLockup,
      scope: identityIdToString(claim.asSellLockup),
    };
  }

  if (claim.isCustomerDueDiligence) {
    return {
      type: ClaimType.CustomerDueDiligence,
    };
  }

  if (claim.isKnowYourCustomer) {
    return {
      type: ClaimType.KnowYourCustomer,
      scope: identityIdToString(claim.asKnowYourCustomer),
    };
  }

  if (claim.isExempted) {
    return {
      type: ClaimType.Exempted,
      scope: identityIdToString(claim.asExempted),
    };
  }

  return {
    type: ClaimType.Blocked,
    scope: identityIdToString(claim.asBlocked),
  };
}

/**
 * @hidden
 */
export function ruleToAssetTransferRule(rule: Rule, context: Context): AssetTransferRule {
  const { polymeshApi } = context;
  const senderRules: MeshRule[] = [];
  const receiverRules: MeshRule[] = [];

  rule.conditions.forEach(condition => {
    let claimContent: MeshClaim | MeshClaim[];
    if (isSingleClaimCondition(condition)) {
      const { claim } = condition;
      claimContent = claimToMeshClaim(claim, context);
    } else {
      const { claims } = condition;
      claimContent = claims.map(claim => claimToMeshClaim(claim, context));
    }

    const { target, type, trustedClaimIssuers = [] } = condition;

    const meshRule = polymeshApi.createType('Rule', {
      // eslint-disable-next-line @typescript-eslint/camelcase
      rule_type: {
        [type]: claimContent,
      },
      issuers: trustedClaimIssuers.map(issuer => stringToIdentityId(issuer, context)),
    });

    if ([ConditionTarget.Both, ConditionTarget.Receiver].includes(target)) {
      receiverRules.push(meshRule);
    }

    if ([ConditionTarget.Both, ConditionTarget.Sender].includes(target)) {
      senderRules.push(meshRule);
    }
  });

  return polymeshApi.createType('AssetTransferRule', {
    /* eslint-disable @typescript-eslint/camelcase */
    sender_rules: senderRules,
    receiver_rules: receiverRules,
    rule_id: numberToU32(rule.id, context),
    /* eslint-enable @typescript-eslint/camelcase */
  });
}

/**
 * @hidden
 */
export function assetTransferRuleToRule(rule: AssetTransferRule): Rule {
  const ruleTypeToCondition = (
    ruleType: RuleType
  ):
    | Pick<SingleClaimCondition, 'type' | 'claim'>
    | Pick<MultiClaimCondition, 'type' | 'claims'> => {
    if (ruleType.isIsPresent) {
      return {
        type: ConditionType.IsPresent,
        claim: meshClaimToClaim(ruleType.asIsPresent),
      };
    }

    if (ruleType.isIsAbsent) {
      return {
        type: ConditionType.IsAbsent,
        claim: meshClaimToClaim(ruleType.asIsAbsent),
      };
    }

    if (ruleType.isIsAnyOf) {
      return {
        type: ConditionType.IsAnyOf,
        claims: ruleType.asIsAnyOf.map(claim => meshClaimToClaim(claim)),
      };
    }

    return {
      type: ConditionType.IsNoneOf,
      claims: ruleType.asIsNoneOf.map(claim => meshClaimToClaim(claim)),
    };
  };

  const conditions: Condition[] = rule.sender_rules.map(({ rule_type: ruleType, issuers }) => ({
    ...ruleTypeToCondition(ruleType),
    target: ConditionTarget.Sender,
    trustedClaimIssuers: issuers.map(issuer => identityIdToString(issuer)),
  }));

  rule.receiver_rules.forEach(({ rule_type: ruleType, issuers }) => {
    const newCondition = {
      ...ruleTypeToCondition(ruleType),
      target: ConditionTarget.Receiver,
      trustedClaimIssuers: issuers.map(issuer => identityIdToString(issuer)),
    };

    const existingCondition = conditions.find(condition => {
      let equalClaims = false;

      if (isSingleClaimCondition(condition) && isSingleClaimCondition(newCondition)) {
        equalClaims = isEqual(condition.claim, newCondition.claim);
      }

      if (isMultiClaimCondition(condition) && isMultiClaimCondition(newCondition)) {
        equalClaims = isEqual(condition.claims, newCondition.claims);
      }

      return (
        equalClaims && isEqual(condition.trustedClaimIssuers, newCondition.trustedClaimIssuers)
      );
    });

    if (existingCondition) {
      existingCondition.target = ConditionTarget.Both;
    } else {
      conditions.push(newCondition);
    }
  });

  return {
    id: u32ToBigNumber(rule.rule_id).toNumber(),
    conditions,
  };
}

/**
 * @hidden
 */
export function txTagToProtocolOp(tag: TxTag, context: Context): ProtocolOp {
  const [moduleName, extrinsicName] = tag.split('.');
  const value = `${stringUpperFirst(moduleName)}${stringUpperFirst(
    extrinsicName.replace(BATCH_REGEX, '')
  )}`;

  return context.polymeshApi.createType('ProtocolOp', value);
}

/**
 * @hidden
 */
export function txTagToExtrinsicIdentifier(tag: TxTag): ExtrinsicIdentifier {
  const [moduleName, extrinsicName] = tag.split('.');
  return {
    moduleId: moduleName.toLowerCase() as ModuleIdEnum,
    callId: snakeCase(extrinsicName) as CallIdEnum,
  };
}

/**
 * @hidden
 */
export function extrinsicIdentifierToTxTag(extrinsicIdentifier: ExtrinsicIdentifier): TxTag {
  const { moduleId, callId } = extrinsicIdentifier;
  let moduleName;
  for (const txTagItem in TxTags) {
    if (txTagItem.toLowerCase() === moduleId) {
      moduleName = txTagItem;
    }
  }

  return `${moduleName}.${camelCase(callId)}` as TxTag;
}

/**
 * @hidden
 */
export function stringToText(url: string, context: Context): Text {
  return context.polymeshApi.createType('Text', url);
}

/**
 * @hidden
 */
export function textToString(value: Text): string {
  return value.toString();
}

/**
 * @hidden
 */
export function issuanceDataToIssueAssetItem(
  issuanceData: IssuanceData,
  context: Context
): IssueAssetItem {
  const { identity, amount } = issuanceData;
  return context.polymeshApi.createType('IssueAssetItem', {
    // eslint-disable-next-line @typescript-eslint/camelcase
    identity_did: stringToIdentityId(valueToDid(identity), context),
    value: numberToBalance(amount, context),
  });
}

/**
 * @hidden
 */
export function assetTransferRulesResultToRuleCompliance(
  assetTransferRulesResult: AssetTransferRulesResult
): RuleCompliance {
  const { rules: transferRules, final_result: result } = assetTransferRulesResult;
  const rules = transferRules.map(rule => ({
    ...assetTransferRuleToRule(rule),
    complies: boolToBoolean(rule.transfer_rule_result),
  }));

  return {
    rules,
    complies: boolToBoolean(result),
  };
}

/**
 * @hidden
 *
 * Unwrap a Post Transaction Value
 */
export function unwrapValue<T extends unknown>(value: MaybePostTransactionValue<T>): T {
  if (value instanceof PostTransactionValue) {
    return value.value;
  }

  return value;
}

/**
 * @hidden
 *
 * Unwrap all Post Transaction Values present in a tuple
 */
export function unwrapValues<T extends unknown[]>(values: MapMaybePostTransactionValue<T>): T {
  return values.map(unwrapValue) as T;
}

// TODO @monitz87: use event enum instead of string when it exists
/**
 * @hidden
 * Find a specific event inside a receipt
 *
 * @throws If the event is not found
 */
export function findEventRecord(
  receipt: ISubmittableResult,
  mod: keyof Extrinsics,
  eventName: string
): EventRecord {
  const eventRecord = receipt.findRecord(mod, eventName);

  if (!eventRecord) {
    throw new PolymeshError({
      code: ErrorCode.FatalError,
      message: `Event "${mod}.${eventName}" wasnt't fired even though the corresponding transaction was completed. Please report this to the Polymath team`,
    });
  }

  return eventRecord;
}

/**
 * @hidden
 */
export function padString(value: string, length: number): string {
  return padEnd(value, length, '\0');
}

/**
 * @hidden
 */
export function removePadding(value: string): string {
  // eslint-disable-next-line no-control-regex
  return value.replace(/\u0000/g, '');
}

/**
 * @hidden
 */
export function moduleAddressToString(moduleAddress: string): string {
  return encodeAddress(stringToU8a(padString(moduleAddress, MAX_MODULE_LENGTH)), SS58_FORMAT);
}

/**
 * @hidden
 */
export function keyToAddress(key: string): string {
  return encodeAddress(key, SS58_FORMAT);
}

/**
 * @hidden
 */
export function addressToKey(address: string): string {
  return u8aToHex(decodeAddress(address, IGNORE_CHECKSUM, SS58_FORMAT));
}

/**
 * @hidden
 *
 * Makes an entries request to the chain. If pagination options are supplied,
 * the request will be paginated. Otherwise, all entries will be requested at once
 */
export async function requestPaginated<F extends AnyFunction>(
  query: AugmentedQuery<'promise', F> | AugmentedQueryDoubleMap<'promise', F>,
  opts: {
    paginationOpts?: PaginationOptions;
    arg?: Parameters<F>[0];
  }
): Promise<{
  entries: [StorageKey, ObsInnerType<ReturnType<F>>][];
  lastKey: NextKey;
}> {
  const { arg, paginationOpts } = opts;
  let entries: [StorageKey, ObsInnerType<ReturnType<F>>][];
  let lastKey: NextKey = null;

  if (paginationOpts) {
    const { size: pageSize, start: startKey } = paginationOpts;
    entries = await query.entriesPaged({
      arg,
      pageSize,
      startKey,
    });

    if (entries.length === pageSize) {
      lastKey = entries[entries.length - 1][0].toHex();
    }
  } else {
    entries = await query.entries(arg);
  }

  return {
    entries,
    lastKey,
  };
}

/**
 * @hidden
 *
 * Makes a request to the chain. If a block hash is supplied,
 * the request will be made at that block. Otherwise, the most recent block will be queried
 */
export async function requestAtBlock<F extends AnyFunction>(
  query: AugmentedQuery<'promise', F> | AugmentedQueryDoubleMap<'promise', F>,
  opts: {
    blockHash?: string | BlockHash;
    args: Parameters<F>;
  }
): Promise<ObsInnerType<ReturnType<F>>> {
  const { blockHash, args } = opts;

  if (blockHash) {
    return query.at(blockHash, ...args);
  }

  return query(...args);
}

/**
 * @hidden
 *
 * Separates an array into smaller batches
 *
 * @param args - elements to separate
 * @param tag - transaction for which the elements are arguments. This serves to determine the size of the batches
 * @param groupByFn - optional function that takes an element and returns a value by which to group the elements.
 *   If supplied, all elements of the same group will be contained in the same batch
 */
export function batchArguments<Args>(
  args: Args[],
  tag: keyof typeof MAX_BATCH_ELEMENTS,
  groupByFn?: (obj: Args) => string
): Args[][] {
  const batchLimit = MAX_BATCH_ELEMENTS[tag];

  if (!groupByFn) {
    return chunk(args, batchLimit);
  }

  const groups = map(groupBy(args, groupByFn), group => group).sort(
    ({ length: first }, { length: second }) => first - second
  );

  const batches: Args[][] = [];

  groups.forEach(group => {
    if (group.length > batchLimit) {
      throw new PolymeshError({
        code: ErrorCode.ValidationError,
        message: 'Batch size exceeds limit',
        data: {
          batch: group,
          limit: batchLimit,
        },
      });
    }
    let batchIndex = batches.findIndex(batch => batch.length + group.length <= batchLimit);

    if (batchIndex === -1) {
      batchIndex = batches.length;
      batches[batchIndex] = [];
    }

    batches[batchIndex] = [...batches[batchIndex], ...group];
  });

  return batches;
}

/**
 * @hidden
 *
 * Calculates next page number for paginated GraphQL ResultSet.
 * Returns null if there is no next page.
 *
 * @param size - page size requested
 * @param start - start index requestd
 * @param totalCount - total amount of elements returned by query
 *
 * @hidden
 *
 */
export function calculateNextKey(totalCount: number, size?: number, start?: number): NextKey {
  const next = (start ?? 0) + (size ?? DEFAULT_GQL_PAGE_SIZE);
  return totalCount > next ? next : null;
}

/**
 * @hidden
 */
export function meshProposalStateToProposalState(proposalState: MeshProposalState): ProposalState {
  if (proposalState.isPending) {
    return ProposalState.Pending;
  }

  if (proposalState.isCancelled) {
    return ProposalState.Cancelled;
  }

  if (proposalState.isKilled) {
    return ProposalState.Killed;
  }

  if (proposalState.isRejected) {
    return ProposalState.Rejected;
  }

  return ProposalState.Referendum;
}

/**
 * @hidden
 */
export function toIdentityWithClaimsArray(
  data: MiddlewareIdentityWithClaims[],
  context: Context
): IdentityWithClaims[] {
  // NOTE: this require statement is necessary to avoid a circular dependency
  // eslint-disable-next-line @typescript-eslint/no-var-requires
  const { Identity: IdentityClass } = require('../api/entities/Identity');

  return data.map(({ did, claims }) => ({
    identity: new IdentityClass({ did }, context),
    claims: claims.map(
      ({
        targetDID,
        issuer,
        issuance_date: issuanceDate,
        expiry,
        type,
        jurisdiction,
        scope: claimScope,
      }) => ({
        target: new IdentityClass({ did: targetDID }, context),
        issuer: new IdentityClass({ did: issuer }, context),
        issuedAt: new Date(issuanceDate),
        expiry: expiry ? new Date(expiry) : null,
        claim: createClaim(type, jurisdiction, claimScope),
      })
    ),
  }));
}

/**
 * @hidden
 */
<<<<<<< HEAD
export function middlewareProposalToTxTag(bytes: string, context: Context): TxTag {
  const { sectionName, methodName } = context.polymeshApi.createType('Proposal', bytes);

  return extrinsicIdentifierToTxTag({
    moduleId: sectionName.toLowerCase() as ModuleIdEnum,
    callId: methodName as CallIdEnum,
  });
}

/**
 * @hidden
 */
export function middlewareProposalToProposalDetails(
  proposal: Proposal,
  context: Context
): ProposalDetails {
  const {
    proposer: proposerAddress,
    createdAt,
    url: discussionUrl,
    description,
    coolOffEndBlock,
    endBlock,
    proposal: rawProposal,
    lastState,
    lastStateUpdatedAt,
    totalVotes,
    totalAyesWeight,
    totalNaysWeight,
  } = proposal;

  return {
    proposerAddress,
    createdAt: new BigNumber(createdAt),
    discussionUrl,
    description,
    coolOffEndBlock: new BigNumber(coolOffEndBlock),
    endBlock: new BigNumber(endBlock),
    transaction: rawProposal ? middlewareProposalToTxTag(rawProposal, context) : null,
    lastState,
    lastStateUpdatedAt: new BigNumber(lastStateUpdatedAt),
    totalVotes: new BigNumber(totalVotes),
    totalAyesWeight: new BigNumber(totalAyesWeight),
    totalNaysWeight: new BigNumber(totalNaysWeight),
  };
=======
export function signingKeyToMeshSigningKey(
  signingKey: SigningKey,
  context: Context
): MeshSigningKey {
  const { polymeshApi } = context;
  const { signer, permissions } = signingKey;

  return polymeshApi.createType('SigningKey', {
    signer: signerToSignatory(signer, context),
    permissions: permissions.map(permission => permissionToMeshPermission(permission, context)),
  });
>>>>>>> 2b1c2041
}<|MERGE_RESOLUTION|>--- conflicted
+++ resolved
@@ -1360,7 +1360,6 @@
 /**
  * @hidden
  */
-<<<<<<< HEAD
 export function middlewareProposalToTxTag(bytes: string, context: Context): TxTag {
   const { sectionName, methodName } = context.polymeshApi.createType('Proposal', bytes);
 
@@ -1406,7 +1405,11 @@
     totalAyesWeight: new BigNumber(totalAyesWeight),
     totalNaysWeight: new BigNumber(totalNaysWeight),
   };
-=======
+}
+
+/**
+ * @hidden
+ */
 export function signingKeyToMeshSigningKey(
   signingKey: SigningKey,
   context: Context
@@ -1418,5 +1421,4 @@
     signer: signerToSignatory(signer, context),
     permissions: permissions.map(permission => permissionToMeshPermission(permission, context)),
   });
->>>>>>> 2b1c2041
 }
--- conflicted
+++ resolved
@@ -66,20 +66,15 @@
   VenueType as MeshVenueType,
 } from 'polymesh-types/types';
 
-<<<<<<< HEAD
-import { Account, Identity } from '~/api/entities';
-import { ProposalDetails } from '~/api/entities/types';
-=======
 import { Account, DefaultPortfolio, Identity, NumberedPortfolio } from '~/api/entities';
-import { ProposalDetails } from '~/api/entities/Proposal/types';
->>>>>>> 1ecd8c3e
+// import { ProposalDetails } from '~/api/types';
 import { Context, PolymeshError, PostTransactionValue } from '~/base';
 import { meshCountryCodeToCountryCode } from '~/generated/utils';
 import {
   CallIdEnum,
   IdentityWithClaims as MiddlewareIdentityWithClaims,
   ModuleIdEnum,
-  Proposal,
+  // Proposal,
   Scope as MiddlewareScope,
 } from '~/middleware/types';
 import {
@@ -1738,43 +1733,43 @@
   });
 }
 
-/**
- * @hidden
- */
-export function middlewareProposalToProposalDetails(
-  proposal: Proposal,
-  context: Context
-): ProposalDetails {
-  const {
-    proposer: proposerAddress,
-    createdAt,
-    url: discussionUrl,
-    description,
-    coolOffEndBlock,
-    endBlock,
-    proposal: rawProposal,
-    lastState,
-    lastStateUpdatedAt,
-    totalVotes,
-    totalAyesWeight,
-    totalNaysWeight,
-  } = proposal;
-
-  return {
-    proposerAddress,
-    createdAt: new BigNumber(createdAt),
-    discussionUrl,
-    description,
-    coolOffEndBlock: new BigNumber(coolOffEndBlock),
-    endBlock: new BigNumber(endBlock),
-    transaction: rawProposal ? transactionHexToTxTag(rawProposal, context) : null,
-    lastState,
-    lastStateUpdatedAt: new BigNumber(lastStateUpdatedAt),
-    totalVotes: new BigNumber(totalVotes),
-    totalAyesWeight: new BigNumber(totalAyesWeight),
-    totalNaysWeight: new BigNumber(totalNaysWeight),
-  };
-}
+// /**
+//  * @hidden
+//  */
+// export function middlewareProposalToProposalDetails(
+//   proposal: Proposal,
+//   context: Context
+// ): ProposalDetails {
+//   const {
+//     proposer: proposerAddress,
+//     createdAt,
+//     url: discussionUrl,
+//     description,
+//     coolOffEndBlock,
+//     endBlock,
+//     proposal: rawProposal,
+//     lastState,
+//     lastStateUpdatedAt,
+//     totalVotes,
+//     totalAyesWeight,
+//     totalNaysWeight,
+//   } = proposal;
+
+//   return {
+//     proposerAddress,
+//     createdAt: new BigNumber(createdAt),
+//     discussionUrl,
+//     description,
+//     coolOffEndBlock: new BigNumber(coolOffEndBlock),
+//     endBlock: new BigNumber(endBlock),
+//     transaction: rawProposal ? transactionHexToTxTag(rawProposal, context) : null,
+//     lastState,
+//     lastStateUpdatedAt: new BigNumber(lastStateUpdatedAt),
+//     totalVotes: new BigNumber(totalVotes),
+//     totalAyesWeight: new BigNumber(totalAyesWeight),
+//     totalNaysWeight: new BigNumber(totalNaysWeight),
+//   };
+// }
 
 /**
  * @hidden

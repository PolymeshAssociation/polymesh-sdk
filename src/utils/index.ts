--- conflicted
+++ resolved
@@ -1810,7 +1810,6 @@
 /**
  * @hidden
  */
-<<<<<<< HEAD
 export function meshAuthorizationStatusToAuthorizationStatus(
   status: MeshAuthorizationStatus
 ): AuthorizationStatus {
@@ -1827,7 +1826,11 @@
   }
 
   return AuthorizationStatus.Rejected;
-=======
+}
+
+/**
+ * @hidden
+ */
 export function endConditionToSettlementType(
   endCondition:
     | { type: InstructionType.SettleOnAuthorization }
@@ -1845,5 +1848,4 @@
   }
 
   return context.polymeshApi.createType('SettlementType', value);
->>>>>>> 62499e2c
 }
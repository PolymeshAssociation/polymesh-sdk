import { Bytes, u32 } from '@polkadot/types';
import { AccountId } from '@polkadot/types/interfaces';
import {
  PolymeshPrimitivesIdentityClaimClaimType,
  PolymeshPrimitivesIdentityId,
  PolymeshPrimitivesSecondaryKeyKeyRecord,
} from '@polkadot/types/lookup';
import { ISubmittableResult } from '@polkadot/types/types';
import BigNumber from 'bignumber.js';
import { IdentityId } from 'polymesh-types/types';
import sinon from 'sinon';

import { Asset, Context, Identity, PolymeshError, Procedure } from '~/internal';
import { ClaimScopeTypeEnum } from '~/middleware/types';
import { dsMockUtils, entityMockUtils } from '~/testUtils/mocks';
import {
  createMockStatisticsStatClaim,
  getWebSocketInstance,
  MockCodec,
  MockWebSocket,
} from '~/testUtils/mocks/dataSources';
import {
  Account,
  CaCheckpointType,
  CalendarPeriod,
  CalendarUnit,
  ClaimType,
  CountryCode,
  ErrorCode,
  ModuleName,
  PermissionedAccount,
  ProcedureMethod,
  RemoveAssetStatParams,
  SubCallback,
  TransferRestrictionType,
  TxTags,
} from '~/types';
import { StatType } from '~/types/internal';
import { tuple } from '~/types/utils';
import { MAX_TICKER_LENGTH } from '~/utils/constants';
import * as utilsConversionModule from '~/utils/conversion';

import {
  assertAddressValid,
  assertExpectedChainVersion,
  assertIsInteger,
  assertIsPositive,
  assertTickerValid,
  asTicker,
  calculateNextKey,
  compareStatsToInput,
  compareStatTypeToTransferRestrictionType,
  compareTransferRestrictionToInput,
  compareTransferRestrictionToStat,
  createClaim,
  createProcedureMethod,
  delay,
  filterEventRecords,
  getCheckpointValue,
  getDid,
  getExemptedIds,
  getIdentity,
  getPortfolioIdsByName,
  getSecondaryAccountPermissions,
  hasSameElements,
  isModuleOrTagMatch,
  isPrintableAscii,
  mergeReceipts,
  neededStatTypeForRestrictionInput,
  optionize,
  padString,
  periodComplexity,
  removePadding,
  requestAtBlock,
  requestPaginated,
  serialize,
  sliceBatchReceipt,
  unserialize,
} from '../internal';
jest.mock(
  '~/api/entities/Asset',
  require('~/testUtils/mocks/entities').mockAssetModule('~/api/entities/Asset')
);
jest.mock('websocket', require('~/testUtils/mocks/dataSources').mockWebSocketModule());

describe('delay', () => {
  beforeAll(() => {
    jest.useFakeTimers('legacy');
  });

  afterAll(() => {
    jest.useRealTimers();
  });

  it('should resolve after the supplied timeout', () => {
    const delayPromise = delay(5000);

    jest.advanceTimersByTime(5000);

    return expect(delayPromise).resolves.toBeUndefined();
  });
});

describe('serialize and unserialize', () => {
  const entityType = 'someEntity';

  const pojo1 = {
    foo: 'Foo',
    bar: 'Bar',
  };

  const inversePojo1 = {
    bar: 'Bar',
    foo: 'Foo',
  };

  const pojo2 = {
    baz: 'baz',
  };

  describe('serialize', () => {
    it('should return the same unique id for the same pojo', () => {
      expect(serialize(entityType, pojo1)).toBe(serialize(entityType, pojo1));
      expect(serialize(entityType, pojo1)).toBe(serialize(entityType, inversePojo1));
    });

    it('should return a different unique id for different pojos', () => {
      expect(serialize(entityType, pojo1)).not.toBe(serialize(entityType, pojo2));
    });
  });

  describe('unserialize', () => {
    it('should recover the serialized object', () => {
      expect(unserialize(serialize(entityType, pojo1))).toEqual(pojo1);
      expect(unserialize(serialize(entityType, inversePojo1))).toEqual(pojo1);
    });

    const errorMsg = 'Wrong ID format';

    it('should throw an error if the argument has an incorrect format', () => {
      expect(() => unserialize('unformatted')).toThrowError(errorMsg);
    });

    it('should throw an error if the serialized string is not valid JSON', () => {
      const fakeSerialized = Buffer.from('someEntity:nonJsonString').toString('base64');
      expect(() => unserialize(fakeSerialized)).toThrowError(errorMsg);
    });
  });
});

describe('getDid', () => {
  let context: Context;
  let did: string;

  beforeAll(() => {
    dsMockUtils.initMocks();
    did = 'aDid';
  });

  beforeEach(() => {
    context = dsMockUtils.getContextInstance();
  });

  afterEach(() => {
    dsMockUtils.reset();
  });

  afterAll(() => {
    dsMockUtils.cleanup();
  });

  it('should extract the DID from an Identity', async () => {
    entityMockUtils.initMocks();
    const result = await getDid(entityMockUtils.getIdentityInstance({ did }), context);

    expect(result).toBe(did);
  });

  it('should return the passed DID', async () => {
    const result = await getDid(did, context);

    expect(result).toBe(did);
  });

  it('should return the signing Identity DID if nothing is passed', async () => {
    const result = await getDid(undefined, context);

    expect(result).toBe((await context.getSigningIdentity()).did);
  });
});

describe('filterEventRecords', () => {
  const filterRecordsStub = sinon.stub();
  const mockReceipt = {
    filterRecords: filterRecordsStub,
  } as unknown as ISubmittableResult;

  afterEach(() => {
    filterRecordsStub.reset();
  });

  it('should return the corresponding Event Record', () => {
    const mod = 'asset';
    const eventName = 'TickerRegistered';
    const fakeResult = 'event';
    filterRecordsStub.withArgs(mod, eventName).returns([{ event: fakeResult }]);

    const eventRecord = filterEventRecords(mockReceipt, mod, eventName);

    expect(eventRecord[0]).toBe(fakeResult);
  });

  it("should throw an error if the Event wasn't fired", () => {
    const mod = 'asset';
    const eventName = 'TickerRegistered';
    filterRecordsStub.withArgs(mod, eventName).returns([]);

    expect(() => filterEventRecords(mockReceipt, mod, eventName)).toThrow(
      `Event "${mod}.${eventName}" wasn't fired even though the corresponding transaction was completed. Please report this to the Polymesh team`
    );
  });
});

describe('sliceBatchReceipt', () => {
  const filterRecordsStub = sinon.stub();
  const mockReceipt = {
    filterRecords: filterRecordsStub,
    events: ['tx0event0', 'tx0event1', 'tx1event0', 'tx2event0', 'tx2event1', 'tx2event2'],
    findRecord: sinon.stub(),
    toHuman: sinon.stub(),
  } as unknown as ISubmittableResult;

  beforeEach(() => {
    filterRecordsStub.withArgs('utility', 'BatchCompleted').returns([
      {
        event: {
          data: [
            [
              dsMockUtils.createMockU32(new BigNumber(2)),
              dsMockUtils.createMockU32(new BigNumber(1)),
              dsMockUtils.createMockU32(new BigNumber(3)),
            ],
          ],
        },
      },
    ]);
  });

  afterEach(() => {
    filterRecordsStub.reset();
  });

  it('should return the cloned receipt with a subset of events', () => {
    let slicedReceipt = sliceBatchReceipt(mockReceipt, 1, 3);

    expect(slicedReceipt.events).toEqual(['tx1event0', 'tx2event0', 'tx2event1', 'tx2event2']);

    slicedReceipt = sliceBatchReceipt(mockReceipt, 0, 2);

    expect(slicedReceipt.events).toEqual(['tx0event0', 'tx0event1', 'tx1event0']);
  });

  it('should throw an error if the transaction indexes are out of bounds', () => {
    expect(() => sliceBatchReceipt(mockReceipt, -1, 2)).toThrow(
      'Transaction index range out of bounds. Please report this to the Polymesh team'
    );

    expect(() => sliceBatchReceipt(mockReceipt, 1, 4)).toThrow(
      'Transaction index range out of bounds. Please report this to the Polymesh team'
    );
  });
});

describe('mergeReceipts', () => {
  let bigNumberToU32Stub: sinon.SinonStub;
  let receipts: ISubmittableResult[];
  let context: Context;

  let eventsPerTransaction: u32[];

  beforeAll(() => {
    dsMockUtils.initMocks();
  });

  beforeEach(() => {
    context = dsMockUtils.getContextInstance();
    eventsPerTransaction = [
      dsMockUtils.createMockU32(new BigNumber(2)),
      dsMockUtils.createMockU32(new BigNumber(1)),
      dsMockUtils.createMockU32(new BigNumber(3)),
    ];
    bigNumberToU32Stub = sinon.stub(utilsConversionModule, 'bigNumberToU32');
    bigNumberToU32Stub.withArgs(new BigNumber(2), context).returns(eventsPerTransaction[0]);
    bigNumberToU32Stub.withArgs(new BigNumber(1), context).returns(eventsPerTransaction[1]);
    bigNumberToU32Stub.withArgs(new BigNumber(3), context).returns(eventsPerTransaction[2]);

    receipts = [
      {
        filterRecords: sinon.stub(),
        events: ['tx0event0', 'tx0event1'],
        findRecord: sinon.stub(),
        toHuman: sinon.stub(),
      },
      {
        filterRecords: sinon.stub(),
        events: ['tx1event0'],
        findRecord: sinon.stub(),
        toHuman: sinon.stub(),
      },
      {
        filterRecords: sinon.stub(),
        events: ['tx2event0', 'tx2event1', 'tx2event2'],
        findRecord: sinon.stub(),
        toHuman: sinon.stub(),
      },
    ] as unknown as ISubmittableResult[];
  });

  afterEach(() => {
    dsMockUtils.reset();
    sinon.restore();
  });

  afterAll(() => {
    dsMockUtils.cleanup();
  });

  it('should return a receipt with all the combined events in order', () => {
    const result = mergeReceipts(receipts, context);

    expect(result.events).toEqual([
      'tx0event0',
      'tx0event1',
      'tx1event0',
      'tx2event0',
      'tx2event1',
      'tx2event2',
      {
        event: {
          section: 'utility',
          method: 'BatchCompleted',
          data: [eventsPerTransaction],
        },
      },
    ]);
  });
});

describe('createClaim', () => {
  it('should create Claim objects from claims data provided by middleware', () => {
    let type = 'Jurisdiction';
    const jurisdiction = 'CL';
    let scope = { type: ClaimScopeTypeEnum.Identity, value: 'someScope' };

    let result = createClaim(type, jurisdiction, scope, null, undefined);
    expect(result).toEqual({
      type: ClaimType.Jurisdiction,
      code: CountryCode.Cl,
      scope,
    });

    type = 'BuyLockup';
    scope = { type: ClaimScopeTypeEnum.Identity, value: 'someScope' };

    result = createClaim(type, null, scope, null, undefined);
    expect(result).toEqual({
      type: ClaimType.BuyLockup,
      scope,
    });

    type = 'NoData';

    result = createClaim(type, null, null, null, undefined);
    expect(result).toEqual({
      type: ClaimType.NoData,
    });

    type = 'CustomerDueDiligence';
    const id = 'someId';

    result = createClaim(type, null, null, id, undefined);
    expect(result).toEqual({
      type: ClaimType.CustomerDueDiligence,
      id,
    });

    type = 'InvestorUniqueness';
    scope = { type: ClaimScopeTypeEnum.Ticker, value: 'SOME_TICKER' };

    result = createClaim(type, null, scope, id, undefined);
    expect(result).toEqual({
      type: ClaimType.InvestorUniqueness,
      scope: scope,
      cddId: id,
    });

    type = 'InvestorUniquenessV2';

    result = createClaim(type, null, null, id, undefined);
    expect(result).toEqual({
      type: ClaimType.InvestorUniquenessV2,
      cddId: id,
    });
  });
});

describe('padString', () => {
  it('should pad a string on the right side to cover the supplied length', () => {
    const value = 'someString';
    const fakeResult = `${value}\0\0`;

    const result = padString(value, 12);

    expect(result).toBe(fakeResult);
  });
});

describe('removePadding', () => {
  it('should remove all null character padding from the input', () => {
    const expected = 'someString';

    const result = removePadding(`${expected}\0\0\0`);

    expect(result).toBe(expected);
  });
});

describe('requestPaginated', () => {
  it('should fetch and return entries and the hex value of the last key', async () => {
    const queryStub = dsMockUtils.createQueryStub('asset', 'tickers', {
      entries: [
        tuple(['ticker0'], dsMockUtils.createMockU32(new BigNumber(0))),
        tuple(['ticker1'], dsMockUtils.createMockU32(new BigNumber(1))),
        tuple(['ticker2'], dsMockUtils.createMockU32(new BigNumber(2))),
      ],
    });

    let res = await requestPaginated(queryStub, {
      paginationOpts: undefined,
    });

    expect(res.lastKey).toBeNull();
    sinon.assert.calledOnce(queryStub.entries);

    sinon.resetHistory();

    res = await requestPaginated(queryStub, {
      paginationOpts: { size: new BigNumber(3) },
    });

    expect(typeof res.lastKey).toBe('string');
    sinon.assert.calledOnce(queryStub.entriesPaged);

    sinon.resetHistory();

    res = await requestPaginated(queryStub, {
      paginationOpts: { size: new BigNumber(4) },
      arg: 'something',
    });

    expect(res.lastKey).toBeNull();
    sinon.assert.calledOnce(queryStub.entriesPaged);
  });
});

describe('requestAtBlock', () => {
  it('should fetch and return the value at a certain block (current if left empty)', async () => {
    const context = dsMockUtils.getContextInstance({
      isArchiveNode: true,
    });
    const returnValue = dsMockUtils.createMockU32(new BigNumber(5));
    const queryStub = dsMockUtils.createQueryStub('asset', 'tickers', {
      returnValue,
    });

    const blockHash = 'someBlockHash';
    const ticker = 'ticker';

    let res = await requestAtBlock(
      queryStub,
      {
        blockHash,
        args: [ticker],
      },
      context
    );

    sinon.assert.calledWith(queryStub.at, blockHash, ticker);
    expect(res).toBe(returnValue);

    res = await requestAtBlock(
      queryStub,
      {
        args: [ticker],
      },
      context
    );

    sinon.assert.calledWith(queryStub, ticker);
    expect(res).toBe(returnValue);
  });

  it('should throw an error if the node is not archive', () => {
    const context = dsMockUtils.getContextInstance({
      isArchiveNode: false,
    });

    const queryStub = dsMockUtils.createQueryStub('asset', 'tickers', {
      returnValue: dsMockUtils.createMockU32(new BigNumber(5)),
    });

    return expect(
      requestAtBlock(
        queryStub,
        {
          blockHash: 'someBlockHash',
          args: ['ticker'],
        },
        context
      )
    ).rejects.toThrow('Cannot query previous blocks in a non-archive node');
  });
});

describe('calculateNextKey', () => {
  it('should return NextKey null as there are less elements than the default page size', () => {
    const totalCount = new BigNumber(20);
    const nextKey = calculateNextKey(totalCount);

    expect(nextKey).toBeNull();
  });

  it('should return NextKey null as it is the last page', () => {
    const totalCount = new BigNumber(50);
    const currentPageSize = new BigNumber(30);
    const currentStart = new BigNumber(31);
    const nextKey = calculateNextKey(totalCount, currentPageSize, currentStart);

    expect(nextKey).toBeNull();
  });

  it('should return NextKey', () => {
    const totalCount = new BigNumber(50);
    const currentPageSize = new BigNumber(30);
    const currentStart = new BigNumber(0);
    const nextKey = calculateNextKey(totalCount, currentPageSize, currentStart);

    expect(nextKey).toEqual(new BigNumber(30));
  });
});

describe('isPrintableAscii', () => {
  it('should return true if the string only contains printable ASCII characters', () => {
    expect(isPrintableAscii('TICKER')).toBe(true);
  });

  it("should return false if the string doesn't contain only printable ASCII characters", () => {
    expect(isPrintableAscii(String.fromCharCode(10000000))).toBe(false);
  });
});

describe('createProcedureMethod', () => {
  let context: Context;

  beforeAll(() => {
    dsMockUtils.initMocks();
  });

  beforeEach(() => {
    context = dsMockUtils.getContextInstance();
  });

  afterEach(() => {
    dsMockUtils.reset();
  });

  afterAll(() => {
    dsMockUtils.cleanup();
  });

  it('should return a ProcedureMethod object', async () => {
    const prepare = sinon.stub();
    const checkAuthorization = sinon.stub();
    const transformer = sinon.stub();
    const fakeProcedure = (): Procedure<number, void> =>
      ({
        prepare,
        checkAuthorization,
      } as unknown as Procedure<number, void>);

    const method: ProcedureMethod<number, void> = createProcedureMethod(
      { getProcedureAndArgs: args => [fakeProcedure, args], transformer },
      context
    );

    const procArgs = 1;
    await method(procArgs);

    sinon.assert.calledWithExactly(prepare, { args: procArgs, transformer }, context, {});

    await method.checkAuthorization(procArgs);

    sinon.assert.calledWithExactly(checkAuthorization, procArgs, context, {});
  });

  it('should return a NoArgsProcedureMethod object', async () => {
    const prepare = sinon.stub();
    const checkAuthorization = sinon.stub();
    const transformer = sinon.stub();
    const fakeProcedure = (): Procedure<void, void> =>
      ({
        prepare,
        checkAuthorization,
      } as unknown as Procedure<void, void>);

    const method = createProcedureMethod(
      { getProcedureAndArgs: () => [fakeProcedure, undefined], transformer, voidArgs: true },
      context
    );

    await method();

    sinon.assert.calledWithExactly(prepare, { transformer, args: undefined }, context, {});

    await method.checkAuthorization();

    sinon.assert.calledWithExactly(checkAuthorization, undefined, context, {});
  });
});

describe('assertIsInteger', () => {
  it('should not throw if the argument is an integer', async () => {
    try {
      assertIsInteger(new BigNumber(1));
    } catch (_) {
      expect(true).toBe(false);
    }
  });

  it('should throw an error if the argument is not an integer', async () => {
    expect(() => assertIsInteger(new BigNumber('noInteger'))).toThrow(
      'The number must be an integer'
    );

    expect(() => assertIsInteger(new BigNumber(1.2))).toThrow('The number must be an integer');
  });
});

describe('assertIsPositive', () => {
  it('should not throw an error if the argument is positive', () => {
    expect(() => assertIsPositive(new BigNumber(43))).not.toThrow();
  });
  it('should throw an error if the argument is negative', async () => {
    expect(() => assertIsPositive(new BigNumber(-3))).toThrow('The number must be positive');
  });
});

describe('assertAddressValid', () => {
  const ss58Format = new BigNumber(42);

  it('should throw an error if the address is not a valid ss58 address', async () => {
    expect(() =>
      // cSpell: disable-next-line
      assertAddressValid('foo', ss58Format)
    ).toThrow('The supplied address is not a valid SS58 address');
  });

  it('should throw an error if the address is prefixed with an invalid ss58', async () => {
    expect(() =>
      // cSpell: disable-next-line
      assertAddressValid('ajYMsCKsEAhEvHpeA4XqsfiA9v1CdzZPrCfS6pEfeGHW9j8', ss58Format)
    ).toThrow("The supplied address is not encoded with the chain's SS58 format");
  });

  it('should not throw if the address is valid and prefixed with valid ss58', async () => {
    expect(() =>
      assertAddressValid('5GrwvaEF5zXb26Fz9rcQpDWS57CtERHpNehXCPcNoHGKutQY', ss58Format)
    ).not.toThrow();
  });
});

describe('asTicker', () => {
  it('should return an Asset symbol', async () => {
    const symbol = 'ASSET';
    let result = asTicker(symbol);

    expect(result).toBe(symbol);

    result = asTicker(new Asset({ ticker: symbol }, dsMockUtils.getContextInstance()));
    expect(result).toBe(symbol);
  });
});

describe('periodComplexity', () => {
  it('should calculate complexity for any period', () => {
    const period: CalendarPeriod = {
      unit: CalendarUnit.Second,
      amount: new BigNumber(1),
    };
    let result = periodComplexity(period);
    expect(result).toEqual(new BigNumber(31536000));

    period.unit = CalendarUnit.Minute;
    result = periodComplexity(period);
    expect(result).toEqual(new BigNumber(525600));

    period.unit = CalendarUnit.Hour;
    result = periodComplexity(period);
    expect(result).toEqual(new BigNumber(8760));

    period.unit = CalendarUnit.Day;
    result = periodComplexity(period);
    expect(result).toEqual(new BigNumber(365));

    period.unit = CalendarUnit.Week;
    result = periodComplexity(period);
    expect(result).toEqual(new BigNumber(52));

    period.unit = CalendarUnit.Month;
    result = periodComplexity(period);
    expect(result).toEqual(new BigNumber(12));

    period.unit = CalendarUnit.Year;
    result = periodComplexity(period);
    expect(result).toEqual(new BigNumber(2));

    period.amount = new BigNumber(0);
    result = periodComplexity(period);
    expect(result).toEqual(new BigNumber(1));
  });
});

describe('optionize', () => {
  it('should transform a conversion util into a version that returns null if the first input is falsy, passing along the rest if not', () => {
    const number = new BigNumber(1);

    const toString = (value: BigNumber, foo: string, bar: number): string =>
      `${value.toString()}${foo}${bar}`;

    let result = optionize(toString)(number, 'notNeeded', 1);
    expect(result).toBe(toString(number, 'notNeeded', 1));

    result = optionize(toString)(null, 'stillNotNeeded', 2);
    expect(result).toBeNull();
  });
});

describe('isModuleOrTagMatch', () => {
  it("should return true if two tags/modules are equal, or if one is the other one's module", () => {
    let result = isModuleOrTagMatch(TxTags.identity.AddInvestorUniquenessClaim, ModuleName.Sto);
    expect(result).toEqual(false);

    result = isModuleOrTagMatch(ModuleName.Sto, TxTags.identity.AddInvestorUniquenessClaim);
    expect(result).toEqual(false);

    result = isModuleOrTagMatch(
      TxTags.identity.AddInvestorUniquenessClaim,
      TxTags.identity.AddClaim
    );
    expect(result).toEqual(false);
  });
});

describe('getCheckpointValue', () => {
  let context: Context;

  beforeAll(() => {
    dsMockUtils.initMocks();
  });

  beforeEach(() => {
    context = dsMockUtils.getContextInstance();
  });

  afterEach(() => {
    dsMockUtils.reset();
  });

  afterAll(() => {
    dsMockUtils.cleanup();
  });

  it('should return value as it is for valid params of type Checkpoint, CheckpointSchedule or Date', async () => {
    const mockCheckpointSchedule = entityMockUtils.getCheckpointScheduleInstance();
    const mockAsset = entityMockUtils.getAssetInstance();
    let result = await getCheckpointValue(mockCheckpointSchedule, mockAsset, context);
    expect(result).toEqual(mockCheckpointSchedule);

    const mockCheckpoint = entityMockUtils.getCheckpointInstance();
    result = await getCheckpointValue(mockCheckpoint, mockAsset, context);
    expect(result).toEqual(mockCheckpoint);

    const mockCheckpointDate = new Date();
    result = await getCheckpointValue(mockCheckpointDate, mockAsset, context);
    expect(result).toEqual(mockCheckpointDate);
  });

  it('should return Checkpoint instance for params with type `Existing`', async () => {
    const mockCheckpoint = entityMockUtils.getCheckpointInstance();
    const mockCaCheckpointTypeParams = {
      id: new BigNumber(1),
      type: CaCheckpointType.Existing,
    };
    const mockAsset = entityMockUtils.getAssetInstance({
      checkpointsGetOne: mockCheckpoint,
    });

    const result = await getCheckpointValue(mockCaCheckpointTypeParams, mockAsset, context);
    expect(result).toEqual(mockCheckpoint);
  });

  it('should return Checkpoint instance for params with type `Scheduled`', async () => {
    const mockCheckpointSchedule = entityMockUtils.getCheckpointScheduleInstance();
    const mockCaCheckpointTypeParams = {
      id: new BigNumber(1),
      type: CaCheckpointType.Schedule,
    };
    const mockAsset = entityMockUtils.getAssetInstance({
      checkpointsSchedulesGetOne: { schedule: mockCheckpointSchedule },
    });

    const result = await getCheckpointValue(mockCaCheckpointTypeParams, mockAsset, context);
    expect(result).toEqual(mockCheckpointSchedule);
  });
});

describe('hasSameElements', () => {
  it('should use provided comparator for matching the elements ', () => {
    let result = hasSameElements(
      [
        { id: 1, name: 'X' },
        { id: 2, name: 'Y' },
      ],
      [
        { id: 1, name: 'X' },
        { id: 2, name: 'Z' },
      ],
      (a, b) => a.id === b.id
    );
    expect(result).toEqual(true);

    result = hasSameElements(
      [
        { id: 1, name: 'X' },
        { id: 2, name: 'Y' },
      ],
      [
        { id: 1, name: 'X' },
        { id: 3, name: 'Z' },
      ],
      (a, b) => a.id === b.id
    );
    expect(result).toEqual(false);
  });

  it('should use the lodash `isEqual` if no comparator is provided', () => {
    let result = hasSameElements([1, 2], [2, 1]);
    expect(result).toEqual(true);

    result = hasSameElements([1, 2], [2, 3]);
    expect(result).toEqual(false);
  });
});

describe('getPortfolioIdsByName', () => {
  let context: Context;
  let portfoliosStub: sinon.SinonStub;
  let firstPortfolioName: MockCodec<Bytes>;
  let rawNames: Bytes[];
  let identityId: IdentityId;

  beforeAll(() => {
    dsMockUtils.initMocks();
    entityMockUtils.initMocks();
  });

  beforeEach(() => {
    context = dsMockUtils.getContextInstance();
    firstPortfolioName = dsMockUtils.createMockBytes('someName');
    rawNames = [firstPortfolioName, dsMockUtils.createMockBytes('otherName')];
    identityId = dsMockUtils.createMockIdentityId('someDid');
    dsMockUtils.createQueryStub('portfolio', 'nameToNumber', {
      multi: [
        dsMockUtils.createMockU64(new BigNumber(1)),
        dsMockUtils.createMockU64(new BigNumber(2)),
        dsMockUtils.createMockU64(new BigNumber(1)),
        dsMockUtils.createMockU64(new BigNumber(1)),
      ],
    });
    portfoliosStub = dsMockUtils.createQueryStub('portfolio', 'portfolios');
  });

  afterEach(() => {
    dsMockUtils.reset();
    entityMockUtils.reset();
  });

  afterAll(() => {
    dsMockUtils.cleanup();
  });

  it('should return portfolio numbers for given portfolio name, and null for names that do not exist', async () => {
    portfoliosStub.resolves(firstPortfolioName);
    firstPortfolioName.eq = sinon.stub();
    firstPortfolioName.eq.withArgs(rawNames[0]).returns(true);
    const result = await getPortfolioIdsByName(
      identityId,
      [
        ...rawNames,
        dsMockUtils.createMockBytes('anotherName'),
        dsMockUtils.createMockBytes('yetAnotherName'),
      ],
      context
    );

    expect(result).toEqual([new BigNumber(1), new BigNumber(2), null, null]);
  });
});

describe('getIdentity', () => {
  let context: Context;

  beforeAll(() => {
    dsMockUtils.initMocks();
    entityMockUtils.initMocks();
  });

  beforeEach(() => {
    context = dsMockUtils.getContextInstance();
  });

  afterEach(() => {
    dsMockUtils.reset();
    entityMockUtils.reset();
  });

  afterAll(() => {
    dsMockUtils.cleanup();
  });

  it('should return currentIdentity when given undefined value', async () => {
    const expectedIdentity = await context.getSigningIdentity();
    const result = await getIdentity(undefined, context);
    expect(result).toEqual(expectedIdentity);
  });

  it('should return an Identity if given an Identity', async () => {
    const identity = entityMockUtils.getIdentityInstance();
    const result = await getIdentity(identity, context);
    expect(result).toEqual(identity);
  });

  it('should return the Identity given its DID', async () => {
    const identity = entityMockUtils.getIdentityInstance();
    const result = await getIdentity(identity.did, context);
    expect(result.did).toEqual(identity.did);
  });
});

describe('getExemptedIds', () => {
  let context: Context;

  beforeAll(() => {
    dsMockUtils.initMocks();
    entityMockUtils.initMocks();
  });

  beforeEach(() => {
    context = dsMockUtils.getContextInstance();
  });

  afterEach(() => {
    dsMockUtils.reset();
    entityMockUtils.reset();
  });

  afterAll(() => {
    dsMockUtils.cleanup();
  });

  it('should return a list of DIDs if the Asset does not support PUIS', async () => {
    const asset = entityMockUtils.getAssetInstance({
      details: { requiresInvestorUniqueness: false },
    });
    const dids = ['someDid', 'otherDid'];

    const result = await getExemptedIds(dids, context, asset.ticker);

    expect(result).toEqual(dids);
  });

  it('should return a list of Scope IDs if the Asset supports PUIS', async () => {
    entityMockUtils.configureMocks({
      assetOptions: {
        details: {
          requiresInvestorUniqueness: true,
        },
      },
    });
    const scopeIds = ['someScopeId', 'otherScopeId'];
    const identities = scopeIds.map(scopeId =>
      entityMockUtils.getIdentityInstance({ getScopeId: scopeId })
    );

    const result = await getExemptedIds(identities, context, 'SOME_TICKER');

    expect(result).toEqual(scopeIds);
  });

  it('should throw an error if one or more of the passed Identities have no Scope ID for the Asset', () => {
    entityMockUtils.configureMocks({
      assetOptions: {
        details: {
          requiresInvestorUniqueness: true,
        },
      },
    });
    const scopeIds = ['someScopeId', null];
    const identities = scopeIds.map(scopeId =>
      entityMockUtils.getIdentityInstance({ getScopeId: scopeId })
    );

    return expect(getExemptedIds(identities, context, 'SOME_TICKER')).rejects.toThrow(
      'Identities must have an Investor Uniqueness claim Scope ID in order to be exempted from Transfer Restrictions for Asset "SOME_TICKER"'
    );
  });

  it('should throw an error if the exempted IDs have duplicates', () => {
    const asset = entityMockUtils.getAssetInstance({
      details: { requiresInvestorUniqueness: false },
    });
    const dids = ['someDid', 'someDid'];

    return expect(getExemptedIds(dids, context, asset.ticker)).rejects.toThrow(
      'One or more of the passed exempted Identities are repeated or have the same Scope ID'
    );
  });
});

describe('assertExpectedChainVersion', () => {
  let client: MockWebSocket;
  let warnStub: sinon.SinonStub;

  beforeAll(() => {
    dsMockUtils.initMocks();
    warnStub = sinon.stub(console, 'warn');
  });

  beforeEach(() => {
    client = getWebSocketInstance();
  });

  afterEach(() => {
    dsMockUtils.reset();
  });

  afterAll(() => {
    warnStub.restore();
  });

  it('should resolve if it receives both expected RPC node and chain spec version', () => {
    const signal = assertExpectedChainVersion('ws://example.com');
    client.onopen();

    return expect(signal).resolves.not.toThrow();
  });

  it('should throw an error given a major RPC node version mismatch', () => {
    const signal = assertExpectedChainVersion('ws://example.com');
    client.sendRpcVersion('3.0.0');
    const expectedError = new PolymeshError({
      code: ErrorCode.FatalError,
      message: 'Unsupported Polymesh RPC node version. Please upgrade the SDK',
    });
    return expect(signal).rejects.toThrowError(expectedError);
  });

  it('should log a warning given a minor or patch RPC node version mismatch', async () => {
    const signal = assertExpectedChainVersion('ws://example.com');
    client.sendSpecVersion('5000002');
    client.sendRpcVersion('5.1.0');
    await signal;
    sinon.assert.calledWith(
      warnStub,
      'This version of the SDK supports Polymesh RPC node version 5.0.2. The node is at version 5.1.0. Please upgrade the SDK'
    );
  });

  it('should throw an error given a major chain spec version mismatch', () => {
    const signal = assertExpectedChainVersion('ws://example.com');
    client.sendSpecVersion('3000000');
    const expectedError = new PolymeshError({
      code: ErrorCode.FatalError,
      message: 'Unsupported Polymesh chain spec version. Please upgrade the SDK',
    });
    return expect(signal).rejects.toThrowError(expectedError);
  });

  it('should log a warning given a minor or patch chain spec version mismatch', async () => {
    const signal = assertExpectedChainVersion('ws://example.com');
    client.sendSpecVersion('5001000');
    client.sendRpcVersion('5.0.2');
    await signal;
    sinon.assert.calledWith(
      warnStub,
      'This version of the SDK supports Polymesh chain spec version 5.0.2. The chain spec is at version 5.1.0. Please upgrade the SDK'
    );
  });

  it('should throw an error if the node cannot be reached', () => {
    const signal = assertExpectedChainVersion('ws://example.com');
    const expectedError = new PolymeshError({
      code: ErrorCode.FatalError,
      message: 'Could not connect to the Polymesh node at ws://example.com',
    });
    client.triggerError(new Error('could not connect'));
    return expect(signal).rejects.toThrowError(expectedError);
  });
});

describe('assertTickerValid', () => {
  it('should throw an error if the string is empty', () => {
    const ticker = '';

    expect(() => assertTickerValid(ticker)).toThrow(
      `Ticker length must be between 1 and ${MAX_TICKER_LENGTH} character`
    );
  });

  it('should throw an error if the string length exceeds the max ticker length', () => {
    const ticker = 'VERY_LONG_TICKER';

    expect(() => assertTickerValid(ticker)).toThrow(
      `Ticker length must be between 1 and ${MAX_TICKER_LENGTH} character`
    );
  });

  it('should throw an error if the string contains unreadable characters', () => {
    const ticker = `ILLEGAL_${String.fromCharCode(65533)}`;

    expect(() => assertTickerValid(ticker)).toThrow(
      'Only printable ASCII is allowed as ticker name'
    );
  });

  it('should throw an error if the string is not in upper case', () => {
    const ticker = 'FakeTicker';

    expect(() => assertTickerValid(ticker)).toThrow('Ticker cannot contain lower case letters');
  });

  it('should not throw an error', () => {
    const ticker = 'FAKE_TICKER';

    assertTickerValid(ticker);
  });
});

describe('neededStatTypeForRestrictionInput', () => {
  beforeAll(() => {
    dsMockUtils.initMocks();
  });

  afterEach(() => {
    dsMockUtils.reset();
  });

  afterAll(() => {
    dsMockUtils.cleanup();
  });

  it('should return a raw StatType based on the given TransferRestrictionType', () => {
    const context = dsMockUtils.getContextInstance();
    const mockClaimIssuer: [
      PolymeshPrimitivesIdentityClaimClaimType,
      PolymeshPrimitivesIdentityId
    ] = [dsMockUtils.createMockClaimType(), dsMockUtils.createMockIdentityId()];

    sinon.stub(utilsConversionModule, 'claimIssuerToMeshClaimIssuer').returns(mockClaimIssuer);

    context.createType
      .withArgs('PolymeshPrimitivesStatisticsStatOpType', StatType.Count)
      .returns('Count');
    context.createType
      .withArgs('PolymeshPrimitivesStatisticsStatOpType', StatType.Balance)
      .returns('Balance');

    context.createType
      .withArgs('PolymeshPrimitivesStatisticsStatType', { op: 'Count', claimIssuer: undefined })
      .returns('CountStat');
    context.createType
      .withArgs('PolymeshPrimitivesStatisticsStatType', { op: 'Balance', claimIssuer: undefined })
      .returns('BalanceStat');
    context.createType
      .withArgs('PolymeshPrimitivesStatisticsStatType', {
        op: 'Balance',
        claimIssuer: mockClaimIssuer,
      })
      .returns('ScopedBalanceStat');

    let result = neededStatTypeForRestrictionInput(
      { type: TransferRestrictionType.Count },
      context
    );

    expect(result).toEqual('CountStat');

    result = neededStatTypeForRestrictionInput(
      { type: TransferRestrictionType.Percentage },
      context
    );
    expect(result).toEqual('BalanceStat');

    result = neededStatTypeForRestrictionInput(
      {
        type: TransferRestrictionType.ClaimPercentage,
        claimIssuer: {
          claimType: ClaimType.Jurisdiction,
          issuer: entityMockUtils.getIdentityInstance(),
        },
      },
      context
    );
    expect(result).toEqual('ScopedBalanceStat');
  });
});

describe('compareTransferRestrictionToInput', () => {
  beforeAll(() => {
    dsMockUtils.initMocks();
  });

  afterEach(() => {
    dsMockUtils.reset();
  });

  afterAll(() => {
    dsMockUtils.cleanup();
  });

  it('should return true when the input matches the TransferRestriction type', () => {
    const countTransferRestriction = dsMockUtils.createMockTransferCondition({
      MaxInvestorCount: dsMockUtils.createMockU64(new BigNumber(10)),
    });
    let result = compareTransferRestrictionToInput(countTransferRestriction, {
      type: TransferRestrictionType.Count,
      value: new BigNumber(10),
    });
    expect(result).toEqual(true);

    const percentTransferRestriction = dsMockUtils.createMockTransferCondition({
      MaxInvestorOwnership: dsMockUtils.createMockPermill(new BigNumber(100000)),
    });

    result = compareTransferRestrictionToInput(percentTransferRestriction, {
      type: TransferRestrictionType.Percentage,
      value: new BigNumber(10),
    });
    expect(result).toEqual(true);

    const claimCountTransferRestriction = dsMockUtils.createMockTransferCondition({
      ClaimCount: [
        dsMockUtils.createMockStatisticsStatClaim({ Accredited: dsMockUtils.createMockBool(true) }),
        dsMockUtils.createMockIdentityId('someDid'),
        dsMockUtils.createMockU64(new BigNumber(10)),
        dsMockUtils.createMockOption(),
      ],
    });

    result = compareTransferRestrictionToInput(claimCountTransferRestriction, {
      value: {
        min: new BigNumber(10),
        claim: { type: ClaimType.Accredited, accredited: true },
        issuer: entityMockUtils.getIdentityInstance({ did: 'someDid' }),
      },
      type: TransferRestrictionType.ClaimCount,
    });

    expect(result).toEqual(true);

    const claimCountTransferRestrictionWithMax = dsMockUtils.createMockTransferCondition({
      ClaimCount: [
        dsMockUtils.createMockStatisticsStatClaim({ Affiliate: dsMockUtils.createMockBool(true) }),
        dsMockUtils.createMockIdentityId('someDid'),
        dsMockUtils.createMockU64(new BigNumber(10)),
        dsMockUtils.createMockOption(dsMockUtils.createMockU64(new BigNumber(20))),
      ],
    });

    result = compareTransferRestrictionToInput(claimCountTransferRestrictionWithMax, {
      value: {
        min: new BigNumber(10),
        max: new BigNumber(20),
        claim: { type: ClaimType.Affiliate, affiliate: true },
        issuer: entityMockUtils.getIdentityInstance({ did: 'someDid' }),
      },
      type: TransferRestrictionType.ClaimCount,
    });

    expect(result).toEqual(true);

    const claimPercentageTransferRestriction = dsMockUtils.createMockTransferCondition({
      ClaimOwnership: [
        dsMockUtils.createMockStatisticsStatClaim({
          Jurisdiction: dsMockUtils.createMockOption(
            dsMockUtils.createMockCountryCode(CountryCode.Ca)
          ),
        }),
        dsMockUtils.createMockIdentityId('someDid'),
        dsMockUtils.createMockPermill(new BigNumber(100000)),
        dsMockUtils.createMockPermill(new BigNumber(200000)),
      ],
    });

    result = compareTransferRestrictionToInput(claimPercentageTransferRestriction, {
      value: {
        min: new BigNumber(10),
        max: new BigNumber(20),
        claim: { type: ClaimType.Jurisdiction, countryCode: CountryCode.Ca },
        issuer: entityMockUtils.getIdentityInstance({ did: 'someDid' }),
      },
      type: TransferRestrictionType.ClaimPercentage,
    });

    expect(result).toEqual(true);
  });

  it('should return false if things do not match', () => {
    const claimCountTransferRestrictionWithMax = dsMockUtils.createMockTransferCondition({
      ClaimCount: [
        dsMockUtils.createMockStatisticsStatClaim({ Affiliate: dsMockUtils.createMockBool(true) }),
        dsMockUtils.createMockIdentityId('someDid'),
        dsMockUtils.createMockU64(new BigNumber(10)),
        dsMockUtils.createMockOption(dsMockUtils.createMockU64(new BigNumber(20))),
      ],
    });

    let result = compareTransferRestrictionToInput(claimCountTransferRestrictionWithMax, {
      value: {
        min: new BigNumber(10),
        max: new BigNumber(21),
        claim: { type: ClaimType.Affiliate, affiliate: true },
        issuer: entityMockUtils.getIdentityInstance({ did: 'someDid' }),
      },
      type: TransferRestrictionType.ClaimCount,
    });

    expect(result).toEqual(false);

    const claimPercentageTransferRestrictionNoMax = dsMockUtils.createMockTransferCondition({
      ClaimCount: [
        dsMockUtils.createMockStatisticsStatClaim({
          Accredited: dsMockUtils.createMockBool(true),
        }),
        dsMockUtils.createMockIdentityId('someDid'),
        dsMockUtils.createMockU64(new BigNumber(10)),
        dsMockUtils.createMockOption(),
      ],
    });

    result = compareTransferRestrictionToInput(claimPercentageTransferRestrictionNoMax, {
      value: {
        min: new BigNumber(10),
        max: new BigNumber(20),
        claim: { type: ClaimType.Affiliate, affiliate: true },
        issuer: entityMockUtils.getIdentityInstance({ did: 'someDid' }),
      },
      type: TransferRestrictionType.ClaimCount,
    });

    expect(result).toEqual(false);

    const claimPercentageTransferRestriction = dsMockUtils.createMockTransferCondition({
      ClaimOwnership: [
        dsMockUtils.createMockStatisticsStatClaim({
          Jurisdiction: dsMockUtils.createMockOption(
            dsMockUtils.createMockCountryCode(CountryCode.Ca)
          ),
        }),
        dsMockUtils.createMockIdentityId('someDid'),
        dsMockUtils.createMockPermill(new BigNumber(100000)),
        dsMockUtils.createMockPermill(new BigNumber(200000)),
      ],
    });

    result = compareTransferRestrictionToInput(claimPercentageTransferRestriction, {
      value: {
        min: new BigNumber(10),
        max: new BigNumber(21),
        claim: { type: ClaimType.Jurisdiction, countryCode: CountryCode.Ca },
        issuer: entityMockUtils.getIdentityInstance({ did: 'someDid' }),
      },
      type: TransferRestrictionType.ClaimPercentage,
    });

    expect(result).toEqual(false);

    result = compareTransferRestrictionToInput(claimPercentageTransferRestriction, {
      value: {
        min: new BigNumber(10),
        max: new BigNumber(21),
        claim: { type: ClaimType.Jurisdiction, countryCode: CountryCode.Ca },
        issuer: entityMockUtils.getIdentityInstance({ did: 'someDid' }),
      },
      type: TransferRestrictionType.ClaimPercentage,
    });

    expect(result).toEqual(false);
  });
});

describe('compareStatTypeToTransferRestrictionType', () => {
  beforeAll(() => {
    dsMockUtils.initMocks();
  });

  afterEach(() => {
    dsMockUtils.reset();
  });

  afterAll(() => {
    dsMockUtils.cleanup();
  });
  const did = 'someDid';
  const issuerId = dsMockUtils.createMockIdentityId(did);

  const countStatType = dsMockUtils.createMockStatisticsStatType({
<<<<<<< HEAD
    op: dsMockUtils.createMockStatisticsOpType(StatType.Count),
  });
  const percentStatType = dsMockUtils.createMockStatisticsStatType({
    op: dsMockUtils.createMockStatisticsOpType(StatType.Balance),
  });

  const claimCountStat = dsMockUtils.createMockStatisticsStatType({
    op: dsMockUtils.createMockStatisticsOpType(StatType.Count),
    claimIssuer: [dsMockUtils.createMockClaimType(ClaimType.Affiliate), issuerId],
  });
  const claimPercentageStat = dsMockUtils.createMockStatisticsStatType({
    op: dsMockUtils.createMockStatisticsOpType(StatType.Balance),
    claimIssuer: [dsMockUtils.createMockClaimType(ClaimType.Affiliate), issuerId],
=======
    op: dsMockUtils.createMockStatisticsStatOpType(StatisticsOpType.Count),
    claimIssuer: dsMockUtils.createMockOption(),
  });
  const percentStatType = dsMockUtils.createMockStatisticsStatType({
    op: dsMockUtils.createMockStatisticsStatOpType(StatisticsOpType.Balance),
    claimIssuer: dsMockUtils.createMockOption(),
  });

  const claimCountStat = dsMockUtils.createMockStatisticsStatType({
    op: dsMockUtils.createMockStatisticsStatOpType(StatisticsOpType.Count),
    claimIssuer: dsMockUtils.createMockOption([
      dsMockUtils.createMockClaimType(ClaimType.Affiliate),
      issuerId,
    ]),
  });
  const claimPercentageStat = dsMockUtils.createMockStatisticsStatType({
    op: dsMockUtils.createMockStatisticsStatOpType(StatisticsOpType.Balance),
    claimIssuer: dsMockUtils.createMockOption([
      dsMockUtils.createMockClaimType(ClaimType.Affiliate),
      issuerId,
    ]),
>>>>>>> 76ed85cd
  });

  it('should return true if the PolymeshPrimitivesStatisticsStatType matches the given TransferRestriction', () => {
    let result = compareStatTypeToTransferRestrictionType(
      countStatType,
      TransferRestrictionType.Count
    );
    expect(result).toEqual(true);

    result = compareStatTypeToTransferRestrictionType(
      percentStatType,
      TransferRestrictionType.Percentage
    );
    expect(result).toEqual(true);

    result = compareStatTypeToTransferRestrictionType(
      claimCountStat,
      TransferRestrictionType.ClaimCount
    );
    expect(result).toEqual(true);

    result = compareStatTypeToTransferRestrictionType(
      claimPercentageStat,
      TransferRestrictionType.ClaimPercentage
    );
    expect(result).toEqual(true);
  });

  it('should return false if the PolymeshPrimitivesStatisticsStatType does not match the given TransferRestriction', () => {
    let result = compareStatTypeToTransferRestrictionType(
      countStatType,
      TransferRestrictionType.Percentage
    );
    expect(result).toEqual(false);

    result = compareStatTypeToTransferRestrictionType(
      percentStatType,
      TransferRestrictionType.Count
    );
    expect(result).toEqual(false);

    result = compareStatTypeToTransferRestrictionType(
      claimCountStat,
      TransferRestrictionType.ClaimPercentage
    );
    expect(result).toEqual(false);

    result = compareStatTypeToTransferRestrictionType(
      claimPercentageStat,
      TransferRestrictionType.ClaimCount
    );
    expect(result).toEqual(false);
  });
});

describe('compareStatsToInput', () => {
  beforeAll(() => {
    dsMockUtils.initMocks();
  });

  afterEach(() => {
    dsMockUtils.reset();
  });

  afterAll(() => {
    dsMockUtils.cleanup();
  });

  const did = 'someDid';
  const issuer = entityMockUtils.getIdentityInstance({ did });
  const issuerId = dsMockUtils.createMockIdentityId(did);
  const ticker = 'TICKER';

  it('should return true if input matches stat', () => {
    const countStat = dsMockUtils.createMockStatisticsStatType({
<<<<<<< HEAD
      op: dsMockUtils.createMockStatisticsOpType(StatType.Count),
=======
      op: dsMockUtils.createMockStatisticsStatOpType(StatisticsOpType.Count),
      claimIssuer: dsMockUtils.createMockOption(),
>>>>>>> 76ed85cd
    });

    let args: RemoveAssetStatParams = {
      type: StatType.Count,
      ticker,
    };

    let result = compareStatsToInput(countStat, args);
    expect(result).toEqual(true);

    const percentStat = dsMockUtils.createMockStatisticsStatType({
<<<<<<< HEAD
      op: dsMockUtils.createMockStatisticsOpType(StatType.Balance),
=======
      op: dsMockUtils.createMockStatisticsStatOpType(StatisticsOpType.Balance),
      claimIssuer: dsMockUtils.createMockOption(),
>>>>>>> 76ed85cd
    });
    args = { type: StatType.Balance, ticker };
    result = compareStatsToInput(percentStat, args);
    expect(result).toEqual(true);

    const claimCountStat = dsMockUtils.createMockStatisticsStatType({
<<<<<<< HEAD
      op: dsMockUtils.createMockStatisticsOpType(StatType.Count),
      claimIssuer: [dsMockUtils.createMockClaimType(ClaimType.Affiliate), issuerId],
=======
      op: dsMockUtils.createMockStatisticsStatOpType(StatisticsOpType.Count),
      claimIssuer: dsMockUtils.createMockOption([
        dsMockUtils.createMockClaimType(ClaimType.Affiliate),
        issuerId,
      ]),
>>>>>>> 76ed85cd
    });
    args = {
      type: StatType.ScopedCount,
      issuer,
      claimType: ClaimType.Affiliate,
      ticker,
    };
    result = compareStatsToInput(claimCountStat, args);
    expect(result).toEqual(true);

    const claimPercentageStat = dsMockUtils.createMockStatisticsStatType({
<<<<<<< HEAD
      op: dsMockUtils.createMockStatisticsOpType(StatType.Balance),
      claimIssuer: [dsMockUtils.createMockClaimType(ClaimType.Affiliate), issuerId],
=======
      op: dsMockUtils.createMockStatisticsStatOpType(StatisticsOpType.Balance),
      claimIssuer: dsMockUtils.createMockOption([
        dsMockUtils.createMockClaimType(ClaimType.Affiliate),
        issuerId,
      ]),
>>>>>>> 76ed85cd
    });
    args = {
      type: StatType.ScopedBalance,
      issuer,
      claimType: ClaimType.Affiliate,
      ticker,
    };
    result = compareStatsToInput(claimPercentageStat, args);
    expect(result).toEqual(true);
  });

  it('should return false if input does not match the stat', () => {
    const countStat = dsMockUtils.createMockStatisticsStatType({
<<<<<<< HEAD
      op: dsMockUtils.createMockStatisticsOpType(StatType.Count),
=======
      op: dsMockUtils.createMockStatisticsStatOpType(StatisticsOpType.Count),
      claimIssuer: dsMockUtils.createMockOption(),
>>>>>>> 76ed85cd
    });

    let args: RemoveAssetStatParams = {
      type: StatType.Balance,
      ticker,
    };
    let result = compareStatsToInput(countStat, args);
    expect(result).toEqual(false);

    const percentStat = dsMockUtils.createMockStatisticsStatType({
<<<<<<< HEAD
      op: dsMockUtils.createMockStatisticsOpType(StatType.Balance),
=======
      op: dsMockUtils.createMockStatisticsStatOpType(StatisticsOpType.Balance),
      claimIssuer: dsMockUtils.createMockOption(),
>>>>>>> 76ed85cd
    });
    args = {
      type: StatType.ScopedBalance,
      issuer,
      claimType: ClaimType.Accredited,
      ticker,
    };
    result = compareStatsToInput(percentStat, args);
    expect(result).toEqual(false);

    const claimCountStat = dsMockUtils.createMockStatisticsStatType({
<<<<<<< HEAD
      op: dsMockUtils.createMockStatisticsOpType(StatType.Count),
      claimIssuer: [dsMockUtils.createMockClaimType(ClaimType.Jurisdiction), issuerId],
=======
      op: dsMockUtils.createMockStatisticsStatOpType(StatisticsOpType.Count),
      claimIssuer: dsMockUtils.createMockOption([
        dsMockUtils.createMockClaimType(ClaimType.Jurisdiction),
        issuerId,
      ]),
>>>>>>> 76ed85cd
    });
    args = {
      type: StatType.ScopedCount,
      issuer,
      claimType: ClaimType.Affiliate,
      ticker,
    };
    result = compareStatsToInput(claimCountStat, args);
    expect(result).toEqual(false);

    args = {
      type: StatType.ScopedCount,
      issuer: entityMockUtils.getIdentityInstance({ did: 'differentDid' }),
      claimType: ClaimType.Jurisdiction,
      ticker,
    };
    result = compareStatsToInput(claimCountStat, args);
    expect(result).toEqual(false);

    result = compareStatsToInput(percentStat, args);
    expect(result).toEqual(false);

    args = {
      type: StatType.Count,
      ticker,
    };

    result = compareStatsToInput(claimCountStat, args);
    expect(result).toEqual(false);
  });
});

describe('compareTransferRestrictionToStat', () => {
  beforeAll(() => {
    dsMockUtils.initMocks();
  });

  afterEach(() => {
    dsMockUtils.reset();
  });

  afterAll(() => {
    dsMockUtils.cleanup();
  });
  const did = 'someDid';
  const min = new BigNumber(10);
  const max = new BigNumber(20);
  const issuer = entityMockUtils.getIdentityInstance({ did });
  const rawMax = dsMockUtils.createMockU64(max);
  const optionMax = dsMockUtils.createMockOption(rawMax);
  const rawMin = dsMockUtils.createMockU64(min);
  const rawIssuerId = dsMockUtils.createMockIdentityId(did);
  const rawClaim = createMockStatisticsStatClaim({ Accredited: dsMockUtils.createMockBool(true) });

  it('should return true when a transfer restriction matches a stat', () => {
    const countCondition = dsMockUtils.createMockTransferCondition({ MaxInvestorCount: rawMax });
    let result = compareTransferRestrictionToStat(countCondition, StatType.Count);
    expect(result).toEqual(true);

    const percentCondition = dsMockUtils.createMockTransferCondition({
      MaxInvestorOwnership: rawMax,
    });
    result = compareTransferRestrictionToStat(percentCondition, StatType.Balance);
    expect(result).toEqual(true);

    const claimCountCondition = dsMockUtils.createMockTransferCondition({
      ClaimCount: [rawClaim, rawIssuerId, rawMin, optionMax],
    });
    result = compareTransferRestrictionToStat(claimCountCondition, StatType.ScopedCount, {
      claimType: ClaimType.Accredited,
      issuer,
    });
    expect(result).toEqual(true);

    const claimPercentageCondition = dsMockUtils.createMockTransferCondition({
      ClaimOwnership: [rawClaim, rawIssuerId, rawMin, rawMax],
    });
    result = compareTransferRestrictionToStat(claimPercentageCondition, StatType.ScopedBalance, {
      claimType: ClaimType.Accredited,
      issuer,
    });
    expect(result).toEqual(true);
  });

  it('should return false when a transfer restriction does not match the given stat', () => {
    const countCondition = dsMockUtils.createMockTransferCondition({ MaxInvestorCount: rawMax });
    let result = compareTransferRestrictionToStat(countCondition, StatType.Balance);
    expect(result).toEqual(false);

    const percentCondition = dsMockUtils.createMockTransferCondition({
      MaxInvestorOwnership: rawMax,
    });
    result = compareTransferRestrictionToStat(percentCondition, StatType.Count);
    expect(result).toEqual(false);

    const claimCountCondition = dsMockUtils.createMockTransferCondition({
      ClaimCount: [rawClaim, rawIssuerId, rawMin, optionMax],
    });
    result = compareTransferRestrictionToStat(claimCountCondition, StatType.ScopedCount, {
      claimType: ClaimType.Affiliate,
      issuer,
    });
    expect(result).toEqual(false);

    const claimPercentageCondition = dsMockUtils.createMockTransferCondition({
      ClaimOwnership: [rawClaim, rawIssuerId, rawMin, rawMax],
    });
    result = compareTransferRestrictionToStat(claimPercentageCondition, StatType.ScopedBalance, {
      claimType: ClaimType.Accredited,
      issuer: entityMockUtils.getIdentityInstance({ did: 'otherDid' }),
    });
    expect(result).toEqual(false);
  });
});

describe('method: getSecondaryAccountPermissions', () => {
  const accountId = 'someAccountId';
  const did = 'someDid';

  let account: Account;
  let fakeResult: PermissionedAccount[];

  let rawPrimaryKeyRecord: PolymeshPrimitivesSecondaryKeyKeyRecord;
  let rawSecondaryKeyRecord: PolymeshPrimitivesSecondaryKeyKeyRecord;
  let rawMultiSigKeyRecord: PolymeshPrimitivesSecondaryKeyKeyRecord;
  let identityIdToStringStub: sinon.SinonStub<[PolymeshPrimitivesIdentityId], string>;
  let stringToAccountIdStub: sinon.SinonStub<[string, Context], AccountId>;
  let meshPermissionsToPermissionsStub: sinon.SinonStub;

  beforeAll(() => {
    dsMockUtils.initMocks();
    account = entityMockUtils.getAccountInstance({ address: accountId });
    meshPermissionsToPermissionsStub = sinon.stub(
      utilsConversionModule,
      'meshPermissionsToPermissions'
    );
    stringToAccountIdStub = sinon.stub(utilsConversionModule, 'stringToAccountId');
    identityIdToStringStub = sinon.stub(utilsConversionModule, 'identityIdToString');
    account = entityMockUtils.getAccountInstance();
    fakeResult = [
      {
        account,
        permissions: {
          assets: null,
          portfolios: null,
          transactions: null,
          transactionGroups: [],
        },
      },
    ];
  });

  afterAll(() => {
    sinon.restore();
    dsMockUtils.cleanup();
  });

  beforeEach(() => {
    rawPrimaryKeyRecord = dsMockUtils.createMockKeyRecord({
      PrimaryKey: dsMockUtils.createMockIdentityId(did),
    });
    rawSecondaryKeyRecord = dsMockUtils.createMockKeyRecord({
      SecondaryKey: [dsMockUtils.createMockIdentityId(did), dsMockUtils.createMockPermissions()],
    });
    rawMultiSigKeyRecord = dsMockUtils.createMockKeyRecord({
      MultiSigSignerKey: dsMockUtils.createMockAccountId('someAddress'),
    });

    meshPermissionsToPermissionsStub.returns({
      assets: null,
      portfolios: null,
      transactions: null,
      transactionGroups: [],
    });
    stringToAccountIdStub.returns(dsMockUtils.createMockAccountId(accountId));
  });

  afterEach(() => {
    dsMockUtils.reset();
  });

  it('should return a list of Accounts', async () => {
    const context = dsMockUtils.getContextInstance();
    dsMockUtils.createQueryStub('identity', 'keyRecords', {
      multi: [
        dsMockUtils.createMockOption(rawPrimaryKeyRecord),
        dsMockUtils.createMockOption(rawSecondaryKeyRecord),
        dsMockUtils.createMockOption(rawMultiSigKeyRecord),
      ],
    });
    identityIdToStringStub.returns('someDid');
    const identity = new Identity({ did: 'someDid' }, context);

    const result = await getSecondaryAccountPermissions(
      {
        accounts: [
          entityMockUtils.getAccountInstance(),
          account,
          entityMockUtils.getAccountInstance(),
        ],
        identity,
      },
      context
    );

    expect(result).toEqual(fakeResult);
  });

  it('should filter out Accounts if they do not belong to the given identity', () => {
    const mockContext = dsMockUtils.getContextInstance();
    const otherSecondaryKey = dsMockUtils.createMockKeyRecord({
      SecondaryKey: [dsMockUtils.createMockIdentityId(did), dsMockUtils.createMockPermissions()],
    });
    dsMockUtils.createQueryStub('identity', 'keyRecords', {
      multi: [
        dsMockUtils.createMockOption(rawPrimaryKeyRecord),
        dsMockUtils.createMockOption(otherSecondaryKey),
        dsMockUtils.createMockOption(rawMultiSigKeyRecord),
      ],
    });
    identityIdToStringStub.returns('someDid');
    const identity = new Identity({ did: 'otherDid' }, mockContext);

    return expect(
      getSecondaryAccountPermissions(
        {
          accounts: [
            entityMockUtils.getAccountInstance(),
            account,
            entityMockUtils.getAccountInstance(),
          ],
          identity,
        },
        mockContext
      )
    ).resolves.toEqual([]);
  });

  it('should allow for subscription', async () => {
    const mockContext = dsMockUtils.getContextInstance();
    const callback: SubCallback<PermissionedAccount[]> = sinon.stub();
    const unsubCallback = 'unsubCallBack';

    const keyRecordsStub = dsMockUtils.createQueryStub('identity', 'keyRecords');
    keyRecordsStub.multi.yields([
      dsMockUtils.createMockOption(rawPrimaryKeyRecord),
      dsMockUtils.createMockOption(rawSecondaryKeyRecord),
      dsMockUtils.createMockOption(rawMultiSigKeyRecord),
    ]);
    keyRecordsStub.multi.returns(unsubCallback);

    identityIdToStringStub.returns('someDid');
    const identity = new Identity({ did }, mockContext);

    const result = await getSecondaryAccountPermissions(
      {
        accounts: [
          entityMockUtils.getAccountInstance(),
          account,
          entityMockUtils.getAccountInstance(),
        ],
        identity,
      },
      mockContext,
      callback
    );

    sinon.assert.calledWithExactly(callback as sinon.SinonStub, fakeResult);
    expect(result).toEqual(unsubCallback);
  });
});<|MERGE_RESOLUTION|>--- conflicted
+++ resolved
@@ -1425,43 +1425,27 @@
   const issuerId = dsMockUtils.createMockIdentityId(did);
 
   const countStatType = dsMockUtils.createMockStatisticsStatType({
-<<<<<<< HEAD
     op: dsMockUtils.createMockStatisticsOpType(StatType.Count),
+    claimIssuer: dsMockUtils.createMockOption(),
   });
   const percentStatType = dsMockUtils.createMockStatisticsStatType({
     op: dsMockUtils.createMockStatisticsOpType(StatType.Balance),
+    claimIssuer: dsMockUtils.createMockOption(),
   });
 
   const claimCountStat = dsMockUtils.createMockStatisticsStatType({
     op: dsMockUtils.createMockStatisticsOpType(StatType.Count),
-    claimIssuer: [dsMockUtils.createMockClaimType(ClaimType.Affiliate), issuerId],
-  });
-  const claimPercentageStat = dsMockUtils.createMockStatisticsStatType({
-    op: dsMockUtils.createMockStatisticsOpType(StatType.Balance),
-    claimIssuer: [dsMockUtils.createMockClaimType(ClaimType.Affiliate), issuerId],
-=======
-    op: dsMockUtils.createMockStatisticsStatOpType(StatisticsOpType.Count),
-    claimIssuer: dsMockUtils.createMockOption(),
-  });
-  const percentStatType = dsMockUtils.createMockStatisticsStatType({
-    op: dsMockUtils.createMockStatisticsStatOpType(StatisticsOpType.Balance),
-    claimIssuer: dsMockUtils.createMockOption(),
-  });
-
-  const claimCountStat = dsMockUtils.createMockStatisticsStatType({
-    op: dsMockUtils.createMockStatisticsStatOpType(StatisticsOpType.Count),
     claimIssuer: dsMockUtils.createMockOption([
       dsMockUtils.createMockClaimType(ClaimType.Affiliate),
       issuerId,
     ]),
   });
   const claimPercentageStat = dsMockUtils.createMockStatisticsStatType({
-    op: dsMockUtils.createMockStatisticsStatOpType(StatisticsOpType.Balance),
+    op: dsMockUtils.createMockStatisticsOpType(StatType.Balance),
     claimIssuer: dsMockUtils.createMockOption([
       dsMockUtils.createMockClaimType(ClaimType.Affiliate),
       issuerId,
     ]),
->>>>>>> 76ed85cd
   });
 
   it('should return true if the PolymeshPrimitivesStatisticsStatType matches the given TransferRestriction', () => {
@@ -1537,12 +1521,8 @@
 
   it('should return true if input matches stat', () => {
     const countStat = dsMockUtils.createMockStatisticsStatType({
-<<<<<<< HEAD
       op: dsMockUtils.createMockStatisticsOpType(StatType.Count),
-=======
-      op: dsMockUtils.createMockStatisticsStatOpType(StatisticsOpType.Count),
       claimIssuer: dsMockUtils.createMockOption(),
->>>>>>> 76ed85cd
     });
 
     let args: RemoveAssetStatParams = {
@@ -1554,28 +1534,19 @@
     expect(result).toEqual(true);
 
     const percentStat = dsMockUtils.createMockStatisticsStatType({
-<<<<<<< HEAD
       op: dsMockUtils.createMockStatisticsOpType(StatType.Balance),
-=======
-      op: dsMockUtils.createMockStatisticsStatOpType(StatisticsOpType.Balance),
       claimIssuer: dsMockUtils.createMockOption(),
->>>>>>> 76ed85cd
     });
     args = { type: StatType.Balance, ticker };
     result = compareStatsToInput(percentStat, args);
     expect(result).toEqual(true);
 
     const claimCountStat = dsMockUtils.createMockStatisticsStatType({
-<<<<<<< HEAD
       op: dsMockUtils.createMockStatisticsOpType(StatType.Count),
-      claimIssuer: [dsMockUtils.createMockClaimType(ClaimType.Affiliate), issuerId],
-=======
-      op: dsMockUtils.createMockStatisticsStatOpType(StatisticsOpType.Count),
       claimIssuer: dsMockUtils.createMockOption([
         dsMockUtils.createMockClaimType(ClaimType.Affiliate),
         issuerId,
       ]),
->>>>>>> 76ed85cd
     });
     args = {
       type: StatType.ScopedCount,
@@ -1587,16 +1558,11 @@
     expect(result).toEqual(true);
 
     const claimPercentageStat = dsMockUtils.createMockStatisticsStatType({
-<<<<<<< HEAD
       op: dsMockUtils.createMockStatisticsOpType(StatType.Balance),
-      claimIssuer: [dsMockUtils.createMockClaimType(ClaimType.Affiliate), issuerId],
-=======
-      op: dsMockUtils.createMockStatisticsStatOpType(StatisticsOpType.Balance),
       claimIssuer: dsMockUtils.createMockOption([
         dsMockUtils.createMockClaimType(ClaimType.Affiliate),
         issuerId,
       ]),
->>>>>>> 76ed85cd
     });
     args = {
       type: StatType.ScopedBalance,
@@ -1610,12 +1576,8 @@
 
   it('should return false if input does not match the stat', () => {
     const countStat = dsMockUtils.createMockStatisticsStatType({
-<<<<<<< HEAD
       op: dsMockUtils.createMockStatisticsOpType(StatType.Count),
-=======
-      op: dsMockUtils.createMockStatisticsStatOpType(StatisticsOpType.Count),
       claimIssuer: dsMockUtils.createMockOption(),
->>>>>>> 76ed85cd
     });
 
     let args: RemoveAssetStatParams = {
@@ -1626,12 +1588,8 @@
     expect(result).toEqual(false);
 
     const percentStat = dsMockUtils.createMockStatisticsStatType({
-<<<<<<< HEAD
       op: dsMockUtils.createMockStatisticsOpType(StatType.Balance),
-=======
-      op: dsMockUtils.createMockStatisticsStatOpType(StatisticsOpType.Balance),
       claimIssuer: dsMockUtils.createMockOption(),
->>>>>>> 76ed85cd
     });
     args = {
       type: StatType.ScopedBalance,
@@ -1643,16 +1601,11 @@
     expect(result).toEqual(false);
 
     const claimCountStat = dsMockUtils.createMockStatisticsStatType({
-<<<<<<< HEAD
       op: dsMockUtils.createMockStatisticsOpType(StatType.Count),
-      claimIssuer: [dsMockUtils.createMockClaimType(ClaimType.Jurisdiction), issuerId],
-=======
-      op: dsMockUtils.createMockStatisticsStatOpType(StatisticsOpType.Count),
       claimIssuer: dsMockUtils.createMockOption([
         dsMockUtils.createMockClaimType(ClaimType.Jurisdiction),
         issuerId,
       ]),
->>>>>>> 76ed85cd
     });
     args = {
       type: StatType.ScopedCount,

import { ISubmittableResult } from '@polkadot/types/types';
import BigNumber from 'bignumber.js';
import { range } from 'lodash';
import { TxTags } from 'polymesh-types/types';
import sinon from 'sinon';

import { SecurityToken } from '~/api/entities/SecurityToken';
import { Context, PostTransactionValue, Procedure } from '~/internal';
import { ClaimScopeTypeEnum } from '~/middleware/types';
import { dsMockUtils, entityMockUtils } from '~/testUtils/mocks';
import { CalendarPeriod, CalendarUnit,ClaimType, CommonKeyring, CountryCode } from '~/types';
import { tuple } from '~/types/utils';
import { DEFAULT_MAX_BATCH_ELEMENTS, MAX_BATCH_ELEMENTS } from '~/utils/constants';

import {
  assertFormatValid,
  assertIsInteger,
  assertIsPositive,
  batchArguments,
  calculateNextKey,
  createClaim,
  createProcedureMethod,
  delay,
  filterEventRecords,
  getCommonKeyring,
  getDid,
  getTicker,
  isPrintableAscii,
  padString,
  periodComplexity,
  removePadding,
  requestAtBlock,
  requestPaginated,
  serialize,
  unserialize,
  unwrapValue,
  unwrapValues,
} from '../internal';

describe('delay', () => {
  jest.useFakeTimers();

  test('should resolve after the supplied timeout', () => {
    const delayPromise = delay(5000);

    jest.advanceTimersByTime(5000);

    return expect(delayPromise).resolves.toBeUndefined();
  });
});

describe('serialize and unserialize', () => {
  const entityType = 'someEntity';

  const pojo1 = {
    foo: 'Foo',
    bar: 'Bar',
  };

  const inversePojo1 = {
    bar: 'Bar',
    foo: 'Foo',
  };

  const pojo2 = {
    baz: 'baz',
  };

  test('serialize returns the same unique id for the same pojo', () => {
    expect(serialize(entityType, pojo1)).toBe(serialize(entityType, pojo1));
    expect(serialize(entityType, pojo1)).toBe(serialize(entityType, inversePojo1));
  });

  test('serialize returns a different unique id for different pojos', () => {
    expect(serialize(entityType, pojo1)).not.toBe(serialize(entityType, pojo2));
  });

  test('unserialize recovers the serialized object', () => {
    expect(unserialize(serialize(entityType, pojo1))).toEqual(pojo1);
    expect(unserialize(serialize(entityType, inversePojo1))).toEqual(pojo1);
  });

  const errorMsg = 'Wrong ID format';

  test('unserialize throws an error if the argument has an incorrect format', () => {
    expect(() => unserialize('unformatted')).toThrowError(errorMsg);
  });

  test('unserialize throws an error if the serialized string is not valid JSON', () => {
    const fakeSerialized = Buffer.from('someEntity:nonJsonString').toString('base64');
    expect(() => unserialize(fakeSerialized)).toThrowError(errorMsg);
  });
});

describe('getDid', () => {
  let context: Context;
  let did: string;

  beforeAll(() => {
    dsMockUtils.initMocks();
    did = 'aDid';
  });

  beforeEach(() => {
    context = dsMockUtils.getContextInstance();
  });

  afterEach(() => {
    dsMockUtils.reset();
  });

  afterAll(() => {
    dsMockUtils.cleanup();
  });

  test('getDid should extract the DID from an Identity', async () => {
    entityMockUtils.initMocks();
    const result = await getDid(entityMockUtils.getIdentityInstance({ did }), context);

    expect(result).toBe(did);
  });

  test('getDid should return the passed DID', async () => {
    const result = await getDid(did, context);

    expect(result).toBe(did);
  });

  test('getDid should return the current Identity DID if nothing is passed', async () => {
    const result = await getDid(undefined, context);

    expect(result).toBe((await context.getCurrentIdentity()).did);
  });
});

describe('unwrapValue', () => {
  test('should unwrap a Post Transactin Value', async () => {
    const wrapped = new PostTransactionValue(async () => 1);
    await wrapped.run({} as ISubmittableResult);

    const unwrapped = unwrapValue(wrapped);

    expect(unwrapped).toEqual(1);
  });

  test('should return a non Post Transaction Value as is', () => {
    expect(unwrapValue(1)).toBe(1);
  });
});

describe('unwrapValues', () => {
  test('should unwrap all Post Transaction Values in the array', async () => {
    const values = [1, 2, 3, 4, 5];
    const wrapped = values.map(value => new PostTransactionValue(async () => value));
    await Promise.all(wrapped.map(postValue => postValue.run({} as ISubmittableResult)));

    const unwrapped = unwrapValues(wrapped);

    expect(unwrapped).toEqual(values);
  });
});

describe('filterEventRecords', () => {
  const filterRecordsStub = sinon.stub();
  const mockReceipt = ({
    filterRecords: filterRecordsStub,
  } as unknown) as ISubmittableResult;

  afterEach(() => {
    filterRecordsStub.reset();
  });

  test('returns the corresponding Event Record', () => {
    const mod = 'asset';
    const eventName = 'TickerRegistered';
    const fakeResult = 'event';
    filterRecordsStub.withArgs(mod, eventName).returns([{ event: fakeResult }]);

    const eventRecord = filterEventRecords(mockReceipt, mod, eventName);

    expect(eventRecord[0]).toBe(fakeResult);
  });

  test("throws if the Event wasn't fired", () => {
    const mod = 'asset';
    const eventName = 'TickerRegistered';
    filterRecordsStub.withArgs(mod, eventName).returns([]);

    expect(() => filterEventRecords(mockReceipt, mod, eventName)).toThrow(
      `Event "${mod}.${eventName}" wasnt't fired even though the corresponding transaction was completed. Please report this to the Polymath team`
    );
  });
});

describe('createClaim', () => {
  test('createClaim should create Claim objects from claims data provided by middleware', () => {
    let type = 'Jurisdiction';
    const jurisdiction = 'CL';
    let scope = { type: ClaimScopeTypeEnum.Identity, value: 'someScope' };

    let result = createClaim(type, jurisdiction, scope, null, undefined);
    expect(result).toEqual({
      type: ClaimType.Jurisdiction,
      code: CountryCode.Cl,
      scope,
    });

    type = 'BuyLockup';
    scope = { type: ClaimScopeTypeEnum.Identity, value: 'someScope' };

    result = createClaim(type, null, scope, null, undefined);
    expect(result).toEqual({
      type: ClaimType.BuyLockup,
      scope,
    });

    type = 'NoData';

    result = createClaim(type, null, null, null, undefined);
    expect(result).toEqual({
      type: ClaimType.NoData,
    });

    type = 'CustomerDueDiligence';
    const id = 'someId';

    result = createClaim(type, null, null, id, undefined);
    expect(result).toEqual({
      type: ClaimType.CustomerDueDiligence,
      id,
    });

    type = 'InvestorUniqueness';
    scope = { type: ClaimScopeTypeEnum.Ticker, value: 'someTicker' };

    result = createClaim(type, null, scope, id, undefined);
    expect(result).toEqual({
      type: ClaimType.InvestorUniqueness,
      scope: scope,
      cddId: id,
    });
  });
});

describe('padString', () => {
  test('should pad a string on the right side to cover the supplied length', () => {
    const value = 'someString';
    const fakeResult = `${value}\0\0`;

    const result = padString(value, 12);

    expect(result).toBe(fakeResult);
  });
});

describe('removePadding', () => {
  test('should remove all null character padding from the input', () => {
    const expected = 'someString';

    const result = removePadding(`${expected}\0\0\0`);

    expect(result).toBe(expected);
  });
});

describe('requestPaginated', () => {
  test('should fetch and return entries and the hex value of the last key', async () => {
    const queryStub = dsMockUtils.createQueryStub('asset', 'tickers', {
      entries: [
        tuple(['ticker0'], dsMockUtils.createMockU32(0)),
        tuple(['ticker1'], dsMockUtils.createMockU32(1)),
        tuple(['ticker2'], dsMockUtils.createMockU32(2)),
      ],
    });

    let res = await requestPaginated(queryStub, {
      paginationOpts: undefined,
    });

    expect(res.lastKey).toBeNull();
    sinon.assert.calledOnce(queryStub.entries);

    sinon.resetHistory();

    res = await requestPaginated(queryStub, {
      paginationOpts: { size: 3 },
    });

    expect(typeof res.lastKey).toBe('string');
    sinon.assert.calledOnce(queryStub.entriesPaged);

    sinon.resetHistory();

    res = await requestPaginated(queryStub, {
      paginationOpts: { size: 4 },
    });

    expect(res.lastKey).toBeNull();
    sinon.assert.calledOnce(queryStub.entriesPaged);
  });
});

describe('requestAtBlock', () => {
  test('should fetch and return the value at a certain block (current if left empty)', async () => {
    const context = dsMockUtils.getContextInstance({
      isArchiveNode: true,
    });
    const returnValue = dsMockUtils.createMockU32(5);
    const queryStub = dsMockUtils.createQueryStub('asset', 'tickers', {
      returnValue,
    });

    const blockHash = 'someBlockHash';
    const ticker = 'ticker';

    let res = await requestAtBlock(
      queryStub,
      {
        blockHash,
        args: [ticker],
      },
      context
    );

    sinon.assert.calledWith(queryStub.at, blockHash, ticker);
    expect(res).toBe(returnValue);

    res = await requestAtBlock(
      queryStub,
      {
        args: [ticker],
      },
      context
    );

    sinon.assert.calledWith(queryStub, ticker);
    expect(res).toBe(returnValue);
  });

  test('should throw an error if the node is not archive', async () => {
    const context = dsMockUtils.getContextInstance({
      isArchiveNode: false,
    });

    const queryStub = dsMockUtils.createQueryStub('asset', 'tickers', {
      returnValue: dsMockUtils.createMockU32(5),
    });

    await expect(
      requestAtBlock(
        queryStub,
        {
          blockHash: 'someBlockHash',
          args: ['ticker'],
        },
        context
      )
    ).rejects.toThrow('Cannot query previous blocks in a non-archive node');
  });
});

describe('batchArguments', () => {
  test('should return chunks of data', () => {
    const tag = TxTags.asset.BatchAddDocument;
    const expectedBatchLength = MAX_BATCH_ELEMENTS[tag];

    const elements = range(0, 3 * expectedBatchLength + 1);

    const batches = batchArguments(elements, tag);

    expect(batches.length).toBe(4);
    expect(batches[0].length).toBe(expectedBatchLength);
    expect(batches[1].length).toBe(expectedBatchLength);
    expect(batches[2].length).toBe(expectedBatchLength);
    expect(batches[3].length).toBe(1);
  });

  test('should use a custom batching function to group elements', () => {
    const tag = TxTags.corporateAction.InitiateCorporateAction;
    const expectedBatchLength = DEFAULT_MAX_BATCH_ELEMENTS;

    const elements = range(0, 2 * expectedBatchLength);

    let batches = batchArguments(elements, tag, element => `${element % 2}`); // separate odd from even

    expect(batches.length).toBe(2);
    expect(batches[0]).toEqual(range(0, 2 * expectedBatchLength, 2));
    expect(batches[1]).toEqual(range(1, 2 * expectedBatchLength, 2));

    batches = batchArguments(elements, tag, element => `${element % 5}`); // separate in 5 groups

    expect(batches.length).toBe(3);
    expect(batches[0].length).toBeLessThan(expectedBatchLength);
    expect(batches[1].length).toBeLessThan(expectedBatchLength);
    expect(batches[2].length).toBeLessThan(expectedBatchLength);
  });

  test('should throw an error if a custom batch has a size bigger than the limit', () => {
    const tag = TxTags.asset.BatchAddDocument;
    const expectedBatchLength = MAX_BATCH_ELEMENTS[tag];

    const elements = range(0, 3 * expectedBatchLength);

    expect(() => batchArguments(elements, tag, element => `${element % 2}`)).toThrowError(
      'Batch size exceeds limit'
    );
  });
});

describe('calculateNextKey', () => {
  test('should return NextKey null as there are less elements than the default page size', () => {
    const totalCount = 20;
    const nextKey = calculateNextKey(totalCount);

    expect(nextKey).toBeNull();
  });

  test('should return NextKey null as it is the last page', () => {
    const totalCount = 50;
    const currentPageSize = 30;
    const currentStart = 31;
    const nextKey = calculateNextKey(totalCount, currentPageSize, currentStart);

    expect(nextKey).toBeNull();
  });

  test('should return NextKey', () => {
    const totalCount = 50;
    const currentPageSize = 30;
    const currentStart = 0;
    const nextKey = calculateNextKey(totalCount, currentPageSize, currentStart);

    expect(nextKey).toEqual(30);
  });
});

describe('isPrintableAscii', () => {
  test('should return true if the string only contains printable ASCII characters', () => {
    expect(isPrintableAscii('TICKER')).toBe(true);
  });

  test("should return false if the string doesn't contain only printable ASCII characters", () => {
    expect(isPrintableAscii(String.fromCharCode(10000000))).toBe(false);
  });
});

describe('createProcedureMethod', () => {
  let context: Context;

  beforeAll(() => {
    dsMockUtils.initMocks();
  });

  beforeEach(() => {
    context = dsMockUtils.getContextInstance();
  });

  afterEach(() => {
    dsMockUtils.reset();
  });

  afterAll(() => {
    dsMockUtils.cleanup();
  });

  test('should return a ProcedureMethod object', async () => {
    const prepare = sinon.stub();
    const checkAuthorization = sinon.stub();
    const transformer = sinon.stub();
    const fakeProcedure = ({
      prepare,
      checkAuthorization,
    } as unknown) as Procedure<number, void>;

    const method = createProcedureMethod(
      { getProcedureAndArgs: (args: number) => [fakeProcedure, args], transformer },
      context
    );

    const procArgs = 1;
    await method(procArgs);

    sinon.assert.calledWithExactly(prepare, { args: procArgs, transformer }, context);

    await method.checkAuthorization(procArgs);

    sinon.assert.calledWithExactly(checkAuthorization, procArgs, context);
  });
});

describe('assertIsInteger', () => {
  test('should not throw if the argument is an integer', async () => {
    try {
      assertIsInteger(new BigNumber(1));
    } catch (_) {
      expect(true).toBe(false);
    }
  });

  test('assertIsInteger should throw an error if the argument is not an integer', async () => {
    expect(() => assertIsInteger(('noInteger' as unknown) as BigNumber)).toThrow(
      'The number must be an integer'
    );

    expect(() => assertIsInteger(new BigNumber(1.2))).toThrow('The number must be an integer');
  });
});

describe('assertIsPositive', () => {
  test('should not throw an error if the argument is positive', () => {
    expect(() => assertIsPositive(new BigNumber(43))).not.toThrow();
  });
  test('should throw an error if the argument is negative', async () => {
    expect(() => assertIsPositive(new BigNumber(-3))).toThrow('The number must be positive');
  });
});

describe('getCommonKeyring', () => {
  test('should return a common keyring', async () => {
    const fakeKeyring = ('keyring' as unknown) as CommonKeyring;
    let result = getCommonKeyring(fakeKeyring);

    expect(result).toBe(fakeKeyring);

    result = getCommonKeyring({ keyring: fakeKeyring });
    expect(result).toBe(fakeKeyring);
  });
});

describe('assertFormatValid', () => {
  const ss58Format = 42;

  test('should throw an error if the address is prefixed with an invalid ss58', async () => {
    expect(() =>
      assertFormatValid('ajYMsCKsEAhEvHpeA4XqsfiA9v1CdzZPrCfS6pEfeGHW9j8', ss58Format)
    ).toThrow("The supplied address is not encoded with the chain's SS58 format");
  });

  test('should not throw if the address is prefixed with valid ss58', async () => {
    expect(() =>
      assertFormatValid('5GrwvaEF5zXb26Fz9rcQpDWS57CtERHpNehXCPcNoHGKutQY', ss58Format)
    ).not.toThrow();
  });
});

<<<<<<< HEAD
describe('getTicker', () => {
  test('should return a token symbol', async () => {
    const symbol = 'TOKEN';
    let result = getTicker(symbol);

    expect(result).toBe(symbol);

    result = getTicker(new SecurityToken({ ticker: symbol }, dsMockUtils.getContextInstance()));
    expect(result).toBe(symbol);
=======
describe('periodComplexity', () => {
  test('should calculate complexity for any period', () => {
    const period: CalendarPeriod = {
      unit: CalendarUnit.Second,
      amount: 1,
    };
    let result = periodComplexity(period);
    expect(result).toBe(31536000);

    period.unit = CalendarUnit.Minute;
    result = periodComplexity(period);
    expect(result).toBe(525600);

    period.unit = CalendarUnit.Hour;
    result = periodComplexity(period);
    expect(result).toBe(8760);

    period.unit = CalendarUnit.Day;
    result = periodComplexity(period);
    expect(result).toBe(365);

    period.unit = CalendarUnit.Week;
    result = periodComplexity(period);
    expect(result).toBe(52);

    period.unit = CalendarUnit.Month;
    result = periodComplexity(period);
    expect(result).toBe(12);

    period.unit = CalendarUnit.Year;
    result = periodComplexity(period);
    expect(result).toBe(2);

    period.amount = 0;
    result = periodComplexity(period);
    expect(result).toBe(1);
>>>>>>> 2d149a70
  });
});<|MERGE_RESOLUTION|>--- conflicted
+++ resolved
@@ -8,7 +8,7 @@
 import { Context, PostTransactionValue, Procedure } from '~/internal';
 import { ClaimScopeTypeEnum } from '~/middleware/types';
 import { dsMockUtils, entityMockUtils } from '~/testUtils/mocks';
-import { CalendarPeriod, CalendarUnit,ClaimType, CommonKeyring, CountryCode } from '~/types';
+import { CalendarPeriod, CalendarUnit, ClaimType, CommonKeyring, CountryCode } from '~/types';
 import { tuple } from '~/types/utils';
 import { DEFAULT_MAX_BATCH_ELEMENTS, MAX_BATCH_ELEMENTS } from '~/utils/constants';
 
@@ -543,7 +543,6 @@
   });
 });
 
-<<<<<<< HEAD
 describe('getTicker', () => {
   test('should return a token symbol', async () => {
     const symbol = 'TOKEN';
@@ -553,7 +552,9 @@
 
     result = getTicker(new SecurityToken({ ticker: symbol }, dsMockUtils.getContextInstance()));
     expect(result).toBe(symbol);
-=======
+  });
+});
+
 describe('periodComplexity', () => {
   test('should calculate complexity for any period', () => {
     const period: CalendarPeriod = {
@@ -590,6 +591,5 @@
     period.amount = 0;
     result = periodComplexity(period);
     expect(result).toBe(1);
->>>>>>> 2d149a70
   });
 });
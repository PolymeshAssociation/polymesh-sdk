--- conflicted
+++ resolved
@@ -1170,14 +1170,8 @@
     client.sendSpecVersion('5001030');
     client.sendRpcVersion('5.1.7');
     await signal;
-<<<<<<< HEAD
     expect(warnSpy).toHaveBeenCalledWith(
-      'This version of the SDK supports Polymesh RPC node version 5.1.0. The node is at version 5.1.7. Please upgrade the SDK'
-=======
-    sinon.assert.calledWith(
-      warnStub,
       'This version of the SDK supports Polymesh RPC node version 5.1.1. The node is at version 5.1.7. Please upgrade the SDK'
->>>>>>> 46129005
     );
   });
 
@@ -1196,14 +1190,8 @@
     client.sendSpecVersion('5001007');
     client.sendRpcVersion('5.1.1');
     await signal;
-<<<<<<< HEAD
     expect(warnSpy).toHaveBeenCalledWith(
-      'This version of the SDK supports Polymesh chain spec version 5.1.2. The chain spec is at version 5.1.7. Please upgrade the SDK'
-=======
-    sinon.assert.calledWith(
-      warnStub,
       'This version of the SDK supports Polymesh chain spec version 5.1.30. The chain spec is at version 5.1.7. Please upgrade the SDK'
->>>>>>> 46129005
     );
   });
 

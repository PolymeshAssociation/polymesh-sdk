import { Bytes } from '@polkadot/types';
import {
  PolymeshPrimitivesIdentityClaimClaimType,
  PolymeshPrimitivesIdentityId,
} from '@polkadot/types/lookup';
import { ISubmittableResult } from '@polkadot/types/types';
import BigNumber from 'bignumber.js';
import { IdentityId } from 'polymesh-types/types';
import sinon from 'sinon';

import { Asset, Context, PolymeshError, PostTransactionValue, Procedure } from '~/internal';
import { ClaimScopeTypeEnum } from '~/middleware/types';
import { dsMockUtils, entityMockUtils } from '~/testUtils/mocks';
import {
  createMockStatisticsStatClaim,
  getWebSocketInstance,
  MockCodec,
  MockWebSocket,
} from '~/testUtils/mocks/dataSources';
import {
  CaCheckpointType,
  CalendarPeriod,
  CalendarUnit,
  ClaimType,
  CountryCode,
  ErrorCode,
  ModuleName,
  ProcedureMethod,
<<<<<<< HEAD
=======
  RemoveAssetStatParams,
>>>>>>> 74ec7be3
  StatType,
  TransferRestrictionType,
  TxTags,
} from '~/types';
import { StatisticsOpType } from '~/types/internal';
import { tuple } from '~/types/utils';
import { MAX_TICKER_LENGTH } from '~/utils/constants';
import * as utilsConversionModule from '~/utils/conversion';

import {
  assertAddressValid,
  assertExpectedChainVersion,
  assertIsInteger,
  assertIsPositive,
  assertTickerValid,
  asTicker,
  calculateNextKey,
  compareStatsToInput,
  compareStatTypeToTransferRestrictionType,
  compareTransferRestrictionToInput,
  compareTransferRestrictionToStat,
  createClaim,
  createProcedureMethod,
  delay,
  filterEventRecords,
  getCheckpointValue,
  getDid,
  getExemptedIds,
  getIdentity,
  getPortfolioIdByName,
  hasSameElements,
  isModuleOrTagMatch,
  isPrintableAscii,
  neededStatTypeForRestrictionInput,
  optionize,
  padString,
  periodComplexity,
  removePadding,
  requestAtBlock,
  requestPaginated,
  serialize,
  unserialize,
  unwrapValue,
  unwrapValues,
} from '../internal';

jest.mock(
  '~/api/entities/Asset',
  require('~/testUtils/mocks/entities').mockAssetModule('~/api/entities/Asset')
);
jest.mock('websocket', require('~/testUtils/mocks/dataSources').mockWebSocketModule());

describe('delay', () => {
  beforeAll(() => {
    jest.useFakeTimers('legacy');
  });

  afterAll(() => {
    jest.useRealTimers();
  });

  it('should resolve after the supplied timeout', () => {
    const delayPromise = delay(5000);

    jest.advanceTimersByTime(5000);

    return expect(delayPromise).resolves.toBeUndefined();
  });
});

describe('serialize and unserialize', () => {
  const entityType = 'someEntity';

  const pojo1 = {
    foo: 'Foo',
    bar: 'Bar',
  };

  const inversePojo1 = {
    bar: 'Bar',
    foo: 'Foo',
  };

  const pojo2 = {
    baz: 'baz',
  };

  describe('serialize', () => {
    it('should return the same unique id for the same pojo', () => {
      expect(serialize(entityType, pojo1)).toBe(serialize(entityType, pojo1));
      expect(serialize(entityType, pojo1)).toBe(serialize(entityType, inversePojo1));
    });

    it('should return a different unique id for different pojos', () => {
      expect(serialize(entityType, pojo1)).not.toBe(serialize(entityType, pojo2));
    });
  });

  describe('unserialize', () => {
    it('should recover the serialized object', () => {
      expect(unserialize(serialize(entityType, pojo1))).toEqual(pojo1);
      expect(unserialize(serialize(entityType, inversePojo1))).toEqual(pojo1);
    });

    const errorMsg = 'Wrong ID format';

    it('should throw an error if the argument has an incorrect format', () => {
      expect(() => unserialize('unformatted')).toThrowError(errorMsg);
    });

    it('should throw an error if the serialized string is not valid JSON', () => {
      const fakeSerialized = Buffer.from('someEntity:nonJsonString').toString('base64');
      expect(() => unserialize(fakeSerialized)).toThrowError(errorMsg);
    });
  });
});

describe('getDid', () => {
  let context: Context;
  let did: string;

  beforeAll(() => {
    dsMockUtils.initMocks();
    did = 'aDid';
  });

  beforeEach(() => {
    context = dsMockUtils.getContextInstance();
  });

  afterEach(() => {
    dsMockUtils.reset();
  });

  afterAll(() => {
    dsMockUtils.cleanup();
  });

  it('should extract the DID from an Identity', async () => {
    entityMockUtils.initMocks();
    const result = await getDid(entityMockUtils.getIdentityInstance({ did }), context);

    expect(result).toBe(did);
  });

  it('should return the passed DID', async () => {
    const result = await getDid(did, context);

    expect(result).toBe(did);
  });

  it('should return the signing Identity DID if nothing is passed', async () => {
    const result = await getDid(undefined, context);

    expect(result).toBe((await context.getSigningIdentity()).did);
  });
});

describe('unwrapValue', () => {
  it('should unwrap a Post Transaction Value', async () => {
    const wrapped = new PostTransactionValue(async () => 1);
    await wrapped.run({} as ISubmittableResult);

    const unwrapped = unwrapValue(wrapped);

    expect(unwrapped).toEqual(1);
  });

  it('should return a non Post Transaction Value as is', () => {
    expect(unwrapValue(1)).toBe(1);
  });
});

describe('unwrapValues', () => {
  it('should unwrap all Post Transaction Values in the array', async () => {
    const values = [1, 2, 3, 4, 5];
    const wrapped = values.map(value => new PostTransactionValue(async () => value));
    await Promise.all(wrapped.map(postValue => postValue.run({} as ISubmittableResult)));

    const unwrapped = unwrapValues(wrapped);

    expect(unwrapped).toEqual(values);
  });
});

describe('filterEventRecords', () => {
  const filterRecordsStub = sinon.stub();
  const mockReceipt = {
    filterRecords: filterRecordsStub,
  } as unknown as ISubmittableResult;

  afterEach(() => {
    filterRecordsStub.reset();
  });

  it('should return the corresponding Event Record', () => {
    const mod = 'asset';
    const eventName = 'TickerRegistered';
    const fakeResult = 'event';
    filterRecordsStub.withArgs(mod, eventName).returns([{ event: fakeResult }]);

    const eventRecord = filterEventRecords(mockReceipt, mod, eventName);

    expect(eventRecord[0]).toBe(fakeResult);
  });

  it("should throw an error if the Event wasn't fired", () => {
    const mod = 'asset';
    const eventName = 'TickerRegistered';
    filterRecordsStub.withArgs(mod, eventName).returns([]);

    expect(() => filterEventRecords(mockReceipt, mod, eventName)).toThrow(
      `Event "${mod}.${eventName}" wasn't fired even though the corresponding transaction was completed. Please report this to the Polymesh team`
    );
  });
});

describe('createClaim', () => {
  it('should create Claim objects from claims data provided by middleware', () => {
    let type = 'Jurisdiction';
    const jurisdiction = 'CL';
    let scope = { type: ClaimScopeTypeEnum.Identity, value: 'someScope' };

    let result = createClaim(type, jurisdiction, scope, null, undefined);
    expect(result).toEqual({
      type: ClaimType.Jurisdiction,
      code: CountryCode.Cl,
      scope,
    });

    type = 'BuyLockup';
    scope = { type: ClaimScopeTypeEnum.Identity, value: 'someScope' };

    result = createClaim(type, null, scope, null, undefined);
    expect(result).toEqual({
      type: ClaimType.BuyLockup,
      scope,
    });

    type = 'NoData';

    result = createClaim(type, null, null, null, undefined);
    expect(result).toEqual({
      type: ClaimType.NoData,
    });

    type = 'CustomerDueDiligence';
    const id = 'someId';

    result = createClaim(type, null, null, id, undefined);
    expect(result).toEqual({
      type: ClaimType.CustomerDueDiligence,
      id,
    });

    type = 'InvestorUniqueness';
    scope = { type: ClaimScopeTypeEnum.Ticker, value: 'SOME_TICKER' };

    result = createClaim(type, null, scope, id, undefined);
    expect(result).toEqual({
      type: ClaimType.InvestorUniqueness,
      scope: scope,
      cddId: id,
    });

    type = 'InvestorUniquenessV2';

    result = createClaim(type, null, null, id, undefined);
    expect(result).toEqual({
      type: ClaimType.InvestorUniquenessV2,
      cddId: id,
    });
  });
});

describe('padString', () => {
  it('should pad a string on the right side to cover the supplied length', () => {
    const value = 'someString';
    const fakeResult = `${value}\0\0`;

    const result = padString(value, 12);

    expect(result).toBe(fakeResult);
  });
});

describe('removePadding', () => {
  it('should remove all null character padding from the input', () => {
    const expected = 'someString';

    const result = removePadding(`${expected}\0\0\0`);

    expect(result).toBe(expected);
  });
});

describe('requestPaginated', () => {
  it('should fetch and return entries and the hex value of the last key', async () => {
    const queryStub = dsMockUtils.createQueryStub('asset', 'tickers', {
      entries: [
        tuple(['ticker0'], dsMockUtils.createMockU32(new BigNumber(0))),
        tuple(['ticker1'], dsMockUtils.createMockU32(new BigNumber(1))),
        tuple(['ticker2'], dsMockUtils.createMockU32(new BigNumber(2))),
      ],
    });

    let res = await requestPaginated(queryStub, {
      paginationOpts: undefined,
    });

    expect(res.lastKey).toBeNull();
    sinon.assert.calledOnce(queryStub.entries);

    sinon.resetHistory();

    res = await requestPaginated(queryStub, {
      paginationOpts: { size: new BigNumber(3) },
    });

    expect(typeof res.lastKey).toBe('string');
    sinon.assert.calledOnce(queryStub.entriesPaged);

    sinon.resetHistory();

    res = await requestPaginated(queryStub, {
      paginationOpts: { size: new BigNumber(4) },
      arg: 'something',
    });

    expect(res.lastKey).toBeNull();
    sinon.assert.calledOnce(queryStub.entriesPaged);
  });
});

describe('requestAtBlock', () => {
  it('should fetch and return the value at a certain block (current if left empty)', async () => {
    const context = dsMockUtils.getContextInstance({
      isArchiveNode: true,
    });
    const returnValue = dsMockUtils.createMockU32(new BigNumber(5));
    const queryStub = dsMockUtils.createQueryStub('asset', 'tickers', {
      returnValue,
    });

    const blockHash = 'someBlockHash';
    const ticker = 'ticker';

    let res = await requestAtBlock(
      queryStub,
      {
        blockHash,
        args: [ticker],
      },
      context
    );

    sinon.assert.calledWith(queryStub.at, blockHash, ticker);
    expect(res).toBe(returnValue);

    res = await requestAtBlock(
      queryStub,
      {
        args: [ticker],
      },
      context
    );

    sinon.assert.calledWith(queryStub, ticker);
    expect(res).toBe(returnValue);
  });

  it('should throw an error if the node is not archive', () => {
    const context = dsMockUtils.getContextInstance({
      isArchiveNode: false,
    });

    const queryStub = dsMockUtils.createQueryStub('asset', 'tickers', {
      returnValue: dsMockUtils.createMockU32(new BigNumber(5)),
    });

    return expect(
      requestAtBlock(
        queryStub,
        {
          blockHash: 'someBlockHash',
          args: ['ticker'],
        },
        context
      )
    ).rejects.toThrow('Cannot query previous blocks in a non-archive node');
  });
});

describe('calculateNextKey', () => {
  it('should return NextKey null as there are less elements than the default page size', () => {
    const totalCount = new BigNumber(20);
    const nextKey = calculateNextKey(totalCount);

    expect(nextKey).toBeNull();
  });

  it('should return NextKey null as it is the last page', () => {
    const totalCount = new BigNumber(50);
    const currentPageSize = new BigNumber(30);
    const currentStart = new BigNumber(31);
    const nextKey = calculateNextKey(totalCount, currentPageSize, currentStart);

    expect(nextKey).toBeNull();
  });

  it('should return NextKey', () => {
    const totalCount = new BigNumber(50);
    const currentPageSize = new BigNumber(30);
    const currentStart = new BigNumber(0);
    const nextKey = calculateNextKey(totalCount, currentPageSize, currentStart);

    expect(nextKey).toEqual(new BigNumber(30));
  });
});

describe('isPrintableAscii', () => {
  it('should return true if the string only contains printable ASCII characters', () => {
    expect(isPrintableAscii('TICKER')).toBe(true);
  });

  it("should return false if the string doesn't contain only printable ASCII characters", () => {
    expect(isPrintableAscii(String.fromCharCode(10000000))).toBe(false);
  });
});

describe('createProcedureMethod', () => {
  let context: Context;

  beforeAll(() => {
    dsMockUtils.initMocks();
  });

  beforeEach(() => {
    context = dsMockUtils.getContextInstance();
  });

  afterEach(() => {
    dsMockUtils.reset();
  });

  afterAll(() => {
    dsMockUtils.cleanup();
  });

  it('should return a ProcedureMethod object', async () => {
    const prepare = sinon.stub();
    const checkAuthorization = sinon.stub();
    const transformer = sinon.stub();
    const fakeProcedure = (): Procedure<number, void> =>
      ({
        prepare,
        checkAuthorization,
      } as unknown as Procedure<number, void>);

    const method: ProcedureMethod<number, void> = createProcedureMethod(
      { getProcedureAndArgs: args => [fakeProcedure, args], transformer },
      context
    );

    const procArgs = 1;
    await method(procArgs);

    sinon.assert.calledWithExactly(prepare, { args: procArgs, transformer }, context, {});

    await method.checkAuthorization(procArgs);

    sinon.assert.calledWithExactly(checkAuthorization, procArgs, context, {});
  });

  it('should return a NoArgsProcedureMethod object', async () => {
    const prepare = sinon.stub();
    const checkAuthorization = sinon.stub();
    const transformer = sinon.stub();
    const fakeProcedure = (): Procedure<void, void> =>
      ({
        prepare,
        checkAuthorization,
      } as unknown as Procedure<void, void>);

    const method = createProcedureMethod(
      { getProcedureAndArgs: () => [fakeProcedure, undefined], transformer, voidArgs: true },
      context
    );

    await method();

    sinon.assert.calledWithExactly(prepare, { transformer, args: undefined }, context, {});

    await method.checkAuthorization();

    sinon.assert.calledWithExactly(checkAuthorization, undefined, context, {});
  });
});

describe('assertIsInteger', () => {
  it('should not throw if the argument is an integer', async () => {
    try {
      assertIsInteger(new BigNumber(1));
    } catch (_) {
      expect(true).toBe(false);
    }
  });

  it('should throw an error if the argument is not an integer', async () => {
    expect(() => assertIsInteger(new BigNumber('noInteger'))).toThrow(
      'The number must be an integer'
    );

    expect(() => assertIsInteger(new BigNumber(1.2))).toThrow('The number must be an integer');
  });
});

describe('assertIsPositive', () => {
  it('should not throw an error if the argument is positive', () => {
    expect(() => assertIsPositive(new BigNumber(43))).not.toThrow();
  });
  it('should throw an error if the argument is negative', async () => {
    expect(() => assertIsPositive(new BigNumber(-3))).toThrow('The number must be positive');
  });
});

describe('assertAddressValid', () => {
  const ss58Format = new BigNumber(42);

  it('should throw an error if the address is not a valid ss58 address', async () => {
    expect(() =>
      // cSpell: disable-next-line
      assertAddressValid('foo', ss58Format)
    ).toThrow('The supplied address is not a valid SS58 address');
  });

  it('should throw an error if the address is prefixed with an invalid ss58', async () => {
    expect(() =>
      // cSpell: disable-next-line
      assertAddressValid('ajYMsCKsEAhEvHpeA4XqsfiA9v1CdzZPrCfS6pEfeGHW9j8', ss58Format)
    ).toThrow("The supplied address is not encoded with the chain's SS58 format");
  });

  it('should not throw if the address is valid and prefixed with valid ss58', async () => {
    expect(() =>
      assertAddressValid('5GrwvaEF5zXb26Fz9rcQpDWS57CtERHpNehXCPcNoHGKutQY', ss58Format)
    ).not.toThrow();
  });
});

describe('asTicker', () => {
  it('should return an Asset symbol', async () => {
    const symbol = 'ASSET';
    let result = asTicker(symbol);

    expect(result).toBe(symbol);

    result = asTicker(new Asset({ ticker: symbol }, dsMockUtils.getContextInstance()));
    expect(result).toBe(symbol);
  });
});

describe('periodComplexity', () => {
  it('should calculate complexity for any period', () => {
    const period: CalendarPeriod = {
      unit: CalendarUnit.Second,
      amount: new BigNumber(1),
    };
    let result = periodComplexity(period);
    expect(result).toEqual(new BigNumber(31536000));

    period.unit = CalendarUnit.Minute;
    result = periodComplexity(period);
    expect(result).toEqual(new BigNumber(525600));

    period.unit = CalendarUnit.Hour;
    result = periodComplexity(period);
    expect(result).toEqual(new BigNumber(8760));

    period.unit = CalendarUnit.Day;
    result = periodComplexity(period);
    expect(result).toEqual(new BigNumber(365));

    period.unit = CalendarUnit.Week;
    result = periodComplexity(period);
    expect(result).toEqual(new BigNumber(52));

    period.unit = CalendarUnit.Month;
    result = periodComplexity(period);
    expect(result).toEqual(new BigNumber(12));

    period.unit = CalendarUnit.Year;
    result = periodComplexity(period);
    expect(result).toEqual(new BigNumber(2));

    period.amount = new BigNumber(0);
    result = periodComplexity(period);
    expect(result).toEqual(new BigNumber(1));
  });
});

describe('optionize', () => {
  it('should transform a conversion util into a version that returns null if the first input is falsy, passing along the rest if not', () => {
    const number = new BigNumber(1);

    const toString = (value: BigNumber, foo: string, bar: number): string =>
      `${value.toString()}${foo}${bar}`;

    let result = optionize(toString)(number, 'notNeeded', 1);
    expect(result).toBe(toString(number, 'notNeeded', 1));

    result = optionize(toString)(null, 'stillNotNeeded', 2);
    expect(result).toBeNull();
  });
});

describe('isModuleOrTagMatch', () => {
  it("should return true if two tags/modules are equal, or if one is the other one's module", () => {
    let result = isModuleOrTagMatch(TxTags.identity.AddInvestorUniquenessClaim, ModuleName.Sto);
    expect(result).toEqual(false);

    result = isModuleOrTagMatch(ModuleName.Sto, TxTags.identity.AddInvestorUniquenessClaim);
    expect(result).toEqual(false);

    result = isModuleOrTagMatch(
      TxTags.identity.AddInvestorUniquenessClaim,
      TxTags.identity.AddClaim
    );
    expect(result).toEqual(false);
  });
});

describe('getCheckpointValue', () => {
  let context: Context;

  beforeAll(() => {
    dsMockUtils.initMocks();
  });

  beforeEach(() => {
    context = dsMockUtils.getContextInstance();
  });

  afterEach(() => {
    dsMockUtils.reset();
  });

  afterAll(() => {
    dsMockUtils.cleanup();
  });

  it('should return value as it is for valid params of type Checkpoint, CheckpointSchedule or Date', async () => {
    const mockCheckpointSchedule = entityMockUtils.getCheckpointScheduleInstance();
    const mockAsset = entityMockUtils.getAssetInstance();
    let result = await getCheckpointValue(mockCheckpointSchedule, mockAsset, context);
    expect(result).toEqual(mockCheckpointSchedule);

    const mockCheckpoint = entityMockUtils.getCheckpointInstance();
    result = await getCheckpointValue(mockCheckpoint, mockAsset, context);
    expect(result).toEqual(mockCheckpoint);

    const mockCheckpointDate = new Date();
    result = await getCheckpointValue(mockCheckpointDate, mockAsset, context);
    expect(result).toEqual(mockCheckpointDate);
  });

  it('should return Checkpoint instance for params with type `Existing`', async () => {
    const mockCheckpoint = entityMockUtils.getCheckpointInstance();
    const mockCaCheckpointTypeParams = {
      id: new BigNumber(1),
      type: CaCheckpointType.Existing,
    };
    const mockAsset = entityMockUtils.getAssetInstance({
      checkpointsGetOne: mockCheckpoint,
    });

    const result = await getCheckpointValue(mockCaCheckpointTypeParams, mockAsset, context);
    expect(result).toEqual(mockCheckpoint);
  });

  it('should return Checkpoint instance for params with type `Scheduled`', async () => {
    const mockCheckpointSchedule = entityMockUtils.getCheckpointScheduleInstance();
    const mockCaCheckpointTypeParams = {
      id: new BigNumber(1),
      type: CaCheckpointType.Schedule,
    };
    const mockAsset = entityMockUtils.getAssetInstance({
      checkpointsSchedulesGetOne: { schedule: mockCheckpointSchedule },
    });

    const result = await getCheckpointValue(mockCaCheckpointTypeParams, mockAsset, context);
    expect(result).toEqual(mockCheckpointSchedule);
  });
});

describe('hasSameElements', () => {
  it('should use provided comparator for matching the elements ', () => {
    let result = hasSameElements(
      [
        { id: 1, name: 'X' },
        { id: 2, name: 'Y' },
      ],
      [
        { id: 1, name: 'X' },
        { id: 2, name: 'Z' },
      ],
      (a, b) => a.id === b.id
    );
    expect(result).toEqual(true);

    result = hasSameElements(
      [
        { id: 1, name: 'X' },
        { id: 2, name: 'Y' },
      ],
      [
        { id: 1, name: 'X' },
        { id: 3, name: 'Z' },
      ],
      (a, b) => a.id === b.id
    );
    expect(result).toEqual(false);
  });

  it('should use the lodash `isEqual` if no comparator is provided', () => {
    let result = hasSameElements([1, 2], [2, 1]);
    expect(result).toEqual(true);

    result = hasSameElements([1, 2], [2, 3]);
    expect(result).toEqual(false);
  });
});

describe('getPortfolioIdByName', () => {
  let context: Context;
  let nameToNumberStub: sinon.SinonStub;
  let portfoliosStub: sinon.SinonStub;
  let rawName: MockCodec<Bytes>;
  let identityId: IdentityId;

  beforeAll(() => {
    dsMockUtils.initMocks();
    entityMockUtils.initMocks();
  });

  beforeEach(() => {
    context = dsMockUtils.getContextInstance();
    rawName = dsMockUtils.createMockBytes('someName');
    rawName.eq.returns(true);
    identityId = dsMockUtils.createMockIdentityId('someDid');
    nameToNumberStub = dsMockUtils.createQueryStub('portfolio', 'nameToNumber');
    portfoliosStub = dsMockUtils.createQueryStub('portfolio', 'portfolios');
  });

  afterEach(() => {
    dsMockUtils.reset();
    entityMockUtils.reset();
  });

  afterAll(() => {
    dsMockUtils.cleanup();
  });

  it('should return null if no portfolio with given name is found', async () => {
    nameToNumberStub.returns(dsMockUtils.createMockU64(new BigNumber(1)));
    portfoliosStub.returns(dsMockUtils.createMockText('randomName'));
    rawName.eq.returns(false);

    const result = await getPortfolioIdByName(identityId, rawName, context);
    expect(result).toBeNull();
  });

  it('should return portfolio number for given portfolio name', async () => {
    nameToNumberStub.returns(dsMockUtils.createMockU64(new BigNumber(2)));

    let result = await getPortfolioIdByName(identityId, rawName, context);
    expect(result).toEqual(new BigNumber(2));

    nameToNumberStub.returns(dsMockUtils.createMockU64(new BigNumber(1)));
    portfoliosStub.returns(rawName);
    rawName.eq.returns(true);

    result = await getPortfolioIdByName(identityId, rawName, context);
    expect(result).toEqual(new BigNumber(1));
  });
});

describe('getIdentity', () => {
  let context: Context;

  beforeAll(() => {
    dsMockUtils.initMocks();
    entityMockUtils.initMocks();
  });

  beforeEach(() => {
    context = dsMockUtils.getContextInstance();
  });

  afterEach(() => {
    dsMockUtils.reset();
    entityMockUtils.reset();
  });

  afterAll(() => {
    dsMockUtils.cleanup();
  });

  it('should return currentIdentity when given undefined value', async () => {
    const expectedIdentity = await context.getSigningIdentity();
    const result = await getIdentity(undefined, context);
    expect(result).toEqual(expectedIdentity);
  });

  it('should return an Identity if given an Identity', async () => {
    const identity = entityMockUtils.getIdentityInstance();
    const result = await getIdentity(identity, context);
    expect(result).toEqual(identity);
  });

  it('should return the Identity given its DID', async () => {
    const identity = entityMockUtils.getIdentityInstance();
    const result = await getIdentity(identity.did, context);
    expect(result.did).toEqual(identity.did);
  });
});

describe('getExemptedIds', () => {
  let context: Context;

  beforeAll(() => {
    dsMockUtils.initMocks();
    entityMockUtils.initMocks();
  });

  beforeEach(() => {
    context = dsMockUtils.getContextInstance();
  });

  afterEach(() => {
    dsMockUtils.reset();
    entityMockUtils.reset();
  });

  afterAll(() => {
    dsMockUtils.cleanup();
  });

  it('should return a list of DIDs if the Asset does not support PUIS', async () => {
    const asset = entityMockUtils.getAssetInstance({
      details: { requiresInvestorUniqueness: false },
    });
    const dids = ['someDid', 'otherDid'];

    const result = await getExemptedIds(dids, context, asset.ticker);

    expect(result).toEqual(dids);
  });

  it('should return a list of Scope IDs if the Asset supports PUIS', async () => {
    entityMockUtils.configureMocks({
      assetOptions: {
        details: {
          requiresInvestorUniqueness: true,
        },
      },
    });
    const scopeIds = ['someScopeId', 'otherScopeId'];
    const identities = scopeIds.map(scopeId =>
      entityMockUtils.getIdentityInstance({ getScopeId: scopeId })
    );

    const result = await getExemptedIds(identities, context, 'SOME_TICKER');

    expect(result).toEqual(scopeIds);
  });

  it('should throw an error if one or more of the passed Identities have no Scope ID for the Asset', () => {
    entityMockUtils.configureMocks({
      assetOptions: {
        details: {
          requiresInvestorUniqueness: true,
        },
      },
    });
    const scopeIds = ['someScopeId', null];
    const identities = scopeIds.map(scopeId =>
      entityMockUtils.getIdentityInstance({ getScopeId: scopeId })
    );

    return expect(getExemptedIds(identities, context, 'SOME_TICKER')).rejects.toThrow(
      'Identities must have an Investor Uniqueness claim Scope ID in order to be exempted from Transfer Restrictions for Asset "SOME_TICKER"'
    );
  });

  it('should throw an error if the exempted IDs have duplicates', () => {
    const asset = entityMockUtils.getAssetInstance({
      details: { requiresInvestorUniqueness: false },
    });
    const dids = ['someDid', 'someDid'];

    return expect(getExemptedIds(dids, context, asset.ticker)).rejects.toThrow(
      'One or more of the passed exempted Identities are repeated or have the same Scope ID'
    );
  });
});

describe('assertExpectedChainVersion', () => {
  let client: MockWebSocket;
  let warnStub: sinon.SinonStub;

  beforeAll(() => {
    dsMockUtils.initMocks();
    warnStub = sinon.stub(console, 'warn');
  });

  beforeEach(() => {
    client = getWebSocketInstance();
  });

  afterEach(() => {
    dsMockUtils.reset();
  });

  afterAll(() => {
    warnStub.restore();
  });

  it('should resolve if it receives both expected RPC node and chain spec version', () => {
    const signal = assertExpectedChainVersion('ws://example.com');
    client.onopen();

    return expect(signal).resolves.not.toThrow();
  });

  it('should throw an error given a major RPC node version mismatch', () => {
    const signal = assertExpectedChainVersion('ws://example.com');
    client.sendRpcVersion('3.0.0');
    const expectedError = new PolymeshError({
      code: ErrorCode.FatalError,
      message: 'Unsupported Polymesh RPC node version. Please upgrade the SDK',
    });
    return expect(signal).rejects.toThrowError(expectedError);
  });

  it('should log a warning given a minor or patch RPC node version mismatch', async () => {
    const signal = assertExpectedChainVersion('ws://example.com');
    client.sendSpecVersion('5000000');
    client.sendRpcVersion('5.1.0');
    await signal;
    sinon.assert.calledWith(
      warnStub,
      'This version of the SDK supports Polymesh RPC node version 5.0.0. The node is at version 5.1.0. Please upgrade the SDK'
    );
  });

  it('should throw an error given a major chain spec version mismatch', () => {
    const signal = assertExpectedChainVersion('ws://example.com');
    client.sendSpecVersion('3000000');
    const expectedError = new PolymeshError({
      code: ErrorCode.FatalError,
      message: 'Unsupported Polymesh chain spec version. Please upgrade the SDK',
    });
    return expect(signal).rejects.toThrowError(expectedError);
  });

  it('should log a warning given a minor or patch chain spec version mismatch', async () => {
    const signal = assertExpectedChainVersion('ws://example.com');
    client.sendSpecVersion('5001000');
    client.sendRpcVersion('5.0.0');
    await signal;
    sinon.assert.calledWith(
      warnStub,
      'This version of the SDK supports Polymesh chain spec version 5.0.0. The chain spec is at version 5.1.0. Please upgrade the SDK'
    );
  });

  it('should throw an error if the node cannot be reached', () => {
    const signal = assertExpectedChainVersion('ws://example.com');
    const expectedError = new PolymeshError({
      code: ErrorCode.FatalError,
      message: 'Could not connect to the Polymesh node at ws://example.com',
    });
    client.triggerError(new Error('could not connect'));
    return expect(signal).rejects.toThrowError(expectedError);
  });
});

describe('assertTickerValid', () => {
  it('should throw an error if the string is empty', () => {
    const ticker = '';

    expect(() => assertTickerValid(ticker)).toThrow(
      `Ticker length must be between 1 and ${MAX_TICKER_LENGTH} character`
    );
  });

  it('should throw an error if the string length exceeds the max ticker length', () => {
    const ticker = 'VERY_LONG_TICKER';

    expect(() => assertTickerValid(ticker)).toThrow(
      `Ticker length must be between 1 and ${MAX_TICKER_LENGTH} character`
    );
  });

  it('should throw an error if the string contains unreadable characters', () => {
    const ticker = `ILLEGAL_${String.fromCharCode(65533)}`;

    expect(() => assertTickerValid(ticker)).toThrow(
      'Only printable ASCII is allowed as ticker name'
    );
  });

  it('should throw an error if the string is not in upper case', () => {
    const ticker = 'FakeTicker';

    expect(() => assertTickerValid(ticker)).toThrow('Ticker cannot contain lower case letters');
  });

  it('should not throw an error', () => {
    const ticker = 'FAKE_TICKER';

    assertTickerValid(ticker);
  });
});

describe('neededStatTypeForRestrictionInput', () => {
  beforeAll(() => {
    dsMockUtils.initMocks();
  });

  afterEach(() => {
    dsMockUtils.reset();
  });

  afterAll(() => {
    dsMockUtils.cleanup();
  });

  it('should return a raw StatType based on the given TransferRestrictionType', () => {
    const context = dsMockUtils.getContextInstance();
    const mockClaimIssuer: [
      PolymeshPrimitivesIdentityClaimClaimType,
      PolymeshPrimitivesIdentityId
    ] = [dsMockUtils.createMockClaimType(), dsMockUtils.createMockIdentityId()];

    sinon.stub(utilsConversionModule, 'claimIssuerToMeshClaimIssuer').returns(mockClaimIssuer);

    context.createType
      .withArgs('PolymeshPrimitivesStatisticsStatOpType', StatisticsOpType.Count)
      .returns('Count');
    context.createType
      .withArgs('PolymeshPrimitivesStatisticsStatOpType', StatisticsOpType.Balance)
      .returns('Balance');

    context.createType
      .withArgs('PolymeshPrimitivesStatisticsStatType', { op: 'Count', claimIssuer: undefined })
      .returns('CountStat');
    context.createType
      .withArgs('PolymeshPrimitivesStatisticsStatType', { op: 'Balance', claimIssuer: undefined })
      .returns('BalanceStat');
    context.createType
      .withArgs('PolymeshPrimitivesStatisticsStatType', {
        op: 'Balance',
        claimIssuer: mockClaimIssuer,
      })
      .returns('ScopedBalanceStat');

    let result = neededStatTypeForRestrictionInput(
      { type: TransferRestrictionType.Count },
      context
    );

    expect(result).toEqual('CountStat');

    result = neededStatTypeForRestrictionInput(
      { type: TransferRestrictionType.Percentage },
      context
    );
    expect(result).toEqual('BalanceStat');

    result = neededStatTypeForRestrictionInput(
      {
        type: TransferRestrictionType.ClaimPercentage,
        claimIssuer: {
          claimType: ClaimType.Jurisdiction,
          issuer: entityMockUtils.getIdentityInstance(),
        },
      },
      context
    );
    expect(result).toEqual('ScopedBalanceStat');
  });
});

describe('compareTransferRestrictionToInput', () => {
  beforeAll(() => {
    dsMockUtils.initMocks();
  });

  afterEach(() => {
    dsMockUtils.reset();
  });

  afterAll(() => {
    dsMockUtils.cleanup();
  });

  it('should return true when the input matches the TransferRestriction type', () => {
    const countTransferRestriction = dsMockUtils.createMockTransferCondition({
      MaxInvestorCount: dsMockUtils.createMockU64(new BigNumber(10)),
    });
    let result = compareTransferRestrictionToInput(countTransferRestriction, {
      type: TransferRestrictionType.Count,
      value: new BigNumber(10),
    });
    expect(result).toEqual(true);

    const percentTransferRestriction = dsMockUtils.createMockTransferCondition({
      MaxInvestorOwnership: dsMockUtils.createMockPermill(new BigNumber(100000)),
    });

    result = compareTransferRestrictionToInput(percentTransferRestriction, {
      type: TransferRestrictionType.Percentage,
      value: new BigNumber(10),
    });
    expect(result).toEqual(true);

    const claimCountTransferRestriction = dsMockUtils.createMockTransferCondition({
      ClaimCount: [
        dsMockUtils.createMockStatisticsStatClaim({ Accredited: dsMockUtils.createMockBool(true) }),
        dsMockUtils.createMockIdentityId('someDid'),
        dsMockUtils.createMockU64(new BigNumber(10)),
        dsMockUtils.createMockOption(),
      ],
    });

    result = compareTransferRestrictionToInput(claimCountTransferRestriction, {
      value: {
        min: new BigNumber(10),
        claim: { type: ClaimType.Accredited, accredited: true },
        issuer: entityMockUtils.getIdentityInstance({ did: 'someDid' }),
      },
      type: TransferRestrictionType.ClaimCount,
    });

    expect(result).toEqual(true);

    const claimCountTransferRestrictionWithMax = dsMockUtils.createMockTransferCondition({
      ClaimCount: [
        dsMockUtils.createMockStatisticsStatClaim({ Affiliate: dsMockUtils.createMockBool(true) }),
        dsMockUtils.createMockIdentityId('someDid'),
        dsMockUtils.createMockU64(new BigNumber(10)),
        dsMockUtils.createMockOption(dsMockUtils.createMockU64(new BigNumber(20))),
      ],
    });

    result = compareTransferRestrictionToInput(claimCountTransferRestrictionWithMax, {
      value: {
        min: new BigNumber(10),
        max: new BigNumber(20),
        claim: { type: ClaimType.Affiliate, affiliate: true },
        issuer: entityMockUtils.getIdentityInstance({ did: 'someDid' }),
      },
      type: TransferRestrictionType.ClaimCount,
    });

    expect(result).toEqual(true);

    const claimPercentageTransferRestriction = dsMockUtils.createMockTransferCondition({
      ClaimOwnership: [
        dsMockUtils.createMockStatisticsStatClaim({
          Jurisdiction: dsMockUtils.createMockOption(
            dsMockUtils.createMockCountryCode(CountryCode.Ca)
          ),
        }),
        dsMockUtils.createMockIdentityId('someDid'),
        dsMockUtils.createMockPermill(new BigNumber(100000)),
        dsMockUtils.createMockPermill(new BigNumber(200000)),
      ],
    });

    result = compareTransferRestrictionToInput(claimPercentageTransferRestriction, {
      value: {
        min: new BigNumber(10),
        max: new BigNumber(20),
        claim: { type: ClaimType.Jurisdiction, countryCode: CountryCode.Ca },
        issuer: entityMockUtils.getIdentityInstance({ did: 'someDid' }),
      },
      type: TransferRestrictionType.ClaimPercentage,
    });

    expect(result).toEqual(true);
  });

  it('should return false if things do not match', () => {
    const claimCountTransferRestrictionWithMax = dsMockUtils.createMockTransferCondition({
      ClaimCount: [
        dsMockUtils.createMockStatisticsStatClaim({ Affiliate: dsMockUtils.createMockBool(true) }),
        dsMockUtils.createMockIdentityId('someDid'),
        dsMockUtils.createMockU64(new BigNumber(10)),
        dsMockUtils.createMockOption(dsMockUtils.createMockU64(new BigNumber(20))),
      ],
    });

    let result = compareTransferRestrictionToInput(claimCountTransferRestrictionWithMax, {
      value: {
        min: new BigNumber(10),
        max: new BigNumber(21),
        claim: { type: ClaimType.Affiliate, affiliate: true },
        issuer: entityMockUtils.getIdentityInstance({ did: 'someDid' }),
      },
      type: TransferRestrictionType.ClaimCount,
    });

    expect(result).toEqual(false);

    const claimPercentageTransferRestrictionNoMax = dsMockUtils.createMockTransferCondition({
      ClaimCount: [
        dsMockUtils.createMockStatisticsStatClaim({
          Accredited: dsMockUtils.createMockBool(true),
        }),
        dsMockUtils.createMockIdentityId('someDid'),
        dsMockUtils.createMockU64(new BigNumber(10)),
        dsMockUtils.createMockOption(),
      ],
    });

    result = compareTransferRestrictionToInput(claimPercentageTransferRestrictionNoMax, {
      value: {
        min: new BigNumber(10),
        max: new BigNumber(20),
        claim: { type: ClaimType.Affiliate, affiliate: true },
        issuer: entityMockUtils.getIdentityInstance({ did: 'someDid' }),
      },
      type: TransferRestrictionType.ClaimCount,
    });

    expect(result).toEqual(false);

    const claimPercentageTransferRestriction = dsMockUtils.createMockTransferCondition({
      ClaimOwnership: [
        dsMockUtils.createMockStatisticsStatClaim({
          Jurisdiction: dsMockUtils.createMockOption(
            dsMockUtils.createMockCountryCode(CountryCode.Ca)
          ),
        }),
        dsMockUtils.createMockIdentityId('someDid'),
        dsMockUtils.createMockPermill(new BigNumber(100000)),
        dsMockUtils.createMockPermill(new BigNumber(200000)),
      ],
    });

    result = compareTransferRestrictionToInput(claimPercentageTransferRestriction, {
      value: {
        min: new BigNumber(10),
        max: new BigNumber(21),
        claim: { type: ClaimType.Jurisdiction, countryCode: CountryCode.Ca },
        issuer: entityMockUtils.getIdentityInstance({ did: 'someDid' }),
      },
      type: TransferRestrictionType.ClaimPercentage,
    });

    expect(result).toEqual(false);

    result = compareTransferRestrictionToInput(claimPercentageTransferRestriction, {
      value: {
        min: new BigNumber(10),
        max: new BigNumber(21),
        claim: { type: ClaimType.Jurisdiction, countryCode: CountryCode.Ca },
        issuer: entityMockUtils.getIdentityInstance({ did: 'someDid' }),
      },
      type: TransferRestrictionType.ClaimPercentage,
    });

    expect(result).toEqual(false);
  });
});

describe('compareStatTypeToTransferRestrictionType', () => {
  beforeAll(() => {
    dsMockUtils.initMocks();
  });

  afterEach(() => {
    dsMockUtils.reset();
  });

  afterAll(() => {
    dsMockUtils.cleanup();
  });
  const did = 'someDid';
  const issuerId = dsMockUtils.createMockIdentityId(did);

  const countStatType = dsMockUtils.createMockStatisticsStatType({
    op: dsMockUtils.createMockStatisticsOpType(StatisticsOpType.Count),
  });
  const percentStatType = dsMockUtils.createMockStatisticsStatType({
    op: dsMockUtils.createMockStatisticsOpType(StatisticsOpType.Balance),
  });

  const claimCountStat = dsMockUtils.createMockStatisticsStatType({
    op: dsMockUtils.createMockStatisticsOpType(StatisticsOpType.Count),
    claimIssuer: [dsMockUtils.createMockClaimType(ClaimType.Affiliate), issuerId],
  });
  const claimPercentageStat = dsMockUtils.createMockStatisticsStatType({
    op: dsMockUtils.createMockStatisticsOpType(StatisticsOpType.Balance),
    claimIssuer: [dsMockUtils.createMockClaimType(ClaimType.Affiliate), issuerId],
  });

  it('should return true if the PolymeshPrimitivesStatisticsStatType matches the given TransferRestriction', () => {
    let result = compareStatTypeToTransferRestrictionType(
      countStatType,
      TransferRestrictionType.Count
    );
    expect(result).toEqual(true);

    result = compareStatTypeToTransferRestrictionType(
      percentStatType,
      TransferRestrictionType.Percentage
    );
    expect(result).toEqual(true);

    result = compareStatTypeToTransferRestrictionType(
      claimCountStat,
      TransferRestrictionType.ClaimCount
    );
    expect(result).toEqual(true);

    result = compareStatTypeToTransferRestrictionType(
      claimPercentageStat,
      TransferRestrictionType.ClaimPercentage
    );
    expect(result).toEqual(true);
  });

  it('should return false if the PolymeshPrimitivesStatisticsStatType does not match the given TransferRestriction', () => {
    let result = compareStatTypeToTransferRestrictionType(
      countStatType,
      TransferRestrictionType.Percentage
    );
    expect(result).toEqual(false);

    result = compareStatTypeToTransferRestrictionType(
      percentStatType,
      TransferRestrictionType.Count
    );
    expect(result).toEqual(false);

    result = compareStatTypeToTransferRestrictionType(
      claimCountStat,
      TransferRestrictionType.ClaimPercentage
    );
    expect(result).toEqual(false);

    result = compareStatTypeToTransferRestrictionType(
      claimPercentageStat,
      TransferRestrictionType.ClaimCount
    );
    expect(result).toEqual(false);
  });
});

describe('compareStatsToInput', () => {
  beforeAll(() => {
    dsMockUtils.initMocks();
  });

  afterEach(() => {
    dsMockUtils.reset();
  });

  afterAll(() => {
    dsMockUtils.cleanup();
  });

  const did = 'someDid';
  const issuer = entityMockUtils.getIdentityInstance({ did });
  const issuerId = dsMockUtils.createMockIdentityId(did);
  const ticker = 'TICKER';

  it('should return true if input matches stat', () => {
    const countStat = dsMockUtils.createMockStatisticsStatType({
      op: dsMockUtils.createMockStatisticsOpType(StatisticsOpType.Count),
    });

    let args: RemoveAssetStatParams = {
      type: StatType.Count,
      ticker,
    };

    let result = compareStatsToInput(countStat, args);
    expect(result).toEqual(true);

    const percentStat = dsMockUtils.createMockStatisticsStatType({
      op: dsMockUtils.createMockStatisticsOpType(StatisticsOpType.Balance),
    });
    args = { type: StatType.Percentage, ticker };
    result = compareStatsToInput(percentStat, args);
    expect(result).toEqual(true);

    const claimCountStat = dsMockUtils.createMockStatisticsStatType({
      op: dsMockUtils.createMockStatisticsOpType(StatisticsOpType.Count),
      claimIssuer: [dsMockUtils.createMockClaimType(ClaimType.Affiliate), issuerId],
    });
    args = {
      type: StatType.ScopedCount,
      issuer,
      claimType: ClaimType.Affiliate,
      ticker,
    };
    result = compareStatsToInput(claimCountStat, args);
    expect(result).toEqual(true);

    const claimPercentageStat = dsMockUtils.createMockStatisticsStatType({
      op: dsMockUtils.createMockStatisticsOpType(StatisticsOpType.Balance),
      claimIssuer: [dsMockUtils.createMockClaimType(ClaimType.Affiliate), issuerId],
    });
    args = {
      type: StatType.ScopedPercentage,
      issuer,
      claimType: ClaimType.Affiliate,
      ticker,
    };
    result = compareStatsToInput(claimPercentageStat, args);
    expect(result).toEqual(true);
  });

  it('should return false if input does not match the stat', () => {
    const countStat = dsMockUtils.createMockStatisticsStatType({
      op: dsMockUtils.createMockStatisticsOpType(StatisticsOpType.Count),
    });

    let args: RemoveAssetStatParams = {
      type: StatType.Percentage,
      ticker,
    };
    let result = compareStatsToInput(countStat, args);
    expect(result).toEqual(false);

    const percentStat = dsMockUtils.createMockStatisticsStatType({
      op: dsMockUtils.createMockStatisticsOpType(StatisticsOpType.Balance),
    });
    args = {
      type: StatType.ScopedPercentage,
      issuer,
      claimType: ClaimType.Accredited,
      ticker,
    };
    result = compareStatsToInput(percentStat, args);
    expect(result).toEqual(false);

    const claimCountStat = dsMockUtils.createMockStatisticsStatType({
      op: dsMockUtils.createMockStatisticsOpType(StatisticsOpType.Count),
      claimIssuer: [dsMockUtils.createMockClaimType(ClaimType.Jurisdiction), issuerId],
    });
    args = {
      type: StatType.ScopedCount,
      issuer,
      claimType: ClaimType.Affiliate,
      ticker,
    };
    result = compareStatsToInput(claimCountStat, args);
    expect(result).toEqual(false);

    args = {
      type: StatType.ScopedCount,
      issuer: entityMockUtils.getIdentityInstance({ did: 'differentDid' }),
      claimType: ClaimType.Jurisdiction,
      ticker,
    };
    result = compareStatsToInput(claimCountStat, args);
    expect(result).toEqual(false);

    result = compareStatsToInput(percentStat, args);
    expect(result).toEqual(false);

    args = {
      type: StatType.Count,
      ticker,
    };

    result = compareStatsToInput(claimCountStat, args);
    expect(result).toEqual(false);
  });
});

describe('compareTransferRestrictionToStat', () => {
  beforeAll(() => {
    dsMockUtils.initMocks();
  });

  afterEach(() => {
    dsMockUtils.reset();
  });

  afterAll(() => {
    dsMockUtils.cleanup();
  });
  const did = 'someDid';
  const min = new BigNumber(10);
  const max = new BigNumber(20);
  const issuer = entityMockUtils.getIdentityInstance({ did });
  const rawMax = dsMockUtils.createMockU64(max);
  const optionMax = dsMockUtils.createMockOption(rawMax);
  const rawMin = dsMockUtils.createMockU64(min);
  const rawIssuerId = dsMockUtils.createMockIdentityId(did);
  const rawClaim = createMockStatisticsStatClaim({ Accredited: dsMockUtils.createMockBool(true) });

  it('should return true when a transfer restriction matches a stat', () => {
    const countCondition = dsMockUtils.createMockTransferCondition({ MaxInvestorCount: rawMax });
    let result = compareTransferRestrictionToStat(countCondition, StatType.Count);
    expect(result).toEqual(true);

    const percentCondition = dsMockUtils.createMockTransferCondition({
      MaxInvestorOwnership: rawMax,
    });
    result = compareTransferRestrictionToStat(percentCondition, StatType.Percentage);
    expect(result).toEqual(true);

    const claimCountCondition = dsMockUtils.createMockTransferCondition({
      ClaimCount: [rawClaim, rawIssuerId, rawMin, optionMax],
    });
    result = compareTransferRestrictionToStat(claimCountCondition, StatType.ScopedCount, {
      claimType: ClaimType.Accredited,
      issuer,
    });
    expect(result).toEqual(true);

    const claimPercentageCondition = dsMockUtils.createMockTransferCondition({
      ClaimOwnership: [rawClaim, rawIssuerId, rawMin, rawMax],
    });
    result = compareTransferRestrictionToStat(claimPercentageCondition, StatType.ScopedPercentage, {
      claimType: ClaimType.Accredited,
      issuer,
    });
    expect(result).toEqual(true);
  });

  it('should return false when a transfer restriction does not match the given stat', () => {
    const countCondition = dsMockUtils.createMockTransferCondition({ MaxInvestorCount: rawMax });
    let result = compareTransferRestrictionToStat(countCondition, StatType.Percentage);
    expect(result).toEqual(false);

    const percentCondition = dsMockUtils.createMockTransferCondition({
      MaxInvestorOwnership: rawMax,
    });
    result = compareTransferRestrictionToStat(percentCondition, StatType.Count);
    expect(result).toEqual(false);

    const claimCountCondition = dsMockUtils.createMockTransferCondition({
      ClaimCount: [rawClaim, rawIssuerId, rawMin, optionMax],
    });
    result = compareTransferRestrictionToStat(claimCountCondition, StatType.ScopedCount, {
      claimType: ClaimType.Affiliate,
      issuer,
    });
    expect(result).toEqual(false);

    const claimPercentageCondition = dsMockUtils.createMockTransferCondition({
      ClaimOwnership: [rawClaim, rawIssuerId, rawMin, rawMax],
    });
    result = compareTransferRestrictionToStat(claimPercentageCondition, StatType.ScopedPercentage, {
      claimType: ClaimType.Accredited,
      issuer: entityMockUtils.getIdentityInstance({ did: 'otherDid' }),
    });
    expect(result).toEqual(false);
  });
});<|MERGE_RESOLUTION|>--- conflicted
+++ resolved
@@ -26,10 +26,7 @@
   ErrorCode,
   ModuleName,
   ProcedureMethod,
-<<<<<<< HEAD
-=======
   RemoveAssetStatParams,
->>>>>>> 74ec7be3
   StatType,
   TransferRestrictionType,
   TxTags,

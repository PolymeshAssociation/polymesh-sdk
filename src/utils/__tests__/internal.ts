import { Bytes, u32 } from '@polkadot/types';
import { AccountId } from '@polkadot/types/interfaces';
import {
  PolymeshPrimitivesIdentityClaimClaimType,
  PolymeshPrimitivesIdentityId,
  PolymeshPrimitivesSecondaryKeyKeyRecord,
  PolymeshPrimitivesStatisticsStatOpType,
  PolymeshPrimitivesStatisticsStatType,
} from '@polkadot/types/lookup';
import { ISubmittableResult } from '@polkadot/types/types';
import BigNumber from 'bignumber.js';
import { when } from 'jest-when';
import { IdentityId } from 'polymesh-types/types';

import { Account, Asset, Context, Identity, PolymeshError, Procedure } from '~/internal';
import { ClaimScopeTypeEnum } from '~/middleware/types';
import { dsMockUtils, entityMockUtils } from '~/testUtils/mocks';
import {
  createMockStatisticsStatClaim,
  getApiInstance,
  getAtMock,
  getWebSocketInstance,
  MockCodec,
  MockWebSocket,
} from '~/testUtils/mocks/dataSources';
import {
  CaCheckpointType,
  CalendarPeriod,
  CalendarUnit,
  ClaimType,
  CountryCode,
  ErrorCode,
  ModuleName,
  PermissionedAccount,
  ProcedureMethod,
  RemoveAssetStatParams,
  StatType,
  SubCallback,
  TransferRestrictionType,
  TxTags,
} from '~/types';
import { tuple } from '~/types/utils';
import { MAX_TICKER_LENGTH } from '~/utils/constants';
import * as utilsConversionModule from '~/utils/conversion';

import {
  asAccount,
  assertAddressValid,
  assertExpectedChainVersion,
  assertIsInteger,
  assertIsPositive,
  assertTickerValid,
  asTicker,
  calculateNextKey,
  compareStatsToInput,
  compareStatTypeToTransferRestrictionType,
  compareTransferRestrictionToInput,
  compareTransferRestrictionToStat,
  createClaim,
  createProcedureMethod,
  delay,
  filterEventRecords,
  getApiAtBlock,
  getCheckpointValue,
  getDid,
  getExemptedIds,
  getIdentity,
  getPortfolioIdsByName,
  getSecondaryAccountPermissions,
  hasSameElements,
  isModuleOrTagMatch,
  isPrintableAscii,
  mergeReceipts,
  neededStatTypeForRestrictionInput,
  optionize,
  padString,
  periodComplexity,
  removePadding,
  requestAtBlock,
  requestPaginated,
  serialize,
  sliceBatchReceipt,
  unserialize,
} from '../internal';

jest.mock(
  '~/api/entities/Asset',
  require('~/testUtils/mocks/entities').mockAssetModule('~/api/entities/Asset')
);
jest.mock(
  '~/api/entities/Account',
  require('~/testUtils/mocks/entities').mockAccountModule('~/api/entities/Account')
);
jest.mock('websocket', require('~/testUtils/mocks/dataSources').mockWebSocketModule());

describe('delay', () => {
  beforeAll(() => {
    jest.useFakeTimers({
      legacyFakeTimers: true,
    });
  });

  afterAll(() => {
    jest.useRealTimers();
  });

  it('should resolve after the supplied timeout', async () => {
    const delayPromise = delay(5000);

    jest.advanceTimersByTime(5000);

    expect(await delayPromise).toBeUndefined();
  });
});

describe('serialize and unserialize', () => {
  const entityType = 'someEntity';

  const pojo1 = {
    foo: 'Foo',
    bar: 'Bar',
  };

  const inversePojo1 = {
    bar: 'Bar',
    foo: 'Foo',
  };

  const pojo2 = {
    baz: 'baz',
  };

  describe('serialize', () => {
    it('should return the same unique id for the same pojo', () => {
      expect(serialize(entityType, pojo1)).toBe(serialize(entityType, pojo1));
      expect(serialize(entityType, pojo1)).toBe(serialize(entityType, inversePojo1));
    });

    it('should return a different unique id for different pojos', () => {
      expect(serialize(entityType, pojo1)).not.toBe(serialize(entityType, pojo2));
    });
  });

  describe('unserialize', () => {
    it('should recover the serialized object', () => {
      expect(unserialize(serialize(entityType, pojo1))).toEqual(pojo1);
      expect(unserialize(serialize(entityType, inversePojo1))).toEqual(pojo1);
    });

    const errorMsg = 'Wrong ID format';

    it('should throw an error if the argument has an incorrect format', () => {
      expect(() => unserialize('unformatted')).toThrowError(errorMsg);
    });

    it('should throw an error if the serialized string is not valid JSON', () => {
      const fakeSerialized = Buffer.from('someEntity:nonJsonString').toString('base64');
      expect(() => unserialize(fakeSerialized)).toThrowError(errorMsg);
    });
  });
});

describe('getDid', () => {
  let context: Context;
  let did: string;

  beforeAll(() => {
    dsMockUtils.initMocks();
    did = 'aDid';
  });

  beforeEach(() => {
    context = dsMockUtils.getContextInstance();
  });

  afterEach(() => {
    dsMockUtils.reset();
  });

  afterAll(() => {
    dsMockUtils.cleanup();
  });

  it('should extract the DID from an Identity', async () => {
    entityMockUtils.initMocks();
    const result = await getDid(entityMockUtils.getIdentityInstance({ did }), context);

    expect(result).toBe(did);
  });

  it('should return the passed DID', async () => {
    const result = await getDid(did, context);

    expect(result).toBe(did);
  });

  it('should return the signing Identity DID if nothing is passed', async () => {
    const result = await getDid(undefined, context);

    expect(result).toBe((await context.getSigningIdentity()).did);
  });
});

describe('asAccount', () => {
  let context: Context;
  let address: string;
  let account: Account;

  beforeAll(() => {
    dsMockUtils.initMocks();
    entityMockUtils.initMocks();
    address = 'someAddress';
  });

  beforeEach(() => {
    context = dsMockUtils.getContextInstance();
    account = new Account({ address }, context);
  });

  afterEach(() => {
    dsMockUtils.reset();
  });

  afterAll(() => {
    dsMockUtils.cleanup();
  });

  it('should return Account for given address', async () => {
    const result = asAccount(address, context);

    expect(result).toEqual(expect.objectContaining({ address }));
  });

  it('should return the passed Account', async () => {
    const result = asAccount(account, context);

    expect(result).toBe(account);
  });
});

describe('filterEventRecords', () => {
  const filterRecordsMock = jest.fn();
  const mockReceipt = {
    filterRecords: filterRecordsMock,
  } as unknown as ISubmittableResult;

  afterEach(() => {
    filterRecordsMock.mockReset();
  });

  it('should return the corresponding Event Record', () => {
    const mod = 'asset';
    const eventName = 'TickerRegistered';
    const fakeResult = 'event';
    when(filterRecordsMock)
      .calledWith(mod, eventName)
      .mockReturnValue([{ event: fakeResult }]);

    const eventRecord = filterEventRecords(mockReceipt, mod, eventName);

    expect(eventRecord[0]).toBe(fakeResult);
  });

  it("should throw an error if the Event wasn't fired", () => {
    const mod = 'asset';
    const eventName = 'TickerRegistered';
    when(filterRecordsMock).calledWith(mod, eventName).mockReturnValue([]);

    expect(() => filterEventRecords(mockReceipt, mod, eventName)).toThrow(
      `Event "${mod}.${eventName}" wasn't fired even though the corresponding transaction was completed. Please report this to the Polymesh team`
    );
  });
});

describe('sliceBatchReceipt', () => {
  const filterRecordsMock = jest.fn();
  const mockReceipt = {
    filterRecords: filterRecordsMock,
    events: ['tx0event0', 'tx0event1', 'tx1event0', 'tx2event0', 'tx2event1', 'tx2event2'],
    findRecord: jest.fn(),
    toHuman: jest.fn(),
  } as unknown as ISubmittableResult;

  beforeEach(() => {
    when(filterRecordsMock)
      .calledWith('utility', 'BatchCompleted')
      .mockReturnValue([
        {
          event: {
            data: [
              [
                dsMockUtils.createMockU32(new BigNumber(2)),
                dsMockUtils.createMockU32(new BigNumber(1)),
                dsMockUtils.createMockU32(new BigNumber(3)),
              ],
            ],
          },
        },
      ]);
  });

  afterEach(() => {
    filterRecordsMock.mockReset();
  });

  it('should return the cloned receipt with a subset of events', () => {
    let slicedReceipt = sliceBatchReceipt(mockReceipt, 1, 3);

    expect(slicedReceipt.events).toEqual(['tx1event0', 'tx2event0', 'tx2event1', 'tx2event2']);

    slicedReceipt = sliceBatchReceipt(mockReceipt, 0, 2);

    expect(slicedReceipt.events).toEqual(['tx0event0', 'tx0event1', 'tx1event0']);
  });

  it('should throw an error if the transaction indexes are out of bounds', () => {
    expect(() => sliceBatchReceipt(mockReceipt, -1, 2)).toThrow(
      'Transaction index range out of bounds. Please report this to the Polymesh team'
    );

    expect(() => sliceBatchReceipt(mockReceipt, 1, 4)).toThrow(
      'Transaction index range out of bounds. Please report this to the Polymesh team'
    );
  });
});

describe('mergeReceipts', () => {
  let bigNumberToU32Spy: jest.SpyInstance;
  let receipts: ISubmittableResult[];
  let context: Context;

  let eventsPerTransaction: u32[];

  beforeAll(() => {
    dsMockUtils.initMocks();
  });

  beforeEach(() => {
    context = dsMockUtils.getContextInstance();
    eventsPerTransaction = [
      dsMockUtils.createMockU32(new BigNumber(2)),
      dsMockUtils.createMockU32(new BigNumber(1)),
      dsMockUtils.createMockU32(new BigNumber(3)),
    ];
    bigNumberToU32Spy = jest.spyOn(utilsConversionModule, 'bigNumberToU32');
    when(bigNumberToU32Spy)
      .calledWith(new BigNumber(2), context)
      .mockReturnValue(eventsPerTransaction[0]);
    when(bigNumberToU32Spy)
      .calledWith(new BigNumber(1), context)
      .mockReturnValue(eventsPerTransaction[1]);
    when(bigNumberToU32Spy)
      .calledWith(new BigNumber(3), context)
      .mockReturnValue(eventsPerTransaction[2]);

    receipts = [
      {
        filterRecords: jest.fn(),
        events: ['tx0event0', 'tx0event1'],
        findRecord: jest.fn(),
        toHuman: jest.fn(),
      },
      {
        filterRecords: jest.fn(),
        events: ['tx1event0'],
        findRecord: jest.fn(),
        toHuman: jest.fn(),
      },
      {
        filterRecords: jest.fn(),
        events: ['tx2event0', 'tx2event1', 'tx2event2'],
        findRecord: jest.fn(),
        toHuman: jest.fn(),
      },
    ] as unknown as ISubmittableResult[];
  });

  afterEach(() => {
    dsMockUtils.reset();
    jest.restoreAllMocks();
  });

  afterAll(() => {
    dsMockUtils.cleanup();
  });

  it('should return a receipt with all the combined events in order', () => {
    const result = mergeReceipts(receipts, context);

    expect(result.events).toEqual([
      'tx0event0',
      'tx0event1',
      'tx1event0',
      'tx2event0',
      'tx2event1',
      'tx2event2',
      {
        event: {
          section: 'utility',
          method: 'BatchCompleted',
          data: [eventsPerTransaction],
        },
      },
    ]);
  });
});

describe('createClaim', () => {
  it('should create Claim objects from claims data provided by middleware', () => {
    let type = 'Jurisdiction';
    const jurisdiction = 'CL';
    let scope = { type: ClaimScopeTypeEnum.Identity, value: 'someScope' };

    let result = createClaim(type, jurisdiction, scope, null, undefined);
    expect(result).toEqual({
      type: ClaimType.Jurisdiction,
      code: CountryCode.Cl,
      scope,
    });

    type = 'BuyLockup';
    scope = { type: ClaimScopeTypeEnum.Identity, value: 'someScope' };

    result = createClaim(type, null, scope, null, undefined);
    expect(result).toEqual({
      type: ClaimType.BuyLockup,
      scope,
    });

    type = 'NoData';

    result = createClaim(type, null, null, null, undefined);
    expect(result).toEqual({
      type: ClaimType.NoData,
    });

    type = 'CustomerDueDiligence';
    const id = 'someId';

    result = createClaim(type, null, null, id, undefined);
    expect(result).toEqual({
      type: ClaimType.CustomerDueDiligence,
      id,
    });

    type = 'InvestorUniqueness';
    scope = { type: ClaimScopeTypeEnum.Ticker, value: 'SOME_TICKER' };

    result = createClaim(type, null, scope, id, undefined);
    expect(result).toEqual({
      type: ClaimType.InvestorUniqueness,
      scope: scope,
      cddId: id,
    });

    type = 'InvestorUniquenessV2';

    result = createClaim(type, null, null, id, undefined);
    expect(result).toEqual({
      type: ClaimType.InvestorUniquenessV2,
      cddId: id,
    });
  });
});

describe('padString', () => {
  it('should pad a string on the right side to cover the supplied length', () => {
    const value = 'someString';
    const fakeResult = `${value}\0\0`;

    const result = padString(value, 12);

    expect(result).toBe(fakeResult);
  });
});

describe('removePadding', () => {
  it('should remove all null character padding from the input', () => {
    const expected = 'someString';

    const result = removePadding(`${expected}\0\0\0`);

    expect(result).toBe(expected);
  });
});

describe('requestPaginated', () => {
  it('should fetch and return entries and the hex value of the last key', async () => {
    const entries = [
      tuple(['ticker0'], dsMockUtils.createMockU32(new BigNumber(0))),
      tuple(['ticker1'], dsMockUtils.createMockU32(new BigNumber(1))),
      tuple(['ticker2'], dsMockUtils.createMockU32(new BigNumber(2))),
    ];
    const queryMock = dsMockUtils.createQueryMock('asset', 'tickers', {
      entries,
    });

    let res = await requestPaginated(queryMock, {
      paginationOpts: undefined,
    });

    expect(res.lastKey).toBeNull();
    expect(queryMock.entries).toHaveBeenCalledTimes(1);

    jest.clearAllMocks();

    res = await requestPaginated(queryMock, {
      paginationOpts: { size: new BigNumber(3) },
    });

    expect(typeof res.lastKey).toBe('string');
    expect(queryMock.entriesPaged).toHaveBeenCalledTimes(1);

    jest.clearAllMocks();

    res = await requestPaginated(queryMock, {
      paginationOpts: { size: new BigNumber(4) },
      arg: 'something',
    });

    expect(res.lastKey).toBeNull();
    expect(queryMock.entriesPaged).toHaveBeenCalledTimes(1);
  });
});

describe('getApiAtBlock', () => {
  beforeAll(() => {
    dsMockUtils.initMocks();
  });

  afterEach(() => {
    dsMockUtils.reset();
  });

  afterAll(() => {
    dsMockUtils.cleanup();
  });

  it('should throw an error if the node is not archive', () => {
    const context = dsMockUtils.getContextInstance({
      isArchiveNode: false,
    });

    return expect(getApiAtBlock(context, 'blockHash')).rejects.toThrow(
      'Cannot query previous blocks in a non-archive node'
    );
  });

  it('should return corresponding API state at given block', async () => {
    const context = dsMockUtils.getContextInstance();

    const result = await getApiAtBlock(context, 'blockHash');

    expect(result).toEqual(getApiInstance());
    expect(getAtMock()).toHaveBeenCalledTimes(1);
  });
});

describe('requestAtBlock', () => {
  beforeAll(() => {
    dsMockUtils.initMocks();
  });

  afterEach(() => {
    dsMockUtils.reset();
  });

  afterAll(() => {
    dsMockUtils.cleanup();
  });

  it('should fetch and return the value at a certain block (current if left empty)', async () => {
    const context = dsMockUtils.getContextInstance({
      isArchiveNode: true,
    });
    const returnValue = dsMockUtils.createMockU32(new BigNumber(5));
    const queryMock = dsMockUtils.createQueryMock('asset', 'tickers', {
      returnValue,
    });
    const apiAtMock = getAtMock();

    const blockHash = 'someBlockHash';
    const ticker = 'ticker';

    let res = await requestAtBlock(
      'asset',
      'tickers',
      {
        blockHash,
        args: [ticker],
      },
      context
    );

    expect(apiAtMock).toHaveBeenCalledTimes(1);
    expect(queryMock).toHaveBeenCalledWith(ticker);
    expect(res).toBe(returnValue);

    apiAtMock.mockClear();

    res = await requestAtBlock(
      'asset',
      'tickers',
      {
        args: [ticker],
      },
      context
    );

    expect(apiAtMock).toHaveBeenCalledTimes(0);
    expect(queryMock).toHaveBeenCalledWith(ticker);
    expect(res).toBe(returnValue);
  });
});

describe('calculateNextKey', () => {
  it('should return NextKey null as there are less elements than the default page size', () => {
    const totalCount = new BigNumber(20);
    const nextKey = calculateNextKey(totalCount);

    expect(nextKey).toBeNull();
  });

  it('should return NextKey null as it is the last page', () => {
    const totalCount = new BigNumber(50);
    const currentPageSize = new BigNumber(30);
    const currentStart = new BigNumber(31);
    const nextKey = calculateNextKey(totalCount, currentPageSize, currentStart);

    expect(nextKey).toBeNull();
  });

  it('should return NextKey', () => {
    const totalCount = new BigNumber(50);
    const currentPageSize = new BigNumber(30);
    const currentStart = new BigNumber(0);
    const nextKey = calculateNextKey(totalCount, currentPageSize, currentStart);

    expect(nextKey).toEqual(new BigNumber(30));
  });
});

describe('isPrintableAscii', () => {
  it('should return true if the string only contains printable ASCII characters', () => {
    expect(isPrintableAscii('TICKER')).toBe(true);
  });

  it("should return false if the string doesn't contain only printable ASCII characters", () => {
    expect(isPrintableAscii(String.fromCharCode(10000000))).toBe(false);
  });
});

describe('createProcedureMethod', () => {
  let context: Context;

  beforeAll(() => {
    dsMockUtils.initMocks();
  });

  beforeEach(() => {
    context = dsMockUtils.getContextInstance();
  });

  afterEach(() => {
    dsMockUtils.reset();
  });

  afterAll(() => {
    dsMockUtils.cleanup();
  });

  it('should return a ProcedureMethod object', async () => {
    const prepare = jest.fn();
    const checkAuthorization = jest.fn();
    const transformer = jest.fn();
    const fakeProcedure = (): Procedure<number, void> =>
      ({
        prepare,
        checkAuthorization,
      } as unknown as Procedure<number, void>);

    const method: ProcedureMethod<number, void> = createProcedureMethod(
      { getProcedureAndArgs: args => [fakeProcedure, args], transformer },
      context
    );

    const procArgs = 1;
    await method(procArgs);

    expect(prepare).toHaveBeenCalledWith({ args: procArgs, transformer }, context, {});

    await method.checkAuthorization(procArgs);

    expect(checkAuthorization).toHaveBeenCalledWith(procArgs, context, {});
  });

  it('should return a NoArgsProcedureMethod object', async () => {
    const prepare = jest.fn();
    const checkAuthorization = jest.fn();
    const transformer = jest.fn();
    const fakeProcedure = (): Procedure<void, void> =>
      ({
        prepare,
        checkAuthorization,
      } as unknown as Procedure<void, void>);

    const method = createProcedureMethod(
      { getProcedureAndArgs: () => [fakeProcedure, undefined], transformer, voidArgs: true },
      context
    );

    await method();

    expect(prepare).toHaveBeenCalledWith({ transformer, args: undefined }, context, {});

    await method.checkAuthorization();

    expect(checkAuthorization).toHaveBeenCalledWith(undefined, context, {});
  });
});

describe('assertIsInteger', () => {
  it('should not throw if the argument is an integer', async () => {
    try {
      assertIsInteger(new BigNumber(1));
    } catch (_) {
      expect(true).toBe(false);
    }
  });

  it('should throw an error if the argument is not an integer', async () => {
    expect(() => assertIsInteger(new BigNumber('noInteger'))).toThrow(
      'The number must be an integer'
    );

    expect(() => assertIsInteger(new BigNumber(1.2))).toThrow('The number must be an integer');
  });
});

describe('assertIsPositive', () => {
  it('should not throw an error if the argument is positive', () => {
    expect(() => assertIsPositive(new BigNumber(43))).not.toThrow();
  });
  it('should throw an error if the argument is negative', async () => {
    expect(() => assertIsPositive(new BigNumber(-3))).toThrow('The number must be positive');
  });
});

describe('assertAddressValid', () => {
  const ss58Format = new BigNumber(42);

  it('should throw an error if the address is not a valid ss58 address', async () => {
    expect(() =>
      // cSpell: disable-next-line
      assertAddressValid('foo', ss58Format)
    ).toThrow('The supplied address is not a valid SS58 address');
  });

  it('should throw an error if the address is prefixed with an invalid ss58', async () => {
    expect(() =>
      // cSpell: disable-next-line
      assertAddressValid('ajYMsCKsEAhEvHpeA4XqsfiA9v1CdzZPrCfS6pEfeGHW9j8', ss58Format)
    ).toThrow("The supplied address is not encoded with the chain's SS58 format");
  });

  it('should not throw if the address is valid and prefixed with valid ss58', async () => {
    expect(() =>
      assertAddressValid('5GrwvaEF5zXb26Fz9rcQpDWS57CtERHpNehXCPcNoHGKutQY', ss58Format)
    ).not.toThrow();
  });
});

describe('asTicker', () => {
  it('should return an Asset symbol', async () => {
    const symbol = 'ASSET';
    let result = asTicker(symbol);

    expect(result).toBe(symbol);

    result = asTicker(new Asset({ ticker: symbol }, dsMockUtils.getContextInstance()));
    expect(result).toBe(symbol);
  });
});

describe('periodComplexity', () => {
  it('should calculate complexity for any period', () => {
    const period: CalendarPeriod = {
      unit: CalendarUnit.Second,
      amount: new BigNumber(1),
    };
    let result = periodComplexity(period);
    expect(result).toEqual(new BigNumber(31536000));

    period.unit = CalendarUnit.Minute;
    result = periodComplexity(period);
    expect(result).toEqual(new BigNumber(525600));

    period.unit = CalendarUnit.Hour;
    result = periodComplexity(period);
    expect(result).toEqual(new BigNumber(8760));

    period.unit = CalendarUnit.Day;
    result = periodComplexity(period);
    expect(result).toEqual(new BigNumber(365));

    period.unit = CalendarUnit.Week;
    result = periodComplexity(period);
    expect(result).toEqual(new BigNumber(52));

    period.unit = CalendarUnit.Month;
    result = periodComplexity(period);
    expect(result).toEqual(new BigNumber(12));

    period.unit = CalendarUnit.Year;
    result = periodComplexity(period);
    expect(result).toEqual(new BigNumber(2));

    period.amount = new BigNumber(0);
    result = periodComplexity(period);
    expect(result).toEqual(new BigNumber(1));
  });
});

describe('optionize', () => {
  it('should transform a conversion util into a version that returns null if the first input is falsy, passing along the rest if not', () => {
    const number = new BigNumber(1);

    const toString = (value: BigNumber, foo: string, bar: number): string =>
      `${value.toString()}${foo}${bar}`;

    let result = optionize(toString)(number, 'notNeeded', 1);
    expect(result).toBe(toString(number, 'notNeeded', 1));

    result = optionize(toString)(null, 'stillNotNeeded', 2);
    expect(result).toBeNull();
  });
});

describe('isModuleOrTagMatch', () => {
  it("should return true if two tags/modules are equal, or if one is the other one's module", () => {
    let result = isModuleOrTagMatch(TxTags.identity.AddInvestorUniquenessClaim, ModuleName.Sto);
    expect(result).toEqual(false);

    result = isModuleOrTagMatch(ModuleName.Sto, TxTags.identity.AddInvestorUniquenessClaim);
    expect(result).toEqual(false);

    result = isModuleOrTagMatch(
      TxTags.identity.AddInvestorUniquenessClaim,
      TxTags.identity.AddClaim
    );
    expect(result).toEqual(false);
  });
});

describe('getCheckpointValue', () => {
  let context: Context;

  beforeAll(() => {
    dsMockUtils.initMocks();
  });

  beforeEach(() => {
    context = dsMockUtils.getContextInstance();
  });

  afterEach(() => {
    dsMockUtils.reset();
  });

  afterAll(() => {
    dsMockUtils.cleanup();
  });

  it('should return value as it is for valid params of type Checkpoint, CheckpointSchedule or Date', async () => {
    const mockCheckpointSchedule = entityMockUtils.getCheckpointScheduleInstance();
    const mockAsset = entityMockUtils.getAssetInstance();
    let result = await getCheckpointValue(mockCheckpointSchedule, mockAsset, context);
    expect(result).toEqual(mockCheckpointSchedule);

    const mockCheckpoint = entityMockUtils.getCheckpointInstance();
    result = await getCheckpointValue(mockCheckpoint, mockAsset, context);
    expect(result).toEqual(mockCheckpoint);

    const mockCheckpointDate = new Date();
    result = await getCheckpointValue(mockCheckpointDate, mockAsset, context);
    expect(result).toEqual(mockCheckpointDate);
  });

  it('should return Checkpoint instance for params with type `Existing`', async () => {
    const mockCheckpoint = entityMockUtils.getCheckpointInstance();
    const mockCaCheckpointTypeParams = {
      id: new BigNumber(1),
      type: CaCheckpointType.Existing,
    };
    const mockAsset = entityMockUtils.getAssetInstance({
      checkpointsGetOne: mockCheckpoint,
    });

    const result = await getCheckpointValue(mockCaCheckpointTypeParams, mockAsset, context);
    expect(result).toEqual(mockCheckpoint);
  });

  it('should return Checkpoint instance for params with type `Scheduled`', async () => {
    const mockCheckpointSchedule = entityMockUtils.getCheckpointScheduleInstance();
    const mockCaCheckpointTypeParams = {
      id: new BigNumber(1),
      type: CaCheckpointType.Schedule,
    };
    const mockAsset = entityMockUtils.getAssetInstance({
      checkpointsSchedulesGetOne: { schedule: mockCheckpointSchedule },
    });

    const result = await getCheckpointValue(mockCaCheckpointTypeParams, mockAsset, context);
    expect(result).toEqual(mockCheckpointSchedule);
  });
});

describe('hasSameElements', () => {
  it('should use provided comparator for matching the elements ', () => {
    let result = hasSameElements(
      [
        { id: 1, name: 'X' },
        { id: 2, name: 'Y' },
      ],
      [
        { id: 1, name: 'X' },
        { id: 2, name: 'Z' },
      ],
      (a, b) => a.id === b.id
    );
    expect(result).toEqual(true);

    result = hasSameElements(
      [
        { id: 1, name: 'X' },
        { id: 2, name: 'Y' },
      ],
      [
        { id: 1, name: 'X' },
        { id: 3, name: 'Z' },
      ],
      (a, b) => a.id === b.id
    );
    expect(result).toEqual(false);
  });

  it('should use the lodash `isEqual` if no comparator is provided', () => {
    let result = hasSameElements([1, 2], [2, 1]);
    expect(result).toEqual(true);

    result = hasSameElements([1, 2], [2, 3]);
    expect(result).toEqual(false);
  });
});

describe('getPortfolioIdsByName', () => {
  let context: Context;
  let portfoliosMock: jest.Mock;
  let firstPortfolioName: MockCodec<Bytes>;
  let rawNames: Bytes[];
  let identityId: IdentityId;

  beforeAll(() => {
    dsMockUtils.initMocks();
    entityMockUtils.initMocks();
  });

  beforeEach(() => {
    context = dsMockUtils.getContextInstance();
    firstPortfolioName = dsMockUtils.createMockBytes('someName');
    rawNames = [firstPortfolioName, dsMockUtils.createMockBytes('otherName')];
    identityId = dsMockUtils.createMockIdentityId('someDid');
    dsMockUtils.createQueryMock('portfolio', 'nameToNumber', {
      multi: [
        dsMockUtils.createMockU64(new BigNumber(1)),
        dsMockUtils.createMockU64(new BigNumber(2)),
        dsMockUtils.createMockU64(new BigNumber(1)),
        dsMockUtils.createMockU64(new BigNumber(1)),
      ],
    });
    portfoliosMock = dsMockUtils.createQueryMock('portfolio', 'portfolios');
  });

  afterEach(() => {
    dsMockUtils.reset();
    entityMockUtils.reset();
  });

  afterAll(() => {
    dsMockUtils.cleanup();
  });

  it('should return portfolio numbers for given portfolio name, and null for names that do not exist', async () => {
    portfoliosMock.mockResolvedValue(firstPortfolioName);
    firstPortfolioName.eq = jest.fn();
    when(firstPortfolioName.eq).calledWith(rawNames[0]).mockReturnValue(true);
    const result = await getPortfolioIdsByName(
      identityId,
      [
        ...rawNames,
        dsMockUtils.createMockBytes('anotherName'),
        dsMockUtils.createMockBytes('yetAnotherName'),
      ],
      context
    );

    expect(result).toEqual([new BigNumber(1), new BigNumber(2), null, null]);
  });
});

describe('getIdentity', () => {
  let context: Context;

  beforeAll(() => {
    dsMockUtils.initMocks();
    entityMockUtils.initMocks();
  });

  beforeEach(() => {
    context = dsMockUtils.getContextInstance();
  });

  afterEach(() => {
    dsMockUtils.reset();
    entityMockUtils.reset();
  });

  afterAll(() => {
    dsMockUtils.cleanup();
  });

  it('should return currentIdentity when given undefined value', async () => {
    const expectedIdentity = await context.getSigningIdentity();
    const result = await getIdentity(undefined, context);
    expect(result).toEqual(expectedIdentity);
  });

  it('should return an Identity if given an Identity', async () => {
    const identity = entityMockUtils.getIdentityInstance();
    const result = await getIdentity(identity, context);
    expect(result).toEqual(identity);
  });

  it('should return the Identity given its DID', async () => {
    const identity = entityMockUtils.getIdentityInstance();
    const result = await getIdentity(identity.did, context);
    expect(result.did).toEqual(identity.did);
  });
});

describe('getExemptedIds', () => {
  let context: Context;

  beforeAll(() => {
    dsMockUtils.initMocks();
    entityMockUtils.initMocks();
  });

  beforeEach(() => {
    context = dsMockUtils.getContextInstance();
  });

  afterEach(() => {
    dsMockUtils.reset();
    entityMockUtils.reset();
  });

  afterAll(() => {
    dsMockUtils.cleanup();
  });

  it('should return a list of DIDs if the Asset does not support PUIS', async () => {
    const asset = entityMockUtils.getAssetInstance({
      details: { requiresInvestorUniqueness: false },
    });
    const dids = ['someDid', 'otherDid'];

    const result = await getExemptedIds(dids, context, asset.ticker);

    expect(result).toEqual(dids);
  });

  it('should return a list of Scope IDs if the Asset supports PUIS', async () => {
    entityMockUtils.configureMocks({
      assetOptions: {
        details: {
          requiresInvestorUniqueness: true,
        },
      },
    });
    const scopeIds = ['someScopeId', 'otherScopeId'];
    const identities = scopeIds.map(scopeId =>
      entityMockUtils.getIdentityInstance({ getScopeId: scopeId })
    );

    const result = await getExemptedIds(identities, context, 'SOME_TICKER');

    expect(result).toEqual(scopeIds);
  });

  it('should throw an error if one or more of the passed Identities have no Scope ID for the Asset', () => {
    entityMockUtils.configureMocks({
      assetOptions: {
        details: {
          requiresInvestorUniqueness: true,
        },
      },
    });
    const scopeIds = ['someScopeId', null];
    const identities = scopeIds.map(scopeId =>
      entityMockUtils.getIdentityInstance({ getScopeId: scopeId })
    );

    return expect(getExemptedIds(identities, context, 'SOME_TICKER')).rejects.toThrow(
      'Identities must have an Investor Uniqueness claim Scope ID in order to be exempted from Transfer Restrictions for Asset "SOME_TICKER"'
    );
  });

  it('should throw an error if the exempted IDs have duplicates', () => {
    const asset = entityMockUtils.getAssetInstance({
      details: { requiresInvestorUniqueness: false },
    });
    const dids = ['someDid', 'someDid'];

    return expect(getExemptedIds(dids, context, asset.ticker)).rejects.toThrow(
      'One or more of the passed exempted Identities are repeated or have the same Scope ID'
    );
  });
});

describe('assertExpectedChainVersion', () => {
  let client: MockWebSocket;
  let warnSpy: jest.SpyInstance;

  beforeAll(() => {
    dsMockUtils.initMocks();
    warnSpy = jest.spyOn(console, 'warn');
  });

  beforeEach(() => {
    client = getWebSocketInstance();
  });

  afterEach(() => {
    dsMockUtils.reset();
  });

  afterAll(() => {
    warnSpy.mockRestore();
  });

  it('should resolve if it receives both expected RPC node and chain spec version', () => {
    const signal = assertExpectedChainVersion('ws://example.com');
    client.onopen();

    return expect(signal).resolves.not.toThrow();
  });

  it('should throw an error given a major RPC node version mismatch', () => {
    const signal = assertExpectedChainVersion('ws://example.com');
    client.sendRpcVersion('3.0.0');
    const expectedError = new PolymeshError({
      code: ErrorCode.FatalError,
      message: 'Unsupported Polymesh RPC node version. Please upgrade the SDK',
    });
    return expect(signal).rejects.toThrowError(expectedError);
  });

  it('should log a warning given a minor or patch RPC node version mismatch', async () => {
    const signal = assertExpectedChainVersion('ws://example.com');
    client.sendSpecVersion('5001000');
    client.sendRpcVersion('5.1.7');
    await signal;
<<<<<<< HEAD
    expect(warnSpy).toHaveBeenCalledWith(
      'This version of the SDK supports Polymesh RPC node version 5.0.2. The node is at version 5.1.0. Please upgrade the SDK'
=======
    sinon.assert.calledWith(
      warnStub,
      'This version of the SDK supports Polymesh RPC node version 5.1.0. The node is at version 5.1.7. Please upgrade the SDK'
>>>>>>> 3192c40b
    );
  });

  it('should throw an error given a major chain spec version mismatch', () => {
    const signal = assertExpectedChainVersion('ws://example.com');
    client.sendSpecVersion('3000000');
    const expectedError = new PolymeshError({
      code: ErrorCode.FatalError,
      message: 'Unsupported Polymesh chain spec version. Please upgrade the SDK',
    });
    return expect(signal).rejects.toThrowError(expectedError);
  });

  it('should log a warning given a minor or patch chain spec version mismatch', async () => {
    const signal = assertExpectedChainVersion('ws://example.com');
    client.sendSpecVersion('5001007');
    client.sendRpcVersion('5.1.0');
    await signal;
<<<<<<< HEAD
    expect(warnSpy).toHaveBeenCalledWith(
      'This version of the SDK supports Polymesh chain spec version 5.0.2. The chain spec is at version 5.1.0. Please upgrade the SDK'
=======
    sinon.assert.calledWith(
      warnStub,
      'This version of the SDK supports Polymesh chain spec version 5.1.2. The chain spec is at version 5.1.7. Please upgrade the SDK'
>>>>>>> 3192c40b
    );
  });

  it('should throw an error if the node cannot be reached', () => {
    const signal = assertExpectedChainVersion('ws://example.com');
    const expectedError = new PolymeshError({
      code: ErrorCode.FatalError,
      message: 'Could not connect to the Polymesh node at ws://example.com',
    });
    client.triggerError(new Error('could not connect'));
    return expect(signal).rejects.toThrowError(expectedError);
  });
});

describe('assertTickerValid', () => {
  it('should throw an error if the string is empty', () => {
    const ticker = '';

    expect(() => assertTickerValid(ticker)).toThrow(
      `Ticker length must be between 1 and ${MAX_TICKER_LENGTH} character`
    );
  });

  it('should throw an error if the string length exceeds the max ticker length', () => {
    const ticker = 'VERY_LONG_TICKER';

    expect(() => assertTickerValid(ticker)).toThrow(
      `Ticker length must be between 1 and ${MAX_TICKER_LENGTH} character`
    );
  });

  it('should throw an error if the string contains unreadable characters', () => {
    const ticker = `ILLEGAL_${String.fromCharCode(65533)}`;

    expect(() => assertTickerValid(ticker)).toThrow(
      'Only printable ASCII is allowed as ticker name'
    );
  });

  it('should throw an error if the string is not in upper case', () => {
    const ticker = 'FakeTicker';

    expect(() => assertTickerValid(ticker)).toThrow('Ticker cannot contain lower case letters');
  });

  it('should not throw an error', () => {
    const ticker = 'FAKE_TICKER';

    assertTickerValid(ticker);
  });
});

describe('neededStatTypeForRestrictionInput', () => {
  beforeAll(() => {
    dsMockUtils.initMocks();
  });

  afterEach(() => {
    dsMockUtils.reset();
  });

  afterAll(() => {
    dsMockUtils.cleanup();
  });

  it('should return a raw StatType based on the given TransferRestrictionType', () => {
    const context = dsMockUtils.getContextInstance();
    const mockClaimIssuer: [
      PolymeshPrimitivesIdentityClaimClaimType,
      PolymeshPrimitivesIdentityId
    ] = [dsMockUtils.createMockClaimType(), dsMockUtils.createMockIdentityId()];

    jest
      .spyOn(utilsConversionModule, 'claimIssuerToMeshClaimIssuer')
      .mockReturnValue(mockClaimIssuer);

    when(context.createType)
      .calledWith('PolymeshPrimitivesStatisticsStatOpType', StatType.Count)
      .mockReturnValue('Count' as unknown as PolymeshPrimitivesStatisticsStatOpType);
    when(context.createType)
      .calledWith('PolymeshPrimitivesStatisticsStatOpType', StatType.Balance)
      .mockReturnValue('Balance' as unknown as PolymeshPrimitivesStatisticsStatOpType);

    when(context.createType)
      .calledWith('PolymeshPrimitivesStatisticsStatType', { op: 'Count', claimIssuer: undefined })
      .mockReturnValue('CountStat' as unknown as PolymeshPrimitivesStatisticsStatType);
    when(context.createType)
      .calledWith('PolymeshPrimitivesStatisticsStatType', { op: 'Balance', claimIssuer: undefined })
      .mockReturnValue('BalanceStat' as unknown as PolymeshPrimitivesStatisticsStatType);
    when(context.createType)
      .calledWith('PolymeshPrimitivesStatisticsStatType', {
        op: 'Balance',
        claimIssuer: mockClaimIssuer,
      })
      .mockReturnValue('ScopedBalanceStat' as unknown as PolymeshPrimitivesStatisticsStatType);

    let result = neededStatTypeForRestrictionInput(
      { type: TransferRestrictionType.Count },
      context
    );

    expect(result).toEqual('CountStat');

    result = neededStatTypeForRestrictionInput(
      { type: TransferRestrictionType.Percentage },
      context
    );
    expect(result).toEqual('BalanceStat');

    result = neededStatTypeForRestrictionInput(
      {
        type: TransferRestrictionType.ClaimPercentage,
        claimIssuer: {
          claimType: ClaimType.Jurisdiction,
          issuer: entityMockUtils.getIdentityInstance(),
        },
      },
      context
    );
    expect(result).toEqual('ScopedBalanceStat');
  });
});

describe('compareTransferRestrictionToInput', () => {
  beforeAll(() => {
    dsMockUtils.initMocks();
  });

  afterEach(() => {
    dsMockUtils.reset();
  });

  afterAll(() => {
    dsMockUtils.cleanup();
  });

  it('should return true when the input matches the TransferRestriction type', () => {
    const countTransferRestriction = dsMockUtils.createMockTransferCondition({
      MaxInvestorCount: dsMockUtils.createMockU64(new BigNumber(10)),
    });
    let result = compareTransferRestrictionToInput(countTransferRestriction, {
      type: TransferRestrictionType.Count,
      value: new BigNumber(10),
    });
    expect(result).toEqual(true);

    const percentTransferRestriction = dsMockUtils.createMockTransferCondition({
      MaxInvestorOwnership: dsMockUtils.createMockPermill(new BigNumber(100000)),
    });

    result = compareTransferRestrictionToInput(percentTransferRestriction, {
      type: TransferRestrictionType.Percentage,
      value: new BigNumber(10),
    });
    expect(result).toEqual(true);

    const claimCountTransferRestriction = dsMockUtils.createMockTransferCondition({
      ClaimCount: [
        dsMockUtils.createMockStatisticsStatClaim({ Accredited: dsMockUtils.createMockBool(true) }),
        dsMockUtils.createMockIdentityId('someDid'),
        dsMockUtils.createMockU64(new BigNumber(10)),
        dsMockUtils.createMockOption(),
      ],
    });

    result = compareTransferRestrictionToInput(claimCountTransferRestriction, {
      value: {
        min: new BigNumber(10),
        claim: { type: ClaimType.Accredited, accredited: true },
        issuer: entityMockUtils.getIdentityInstance({ did: 'someDid' }),
      },
      type: TransferRestrictionType.ClaimCount,
    });

    expect(result).toEqual(true);

    const claimCountTransferRestrictionWithMax = dsMockUtils.createMockTransferCondition({
      ClaimCount: [
        dsMockUtils.createMockStatisticsStatClaim({ Affiliate: dsMockUtils.createMockBool(true) }),
        dsMockUtils.createMockIdentityId('someDid'),
        dsMockUtils.createMockU64(new BigNumber(10)),
        dsMockUtils.createMockOption(dsMockUtils.createMockU64(new BigNumber(20))),
      ],
    });

    result = compareTransferRestrictionToInput(claimCountTransferRestrictionWithMax, {
      value: {
        min: new BigNumber(10),
        max: new BigNumber(20),
        claim: { type: ClaimType.Affiliate, affiliate: true },
        issuer: entityMockUtils.getIdentityInstance({ did: 'someDid' }),
      },
      type: TransferRestrictionType.ClaimCount,
    });

    expect(result).toEqual(true);

    const claimPercentageTransferRestriction = dsMockUtils.createMockTransferCondition({
      ClaimOwnership: [
        dsMockUtils.createMockStatisticsStatClaim({
          Jurisdiction: dsMockUtils.createMockOption(
            dsMockUtils.createMockCountryCode(CountryCode.Ca)
          ),
        }),
        dsMockUtils.createMockIdentityId('someDid'),
        dsMockUtils.createMockPermill(new BigNumber(100000)),
        dsMockUtils.createMockPermill(new BigNumber(200000)),
      ],
    });

    result = compareTransferRestrictionToInput(claimPercentageTransferRestriction, {
      value: {
        min: new BigNumber(10),
        max: new BigNumber(20),
        claim: { type: ClaimType.Jurisdiction, countryCode: CountryCode.Ca },
        issuer: entityMockUtils.getIdentityInstance({ did: 'someDid' }),
      },
      type: TransferRestrictionType.ClaimPercentage,
    });

    expect(result).toEqual(true);
  });

  it('should return false if things do not match', () => {
    const claimCountTransferRestrictionWithMax = dsMockUtils.createMockTransferCondition({
      ClaimCount: [
        dsMockUtils.createMockStatisticsStatClaim({ Affiliate: dsMockUtils.createMockBool(true) }),
        dsMockUtils.createMockIdentityId('someDid'),
        dsMockUtils.createMockU64(new BigNumber(10)),
        dsMockUtils.createMockOption(dsMockUtils.createMockU64(new BigNumber(20))),
      ],
    });

    let result = compareTransferRestrictionToInput(claimCountTransferRestrictionWithMax, {
      value: {
        min: new BigNumber(10),
        max: new BigNumber(21),
        claim: { type: ClaimType.Affiliate, affiliate: true },
        issuer: entityMockUtils.getIdentityInstance({ did: 'someDid' }),
      },
      type: TransferRestrictionType.ClaimCount,
    });

    expect(result).toEqual(false);

    const claimPercentageTransferRestrictionNoMax = dsMockUtils.createMockTransferCondition({
      ClaimCount: [
        dsMockUtils.createMockStatisticsStatClaim({
          Accredited: dsMockUtils.createMockBool(true),
        }),
        dsMockUtils.createMockIdentityId('someDid'),
        dsMockUtils.createMockU64(new BigNumber(10)),
        dsMockUtils.createMockOption(),
      ],
    });

    result = compareTransferRestrictionToInput(claimPercentageTransferRestrictionNoMax, {
      value: {
        min: new BigNumber(10),
        max: new BigNumber(20),
        claim: { type: ClaimType.Affiliate, affiliate: true },
        issuer: entityMockUtils.getIdentityInstance({ did: 'someDid' }),
      },
      type: TransferRestrictionType.ClaimCount,
    });

    expect(result).toEqual(false);

    const claimPercentageTransferRestriction = dsMockUtils.createMockTransferCondition({
      ClaimOwnership: [
        dsMockUtils.createMockStatisticsStatClaim({
          Jurisdiction: dsMockUtils.createMockOption(
            dsMockUtils.createMockCountryCode(CountryCode.Ca)
          ),
        }),
        dsMockUtils.createMockIdentityId('someDid'),
        dsMockUtils.createMockPermill(new BigNumber(100000)),
        dsMockUtils.createMockPermill(new BigNumber(200000)),
      ],
    });

    result = compareTransferRestrictionToInput(claimPercentageTransferRestriction, {
      value: {
        min: new BigNumber(10),
        max: new BigNumber(21),
        claim: { type: ClaimType.Jurisdiction, countryCode: CountryCode.Ca },
        issuer: entityMockUtils.getIdentityInstance({ did: 'someDid' }),
      },
      type: TransferRestrictionType.ClaimPercentage,
    });

    expect(result).toEqual(false);

    result = compareTransferRestrictionToInput(claimPercentageTransferRestriction, {
      value: {
        min: new BigNumber(10),
        max: new BigNumber(21),
        claim: { type: ClaimType.Jurisdiction, countryCode: CountryCode.Ca },
        issuer: entityMockUtils.getIdentityInstance({ did: 'someDid' }),
      },
      type: TransferRestrictionType.ClaimPercentage,
    });

    expect(result).toEqual(false);
  });
});

describe('compareStatTypeToTransferRestrictionType', () => {
  beforeAll(() => {
    dsMockUtils.initMocks();
  });

  afterEach(() => {
    dsMockUtils.reset();
  });

  afterAll(() => {
    dsMockUtils.cleanup();
  });
  const did = 'someDid';
  const issuerId = dsMockUtils.createMockIdentityId(did);

  const countStatType = dsMockUtils.createMockStatisticsStatType({
    op: dsMockUtils.createMockStatisticsOpType(StatType.Count),
    claimIssuer: dsMockUtils.createMockOption(),
  });
  const percentStatType = dsMockUtils.createMockStatisticsStatType({
    op: dsMockUtils.createMockStatisticsOpType(StatType.Balance),
    claimIssuer: dsMockUtils.createMockOption(),
  });

  const claimCountStat = dsMockUtils.createMockStatisticsStatType({
    op: dsMockUtils.createMockStatisticsOpType(StatType.Count),
    claimIssuer: dsMockUtils.createMockOption([
      dsMockUtils.createMockClaimType(ClaimType.Affiliate),
      issuerId,
    ]),
  });
  const claimPercentageStat = dsMockUtils.createMockStatisticsStatType({
    op: dsMockUtils.createMockStatisticsOpType(StatType.Balance),
    claimIssuer: dsMockUtils.createMockOption([
      dsMockUtils.createMockClaimType(ClaimType.Affiliate),
      issuerId,
    ]),
  });

  it('should return true if the PolymeshPrimitivesStatisticsStatType matches the given TransferRestriction', () => {
    let result = compareStatTypeToTransferRestrictionType(
      countStatType,
      TransferRestrictionType.Count
    );
    expect(result).toEqual(true);

    result = compareStatTypeToTransferRestrictionType(
      percentStatType,
      TransferRestrictionType.Percentage
    );
    expect(result).toEqual(true);

    result = compareStatTypeToTransferRestrictionType(
      claimCountStat,
      TransferRestrictionType.ClaimCount
    );
    expect(result).toEqual(true);

    result = compareStatTypeToTransferRestrictionType(
      claimPercentageStat,
      TransferRestrictionType.ClaimPercentage
    );
    expect(result).toEqual(true);
  });

  it('should return false if the PolymeshPrimitivesStatisticsStatType does not match the given TransferRestriction', () => {
    let result = compareStatTypeToTransferRestrictionType(
      countStatType,
      TransferRestrictionType.Percentage
    );
    expect(result).toEqual(false);

    result = compareStatTypeToTransferRestrictionType(
      percentStatType,
      TransferRestrictionType.Count
    );
    expect(result).toEqual(false);

    result = compareStatTypeToTransferRestrictionType(
      claimCountStat,
      TransferRestrictionType.ClaimPercentage
    );
    expect(result).toEqual(false);

    result = compareStatTypeToTransferRestrictionType(
      claimPercentageStat,
      TransferRestrictionType.ClaimCount
    );
    expect(result).toEqual(false);
  });
});

describe('compareStatsToInput', () => {
  beforeAll(() => {
    dsMockUtils.initMocks();
  });

  afterEach(() => {
    dsMockUtils.reset();
  });

  afterAll(() => {
    dsMockUtils.cleanup();
  });

  const did = 'someDid';
  const issuer = entityMockUtils.getIdentityInstance({ did });
  const issuerId = dsMockUtils.createMockIdentityId(did);
  const ticker = 'TICKER';

  it('should return true if input matches stat', () => {
    const countStat = dsMockUtils.createMockStatisticsStatType({
      op: dsMockUtils.createMockStatisticsOpType(StatType.Count),
      claimIssuer: dsMockUtils.createMockOption(),
    });

    let args: RemoveAssetStatParams = {
      type: StatType.Count,
      ticker,
    };

    let result = compareStatsToInput(countStat, args);
    expect(result).toEqual(true);

    const percentStat = dsMockUtils.createMockStatisticsStatType({
      op: dsMockUtils.createMockStatisticsOpType(StatType.Balance),
      claimIssuer: dsMockUtils.createMockOption(),
    });
    args = { type: StatType.Balance, ticker };
    result = compareStatsToInput(percentStat, args);
    expect(result).toEqual(true);

    const claimCountStat = dsMockUtils.createMockStatisticsStatType({
      op: dsMockUtils.createMockStatisticsOpType(StatType.Count),
      claimIssuer: dsMockUtils.createMockOption([
        dsMockUtils.createMockClaimType(ClaimType.Affiliate),
        issuerId,
      ]),
    });
    args = {
      type: StatType.ScopedCount,
      issuer,
      claimType: ClaimType.Affiliate,
      ticker,
    };
    result = compareStatsToInput(claimCountStat, args);
    expect(result).toEqual(true);

    const claimPercentageStat = dsMockUtils.createMockStatisticsStatType({
      op: dsMockUtils.createMockStatisticsOpType(StatType.Balance),
      claimIssuer: dsMockUtils.createMockOption([
        dsMockUtils.createMockClaimType(ClaimType.Affiliate),
        issuerId,
      ]),
    });
    args = {
      type: StatType.ScopedBalance,
      issuer,
      claimType: ClaimType.Affiliate,
      ticker,
    };
    result = compareStatsToInput(claimPercentageStat, args);
    expect(result).toEqual(true);
  });

  it('should return false if input does not match the stat', () => {
    const countStat = dsMockUtils.createMockStatisticsStatType({
      op: dsMockUtils.createMockStatisticsOpType(StatType.Count),
      claimIssuer: dsMockUtils.createMockOption(),
    });

    let args: RemoveAssetStatParams = {
      type: StatType.Balance,
      ticker,
    };
    let result = compareStatsToInput(countStat, args);
    expect(result).toEqual(false);

    const percentStat = dsMockUtils.createMockStatisticsStatType({
      op: dsMockUtils.createMockStatisticsOpType(StatType.Balance),
      claimIssuer: dsMockUtils.createMockOption(),
    });
    args = {
      type: StatType.ScopedBalance,
      issuer,
      claimType: ClaimType.Accredited,
      ticker,
    };
    result = compareStatsToInput(percentStat, args);
    expect(result).toEqual(false);

    const claimCountStat = dsMockUtils.createMockStatisticsStatType({
      op: dsMockUtils.createMockStatisticsOpType(StatType.Count),
      claimIssuer: dsMockUtils.createMockOption([
        dsMockUtils.createMockClaimType(ClaimType.Jurisdiction),
        issuerId,
      ]),
    });
    args = {
      type: StatType.ScopedCount,
      issuer,
      claimType: ClaimType.Affiliate,
      ticker,
    };
    result = compareStatsToInput(claimCountStat, args);
    expect(result).toEqual(false);

    args = {
      type: StatType.ScopedCount,
      issuer: entityMockUtils.getIdentityInstance({ did: 'differentDid' }),
      claimType: ClaimType.Jurisdiction,
      ticker,
    };
    result = compareStatsToInput(claimCountStat, args);
    expect(result).toEqual(false);

    result = compareStatsToInput(percentStat, args);
    expect(result).toEqual(false);

    args = {
      type: StatType.Count,
      ticker,
    };

    result = compareStatsToInput(claimCountStat, args);
    expect(result).toEqual(false);
  });
});

describe('compareTransferRestrictionToStat', () => {
  beforeAll(() => {
    dsMockUtils.initMocks();
  });

  afterEach(() => {
    dsMockUtils.reset();
  });

  afterAll(() => {
    dsMockUtils.cleanup();
  });
  const did = 'someDid';
  const min = new BigNumber(10);
  const max = new BigNumber(20);
  const issuer = entityMockUtils.getIdentityInstance({ did });
  const rawMax = dsMockUtils.createMockU64(max);
  const optionMax = dsMockUtils.createMockOption(rawMax);
  const rawMin = dsMockUtils.createMockU64(min);
  const rawIssuerId = dsMockUtils.createMockIdentityId(did);
  const rawClaim = createMockStatisticsStatClaim({ Accredited: dsMockUtils.createMockBool(true) });

  it('should return true when a transfer restriction matches a stat', () => {
    const countCondition = dsMockUtils.createMockTransferCondition({ MaxInvestorCount: rawMax });
    let result = compareTransferRestrictionToStat(countCondition, StatType.Count);
    expect(result).toEqual(true);

    const percentCondition = dsMockUtils.createMockTransferCondition({
      MaxInvestorOwnership: rawMax,
    });
    result = compareTransferRestrictionToStat(percentCondition, StatType.Balance);
    expect(result).toEqual(true);

    const claimCountCondition = dsMockUtils.createMockTransferCondition({
      ClaimCount: [rawClaim, rawIssuerId, rawMin, optionMax],
    });
    result = compareTransferRestrictionToStat(claimCountCondition, StatType.ScopedCount, {
      claimType: ClaimType.Accredited,
      issuer,
    });
    expect(result).toEqual(true);

    const claimPercentageCondition = dsMockUtils.createMockTransferCondition({
      ClaimOwnership: [rawClaim, rawIssuerId, rawMin, rawMax],
    });
    result = compareTransferRestrictionToStat(claimPercentageCondition, StatType.ScopedBalance, {
      claimType: ClaimType.Accredited,
      issuer,
    });
    expect(result).toEqual(true);
  });

  it('should return false when a transfer restriction does not match the given stat', () => {
    const countCondition = dsMockUtils.createMockTransferCondition({ MaxInvestorCount: rawMax });
    let result = compareTransferRestrictionToStat(countCondition, StatType.Balance);
    expect(result).toEqual(false);

    const percentCondition = dsMockUtils.createMockTransferCondition({
      MaxInvestorOwnership: rawMax,
    });
    result = compareTransferRestrictionToStat(percentCondition, StatType.Count);
    expect(result).toEqual(false);

    const claimCountCondition = dsMockUtils.createMockTransferCondition({
      ClaimCount: [rawClaim, rawIssuerId, rawMin, optionMax],
    });
    result = compareTransferRestrictionToStat(claimCountCondition, StatType.ScopedCount, {
      claimType: ClaimType.Affiliate,
      issuer,
    });
    expect(result).toEqual(false);

    const claimPercentageCondition = dsMockUtils.createMockTransferCondition({
      ClaimOwnership: [rawClaim, rawIssuerId, rawMin, rawMax],
    });
    result = compareTransferRestrictionToStat(claimPercentageCondition, StatType.ScopedBalance, {
      claimType: ClaimType.Accredited,
      issuer: entityMockUtils.getIdentityInstance({ did: 'otherDid' }),
    });
    expect(result).toEqual(false);
  });
});

describe('method: getSecondaryAccountPermissions', () => {
  const accountId = 'someAccountId';
  const did = 'someDid';

  let account: Account;
  let fakeResult: PermissionedAccount[];

  let rawPrimaryKeyRecord: PolymeshPrimitivesSecondaryKeyKeyRecord;
  let rawSecondaryKeyRecord: PolymeshPrimitivesSecondaryKeyKeyRecord;
  let rawMultiSigKeyRecord: PolymeshPrimitivesSecondaryKeyKeyRecord;
  let identityIdToStringSpy: jest.SpyInstance<string, [PolymeshPrimitivesIdentityId]>;
  let stringToAccountIdSpy: jest.SpyInstance<AccountId, [string, Context]>;
  let meshPermissionsToPermissionsSpy: jest.SpyInstance;

  beforeAll(() => {
    dsMockUtils.initMocks();
    account = entityMockUtils.getAccountInstance({ address: accountId });
    meshPermissionsToPermissionsSpy = jest.spyOn(
      utilsConversionModule,
      'meshPermissionsToPermissions'
    );
    stringToAccountIdSpy = jest.spyOn(utilsConversionModule, 'stringToAccountId');
    identityIdToStringSpy = jest.spyOn(utilsConversionModule, 'identityIdToString');
    account = entityMockUtils.getAccountInstance();
    fakeResult = [
      {
        account,
        permissions: {
          assets: null,
          portfolios: null,
          transactions: null,
          transactionGroups: [],
        },
      },
    ];
  });

  afterAll(() => {
    dsMockUtils.cleanup();
    jest.restoreAllMocks();
  });

  beforeEach(() => {
    rawPrimaryKeyRecord = dsMockUtils.createMockKeyRecord({
      PrimaryKey: dsMockUtils.createMockIdentityId(did),
    });
    rawSecondaryKeyRecord = dsMockUtils.createMockKeyRecord({
      SecondaryKey: [dsMockUtils.createMockIdentityId(did), dsMockUtils.createMockPermissions()],
    });
    rawMultiSigKeyRecord = dsMockUtils.createMockKeyRecord({
      MultiSigSignerKey: dsMockUtils.createMockAccountId('someAddress'),
    });

    meshPermissionsToPermissionsSpy.mockReturnValue({
      assets: null,
      portfolios: null,
      transactions: null,
      transactionGroups: [],
    });
    stringToAccountIdSpy.mockReturnValue(dsMockUtils.createMockAccountId(accountId));
  });

  afterEach(() => {
    dsMockUtils.reset();
  });

  it('should return a list of Accounts', async () => {
    const context = dsMockUtils.getContextInstance();
    dsMockUtils.createQueryMock('identity', 'keyRecords', {
      multi: [
        dsMockUtils.createMockOption(rawPrimaryKeyRecord),
        dsMockUtils.createMockOption(rawSecondaryKeyRecord),
        dsMockUtils.createMockOption(rawMultiSigKeyRecord),
      ],
    });
    identityIdToStringSpy.mockReturnValue('someDid');
    const identity = new Identity({ did: 'someDid' }, context);

    const result = await getSecondaryAccountPermissions(
      {
        accounts: [
          entityMockUtils.getAccountInstance(),
          account,
          entityMockUtils.getAccountInstance(),
        ],
        identity,
      },
      context
    );

    expect(result).toEqual(fakeResult);
  });

  it('should filter out Accounts if they do not belong to the given identity', async () => {
    const mockContext = dsMockUtils.getContextInstance();
    const otherSecondaryKey = dsMockUtils.createMockKeyRecord({
      SecondaryKey: [dsMockUtils.createMockIdentityId(did), dsMockUtils.createMockPermissions()],
    });
    dsMockUtils.createQueryMock('identity', 'keyRecords', {
      multi: [
        dsMockUtils.createMockOption(rawPrimaryKeyRecord),
        dsMockUtils.createMockOption(otherSecondaryKey),
        dsMockUtils.createMockOption(),
        dsMockUtils.createMockOption(rawMultiSigKeyRecord),
      ],
    });
    identityIdToStringSpy.mockReturnValue('someDid');
    const identity = new Identity({ did: 'otherDid' }, mockContext);

    const result = await getSecondaryAccountPermissions(
      {
        accounts: [
          entityMockUtils.getAccountInstance(),
          account,
          entityMockUtils.getAccountInstance(),
        ],
        identity,
      },
      mockContext
    );
    expect(result).toEqual([]);
  });

  it('should allow for subscription', async () => {
    const mockContext = dsMockUtils.getContextInstance();
    const callback: SubCallback<PermissionedAccount[]> = jest.fn().mockImplementation();
    const unsubCallback = 'unsubCallBack';

    const keyRecordsMock = dsMockUtils.createQueryMock('identity', 'keyRecords');
    keyRecordsMock.multi.mockImplementation((_, cbFunc) => {
      cbFunc([
        dsMockUtils.createMockOption(rawPrimaryKeyRecord),
        dsMockUtils.createMockOption(rawSecondaryKeyRecord),
        dsMockUtils.createMockOption(rawMultiSigKeyRecord),
      ]);
      return unsubCallback;
    });

    identityIdToStringSpy.mockReturnValue('someDid');
    const identity = new Identity({ did }, mockContext);

    const result = await getSecondaryAccountPermissions(
      {
        accounts: [
          entityMockUtils.getAccountInstance(),
          account,
          entityMockUtils.getAccountInstance(),
        ],
        identity,
      },
      mockContext,
      callback
    );

    expect(callback).toHaveBeenCalledWith(fakeResult);
    expect(result).toEqual(unsubCallback);
  });
});<|MERGE_RESOLUTION|>--- conflicted
+++ resolved
@@ -1171,14 +1171,8 @@
     client.sendSpecVersion('5001000');
     client.sendRpcVersion('5.1.7');
     await signal;
-<<<<<<< HEAD
     expect(warnSpy).toHaveBeenCalledWith(
-      'This version of the SDK supports Polymesh RPC node version 5.0.2. The node is at version 5.1.0. Please upgrade the SDK'
-=======
-    sinon.assert.calledWith(
-      warnStub,
       'This version of the SDK supports Polymesh RPC node version 5.1.0. The node is at version 5.1.7. Please upgrade the SDK'
->>>>>>> 3192c40b
     );
   });
 
@@ -1197,14 +1191,8 @@
     client.sendSpecVersion('5001007');
     client.sendRpcVersion('5.1.0');
     await signal;
-<<<<<<< HEAD
     expect(warnSpy).toHaveBeenCalledWith(
-      'This version of the SDK supports Polymesh chain spec version 5.0.2. The chain spec is at version 5.1.0. Please upgrade the SDK'
-=======
-    sinon.assert.calledWith(
-      warnStub,
       'This version of the SDK supports Polymesh chain spec version 5.1.2. The chain spec is at version 5.1.7. Please upgrade the SDK'
->>>>>>> 3192c40b
     );
   });
 

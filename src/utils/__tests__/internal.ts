<<<<<<< HEAD
import { Bytes, u32 } from '@polkadot/types';
=======
import { Bytes } from '@polkadot/types';
import { AccountId } from '@polkadot/types/interfaces';
import {
  PolymeshPrimitivesIdentityClaimClaimType,
  PolymeshPrimitivesIdentityId,
  PolymeshPrimitivesSecondaryKeyKeyRecord,
} from '@polkadot/types/lookup';
>>>>>>> fd6ff194
import { ISubmittableResult } from '@polkadot/types/types';
import BigNumber from 'bignumber.js';
import { IdentityId } from 'polymesh-types/types';
import sinon from 'sinon';

<<<<<<< HEAD
import { Asset, Context, PolymeshError, Procedure } from '~/internal';
=======
import {
  Asset,
  Context,
  Identity,
  PolymeshError,
  PostTransactionValue,
  Procedure,
} from '~/internal';
>>>>>>> fd6ff194
import { ClaimScopeTypeEnum } from '~/middleware/types';
import { dsMockUtils, entityMockUtils } from '~/testUtils/mocks';
import {
  createMockStatisticsStatClaim,
  getWebSocketInstance,
  MockCodec,
  MockWebSocket,
} from '~/testUtils/mocks/dataSources';
import {
  Account,
  CaCheckpointType,
  CalendarPeriod,
  CalendarUnit,
  ClaimType,
  CountryCode,
  ErrorCode,
  ModuleName,
  PermissionedAccount,
  ProcedureMethod,
  RemoveAssetStatParams,
  StatType,
  SubCallback,
  TransferRestrictionType,
  TxTags,
} from '~/types';
import { StatisticsOpType } from '~/types/internal';
import { tuple } from '~/types/utils';
import { MAX_TICKER_LENGTH } from '~/utils/constants';
import * as utilsConversionModule from '~/utils/conversion';

import {
  assertAddressValid,
  assertExpectedChainVersion,
  assertIsInteger,
  assertIsPositive,
  assertTickerValid,
  asTicker,
  calculateNextKey,
  compareStatsToInput,
  compareStatTypeToTransferRestrictionType,
  compareTransferRestrictionToInput,
  compareTransferRestrictionToStat,
  createClaim,
  createProcedureMethod,
  delay,
  filterEventRecords,
  getCheckpointValue,
  getDid,
  getExemptedIds,
  getIdentity,
  getPortfolioIdsByName,
  getSecondaryAccountPermissions,
  hasSameElements,
  isModuleOrTagMatch,
  isPrintableAscii,
  mergeReceipts,
  neededStatTypeForRestrictionInput,
  optionize,
  padString,
  periodComplexity,
  removePadding,
  requestAtBlock,
  requestPaginated,
  serialize,
  sliceBatchReceipt,
  unserialize,
} from '../internal';
jest.mock(
  '~/api/entities/Asset',
  require('~/testUtils/mocks/entities').mockAssetModule('~/api/entities/Asset')
);
jest.mock('websocket', require('~/testUtils/mocks/dataSources').mockWebSocketModule());

describe('delay', () => {
  beforeAll(() => {
    jest.useFakeTimers('legacy');
  });

  afterAll(() => {
    jest.useRealTimers();
  });

  it('should resolve after the supplied timeout', () => {
    const delayPromise = delay(5000);

    jest.advanceTimersByTime(5000);

    return expect(delayPromise).resolves.toBeUndefined();
  });
});

describe('serialize and unserialize', () => {
  const entityType = 'someEntity';

  const pojo1 = {
    foo: 'Foo',
    bar: 'Bar',
  };

  const inversePojo1 = {
    bar: 'Bar',
    foo: 'Foo',
  };

  const pojo2 = {
    baz: 'baz',
  };

  describe('serialize', () => {
    it('should return the same unique id for the same pojo', () => {
      expect(serialize(entityType, pojo1)).toBe(serialize(entityType, pojo1));
      expect(serialize(entityType, pojo1)).toBe(serialize(entityType, inversePojo1));
    });

    it('should return a different unique id for different pojos', () => {
      expect(serialize(entityType, pojo1)).not.toBe(serialize(entityType, pojo2));
    });
  });

  describe('unserialize', () => {
    it('should recover the serialized object', () => {
      expect(unserialize(serialize(entityType, pojo1))).toEqual(pojo1);
      expect(unserialize(serialize(entityType, inversePojo1))).toEqual(pojo1);
    });

    const errorMsg = 'Wrong ID format';

    it('should throw an error if the argument has an incorrect format', () => {
      expect(() => unserialize('unformatted')).toThrowError(errorMsg);
    });

    it('should throw an error if the serialized string is not valid JSON', () => {
      const fakeSerialized = Buffer.from('someEntity:nonJsonString').toString('base64');
      expect(() => unserialize(fakeSerialized)).toThrowError(errorMsg);
    });
  });
});

describe('getDid', () => {
  let context: Context;
  let did: string;

  beforeAll(() => {
    dsMockUtils.initMocks();
    did = 'aDid';
  });

  beforeEach(() => {
    context = dsMockUtils.getContextInstance();
  });

  afterEach(() => {
    dsMockUtils.reset();
  });

  afterAll(() => {
    dsMockUtils.cleanup();
  });

  it('should extract the DID from an Identity', async () => {
    entityMockUtils.initMocks();
    const result = await getDid(entityMockUtils.getIdentityInstance({ did }), context);

    expect(result).toBe(did);
  });

  it('should return the passed DID', async () => {
    const result = await getDid(did, context);

    expect(result).toBe(did);
  });

  it('should return the signing Identity DID if nothing is passed', async () => {
    const result = await getDid(undefined, context);

    expect(result).toBe((await context.getSigningIdentity()).did);
  });
});

describe('filterEventRecords', () => {
  const filterRecordsStub = sinon.stub();
  const mockReceipt = {
    filterRecords: filterRecordsStub,
  } as unknown as ISubmittableResult;

  afterEach(() => {
    filterRecordsStub.reset();
  });

  it('should return the corresponding Event Record', () => {
    const mod = 'asset';
    const eventName = 'TickerRegistered';
    const fakeResult = 'event';
    filterRecordsStub.withArgs(mod, eventName).returns([{ event: fakeResult }]);

    const eventRecord = filterEventRecords(mockReceipt, mod, eventName);

    expect(eventRecord[0]).toBe(fakeResult);
  });

  it("should throw an error if the Event wasn't fired", () => {
    const mod = 'asset';
    const eventName = 'TickerRegistered';
    filterRecordsStub.withArgs(mod, eventName).returns([]);

    expect(() => filterEventRecords(mockReceipt, mod, eventName)).toThrow(
      `Event "${mod}.${eventName}" wasn't fired even though the corresponding transaction was completed. Please report this to the Polymesh team`
    );
  });
});

describe('sliceBatchReceipt', () => {
  const filterRecordsStub = sinon.stub();
  const mockReceipt = {
    filterRecords: filterRecordsStub,
    events: ['tx0event0', 'tx0event1', 'tx1event0', 'tx2event0', 'tx2event1', 'tx2event2'],
    findRecord: sinon.stub(),
    toHuman: sinon.stub(),
  } as unknown as ISubmittableResult;

  beforeEach(() => {
    filterRecordsStub.withArgs('utility', 'BatchCompleted').returns([
      {
        event: {
          data: [
            [
              dsMockUtils.createMockU32(new BigNumber(2)),
              dsMockUtils.createMockU32(new BigNumber(1)),
              dsMockUtils.createMockU32(new BigNumber(3)),
            ],
          ],
        },
      },
    ]);
  });

  afterEach(() => {
    filterRecordsStub.reset();
  });

  it('should return the cloned receipt with a subset of events', () => {
    let slicedReceipt = sliceBatchReceipt(mockReceipt, 1, 3);

    expect(slicedReceipt.events).toEqual(['tx1event0', 'tx2event0', 'tx2event1', 'tx2event2']);

    slicedReceipt = sliceBatchReceipt(mockReceipt, 0, 2);

    expect(slicedReceipt.events).toEqual(['tx0event0', 'tx0event1', 'tx1event0']);
  });

  it('should throw an error if the transaction indexes are out of bounds', () => {
    expect(() => sliceBatchReceipt(mockReceipt, -1, 2)).toThrow(
      'Transaction index range out of bounds. Please report this to the Polymesh team'
    );

    expect(() => sliceBatchReceipt(mockReceipt, 1, 4)).toThrow(
      'Transaction index range out of bounds. Please report this to the Polymesh team'
    );
  });
});

describe('mergeReceipts', () => {
  let bigNumberToU32Stub: sinon.SinonStub;
  let receipts: ISubmittableResult[];
  let context: Context;

  let eventsPerTransaction: u32[];

  beforeAll(() => {
    dsMockUtils.initMocks();
  });

  beforeEach(() => {
    context = dsMockUtils.getContextInstance();
    eventsPerTransaction = [
      dsMockUtils.createMockU32(new BigNumber(2)),
      dsMockUtils.createMockU32(new BigNumber(1)),
      dsMockUtils.createMockU32(new BigNumber(3)),
    ];
    bigNumberToU32Stub = sinon.stub(utilsConversionModule, 'bigNumberToU32');
    bigNumberToU32Stub.withArgs(new BigNumber(2), context).returns(eventsPerTransaction[0]);
    bigNumberToU32Stub.withArgs(new BigNumber(1), context).returns(eventsPerTransaction[1]);
    bigNumberToU32Stub.withArgs(new BigNumber(3), context).returns(eventsPerTransaction[2]);

    receipts = [
      {
        filterRecords: sinon.stub(),
        events: ['tx0event0', 'tx0event1'],
        findRecord: sinon.stub(),
        toHuman: sinon.stub(),
      },
      {
        filterRecords: sinon.stub(),
        events: ['tx1event0'],
        findRecord: sinon.stub(),
        toHuman: sinon.stub(),
      },
      {
        filterRecords: sinon.stub(),
        events: ['tx2event0', 'tx2event1', 'tx2event2'],
        findRecord: sinon.stub(),
        toHuman: sinon.stub(),
      },
    ] as unknown as ISubmittableResult[];
  });

  afterEach(() => {
    dsMockUtils.reset();
    sinon.restore();
  });

  afterAll(() => {
    dsMockUtils.cleanup();
  });

  it('should return a receipt with all the combined events in order', () => {
    const result = mergeReceipts(receipts, context);

    expect(result.events).toEqual([
      'tx0event0',
      'tx0event1',
      'tx1event0',
      'tx2event0',
      'tx2event1',
      'tx2event2',
      {
        event: {
          section: 'utility',
          method: 'BatchCompleted',
          data: [eventsPerTransaction],
        },
      },
    ]);
  });
});

describe('createClaim', () => {
  it('should create Claim objects from claims data provided by middleware', () => {
    let type = 'Jurisdiction';
    const jurisdiction = 'CL';
    let scope = { type: ClaimScopeTypeEnum.Identity, value: 'someScope' };

    let result = createClaim(type, jurisdiction, scope, null, undefined);
    expect(result).toEqual({
      type: ClaimType.Jurisdiction,
      code: CountryCode.Cl,
      scope,
    });

    type = 'BuyLockup';
    scope = { type: ClaimScopeTypeEnum.Identity, value: 'someScope' };

    result = createClaim(type, null, scope, null, undefined);
    expect(result).toEqual({
      type: ClaimType.BuyLockup,
      scope,
    });

    type = 'NoData';

    result = createClaim(type, null, null, null, undefined);
    expect(result).toEqual({
      type: ClaimType.NoData,
    });

    type = 'CustomerDueDiligence';
    const id = 'someId';

    result = createClaim(type, null, null, id, undefined);
    expect(result).toEqual({
      type: ClaimType.CustomerDueDiligence,
      id,
    });

    type = 'InvestorUniqueness';
    scope = { type: ClaimScopeTypeEnum.Ticker, value: 'SOME_TICKER' };

    result = createClaim(type, null, scope, id, undefined);
    expect(result).toEqual({
      type: ClaimType.InvestorUniqueness,
      scope: scope,
      cddId: id,
    });

    type = 'InvestorUniquenessV2';

    result = createClaim(type, null, null, id, undefined);
    expect(result).toEqual({
      type: ClaimType.InvestorUniquenessV2,
      cddId: id,
    });
  });
});

describe('padString', () => {
  it('should pad a string on the right side to cover the supplied length', () => {
    const value = 'someString';
    const fakeResult = `${value}\0\0`;

    const result = padString(value, 12);

    expect(result).toBe(fakeResult);
  });
});

describe('removePadding', () => {
  it('should remove all null character padding from the input', () => {
    const expected = 'someString';

    const result = removePadding(`${expected}\0\0\0`);

    expect(result).toBe(expected);
  });
});

describe('requestPaginated', () => {
  it('should fetch and return entries and the hex value of the last key', async () => {
    const queryStub = dsMockUtils.createQueryStub('asset', 'tickers', {
      entries: [
        tuple(['ticker0'], dsMockUtils.createMockU32(new BigNumber(0))),
        tuple(['ticker1'], dsMockUtils.createMockU32(new BigNumber(1))),
        tuple(['ticker2'], dsMockUtils.createMockU32(new BigNumber(2))),
      ],
    });

    let res = await requestPaginated(queryStub, {
      paginationOpts: undefined,
    });

    expect(res.lastKey).toBeNull();
    sinon.assert.calledOnce(queryStub.entries);

    sinon.resetHistory();

    res = await requestPaginated(queryStub, {
      paginationOpts: { size: new BigNumber(3) },
    });

    expect(typeof res.lastKey).toBe('string');
    sinon.assert.calledOnce(queryStub.entriesPaged);

    sinon.resetHistory();

    res = await requestPaginated(queryStub, {
      paginationOpts: { size: new BigNumber(4) },
      arg: 'something',
    });

    expect(res.lastKey).toBeNull();
    sinon.assert.calledOnce(queryStub.entriesPaged);
  });
});

describe('requestAtBlock', () => {
  it('should fetch and return the value at a certain block (current if left empty)', async () => {
    const context = dsMockUtils.getContextInstance({
      isArchiveNode: true,
    });
    const returnValue = dsMockUtils.createMockU32(new BigNumber(5));
    const queryStub = dsMockUtils.createQueryStub('asset', 'tickers', {
      returnValue,
    });

    const blockHash = 'someBlockHash';
    const ticker = 'ticker';

    let res = await requestAtBlock(
      queryStub,
      {
        blockHash,
        args: [ticker],
      },
      context
    );

    sinon.assert.calledWith(queryStub.at, blockHash, ticker);
    expect(res).toBe(returnValue);

    res = await requestAtBlock(
      queryStub,
      {
        args: [ticker],
      },
      context
    );

    sinon.assert.calledWith(queryStub, ticker);
    expect(res).toBe(returnValue);
  });

  it('should throw an error if the node is not archive', () => {
    const context = dsMockUtils.getContextInstance({
      isArchiveNode: false,
    });

    const queryStub = dsMockUtils.createQueryStub('asset', 'tickers', {
      returnValue: dsMockUtils.createMockU32(new BigNumber(5)),
    });

    return expect(
      requestAtBlock(
        queryStub,
        {
          blockHash: 'someBlockHash',
          args: ['ticker'],
        },
        context
      )
    ).rejects.toThrow('Cannot query previous blocks in a non-archive node');
  });
});

describe('calculateNextKey', () => {
  it('should return NextKey null as there are less elements than the default page size', () => {
    const totalCount = new BigNumber(20);
    const nextKey = calculateNextKey(totalCount);

    expect(nextKey).toBeNull();
  });

  it('should return NextKey null as it is the last page', () => {
    const totalCount = new BigNumber(50);
    const currentPageSize = new BigNumber(30);
    const currentStart = new BigNumber(31);
    const nextKey = calculateNextKey(totalCount, currentPageSize, currentStart);

    expect(nextKey).toBeNull();
  });

  it('should return NextKey', () => {
    const totalCount = new BigNumber(50);
    const currentPageSize = new BigNumber(30);
    const currentStart = new BigNumber(0);
    const nextKey = calculateNextKey(totalCount, currentPageSize, currentStart);

    expect(nextKey).toEqual(new BigNumber(30));
  });
});

describe('isPrintableAscii', () => {
  it('should return true if the string only contains printable ASCII characters', () => {
    expect(isPrintableAscii('TICKER')).toBe(true);
  });

  it("should return false if the string doesn't contain only printable ASCII characters", () => {
    expect(isPrintableAscii(String.fromCharCode(10000000))).toBe(false);
  });
});

describe('createProcedureMethod', () => {
  let context: Context;

  beforeAll(() => {
    dsMockUtils.initMocks();
  });

  beforeEach(() => {
    context = dsMockUtils.getContextInstance();
  });

  afterEach(() => {
    dsMockUtils.reset();
  });

  afterAll(() => {
    dsMockUtils.cleanup();
  });

  it('should return a ProcedureMethod object', async () => {
    const prepare = sinon.stub();
    const checkAuthorization = sinon.stub();
    const transformer = sinon.stub();
    const fakeProcedure = (): Procedure<number, void> =>
      ({
        prepare,
        checkAuthorization,
      } as unknown as Procedure<number, void>);

    const method: ProcedureMethod<number, void> = createProcedureMethod(
      { getProcedureAndArgs: args => [fakeProcedure, args], transformer },
      context
    );

    const procArgs = 1;
    await method(procArgs);

    sinon.assert.calledWithExactly(prepare, { args: procArgs, transformer }, context, {});

    await method.checkAuthorization(procArgs);

    sinon.assert.calledWithExactly(checkAuthorization, procArgs, context, {});
  });

  it('should return a NoArgsProcedureMethod object', async () => {
    const prepare = sinon.stub();
    const checkAuthorization = sinon.stub();
    const transformer = sinon.stub();
    const fakeProcedure = (): Procedure<void, void> =>
      ({
        prepare,
        checkAuthorization,
      } as unknown as Procedure<void, void>);

    const method = createProcedureMethod(
      { getProcedureAndArgs: () => [fakeProcedure, undefined], transformer, voidArgs: true },
      context
    );

    await method();

    sinon.assert.calledWithExactly(prepare, { transformer, args: undefined }, context, {});

    await method.checkAuthorization();

    sinon.assert.calledWithExactly(checkAuthorization, undefined, context, {});
  });
});

describe('assertIsInteger', () => {
  it('should not throw if the argument is an integer', async () => {
    try {
      assertIsInteger(new BigNumber(1));
    } catch (_) {
      expect(true).toBe(false);
    }
  });

  it('should throw an error if the argument is not an integer', async () => {
    expect(() => assertIsInteger(new BigNumber('noInteger'))).toThrow(
      'The number must be an integer'
    );

    expect(() => assertIsInteger(new BigNumber(1.2))).toThrow('The number must be an integer');
  });
});

describe('assertIsPositive', () => {
  it('should not throw an error if the argument is positive', () => {
    expect(() => assertIsPositive(new BigNumber(43))).not.toThrow();
  });
  it('should throw an error if the argument is negative', async () => {
    expect(() => assertIsPositive(new BigNumber(-3))).toThrow('The number must be positive');
  });
});

describe('assertAddressValid', () => {
  const ss58Format = new BigNumber(42);

  it('should throw an error if the address is not a valid ss58 address', async () => {
    expect(() =>
      // cSpell: disable-next-line
      assertAddressValid('foo', ss58Format)
    ).toThrow('The supplied address is not a valid SS58 address');
  });

  it('should throw an error if the address is prefixed with an invalid ss58', async () => {
    expect(() =>
      // cSpell: disable-next-line
      assertAddressValid('ajYMsCKsEAhEvHpeA4XqsfiA9v1CdzZPrCfS6pEfeGHW9j8', ss58Format)
    ).toThrow("The supplied address is not encoded with the chain's SS58 format");
  });

  it('should not throw if the address is valid and prefixed with valid ss58', async () => {
    expect(() =>
      assertAddressValid('5GrwvaEF5zXb26Fz9rcQpDWS57CtERHpNehXCPcNoHGKutQY', ss58Format)
    ).not.toThrow();
  });
});

describe('asTicker', () => {
  it('should return an Asset symbol', async () => {
    const symbol = 'ASSET';
    let result = asTicker(symbol);

    expect(result).toBe(symbol);

    result = asTicker(new Asset({ ticker: symbol }, dsMockUtils.getContextInstance()));
    expect(result).toBe(symbol);
  });
});

describe('periodComplexity', () => {
  it('should calculate complexity for any period', () => {
    const period: CalendarPeriod = {
      unit: CalendarUnit.Second,
      amount: new BigNumber(1),
    };
    let result = periodComplexity(period);
    expect(result).toEqual(new BigNumber(31536000));

    period.unit = CalendarUnit.Minute;
    result = periodComplexity(period);
    expect(result).toEqual(new BigNumber(525600));

    period.unit = CalendarUnit.Hour;
    result = periodComplexity(period);
    expect(result).toEqual(new BigNumber(8760));

    period.unit = CalendarUnit.Day;
    result = periodComplexity(period);
    expect(result).toEqual(new BigNumber(365));

    period.unit = CalendarUnit.Week;
    result = periodComplexity(period);
    expect(result).toEqual(new BigNumber(52));

    period.unit = CalendarUnit.Month;
    result = periodComplexity(period);
    expect(result).toEqual(new BigNumber(12));

    period.unit = CalendarUnit.Year;
    result = periodComplexity(period);
    expect(result).toEqual(new BigNumber(2));

    period.amount = new BigNumber(0);
    result = periodComplexity(period);
    expect(result).toEqual(new BigNumber(1));
  });
});

describe('optionize', () => {
  it('should transform a conversion util into a version that returns null if the first input is falsy, passing along the rest if not', () => {
    const number = new BigNumber(1);

    const toString = (value: BigNumber, foo: string, bar: number): string =>
      `${value.toString()}${foo}${bar}`;

    let result = optionize(toString)(number, 'notNeeded', 1);
    expect(result).toBe(toString(number, 'notNeeded', 1));

    result = optionize(toString)(null, 'stillNotNeeded', 2);
    expect(result).toBeNull();
  });
});

describe('isModuleOrTagMatch', () => {
  it("should return true if two tags/modules are equal, or if one is the other one's module", () => {
    let result = isModuleOrTagMatch(TxTags.identity.AddInvestorUniquenessClaim, ModuleName.Sto);
    expect(result).toEqual(false);

    result = isModuleOrTagMatch(ModuleName.Sto, TxTags.identity.AddInvestorUniquenessClaim);
    expect(result).toEqual(false);

    result = isModuleOrTagMatch(
      TxTags.identity.AddInvestorUniquenessClaim,
      TxTags.identity.AddClaim
    );
    expect(result).toEqual(false);
  });
});

describe('getCheckpointValue', () => {
  let context: Context;

  beforeAll(() => {
    dsMockUtils.initMocks();
  });

  beforeEach(() => {
    context = dsMockUtils.getContextInstance();
  });

  afterEach(() => {
    dsMockUtils.reset();
  });

  afterAll(() => {
    dsMockUtils.cleanup();
  });

  it('should return value as it is for valid params of type Checkpoint, CheckpointSchedule or Date', async () => {
    const mockCheckpointSchedule = entityMockUtils.getCheckpointScheduleInstance();
    const mockAsset = entityMockUtils.getAssetInstance();
    let result = await getCheckpointValue(mockCheckpointSchedule, mockAsset, context);
    expect(result).toEqual(mockCheckpointSchedule);

    const mockCheckpoint = entityMockUtils.getCheckpointInstance();
    result = await getCheckpointValue(mockCheckpoint, mockAsset, context);
    expect(result).toEqual(mockCheckpoint);

    const mockCheckpointDate = new Date();
    result = await getCheckpointValue(mockCheckpointDate, mockAsset, context);
    expect(result).toEqual(mockCheckpointDate);
  });

  it('should return Checkpoint instance for params with type `Existing`', async () => {
    const mockCheckpoint = entityMockUtils.getCheckpointInstance();
    const mockCaCheckpointTypeParams = {
      id: new BigNumber(1),
      type: CaCheckpointType.Existing,
    };
    const mockAsset = entityMockUtils.getAssetInstance({
      checkpointsGetOne: mockCheckpoint,
    });

    const result = await getCheckpointValue(mockCaCheckpointTypeParams, mockAsset, context);
    expect(result).toEqual(mockCheckpoint);
  });

  it('should return Checkpoint instance for params with type `Scheduled`', async () => {
    const mockCheckpointSchedule = entityMockUtils.getCheckpointScheduleInstance();
    const mockCaCheckpointTypeParams = {
      id: new BigNumber(1),
      type: CaCheckpointType.Schedule,
    };
    const mockAsset = entityMockUtils.getAssetInstance({
      checkpointsSchedulesGetOne: { schedule: mockCheckpointSchedule },
    });

    const result = await getCheckpointValue(mockCaCheckpointTypeParams, mockAsset, context);
    expect(result).toEqual(mockCheckpointSchedule);
  });
});

describe('hasSameElements', () => {
  it('should use provided comparator for matching the elements ', () => {
    let result = hasSameElements(
      [
        { id: 1, name: 'X' },
        { id: 2, name: 'Y' },
      ],
      [
        { id: 1, name: 'X' },
        { id: 2, name: 'Z' },
      ],
      (a, b) => a.id === b.id
    );
    expect(result).toEqual(true);

    result = hasSameElements(
      [
        { id: 1, name: 'X' },
        { id: 2, name: 'Y' },
      ],
      [
        { id: 1, name: 'X' },
        { id: 3, name: 'Z' },
      ],
      (a, b) => a.id === b.id
    );
    expect(result).toEqual(false);
  });

  it('should use the lodash `isEqual` if no comparator is provided', () => {
    let result = hasSameElements([1, 2], [2, 1]);
    expect(result).toEqual(true);

    result = hasSameElements([1, 2], [2, 3]);
    expect(result).toEqual(false);
  });
});

describe('getPortfolioIdsByName', () => {
  let context: Context;
  let portfoliosStub: sinon.SinonStub;
  let firstPortfolioName: MockCodec<Bytes>;
  let rawNames: Bytes[];
  let identityId: IdentityId;

  beforeAll(() => {
    dsMockUtils.initMocks();
    entityMockUtils.initMocks();
  });

  beforeEach(() => {
    context = dsMockUtils.getContextInstance();
    firstPortfolioName = dsMockUtils.createMockBytes('someName');
    rawNames = [firstPortfolioName, dsMockUtils.createMockBytes('otherName')];
    identityId = dsMockUtils.createMockIdentityId('someDid');
    dsMockUtils.createQueryStub('portfolio', 'nameToNumber', {
      multi: [
        dsMockUtils.createMockU64(new BigNumber(1)),
        dsMockUtils.createMockU64(new BigNumber(2)),
        dsMockUtils.createMockU64(new BigNumber(1)),
        dsMockUtils.createMockU64(new BigNumber(1)),
      ],
    });
    portfoliosStub = dsMockUtils.createQueryStub('portfolio', 'portfolios');
  });

  afterEach(() => {
    dsMockUtils.reset();
    entityMockUtils.reset();
  });

  afterAll(() => {
    dsMockUtils.cleanup();
  });

  it('should return portfolio numbers for given portfolio name, and null for names that do not exist', async () => {
    portfoliosStub.resolves(firstPortfolioName);
    firstPortfolioName.eq = sinon.stub();
    firstPortfolioName.eq.withArgs(rawNames[0]).returns(true);
    const result = await getPortfolioIdsByName(
      identityId,
      [
        ...rawNames,
        dsMockUtils.createMockBytes('anotherName'),
        dsMockUtils.createMockBytes('yetAnotherName'),
      ],
      context
    );

    expect(result).toEqual([new BigNumber(1), new BigNumber(2), null, null]);
  });
});

describe('getIdentity', () => {
  let context: Context;

  beforeAll(() => {
    dsMockUtils.initMocks();
    entityMockUtils.initMocks();
  });

  beforeEach(() => {
    context = dsMockUtils.getContextInstance();
  });

  afterEach(() => {
    dsMockUtils.reset();
    entityMockUtils.reset();
  });

  afterAll(() => {
    dsMockUtils.cleanup();
  });

  it('should return currentIdentity when given undefined value', async () => {
    const expectedIdentity = await context.getSigningIdentity();
    const result = await getIdentity(undefined, context);
    expect(result).toEqual(expectedIdentity);
  });

  it('should return an Identity if given an Identity', async () => {
    const identity = entityMockUtils.getIdentityInstance();
    const result = await getIdentity(identity, context);
    expect(result).toEqual(identity);
  });

  it('should return the Identity given its DID', async () => {
    const identity = entityMockUtils.getIdentityInstance();
    const result = await getIdentity(identity.did, context);
    expect(result.did).toEqual(identity.did);
  });
});

describe('getExemptedIds', () => {
  let context: Context;

  beforeAll(() => {
    dsMockUtils.initMocks();
    entityMockUtils.initMocks();
  });

  beforeEach(() => {
    context = dsMockUtils.getContextInstance();
  });

  afterEach(() => {
    dsMockUtils.reset();
    entityMockUtils.reset();
  });

  afterAll(() => {
    dsMockUtils.cleanup();
  });

  it('should return a list of DIDs if the Asset does not support PUIS', async () => {
    const asset = entityMockUtils.getAssetInstance({
      details: { requiresInvestorUniqueness: false },
    });
    const dids = ['someDid', 'otherDid'];

    const result = await getExemptedIds(dids, context, asset.ticker);

    expect(result).toEqual(dids);
  });

  it('should return a list of Scope IDs if the Asset supports PUIS', async () => {
    entityMockUtils.configureMocks({
      assetOptions: {
        details: {
          requiresInvestorUniqueness: true,
        },
      },
    });
    const scopeIds = ['someScopeId', 'otherScopeId'];
    const identities = scopeIds.map(scopeId =>
      entityMockUtils.getIdentityInstance({ getScopeId: scopeId })
    );

    const result = await getExemptedIds(identities, context, 'SOME_TICKER');

    expect(result).toEqual(scopeIds);
  });

  it('should throw an error if one or more of the passed Identities have no Scope ID for the Asset', () => {
    entityMockUtils.configureMocks({
      assetOptions: {
        details: {
          requiresInvestorUniqueness: true,
        },
      },
    });
    const scopeIds = ['someScopeId', null];
    const identities = scopeIds.map(scopeId =>
      entityMockUtils.getIdentityInstance({ getScopeId: scopeId })
    );

    return expect(getExemptedIds(identities, context, 'SOME_TICKER')).rejects.toThrow(
      'Identities must have an Investor Uniqueness claim Scope ID in order to be exempted from Transfer Restrictions for Asset "SOME_TICKER"'
    );
  });

  it('should throw an error if the exempted IDs have duplicates', () => {
    const asset = entityMockUtils.getAssetInstance({
      details: { requiresInvestorUniqueness: false },
    });
    const dids = ['someDid', 'someDid'];

    return expect(getExemptedIds(dids, context, asset.ticker)).rejects.toThrow(
      'One or more of the passed exempted Identities are repeated or have the same Scope ID'
    );
  });
});

describe('assertExpectedChainVersion', () => {
  let client: MockWebSocket;
  let warnStub: sinon.SinonStub;

  beforeAll(() => {
    dsMockUtils.initMocks();
    warnStub = sinon.stub(console, 'warn');
  });

  beforeEach(() => {
    client = getWebSocketInstance();
  });

  afterEach(() => {
    dsMockUtils.reset();
  });

  afterAll(() => {
    warnStub.restore();
  });

  it('should resolve if it receives both expected RPC node and chain spec version', () => {
    const signal = assertExpectedChainVersion('ws://example.com');
    client.onopen();

    return expect(signal).resolves.not.toThrow();
  });

  it('should throw an error given a major RPC node version mismatch', () => {
    const signal = assertExpectedChainVersion('ws://example.com');
    client.sendRpcVersion('3.0.0');
    const expectedError = new PolymeshError({
      code: ErrorCode.FatalError,
      message: 'Unsupported Polymesh RPC node version. Please upgrade the SDK',
    });
    return expect(signal).rejects.toThrowError(expectedError);
  });

  it('should log a warning given a minor or patch RPC node version mismatch', async () => {
    const signal = assertExpectedChainVersion('ws://example.com');
    client.sendSpecVersion('5000000');
    client.sendRpcVersion('5.1.0');
    await signal;
    sinon.assert.calledWith(
      warnStub,
      'This version of the SDK supports Polymesh RPC node version 5.0.0. The node is at version 5.1.0. Please upgrade the SDK'
    );
  });

  it('should throw an error given a major chain spec version mismatch', () => {
    const signal = assertExpectedChainVersion('ws://example.com');
    client.sendSpecVersion('3000000');
    const expectedError = new PolymeshError({
      code: ErrorCode.FatalError,
      message: 'Unsupported Polymesh chain spec version. Please upgrade the SDK',
    });
    return expect(signal).rejects.toThrowError(expectedError);
  });

  it('should log a warning given a minor or patch chain spec version mismatch', async () => {
    const signal = assertExpectedChainVersion('ws://example.com');
    client.sendSpecVersion('5001000');
    client.sendRpcVersion('5.0.0');
    await signal;
    sinon.assert.calledWith(
      warnStub,
      'This version of the SDK supports Polymesh chain spec version 5.0.0. The chain spec is at version 5.1.0. Please upgrade the SDK'
    );
  });

  it('should throw an error if the node cannot be reached', () => {
    const signal = assertExpectedChainVersion('ws://example.com');
    const expectedError = new PolymeshError({
      code: ErrorCode.FatalError,
      message: 'Could not connect to the Polymesh node at ws://example.com',
    });
    client.triggerError(new Error('could not connect'));
    return expect(signal).rejects.toThrowError(expectedError);
  });
});

describe('assertTickerValid', () => {
  it('should throw an error if the string is empty', () => {
    const ticker = '';

    expect(() => assertTickerValid(ticker)).toThrow(
      `Ticker length must be between 1 and ${MAX_TICKER_LENGTH} character`
    );
  });

  it('should throw an error if the string length exceeds the max ticker length', () => {
    const ticker = 'VERY_LONG_TICKER';

    expect(() => assertTickerValid(ticker)).toThrow(
      `Ticker length must be between 1 and ${MAX_TICKER_LENGTH} character`
    );
  });

  it('should throw an error if the string contains unreadable characters', () => {
    const ticker = `ILLEGAL_${String.fromCharCode(65533)}`;

    expect(() => assertTickerValid(ticker)).toThrow(
      'Only printable ASCII is allowed as ticker name'
    );
  });

  it('should throw an error if the string is not in upper case', () => {
    const ticker = 'FakeTicker';

    expect(() => assertTickerValid(ticker)).toThrow('Ticker cannot contain lower case letters');
  });

  it('should not throw an error', () => {
    const ticker = 'FAKE_TICKER';

    assertTickerValid(ticker);
  });
});

describe('neededStatTypeForRestrictionInput', () => {
  beforeAll(() => {
    dsMockUtils.initMocks();
  });

  afterEach(() => {
    dsMockUtils.reset();
  });

  afterAll(() => {
    dsMockUtils.cleanup();
  });

  it('should return a raw StatType based on the given TransferRestrictionType', () => {
    const context = dsMockUtils.getContextInstance();
    const mockClaimIssuer: [
      PolymeshPrimitivesIdentityClaimClaimType,
      PolymeshPrimitivesIdentityId
    ] = [dsMockUtils.createMockClaimType(), dsMockUtils.createMockIdentityId()];

    sinon.stub(utilsConversionModule, 'claimIssuerToMeshClaimIssuer').returns(mockClaimIssuer);

    context.createType
      .withArgs('PolymeshPrimitivesStatisticsStatOpType', StatisticsOpType.Count)
      .returns('Count');
    context.createType
      .withArgs('PolymeshPrimitivesStatisticsStatOpType', StatisticsOpType.Balance)
      .returns('Balance');

    context.createType
      .withArgs('PolymeshPrimitivesStatisticsStatType', { op: 'Count', claimIssuer: undefined })
      .returns('CountStat');
    context.createType
      .withArgs('PolymeshPrimitivesStatisticsStatType', { op: 'Balance', claimIssuer: undefined })
      .returns('BalanceStat');
    context.createType
      .withArgs('PolymeshPrimitivesStatisticsStatType', {
        op: 'Balance',
        claimIssuer: mockClaimIssuer,
      })
      .returns('ScopedBalanceStat');

    let result = neededStatTypeForRestrictionInput(
      { type: TransferRestrictionType.Count },
      context
    );

    expect(result).toEqual('CountStat');

    result = neededStatTypeForRestrictionInput(
      { type: TransferRestrictionType.Percentage },
      context
    );
    expect(result).toEqual('BalanceStat');

    result = neededStatTypeForRestrictionInput(
      {
        type: TransferRestrictionType.ClaimPercentage,
        claimIssuer: {
          claimType: ClaimType.Jurisdiction,
          issuer: entityMockUtils.getIdentityInstance(),
        },
      },
      context
    );
    expect(result).toEqual('ScopedBalanceStat');
  });
});

describe('compareTransferRestrictionToInput', () => {
  beforeAll(() => {
    dsMockUtils.initMocks();
  });

  afterEach(() => {
    dsMockUtils.reset();
  });

  afterAll(() => {
    dsMockUtils.cleanup();
  });

  it('should return true when the input matches the TransferRestriction type', () => {
    const countTransferRestriction = dsMockUtils.createMockTransferCondition({
      MaxInvestorCount: dsMockUtils.createMockU64(new BigNumber(10)),
    });
    let result = compareTransferRestrictionToInput(countTransferRestriction, {
      type: TransferRestrictionType.Count,
      value: new BigNumber(10),
    });
    expect(result).toEqual(true);

    const percentTransferRestriction = dsMockUtils.createMockTransferCondition({
      MaxInvestorOwnership: dsMockUtils.createMockPermill(new BigNumber(100000)),
    });

    result = compareTransferRestrictionToInput(percentTransferRestriction, {
      type: TransferRestrictionType.Percentage,
      value: new BigNumber(10),
    });
    expect(result).toEqual(true);

    const claimCountTransferRestriction = dsMockUtils.createMockTransferCondition({
      ClaimCount: [
        dsMockUtils.createMockStatisticsStatClaim({ Accredited: dsMockUtils.createMockBool(true) }),
        dsMockUtils.createMockIdentityId('someDid'),
        dsMockUtils.createMockU64(new BigNumber(10)),
        dsMockUtils.createMockOption(),
      ],
    });

    result = compareTransferRestrictionToInput(claimCountTransferRestriction, {
      value: {
        min: new BigNumber(10),
        claim: { type: ClaimType.Accredited, accredited: true },
        issuer: entityMockUtils.getIdentityInstance({ did: 'someDid' }),
      },
      type: TransferRestrictionType.ClaimCount,
    });

    expect(result).toEqual(true);

    const claimCountTransferRestrictionWithMax = dsMockUtils.createMockTransferCondition({
      ClaimCount: [
        dsMockUtils.createMockStatisticsStatClaim({ Affiliate: dsMockUtils.createMockBool(true) }),
        dsMockUtils.createMockIdentityId('someDid'),
        dsMockUtils.createMockU64(new BigNumber(10)),
        dsMockUtils.createMockOption(dsMockUtils.createMockU64(new BigNumber(20))),
      ],
    });

    result = compareTransferRestrictionToInput(claimCountTransferRestrictionWithMax, {
      value: {
        min: new BigNumber(10),
        max: new BigNumber(20),
        claim: { type: ClaimType.Affiliate, affiliate: true },
        issuer: entityMockUtils.getIdentityInstance({ did: 'someDid' }),
      },
      type: TransferRestrictionType.ClaimCount,
    });

    expect(result).toEqual(true);

    const claimPercentageTransferRestriction = dsMockUtils.createMockTransferCondition({
      ClaimOwnership: [
        dsMockUtils.createMockStatisticsStatClaim({
          Jurisdiction: dsMockUtils.createMockOption(
            dsMockUtils.createMockCountryCode(CountryCode.Ca)
          ),
        }),
        dsMockUtils.createMockIdentityId('someDid'),
        dsMockUtils.createMockPermill(new BigNumber(100000)),
        dsMockUtils.createMockPermill(new BigNumber(200000)),
      ],
    });

    result = compareTransferRestrictionToInput(claimPercentageTransferRestriction, {
      value: {
        min: new BigNumber(10),
        max: new BigNumber(20),
        claim: { type: ClaimType.Jurisdiction, countryCode: CountryCode.Ca },
        issuer: entityMockUtils.getIdentityInstance({ did: 'someDid' }),
      },
      type: TransferRestrictionType.ClaimPercentage,
    });

    expect(result).toEqual(true);
  });

  it('should return false if things do not match', () => {
    const claimCountTransferRestrictionWithMax = dsMockUtils.createMockTransferCondition({
      ClaimCount: [
        dsMockUtils.createMockStatisticsStatClaim({ Affiliate: dsMockUtils.createMockBool(true) }),
        dsMockUtils.createMockIdentityId('someDid'),
        dsMockUtils.createMockU64(new BigNumber(10)),
        dsMockUtils.createMockOption(dsMockUtils.createMockU64(new BigNumber(20))),
      ],
    });

    let result = compareTransferRestrictionToInput(claimCountTransferRestrictionWithMax, {
      value: {
        min: new BigNumber(10),
        max: new BigNumber(21),
        claim: { type: ClaimType.Affiliate, affiliate: true },
        issuer: entityMockUtils.getIdentityInstance({ did: 'someDid' }),
      },
      type: TransferRestrictionType.ClaimCount,
    });

    expect(result).toEqual(false);

    const claimPercentageTransferRestrictionNoMax = dsMockUtils.createMockTransferCondition({
      ClaimCount: [
        dsMockUtils.createMockStatisticsStatClaim({
          Accredited: dsMockUtils.createMockBool(true),
        }),
        dsMockUtils.createMockIdentityId('someDid'),
        dsMockUtils.createMockU64(new BigNumber(10)),
        dsMockUtils.createMockOption(),
      ],
    });

    result = compareTransferRestrictionToInput(claimPercentageTransferRestrictionNoMax, {
      value: {
        min: new BigNumber(10),
        max: new BigNumber(20),
        claim: { type: ClaimType.Affiliate, affiliate: true },
        issuer: entityMockUtils.getIdentityInstance({ did: 'someDid' }),
      },
      type: TransferRestrictionType.ClaimCount,
    });

    expect(result).toEqual(false);

    const claimPercentageTransferRestriction = dsMockUtils.createMockTransferCondition({
      ClaimOwnership: [
        dsMockUtils.createMockStatisticsStatClaim({
          Jurisdiction: dsMockUtils.createMockOption(
            dsMockUtils.createMockCountryCode(CountryCode.Ca)
          ),
        }),
        dsMockUtils.createMockIdentityId('someDid'),
        dsMockUtils.createMockPermill(new BigNumber(100000)),
        dsMockUtils.createMockPermill(new BigNumber(200000)),
      ],
    });

    result = compareTransferRestrictionToInput(claimPercentageTransferRestriction, {
      value: {
        min: new BigNumber(10),
        max: new BigNumber(21),
        claim: { type: ClaimType.Jurisdiction, countryCode: CountryCode.Ca },
        issuer: entityMockUtils.getIdentityInstance({ did: 'someDid' }),
      },
      type: TransferRestrictionType.ClaimPercentage,
    });

    expect(result).toEqual(false);

    result = compareTransferRestrictionToInput(claimPercentageTransferRestriction, {
      value: {
        min: new BigNumber(10),
        max: new BigNumber(21),
        claim: { type: ClaimType.Jurisdiction, countryCode: CountryCode.Ca },
        issuer: entityMockUtils.getIdentityInstance({ did: 'someDid' }),
      },
      type: TransferRestrictionType.ClaimPercentage,
    });

    expect(result).toEqual(false);
  });
});

describe('compareStatTypeToTransferRestrictionType', () => {
  beforeAll(() => {
    dsMockUtils.initMocks();
  });

  afterEach(() => {
    dsMockUtils.reset();
  });

  afterAll(() => {
    dsMockUtils.cleanup();
  });
  const did = 'someDid';
  const issuerId = dsMockUtils.createMockIdentityId(did);

  const countStatType = dsMockUtils.createMockStatisticsStatType({
    op: dsMockUtils.createMockStatisticsOpType(StatisticsOpType.Count),
  });
  const percentStatType = dsMockUtils.createMockStatisticsStatType({
    op: dsMockUtils.createMockStatisticsOpType(StatisticsOpType.Balance),
  });

  const claimCountStat = dsMockUtils.createMockStatisticsStatType({
    op: dsMockUtils.createMockStatisticsOpType(StatisticsOpType.Count),
    claimIssuer: [dsMockUtils.createMockClaimType(ClaimType.Affiliate), issuerId],
  });
  const claimPercentageStat = dsMockUtils.createMockStatisticsStatType({
    op: dsMockUtils.createMockStatisticsOpType(StatisticsOpType.Balance),
    claimIssuer: [dsMockUtils.createMockClaimType(ClaimType.Affiliate), issuerId],
  });

  it('should return true if the PolymeshPrimitivesStatisticsStatType matches the given TransferRestriction', () => {
    let result = compareStatTypeToTransferRestrictionType(
      countStatType,
      TransferRestrictionType.Count
    );
    expect(result).toEqual(true);

    result = compareStatTypeToTransferRestrictionType(
      percentStatType,
      TransferRestrictionType.Percentage
    );
    expect(result).toEqual(true);

    result = compareStatTypeToTransferRestrictionType(
      claimCountStat,
      TransferRestrictionType.ClaimCount
    );
    expect(result).toEqual(true);

    result = compareStatTypeToTransferRestrictionType(
      claimPercentageStat,
      TransferRestrictionType.ClaimPercentage
    );
    expect(result).toEqual(true);
  });

  it('should return false if the PolymeshPrimitivesStatisticsStatType does not match the given TransferRestriction', () => {
    let result = compareStatTypeToTransferRestrictionType(
      countStatType,
      TransferRestrictionType.Percentage
    );
    expect(result).toEqual(false);

    result = compareStatTypeToTransferRestrictionType(
      percentStatType,
      TransferRestrictionType.Count
    );
    expect(result).toEqual(false);

    result = compareStatTypeToTransferRestrictionType(
      claimCountStat,
      TransferRestrictionType.ClaimPercentage
    );
    expect(result).toEqual(false);

    result = compareStatTypeToTransferRestrictionType(
      claimPercentageStat,
      TransferRestrictionType.ClaimCount
    );
    expect(result).toEqual(false);
  });
});

describe('compareStatsToInput', () => {
  beforeAll(() => {
    dsMockUtils.initMocks();
  });

  afterEach(() => {
    dsMockUtils.reset();
  });

  afterAll(() => {
    dsMockUtils.cleanup();
  });

  const did = 'someDid';
  const issuer = entityMockUtils.getIdentityInstance({ did });
  const issuerId = dsMockUtils.createMockIdentityId(did);
  const ticker = 'TICKER';

  it('should return true if input matches stat', () => {
    const countStat = dsMockUtils.createMockStatisticsStatType({
      op: dsMockUtils.createMockStatisticsOpType(StatisticsOpType.Count),
    });

    let args: RemoveAssetStatParams = {
      type: StatType.Count,
      ticker,
    };

    let result = compareStatsToInput(countStat, args);
    expect(result).toEqual(true);

    const percentStat = dsMockUtils.createMockStatisticsStatType({
      op: dsMockUtils.createMockStatisticsOpType(StatisticsOpType.Balance),
    });
    args = { type: StatType.Percentage, ticker };
    result = compareStatsToInput(percentStat, args);
    expect(result).toEqual(true);

    const claimCountStat = dsMockUtils.createMockStatisticsStatType({
      op: dsMockUtils.createMockStatisticsOpType(StatisticsOpType.Count),
      claimIssuer: [dsMockUtils.createMockClaimType(ClaimType.Affiliate), issuerId],
    });
    args = {
      type: StatType.ScopedCount,
      issuer,
      claimType: ClaimType.Affiliate,
      ticker,
    };
    result = compareStatsToInput(claimCountStat, args);
    expect(result).toEqual(true);

    const claimPercentageStat = dsMockUtils.createMockStatisticsStatType({
      op: dsMockUtils.createMockStatisticsOpType(StatisticsOpType.Balance),
      claimIssuer: [dsMockUtils.createMockClaimType(ClaimType.Affiliate), issuerId],
    });
    args = {
      type: StatType.ScopedPercentage,
      issuer,
      claimType: ClaimType.Affiliate,
      ticker,
    };
    result = compareStatsToInput(claimPercentageStat, args);
    expect(result).toEqual(true);
  });

  it('should return false if input does not match the stat', () => {
    const countStat = dsMockUtils.createMockStatisticsStatType({
      op: dsMockUtils.createMockStatisticsOpType(StatisticsOpType.Count),
    });

    let args: RemoveAssetStatParams = {
      type: StatType.Percentage,
      ticker,
    };
    let result = compareStatsToInput(countStat, args);
    expect(result).toEqual(false);

    const percentStat = dsMockUtils.createMockStatisticsStatType({
      op: dsMockUtils.createMockStatisticsOpType(StatisticsOpType.Balance),
    });
    args = {
      type: StatType.ScopedPercentage,
      issuer,
      claimType: ClaimType.Accredited,
      ticker,
    };
    result = compareStatsToInput(percentStat, args);
    expect(result).toEqual(false);

    const claimCountStat = dsMockUtils.createMockStatisticsStatType({
      op: dsMockUtils.createMockStatisticsOpType(StatisticsOpType.Count),
      claimIssuer: [dsMockUtils.createMockClaimType(ClaimType.Jurisdiction), issuerId],
    });
    args = {
      type: StatType.ScopedCount,
      issuer,
      claimType: ClaimType.Affiliate,
      ticker,
    };
    result = compareStatsToInput(claimCountStat, args);
    expect(result).toEqual(false);

    args = {
      type: StatType.ScopedCount,
      issuer: entityMockUtils.getIdentityInstance({ did: 'differentDid' }),
      claimType: ClaimType.Jurisdiction,
      ticker,
    };
    result = compareStatsToInput(claimCountStat, args);
    expect(result).toEqual(false);

    result = compareStatsToInput(percentStat, args);
    expect(result).toEqual(false);

    args = {
      type: StatType.Count,
      ticker,
    };

    result = compareStatsToInput(claimCountStat, args);
    expect(result).toEqual(false);
  });
});

describe('compareTransferRestrictionToStat', () => {
  beforeAll(() => {
    dsMockUtils.initMocks();
  });

  afterEach(() => {
    dsMockUtils.reset();
  });

  afterAll(() => {
    dsMockUtils.cleanup();
  });
  const did = 'someDid';
  const min = new BigNumber(10);
  const max = new BigNumber(20);
  const issuer = entityMockUtils.getIdentityInstance({ did });
  const rawMax = dsMockUtils.createMockU64(max);
  const optionMax = dsMockUtils.createMockOption(rawMax);
  const rawMin = dsMockUtils.createMockU64(min);
  const rawIssuerId = dsMockUtils.createMockIdentityId(did);
  const rawClaim = createMockStatisticsStatClaim({ Accredited: dsMockUtils.createMockBool(true) });

  it('should return true when a transfer restriction matches a stat', () => {
    const countCondition = dsMockUtils.createMockTransferCondition({ MaxInvestorCount: rawMax });
    let result = compareTransferRestrictionToStat(countCondition, StatType.Count);
    expect(result).toEqual(true);

    const percentCondition = dsMockUtils.createMockTransferCondition({
      MaxInvestorOwnership: rawMax,
    });
    result = compareTransferRestrictionToStat(percentCondition, StatType.Percentage);
    expect(result).toEqual(true);

    const claimCountCondition = dsMockUtils.createMockTransferCondition({
      ClaimCount: [rawClaim, rawIssuerId, rawMin, optionMax],
    });
    result = compareTransferRestrictionToStat(claimCountCondition, StatType.ScopedCount, {
      claimType: ClaimType.Accredited,
      issuer,
    });
    expect(result).toEqual(true);

    const claimPercentageCondition = dsMockUtils.createMockTransferCondition({
      ClaimOwnership: [rawClaim, rawIssuerId, rawMin, rawMax],
    });
    result = compareTransferRestrictionToStat(claimPercentageCondition, StatType.ScopedPercentage, {
      claimType: ClaimType.Accredited,
      issuer,
    });
    expect(result).toEqual(true);
  });

  it('should return false when a transfer restriction does not match the given stat', () => {
    const countCondition = dsMockUtils.createMockTransferCondition({ MaxInvestorCount: rawMax });
    let result = compareTransferRestrictionToStat(countCondition, StatType.Percentage);
    expect(result).toEqual(false);

    const percentCondition = dsMockUtils.createMockTransferCondition({
      MaxInvestorOwnership: rawMax,
    });
    result = compareTransferRestrictionToStat(percentCondition, StatType.Count);
    expect(result).toEqual(false);

    const claimCountCondition = dsMockUtils.createMockTransferCondition({
      ClaimCount: [rawClaim, rawIssuerId, rawMin, optionMax],
    });
    result = compareTransferRestrictionToStat(claimCountCondition, StatType.ScopedCount, {
      claimType: ClaimType.Affiliate,
      issuer,
    });
    expect(result).toEqual(false);

    const claimPercentageCondition = dsMockUtils.createMockTransferCondition({
      ClaimOwnership: [rawClaim, rawIssuerId, rawMin, rawMax],
    });
    result = compareTransferRestrictionToStat(claimPercentageCondition, StatType.ScopedPercentage, {
      claimType: ClaimType.Accredited,
      issuer: entityMockUtils.getIdentityInstance({ did: 'otherDid' }),
    });
    expect(result).toEqual(false);
  });
});

describe('method: getSecondaryAccountPermissions', () => {
  const accountId = 'someAccountId';
  const did = 'someDid';

  let account: Account;
  let fakeResult: PermissionedAccount[];

  let rawPrimaryKeyRecord: PolymeshPrimitivesSecondaryKeyKeyRecord;
  let rawSecondaryKeyRecord: PolymeshPrimitivesSecondaryKeyKeyRecord;
  let rawMultiSigKeyRecord: PolymeshPrimitivesSecondaryKeyKeyRecord;
  let identityIdToStringStub: sinon.SinonStub<[PolymeshPrimitivesIdentityId], string>;
  let stringToAccountIdStub: sinon.SinonStub<[string, Context], AccountId>;
  let meshPermissionsToPermissionsStub: sinon.SinonStub;

  beforeAll(() => {
    dsMockUtils.initMocks();
    account = entityMockUtils.getAccountInstance({ address: accountId });
    meshPermissionsToPermissionsStub = sinon.stub(
      utilsConversionModule,
      'meshPermissionsToPermissions'
    );
    stringToAccountIdStub = sinon.stub(utilsConversionModule, 'stringToAccountId');
    identityIdToStringStub = sinon.stub(utilsConversionModule, 'identityIdToString');
    account = entityMockUtils.getAccountInstance();
    fakeResult = [
      {
        account,
        permissions: {
          assets: null,
          portfolios: null,
          transactions: null,
          transactionGroups: [],
        },
      },
    ];
  });

  afterAll(() => {
    sinon.restore();
    dsMockUtils.cleanup();
  });

  beforeEach(() => {
    rawPrimaryKeyRecord = dsMockUtils.createMockKeyRecord({
      PrimaryKey: dsMockUtils.createMockIdentityId(did),
    });
    rawSecondaryKeyRecord = dsMockUtils.createMockKeyRecord({
      SecondaryKey: [dsMockUtils.createMockIdentityId(did), dsMockUtils.createMockPermissions()],
    });
    rawMultiSigKeyRecord = dsMockUtils.createMockKeyRecord({
      MultiSigSignerKey: dsMockUtils.createMockAccountId('someAddress'),
    });

    meshPermissionsToPermissionsStub.returns({
      assets: null,
      portfolios: null,
      transactions: null,
      transactionGroups: [],
    });
    stringToAccountIdStub.returns(dsMockUtils.createMockAccountId(accountId));
  });

  afterEach(() => {
    dsMockUtils.reset();
  });

  it('should return a list of Accounts', async () => {
    const context = dsMockUtils.getContextInstance();
    dsMockUtils.createQueryStub('identity', 'keyRecords', {
      multi: [
        dsMockUtils.createMockOption(rawPrimaryKeyRecord),
        dsMockUtils.createMockOption(rawSecondaryKeyRecord),
        dsMockUtils.createMockOption(rawMultiSigKeyRecord),
      ],
    });
    identityIdToStringStub.returns('someDid');
    const identity = new Identity({ did: 'someDid' }, context);

    const result = await getSecondaryAccountPermissions(
      {
        accounts: [
          entityMockUtils.getAccountInstance(),
          account,
          entityMockUtils.getAccountInstance(),
        ],
        identity,
      },
      context
    );

    expect(result).toEqual(fakeResult);
  });

  it('should filter out Accounts if they do not belong to the given identity', () => {
    const mockContext = dsMockUtils.getContextInstance();
    const otherSecondaryKey = dsMockUtils.createMockKeyRecord({
      SecondaryKey: [dsMockUtils.createMockIdentityId(did), dsMockUtils.createMockPermissions()],
    });
    dsMockUtils.createQueryStub('identity', 'keyRecords', {
      multi: [
        dsMockUtils.createMockOption(rawPrimaryKeyRecord),
        dsMockUtils.createMockOption(otherSecondaryKey),
        dsMockUtils.createMockOption(rawMultiSigKeyRecord),
      ],
    });
    identityIdToStringStub.returns('someDid');
    const identity = new Identity({ did: 'otherDid' }, mockContext);

    return expect(
      getSecondaryAccountPermissions(
        {
          accounts: [
            entityMockUtils.getAccountInstance(),
            account,
            entityMockUtils.getAccountInstance(),
          ],
          identity,
        },
        mockContext
      )
    ).resolves.toEqual([]);
  });

  it('should allow for subscription', async () => {
    const mockContext = dsMockUtils.getContextInstance();
    const callback: SubCallback<PermissionedAccount[]> = sinon.stub();
    const unsubCallback = 'unsubCallBack';

    const keyRecordsStub = dsMockUtils.createQueryStub('identity', 'keyRecords');
    keyRecordsStub.multi.yields([
      dsMockUtils.createMockOption(rawPrimaryKeyRecord),
      dsMockUtils.createMockOption(rawSecondaryKeyRecord),
      dsMockUtils.createMockOption(rawMultiSigKeyRecord),
    ]);
    keyRecordsStub.multi.returns(unsubCallback);

    identityIdToStringStub.returns('someDid');
    const identity = new Identity({ did }, mockContext);

    const result = await getSecondaryAccountPermissions(
      {
        accounts: [
          entityMockUtils.getAccountInstance(),
          account,
          entityMockUtils.getAccountInstance(),
        ],
        identity,
      },
      mockContext,
      callback
    );

    sinon.assert.calledWithExactly(callback as sinon.SinonStub, fakeResult);
    expect(result).toEqual(unsubCallback);
  });
});<|MERGE_RESOLUTION|>--- conflicted
+++ resolved
@@ -1,31 +1,16 @@
-<<<<<<< HEAD
 import { Bytes, u32 } from '@polkadot/types';
-=======
-import { Bytes } from '@polkadot/types';
 import { AccountId } from '@polkadot/types/interfaces';
 import {
   PolymeshPrimitivesIdentityClaimClaimType,
   PolymeshPrimitivesIdentityId,
   PolymeshPrimitivesSecondaryKeyKeyRecord,
 } from '@polkadot/types/lookup';
->>>>>>> fd6ff194
 import { ISubmittableResult } from '@polkadot/types/types';
 import BigNumber from 'bignumber.js';
 import { IdentityId } from 'polymesh-types/types';
 import sinon from 'sinon';
 
-<<<<<<< HEAD
-import { Asset, Context, PolymeshError, Procedure } from '~/internal';
-=======
-import {
-  Asset,
-  Context,
-  Identity,
-  PolymeshError,
-  PostTransactionValue,
-  Procedure,
-} from '~/internal';
->>>>>>> fd6ff194
+import { Asset, Context, Identity, PolymeshError, Procedure } from '~/internal';
 import { ClaimScopeTypeEnum } from '~/middleware/types';
 import { dsMockUtils, entityMockUtils } from '~/testUtils/mocks';
 import {
@@ -1441,19 +1426,27 @@
   const issuerId = dsMockUtils.createMockIdentityId(did);
 
   const countStatType = dsMockUtils.createMockStatisticsStatType({
-    op: dsMockUtils.createMockStatisticsOpType(StatisticsOpType.Count),
+    op: dsMockUtils.createMockStatisticsStatOpType(StatisticsOpType.Count),
+    claimIssuer: dsMockUtils.createMockOption(),
   });
   const percentStatType = dsMockUtils.createMockStatisticsStatType({
-    op: dsMockUtils.createMockStatisticsOpType(StatisticsOpType.Balance),
+    op: dsMockUtils.createMockStatisticsStatOpType(StatisticsOpType.Balance),
+    claimIssuer: dsMockUtils.createMockOption(),
   });
 
   const claimCountStat = dsMockUtils.createMockStatisticsStatType({
-    op: dsMockUtils.createMockStatisticsOpType(StatisticsOpType.Count),
-    claimIssuer: [dsMockUtils.createMockClaimType(ClaimType.Affiliate), issuerId],
+    op: dsMockUtils.createMockStatisticsStatOpType(StatisticsOpType.Count),
+    claimIssuer: dsMockUtils.createMockOption([
+      dsMockUtils.createMockClaimType(ClaimType.Affiliate),
+      issuerId,
+    ]),
   });
   const claimPercentageStat = dsMockUtils.createMockStatisticsStatType({
-    op: dsMockUtils.createMockStatisticsOpType(StatisticsOpType.Balance),
-    claimIssuer: [dsMockUtils.createMockClaimType(ClaimType.Affiliate), issuerId],
+    op: dsMockUtils.createMockStatisticsStatOpType(StatisticsOpType.Balance),
+    claimIssuer: dsMockUtils.createMockOption([
+      dsMockUtils.createMockClaimType(ClaimType.Affiliate),
+      issuerId,
+    ]),
   });
 
   it('should return true if the PolymeshPrimitivesStatisticsStatType matches the given TransferRestriction', () => {
@@ -1529,7 +1522,8 @@
 
   it('should return true if input matches stat', () => {
     const countStat = dsMockUtils.createMockStatisticsStatType({
-      op: dsMockUtils.createMockStatisticsOpType(StatisticsOpType.Count),
+      op: dsMockUtils.createMockStatisticsStatOpType(StatisticsOpType.Count),
+      claimIssuer: dsMockUtils.createMockOption(),
     });
 
     let args: RemoveAssetStatParams = {
@@ -1541,15 +1535,19 @@
     expect(result).toEqual(true);
 
     const percentStat = dsMockUtils.createMockStatisticsStatType({
-      op: dsMockUtils.createMockStatisticsOpType(StatisticsOpType.Balance),
+      op: dsMockUtils.createMockStatisticsStatOpType(StatisticsOpType.Balance),
+      claimIssuer: dsMockUtils.createMockOption(),
     });
     args = { type: StatType.Percentage, ticker };
     result = compareStatsToInput(percentStat, args);
     expect(result).toEqual(true);
 
     const claimCountStat = dsMockUtils.createMockStatisticsStatType({
-      op: dsMockUtils.createMockStatisticsOpType(StatisticsOpType.Count),
-      claimIssuer: [dsMockUtils.createMockClaimType(ClaimType.Affiliate), issuerId],
+      op: dsMockUtils.createMockStatisticsStatOpType(StatisticsOpType.Count),
+      claimIssuer: dsMockUtils.createMockOption([
+        dsMockUtils.createMockClaimType(ClaimType.Affiliate),
+        issuerId,
+      ]),
     });
     args = {
       type: StatType.ScopedCount,
@@ -1561,8 +1559,11 @@
     expect(result).toEqual(true);
 
     const claimPercentageStat = dsMockUtils.createMockStatisticsStatType({
-      op: dsMockUtils.createMockStatisticsOpType(StatisticsOpType.Balance),
-      claimIssuer: [dsMockUtils.createMockClaimType(ClaimType.Affiliate), issuerId],
+      op: dsMockUtils.createMockStatisticsStatOpType(StatisticsOpType.Balance),
+      claimIssuer: dsMockUtils.createMockOption([
+        dsMockUtils.createMockClaimType(ClaimType.Affiliate),
+        issuerId,
+      ]),
     });
     args = {
       type: StatType.ScopedPercentage,
@@ -1576,7 +1577,8 @@
 
   it('should return false if input does not match the stat', () => {
     const countStat = dsMockUtils.createMockStatisticsStatType({
-      op: dsMockUtils.createMockStatisticsOpType(StatisticsOpType.Count),
+      op: dsMockUtils.createMockStatisticsStatOpType(StatisticsOpType.Count),
+      claimIssuer: dsMockUtils.createMockOption(),
     });
 
     let args: RemoveAssetStatParams = {
@@ -1587,7 +1589,8 @@
     expect(result).toEqual(false);
 
     const percentStat = dsMockUtils.createMockStatisticsStatType({
-      op: dsMockUtils.createMockStatisticsOpType(StatisticsOpType.Balance),
+      op: dsMockUtils.createMockStatisticsStatOpType(StatisticsOpType.Balance),
+      claimIssuer: dsMockUtils.createMockOption(),
     });
     args = {
       type: StatType.ScopedPercentage,
@@ -1599,8 +1602,11 @@
     expect(result).toEqual(false);
 
     const claimCountStat = dsMockUtils.createMockStatisticsStatType({
-      op: dsMockUtils.createMockStatisticsOpType(StatisticsOpType.Count),
-      claimIssuer: [dsMockUtils.createMockClaimType(ClaimType.Jurisdiction), issuerId],
+      op: dsMockUtils.createMockStatisticsStatOpType(StatisticsOpType.Count),
+      claimIssuer: dsMockUtils.createMockOption([
+        dsMockUtils.createMockClaimType(ClaimType.Jurisdiction),
+        issuerId,
+      ]),
     });
     args = {
       type: StatType.ScopedCount,

--- conflicted
+++ resolved
@@ -745,11 +745,7 @@
   let context: Context;
   let nameToNumberStub: sinon.SinonStub;
   let portfoliosStub: sinon.SinonStub;
-<<<<<<< HEAD
-  let rawName: MockCodec<PortfolioName>;
-=======
-  let rawName: Bytes;
->>>>>>> 3f990807
+  let rawName: MockCodec<Bytes>;
   let identityId: IdentityId;
 
   beforeAll(() => {
@@ -760,7 +756,7 @@
   beforeEach(() => {
     context = dsMockUtils.getContextInstance();
     rawName = dsMockUtils.createMockBytes('someName');
-    rawName.eq = () => true;
+    rawName.eq.returns(true);
     identityId = dsMockUtils.createMockIdentityId('someDid');
     nameToNumberStub = dsMockUtils.createQueryStub('portfolio', 'nameToNumber');
     portfoliosStub = dsMockUtils.createQueryStub('portfolio', 'portfolios');
@@ -778,7 +774,7 @@
   it('should return null if no portfolio with given name is found', async () => {
     nameToNumberStub.returns(dsMockUtils.createMockU64(new BigNumber(1)));
     portfoliosStub.returns(dsMockUtils.createMockText('randomName'));
-    rawName.eq = () => false;
+    rawName.eq.returns(false);
 
     const result = await getPortfolioIdByName(identityId, rawName, context);
     expect(result).toBeNull();

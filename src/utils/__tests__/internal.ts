--- conflicted
+++ resolved
@@ -552,11 +552,7 @@
   });
 
   test('assertIsInteger should throw an error if the argument is not an integer', async () => {
-<<<<<<< HEAD
     expect(() => assertIsInteger(new BigNumber('noInteger'))).toThrow(
-=======
-    expect(() => assertIsInteger('noInteger' as unknown as BigNumber)).toThrow(
->>>>>>> fa286c4a
       'The number must be an integer'
     );
 

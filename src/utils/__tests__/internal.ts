import { Bytes } from '@polkadot/types';
import { AccountId } from '@polkadot/types/interfaces';
import {
  PolymeshPrimitivesIdentityId,
  PolymeshPrimitivesSecondaryKeyKeyRecord,
} from '@polkadot/types/lookup';
import { ISubmittableResult } from '@polkadot/types/types';
import BigNumber from 'bignumber.js';
import { IdentityId } from 'polymesh-types/types';
import sinon from 'sinon';

import {
  Asset,
  Context,
  Identity,
  PolymeshError,
  PostTransactionValue,
  Procedure,
} from '~/internal';
import { ClaimScopeTypeEnum } from '~/middleware/types';
import { dsMockUtils, entityMockUtils } from '~/testUtils/mocks';
import { getWebSocketInstance, MockCodec, MockWebSocket } from '~/testUtils/mocks/dataSources';
import {
  Account,
  CaCheckpointType,
  CalendarPeriod,
  CalendarUnit,
  ClaimType,
  CountryCode,
  ErrorCode,
  ModuleName,
  PermissionedAccount,
  ProcedureMethod,
  SubCallback,
  TransferRestrictionType,
  TxTags,
} from '~/types';
import { StatisticsOpType } from '~/types/internal';
import { tuple } from '~/types/utils';
import { MAX_TICKER_LENGTH } from '~/utils/constants';
import * as utilsConversionModule from '~/utils/conversion';

import {
  assertAddressValid,
  assertExpectedChainVersion,
  assertIsInteger,
  assertIsPositive,
  assertTickerValid,
  asTicker,
  calculateNextKey,
  createClaim,
  createProcedureMethod,
  delay,
  filterEventRecords,
  getCheckpointValue,
  getDid,
  getExemptedIds,
  getIdentity,
<<<<<<< HEAD
  getPortfolioIdByName,
  getSecondaryAccountPermissions,
=======
  getPortfolioIdsByName,
>>>>>>> de1c9c24
  hasSameElements,
  isModuleOrTagMatch,
  isPrintableAscii,
  neededStatTypeForRestrictionInput,
  optionize,
  padString,
  periodComplexity,
  removePadding,
  requestAtBlock,
  requestPaginated,
  serialize,
  unserialize,
  unwrapValue,
  unwrapValues,
} from '../internal';
jest.mock(
  '~/api/entities/Asset',
  require('~/testUtils/mocks/entities').mockAssetModule('~/api/entities/Asset')
);
jest.mock('websocket', require('~/testUtils/mocks/dataSources').mockWebSocketModule());

describe('delay', () => {
  beforeAll(() => {
    jest.useFakeTimers('legacy');
  });

  afterAll(() => {
    jest.useRealTimers();
  });

  it('should resolve after the supplied timeout', () => {
    const delayPromise = delay(5000);

    jest.advanceTimersByTime(5000);

    return expect(delayPromise).resolves.toBeUndefined();
  });
});

describe('serialize and unserialize', () => {
  const entityType = 'someEntity';

  const pojo1 = {
    foo: 'Foo',
    bar: 'Bar',
  };

  const inversePojo1 = {
    bar: 'Bar',
    foo: 'Foo',
  };

  const pojo2 = {
    baz: 'baz',
  };

  describe('serialize', () => {
    it('should return the same unique id for the same pojo', () => {
      expect(serialize(entityType, pojo1)).toBe(serialize(entityType, pojo1));
      expect(serialize(entityType, pojo1)).toBe(serialize(entityType, inversePojo1));
    });

    it('should return a different unique id for different pojos', () => {
      expect(serialize(entityType, pojo1)).not.toBe(serialize(entityType, pojo2));
    });
  });

  describe('unserialize', () => {
    it('should recover the serialized object', () => {
      expect(unserialize(serialize(entityType, pojo1))).toEqual(pojo1);
      expect(unserialize(serialize(entityType, inversePojo1))).toEqual(pojo1);
    });

    const errorMsg = 'Wrong ID format';

    it('should throw an error if the argument has an incorrect format', () => {
      expect(() => unserialize('unformatted')).toThrowError(errorMsg);
    });

    it('should throw an error if the serialized string is not valid JSON', () => {
      const fakeSerialized = Buffer.from('someEntity:nonJsonString').toString('base64');
      expect(() => unserialize(fakeSerialized)).toThrowError(errorMsg);
    });
  });
});

describe('getDid', () => {
  let context: Context;
  let did: string;

  beforeAll(() => {
    dsMockUtils.initMocks();
    did = 'aDid';
  });

  beforeEach(() => {
    context = dsMockUtils.getContextInstance();
  });

  afterEach(() => {
    dsMockUtils.reset();
  });

  afterAll(() => {
    dsMockUtils.cleanup();
  });

  it('should extract the DID from an Identity', async () => {
    entityMockUtils.initMocks();
    const result = await getDid(entityMockUtils.getIdentityInstance({ did }), context);

    expect(result).toBe(did);
  });

  it('should return the passed DID', async () => {
    const result = await getDid(did, context);

    expect(result).toBe(did);
  });

  it('should return the signing Identity DID if nothing is passed', async () => {
    const result = await getDid(undefined, context);

    expect(result).toBe((await context.getSigningIdentity()).did);
  });
});

describe('unwrapValue', () => {
  it('should unwrap a Post Transaction Value', async () => {
    const wrapped = new PostTransactionValue(async () => 1);
    await wrapped.run({} as ISubmittableResult);

    const unwrapped = unwrapValue(wrapped);

    expect(unwrapped).toEqual(1);
  });

  it('should return a non Post Transaction Value as is', () => {
    expect(unwrapValue(1)).toBe(1);
  });
});

describe('unwrapValues', () => {
  it('should unwrap all Post Transaction Values in the array', async () => {
    const values = [1, 2, 3, 4, 5];
    const wrapped = values.map(value => new PostTransactionValue(async () => value));
    await Promise.all(wrapped.map(postValue => postValue.run({} as ISubmittableResult)));

    const unwrapped = unwrapValues(wrapped);

    expect(unwrapped).toEqual(values);
  });
});

describe('filterEventRecords', () => {
  const filterRecordsStub = sinon.stub();
  const mockReceipt = {
    filterRecords: filterRecordsStub,
  } as unknown as ISubmittableResult;

  afterEach(() => {
    filterRecordsStub.reset();
  });

  it('should return the corresponding Event Record', () => {
    const mod = 'asset';
    const eventName = 'TickerRegistered';
    const fakeResult = 'event';
    filterRecordsStub.withArgs(mod, eventName).returns([{ event: fakeResult }]);

    const eventRecord = filterEventRecords(mockReceipt, mod, eventName);

    expect(eventRecord[0]).toBe(fakeResult);
  });

  it("should throw an error if the Event wasn't fired", () => {
    const mod = 'asset';
    const eventName = 'TickerRegistered';
    filterRecordsStub.withArgs(mod, eventName).returns([]);

    expect(() => filterEventRecords(mockReceipt, mod, eventName)).toThrow(
      `Event "${mod}.${eventName}" wasn't fired even though the corresponding transaction was completed. Please report this to the Polymath team`
    );
  });
});

describe('createClaim', () => {
  it('should create Claim objects from claims data provided by middleware', () => {
    let type = 'Jurisdiction';
    const jurisdiction = 'CL';
    let scope = { type: ClaimScopeTypeEnum.Identity, value: 'someScope' };

    let result = createClaim(type, jurisdiction, scope, null, undefined);
    expect(result).toEqual({
      type: ClaimType.Jurisdiction,
      code: CountryCode.Cl,
      scope,
    });

    type = 'BuyLockup';
    scope = { type: ClaimScopeTypeEnum.Identity, value: 'someScope' };

    result = createClaim(type, null, scope, null, undefined);
    expect(result).toEqual({
      type: ClaimType.BuyLockup,
      scope,
    });

    type = 'NoData';

    result = createClaim(type, null, null, null, undefined);
    expect(result).toEqual({
      type: ClaimType.NoData,
    });

    type = 'CustomerDueDiligence';
    const id = 'someId';

    result = createClaim(type, null, null, id, undefined);
    expect(result).toEqual({
      type: ClaimType.CustomerDueDiligence,
      id,
    });

    type = 'InvestorUniqueness';
    scope = { type: ClaimScopeTypeEnum.Ticker, value: 'SOME_TICKER' };

    result = createClaim(type, null, scope, id, undefined);
    expect(result).toEqual({
      type: ClaimType.InvestorUniqueness,
      scope: scope,
      cddId: id,
    });

    type = 'InvestorUniquenessV2';

    result = createClaim(type, null, null, id, undefined);
    expect(result).toEqual({
      type: ClaimType.InvestorUniquenessV2,
      cddId: id,
    });
  });
});

describe('padString', () => {
  it('should pad a string on the right side to cover the supplied length', () => {
    const value = 'someString';
    const fakeResult = `${value}\0\0`;

    const result = padString(value, 12);

    expect(result).toBe(fakeResult);
  });
});

describe('removePadding', () => {
  it('should remove all null character padding from the input', () => {
    const expected = 'someString';

    const result = removePadding(`${expected}\0\0\0`);

    expect(result).toBe(expected);
  });
});

describe('requestPaginated', () => {
  it('should fetch and return entries and the hex value of the last key', async () => {
    const queryStub = dsMockUtils.createQueryStub('asset', 'tickers', {
      entries: [
        tuple(['ticker0'], dsMockUtils.createMockU32(new BigNumber(0))),
        tuple(['ticker1'], dsMockUtils.createMockU32(new BigNumber(1))),
        tuple(['ticker2'], dsMockUtils.createMockU32(new BigNumber(2))),
      ],
    });

    let res = await requestPaginated(queryStub, {
      paginationOpts: undefined,
    });

    expect(res.lastKey).toBeNull();
    sinon.assert.calledOnce(queryStub.entries);

    sinon.resetHistory();

    res = await requestPaginated(queryStub, {
      paginationOpts: { size: new BigNumber(3) },
    });

    expect(typeof res.lastKey).toBe('string');
    sinon.assert.calledOnce(queryStub.entriesPaged);

    sinon.resetHistory();

    res = await requestPaginated(queryStub, {
      paginationOpts: { size: new BigNumber(4) },
      arg: 'something',
    });

    expect(res.lastKey).toBeNull();
    sinon.assert.calledOnce(queryStub.entriesPaged);
  });
});

describe('requestAtBlock', () => {
  it('should fetch and return the value at a certain block (current if left empty)', async () => {
    const context = dsMockUtils.getContextInstance({
      isArchiveNode: true,
    });
    const returnValue = dsMockUtils.createMockU32(new BigNumber(5));
    const queryStub = dsMockUtils.createQueryStub('asset', 'tickers', {
      returnValue,
    });

    const blockHash = 'someBlockHash';
    const ticker = 'ticker';

    let res = await requestAtBlock(
      queryStub,
      {
        blockHash,
        args: [ticker],
      },
      context
    );

    sinon.assert.calledWith(queryStub.at, blockHash, ticker);
    expect(res).toBe(returnValue);

    res = await requestAtBlock(
      queryStub,
      {
        args: [ticker],
      },
      context
    );

    sinon.assert.calledWith(queryStub, ticker);
    expect(res).toBe(returnValue);
  });

  it('should throw an error if the node is not archive', () => {
    const context = dsMockUtils.getContextInstance({
      isArchiveNode: false,
    });

    const queryStub = dsMockUtils.createQueryStub('asset', 'tickers', {
      returnValue: dsMockUtils.createMockU32(new BigNumber(5)),
    });

    return expect(
      requestAtBlock(
        queryStub,
        {
          blockHash: 'someBlockHash',
          args: ['ticker'],
        },
        context
      )
    ).rejects.toThrow('Cannot query previous blocks in a non-archive node');
  });
});

describe('calculateNextKey', () => {
  it('should return NextKey null as there are less elements than the default page size', () => {
    const totalCount = new BigNumber(20);
    const nextKey = calculateNextKey(totalCount);

    expect(nextKey).toBeNull();
  });

  it('should return NextKey null as it is the last page', () => {
    const totalCount = new BigNumber(50);
    const currentPageSize = new BigNumber(30);
    const currentStart = new BigNumber(31);
    const nextKey = calculateNextKey(totalCount, currentPageSize, currentStart);

    expect(nextKey).toBeNull();
  });

  it('should return NextKey', () => {
    const totalCount = new BigNumber(50);
    const currentPageSize = new BigNumber(30);
    const currentStart = new BigNumber(0);
    const nextKey = calculateNextKey(totalCount, currentPageSize, currentStart);

    expect(nextKey).toEqual(new BigNumber(30));
  });
});

describe('isPrintableAscii', () => {
  it('should return true if the string only contains printable ASCII characters', () => {
    expect(isPrintableAscii('TICKER')).toBe(true);
  });

  it("should return false if the string doesn't contain only printable ASCII characters", () => {
    expect(isPrintableAscii(String.fromCharCode(10000000))).toBe(false);
  });
});

describe('createProcedureMethod', () => {
  let context: Context;

  beforeAll(() => {
    dsMockUtils.initMocks();
  });

  beforeEach(() => {
    context = dsMockUtils.getContextInstance();
  });

  afterEach(() => {
    dsMockUtils.reset();
  });

  afterAll(() => {
    dsMockUtils.cleanup();
  });

  it('should return a ProcedureMethod object', async () => {
    const prepare = sinon.stub();
    const checkAuthorization = sinon.stub();
    const transformer = sinon.stub();
    const fakeProcedure = (): Procedure<number, void> =>
      ({
        prepare,
        checkAuthorization,
      } as unknown as Procedure<number, void>);

    const method: ProcedureMethod<number, void> = createProcedureMethod(
      { getProcedureAndArgs: args => [fakeProcedure, args], transformer },
      context
    );

    const procArgs = 1;
    await method(procArgs);

    sinon.assert.calledWithExactly(prepare, { args: procArgs, transformer }, context, {});

    await method.checkAuthorization(procArgs);

    sinon.assert.calledWithExactly(checkAuthorization, procArgs, context, {});
  });

  it('should return a NoArgsProcedureMethod object', async () => {
    const prepare = sinon.stub();
    const checkAuthorization = sinon.stub();
    const transformer = sinon.stub();
    const fakeProcedure = (): Procedure<void, void> =>
      ({
        prepare,
        checkAuthorization,
      } as unknown as Procedure<void, void>);

    const method = createProcedureMethod(
      { getProcedureAndArgs: () => [fakeProcedure, undefined], transformer, voidArgs: true },
      context
    );

    await method();

    sinon.assert.calledWithExactly(prepare, { transformer, args: undefined }, context, {});

    await method.checkAuthorization();

    sinon.assert.calledWithExactly(checkAuthorization, undefined, context, {});
  });
});

describe('assertIsInteger', () => {
  it('should not throw if the argument is an integer', async () => {
    try {
      assertIsInteger(new BigNumber(1));
    } catch (_) {
      expect(true).toBe(false);
    }
  });

  it('should throw an error if the argument is not an integer', async () => {
    expect(() => assertIsInteger(new BigNumber('noInteger'))).toThrow(
      'The number must be an integer'
    );

    expect(() => assertIsInteger(new BigNumber(1.2))).toThrow('The number must be an integer');
  });
});

describe('assertIsPositive', () => {
  it('should not throw an error if the argument is positive', () => {
    expect(() => assertIsPositive(new BigNumber(43))).not.toThrow();
  });
  it('should throw an error if the argument is negative', async () => {
    expect(() => assertIsPositive(new BigNumber(-3))).toThrow('The number must be positive');
  });
});

describe('assertAddressValid', () => {
  const ss58Format = new BigNumber(42);

  it('should throw an error if the address is not a valid ss58 address', async () => {
    expect(() =>
      // cSpell: disable-next-line
      assertAddressValid('foo', ss58Format)
    ).toThrow('The supplied address is not a valid SS58 address');
  });

  it('should throw an error if the address is prefixed with an invalid ss58', async () => {
    expect(() =>
      // cSpell: disable-next-line
      assertAddressValid('ajYMsCKsEAhEvHpeA4XqsfiA9v1CdzZPrCfS6pEfeGHW9j8', ss58Format)
    ).toThrow("The supplied address is not encoded with the chain's SS58 format");
  });

  it('should not throw if the address is valid and prefixed with valid ss58', async () => {
    expect(() =>
      assertAddressValid('5GrwvaEF5zXb26Fz9rcQpDWS57CtERHpNehXCPcNoHGKutQY', ss58Format)
    ).not.toThrow();
  });
});

describe('asTicker', () => {
  it('should return an Asset symbol', async () => {
    const symbol = 'ASSET';
    let result = asTicker(symbol);

    expect(result).toBe(symbol);

    result = asTicker(new Asset({ ticker: symbol }, dsMockUtils.getContextInstance()));
    expect(result).toBe(symbol);
  });
});

describe('periodComplexity', () => {
  it('should calculate complexity for any period', () => {
    const period: CalendarPeriod = {
      unit: CalendarUnit.Second,
      amount: new BigNumber(1),
    };
    let result = periodComplexity(period);
    expect(result).toEqual(new BigNumber(31536000));

    period.unit = CalendarUnit.Minute;
    result = periodComplexity(period);
    expect(result).toEqual(new BigNumber(525600));

    period.unit = CalendarUnit.Hour;
    result = periodComplexity(period);
    expect(result).toEqual(new BigNumber(8760));

    period.unit = CalendarUnit.Day;
    result = periodComplexity(period);
    expect(result).toEqual(new BigNumber(365));

    period.unit = CalendarUnit.Week;
    result = periodComplexity(period);
    expect(result).toEqual(new BigNumber(52));

    period.unit = CalendarUnit.Month;
    result = periodComplexity(period);
    expect(result).toEqual(new BigNumber(12));

    period.unit = CalendarUnit.Year;
    result = periodComplexity(period);
    expect(result).toEqual(new BigNumber(2));

    period.amount = new BigNumber(0);
    result = periodComplexity(period);
    expect(result).toEqual(new BigNumber(1));
  });
});

describe('optionize', () => {
  it('should transform a conversion util into a version that returns null if the first input is falsy, passing along the rest if not', () => {
    const number = new BigNumber(1);

    const toString = (value: BigNumber, foo: string, bar: number): string =>
      `${value.toString()}${foo}${bar}`;

    let result = optionize(toString)(number, 'notNeeded', 1);
    expect(result).toBe(toString(number, 'notNeeded', 1));

    result = optionize(toString)(null, 'stillNotNeeded', 2);
    expect(result).toBeNull();
  });
});

describe('isModuleOrTagMatch', () => {
  it("should return true if two tags/modules are equal, or if one is the other one's module", () => {
    let result = isModuleOrTagMatch(TxTags.identity.AddInvestorUniquenessClaim, ModuleName.Sto);
    expect(result).toEqual(false);

    result = isModuleOrTagMatch(ModuleName.Sto, TxTags.identity.AddInvestorUniquenessClaim);
    expect(result).toEqual(false);

    result = isModuleOrTagMatch(
      TxTags.identity.AddInvestorUniquenessClaim,
      TxTags.identity.AddClaim
    );
    expect(result).toEqual(false);
  });
});

describe('getCheckpointValue', () => {
  let context: Context;

  beforeAll(() => {
    dsMockUtils.initMocks();
  });

  beforeEach(() => {
    context = dsMockUtils.getContextInstance();
  });

  afterEach(() => {
    dsMockUtils.reset();
  });

  afterAll(() => {
    dsMockUtils.cleanup();
  });

  it('should return value as it is for valid params of type Checkpoint, CheckpointSchedule or Date', async () => {
    const mockCheckpointSchedule = entityMockUtils.getCheckpointScheduleInstance();
    const mockAsset = entityMockUtils.getAssetInstance();
    let result = await getCheckpointValue(mockCheckpointSchedule, mockAsset, context);
    expect(result).toEqual(mockCheckpointSchedule);

    const mockCheckpoint = entityMockUtils.getCheckpointInstance();
    result = await getCheckpointValue(mockCheckpoint, mockAsset, context);
    expect(result).toEqual(mockCheckpoint);

    const mockCheckpointDate = new Date();
    result = await getCheckpointValue(mockCheckpointDate, mockAsset, context);
    expect(result).toEqual(mockCheckpointDate);
  });

  it('should return Checkpoint instance for params with type `Existing`', async () => {
    const mockCheckpoint = entityMockUtils.getCheckpointInstance();
    const mockCaCheckpointTypeParams = {
      id: new BigNumber(1),
      type: CaCheckpointType.Existing,
    };
    const mockAsset = entityMockUtils.getAssetInstance({
      checkpointsGetOne: mockCheckpoint,
    });

    const result = await getCheckpointValue(mockCaCheckpointTypeParams, mockAsset, context);
    expect(result).toEqual(mockCheckpoint);
  });

  it('should return Checkpoint instance for params with type `Scheduled`', async () => {
    const mockCheckpointSchedule = entityMockUtils.getCheckpointScheduleInstance();
    const mockCaCheckpointTypeParams = {
      id: new BigNumber(1),
      type: CaCheckpointType.Schedule,
    };
    const mockAsset = entityMockUtils.getAssetInstance({
      checkpointsSchedulesGetOne: { schedule: mockCheckpointSchedule },
    });

    const result = await getCheckpointValue(mockCaCheckpointTypeParams, mockAsset, context);
    expect(result).toEqual(mockCheckpointSchedule);
  });
});

describe('hasSameElements', () => {
  it('should use provided comparator for matching the elements ', () => {
    let result = hasSameElements(
      [
        { id: 1, name: 'X' },
        { id: 2, name: 'Y' },
      ],
      [
        { id: 1, name: 'X' },
        { id: 2, name: 'Z' },
      ],
      (a, b) => a.id === b.id
    );
    expect(result).toEqual(true);

    result = hasSameElements(
      [
        { id: 1, name: 'X' },
        { id: 2, name: 'Y' },
      ],
      [
        { id: 1, name: 'X' },
        { id: 3, name: 'Z' },
      ],
      (a, b) => a.id === b.id
    );
    expect(result).toEqual(false);
  });

  it('should use the lodash `isEqual` if no comparator is provided', () => {
    let result = hasSameElements([1, 2], [2, 1]);
    expect(result).toEqual(true);

    result = hasSameElements([1, 2], [2, 3]);
    expect(result).toEqual(false);
  });
});

describe('getPortfolioIdsByName', () => {
  let context: Context;
  let portfoliosStub: sinon.SinonStub;
  let firstPortfolioName: MockCodec<Bytes>;
  let rawNames: Bytes[];
  let identityId: IdentityId;

  beforeAll(() => {
    dsMockUtils.initMocks();
    entityMockUtils.initMocks();
  });

  beforeEach(() => {
    context = dsMockUtils.getContextInstance();
    firstPortfolioName = dsMockUtils.createMockBytes('someName');
    rawNames = [firstPortfolioName, dsMockUtils.createMockBytes('otherName')];
    identityId = dsMockUtils.createMockIdentityId('someDid');
    dsMockUtils.createQueryStub('portfolio', 'nameToNumber', {
      multi: [
        dsMockUtils.createMockU64(new BigNumber(1)),
        dsMockUtils.createMockU64(new BigNumber(2)),
        dsMockUtils.createMockU64(new BigNumber(1)),
        dsMockUtils.createMockU64(new BigNumber(1)),
      ],
    });
    portfoliosStub = dsMockUtils.createQueryStub('portfolio', 'portfolios');
  });

  afterEach(() => {
    dsMockUtils.reset();
    entityMockUtils.reset();
  });

  afterAll(() => {
    dsMockUtils.cleanup();
  });

  it('should return portfolio numbers for given portfolio name, and null for names that do not exist', async () => {
    portfoliosStub.resolves(firstPortfolioName);
    firstPortfolioName.eq = sinon.stub();
    firstPortfolioName.eq.withArgs(rawNames[0]).returns(true);
    const result = await getPortfolioIdsByName(
      identityId,
      [
        ...rawNames,
        dsMockUtils.createMockBytes('anotherName'),
        dsMockUtils.createMockBytes('yetAnotherName'),
      ],
      context
    );

    expect(result).toEqual([new BigNumber(1), new BigNumber(2), null, null]);
  });
});

describe('getIdentity', () => {
  let context: Context;

  beforeAll(() => {
    dsMockUtils.initMocks();
    entityMockUtils.initMocks();
  });

  beforeEach(() => {
    context = dsMockUtils.getContextInstance();
  });

  afterEach(() => {
    dsMockUtils.reset();
    entityMockUtils.reset();
  });

  afterAll(() => {
    dsMockUtils.cleanup();
  });

  it('should return currentIdentity when given undefined value', async () => {
    const expectedIdentity = await context.getSigningIdentity();
    const result = await getIdentity(undefined, context);
    expect(result).toEqual(expectedIdentity);
  });

  it('should return an Identity if given an Identity', async () => {
    const identity = entityMockUtils.getIdentityInstance();
    const result = await getIdentity(identity, context);
    expect(result).toEqual(identity);
  });

  it('should return the Identity given its DID', async () => {
    const identity = entityMockUtils.getIdentityInstance();
    const result = await getIdentity(identity.did, context);
    expect(result.did).toEqual(identity.did);
  });
});

describe('getExemptedIds', () => {
  let context: Context;

  beforeAll(() => {
    dsMockUtils.initMocks();
    entityMockUtils.initMocks();
  });

  beforeEach(() => {
    context = dsMockUtils.getContextInstance();
  });

  afterEach(() => {
    dsMockUtils.reset();
    entityMockUtils.reset();
  });

  afterAll(() => {
    dsMockUtils.cleanup();
  });

  it('should return a list of DIDs if the Asset does not support PUIS', async () => {
    const asset = entityMockUtils.getAssetInstance({
      details: { requiresInvestorUniqueness: false },
    });
    const dids = ['someDid', 'otherDid'];

    const result = await getExemptedIds(dids, context, asset.ticker);

    expect(result).toEqual(dids);
  });

  it('should return a list of Scope IDs if the Asset supports PUIS', async () => {
    entityMockUtils.configureMocks({
      assetOptions: {
        details: {
          requiresInvestorUniqueness: true,
        },
      },
    });
    const scopeIds = ['someScopeId', 'otherScopeId'];
    const identities = scopeIds.map(scopeId =>
      entityMockUtils.getIdentityInstance({ getScopeId: scopeId })
    );

    const result = await getExemptedIds(identities, context, 'SOME_TICKER');

    expect(result).toEqual(scopeIds);
  });

  it('should throw an error if one or more of the passed Identities have no Scope ID for the Asset', () => {
    entityMockUtils.configureMocks({
      assetOptions: {
        details: {
          requiresInvestorUniqueness: true,
        },
      },
    });
    const scopeIds = ['someScopeId', null];
    const identities = scopeIds.map(scopeId =>
      entityMockUtils.getIdentityInstance({ getScopeId: scopeId })
    );

    return expect(getExemptedIds(identities, context, 'SOME_TICKER')).rejects.toThrow(
      'Identities must have an Investor Uniqueness claim Scope ID in order to be exempted from Transfer Restrictions for Asset "SOME_TICKER"'
    );
  });

  it('should throw an error if the exempted IDs have duplicates', () => {
    const asset = entityMockUtils.getAssetInstance({
      details: { requiresInvestorUniqueness: false },
    });
    const dids = ['someDid', 'someDid'];

    return expect(getExemptedIds(dids, context, asset.ticker)).rejects.toThrow(
      'One or more of the passed exempted Identities are repeated or have the same Scope ID'
    );
  });
});

describe('assertExpectedChainVersion', () => {
  let client: MockWebSocket;
  let warnStub: sinon.SinonStub;

  beforeAll(() => {
    dsMockUtils.initMocks();
    warnStub = sinon.stub(console, 'warn');
  });

  beforeEach(() => {
    client = getWebSocketInstance();
  });

  afterEach(() => {
    dsMockUtils.reset();
  });

  afterAll(() => {
    warnStub.restore();
  });

  it('should resolve if it receives both expected RPC node and chain spec version', () => {
    const signal = assertExpectedChainVersion('ws://example.com');
    client.onopen();

    return expect(signal).resolves.not.toThrow();
  });

  it('should throw an error given a major RPC node version mismatch', () => {
    const signal = assertExpectedChainVersion('ws://example.com');
    client.sendRpcVersion('3.0.0');
    const expectedError = new PolymeshError({
      code: ErrorCode.FatalError,
      message: 'Unsupported Polymesh RPC node version. Please upgrade the SDK',
    });
    return expect(signal).rejects.toThrowError(expectedError);
  });

  it('should log a warning given a minor or patch RPC node version mismatch', async () => {
    const signal = assertExpectedChainVersion('ws://example.com');
    client.sendSpecVersion('5000000');
    client.sendRpcVersion('5.1.0');
    await signal;
    sinon.assert.calledWith(
      warnStub,
      'This version of the SDK supports Polymesh RPC node version 5.0.0. The node is at version 5.1.0. Please upgrade the SDK'
    );
  });

  it('should throw an error given a major chain spec version mismatch', () => {
    const signal = assertExpectedChainVersion('ws://example.com');
    client.sendSpecVersion('3000000');
    const expectedError = new PolymeshError({
      code: ErrorCode.FatalError,
      message: 'Unsupported Polymesh chain spec version. Please upgrade the SDK',
    });
    return expect(signal).rejects.toThrowError(expectedError);
  });

  it('should log a warning given a minor or patch chain spec version mismatch', async () => {
    const signal = assertExpectedChainVersion('ws://example.com');
    client.sendSpecVersion('5001000');
    client.sendRpcVersion('5.0.0');
    await signal;
    sinon.assert.calledWith(
      warnStub,
      'This version of the SDK supports Polymesh chain spec version 5.0.0. The chain spec is at version 5.1.0. Please upgrade the SDK'
    );
  });

  it('should throw an error if the node cannot be reached', () => {
    const signal = assertExpectedChainVersion('ws://example.com');
    const expectedError = new PolymeshError({
      code: ErrorCode.FatalError,
      message: 'Could not connect to the Polymesh node at ws://example.com',
    });
    client.triggerError(new Error('could not connect'));
    return expect(signal).rejects.toThrowError(expectedError);
  });
});

describe('assertTickerValid', () => {
  it('should throw an error if the string is empty', () => {
    const ticker = '';

    expect(() => assertTickerValid(ticker)).toThrow(
      `Ticker length must be between 1 and ${MAX_TICKER_LENGTH} character`
    );
  });

  it('should throw an error if the string length exceeds the max ticker length', () => {
    const ticker = 'VERY_LONG_TICKER';

    expect(() => assertTickerValid(ticker)).toThrow(
      `Ticker length must be between 1 and ${MAX_TICKER_LENGTH} character`
    );
  });

  it('should throw an error if the string contains unreadable characters', () => {
    const ticker = `ILLEGAL_${String.fromCharCode(65533)}`;

    expect(() => assertTickerValid(ticker)).toThrow(
      'Only printable ASCII is allowed as ticker name'
    );
  });

  it('should throw an error if the string is not in upper case', () => {
    const ticker = 'FakeTicker';

    expect(() => assertTickerValid(ticker)).toThrow('Ticker cannot contain lower case letters');
  });

  it('should not throw an error', () => {
    const ticker = 'FAKE_TICKER';

    assertTickerValid(ticker);
  });
});

describe('neededStatTypeForRestrictionInput', () => {
  beforeAll(() => {
    dsMockUtils.initMocks();
  });

  afterEach(() => {
    dsMockUtils.reset();
  });

  afterAll(() => {
    dsMockUtils.cleanup();
  });

  it('should return a raw StatType based on the given TransferRestrictionType', () => {
    const context = dsMockUtils.getContextInstance();

    context.createType
      .withArgs('PolymeshPrimitivesStatisticsStatOpType', StatisticsOpType.Count)
      .returns('Count');
    context.createType
      .withArgs('PolymeshPrimitivesStatisticsStatOpType', StatisticsOpType.Balance)
      .returns('Balance');

    context.createType
      .withArgs('PolymeshPrimitivesStatisticsStatType', { op: 'Count' })
      .returns('CountStat');
    context.createType
      .withArgs('PolymeshPrimitivesStatisticsStatType', { op: 'Balance' })
      .returns('BalanceStat');

    let result = neededStatTypeForRestrictionInput(TransferRestrictionType.Count, context);

    expect(result).toEqual('CountStat');

    result = neededStatTypeForRestrictionInput(TransferRestrictionType.Percentage, context);
    expect(result).toEqual('BalanceStat');
  });
});

describe('method: getSecondaryAccountPermissions', () => {
  const accountId = 'someAccountId';
  const did = 'someDid';

  let account: Account;
  let fakeResult: PermissionedAccount[];

  let rawPrimaryKeyRecord: PolymeshPrimitivesSecondaryKeyKeyRecord;
  let rawSecondaryKeyRecord: PolymeshPrimitivesSecondaryKeyKeyRecord;
  let rawMultiSigKeyRecord: PolymeshPrimitivesSecondaryKeyKeyRecord;
  let identityIdToStringStub: sinon.SinonStub<[PolymeshPrimitivesIdentityId], string>;
  let stringToAccountIdStub: sinon.SinonStub<[string, Context], AccountId>;
  let meshPermissionsToPermissionsStub: sinon.SinonStub;

  beforeAll(() => {
    dsMockUtils.initMocks();
    account = entityMockUtils.getAccountInstance({ address: accountId });
    meshPermissionsToPermissionsStub = sinon.stub(
      utilsConversionModule,
      'meshPermissionsToPermissions'
    );
    stringToAccountIdStub = sinon.stub(utilsConversionModule, 'stringToAccountId');
    identityIdToStringStub = sinon.stub(utilsConversionModule, 'identityIdToString');
    account = entityMockUtils.getAccountInstance();
    fakeResult = [
      {
        account,
        permissions: {
          assets: null,
          portfolios: null,
          transactions: null,
          transactionGroups: [],
        },
      },
    ];
  });

  afterAll(() => {
    sinon.restore();
    dsMockUtils.cleanup();
  });

  beforeEach(() => {
    rawPrimaryKeyRecord = dsMockUtils.createMockKeyRecord({
      PrimaryKey: dsMockUtils.createMockIdentityId(did),
    });
    rawSecondaryKeyRecord = dsMockUtils.createMockKeyRecord({
      SecondaryKey: [dsMockUtils.createMockIdentityId(did), dsMockUtils.createMockPermissions()],
    });
    rawMultiSigKeyRecord = dsMockUtils.createMockKeyRecord({
      MultiSigSignerKey: dsMockUtils.createMockAccountId('someAddress'),
    });

    meshPermissionsToPermissionsStub.returns({
      assets: null,
      portfolios: null,
      transactions: null,
      transactionGroups: [],
    });
    stringToAccountIdStub.returns(dsMockUtils.createMockAccountId(accountId));
  });

  afterEach(() => {
    dsMockUtils.reset();
  });

  it('should return a list of Accounts', async () => {
    const context = dsMockUtils.getContextInstance();
    dsMockUtils.createQueryStub('identity', 'keyRecords', {
      multi: [
        dsMockUtils.createMockOption(rawPrimaryKeyRecord),
        dsMockUtils.createMockOption(rawSecondaryKeyRecord),
        dsMockUtils.createMockOption(rawMultiSigKeyRecord),
      ],
    });
    identityIdToStringStub.returns('someDid');
    const identity = new Identity({ did: 'someDid' }, context);

    const result = await getSecondaryAccountPermissions(
      {
        accounts: [
          entityMockUtils.getAccountInstance(),
          account,
          entityMockUtils.getAccountInstance(),
        ],
        identity,
      },
      context
    );

    expect(result).toEqual(fakeResult);
  });

  it('should filter out Accounts if they do not belong to the given identity', () => {
    const mockContext = dsMockUtils.getContextInstance();
    const otherSecondaryKey = dsMockUtils.createMockKeyRecord({
      SecondaryKey: [dsMockUtils.createMockIdentityId(did), dsMockUtils.createMockPermissions()],
    });
    dsMockUtils.createQueryStub('identity', 'keyRecords', {
      multi: [
        dsMockUtils.createMockOption(rawPrimaryKeyRecord),
        dsMockUtils.createMockOption(otherSecondaryKey),
        dsMockUtils.createMockOption(rawMultiSigKeyRecord),
      ],
    });
    identityIdToStringStub.returns('someDid');
    const identity = new Identity({ did: 'otherDid' }, mockContext);

    return expect(
      getSecondaryAccountPermissions(
        {
          accounts: [
            entityMockUtils.getAccountInstance(),
            account,
            entityMockUtils.getAccountInstance(),
          ],
          identity,
        },
        mockContext
      )
    ).resolves.toEqual([]);
  });

  it('should allow for subscription', async () => {
    const mockContext = dsMockUtils.getContextInstance();
    const callback: SubCallback<PermissionedAccount[]> = sinon.stub();
    const unsubCallback = 'unsubCallBack';

    const keyRecordsStub = dsMockUtils.createQueryStub('identity', 'keyRecords');
    keyRecordsStub.multi.yields([
      dsMockUtils.createMockOption(rawPrimaryKeyRecord),
      dsMockUtils.createMockOption(rawSecondaryKeyRecord),
      dsMockUtils.createMockOption(rawMultiSigKeyRecord),
    ]);
    keyRecordsStub.multi.returns(unsubCallback);

    identityIdToStringStub.returns('someDid');
    const identity = new Identity({ did }, mockContext);

    const result = await getSecondaryAccountPermissions(
      {
        accounts: [
          entityMockUtils.getAccountInstance(),
          account,
          entityMockUtils.getAccountInstance(),
        ],
        identity,
      },
      mockContext,
      callback
    );

    sinon.assert.calledWithExactly(callback as sinon.SinonStub, fakeResult);
    expect(result).toEqual(unsubCallback);
  });
});<|MERGE_RESOLUTION|>--- conflicted
+++ resolved
@@ -56,12 +56,8 @@
   getDid,
   getExemptedIds,
   getIdentity,
-<<<<<<< HEAD
-  getPortfolioIdByName,
+  getPortfolioIdsByName,
   getSecondaryAccountPermissions,
-=======
-  getPortfolioIdsByName,
->>>>>>> de1c9c24
   hasSameElements,
   isModuleOrTagMatch,
   isPrintableAscii,

--- conflicted
+++ resolved
@@ -202,11 +202,8 @@
   scopeToMeshScope,
   scopeToMiddlewareScope,
   secondaryAccountToMeshSecondaryKey,
-<<<<<<< HEAD
   securityIdentifierToAssetIdentifier,
-=======
   signatoryToAccount,
->>>>>>> feefe0c2
   signatoryToSignerValue,
   signerToSignerValue,
   signerToString,

import { bool, Bytes, u32, u64, u128 } from '@polkadot/types';
import { AccountId, Balance, Hash, Moment, Permill, Signature } from '@polkadot/types/interfaces';
import {
  PolymeshPrimitivesIdentityId,
  PolymeshPrimitivesStatisticsStat2ndKey,
  PolymeshPrimitivesStatisticsStatOpType,
  PolymeshPrimitivesStatisticsStatType,
  PolymeshPrimitivesTicker,
} from '@polkadot/types/lookup';
import { hexToU8a } from '@polkadot/util';
import BigNumber from 'bignumber.js';
import {
  AgentGroup,
  AGId,
  AssetIdentifier,
  AssetType,
  AuthorizationData,
  AuthorizationType as MeshAuthorizationType,
  CAId,
  CAKind,
  CalendarPeriod as MeshCalendarPeriod,
  CddId,
  Claim as MeshClaim,
  ComplianceRequirement,
  DocumentHash,
  EcdsaSignature,
  ExtrinsicPermissions,
  InvestorZKProofData,
  Memo,
  MovePortfolioItem,
  Permissions as MeshPermissions,
  PortfolioId,
  PriceTier,
  ProtocolOp,
  RecordDateSpec,
  RistrettoPoint,
  Scalar,
  ScheduleSpec,
  Scope as MeshScope,
  ScopeId,
  SettlementType,
  Signatory,
  TargetIdentities,
  TransferCondition,
  TrustedIssuer,
  VenueType as MeshVenueType,
} from 'polymesh-types/polymesh';
import { ModuleName, TxTags } from 'polymesh-types/types';
import sinon from 'sinon';

import {
  Account,
  Context,
  DefaultPortfolio,
  Identity,
  NumberedPortfolio,
  PolymeshError,
} from '~/internal';
import {
  CallIdEnum,
  ClaimScopeTypeEnum,
  ClaimTypeEnum,
  Event as MiddlewareEvent,
  ModuleIdEnum,
} from '~/middleware/types';
import { dsMockUtils, entityMockUtils } from '~/testUtils/mocks';
import { createMockU64, createMockU128 } from '~/testUtils/mocks/dataSources';
import {
  AffirmationStatus,
  AssetDocument,
  Authorization,
  AuthorizationType,
  CalendarUnit,
  Claim,
  ClaimType,
  Condition,
  ConditionCompliance,
  ConditionTarget,
  ConditionType,
  CorporateActionKind,
  CorporateActionParams,
  CountryCode,
  DividendDistributionParams,
  ErrorCode,
  InputCondition,
  InstructionType,
  KnownAssetType,
  OfferingBalanceStatus,
  OfferingSaleStatus,
  OfferingTier,
  OfferingTimingStatus,
  PermissionGroupType,
  Permissions,
  PermissionsLike,
  PermissionType,
  PortfolioMovement,
  Scope,
  ScopeType,
  SecurityIdentifierType,
  Signer,
  SignerType,
  SignerValue,
  TargetTreatment,
  TransferError,
  TransferRestrictionType,
  TransferStatus,
  TrustedClaimIssuer,
  TxGroup,
  VenueType,
} from '~/types';
import {
  InstructionStatus,
  PermissionGroupIdentifier,
  ScopeClaimProof,
  StatisticsOpType,
} from '~/types/internal';
import { tuple } from '~/types/utils';
import { DUMMY_ACCOUNT_ID, MAX_BALANCE, MAX_DECIMALS, MAX_TICKER_LENGTH } from '~/utils/constants';
import { padString } from '~/utils/internal';

import {
  accountIdToAccount,
  accountIdToString,
  addressToKey,
  agentGroupToPermissionGroup,
  agentGroupToPermissionGroupIdentifier,
  assetComplianceResultToCompliance,
  assetDocumentToDocument,
  assetIdentifierToSecurityIdentifier,
  assetTypeToKnownOrId,
  authorizationDataToAuthorization,
  authorizationToAuthorizationData,
  authorizationTypeToMeshAuthorizationType,
  balanceToBigNumber,
  bigNumberToBalance,
  bigNumberToU32,
  bigNumberToU64,
  bigNumberToU128,
  booleanToBool,
  boolToBoolean,
  bytesToString,
  calendarPeriodToMeshCalendarPeriod,
  canTransferResultToTransferStatus,
  cddIdToString,
  cddStatusToBoolean,
  checkpointToRecordDateSpec,
  claimToMeshClaim,
  claimTypeToClaimType,
  complianceConditionsToBtreeSet,
  complianceRequirementResultToRequirementCompliance,
  complianceRequirementToRequirement,
  corporateActionIdentifierToCaId,
  corporateActionKindToCaKind,
  createStat2ndKey,
  dateToMoment,
  distributionToDividendDistributionParams,
  documentHashToString,
  documentToAssetDocument,
  endConditionToSettlementType,
  extrinsicIdentifierToTxTag,
  fundraiserTierToTier,
  fundraiserToOfferingDetails,
  granularCanTransferResultToTransferBreakdown,
  hashToString,
  identityIdToString,
  internalAssetTypeToAssetType,
  isCusipValid,
  isIsinValid,
  isLeiValid,
  keyToAddress,
  meshAffirmationStatusToAffirmationStatus,
  meshCalendarPeriodToCalendarPeriod,
  meshClaimToClaim,
  meshCorporateActionToCorporateActionParams,
  meshInstructionStatusToInstructionStatus,
  meshPermissionsToPermissions,
  meshScopeToScope,
  meshStatToStatisticsOpType,
  meshVenueTypeToVenueType,
  middlewareEventToEventIdentifier,
  middlewarePortfolioToPortfolio,
  middlewareScopeToScope,
  moduleAddressToString,
  momentToDate,
  offeringTierToPriceTier,
  percentageToPermill,
  permillToBigNumber,
  permissionGroupIdentifierToAgentGroup,
  permissionsLikeToPermissions,
  permissionsToMeshPermissions,
  portfolioIdToMeshPortfolioId,
  portfolioLikeToPortfolio,
  portfolioLikeToPortfolioId,
  portfolioMovementToMovePortfolioItem,
  posRatioToBigNumber,
  requirementToComplianceRequirement,
  scheduleSpecToMeshScheduleSpec,
  scopeClaimProofToConfidentialIdentityClaimProof,
  scopeIdsToBtreeSetIdentityId,
  scopeIdToString,
  scopeToMeshScope,
  scopeToMiddlewareScope,
  secondaryAccountToMeshSecondaryKey,
  securityIdentifierToAssetIdentifier,
  signatoryToSignerValue,
  signerToSignerValue,
  signerToString,
  signerValueToSignatory,
  signerValueToSigner,
  statisticsOpTypeToStatOpType,
  statisticsOpTypeToStatType,
  statUpdate,
  statUpdatesToBtreeStatUpdate,
  storedScheduleToCheckpointScheduleParams,
  stringToAccountId,
  stringToBytes,
  stringToCddId,
  stringToDocumentHash,
  stringToEcdsaSignature,
  stringToHash,
  stringToIdentityId,
  stringToInvestorZKProofData,
  stringToMemo,
  stringToRistrettoPoint,
  stringToScalar,
  stringToScopeId,
  stringToSignature,
  stringToText,
  stringToTicker,
  stringToTickerKey,
  targetIdentitiesToCorporateActionTargets,
  targetsToTargetIdentities,
  textToString,
  tickerToDid,
  tickerToString,
  toIdentityWithClaimsArray,
  transactionHexToTxTag,
  transactionPermissionsToExtrinsicPermissions,
  transactionPermissionsToTxGroups,
  transactionToTxTag,
  transferConditionToTransferRestriction,
  transferRestrictionToPolymeshTransferCondition,
  trustedClaimIssuerToTrustedIssuer,
  txGroupToTxTags,
  txTagToExtrinsicIdentifier,
  txTagToProtocolOp,
  u8ToBigNumber,
  u8ToTransferStatus,
  u16ToBigNumber,
  u32ToBigNumber,
  u64ToBigNumber,
  u128ToBigNumber,
  venueTypeToMeshVenueType,
} from '../conversion';

jest.mock(
  '~/api/entities/Identity',
  require('~/testUtils/mocks/entities').mockIdentityModule('~/api/entities/Identity')
);
jest.mock(
  '~/api/entities/Asset',
  require('~/testUtils/mocks/entities').mockAssetModule('~/api/entities/Asset')
);
jest.mock(
  '~/api/entities/DefaultPortfolio',
  require('~/testUtils/mocks/entities').mockDefaultPortfolioModule(
    '~/api/entities/DefaultPortfolio'
  )
);
jest.mock(
  '~/api/entities/NumberedPortfolio',
  require('~/testUtils/mocks/entities').mockNumberedPortfolioModule(
    '~/api/entities/NumberedPortfolio'
  )
);
jest.mock(
  '~/api/entities/Venue',
  require('~/testUtils/mocks/entities').mockVenueModule('~/api/entities/Venue')
);
jest.mock(
  '~/api/entities/Account',
  require('~/testUtils/mocks/entities').mockAccountModule('~/api/entities/Account')
);
jest.mock(
  '~/api/entities/KnownPermissionGroup',
  require('~/testUtils/mocks/entities').mockKnownPermissionGroupModule(
    '~/api/entities/KnownPermissionGroup'
  )
);
jest.mock(
  '~/api/entities/CustomPermissionGroup',
  require('~/testUtils/mocks/entities').mockCustomPermissionGroupModule(
    '~/api/entities/CustomPermissionGroup'
  )
);

describe('tickerToDid', () => {
  it('should generate the ticker did', () => {
    let ticker = 'someTicker';
    let result = tickerToDid(ticker);

    expect(result).toBe('0x51a5fed99b9d305ef26e6af92dd3dcb181a30a07dc5f075e260b82a92d48913c');

    ticker = 'otherTicker';
    result = tickerToDid(ticker);

    expect(result).toBe('0xae37fa10f763fa5d302c5999ac06897f1fcf383dcc9787f1ede189ba161d06a5');

    ticker = 'lastTicker';
    result = tickerToDid(ticker);

    expect(result).toBe('0xa643b102d0c58adb3d13a28ab260644f2d0b010dc73aab99a3802b843868ab64');
  });
});

describe('booleanToBool and boolToBoolean', () => {
  beforeAll(() => {
    dsMockUtils.initMocks();
  });

  afterEach(() => {
    dsMockUtils.reset();
  });

  afterAll(() => {
    dsMockUtils.cleanup();
  });

  describe('booleanToBool', () => {
    it('should convert a boolean to a polkadot bool object', () => {
      const value = true;
      const fakeResult = 'true' as unknown as bool;
      const context = dsMockUtils.getContextInstance();

      context.createType.withArgs('bool', value).returns(fakeResult);

      const result = booleanToBool(value, context);

      expect(result).toEqual(fakeResult);
    });
  });

  describe('boolToBoolean', () => {
    it('should convert a polkadot bool object to a boolean', () => {
      const fakeResult = true;
      const mockBool = dsMockUtils.createMockBool(fakeResult);

      const result = boolToBoolean(mockBool);
      expect(result).toEqual(fakeResult);
    });
  });
});

describe('stringToBytes and bytesToString', () => {
  beforeAll(() => {
    dsMockUtils.initMocks();
  });

  afterEach(() => {
    dsMockUtils.reset();
  });

  afterAll(() => {
    dsMockUtils.cleanup();
  });

  describe('stringToBytes', () => {
    it('should convert a string to a polkadot Bytes object', () => {
      const value = 'someBytes';
      const fakeResult = 'convertedBytes' as unknown as Bytes;
      const context = dsMockUtils.getContextInstance();

      context.createType.withArgs('Bytes', value).returns(fakeResult);

      const result = stringToBytes(value, context);

      expect(result).toBe(fakeResult);
    });
  });

  describe('bytesToString', () => {
    it('should convert a polkadot Bytes object to a string', () => {
      const fakeResult = 'someBytes';
      const ticker = dsMockUtils.createMockBytes(fakeResult);

      const result = bytesToString(ticker);
      expect(result).toEqual(fakeResult);
    });
  });
});

describe('stringToInvestorZKProofData', () => {
  beforeAll(() => {
    dsMockUtils.initMocks();
  });

  afterEach(() => {
    dsMockUtils.reset();
  });

  afterAll(() => {
    dsMockUtils.cleanup();
  });

  it('should convert a string to a polkadot InvestorZKProofData object', () => {
    const value = 'someProof';
    const fakeResult = 'convertedProof' as unknown as InvestorZKProofData;
    const context = dsMockUtils.getContextInstance();

    context.createType.withArgs('InvestorZKProofData', value).returns(fakeResult);

    const result = stringToInvestorZKProofData(value, context);

    expect(result).toBe(fakeResult);
  });
});

describe('portfolioMovementToMovePortfolioItem', () => {
  beforeAll(() => {
    dsMockUtils.initMocks();
    entityMockUtils.initMocks();
  });

  afterEach(() => {
    dsMockUtils.reset();
    entityMockUtils.reset();
  });

  afterAll(() => {
    dsMockUtils.cleanup();
  });

  it('should convert a portfolio item into a polkadot move portfolio item', () => {
    const context = dsMockUtils.getContextInstance();
    const ticker = 'SOME_ASSET';
    const amount = new BigNumber(100);
    const memo = 'someMessage';
    const asset = entityMockUtils.getAssetInstance({ ticker });
    const rawTicker = dsMockUtils.createMockTicker(ticker);
    const rawAmount = dsMockUtils.createMockBalance(amount);
    const rawMemo = 'memo' as unknown as Memo;
    const fakeResult = 'MovePortfolioItem' as unknown as MovePortfolioItem;

    let portfolioMovement: PortfolioMovement = {
      asset: ticker,
      amount,
    };

    context.createType
      .withArgs('PolymeshPrimitivesTicker', padString(ticker, 12))
      .returns(rawTicker);

    context.createType
      .withArgs('Balance', portfolioMovement.amount.multipliedBy(Math.pow(10, 6)).toString())
      .returns(rawAmount);

    context.createType
      .withArgs('MovePortfolioItem', {
        ticker: rawTicker,
        amount: rawAmount,
        memo: null,
      })
      .returns(fakeResult);

    let result = portfolioMovementToMovePortfolioItem(portfolioMovement, context);

    expect(result).toBe(fakeResult);

    portfolioMovement = {
      asset,
      amount,
    };

    result = portfolioMovementToMovePortfolioItem(portfolioMovement, context);

    expect(result).toBe(fakeResult);

    context.createType.withArgs('Memo', padString(memo, 32)).returns(rawMemo);

    context.createType
      .withArgs('MovePortfolioItem', {
        ticker: rawTicker,
        amount: rawAmount,
        memo: rawMemo,
      })
      .returns(fakeResult);

    portfolioMovement = {
      asset,
      amount,
      memo,
    };

    result = portfolioMovementToMovePortfolioItem(portfolioMovement, context);

    expect(result).toBe(fakeResult);
  });
});

describe('stringToTicker and tickerToString', () => {
  beforeAll(() => {
    dsMockUtils.initMocks();
  });

  afterEach(() => {
    dsMockUtils.reset();
  });

  afterAll(() => {
    dsMockUtils.cleanup();
  });

  describe('stringToTicker', () => {
    it('should convert a string to a polkadot Ticker object', () => {
      const value = 'SOME_TICKER';
      const fakeResult = 'convertedTicker' as unknown as PolymeshPrimitivesTicker;
      const context = dsMockUtils.getContextInstance();

      context.createType
        .withArgs('PolymeshPrimitivesTicker', padString(value, 12))
        .returns(fakeResult);

      const result = stringToTicker(value, context);

      expect(result).toBe(fakeResult);
    });

    it('should throw an error if the string is empty', () => {
      const value = '';
      const context = dsMockUtils.getContextInstance();

      expect(() => stringToTicker(value, context)).toThrow(
        `Ticker length must be between 1 and ${MAX_TICKER_LENGTH} character`
      );
    });

    it('should throw an error if the string length exceeds the max ticker length', () => {
      const value = 'veryLongTicker';
      const context = dsMockUtils.getContextInstance();

      expect(() => stringToTicker(value, context)).toThrow(
        `Ticker length must be between 1 and ${MAX_TICKER_LENGTH} character`
      );
    });

    it('should throw an error if the string contains unreadable characters', () => {
      const value = `Illegal ${String.fromCharCode(65533)}`;
      const context = dsMockUtils.getContextInstance();

      expect(() => stringToTicker(value, context)).toThrow(
        'Only printable ASCII is allowed as ticker name'
      );
    });

    it('should throw an error if the string is not in upper case', () => {
      const value = 'FakeTicker';
      const context = dsMockUtils.getContextInstance();

      expect(() => stringToTicker(value, context)).toThrow(
        'Ticker cannot contain lower case letters'
      );
    });
  });

  describe('stringToTickerKey', () => {
    beforeAll(() => {
      dsMockUtils.initMocks();
    });

    afterEach(() => {
      dsMockUtils.reset();
    });

    afterAll(() => {
      dsMockUtils.cleanup();
    });

    it('should call stringToTicker and return the result as an object', () => {
      const value = 'SOME_TICKER';
      const fakeResult = 'convertedTicker' as unknown as PolymeshPrimitivesTicker;
      const context = dsMockUtils.getContextInstance();

      context.createType
        .withArgs('PolymeshPrimitivesTicker', padString(value, 12))
        .returns(fakeResult);

      const result = stringToTickerKey(value, context);
      expect(result).toEqual({ Ticker: fakeResult });
    });
  });

  describe('tickerToString', () => {
    it('should convert a polkadot Ticker object to a string', () => {
      const fakeResult = 'someTicker';
      const ticker = dsMockUtils.createMockTicker(fakeResult);

      const result = tickerToString(ticker);
      expect(result).toEqual(fakeResult);
    });
  });
});

describe('dateToMoment and momentToDate', () => {
  beforeAll(() => {
    dsMockUtils.initMocks();
  });

  afterEach(() => {
    dsMockUtils.reset();
  });

  afterAll(() => {
    dsMockUtils.cleanup();
  });

  describe('dateToMoment', () => {
    it('should convert a Date to a polkadot Moment object', () => {
      const value = new Date();
      const fakeResult = 10000 as unknown as Moment;
      const context = dsMockUtils.getContextInstance();

      context.createType.withArgs('u64', Math.round(value.getTime())).returns(fakeResult);

      const result = dateToMoment(value, context);

      expect(result).toBe(fakeResult);
    });
  });

  describe('momentToDate', () => {
    it('should convert a polkadot Moment object to a Date', () => {
      const fakeResult = 10000;
      const moment = dsMockUtils.createMockMoment(new BigNumber(fakeResult));

      const result = momentToDate(moment);
      expect(result).toEqual(new Date(fakeResult));
    });
  });
});

describe('stringToAccountId and accountIdToString', () => {
  beforeAll(() => {
    dsMockUtils.initMocks();
  });

  afterEach(() => {
    dsMockUtils.reset();
  });

  afterAll(() => {
    dsMockUtils.cleanup();
  });

  describe('stringToAccountId', () => {
    it('should convert a string to a polkadot AccountId object', () => {
      const value = '5EYCAe5ijAx5xEfZdpCna3grUpY1M9M5vLUH5vpmwV1EnaYR';
      const fakeResult = 'convertedAccountId' as unknown as AccountId;
      const context = dsMockUtils.getContextInstance();

      context.createType.withArgs('AccountId', value).returns(fakeResult);

      const result = stringToAccountId(value, context);

      expect(result).toEqual(fakeResult);
    });

    it('should throw an error if the passed string is not a valid SS58 formatted address', () => {
      const value = 'notAnAddress';
      const context = dsMockUtils.getContextInstance();

      expect(() => stringToAccountId(value, context)).toThrow(
        'The supplied address is not a valid SS58 address'
      );
    });
  });

  describe('accountIdToString', () => {
    it('should convert a polkadot AccountId object to a string', () => {
      const fakeResult = 'someAccountId';
      const accountId = dsMockUtils.createMockAccountId(fakeResult);

      const result = accountIdToString(accountId);
      expect(result).toEqual(fakeResult);
    });
  });
});

describe('stringToHash and hashToString', () => {
  beforeAll(() => {
    dsMockUtils.initMocks();
  });

  afterEach(() => {
    dsMockUtils.reset();
  });

  afterAll(() => {
    dsMockUtils.cleanup();
  });

  describe('stringToHash', () => {
    it('should convert a string to a polkadot Hash object', () => {
      const value = 'someHash';
      const fakeResult = 'convertedHash' as unknown as Hash;
      const context = dsMockUtils.getContextInstance();

      context.createType.withArgs('Hash', value).returns(fakeResult);

      const result = stringToHash(value, context);

      expect(result).toEqual(fakeResult);
    });
  });

  describe('hashToString', () => {
    it('should convert a polkadot Hash object to a string', () => {
      const fakeResult = 'someHash';
      const accountId = dsMockUtils.createMockHash(fakeResult);

      const result = hashToString(accountId);
      expect(result).toEqual(fakeResult);
    });
  });
});

describe('stringToIdentityId and identityIdToString', () => {
  beforeAll(() => {
    dsMockUtils.initMocks();
  });

  afterEach(() => {
    dsMockUtils.reset();
  });

  afterAll(() => {
    dsMockUtils.cleanup();
  });

  describe('stringToIdentityId', () => {
    it('should convert a did string into an IdentityId', () => {
      const identity = 'IdentityObject';
      const fakeResult = 'type' as unknown as PolymeshPrimitivesIdentityId;
      const context = dsMockUtils.getContextInstance();

      context.createType.withArgs('PolymeshPrimitivesIdentityId', identity).returns(fakeResult);

      const result = stringToIdentityId(identity, context);

      expect(result).toBe(fakeResult);
    });
  });

  describe('identityIdToString', () => {
    it('should convert an IdentityId to a did string', () => {
      const fakeResult = 'IdentityString';
      const identityId = dsMockUtils.createMockIdentityId(fakeResult);

      const result = identityIdToString(identityId);
      expect(result).toBe(fakeResult);
    });
  });
});

describe('stringToEcdsaSignature', () => {
  beforeAll(() => {
    dsMockUtils.initMocks();
  });

  afterEach(() => {
    dsMockUtils.reset();
  });

  afterAll(() => {
    dsMockUtils.cleanup();
  });

  it('should convert a signature string into a polkadot EcdsaSignature object', () => {
    const signature = 'hexSig';
    const fakeResult = 'sig' as unknown as EcdsaSignature;
    const context = dsMockUtils.getContextInstance();

    context.createType.withArgs('EcdsaSignature', signature).returns(fakeResult);

    const result = stringToEcdsaSignature(signature, context);

    expect(result).toBe(fakeResult);
  });
});

describe('signerValueToSignatory and signatoryToSignerValue', () => {
  beforeAll(() => {
    dsMockUtils.initMocks();
  });

  afterEach(() => {
    dsMockUtils.reset();
  });

  afterAll(() => {
    dsMockUtils.cleanup();
    sinon.restore();
  });

  describe('signerValueToSignatory', () => {
    it('should convert a SignerValue to a polkadot Signatory object', () => {
      const value = {
        type: SignerType.Identity,
        value: 'someIdentity',
      };
      const fakeResult = 'SignatoryEnum' as unknown as Signatory;
      const context = dsMockUtils.getContextInstance();

      context.createType.withArgs('Signatory', { [value.type]: value.value }).returns(fakeResult);

      const result = signerValueToSignatory(value, context);

      expect(result).toBe(fakeResult);
    });
  });

  describe('signatoryToSignerValue', () => {
    it('should convert a polkadot Signatory object to a SignerValue', () => {
      let fakeResult = {
        type: SignerType.Identity,
        value: 'someIdentity',
      };
      let signatory = dsMockUtils.createMockSignatory({
        Identity: dsMockUtils.createMockIdentityId(fakeResult.value),
      });

      let result = signatoryToSignerValue(signatory);
      expect(result).toEqual(fakeResult);

      fakeResult = {
        type: SignerType.Account,
        value: 'someAccountId',
      };
      signatory = dsMockUtils.createMockSignatory({
        Account: dsMockUtils.createMockAccountId(fakeResult.value),
      });

      result = signatoryToSignerValue(signatory);
      expect(result).toEqual(fakeResult);
    });
  });
});

describe('signerToSignerValue and signerValueToSigner', () => {
  let context: Context;

  beforeAll(() => {
    dsMockUtils.initMocks();
    entityMockUtils.initMocks();
  });

  beforeEach(() => {
    context = dsMockUtils.getContextInstance();
  });

  afterEach(() => {
    dsMockUtils.reset();
    entityMockUtils.reset();
  });

  afterAll(() => {
    dsMockUtils.cleanup();
    sinon.restore();
  });

  describe('signerToSignerValue', () => {
    it('should convert a Signer to a SignerValue', () => {
      const address = DUMMY_ACCOUNT_ID;
      let signer: Signer = new Account({ address }, context);

      let result = signerToSignerValue(signer);

      expect(result).toEqual({
        type: SignerType.Account,
        value: address,
      });

      const did = 'someDid';
      signer = new Identity({ did }, context);

      result = signerToSignerValue(signer);

      expect(result).toEqual({ type: SignerType.Identity, value: did });
    });
  });

  describe('signerValueToSigner', () => {
    it('should convert a SignerValue to a Signer', () => {
      let value = DUMMY_ACCOUNT_ID;
      let signerValue: SignerValue = { type: SignerType.Account, value };

      let result = signerValueToSigner(signerValue, context);

      expect((result as Account).address).toBe(value);

      value = 'someDid';

      signerValue = { type: SignerType.Identity, value };

      result = signerValueToSigner(signerValue, context);

      expect((result as Identity).did).toBe(value);
    });
  });
});

describe('signerToString', () => {
  beforeAll(() => {
    dsMockUtils.initMocks();
    entityMockUtils.initMocks();
  });

  afterEach(() => {
    dsMockUtils.reset();
    entityMockUtils.reset();
  });

  afterAll(() => {
    dsMockUtils.cleanup();
    entityMockUtils.reset();
  });

  it('should return the Identity DID string', () => {
    const did = 'someDid';
    const context = dsMockUtils.getContextInstance();
    const identity = new Identity({ did }, context);

    const result = signerToString(identity);

    expect(result).toBe(did);
  });

  it('should return the Account address string', () => {
    const address = DUMMY_ACCOUNT_ID;
    const context = dsMockUtils.getContextInstance();

    const account = new Account({ address }, context);

    const result = signerToString(account);

    expect(result).toBe(address);
  });

  it('should return the same address string that it receives', () => {
    const address = DUMMY_ACCOUNT_ID;
    const result = signerToString(address);

    expect(result).toBe(address);
  });
});

describe('authorizationToAuthorizationData and authorizationDataToAuthorization', () => {
  beforeAll(() => {
    dsMockUtils.initMocks();
  });

  afterEach(() => {
    dsMockUtils.reset();
  });

  afterAll(() => {
    dsMockUtils.cleanup();
  });

  describe('authorizationToAuthorizationData', () => {
    it('should convert an Authorization to a polkadot AuthorizationData object', () => {
      const ticker = 'TICKER_NAME';
      const context = dsMockUtils.getContextInstance();

      let value: Authorization = {
        type: AuthorizationType.AttestPrimaryKeyRotation,
        value: 'someIdentity',
      };
      const fakeResult = 'AuthorizationDataEnum' as unknown as AuthorizationData;

      const createTypeStub = context.createType;
      createTypeStub
        .withArgs('PolymeshPrimitivesAuthorizationAuthorizationData', { [value.type]: value.value })
        .returns(fakeResult);

      const fakeTicker = 'convertedTicker' as unknown as PolymeshPrimitivesTicker;
      createTypeStub
        .withArgs('PolymeshPrimitivesTicker', padString(ticker, 12))
        .returns(fakeTicker);

      let result = authorizationToAuthorizationData(value, context);
      expect(result).toBe(fakeResult);

      value = {
        type: AuthorizationType.JoinIdentity,
        value: {
          assets: null,
          transactions: null,
          transactionGroups: [],
          portfolios: null,
        },
      };

      const rawPermissions = dsMockUtils.createMockPermissions({
        asset: dsMockUtils.createMockAssetPermissions('Whole'),
        portfolio: dsMockUtils.createMockPortfolioPermissions('Whole'),
        extrinsic: dsMockUtils.createMockExtrinsicPermissions('Whole'),
      });

      createTypeStub
        .withArgs('Permissions', sinon.match(sinon.match.object))
        .returns(rawPermissions);
      createTypeStub
        .withArgs('PolymeshPrimitivesAuthorizationAuthorizationData', {
          [value.type]: rawPermissions,
        })
        .returns(fakeResult);

      result = authorizationToAuthorizationData(value, context);
      expect(result).toBe(fakeResult);

      const did = 'someDid';
      value = {
        type: AuthorizationType.PortfolioCustody,
        value: entityMockUtils.getDefaultPortfolioInstance({ did }),
      };

      const rawPortfolioId = dsMockUtils.createMockPortfolioId({
        did: dsMockUtils.createMockIdentityId(did),
        kind: dsMockUtils.createMockPortfolioKind('Default'),
      });

      createTypeStub
        .withArgs('PortfolioId', sinon.match(sinon.match.object))
        .returns(rawPortfolioId);
      createTypeStub
        .withArgs('PolymeshPrimitivesAuthorizationAuthorizationData', {
          [value.type]: rawPortfolioId,
        })
        .returns(fakeResult);

      result = authorizationToAuthorizationData(value, context);
      expect(result).toBe(fakeResult);

      value = {
        type: AuthorizationType.RotatePrimaryKey,
      };

      createTypeStub
        .withArgs('PolymeshPrimitivesAuthorizationAuthorizationData', { [value.type]: null })
        .returns(fakeResult);

      result = authorizationToAuthorizationData(value, context);
      expect(result).toBe(fakeResult);

      const knownPermissionGroup = entityMockUtils.getKnownPermissionGroupInstance({
        ticker,
        type: PermissionGroupType.Full,
      });

      value = {
        type: AuthorizationType.BecomeAgent,
        value: knownPermissionGroup,
      };

      let rawAgentGroup = 'Full' as unknown as AgentGroup;
      createTypeStub.withArgs('AgentGroup', knownPermissionGroup.type).returns(rawAgentGroup);

      createTypeStub
        .withArgs('PolymeshPrimitivesAuthorizationAuthorizationData', {
          [value.type]: [fakeTicker, rawAgentGroup],
        })
        .returns(fakeResult);

      result = authorizationToAuthorizationData(value, context);
      expect(result).toBe(fakeResult);

      const id = new BigNumber(1);
      const customPermissionGroup = entityMockUtils.getCustomPermissionGroupInstance({
        ticker,
        id,
      });

      value = {
        type: AuthorizationType.BecomeAgent,
        value: customPermissionGroup,
      };

      rawAgentGroup = 'Full' as unknown as AgentGroup;
      createTypeStub.withArgs('u32', id.toString()).returns(id);
      createTypeStub.withArgs('AgentGroup', { Custom: id }).returns(rawAgentGroup);

      createTypeStub
        .withArgs('PolymeshPrimitivesAuthorizationAuthorizationData', {
          [value.type]: [fakeTicker, rawAgentGroup],
        })
        .returns(fakeResult);
      result = authorizationToAuthorizationData(value, context);
      expect(result).toBe(fakeResult);

      value = {
        type: AuthorizationType.TransferAssetOwnership,
        value: 'TICKER',
      };

      createTypeStub
        .withArgs('PolymeshPrimitivesTicker', padString('TICKER', MAX_TICKER_LENGTH))
        .returns(fakeTicker);

      createTypeStub
        .withArgs('PolymeshPrimitivesAuthorizationAuthorizationData', { [value.type]: fakeTicker })
        .returns(fakeResult);

      result = authorizationToAuthorizationData(value, context);
      expect(result).toBe(fakeResult);

      value = {
        type: AuthorizationType.TransferTicker,
        value: 'TICKER',
      };

      createTypeStub
        .withArgs('PolymeshPrimitivesTicker', padString('TICKER', MAX_TICKER_LENGTH))
        .returns(fakeTicker);

      createTypeStub
        .withArgs('PolymeshPrimitivesAuthorizationAuthorizationData', { [value.type]: fakeTicker })
        .returns(fakeResult);

      result = authorizationToAuthorizationData(value, context);
      expect(result).toBe(fakeResult);

      value = {
        type: AuthorizationType.RotatePrimaryKeyToSecondary,
        value: {
          assets: null,
          transactions: null,
          transactionGroups: [],
          portfolios: null,
        },
      };

      createTypeStub
        .withArgs('Permissions', sinon.match(sinon.match.object))
        .returns(rawPermissions);
      createTypeStub
        .withArgs('PolymeshPrimitivesAuthorizationAuthorizationData', {
          [value.type]: rawPermissions,
        })
        .returns(fakeResult);

      result = authorizationToAuthorizationData(value, context);
      expect(result).toBe(fakeResult);
    });
  });

  describe('authorizationDataToAuthorization', () => {
    it('should convert a polkadot AuthorizationData object to an Authorization', () => {
      const context = dsMockUtils.getContextInstance();
      let fakeResult: Authorization = {
        type: AuthorizationType.AttestPrimaryKeyRotation,
        value: 'someIdentity',
      };
      let authorizationData = dsMockUtils.createMockAuthorizationData({
        AttestPrimaryKeyRotation: dsMockUtils.createMockIdentityId(fakeResult.value),
      });

      let result = authorizationDataToAuthorization(authorizationData, context);
      expect(result).toEqual(fakeResult);

      fakeResult = {
        type: AuthorizationType.RotatePrimaryKey,
      };
      authorizationData = dsMockUtils.createMockAuthorizationData('RotatePrimaryKey');

      result = authorizationDataToAuthorization(authorizationData, context);
      expect(result).toEqual(fakeResult);

      fakeResult = {
        type: AuthorizationType.TransferTicker,
        value: 'someTicker',
      };
      authorizationData = dsMockUtils.createMockAuthorizationData({
        TransferTicker: dsMockUtils.createMockTicker(fakeResult.value),
      });

      result = authorizationDataToAuthorization(authorizationData, context);
      expect(result).toEqual(fakeResult);

      fakeResult = {
        type: AuthorizationType.AddMultiSigSigner,
        value: 'someAccount',
      };
      authorizationData = dsMockUtils.createMockAuthorizationData({
        AddMultiSigSigner: dsMockUtils.createMockAccountId(fakeResult.value),
      });

      result = authorizationDataToAuthorization(authorizationData, context);
      expect(result).toEqual(fakeResult);

      fakeResult = {
        type: AuthorizationType.PortfolioCustody,
        value: expect.objectContaining({ owner: expect.objectContaining({ did: 'someDid' }) }),
      };
      authorizationData = dsMockUtils.createMockAuthorizationData({
        PortfolioCustody: dsMockUtils.createMockPortfolioId({
          did: dsMockUtils.createMockIdentityId('someDid'),
          kind: dsMockUtils.createMockPortfolioKind('Default'),
        }),
      });

      result = authorizationDataToAuthorization(authorizationData, context);
      expect(result).toEqual(fakeResult);

      const portfolioId = new BigNumber(1);
      fakeResult = {
        type: AuthorizationType.PortfolioCustody,
        value: expect.objectContaining({
          owner: expect.objectContaining({ did: 'someDid' }),
          id: portfolioId,
        }),
      };
      authorizationData = dsMockUtils.createMockAuthorizationData({
        PortfolioCustody: dsMockUtils.createMockPortfolioId({
          did: dsMockUtils.createMockIdentityId('someDid'),
          kind: dsMockUtils.createMockPortfolioKind({
            User: dsMockUtils.createMockU64(portfolioId),
          }),
        }),
      });

      result = authorizationDataToAuthorization(authorizationData, context);
      expect(result).toEqual(fakeResult);

      fakeResult = {
        type: AuthorizationType.TransferAssetOwnership,
        value: 'someTicker',
      };
      authorizationData = dsMockUtils.createMockAuthorizationData({
        TransferAssetOwnership: dsMockUtils.createMockTicker(fakeResult.value),
      });

      result = authorizationDataToAuthorization(authorizationData, context);
      expect(result).toEqual(fakeResult);

      fakeResult = {
        type: AuthorizationType.JoinIdentity,
        value: { assets: null, portfolios: null, transactions: null, transactionGroups: [] },
      };
      authorizationData = dsMockUtils.createMockAuthorizationData({
        JoinIdentity: dsMockUtils.createMockPermissions({
          asset: dsMockUtils.createMockAssetPermissions('Whole'),
          portfolio: dsMockUtils.createMockPortfolioPermissions('Whole'),
          extrinsic: dsMockUtils.createMockExtrinsicPermissions('Whole'),
        }),
      });

      result = authorizationDataToAuthorization(authorizationData, context);
      expect(result).toEqual(fakeResult);

      const beneficiaryAddress = 'beneficiaryAddress';
      const relayerAddress = 'relayerAddress';
      const allowance = new BigNumber(1000);
      fakeResult = {
        type: AuthorizationType.AddRelayerPayingKey,
        value: {
          beneficiary: expect.objectContaining({ address: beneficiaryAddress }),
          subsidizer: expect.objectContaining({ address: relayerAddress }),
          allowance,
        },
      };
      authorizationData = dsMockUtils.createMockAuthorizationData({
        AddRelayerPayingKey: [
          dsMockUtils.createMockAccountId(beneficiaryAddress),
          dsMockUtils.createMockAccountId(relayerAddress),
          dsMockUtils.createMockBalance(allowance.shiftedBy(6)),
        ],
      });

      result = authorizationDataToAuthorization(authorizationData, context);
      expect(result).toEqual(fakeResult);

      const ticker = 'SOME_TICKER';
      const type = PermissionGroupType.Full;
      fakeResult = {
        type: AuthorizationType.BecomeAgent,
        value: expect.objectContaining({
          asset: expect.objectContaining({ ticker }),
          type,
        }),
      };

      authorizationData = dsMockUtils.createMockAuthorizationData({
        BecomeAgent: [dsMockUtils.createMockTicker(ticker), dsMockUtils.createMockAgentGroup(type)],
      });

      result = authorizationDataToAuthorization(authorizationData, context);
      expect(result).toEqual(fakeResult);

      authorizationData = dsMockUtils.createMockAuthorizationData({
        RotatePrimaryKeyToSecondary: dsMockUtils.createMockPermissions({
          asset: dsMockUtils.createMockAssetPermissions('Whole'),
          portfolio: dsMockUtils.createMockPortfolioPermissions('Whole'),
          extrinsic: dsMockUtils.createMockExtrinsicPermissions('Whole'),
        }),
      });
      fakeResult = {
        type: AuthorizationType.RotatePrimaryKeyToSecondary,
        value: { assets: null, portfolios: null, transactions: null, transactionGroups: [] },
      };

      result = authorizationDataToAuthorization(authorizationData, context);
      expect(result).toEqual(fakeResult);
    });

    it('should throw an error if the authorization has an unsupported type', () => {
      const context = dsMockUtils.getContextInstance();
      const authorizationData = dsMockUtils.createMockAuthorizationData(
        'Whatever' as 'RotatePrimaryKey'
      );

      expect(() => authorizationDataToAuthorization(authorizationData, context)).toThrow(
        'Unsupported Authorization Type. Please contact the Polymath team'
      );
    });
  });
});

describe('permissionGroupIdentifierToAgentGroup and agentGroupToPermissionGroupIdentifier', () => {
  beforeAll(() => {
    dsMockUtils.initMocks();
  });

  afterEach(() => {
    dsMockUtils.reset();
  });

  afterAll(() => {
    dsMockUtils.cleanup();
  });

  describe('permissionGroupIdentifierToAgentGroup', () => {
    it('should convert a PermissionGroupIdentifier to a polkadot AgentGroup object', () => {
      let value: PermissionGroupIdentifier = PermissionGroupType.PolymeshV1Pia;
      const fakeResult = 'convertedAgentGroup' as unknown as AgentGroup;
      const context = dsMockUtils.getContextInstance();

      context.createType.withArgs('AgentGroup', value).returns(fakeResult);

      let result = permissionGroupIdentifierToAgentGroup(value, context);

      expect(result).toEqual(fakeResult);

      const custom = new BigNumber(100);
      value = { custom };

      const u32FakeResult = '100' as unknown as u32;

      context.createType.withArgs('u32', custom.toString()).returns(u32FakeResult);
      context.createType.withArgs('AgentGroup', { Custom: u32FakeResult }).returns(fakeResult);

      result = permissionGroupIdentifierToAgentGroup(value, context);

      expect(result).toEqual(fakeResult);
    });
  });

  describe('agentGroupToPermissionGroupIdentifier', () => {
    it('should convert a polkadot AgentGroup object to a PermissionGroupIdentifier', () => {
      let agentGroup = dsMockUtils.createMockAgentGroup('Full');

      let result = agentGroupToPermissionGroupIdentifier(agentGroup);
      expect(result).toEqual(PermissionGroupType.Full);

      agentGroup = dsMockUtils.createMockAgentGroup('ExceptMeta');

      result = agentGroupToPermissionGroupIdentifier(agentGroup);
      expect(result).toEqual(PermissionGroupType.ExceptMeta);

      agentGroup = dsMockUtils.createMockAgentGroup('PolymeshV1CAA');

      result = agentGroupToPermissionGroupIdentifier(agentGroup);
      expect(result).toEqual(PermissionGroupType.PolymeshV1Caa);

      agentGroup = dsMockUtils.createMockAgentGroup('PolymeshV1PIA');

      result = agentGroupToPermissionGroupIdentifier(agentGroup);
      expect(result).toEqual(PermissionGroupType.PolymeshV1Pia);

      const id = new BigNumber(1);
      const rawAgId = dsMockUtils.createMockU32(id) as AGId;
      agentGroup = dsMockUtils.createMockAgentGroup({ Custom: rawAgId });

      result = agentGroupToPermissionGroupIdentifier(agentGroup);
      expect(result).toEqual({ custom: id });
    });
  });
});

describe('authorizationTypeToMeshAuthorizationType', () => {
  beforeAll(() => {
    dsMockUtils.initMocks();
  });

  afterEach(() => {
    dsMockUtils.reset();
  });

  afterAll(() => {
    dsMockUtils.cleanup();
  });

  it('should convert a AuthorizationType to a polkadot AuthorizationType object', () => {
    const value = AuthorizationType.TransferTicker;
    const fakeResult = 'convertedAuthorizationType' as unknown as MeshAuthorizationType;
    const context = dsMockUtils.getContextInstance();

    context.createType.withArgs('AuthorizationType', value).returns(fakeResult);

    const result = authorizationTypeToMeshAuthorizationType(value, context);

    expect(result).toEqual(fakeResult);
  });
});

describe('permissionsToMeshPermissions and meshPermissionsToPermissions', () => {
  beforeAll(() => {
    dsMockUtils.initMocks();
    entityMockUtils.initMocks();
  });

  afterEach(() => {
    dsMockUtils.reset();
    entityMockUtils.reset();
  });

  afterAll(() => {
    dsMockUtils.cleanup();
  });

  describe('permissionsToMeshPermissions', () => {
    it('should convert a Permissions to a polkadot Permissions object (ordering tx alphabetically)', () => {
      let value: Permissions = {
        assets: null,
        transactions: null,
        transactionGroups: [],
        portfolios: null,
      };
      const fakeResult = 'convertedPermission' as unknown as MeshPermissions;
      const context = dsMockUtils.getContextInstance();

      const createTypeStub = context.createType;

      let fakeExtrinsicPermissionsResult: unknown =
        'convertedExtrinsicPermissions' as unknown as ExtrinsicPermissions;
      context.createType
        .withArgs('PolymeshPrimitivesSubsetSubsetRestrictionPalletPermissions', 'Whole')
        .returns(fakeExtrinsicPermissionsResult);

      createTypeStub
        .withArgs('Permissions', {
          asset: 'Whole',
          extrinsic: fakeExtrinsicPermissionsResult,
          portfolio: 'Whole',
        })
        .returns(fakeResult);

      let result = permissionsToMeshPermissions(value, context);
      expect(result).toEqual(fakeResult);

      fakeExtrinsicPermissionsResult = {
        These: [
          /* eslint-disable @typescript-eslint/naming-convention */
          {
            pallet_name: 'Identity',
            dispatchable_names: {
              These: ['add_claim'],
            },
          },
          {
            pallet_name: 'Sto',
            dispatchable_names: {
              These: ['create_fundraiser', 'invest'],
            },
          },
          /* eslint-enable @typescript-eslint/naming-convention */
        ],
      };

      createTypeStub
        .withArgs(
          'PolymeshPrimitivesSubsetSubsetRestrictionPalletPermissions',
          sinon.match(sinon.match.object)
        )
        .returns(fakeExtrinsicPermissionsResult);

      const ticker = 'SOME_TICKER';
      const did = 'someDid';
      value = {
        assets: {
          values: [entityMockUtils.getAssetInstance({ ticker })],
          type: PermissionType.Include,
        },
        transactions: {
          values: [TxTags.sto.Invest, TxTags.identity.AddClaim, TxTags.sto.CreateFundraiser],
          type: PermissionType.Include,
        },
        transactionGroups: [],
        portfolios: {
          values: [entityMockUtils.getDefaultPortfolioInstance({ did })],
          type: PermissionType.Include,
        },
      };

      const rawTicker = dsMockUtils.createMockTicker(ticker);
      const rawPortfolioId = dsMockUtils.createMockPortfolioId({
        did: dsMockUtils.createMockIdentityId(did),
        kind: dsMockUtils.createMockPortfolioKind('Default'),
      });
      createTypeStub
        .withArgs('Permissions', {
          asset: {
            These: [rawTicker],
          },
          extrinsic: fakeExtrinsicPermissionsResult,
          portfolio: {
            These: [rawPortfolioId],
          },
        })
        .returns(fakeResult);
      createTypeStub.withArgs('PolymeshPrimitivesTicker', padString(ticker, 12)).returns(rawTicker);
      createTypeStub
        .withArgs('PortfolioId', sinon.match(sinon.match.object))
        .returns(rawPortfolioId);

      result = permissionsToMeshPermissions(value, context);
      expect(result).toEqual(fakeResult);

      fakeExtrinsicPermissionsResult = {
        These: [
          /* eslint-disable @typescript-eslint/naming-convention */
          {
            pallet_name: 'Sto',
            dispatchable_names: { Except: ['invest', 'stop'] },
          },
          /* eslint-enable @typescript-eslint/naming-convention */
        ],
      };

      createTypeStub
        .withArgs(
          'PolymeshPrimitivesSubsetSubsetRestrictionPalletPermissions',
          sinon.match(sinon.match.object)
        )
        .returns(fakeExtrinsicPermissionsResult);

      value = {
        assets: null,
        transactions: {
          values: [ModuleName.Sto],
          type: PermissionType.Include,
          exceptions: [TxTags.sto.Invest, TxTags.sto.Stop],
        },
        transactionGroups: [],
        portfolios: null,
      };

      createTypeStub
        .withArgs('Permissions', {
          asset: 'Whole',
          extrinsic: fakeExtrinsicPermissionsResult,
          portfolio: 'Whole',
        })
        .returns(fakeResult);

      result = permissionsToMeshPermissions(value, context);
      expect(result).toEqual(fakeResult);

      fakeExtrinsicPermissionsResult = {
        Except: [
          /* eslint-disable @typescript-eslint/naming-convention */
          {
            pallet_name: 'Sto',
            dispatchable_names: 'Whole',
          },
          /* eslint-enable @typescript-eslint/naming-convention */
        ],
      };

      createTypeStub
        .withArgs(
          'PolymeshPrimitivesSubsetSubsetRestrictionPalletPermissions',
          sinon.match(sinon.match.object)
        )
        .returns(fakeExtrinsicPermissionsResult);

      value = {
        assets: {
          values: [entityMockUtils.getAssetInstance({ ticker })],
          type: PermissionType.Exclude,
        },
        transactions: {
          values: [ModuleName.Sto],
          type: PermissionType.Exclude,
        },
        transactionGroups: [],
        portfolios: {
          values: [entityMockUtils.getDefaultPortfolioInstance({ did })],
          type: PermissionType.Exclude,
        },
      };

      createTypeStub
        .withArgs('Permissions', {
          asset: {
            Except: [rawTicker],
          },
          extrinsic: fakeExtrinsicPermissionsResult,
          portfolio: {
            Except: [rawPortfolioId],
          },
        })
        .returns(fakeResult);

      result = permissionsToMeshPermissions(value, context);
      expect(result).toEqual(fakeResult);

      fakeExtrinsicPermissionsResult = {
        These: [
          /* eslint-disable @typescript-eslint/naming-convention */
          {
            pallet_name: 'Identity',
            dispatchable_names: {
              These: ['add_claim'],
            },
          },
          /* eslint-enable @typescript-eslint/naming-convention */
        ],
      };

      createTypeStub
        .withArgs(
          'PolymeshPrimitivesSubsetSubsetRestrictionPalletPermissions',
          sinon.match(sinon.match.object)
        )
        .returns(fakeExtrinsicPermissionsResult);

      const tickers = ['B_TICKER', 'A_TICKER', 'C_TICKER'];

      value = {
        assets: {
          values: tickers.map(t => entityMockUtils.getAssetInstance({ ticker: t })),
          type: PermissionType.Include,
        },
        transactions: {
          values: [TxTags.identity.AddClaim],
          type: PermissionType.Include,
        },
        transactionGroups: [],
        portfolios: {
          values: [entityMockUtils.getDefaultPortfolioInstance({ did })],
          type: PermissionType.Include,
        },
      };

      const rawTickers = tickers.map(t => dsMockUtils.createMockTicker(t));
      createTypeStub
        .withArgs('Permissions', {
          asset: { These: [rawTickers[1], rawTickers[0], rawTickers[2]] },
          extrinsic: fakeExtrinsicPermissionsResult,
          portfolio: { These: [rawPortfolioId] },
        })
        .returns(fakeResult);

      tickers.forEach((t, i) =>
        createTypeStub.withArgs('PolymeshPrimitivesTicker', padString(t, 12)).returns(rawTickers[i])
      );

      result = permissionsToMeshPermissions(value, context);
      expect(result).toEqual(fakeResult);
    });

    it('should throw an error if attempting to add permissions for specific transactions as well as the entire module', () => {
      const value: Permissions = {
        assets: null,
        transactions: {
          values: [TxTags.sto.Invest, ModuleName.Sto],
          type: PermissionType.Include,
        },
        transactionGroups: [],
        portfolios: null,
      };
      const context = dsMockUtils.getContextInstance();

      expect(() => permissionsToMeshPermissions(value, context)).toThrow(
        'Attempting to add permissions for specific transactions as well as the entire module'
      );
    });

    it('should throw an error if user simultaneously include and exclude transactions belonging to the same module', () => {
      const value: Permissions = {
        assets: null,
        transactions: {
          values: [TxTags.sto.Invest, TxTags.identity.AddClaim, TxTags.sto.CreateFundraiser],
          type: PermissionType.Exclude,
          exceptions: [TxTags.sto.Stop],
        },
        transactionGroups: [],
        portfolios: null,
      };
      const context = dsMockUtils.getContextInstance();

      expect(() => permissionsToMeshPermissions(value, context)).toThrow(
        'Cannot simultaneously include and exclude transactions belonging to the same module'
      );
    });

    it('should throw an error if attempting to add a transaction permission exception without its corresponding module being included/excluded', () => {
      const value: Permissions = {
        assets: null,
        transactions: {
          values: [],
          type: PermissionType.Exclude,
          exceptions: [TxTags.sto.Stop],
        },
        transactionGroups: [],
        portfolios: null,
      };
      const context = dsMockUtils.getContextInstance();

      expect(() => permissionsToMeshPermissions(value, context)).toThrow(
        'Attempting to add a transaction permission exception without its corresponding module being included/excluded'
      );
    });
  });

  describe('meshPermissionsToPermissions', () => {
    it('should convert a polkadot Permissions object to a Permissions', () => {
      const context = dsMockUtils.getContextInstance();
      const ticker = 'someTicker';
      const did = 'someDid';
      let fakeResult: Permissions = {
        assets: {
          values: [expect.objectContaining({ ticker })],
          type: PermissionType.Include,
        },
        transactions: {
          type: PermissionType.Include,
          values: [TxTags.identity.AddClaim, ModuleName.Authorship],
        },
        transactionGroups: [],
        portfolios: {
          values: [expect.objectContaining({ owner: expect.objectContaining({ did }) })],
          type: PermissionType.Include,
        },
      };
      let permissions = dsMockUtils.createMockPermissions({
        asset: dsMockUtils.createMockAssetPermissions({
          These: [dsMockUtils.createMockTicker(ticker)],
        }),
        extrinsic: dsMockUtils.createMockExtrinsicPermissions({
          These: [
            dsMockUtils.createMockPalletPermissions({
              palletName: 'Identity',
              dispatchableNames: dsMockUtils.createMockDispatchableNames({
                These: [dsMockUtils.createMockBytes('add_claim')],
              }),
            }),
            dsMockUtils.createMockPalletPermissions({
              palletName: 'Authorship',
              dispatchableNames: dsMockUtils.createMockDispatchableNames('Whole'),
            }),
          ],
        }),
        portfolio: dsMockUtils.createMockPortfolioPermissions({
          These: [
            dsMockUtils.createMockPortfolioId({
              did: dsMockUtils.createMockIdentityId(did),
              kind: dsMockUtils.createMockPortfolioKind('Default'),
            }),
          ],
        }),
      });

      let result = meshPermissionsToPermissions(permissions, context);
      expect(result).toEqual(fakeResult);

      fakeResult = {
        assets: null,
        transactions: null,
        transactionGroups: [],
        portfolios: null,
      };
      permissions = dsMockUtils.createMockPermissions({
        asset: dsMockUtils.createMockAssetPermissions('Whole'),
        portfolio: dsMockUtils.createMockPortfolioPermissions('Whole'),
        extrinsic: dsMockUtils.createMockExtrinsicPermissions('Whole'),
      });

      result = meshPermissionsToPermissions(permissions, context);
      expect(result).toEqual(fakeResult);

      fakeResult = {
        assets: {
          values: [expect.objectContaining({ ticker })],
          type: PermissionType.Exclude,
        },
        transactions: {
          type: PermissionType.Exclude,
          values: [ModuleName.Identity],
          exceptions: [TxTags.identity.AddClaim],
        },
        transactionGroups: [],
        portfolios: {
          values: [expect.objectContaining({ owner: expect.objectContaining({ did }) })],
          type: PermissionType.Exclude,
        },
      };

      permissions = dsMockUtils.createMockPermissions({
        asset: dsMockUtils.createMockAssetPermissions({
          Except: [dsMockUtils.createMockTicker(ticker)],
        }),
        extrinsic: dsMockUtils.createMockExtrinsicPermissions({
          Except: [
            dsMockUtils.createMockPalletPermissions({
              palletName: 'Identity',
              dispatchableNames: dsMockUtils.createMockDispatchableNames({
                Except: [dsMockUtils.createMockBytes('add_claim')],
              }),
            }),
          ],
        }),
        portfolio: dsMockUtils.createMockPortfolioPermissions({
          Except: [
            dsMockUtils.createMockPortfolioId({
              did: dsMockUtils.createMockIdentityId(did),
              kind: dsMockUtils.createMockPortfolioKind('Default'),
            }),
          ],
        }),
      });

      result = meshPermissionsToPermissions(permissions, context);
      expect(result).toEqual(fakeResult);
    });
  });
});

describe('bigNumberToU64 and u64ToBigNumber', () => {
  beforeAll(() => {
    dsMockUtils.initMocks();
  });

  afterEach(() => {
    dsMockUtils.reset();
  });

  afterAll(() => {
    dsMockUtils.cleanup();
  });

  describe('bigNumberToU64', () => {
    it('should convert a number to a polkadot u64 object', () => {
      const value = new BigNumber(100);
      const fakeResult = '100' as unknown as u64;
      const context = dsMockUtils.getContextInstance();

      context.createType.withArgs('u64', value.toString()).returns(fakeResult);

      const result = bigNumberToU64(value, context);

      expect(result).toBe(fakeResult);
    });

    it('should throw an error if the number is negative', () => {
      const value = new BigNumber(-100);
      const context = dsMockUtils.getContextInstance();

      expect(() => bigNumberToU64(value, context)).toThrow();
    });

    it('should throw an error if the number is not an integer', () => {
      const value = new BigNumber(1.5);
      const context = dsMockUtils.getContextInstance();

      expect(() => bigNumberToU64(value, context)).toThrow();
    });
  });

  describe('u64ToBigNumber', () => {
    it('should convert a polkadot u64 object to a BigNumber', () => {
      const fakeResult = new BigNumber(100);
      const num = dsMockUtils.createMockU64(fakeResult);

      const result = u64ToBigNumber(num);
      expect(result).toEqual(new BigNumber(fakeResult));
    });
  });
});

describe('bigNumberToU32 and u32ToBigNumber', () => {
  beforeAll(() => {
    dsMockUtils.initMocks();
  });

  afterEach(() => {
    dsMockUtils.reset();
  });

  afterAll(() => {
    dsMockUtils.cleanup();
  });

  describe('bigNumberToU32', () => {
    it('should convert a number to a polkadot u32 object', () => {
      const value = new BigNumber(100);
      const fakeResult = '100' as unknown as u32;
      const context = dsMockUtils.getContextInstance();

      context.createType.withArgs('u32', value.toString()).returns(fakeResult);

      const result = bigNumberToU32(value, context);

      expect(result).toBe(fakeResult);
    });

    it('should throw an error if the number is negative', () => {
      const value = new BigNumber(-100);
      const context = dsMockUtils.getContextInstance();

      expect(() => bigNumberToU32(value, context)).toThrow();
    });

    it('should throw an error if the number is not an integer', () => {
      const value = new BigNumber(1.5);
      const context = dsMockUtils.getContextInstance();

      expect(() => bigNumberToU32(value, context)).toThrow();
    });
  });

  describe('u32ToBigNumber', () => {
    it('should convert a polkadot u32 object to a BigNumber', () => {
      const fakeResult = new BigNumber(100);
      const num = dsMockUtils.createMockU32(fakeResult);

      const result = u32ToBigNumber(num);
      expect(result).toEqual(new BigNumber(fakeResult));
    });
  });
});

describe('bigNumberToU128', () => {
  beforeAll(() => {
    dsMockUtils.initMocks();
  });

  afterEach(() => {
    dsMockUtils.reset();
  });

  afterAll(() => {
    dsMockUtils.cleanup();
  });

  it('should convert a number to a polkadot u128 object', () => {
    const value = new BigNumber(100);
    const fakeResult = '100' as unknown as u128;
    const context = dsMockUtils.getContextInstance();

    context.createType.withArgs('u128', value.toString()).returns(fakeResult);

    const result = bigNumberToU128(value, context);

    expect(result).toBe(fakeResult);
  });

  it('should throw an error if the number is negative', () => {
    const value = new BigNumber(-100);
    const context = dsMockUtils.getContextInstance();

    expect(() => bigNumberToU128(value, context)).toThrow();
  });

  it('should throw an error if the number is not an integer', () => {
    const value = new BigNumber(1.5);
    const context = dsMockUtils.getContextInstance();

    expect(() => bigNumberToU128(value, context)).toThrow();
  });
});

describe('u128ToBigNumber', () => {
  it('should convert a polkadot u128 object to a BigNumber', () => {
    const fakeResult = new BigNumber(100);
    const num = dsMockUtils.createMockU128(fakeResult);

    const result = u128ToBigNumber(num);
    expect(result).toEqual(new BigNumber(fakeResult));
  });
});

describe('u16ToBigNumber', () => {
  beforeAll(() => {
    dsMockUtils.initMocks();
  });

  afterEach(() => {
    dsMockUtils.reset();
  });

  afterAll(() => {
    dsMockUtils.cleanup();
  });

  describe('u16ToBigNumber', () => {
    it('should convert a polkadot u32 object to a BigNumber', () => {
      const fakeResult = new BigNumber(100);
      const num = dsMockUtils.createMockU16(fakeResult);

      const result = u16ToBigNumber(num);
      expect(result).toEqual(new BigNumber(fakeResult));
    });
  });
});

describe('u8ToBigNumber', () => {
  beforeAll(() => {
    dsMockUtils.initMocks();
  });

  afterEach(() => {
    dsMockUtils.reset();
  });

  afterAll(() => {
    dsMockUtils.cleanup();
  });

  it('should convert a polkadot u8 object to a BigNumber', () => {
    const fakeResult = new BigNumber(100);
    const num = dsMockUtils.createMockU8(fakeResult);

    const result = u8ToBigNumber(num);
    expect(result).toEqual(new BigNumber(fakeResult));
  });
});

describe('percentageToPermill and permillToBigNumber', () => {
  beforeAll(() => {
    dsMockUtils.initMocks();
  });

  afterEach(() => {
    dsMockUtils.reset();
  });

  afterAll(() => {
    dsMockUtils.cleanup();
  });

  describe('percentageToPermill', () => {
    it('should convert a number to a polkadot Permill object', () => {
      const value = new BigNumber(49);
      const fakeResult = '100' as unknown as Permill;
      const context = dsMockUtils.getContextInstance();

      context.createType
        .withArgs('Permill', value.multipliedBy(Math.pow(10, 4)).toString())
        .returns(fakeResult);

      const result = percentageToPermill(value, context);

      expect(result).toBe(fakeResult);
    });

    it('should throw an error if the number is negative', () => {
      const value = new BigNumber(-10);
      const context = dsMockUtils.getContextInstance();

      expect(() => percentageToPermill(value, context)).toThrow();
    });

    it('should throw an error if the number is greater than 100', () => {
      const value = new BigNumber(250);
      const context = dsMockUtils.getContextInstance();

      expect(() => percentageToPermill(value, context)).toThrow();
    });
  });

  describe('permillToBigNumber', () => {
    it('should convert a polkadot Permill object to a BigNumber', () => {
      const fakeResult = new BigNumber(490000);
      const permill = dsMockUtils.createMockPermill(fakeResult);

      const result = permillToBigNumber(permill);
      expect(result).toEqual(new BigNumber(49));
    });
  });
});

describe('bigNumberToBalance and balanceToBigNumber', () => {
  beforeAll(() => {
    dsMockUtils.initMocks();
  });

  afterEach(() => {
    dsMockUtils.reset();
  });

  afterAll(() => {
    dsMockUtils.cleanup();
  });

  describe('bigNumberToBalance', () => {
    it('should convert a number to a polkadot Balance object', () => {
      let value = new BigNumber(100);
      const fakeResult = '100' as unknown as Balance;
      const context = dsMockUtils.getContextInstance();

      context.createType
        .withArgs('Balance', value.multipliedBy(Math.pow(10, 6)).toString())
        .returns(fakeResult);

      let result = bigNumberToBalance(value, context, false);

      expect(result).toBe(fakeResult);

      value = new BigNumber(100.1);

      context.createType
        .withArgs('Balance', value.multipliedBy(Math.pow(10, 6)).toString())
        .returns(fakeResult);

      result = bigNumberToBalance(value, context);

      expect(result).toBe(fakeResult);
    });

    it('should throw an error if the value exceeds the max balance', () => {
      const value = new BigNumber(Math.pow(20, 15));
      const context = dsMockUtils.getContextInstance();

      let error;

      try {
        bigNumberToBalance(value, context);
      } catch (err) {
        error = err;
      }

      expect(error.message).toBe('The value exceeds the maximum possible balance');
      expect(error.data).toMatchObject({ currentValue: value, amountLimit: MAX_BALANCE });
    });

    it('should throw an error if the value has more decimal places than allowed', () => {
      const value = new BigNumber(50.1234567);
      const context = dsMockUtils.getContextInstance();

      let error;

      try {
        bigNumberToBalance(value, context);
      } catch (err) {
        error = err;
      }

      expect(error.message).toBe('The value has more decimal places than allowed');
      expect(error.data).toMatchObject({ currentValue: value, decimalsLimit: MAX_DECIMALS });
    });

    it('should throw an error if the value has decimals and the Asset is indivisible', () => {
      const value = new BigNumber(50.1234567);
      const context = dsMockUtils.getContextInstance();

      expect(() => bigNumberToBalance(value, context, false)).toThrow(
        'The value has decimals but the Asset is indivisible'
      );
    });
  });

  describe('balanceToBigNumber', () => {
    it('should convert a polkadot Balance object to a BigNumber', () => {
      const fakeResult = new BigNumber(100);
      const balance = dsMockUtils.createMockBalance(fakeResult);

      const result = balanceToBigNumber(balance);
      expect(result).toEqual(new BigNumber(fakeResult).shiftedBy(-6));
    });
  });
});

describe('isIsinValid, isCusipValid and isLeiValid', () => {
  describe('isIsinValid', () => {
    it('should return if the Isin value identifier is valid or not', () => {
      const correct = isIsinValid('US0378331005');
      let incorrect = isIsinValid('US0373431005');

      expect(correct).toBeTruthy();
      expect(incorrect).toBeFalsy();

      incorrect = isIsinValid('US0373431');
      expect(incorrect).toBeFalsy();
    });
  });

  describe('isCusipValid', () => {
    it('should return if the Cusip value identifier is valid or not', () => {
      const correct = isCusipValid('037833100');
      let incorrect = isCusipValid('037831200');

      expect(correct).toBeTruthy();
      expect(incorrect).toBeFalsy();

      incorrect = isCusipValid('037831');

      expect(incorrect).toBeFalsy();

      incorrect = isCusipValid('0378312CD');

      expect(incorrect).toBeFalsy();
    });
  });

  describe('isLeiValid', () => {
    it('should return if the Lei value identifier is valid or not', () => {
      /* cSpell: disable */
      const correct = isLeiValid('724500VKKSH9QOLTFR81');
      let incorrect = isLeiValid('969500T3MBS4SQAMHJ45');

      expect(correct).toBeTruthy();
      expect(incorrect).toBeFalsy();

      incorrect = isLeiValid('969500T3MS4SQAMHJ4');
      expect(incorrect).toBeFalsy();
      /* cSpell: enable */
    });
  });
});

describe('stringToMemo', () => {
  beforeAll(() => {
    dsMockUtils.initMocks();
  });

  afterEach(() => {
    dsMockUtils.reset();
  });

  afterAll(() => {
    dsMockUtils.cleanup();
  });

  it('should convert a string to a polkadot Memo object', () => {
    const value = 'someDescription';
    const fakeResult = 'memoDescription' as unknown as Memo;
    const context = dsMockUtils.getContextInstance();

    context.createType.withArgs('Memo', padString(value, 32)).returns(fakeResult);

    const result = stringToMemo(value, context);

    expect(result).toEqual(fakeResult);
  });

  it('should throw an error if the value exceeds the maximum length', () => {
    const value = 'someVeryLongDescriptionThatIsDefinitelyLongerThanTheMaxLength';
    const context = dsMockUtils.getContextInstance();

    expect(() => stringToMemo(value, context)).toThrow('Max memo length exceeded');
  });
});

describe('u8ToTransferStatus', () => {
  it('should convert a polkadot u8 object to a TransferStatus', () => {
    let result = u8ToTransferStatus(dsMockUtils.createMockU8(new BigNumber(80)));

    expect(result).toBe(TransferStatus.Failure);

    result = u8ToTransferStatus(dsMockUtils.createMockU8(new BigNumber(81)));

    expect(result).toBe(TransferStatus.Success);

    result = u8ToTransferStatus(dsMockUtils.createMockU8(new BigNumber(82)));

    expect(result).toBe(TransferStatus.InsufficientBalance);

    result = u8ToTransferStatus(dsMockUtils.createMockU8(new BigNumber(83)));

    expect(result).toBe(TransferStatus.InsufficientAllowance);

    result = u8ToTransferStatus(dsMockUtils.createMockU8(new BigNumber(84)));

    expect(result).toBe(TransferStatus.TransfersHalted);

    result = u8ToTransferStatus(dsMockUtils.createMockU8(new BigNumber(85)));

    expect(result).toBe(TransferStatus.FundsLocked);

    result = u8ToTransferStatus(dsMockUtils.createMockU8(new BigNumber(86)));

    expect(result).toBe(TransferStatus.InvalidSenderAddress);

    result = u8ToTransferStatus(dsMockUtils.createMockU8(new BigNumber(87)));

    expect(result).toBe(TransferStatus.InvalidReceiverAddress);

    result = u8ToTransferStatus(dsMockUtils.createMockU8(new BigNumber(88)));

    expect(result).toBe(TransferStatus.InvalidOperator);

    result = u8ToTransferStatus(dsMockUtils.createMockU8(new BigNumber(160)));

    expect(result).toBe(TransferStatus.InvalidSenderIdentity);

    result = u8ToTransferStatus(dsMockUtils.createMockU8(new BigNumber(161)));

    expect(result).toBe(TransferStatus.InvalidReceiverIdentity);

    result = u8ToTransferStatus(dsMockUtils.createMockU8(new BigNumber(162)));

    expect(result).toBe(TransferStatus.ComplianceFailure);

    result = u8ToTransferStatus(dsMockUtils.createMockU8(new BigNumber(163)));

    expect(result).toBe(TransferStatus.SmartExtensionFailure);

    result = u8ToTransferStatus(dsMockUtils.createMockU8(new BigNumber(164)));

    expect(result).toBe(TransferStatus.InvalidGranularity);

    result = u8ToTransferStatus(dsMockUtils.createMockU8(new BigNumber(165)));

    expect(result).toBe(TransferStatus.VolumeLimitReached);

    result = u8ToTransferStatus(dsMockUtils.createMockU8(new BigNumber(166)));

    expect(result).toBe(TransferStatus.BlockedTransaction);

    result = u8ToTransferStatus(dsMockUtils.createMockU8(new BigNumber(168)));

    expect(result).toBe(TransferStatus.FundsLimitReached);

    result = u8ToTransferStatus(dsMockUtils.createMockU8(new BigNumber(169)));

    expect(result).toBe(TransferStatus.PortfolioFailure);

    result = u8ToTransferStatus(dsMockUtils.createMockU8(new BigNumber(170)));

    expect(result).toBe(TransferStatus.CustodianError);

    result = u8ToTransferStatus(dsMockUtils.createMockU8(new BigNumber(171)));

    expect(result).toBe(TransferStatus.ScopeClaimMissing);

    result = u8ToTransferStatus(dsMockUtils.createMockU8(new BigNumber(172)));

    expect(result).toBe(TransferStatus.TransferRestrictionFailure);

    const fakeStatusCode = new BigNumber(1);
    expect(() => u8ToTransferStatus(dsMockUtils.createMockU8(fakeStatusCode))).toThrow(
      `Unsupported status code "${fakeStatusCode}". Please report this issue to the Polymath team`
    );
  });
});

describe('internalSecurityTypeToAssetType and assetTypeToKnownOrId', () => {
  beforeAll(() => {
    dsMockUtils.initMocks();
  });

  afterEach(() => {
    dsMockUtils.reset();
  });

  afterAll(() => {
    dsMockUtils.cleanup();
  });

  describe('internalSecurityTypeToAssetType', () => {
    it('should convert an AssetType to a polkadot AssetType object', () => {
      const value = KnownAssetType.Commodity;
      const fakeResult = 'CommodityEnum' as unknown as AssetType;
      const context = dsMockUtils.getContextInstance();

      context.createType.withArgs('AssetType', value).returns(fakeResult);

      const result = internalAssetTypeToAssetType(value, context);

      expect(result).toBe(fakeResult);
    });
  });

  describe('assetTypeToKnownOrId', () => {
    it('should convert a polkadot AssetType object to a string', () => {
      let fakeResult = KnownAssetType.Commodity;
      let assetType = dsMockUtils.createMockAssetType(fakeResult);

      let result = assetTypeToKnownOrId(assetType);
      expect(result).toEqual(fakeResult);

      fakeResult = KnownAssetType.EquityCommon;
      assetType = dsMockUtils.createMockAssetType(fakeResult);

      result = assetTypeToKnownOrId(assetType);
      expect(result).toEqual(fakeResult);

      fakeResult = KnownAssetType.EquityPreferred;
      assetType = dsMockUtils.createMockAssetType(fakeResult);

      result = assetTypeToKnownOrId(assetType);
      expect(result).toEqual(fakeResult);

      fakeResult = KnownAssetType.Commodity;
      assetType = dsMockUtils.createMockAssetType(fakeResult);

      result = assetTypeToKnownOrId(assetType);
      expect(result).toEqual(fakeResult);

      fakeResult = KnownAssetType.FixedIncome;
      assetType = dsMockUtils.createMockAssetType(fakeResult);

      result = assetTypeToKnownOrId(assetType);
      expect(result).toEqual(fakeResult);

      fakeResult = KnownAssetType.Reit;
      assetType = dsMockUtils.createMockAssetType(fakeResult);

      result = assetTypeToKnownOrId(assetType);
      expect(result).toEqual(fakeResult);

      fakeResult = KnownAssetType.Fund;
      assetType = dsMockUtils.createMockAssetType(fakeResult);

      result = assetTypeToKnownOrId(assetType);
      expect(result).toEqual(fakeResult);

      fakeResult = KnownAssetType.RevenueShareAgreement;
      assetType = dsMockUtils.createMockAssetType(fakeResult);

      result = assetTypeToKnownOrId(assetType);
      expect(result).toEqual(fakeResult);

      fakeResult = KnownAssetType.StructuredProduct;
      assetType = dsMockUtils.createMockAssetType(fakeResult);

      result = assetTypeToKnownOrId(assetType);
      expect(result).toEqual(fakeResult);

      fakeResult = KnownAssetType.Derivative;
      assetType = dsMockUtils.createMockAssetType(fakeResult);

      result = assetTypeToKnownOrId(assetType);
      expect(result).toEqual(fakeResult);

      fakeResult = KnownAssetType.StableCoin;
      assetType = dsMockUtils.createMockAssetType(fakeResult);

      result = assetTypeToKnownOrId(assetType);
      expect(result).toEqual(fakeResult);

      assetType = dsMockUtils.createMockAssetType({
        Custom: dsMockUtils.createMockU32(new BigNumber(1)),
      });

      result = assetTypeToKnownOrId(assetType);
      expect(result).toEqual(new BigNumber(1));
    });
  });
});

describe('posRatioToBigNumber', () => {
  beforeAll(() => {
    dsMockUtils.initMocks();
  });

  afterEach(() => {
    dsMockUtils.reset();
  });

  afterAll(() => {
    dsMockUtils.cleanup();
  });

  it('should convert a polkadot PosRatio object to a BigNumber', () => {
    const numerator = new BigNumber(1);
    const denominator = new BigNumber(1);
    const balance = dsMockUtils.createMockPosRatio(numerator, denominator);

    const result = posRatioToBigNumber(balance);
    expect(result).toEqual(new BigNumber(numerator).dividedBy(new BigNumber(denominator)));
  });
});

describe('securityIdentifierToAssetIdentifier and assetIdentifierToSecurityIdentifier', () => {
  beforeAll(() => {
    dsMockUtils.initMocks();
  });

  afterEach(() => {
    dsMockUtils.reset();
  });

  afterAll(() => {
    dsMockUtils.cleanup();
  });

  describe('securityIdentifierToAssetIdentifier', () => {
    it('should convert a SecurityIdentifier to a polkadot AssetIdentifier object', () => {
      const isinValue = 'US0378331005';
      // cSpell: disable-next-line
      const leiValue = '724500VKKSH9QOLTFR81';
      const cusipValue = '037833100';

      let value = { type: SecurityIdentifierType.Isin, value: isinValue };
      const fakeResult = 'IsinEnum' as unknown as AssetIdentifier;
      const context = dsMockUtils.getContextInstance();

      context.createType
        .withArgs('PolymeshPrimitivesAssetIdentifier', { [SecurityIdentifierType.Isin]: isinValue })
        .returns(fakeResult);

      let result = securityIdentifierToAssetIdentifier(value, context);

      expect(result).toBe(fakeResult);

      value = { type: SecurityIdentifierType.Lei, value: leiValue };

      context.createType
        .withArgs('PolymeshPrimitivesAssetIdentifier', { [SecurityIdentifierType.Lei]: leiValue })
        .returns(fakeResult);

      result = securityIdentifierToAssetIdentifier(value, context);

      expect(result).toBe(fakeResult);

      value = { type: SecurityIdentifierType.Cusip, value: cusipValue };

      context.createType
        .withArgs('PolymeshPrimitivesAssetIdentifier', {
          [SecurityIdentifierType.Cusip]: cusipValue,
        })
        .returns(fakeResult);

      result = securityIdentifierToAssetIdentifier(value, context);

      expect(result).toBe(fakeResult);
    });

    it('should throw an error if some identifier is invalid', () => {
      const context = dsMockUtils.getContextInstance();

      let identifier = { type: SecurityIdentifierType.Isin, value: 'US0373431005' };

      expect(() => securityIdentifierToAssetIdentifier(identifier, context)).toThrow(
        `Invalid security identifier ${identifier.value} of type Isin`
      );

      // cSpell: disable-next-line
      identifier = { type: SecurityIdentifierType.Lei, value: '969500T3MBS4SQAMHJ45' };

      expect(() => securityIdentifierToAssetIdentifier(identifier, context)).toThrow(
        `Invalid security identifier ${identifier.value} of type Lei`
      );

      identifier = { type: SecurityIdentifierType.Cusip, value: '037831200' };

      expect(() => securityIdentifierToAssetIdentifier(identifier, context)).toThrow(
        `Invalid security identifier ${identifier.value} of type Cusip`
      );
    });
  });

  describe('assetIdentifierToSecurityIdentifier', () => {
    it('should convert a polkadot AssetIdentifier object to a SecurityIdentifier', () => {
      let fakeResult = { type: SecurityIdentifierType.Isin, value: 'someValue' };
      let identifier = dsMockUtils.createMockAssetIdentifier({
        [SecurityIdentifierType.Isin]: dsMockUtils.createMockU8aFixed('someValue'),
      });

      let result = assetIdentifierToSecurityIdentifier(identifier);
      expect(result).toEqual(fakeResult);

      fakeResult = { type: SecurityIdentifierType.Cusip, value: 'someValue' };
      identifier = dsMockUtils.createMockAssetIdentifier({
        [SecurityIdentifierType.Cusip]: dsMockUtils.createMockU8aFixed('someValue'),
      });

      result = assetIdentifierToSecurityIdentifier(identifier);
      expect(result).toEqual(fakeResult);

      fakeResult = { type: SecurityIdentifierType.Cins, value: 'someValue' };
      identifier = dsMockUtils.createMockAssetIdentifier({
        [SecurityIdentifierType.Cins]: dsMockUtils.createMockU8aFixed('someValue'),
      });

      result = assetIdentifierToSecurityIdentifier(identifier);
      expect(result).toEqual(fakeResult);

      fakeResult = { type: SecurityIdentifierType.Lei, value: 'someValue' };
      identifier = dsMockUtils.createMockAssetIdentifier({
        [SecurityIdentifierType.Lei]: dsMockUtils.createMockU8aFixed('someValue'),
      });

      result = assetIdentifierToSecurityIdentifier(identifier);
      expect(result).toEqual(fakeResult);
    });
  });
});

describe('stringToDocumentHash and documentHashToString', () => {
  beforeAll(() => {
    dsMockUtils.initMocks();
  });

  afterEach(() => {
    dsMockUtils.reset();
  });

  afterAll(() => {
    dsMockUtils.cleanup();
  });

  describe('stringToDocumentHash', () => {
    it('should throw if document hash is not prefixed with 0x', () => {
      expect(() => stringToDocumentHash('', dsMockUtils.getContextInstance())).toThrow(
        'Document hash must be a hexadecimal string prefixed by 0x'
      );
    });

    it('should throw if document hash is longer than 128 characters', () => {
      expect(() =>
        stringToDocumentHash('0x'.padEnd(131, '1'), dsMockUtils.getContextInstance())
      ).toThrow('Document hash exceeds max length');
    });

    it('should convert a string to a polkadot DocumentHash object', () => {
      const fakeResult = 'convertedHash' as unknown as DocumentHash;
      const context = dsMockUtils.getContextInstance();

      const createTypeStub = context.createType;

      createTypeStub.withArgs('PolymeshPrimitivesDocumentHash', 'None').returns(fakeResult);

      let result = stringToDocumentHash(undefined, context);

      expect(result).toEqual(fakeResult);

      let value = '0x1';
      createTypeStub
        .withArgs('DocumentHash', { H128: hexToU8a(value.padEnd(34, '0')) })
        .returns(fakeResult);

      result = stringToDocumentHash(value, context);

      expect(result).toEqual(fakeResult);

      value = value.padEnd(35, '1');
      createTypeStub
        .withArgs('DocumentHash', { H160: hexToU8a(value.padEnd(42, '0')) })
        .returns(fakeResult);

      result = stringToDocumentHash(value, context);

      expect(result).toEqual(fakeResult);

      value = value.padEnd(43, '1');
      createTypeStub
        .withArgs('DocumentHash', { H192: hexToU8a(value.padEnd(50, '0')) })
        .returns(fakeResult);

      result = stringToDocumentHash(value, context);

      expect(result).toEqual(fakeResult);

      value = value.padEnd(51, '1');
      createTypeStub
        .withArgs('DocumentHash', { H224: hexToU8a(value.padEnd(58, '0')) })
        .returns(fakeResult);

      result = stringToDocumentHash(value, context);

      expect(result).toEqual(fakeResult);

      value = value.padEnd(59, '1');
      createTypeStub
        .withArgs('DocumentHash', { H256: hexToU8a(value.padEnd(66, '0')) })
        .returns(fakeResult);

      result = stringToDocumentHash(value, context);

      expect(result).toEqual(fakeResult);

      value = value.padEnd(67, '1');
      createTypeStub
        .withArgs('DocumentHash', { H320: hexToU8a(value.padEnd(82, '0')) })
        .returns(fakeResult);

      result = stringToDocumentHash(value, context);

      expect(result).toEqual(fakeResult);

      value = value.padEnd(83, '1');
      createTypeStub
        .withArgs('DocumentHash', { H384: hexToU8a(value.padEnd(98, '0')) })
        .returns(fakeResult);

      result = stringToDocumentHash(value, context);

      expect(result).toEqual(fakeResult);

      value = value.padEnd(99, '1');
      createTypeStub
        .withArgs('DocumentHash', { H512: hexToU8a(value.padEnd(130, '0')) })
        .returns(fakeResult);

      result = stringToDocumentHash(value, context);

      expect(result).toEqual(fakeResult);
    });
  });

  describe('documentHashToString', () => {
    it('should convert a polkadot DocumentHash object to a string', () => {
      const fakeResult = '0x01';
      let docHash = dsMockUtils.createMockDocumentHash({
        H128: dsMockUtils.createMockU8aFixed(fakeResult, true),
      });

      let result = documentHashToString(docHash);
      expect(result).toEqual(fakeResult);

      docHash = dsMockUtils.createMockDocumentHash({
        H160: dsMockUtils.createMockU8aFixed(fakeResult, true),
      });

      result = documentHashToString(docHash);
      expect(result).toEqual(fakeResult);

      docHash = dsMockUtils.createMockDocumentHash({
        H192: dsMockUtils.createMockU8aFixed(fakeResult, true),
      });

      result = documentHashToString(docHash);
      expect(result).toEqual(fakeResult);

      docHash = dsMockUtils.createMockDocumentHash({
        H224: dsMockUtils.createMockU8aFixed(fakeResult, true),
      });

      result = documentHashToString(docHash);
      expect(result).toEqual(fakeResult);

      docHash = dsMockUtils.createMockDocumentHash({
        H256: dsMockUtils.createMockU8aFixed(fakeResult, true),
      });

      result = documentHashToString(docHash);
      expect(result).toEqual(fakeResult);

      docHash = dsMockUtils.createMockDocumentHash({
        H320: dsMockUtils.createMockU8aFixed(fakeResult, true),
      });

      result = documentHashToString(docHash);
      expect(result).toEqual(fakeResult);

      docHash = dsMockUtils.createMockDocumentHash({
        H384: dsMockUtils.createMockU8aFixed(fakeResult, true),
      });

      result = documentHashToString(docHash);
      expect(result).toEqual(fakeResult);

      docHash = dsMockUtils.createMockDocumentHash({
        H512: dsMockUtils.createMockU8aFixed(fakeResult, true),
      });

      result = documentHashToString(docHash);
      expect(result).toEqual(fakeResult);

      docHash = dsMockUtils.createMockDocumentHash('None');

      result = documentHashToString(docHash);
      expect(result).toBeUndefined();
    });
  });
});

describe('assetDocumentToDocument and documentToAssetDocument', () => {
  beforeAll(() => {
    dsMockUtils.initMocks();
  });

  afterEach(() => {
    dsMockUtils.reset();
  });

  afterAll(() => {
    dsMockUtils.cleanup();
  });

  describe('assetDocumentToDocument', () => {
    it('should convert an AssetDocument object to a polkadot Document object', () => {
      const uri = 'someUri';
      const contentHash = '0x01';
      const name = 'someName';
      const type = 'someType';
      const filedAt = new Date();
      const value = {
        uri,
        contentHash,
        name,
      };
      const fakeResult = 'convertedDocument' as unknown as Document;
      const context = dsMockUtils.getContextInstance();

      context.createType
        .withArgs('PolymeshPrimitivesDocument', {
          uri: stringToBytes(uri, context),
          name: stringToBytes(name, context),
          contentHash: stringToDocumentHash(contentHash, context),
          docType: null,
          filingDate: null,
        })
        .returns(fakeResult);

      let result = assetDocumentToDocument(value, context);
      expect(result).toEqual(fakeResult);

      context.createType
        .withArgs('PolymeshPrimitivesDocument', {
          uri: stringToBytes(uri, context),
          name: stringToBytes(name, context),
          contentHash: stringToDocumentHash(contentHash, context),
          docType: stringToBytes(type, context),
          filingDate: dateToMoment(filedAt, context),
        })
        .returns(fakeResult);

      result = assetDocumentToDocument({ ...value, filedAt, type }, context);
      expect(result).toEqual(fakeResult);
    });
  });

  describe('documentToAssetDocument', () => {
    it('should convert a polkadot Document object to an AssetDocument object', () => {
      const name = 'someName';
      const uri = 'someUri';
      const contentHash = '0x111111';
      const filedAt = new Date();
      const type = 'someType';
      let fakeResult: AssetDocument = {
        name,
        uri,
      };

      let doc = dsMockUtils.createMockDocument({
        uri: dsMockUtils.createMockBytes(uri),
        name: dsMockUtils.createMockBytes(name),
        contentHash: dsMockUtils.createMockDocumentHash('None'),
        docType: dsMockUtils.createMockOption(),
        filingDate: dsMockUtils.createMockOption(),
      });

      let result = documentToAssetDocument(doc);
      expect(result).toEqual(fakeResult);

      fakeResult = {
        ...fakeResult,
        contentHash,
        filedAt,
        type,
      };

      doc = dsMockUtils.createMockDocument({
        uri: dsMockUtils.createMockBytes(uri),
        name: dsMockUtils.createMockBytes(name),
        contentHash: dsMockUtils.createMockDocumentHash({
          H128: dsMockUtils.createMockU8aFixed(contentHash, true),
        }),
        docType: dsMockUtils.createMockOption(dsMockUtils.createMockBytes(type)),
        filingDate: dsMockUtils.createMockOption(
          dsMockUtils.createMockMoment(new BigNumber(filedAt.getTime()))
        ),
      });

      result = documentToAssetDocument(doc);
      expect(result).toEqual(fakeResult);
    });
  });
});

describe('cddStatusToBoolean', () => {
  it('should convert a valid CDD status to a true boolean', async () => {
    const cddStatusMock = dsMockUtils.createMockCddStatus({
      Ok: dsMockUtils.createMockIdentityId(),
    });
    const result = cddStatusToBoolean(cddStatusMock);

    expect(result).toEqual(true);
  });

  it('should convert an invalid CDD status to a false boolean', async () => {
    const cddStatusMock = dsMockUtils.createMockCddStatus();
    const result = cddStatusToBoolean(cddStatusMock);

    expect(result).toEqual(false);
  });
});

describe('canTransferResultToTransferStatus', () => {
  it('should convert a polkadot CanTransferResult object to a TransferStatus', () => {
    const errorMsg = 'someError';
    expect(() =>
      canTransferResultToTransferStatus(
        dsMockUtils.createMockCanTransferResult({
          Err: dsMockUtils.createMockBytes(errorMsg),
        })
      )
    ).toThrow(`Error while checking transfer validity: ${errorMsg}`);

    const result = canTransferResultToTransferStatus(
      dsMockUtils.createMockCanTransferResult({ Ok: dsMockUtils.createMockU8(new BigNumber(81)) })
    );

    expect(result).toBe(TransferStatus.Success);
  });
});

describe('granularCanTransferResultToTransferBreakdown', () => {
  it('should convert a polkadot GranularCanTransferResult object to a TransferBreakdown', () => {
    const context = dsMockUtils.getContextInstance();
    let result = granularCanTransferResultToTransferBreakdown(
      dsMockUtils.createMockGranularCanTransferResult({
        /* eslint-disable @typescript-eslint/naming-convention */
        invalid_granularity: true,
        self_transfer: true,
        invalid_receiver_cdd: true,
        invalid_sender_cdd: true,
        missing_scope_claim: true,
        receiver_custodian_error: true,
        sender_custodian_error: true,
        sender_insufficient_balance: true,
        portfolio_validity_result: {
          receiver_is_same_portfolio: true,
          sender_portfolio_does_not_exist: true,
          receiver_portfolio_does_not_exist: true,
          sender_insufficient_balance: true,
          result: false,
        },
        asset_frozen: true,
        transfer_condition_result: [
          {
            condition: {
              MaxInvestorCount: createMockU64(new BigNumber(100)),
            },
            result: false,
          },
        ],
        compliance_result: dsMockUtils.createMockAssetComplianceResult({
          paused: false,
          requirements: [],
          result: false,
        }),
        result: false,
        /* eslint-enable @typescript-eslint/naming-convention */
      }),
      context
    );

    expect(result).toEqual({
      general: [
        TransferError.InvalidGranularity,
        TransferError.SelfTransfer,
        TransferError.InvalidReceiverCdd,
        TransferError.InvalidSenderCdd,
        TransferError.ScopeClaimMissing,
        TransferError.InsufficientBalance,
        TransferError.TransfersFrozen,
        TransferError.InvalidSenderPortfolio,
        TransferError.InvalidReceiverPortfolio,
        TransferError.InsufficientPortfolioBalance,
      ],
      compliance: {
        requirements: [],
        complies: false,
      },
      restrictions: [
        {
          restriction: {
            type: TransferRestrictionType.Count,
            value: new BigNumber(100),
          },
          result: false,
        },
      ],
      result: false,
    });

    result = granularCanTransferResultToTransferBreakdown(
      dsMockUtils.createMockGranularCanTransferResult({
        /* eslint-disable @typescript-eslint/naming-convention */
        invalid_granularity: false,
        self_transfer: false,
        invalid_receiver_cdd: false,
        invalid_sender_cdd: false,
        missing_scope_claim: false,
        receiver_custodian_error: false,
        sender_custodian_error: false,
        sender_insufficient_balance: false,
        portfolio_validity_result: {
          receiver_is_same_portfolio: false,
          sender_portfolio_does_not_exist: false,
          receiver_portfolio_does_not_exist: false,
          sender_insufficient_balance: false,
          result: false,
        },
        asset_frozen: false,
        transfer_condition_result: [
          {
            condition: {
              MaxInvestorCount: dsMockUtils.createMockU64(new BigNumber(100)),
            },
            result: false,
          },
        ],
        compliance_result: dsMockUtils.createMockAssetComplianceResult({
          paused: false,
          requirements: [],
          result: false,
        }),
        result: false,
        /* eslint-enable @typescript-eslint/naming-convention */
      }),
      context
    );

    expect(result).toEqual({
      general: [],
      compliance: {
        requirements: [],
        complies: false,
      },
      restrictions: [
        {
          restriction: {
            type: TransferRestrictionType.Count,
            value: new BigNumber(100),
          },
          result: false,
        },
      ],
      result: false,
    });
  });
});

describe('scopeToMeshScope and meshScopeToScope', () => {
  beforeAll(() => {
    dsMockUtils.initMocks();
  });

  afterEach(() => {
    dsMockUtils.reset();
  });

  afterAll(() => {
    dsMockUtils.cleanup();
  });

  describe('scopeToMeshScope', () => {
    it('should convert a Custom type Scope into a polkadot Scope object', () => {
      const context = dsMockUtils.getContextInstance();
      const value: Scope = {
        type: ScopeType.Custom,
        value: 'someValue',
      };
      const fakeResult = 'ScopeEnum' as unknown as MeshScope;

      context.createType.withArgs('Scope', { [value.type]: value.value }).returns(fakeResult);

      const result = scopeToMeshScope(value, context);

      expect(result).toBe(fakeResult);
    });

    it('should convert a Identity type Scope into a polkadot Scope object', () => {
      const context = dsMockUtils.getContextInstance();
      const value: Scope = {
        type: ScopeType.Identity,
        value: '0x51a5fed99b9d305ef26e6af92dd3dcb181a30a07dc5f075e260b82a92d48913c',
      };
      const fakeResult = 'ScopeEnum' as unknown as MeshScope;
      const fakeIdentityId =
        '0x51a5fed99b9d305ef26e6af92dd3dcb181a30a07dc5f075e260b82a92d48913c' as unknown as PolymeshPrimitivesIdentityId;

      context.createType
        .withArgs('PolymeshPrimitivesIdentityId', value.value)
        .returns(fakeIdentityId);

      context.createType.withArgs('Scope', { [value.type]: fakeIdentityId }).returns(fakeResult);

      const result = scopeToMeshScope(value, context);

      expect(result).toBe(fakeResult);
    });

    it('should convert a Ticker type Scope into a polkadot Scope object', () => {
      const context = dsMockUtils.getContextInstance();
      const value: Scope = {
        type: ScopeType.Ticker,
        value: 'SOME_TICKER',
      };
      const fakeResult = 'ScopeEnum' as unknown as MeshScope;
      const fakeTicker = 'SOME_TICKER' as unknown as PolymeshPrimitivesTicker;

      context.createType
        .withArgs('PolymeshPrimitivesTicker', padString(value.value, MAX_TICKER_LENGTH))
        .returns(fakeTicker);

      context.createType.withArgs('Scope', { [value.type]: fakeTicker }).returns(fakeResult);

      const result = scopeToMeshScope(value, context);

      expect(result).toBe(fakeResult);
    });
  });

  describe('meshScopeToScope', () => {
    it('should convert a polkadot Scope object into a Scope', () => {
      let fakeResult: Scope = {
        type: ScopeType.Identity,
        value: 'someDid',
      };
      let scope = dsMockUtils.createMockScope({
        Identity: dsMockUtils.createMockIdentityId(fakeResult.value),
      });

      let result = meshScopeToScope(scope);
      expect(result).toEqual(fakeResult);

      fakeResult = {
        type: ScopeType.Ticker,
        value: 'someTicker',
      };
      scope = dsMockUtils.createMockScope({
        Ticker: dsMockUtils.createMockTicker(fakeResult.value),
      });

      result = meshScopeToScope(scope);
      expect(result).toEqual(fakeResult);

      fakeResult = {
        type: ScopeType.Custom,
        value: 'something',
      };
      scope = dsMockUtils.createMockScope({
        Custom: dsMockUtils.createMockBytes(fakeResult.value),
      });

      result = meshScopeToScope(scope);
      expect(result).toEqual(fakeResult);
    });
  });
});

describe('claimToMeshClaim and meshClaimToClaim', () => {
  beforeAll(() => {
    dsMockUtils.initMocks();
  });

  afterEach(() => {
    dsMockUtils.reset();
  });

  afterAll(() => {
    dsMockUtils.cleanup();
  });

  describe('claimToMeshClaim', () => {
    it('should convert a Claim to a polkadot Claim object', () => {
      const context = dsMockUtils.getContextInstance();
      let value: Claim = {
        type: ClaimType.Jurisdiction,
        code: CountryCode.Cl,
        scope: { type: ScopeType.Identity, value: 'someTickerDid' },
      };
      const fakeResult = 'meshClaim' as unknown as MeshClaim;
      const fakeScope = 'scope' as unknown as MeshScope;

      const createTypeStub = context.createType;

      createTypeStub.withArgs('Scope', sinon.match.any).returns(fakeScope);
      createTypeStub
        .withArgs('Claim', { [value.type]: [value.code, scopeToMeshScope(value.scope, context)] })
        .returns(fakeResult);

      let result = claimToMeshClaim(value, context);

      expect(result).toBe(fakeResult);

      value = {
        type: ClaimType.Exempted,
        scope: { type: ScopeType.Identity, value: 'someTickerDid' },
      };

      createTypeStub
        .withArgs('Claim', { [value.type]: scopeToMeshScope(value.scope, context) })
        .returns(fakeResult);

      result = claimToMeshClaim(value, context);

      expect(result).toBe(fakeResult);

      value = {
        type: ClaimType.CustomerDueDiligence,
        id: 'someCddId',
      };

      createTypeStub
        .withArgs('Claim', { [value.type]: stringToCddId(value.id, context) })
        .returns(fakeResult);

      result = claimToMeshClaim(value, context);

      expect(result).toBe(fakeResult);

      value = {
        type: ClaimType.NoData,
      };

      createTypeStub.withArgs('Claim', { [value.type]: null }).returns(fakeResult);

      result = claimToMeshClaim(value, context);

      expect(result).toBe(fakeResult);

      value = {
        type: ClaimType.InvestorUniqueness,
        scope: { type: ScopeType.Ticker, value: 'SOME_TICKER' },
        cddId: 'someCddId',
        scopeId: 'someScopeId',
      };

      createTypeStub
        .withArgs('Claim', {
          [value.type]: [
            scopeToMeshScope(value.scope, context),
            stringToScopeId(value.scopeId, context),
            stringToCddId(value.cddId, context),
          ],
        })
        .returns(fakeResult);

      result = claimToMeshClaim(value, context);

      expect(result).toBe(fakeResult);

      value = {
        type: ClaimType.InvestorUniquenessV2,
        cddId: 'someCddId',
      };

      createTypeStub
        .withArgs('Claim', {
          [value.type]: stringToCddId(value.cddId, context),
        })
        .returns(fakeResult);

      result = claimToMeshClaim(value, context);

      expect(result).toBe(fakeResult);

      value = {
        type: ClaimType.NoType,
      };

      createTypeStub
        .withArgs('Claim', {
          [value.type]: null,
        })
        .returns(fakeResult);

      result = claimToMeshClaim(value, context);

      expect(result).toBe(fakeResult);
    });
  });

  describe('meshClaimToClaim', () => {
    it('should convert a polkadot Claim object to a Claim', () => {
      let scope = { type: ScopeType.Ticker, value: 'someTicker' };

      let fakeResult: Claim = {
        type: ClaimType.Accredited,
        scope,
      };

      let claim = dsMockUtils.createMockClaim({
        Accredited: dsMockUtils.createMockScope({
          Ticker: dsMockUtils.createMockTicker(scope.value),
        }),
      });

      let result = meshClaimToClaim(claim);
      expect(result).toEqual(fakeResult);

      scope = { type: ScopeType.Identity, value: 'someDid' };

      fakeResult = {
        type: ClaimType.Affiliate,
        scope,
      };
      claim = dsMockUtils.createMockClaim({
        Affiliate: dsMockUtils.createMockScope({
          Identity: dsMockUtils.createMockIdentityId(scope.value),
        }),
      });

      result = meshClaimToClaim(claim);
      expect(result).toEqual(fakeResult);

      fakeResult = {
        type: ClaimType.Blocked,
        scope,
      };
      claim = dsMockUtils.createMockClaim({
        Blocked: dsMockUtils.createMockScope({
          Identity: dsMockUtils.createMockIdentityId(scope.value),
        }),
      });

      result = meshClaimToClaim(claim);
      expect(result).toEqual(fakeResult);

      fakeResult = {
        type: ClaimType.BuyLockup,
        scope,
      };
      claim = dsMockUtils.createMockClaim({
        BuyLockup: dsMockUtils.createMockScope({
          Identity: dsMockUtils.createMockIdentityId(scope.value),
        }),
      });

      result = meshClaimToClaim(claim);
      expect(result).toEqual(fakeResult);

      fakeResult = {
        type: ClaimType.CustomerDueDiligence,
        id: 'someId',
      };
      claim = dsMockUtils.createMockClaim({
        CustomerDueDiligence: dsMockUtils.createMockCddId(fakeResult.id),
      });

      result = meshClaimToClaim(claim);
      expect(result).toEqual(fakeResult);

      fakeResult = {
        type: ClaimType.Jurisdiction,
        code: CountryCode.Cl,
        scope,
      };

      claim = dsMockUtils.createMockClaim({
        Jurisdiction: [
          dsMockUtils.createMockCountryCode(fakeResult.code),
          dsMockUtils.createMockScope({ Identity: dsMockUtils.createMockIdentityId(scope.value) }),
        ],
      });

      result = meshClaimToClaim(claim);
      expect(result).toEqual(fakeResult);

      fakeResult = {
        type: ClaimType.KnowYourCustomer,
        scope,
      };
      claim = dsMockUtils.createMockClaim({
        KnowYourCustomer: dsMockUtils.createMockScope({
          Identity: dsMockUtils.createMockIdentityId(scope.value),
        }),
      });

      result = meshClaimToClaim(claim);
      expect(result).toEqual(fakeResult);

      fakeResult = {
        type: ClaimType.NoData,
      };
      claim = dsMockUtils.createMockClaim('NoData');

      result = meshClaimToClaim(claim);
      expect(result).toEqual(fakeResult);

      fakeResult = {
        type: ClaimType.SellLockup,
        scope,
      };
      claim = dsMockUtils.createMockClaim({
        SellLockup: dsMockUtils.createMockScope({
          Identity: dsMockUtils.createMockIdentityId(scope.value),
        }),
      });

      result = meshClaimToClaim(claim);
      expect(result).toEqual(fakeResult);

      fakeResult = {
        type: ClaimType.Exempted,
        scope,
      };
      claim = dsMockUtils.createMockClaim({
        Exempted: dsMockUtils.createMockScope({
          Identity: dsMockUtils.createMockIdentityId(scope.value),
        }),
      });

      result = meshClaimToClaim(claim);
      expect(result).toEqual(fakeResult);

      fakeResult = {
        type: ClaimType.InvestorUniqueness,
        scope,
        scopeId: 'scopeId',
        cddId: 'cddId',
      };
      claim = dsMockUtils.createMockClaim({
        InvestorUniqueness: [
          dsMockUtils.createMockScope({ Identity: dsMockUtils.createMockIdentityId(scope.value) }),
          dsMockUtils.createMockScopeId(fakeResult.scopeId),
          dsMockUtils.createMockCddId(fakeResult.cddId),
        ],
      });

      result = meshClaimToClaim(claim);
      expect(result).toEqual(fakeResult);

      fakeResult = {
        type: ClaimType.InvestorUniquenessV2,
        cddId: 'cddId',
      };
      claim = dsMockUtils.createMockClaim({
        InvestorUniquenessV2: dsMockUtils.createMockCddId(fakeResult.cddId),
      });

      result = meshClaimToClaim(claim);
      expect(result).toEqual(fakeResult);
    });
  });
});

describe('meshClaimTypeToClaimType and claimTypeToMeshClaimType', () => {
  beforeAll(() => {
    dsMockUtils.initMocks();
  });

  afterEach(() => {
    dsMockUtils.reset();
  });

  afterAll(() => {
    dsMockUtils.cleanup();
  });

  describe('meshClaimTypeToClaimType', () => {
    it('should convert a polkadot ClaimType object to a ClaimType', () => {
      let fakeResult: ClaimType = ClaimType.Accredited;

      let claimType = dsMockUtils.createMockClaimType(fakeResult);

      let result = claimTypeToClaimType(claimType);
      expect(result).toEqual(fakeResult);

      fakeResult = ClaimType.Affiliate;

      claimType = dsMockUtils.createMockClaimType(fakeResult);

      result = claimTypeToClaimType(claimType);
      expect(result).toEqual(fakeResult);

      fakeResult = ClaimType.Blocked;

      claimType = dsMockUtils.createMockClaimType(fakeResult);

      result = claimTypeToClaimType(claimType);
      expect(result).toEqual(fakeResult);

      fakeResult = ClaimType.BuyLockup;

      claimType = dsMockUtils.createMockClaimType(fakeResult);

      result = claimTypeToClaimType(claimType);
      expect(result).toEqual(fakeResult);

      fakeResult = ClaimType.CustomerDueDiligence;

      claimType = dsMockUtils.createMockClaimType(fakeResult);

      result = claimTypeToClaimType(claimType);
      expect(result).toEqual(fakeResult);

      fakeResult = ClaimType.Exempted;

      claimType = dsMockUtils.createMockClaimType(fakeResult);

      result = claimTypeToClaimType(claimType);
      expect(result).toEqual(fakeResult);

      fakeResult = ClaimType.Jurisdiction;

      claimType = dsMockUtils.createMockClaimType(fakeResult);

      result = claimTypeToClaimType(claimType);
      expect(result).toEqual(fakeResult);

      fakeResult = ClaimType.KnowYourCustomer;

      claimType = dsMockUtils.createMockClaimType(fakeResult);

      result = claimTypeToClaimType(claimType);
      expect(result).toEqual(fakeResult);

      fakeResult = ClaimType.NoType;

      claimType = dsMockUtils.createMockClaimType(fakeResult);

      result = claimTypeToClaimType(claimType);
      expect(result).toEqual(fakeResult);

      fakeResult = ClaimType.SellLockup;

      claimType = dsMockUtils.createMockClaimType(fakeResult);

      result = claimTypeToClaimType(claimType);
      expect(result).toEqual(fakeResult);
    });
  });
});

describe('middlewareScopeToScope and scopeToMiddlewareScope', () => {
  describe('middlewareScopeToScope', () => {
    it('should convert a MiddlewareScope object to a Scope', () => {
      let result = middlewareScopeToScope({
        type: ClaimScopeTypeEnum.Ticker,
        value: 'SOMETHING\u0000\u0000\u0000',
      });

      expect(result).toEqual({ type: ScopeType.Ticker, value: 'SOMETHING' });

      result = middlewareScopeToScope({ type: ClaimScopeTypeEnum.Identity, value: 'someDid' });

      expect(result).toEqual({ type: ScopeType.Identity, value: 'someDid' });

      result = middlewareScopeToScope({ type: ClaimScopeTypeEnum.Custom, value: 'SOMETHING_ELSE' });

      expect(result).toEqual({ type: ScopeType.Custom, value: 'SOMETHING_ELSE' });
    });
  });

  describe('scopeToMiddlewareScope', () => {
    it('should convert a Scope to a MiddlewareScope object', () => {
      let scope: Scope = { type: ScopeType.Identity, value: 'someDid' };
      let result = scopeToMiddlewareScope(scope);
      expect(result).toEqual({ type: ClaimScopeTypeEnum.Identity, value: scope.value });

      scope = { type: ScopeType.Ticker, value: 'someTicker' };
      result = scopeToMiddlewareScope(scope);
      expect(result).toEqual({ type: ClaimScopeTypeEnum.Ticker, value: 'someTicker\0\0' });

      scope = { type: ScopeType.Custom, value: 'customValue' };
      result = scopeToMiddlewareScope(scope);
      expect(result).toEqual({ type: ClaimScopeTypeEnum.Custom, value: scope.value });
    });
  });
});

describe('middlewareEventToEventIdentifier', () => {
  it('should convert a middleware Event object to an EventIdentifier', () => {
    const event = {
      /* eslint-disable @typescript-eslint/naming-convention */
      block_id: 3000,
      event_idx: 3,
      /* eslint-enable @typescript-eslint/naming-convention */
      block: {
        datetime: new Date('10/14/1987').toISOString(),
      },
    } as MiddlewareEvent;

    expect(middlewareEventToEventIdentifier(event)).toEqual({
      blockNumber: new BigNumber(3000),
      blockDate: new Date('10/14/1987'),
      eventIndex: new BigNumber(3),
    });
  });
});

describe('stringToCddId and cddIdToString', () => {
  beforeAll(() => {
    dsMockUtils.initMocks();
  });

  afterEach(() => {
    dsMockUtils.reset();
  });

  afterAll(() => {
    dsMockUtils.cleanup();
  });

  describe('stringToCddId', () => {
    it('should convert a cdd id string into a CddId', () => {
      const cddId = 'someId';
      const fakeResult = 'type' as unknown as CddId;
      const context = dsMockUtils.getContextInstance();

      context.createType.withArgs('CddId', cddId).returns(fakeResult);

      const result = stringToCddId(cddId, context);

      expect(result).toBe(fakeResult);
    });
  });

  describe('cddIdToString', () => {
    it('should convert a CddId to a cddId string', () => {
      const fakeResult = 'cddId';
      const cddId = dsMockUtils.createMockCddId(fakeResult);

      const result = cddIdToString(cddId);
      expect(result).toBe(fakeResult);
    });
  });
});

describe('stringToScopeId and scopeIdToString', () => {
  beforeAll(() => {
    dsMockUtils.initMocks();
  });

  afterEach(() => {
    dsMockUtils.reset();
  });

  afterAll(() => {
    dsMockUtils.cleanup();
  });

  describe('stringToScopeId', () => {
    it('should convert a scope id string into a ScopeId', () => {
      const scopeId = 'someId';
      const fakeResult = 'type' as unknown as ScopeId;
      const context = dsMockUtils.getContextInstance();

      context.createType.withArgs('ScopeId', scopeId).returns(fakeResult);

      const result = stringToScopeId(scopeId, context);

      expect(result).toBe(fakeResult);
    });
  });

  describe('scopeIdToString', () => {
    it('should convert a ScopeId to a scopeId string', () => {
      const fakeResult = 'scopeId';
      const scopeId = dsMockUtils.createMockScopeId(fakeResult);

      const result = scopeIdToString(scopeId);
      expect(result).toBe(fakeResult);
    });
  });
});

describe('requirementToComplianceRequirement and complianceRequirementToRequirement', () => {
  beforeAll(() => {
    dsMockUtils.initMocks();
    entityMockUtils.initMocks();
  });

  afterEach(() => {
    dsMockUtils.reset();
    entityMockUtils.reset();
  });

  afterAll(() => {
    dsMockUtils.cleanup();
  });

  describe('requirementToComplianceRequirement', () => {
    it('should convert a Requirement to a polkadot ComplianceRequirement object', () => {
      const did = 'someDid';
      const context = dsMockUtils.getContextInstance();
      const conditions: InputCondition[] = [
        {
          type: ConditionType.IsPresent,
          target: ConditionTarget.Both,
          claim: {
            type: ClaimType.Exempted,
            scope: { type: ScopeType.Identity, value: 'someTickerDid' },
          },
          trustedClaimIssuers: [
            { identity: new Identity({ did }, context), trustedFor: null },
            { identity: new Identity({ did: 'otherDid' }, context), trustedFor: null },
          ],
        },
        {
          type: ConditionType.IsNoneOf,
          target: ConditionTarget.Sender,
          claims: [
            {
              type: ClaimType.Blocked,
              scope: { type: ScopeType.Identity, value: 'someTickerDid' },
            },
            {
              type: ClaimType.SellLockup,
              scope: { type: ScopeType.Identity, value: 'someTickerDid' },
            },
          ],
        },
        {
          type: ConditionType.IsAbsent,
          target: ConditionTarget.Receiver,
          claim: {
            type: ClaimType.Jurisdiction as const,
            scope: { type: ScopeType.Identity, value: 'someTickerDid' },
            code: CountryCode.Cl,
          },
        },
        {
          type: ConditionType.IsIdentity,
          target: ConditionTarget.Sender,
          identity: new Identity({ did }, context),
        },
        {
          type: ConditionType.IsExternalAgent,
          target: ConditionTarget.Receiver,
        },
      ];
      const value = {
        conditions,
        id: new BigNumber(1),
      };
      const fakeResult = 'convertedComplianceRequirement' as unknown as ComplianceRequirement;

      const createTypeStub = context.createType;

      conditions.forEach(({ type }) => {
        const meshType = type === ConditionType.IsExternalAgent ? ConditionType.IsIdentity : type;
        createTypeStub
          .withArgs(
            'PolymeshPrimitivesCondition',
            sinon.match({
              conditionType: sinon.match.has(meshType),
            })
          )
          .returns(`meshCondition${meshType}`);
      });

      createTypeStub
        .withArgs('PolymeshPrimitivesComplianceManagerComplianceRequirement', {
          senderConditions: [
            'meshConditionIsPresent',
            'meshConditionIsNoneOf',
            'meshConditionIsIdentity',
          ],
          receiverConditions: [
            'meshConditionIsPresent',
            'meshConditionIsAbsent',
            'meshConditionIsIdentity',
          ],
          id: bigNumberToU32(value.id, context),
        })
        .returns(fakeResult);

      const result = requirementToComplianceRequirement(value, context);

      expect(result).toEqual(fakeResult);
    });
  });

  describe('complianceRequirementToRequirement', () => {
    it('should convert a polkadot Compliance Requirement object to a Requirement', () => {
      const id = new BigNumber(1);
      const assetDid = 'someAssetDid';
      const cddId = 'someCddId';
      const issuerDids = [
        { identity: entityMockUtils.getIdentityInstance({ did: 'someDid' }) },
        { identity: entityMockUtils.getIdentityInstance({ did: 'otherDid' }) },
      ];
      const fakeIssuerDids = [
        { identity: expect.objectContaining({ did: 'someDid' }), trustedFor: null },
        { identity: expect.objectContaining({ did: 'otherDid' }), trustedFor: null },
      ];
      const targetIdentityDid = 'targetIdentityDid';
      const conditions: Condition[] = [
        {
          type: ConditionType.IsPresent,
          target: ConditionTarget.Both,
          claim: {
            type: ClaimType.KnowYourCustomer,
            scope: { type: ScopeType.Identity, value: assetDid },
          },
          trustedClaimIssuers: fakeIssuerDids,
        },
        {
          type: ConditionType.IsAbsent,
          target: ConditionTarget.Receiver,
          claim: {
            type: ClaimType.BuyLockup,
            scope: { type: ScopeType.Identity, value: assetDid },
          },
          trustedClaimIssuers: fakeIssuerDids,
        },
        {
          type: ConditionType.IsNoneOf,
          target: ConditionTarget.Sender,
          claims: [
            {
              type: ClaimType.Blocked,
              scope: { type: ScopeType.Identity, value: assetDid },
            },
            {
              type: ClaimType.SellLockup,
              scope: { type: ScopeType.Identity, value: assetDid },
            },
          ],
          trustedClaimIssuers: fakeIssuerDids,
        },
        {
          type: ConditionType.IsAnyOf,
          target: ConditionTarget.Both,
          claims: [
            {
              type: ClaimType.Exempted,
              scope: { type: ScopeType.Identity, value: assetDid },
            },
            {
              type: ClaimType.CustomerDueDiligence,
              id: cddId,
            },
          ],
          trustedClaimIssuers: fakeIssuerDids,
        },
        {
          type: ConditionType.IsIdentity,
          target: ConditionTarget.Sender,
          identity: expect.objectContaining({ did: targetIdentityDid }),
          trustedClaimIssuers: fakeIssuerDids,
        },
        {
          type: ConditionType.IsExternalAgent,
          target: ConditionTarget.Receiver,
          trustedClaimIssuers: fakeIssuerDids,
        },
      ];
      const fakeResult = {
        id,
        conditions,
      };

      const scope = dsMockUtils.createMockScope({
        Identity: dsMockUtils.createMockIdentityId(assetDid),
      });
      /* eslint-disable @typescript-eslint/naming-convention */
      const issuers = issuerDids.map(({ identity }) =>
        dsMockUtils.createMockTrustedIssuer({
          issuer: dsMockUtils.createMockIdentityId(identity.did),
          trustedFor: dsMockUtils.createMockTrustedFor(),
        })
      );
      const rawConditions = [
        dsMockUtils.createMockCondition({
          conditionType: dsMockUtils.createMockConditionType({
            IsPresent: dsMockUtils.createMockClaim({ KnowYourCustomer: scope }),
          }),
          issuers,
        }),
        dsMockUtils.createMockCondition({
          conditionType: dsMockUtils.createMockConditionType({
            IsAbsent: dsMockUtils.createMockClaim({ BuyLockup: scope }),
          }),
          issuers,
        }),
        dsMockUtils.createMockCondition({
          conditionType: dsMockUtils.createMockConditionType({
            IsNoneOf: [
              dsMockUtils.createMockClaim({ Blocked: scope }),
              dsMockUtils.createMockClaim({ SellLockup: scope }),
            ],
          }),
          issuers,
        }),
        dsMockUtils.createMockCondition({
          conditionType: dsMockUtils.createMockConditionType({
            IsAnyOf: [
              dsMockUtils.createMockClaim({ Exempted: scope }),
              dsMockUtils.createMockClaim({
                CustomerDueDiligence: dsMockUtils.createMockCddId(cddId),
              }),
            ],
          }),
          issuers,
        }),
        dsMockUtils.createMockCondition({
          conditionType: dsMockUtils.createMockConditionType({
            IsIdentity: dsMockUtils.createMockTargetIdentity({
              Specific: dsMockUtils.createMockIdentityId(targetIdentityDid),
            }),
          }),
          issuers,
        }),
        dsMockUtils.createMockCondition({
          conditionType: dsMockUtils.createMockConditionType({
            IsIdentity: dsMockUtils.createMockTargetIdentity('ExternalAgent'),
          }),
          issuers,
        }),
      ];
      const complianceRequirement = dsMockUtils.createMockComplianceRequirement({
        senderConditions: [
          rawConditions[0],
          rawConditions[2],
          rawConditions[2],
          rawConditions[3],
          rawConditions[4],
        ],
        receiverConditions: [
          rawConditions[0],
          rawConditions[1],
          rawConditions[1],
          rawConditions[3],
          rawConditions[5],
        ],
        id: dsMockUtils.createMockU32(new BigNumber(1)),
      });
      /* eslint-enable @typescript-eslint/naming-convention */

      const result = complianceRequirementToRequirement(
        complianceRequirement,
        dsMockUtils.getContextInstance()
      );
      expect(result.conditions).toEqual(expect.arrayContaining(fakeResult.conditions));
    });
  });
});

describe('txTagToProtocolOp', () => {
  beforeAll(() => {
    dsMockUtils.initMocks();
  });

  afterEach(() => {
    dsMockUtils.reset();
  });

  afterAll(() => {
    dsMockUtils.cleanup();
  });

  it('should convert a TxTag to a polkadot ProtocolOp object', () => {
    const fakeResult = 'convertedProtocolOp' as unknown as ProtocolOp;
    const context = dsMockUtils.getContextInstance();

    const createTypeStub = context.createType
      .withArgs('ProtocolOp', 'AssetRegisterTicker')
      .returns(fakeResult);
    expect(txTagToProtocolOp(TxTags.asset.RegisterTicker, context)).toEqual(fakeResult);

    createTypeStub.withArgs('ProtocolOp', 'AssetIssue').returns(fakeResult);
    expect(txTagToProtocolOp(TxTags.asset.Issue, context)).toEqual(fakeResult);

    createTypeStub.withArgs('ProtocolOp', 'AssetAddDocuments').returns(fakeResult);
    expect(txTagToProtocolOp(TxTags.asset.AddDocuments, context)).toEqual(fakeResult);

    createTypeStub.withArgs('ProtocolOp', 'AssetCreateAsset').returns(fakeResult);
    expect(txTagToProtocolOp(TxTags.asset.CreateAsset, context)).toEqual(fakeResult);

    createTypeStub.withArgs('ProtocolOp', 'CheckpointCreateSchedule').returns(fakeResult);
    expect(txTagToProtocolOp(TxTags.checkpoint.CreateSchedule, context)).toEqual(fakeResult);

    createTypeStub
      .withArgs('ProtocolOp', 'ComplianceManagerAddComplianceRequirement')
      .returns(fakeResult);
    expect(txTagToProtocolOp(TxTags.complianceManager.AddComplianceRequirement, context)).toEqual(
      fakeResult
    );

    createTypeStub.withArgs('ProtocolOp', 'IdentityCddRegisterDid').returns(fakeResult);
    expect(txTagToProtocolOp(TxTags.identity.CddRegisterDid, context)).toEqual(fakeResult);

    createTypeStub.withArgs('ProtocolOp', 'IdentityAddClaim').returns(fakeResult);
    expect(txTagToProtocolOp(TxTags.identity.AddClaim, context)).toEqual(fakeResult);

    createTypeStub
      .withArgs('ProtocolOp', 'IdentityAddSecondaryKeysWithAuthorization')
      .returns(fakeResult);
    expect(txTagToProtocolOp(TxTags.identity.AddSecondaryKeysWithAuthorization, context)).toEqual(
      fakeResult
    );

    createTypeStub.withArgs('ProtocolOp', 'PipsPropose').returns(fakeResult);
    expect(txTagToProtocolOp(TxTags.pips.Propose, context)).toEqual(fakeResult);

    createTypeStub.withArgs('ProtocolOp', 'CorporateBallotAttachBallot').returns(fakeResult);
    expect(txTagToProtocolOp(TxTags.corporateBallot.AttachBallot, context)).toEqual(fakeResult);

    createTypeStub.withArgs('ProtocolOp', 'CapitalDistributionDistribute').returns(fakeResult);
    expect(txTagToProtocolOp(TxTags.capitalDistribution.Distribute, context)).toEqual(fakeResult);
  });

  it('should throw an error if tag does not match any ProtocolOp', () => {
    const value = TxTags.asset.MakeDivisible;
    const context = dsMockUtils.getContextInstance();
    const mockTag = 'AssetMakeDivisible';

    expect(() => txTagToProtocolOp(value, context)).toThrow(
      `${mockTag} does not match any ProtocolOp`
    );
  });
});

describe('txTagToExtrinsicIdentifier and extrinsicIdentifierToTxTag', () => {
  describe('txTagToExtrinsicIdentifier', () => {
    it('should convert a TxTag enum to a ExtrinsicIdentifier object', () => {
      let result = txTagToExtrinsicIdentifier(TxTags.identity.CddRegisterDid);

      expect(result).toEqual({
        moduleId: ModuleIdEnum.Identity,
        callId: CallIdEnum.CddRegisterDid,
      });

      result = txTagToExtrinsicIdentifier(TxTags.babe.ReportEquivocation);

      expect(result).toEqual({
        moduleId: ModuleIdEnum.Babe,
        callId: CallIdEnum.ReportEquivocation,
      });
    });
  });

  describe('extrinsicIdentifierToTxTag', () => {
    it('should convert a ExtrinsicIdentifier object to a TxTag', () => {
      let result = extrinsicIdentifierToTxTag({
        moduleId: ModuleIdEnum.Identity,
        callId: CallIdEnum.CddRegisterDid,
      });

      expect(result).toEqual(TxTags.identity.CddRegisterDid);

      result = extrinsicIdentifierToTxTag({
        moduleId: ModuleIdEnum.Babe,
        callId: CallIdEnum.ReportEquivocation,
      });

      expect(result).toEqual(TxTags.babe.ReportEquivocation);
    });
  });
});

describe('stringToText and textToString', () => {
  beforeAll(() => {
    dsMockUtils.initMocks();
  });

  afterEach(() => {
    dsMockUtils.reset();
  });

  afterAll(() => {
    dsMockUtils.cleanup();
  });

  describe('stringToText', () => {
    it('should convert a string to a polkadot Text object', () => {
      const value = 'someText';
      const fakeResult = 'convertedText' as unknown as Text;
      const context = dsMockUtils.getContextInstance();

      context.createType.withArgs('Text', value).returns(fakeResult);

      const result = stringToText(value, context);

      expect(result).toEqual(fakeResult);
    });
  });

  describe('textToString', () => {
    it('should convert polkadot Text object to string', () => {
      const text = 'someText';
      const mockText = dsMockUtils.createMockText(text);

      const result = textToString(mockText);
      expect(result).toEqual(text);
    });
  });
});

describe('portfolioIdToMeshPortfolioId', () => {
  beforeAll(() => {
    dsMockUtils.initMocks();
  });

  afterEach(() => {
    dsMockUtils.reset();
  });

  afterAll(() => {
    dsMockUtils.cleanup();
  });

  it('should convert a portfolio id into a polkadot portfolio id', () => {
    const portfolioId = {
      did: 'someDid',
    };
    const number = new BigNumber(1);
    const rawIdentityId = dsMockUtils.createMockIdentityId(portfolioId.did);
    const rawU64 = dsMockUtils.createMockU64(number);
    const fakeResult = 'PortfolioId' as unknown as PortfolioId;
    const context = dsMockUtils.getContextInstance();

    context.createType
      .withArgs('PolymeshPrimitivesIdentityId', portfolioId.did)
      .returns(rawIdentityId);

    context.createType
      .withArgs('PortfolioId', {
        did: rawIdentityId,
        kind: 'Default',
      })
      .returns(fakeResult);

    let result = portfolioIdToMeshPortfolioId(portfolioId, context);

    expect(result).toBe(fakeResult);

    context.createType.withArgs('u64', number.toString()).returns(rawU64);

    context.createType
      .withArgs('PortfolioId', {
        did: rawIdentityId,
        kind: { User: rawU64 },
      })
      .returns(fakeResult);

    result = portfolioIdToMeshPortfolioId({ ...portfolioId, number }, context);

    expect(result).toBe(fakeResult);
  });
});

describe('complianceRequirementResultToRequirementCompliance', () => {
  beforeAll(() => {
    dsMockUtils.initMocks();
    entityMockUtils.initMocks();
  });

  afterEach(() => {
    dsMockUtils.reset();
    entityMockUtils.reset();
  });

  afterAll(() => {
    dsMockUtils.cleanup();
  });

  it('should convert a polkadot Compliance Requirement Result object to a RequirementCompliance', () => {
    const id = new BigNumber(1);
    const assetDid = 'someAssetDid';
    const cddId = 'someCddId';
    const issuerDids = [
      { identity: entityMockUtils.getIdentityInstance({ did: 'someDid' }), trustedFor: null },
      { identity: entityMockUtils.getIdentityInstance({ did: 'otherDid' }), trustedFor: null },
    ];
    const fakeIssuerDids = [
      { identity: expect.objectContaining({ did: 'someDid' }), trustedFor: null },
      { identity: expect.objectContaining({ did: 'otherDid' }), trustedFor: null },
    ];
    const targetIdentityDid = 'targetIdentityDid';
    const conditions: ConditionCompliance[] = [
      {
        condition: {
          type: ConditionType.IsPresent,
          target: ConditionTarget.Both,
          claim: {
            type: ClaimType.KnowYourCustomer,
            scope: { type: ScopeType.Identity, value: assetDid },
          },
          trustedClaimIssuers: fakeIssuerDids,
        },
        complies: true,
      },
      {
        condition: {
          type: ConditionType.IsAbsent,
          target: ConditionTarget.Receiver,
          claim: {
            type: ClaimType.BuyLockup,
            scope: { type: ScopeType.Identity, value: assetDid },
          },
          trustedClaimIssuers: fakeIssuerDids,
        },
        complies: false,
      },
      {
        condition: {
          type: ConditionType.IsNoneOf,
          target: ConditionTarget.Sender,
          claims: [
            {
              type: ClaimType.Blocked,
              scope: { type: ScopeType.Identity, value: assetDid },
            },
            {
              type: ClaimType.SellLockup,
              scope: { type: ScopeType.Identity, value: assetDid },
            },
          ],
          trustedClaimIssuers: fakeIssuerDids,
        },
        complies: true,
      },
      {
        condition: {
          type: ConditionType.IsAnyOf,
          target: ConditionTarget.Both,
          claims: [
            {
              type: ClaimType.Exempted,
              scope: { type: ScopeType.Identity, value: assetDid },
            },
            {
              type: ClaimType.CustomerDueDiligence,
              id: cddId,
            },
          ],
          trustedClaimIssuers: fakeIssuerDids,
        },
        complies: false,
      },
      {
        condition: {
          type: ConditionType.IsIdentity,
          target: ConditionTarget.Sender,
          identity: expect.objectContaining({ did: targetIdentityDid }),
          trustedClaimIssuers: fakeIssuerDids,
        },
        complies: true,
      },
      {
        condition: {
          type: ConditionType.IsExternalAgent,
          target: ConditionTarget.Receiver,
          trustedClaimIssuers: fakeIssuerDids,
        },
        complies: false,
      },
    ];
    const fakeResult = {
      id,
      conditions,
      complies: false,
    };

    const scope = dsMockUtils.createMockScope({
      Identity: dsMockUtils.createMockIdentityId(assetDid),
    });
    /* eslint-disable @typescript-eslint/naming-convention */
    const issuers = issuerDids.map(({ identity: { did } }) =>
      dsMockUtils.createMockTrustedIssuer({
        issuer: dsMockUtils.createMockIdentityId(did),
        trustedFor: dsMockUtils.createMockTrustedFor(),
      })
    );
    const rawConditions = [
      dsMockUtils.createMockConditionResult({
        condition: dsMockUtils.createMockCondition({
          conditionType: dsMockUtils.createMockConditionType({
            IsPresent: dsMockUtils.createMockClaim({ KnowYourCustomer: scope }),
          }),
          issuers,
        }),
        result: dsMockUtils.createMockBool(true),
      }),
      dsMockUtils.createMockConditionResult({
        condition: dsMockUtils.createMockCondition({
          conditionType: dsMockUtils.createMockConditionType({
            IsAbsent: dsMockUtils.createMockClaim({ BuyLockup: scope }),
          }),
          issuers,
        }),
        result: dsMockUtils.createMockBool(false),
      }),
      dsMockUtils.createMockConditionResult({
        condition: dsMockUtils.createMockCondition({
          conditionType: dsMockUtils.createMockConditionType({
            IsNoneOf: [
              dsMockUtils.createMockClaim({ Blocked: scope }),
              dsMockUtils.createMockClaim({ SellLockup: scope }),
            ],
          }),
          issuers,
        }),
        result: dsMockUtils.createMockBool(true),
      }),
      dsMockUtils.createMockConditionResult({
        condition: dsMockUtils.createMockCondition({
          conditionType: dsMockUtils.createMockConditionType({
            IsAnyOf: [
              dsMockUtils.createMockClaim({ Exempted: scope }),
              dsMockUtils.createMockClaim({
                CustomerDueDiligence: dsMockUtils.createMockCddId(cddId),
              }),
            ],
          }),
          issuers,
        }),
        result: dsMockUtils.createMockBool(false),
      }),
      dsMockUtils.createMockConditionResult({
        condition: dsMockUtils.createMockCondition({
          conditionType: dsMockUtils.createMockConditionType({
            IsIdentity: dsMockUtils.createMockTargetIdentity({
              Specific: dsMockUtils.createMockIdentityId(targetIdentityDid),
            }),
          }),
          issuers,
        }),
        result: dsMockUtils.createMockBool(true),
      }),
      dsMockUtils.createMockConditionResult({
        condition: dsMockUtils.createMockCondition({
          conditionType: dsMockUtils.createMockConditionType({
            IsIdentity: dsMockUtils.createMockTargetIdentity('ExternalAgent'),
          }),
          issuers,
        }),
        result: dsMockUtils.createMockBool(false),
      }),
    ];
    const complianceRequirement = dsMockUtils.createMockComplianceRequirementResult({
      senderConditions: [
        rawConditions[0],
        rawConditions[2],
        rawConditions[2],
        rawConditions[3],
        rawConditions[4],
      ],
      receiverConditions: [
        rawConditions[0],
        rawConditions[1],
        rawConditions[1],
        rawConditions[3],
        rawConditions[5],
      ],
      id: dsMockUtils.createMockU32(new BigNumber(1)),
      result: dsMockUtils.createMockBool(false),
    });
    /* eslint-enable @typescript-eslint/naming-convention */

    const result = complianceRequirementResultToRequirementCompliance(
      complianceRequirement,
      dsMockUtils.getContextInstance()
    );
    expect(result.conditions).toEqual(expect.arrayContaining(fakeResult.conditions));
  });
});

describe('assetComplianceResultToCompliance', () => {
  beforeAll(() => {
    dsMockUtils.initMocks();
  });

  afterEach(() => {
    dsMockUtils.reset();
  });

  afterAll(() => {
    dsMockUtils.cleanup();
  });

  it('should convert a polkadot AssetComplianceResult object to a RequirementCompliance', () => {
    const id = new BigNumber(1);
    const assetDid = 'someAssetDid';
    const cddId = 'someCddId';
    const context = dsMockUtils.getContextInstance();
    const issuerDids = [
      { identity: new Identity({ did: 'someDid' }, context), trustedFor: null },
      { identity: new Identity({ did: 'otherDid' }, context), trustedFor: null },
    ];
    const fakeIssuerDids = [
      { identity: expect.objectContaining({ did: 'someDid' }), trustedFor: null },
      { identity: expect.objectContaining({ did: 'otherDid' }), trustedFor: null },
    ];
    const conditions: ConditionCompliance[] = [
      {
        condition: {
          type: ConditionType.IsPresent,
          target: ConditionTarget.Both,
          claim: {
            type: ClaimType.KnowYourCustomer,
            scope: { type: ScopeType.Identity, value: assetDid },
          },
          trustedClaimIssuers: fakeIssuerDids,
        },
        complies: true,
      },
      {
        condition: {
          type: ConditionType.IsAbsent,
          target: ConditionTarget.Receiver,
          claim: {
            type: ClaimType.BuyLockup,
            scope: { type: ScopeType.Identity, value: assetDid },
          },
          trustedClaimIssuers: fakeIssuerDids,
        },
        complies: false,
      },
      {
        condition: {
          type: ConditionType.IsNoneOf,
          target: ConditionTarget.Sender,
          claims: [
            {
              type: ClaimType.Blocked,
              scope: { type: ScopeType.Identity, value: assetDid },
            },
            {
              type: ClaimType.SellLockup,
              scope: { type: ScopeType.Identity, value: assetDid },
            },
          ],
          trustedClaimIssuers: fakeIssuerDids,
        },
        complies: true,
      },
      {
        condition: {
          type: ConditionType.IsAnyOf,
          target: ConditionTarget.Both,
          claims: [
            {
              type: ClaimType.Exempted,
              scope: { type: ScopeType.Identity, value: assetDid },
            },
            {
              type: ClaimType.CustomerDueDiligence,
              id: cddId,
            },
          ],
          trustedClaimIssuers: fakeIssuerDids,
        },
        complies: false,
      },
    ];
    const fakeResult = {
      id,
      conditions,
    };

    const scope = dsMockUtils.createMockScope({
      Identity: dsMockUtils.createMockIdentityId(assetDid),
    });
    /* eslint-disable @typescript-eslint/naming-convention */
    const issuers = issuerDids.map(({ identity: { did } }) =>
      dsMockUtils.createMockTrustedIssuer({
        issuer: dsMockUtils.createMockIdentityId(did),
        trustedFor: dsMockUtils.createMockTrustedFor(),
      })
    );
    const rawConditions = [
      dsMockUtils.createMockConditionResult({
        condition: dsMockUtils.createMockCondition({
          conditionType: dsMockUtils.createMockConditionType({
            IsPresent: dsMockUtils.createMockClaim({ KnowYourCustomer: scope }),
          }),
          issuers,
        }),
        result: dsMockUtils.createMockBool(true),
      }),
      dsMockUtils.createMockConditionResult({
        condition: dsMockUtils.createMockCondition({
          conditionType: dsMockUtils.createMockConditionType({
            IsAbsent: dsMockUtils.createMockClaim({ BuyLockup: scope }),
          }),
          issuers,
        }),
        result: dsMockUtils.createMockBool(false),
      }),
      dsMockUtils.createMockConditionResult({
        condition: dsMockUtils.createMockCondition({
          conditionType: dsMockUtils.createMockConditionType({
            IsNoneOf: [
              dsMockUtils.createMockClaim({ Blocked: scope }),
              dsMockUtils.createMockClaim({ SellLockup: scope }),
            ],
          }),
          issuers,
        }),
        result: dsMockUtils.createMockBool(true),
      }),
      dsMockUtils.createMockConditionResult({
        condition: dsMockUtils.createMockCondition({
          conditionType: dsMockUtils.createMockConditionType({
            IsAnyOf: [
              dsMockUtils.createMockClaim({ Exempted: scope }),
              dsMockUtils.createMockClaim({
                CustomerDueDiligence: dsMockUtils.createMockCddId(cddId),
              }),
            ],
          }),
          issuers,
        }),
        result: dsMockUtils.createMockBool(false),
      }),
    ];

    const rawRequirements = dsMockUtils.createMockComplianceRequirementResult({
      senderConditions: [rawConditions[0], rawConditions[2], rawConditions[3]],
      receiverConditions: [rawConditions[0], rawConditions[1], rawConditions[3]],
      id: dsMockUtils.createMockU32(new BigNumber(1)),
      result: dsMockUtils.createMockBool(false),
    });

    let assetComplianceResult = dsMockUtils.createMockAssetComplianceResult({
      paused: dsMockUtils.createMockBool(true),
      requirements: [rawRequirements],
      result: dsMockUtils.createMockBool(true),
    });

    let result = assetComplianceResultToCompliance(assetComplianceResult, context);
    expect(result.requirements[0].conditions).toEqual(
      expect.arrayContaining(fakeResult.conditions)
    );
    expect(result.complies).toBe(true);

    assetComplianceResult = dsMockUtils.createMockAssetComplianceResult({
      paused: dsMockUtils.createMockBool(false),
      requirements: [rawRequirements],
      result: dsMockUtils.createMockBool(true),
    });

    result = assetComplianceResultToCompliance(assetComplianceResult, context);
    expect(result.complies).toBe(true);
  });
});

describe('moduleAddressToString', () => {
  const context = dsMockUtils.getContextInstance();

  it('should convert a module address to a string', () => {
    const moduleAddress = 'someModuleName';

    const result = moduleAddressToString(moduleAddress, context);
    expect(result).toBe('5Eg4TucMsdiyc9LjA3BT7VXioUqMoQ4vLn1VSUDsYsiJMdbN');
  });
});

describe('keyToAddress and addressToKey', () => {
  const address = DUMMY_ACCOUNT_ID;
  const publicKey = '0xd43593c715fdd31c61141abd04a99fd6822c8558854ccde39a5684e7a56da27d';
  const context = dsMockUtils.getContextInstance();

  describe('addressToKey', () => {
    it('should decode an address into a public key', () => {
      const result = addressToKey(address, context);

      expect(result).toBe(publicKey);
    });
  });

  describe('keyToAddress', () => {
    it('should encode a public key into an address', () => {
      const result = keyToAddress(publicKey, context);

      expect(result).toBe(address);
    });
  });
});

describe('transactionHexToTxTag', () => {
  beforeAll(() => {
    dsMockUtils.initMocks();
  });

  afterEach(() => {
    dsMockUtils.reset();
  });

  afterAll(() => {
    dsMockUtils.cleanup();
  });

  it('should convert a hex string to a TxTag', () => {
    const hex = '0x110000';
    const fakeResult = TxTags.treasury.Disbursement;
    const mockResult = {
      method: 'disbursement',
      section: 'treasury',
    };

    const context = dsMockUtils.getContextInstance();

    context.createType.withArgs('Call', hex).returns(mockResult);

    const result = transactionHexToTxTag(hex, context);
    expect(result).toEqual(fakeResult);
  });
});

describe('transactionToTxTag', () => {
  beforeAll(() => {
    dsMockUtils.initMocks();
  });

  afterEach(() => {
    dsMockUtils.reset();
  });

  afterAll(() => {
    dsMockUtils.cleanup();
  });

  it('should convert a transaction to a TxTag', () => {
    const tx = dsMockUtils.createTxStub('asset', 'unfreeze');
    const fakeResult = TxTags.asset.Unfreeze;

    const result = transactionToTxTag(tx);
    expect(result).toEqual(fakeResult);
  });
});

describe('meshAffirmationStatusToAffirmationStatus', () => {
  beforeAll(() => {
    dsMockUtils.initMocks();
  });

  afterEach(() => {
    dsMockUtils.reset();
  });

  afterAll(() => {
    dsMockUtils.cleanup();
  });

  it('should convert a polkadot AffirmationStatus object to a AffirmationStatus', () => {
    let fakeResult = AffirmationStatus.Affirmed;
    let permission = dsMockUtils.createMockAffirmationStatus(fakeResult);

    let result = meshAffirmationStatusToAffirmationStatus(permission);
    expect(result).toEqual(fakeResult);

    fakeResult = AffirmationStatus.Pending;
    permission = dsMockUtils.createMockAffirmationStatus(fakeResult);

    result = meshAffirmationStatusToAffirmationStatus(permission);
    expect(result).toEqual(fakeResult);

    result = meshAffirmationStatusToAffirmationStatus(permission);
    expect(result).toEqual(fakeResult);

    fakeResult = AffirmationStatus.Unknown;
    permission = dsMockUtils.createMockAffirmationStatus(fakeResult);

    result = meshAffirmationStatusToAffirmationStatus(permission);
    expect(result).toEqual(fakeResult);
  });
});

describe('secondaryAccountToMeshSecondaryKey', () => {
  beforeAll(() => {
    dsMockUtils.initMocks();
    entityMockUtils.initMocks();
  });

  afterEach(() => {
    dsMockUtils.reset();
    entityMockUtils.reset();
  });

  afterAll(() => {
    dsMockUtils.cleanup();
  });

  it('should convert a SecondaryAccount to a polkadot SecondaryKey', () => {
    const address = 'someAccount';
    const context = dsMockUtils.getContextInstance();
    const secondaryAccount = {
      account: entityMockUtils.getAccountInstance(),
      permissions: {
        assets: null,
        transactions: null,
        transactionGroups: [],
        portfolios: null,
      },
    };
    const mockAccountId = dsMockUtils.createMockAccountId(address);
    const mockSignatory = dsMockUtils.createMockSignatory({ Account: mockAccountId });
    const mockPermissions = dsMockUtils.createMockPermissions({
      asset: dsMockUtils.createMockAssetPermissions('Whole'),
      portfolio: dsMockUtils.createMockPortfolioPermissions('Whole'),
      extrinsic: dsMockUtils.createMockExtrinsicPermissions('Whole'),
    });
    const fakeResult = dsMockUtils.createMockSecondaryKey({
      signer: mockSignatory,
      permissions: mockPermissions,
    });

    context.createType
      .withArgs('SecondaryKey', {
        signer: signerValueToSignatory({ type: SignerType.Account, value: address }, context),
        permissions: permissionsToMeshPermissions(secondaryAccount.permissions, context),
      })
      .returns(fakeResult);

    const result = secondaryAccountToMeshSecondaryKey(secondaryAccount, context);

    expect(result).toEqual(fakeResult);
  });
});

describe('venueTypeToMeshVenueType and meshVenueTypeToVenueType', () => {
  beforeAll(() => {
    dsMockUtils.initMocks();
  });

  afterEach(() => {
    dsMockUtils.reset();
  });

  afterAll(() => {
    dsMockUtils.cleanup();
  });

  describe('venueTypeToMeshVenueType', () => {
    it('should convert a VenueType to a polkadot VenueType object', () => {
      const value = VenueType.Other;
      const fakeResult = 'Other' as unknown as MeshVenueType;
      const context = dsMockUtils.getContextInstance();

      context.createType.withArgs('VenueType', value).returns(fakeResult);

      const result = venueTypeToMeshVenueType(value, context);

      expect(result).toBe(fakeResult);
    });
  });

  describe('meshVenueTypeToVenueType', () => {
    it('should convert a polkadot VenueType object to a VenueType', () => {
      let fakeResult = VenueType.Other;
      let venueType = dsMockUtils.createMockVenueType(fakeResult);

      let result = meshVenueTypeToVenueType(venueType);
      expect(result).toEqual(fakeResult);

      fakeResult = VenueType.Distribution;
      venueType = dsMockUtils.createMockVenueType(fakeResult);

      result = meshVenueTypeToVenueType(venueType);
      expect(result).toEqual(fakeResult);

      fakeResult = VenueType.Sto;
      venueType = dsMockUtils.createMockVenueType(fakeResult);

      result = meshVenueTypeToVenueType(venueType);
      expect(result).toEqual(fakeResult);

      fakeResult = VenueType.Exchange;
      venueType = dsMockUtils.createMockVenueType(fakeResult);

      result = meshVenueTypeToVenueType(venueType);
      expect(result).toEqual(fakeResult);
    });
  });
});

describe('meshInstructionStatusToInstructionStatus', () => {
  beforeAll(() => {
    dsMockUtils.initMocks();
  });

  afterEach(() => {
    dsMockUtils.reset();
  });

  afterAll(() => {
    dsMockUtils.cleanup();
  });

  it('should convert a polkadot InstructionStatus object to an InstructionStatus', () => {
    let fakeResult = InstructionStatus.Pending;
    let instructionStatus = dsMockUtils.createMockInstructionStatus(fakeResult);

    let result = meshInstructionStatusToInstructionStatus(instructionStatus);
    expect(result).toEqual(fakeResult);

    fakeResult = InstructionStatus.Failed;
    instructionStatus = dsMockUtils.createMockInstructionStatus(fakeResult);

    result = meshInstructionStatusToInstructionStatus(instructionStatus);
    expect(result).toEqual(fakeResult);

    fakeResult = InstructionStatus.Unknown;
    instructionStatus = dsMockUtils.createMockInstructionStatus(fakeResult);

    result = meshInstructionStatusToInstructionStatus(instructionStatus);
    expect(result).toEqual(fakeResult);
  });
});

describe('meshAffirmationStatusToAffirmationStatus', () => {
  beforeAll(() => {
    dsMockUtils.initMocks();
  });

  afterEach(() => {
    dsMockUtils.reset();
  });

  afterAll(() => {
    dsMockUtils.cleanup();
  });

  it('should convert a polkadot AffirmationStatus object to a AffirmationStatus', () => {
    let fakeResult = AffirmationStatus.Unknown;
    let authorizationStatus = dsMockUtils.createMockAffirmationStatus(fakeResult);

    let result = meshAffirmationStatusToAffirmationStatus(authorizationStatus);
    expect(result).toEqual(fakeResult);

    result = meshAffirmationStatusToAffirmationStatus(authorizationStatus);
    expect(result).toEqual(fakeResult);

    fakeResult = AffirmationStatus.Pending;
    authorizationStatus = dsMockUtils.createMockAffirmationStatus(fakeResult);

    result = meshAffirmationStatusToAffirmationStatus(authorizationStatus);
    expect(result).toEqual(fakeResult);

    fakeResult = AffirmationStatus.Affirmed;
    authorizationStatus = dsMockUtils.createMockAffirmationStatus(fakeResult);

    result = meshAffirmationStatusToAffirmationStatus(authorizationStatus);
    expect(result).toEqual(fakeResult);
  });
});

describe('endConditionToSettlementType', () => {
  beforeAll(() => {
    dsMockUtils.initMocks();
  });

  afterEach(() => {
    dsMockUtils.reset();
  });

  afterAll(() => {
    dsMockUtils.cleanup();
  });

  it('should convert an end condition to a polkadot SettlementType object', () => {
    const fakeResult = 'type' as unknown as SettlementType;
    const context = dsMockUtils.getContextInstance();

    context.createType
      .withArgs('SettlementType', InstructionType.SettleOnAffirmation)
      .returns(fakeResult);

    let result = endConditionToSettlementType(
      { type: InstructionType.SettleOnAffirmation },
      context
    );

    expect(result).toBe(fakeResult);

    const blockNumber = new BigNumber(10);
    const rawBlockNumber = dsMockUtils.createMockU32(blockNumber);

    context.createType.withArgs('u32', blockNumber.toString()).returns(rawBlockNumber);
    context.createType
      .withArgs('SettlementType', { [InstructionType.SettleOnBlock]: rawBlockNumber })
      .returns(fakeResult);

    result = endConditionToSettlementType(
      { type: InstructionType.SettleOnBlock, value: new BigNumber(10) },
      context
    );

    expect(result).toBe(fakeResult);
  });
});

describe('portfolioLikeToPortfolioId', () => {
  let did: string;
  let number: BigNumber;
  let context: Context;

  beforeAll(() => {
    dsMockUtils.initMocks();
    entityMockUtils.initMocks();

    did = 'someDid';
    number = new BigNumber(1);
  });

  beforeEach(() => {
    context = dsMockUtils.getContextInstance();
  });

  afterEach(() => {
    dsMockUtils.reset();
    entityMockUtils.reset();
  });

  afterAll(() => {
    dsMockUtils.cleanup();
  });

  it('should convert a DID string to a PortfolioId', async () => {
    const result = portfolioLikeToPortfolioId(did);

    expect(result).toEqual({ did, number: undefined });
  });

  it('should convert an Identity to a PortfolioId', async () => {
    const identity = entityMockUtils.getIdentityInstance({ did });

    const result = portfolioLikeToPortfolioId(identity);

    expect(result).toEqual({ did, number: undefined });
  });

  it('should convert a NumberedPortfolio to a PortfolioId', async () => {
    const portfolio = new NumberedPortfolio({ did, id: number }, context);

    const result = portfolioLikeToPortfolioId(portfolio);

    expect(result).toEqual({ did, number });
  });

  it('should convert a DefaultPortfolio to a PortfolioId', async () => {
    const portfolio = new DefaultPortfolio({ did }, context);

    const result = portfolioLikeToPortfolioId(portfolio);

    expect(result).toEqual({ did, number: undefined });
  });

  it('should convert a Portfolio identifier object to a PortfolioId', async () => {
    let result = portfolioLikeToPortfolioId({ identity: did, id: number });
    expect(result).toEqual({ did, number });

    result = portfolioLikeToPortfolioId({
      identity: entityMockUtils.getIdentityInstance({ did }),
      id: number,
    });
    expect(result).toEqual({ did, number });
  });
});

describe('portfolioLikeToPortfolio', () => {
  let did: string;
  let id: BigNumber;
  let context: Context;

  beforeAll(() => {
    dsMockUtils.initMocks();
    entityMockUtils.initMocks();

    did = 'someDid';
    id = new BigNumber(1);
  });

  beforeEach(() => {
    context = dsMockUtils.getContextInstance();
  });

  afterEach(() => {
    dsMockUtils.reset();
    entityMockUtils.reset();
  });

  afterAll(() => {
    dsMockUtils.cleanup();
  });

  it('should convert a PortfolioLike to a DefaultPortfolio instance', async () => {
    const result = portfolioLikeToPortfolio(did, context);
    expect(result instanceof DefaultPortfolio).toBe(true);
  });

  it('should convert a PortfolioLike to a NumberedPortfolio instance', async () => {
    const result = portfolioLikeToPortfolio({ identity: did, id }, context);
    expect(result instanceof NumberedPortfolio).toBe(true);
  });
});

describe('toIdentityWithClaimsArray', () => {
  beforeAll(() => {
    dsMockUtils.initMocks();
    entityMockUtils.initMocks();
  });

  afterEach(() => {
    dsMockUtils.reset();
    entityMockUtils.reset();
  });

  afterAll(() => {
    dsMockUtils.cleanup();
  });

  it('should return an IdentityWithClaims array object', () => {
    const context = dsMockUtils.getContextInstance();
    const targetDid = 'someTargetDid';
    const issuerDid = 'someIssuerDid';
    const cddId = 'someCddId';
    const date = 1589816265000;
    const customerDueDiligenceType = ClaimTypeEnum.CustomerDueDiligence;
    const claim = {
      target: expect.objectContaining({ did: targetDid }),
      issuer: expect.objectContaining({ did: issuerDid }),
      issuedAt: new Date(date),
    };
    const fakeResult = [
      {
        identity: expect.objectContaining({ did: targetDid }),
        claims: [
          {
            ...claim,
            expiry: new Date(date),
            claim: {
              type: customerDueDiligenceType,
              id: cddId,
            },
          },
          {
            ...claim,
            expiry: null,
            claim: {
              type: customerDueDiligenceType,
              id: cddId,
            },
          },
        ],
      },
    ];
    /* eslint-disable @typescript-eslint/naming-convention */
    const commonClaimData = {
      targetDID: targetDid,
      issuer: issuerDid,
      issuance_date: date,
      last_update_date: date,
      cdd_id: cddId,
    };
    const fakeMiddlewareIdentityWithClaims = [
      {
        did: targetDid,
        claims: [
          {
            ...commonClaimData,
            expiry: date,
            type: customerDueDiligenceType,
          },
          {
            ...commonClaimData,
            expiry: null,
            type: customerDueDiligenceType,
          },
        ],
      },
    ];
    /* eslint-enable @typescript-eslint/naming-convention */

    const result = toIdentityWithClaimsArray(fakeMiddlewareIdentityWithClaims, context);

    expect(result).toEqual(fakeResult);
  });
});

describe('trustedClaimIssuerToTrustedIssuer and trustedIssuerToTrustedClaimIssuer', () => {
  beforeAll(() => {
    dsMockUtils.initMocks();
    entityMockUtils.initMocks();
  });

  afterEach(() => {
    dsMockUtils.reset();
    entityMockUtils.reset();
  });

  afterAll(() => {
    dsMockUtils.cleanup();
  });

  describe('trustedClaimIssuerToTrustedIssuer', () => {
    it('should convert a did string into an IdentityId', () => {
      const did = 'someDid';
      const fakeResult = 'type' as unknown as TrustedIssuer;
      const context = dsMockUtils.getContextInstance();

      let issuer: TrustedClaimIssuer = {
        identity: entityMockUtils.getIdentityInstance({ did }),
        trustedFor: null,
      };

      context.createType
        .withArgs('PolymeshPrimitivesConditionTrustedIssuer', {
          issuer: stringToIdentityId(did, context),
          trustedFor: 'Any',
        })
        .returns(fakeResult);

      let result = trustedClaimIssuerToTrustedIssuer(issuer, context);
      expect(result).toBe(fakeResult);

      issuer = {
        identity: entityMockUtils.getIdentityInstance({ did }),
        trustedFor: [ClaimType.Accredited, ClaimType.Blocked],
      };

      context.createType
        .withArgs('PolymeshPrimitivesConditionTrustedIssuer', {
          issuer: stringToIdentityId(did, context),
          trustedFor: { Specific: [ClaimType.Accredited, ClaimType.Blocked] },
        })
        .returns(fakeResult);

      result = trustedClaimIssuerToTrustedIssuer(issuer, context);
      expect(result).toBe(fakeResult);
    });
  });
});

describe('permissionsLikeToPermissions', () => {
  beforeAll(() => {
    dsMockUtils.initMocks();
    entityMockUtils.initMocks();
  });

  afterEach(() => {
    dsMockUtils.reset();
    entityMockUtils.reset();
  });

  afterAll(() => {
    dsMockUtils.cleanup();
  });

  it('should convert a PermissionsLike into a Permissions', () => {
    const context = dsMockUtils.getContextInstance();
    let args: PermissionsLike = { assets: null, transactions: null, portfolios: null };
    let result = permissionsLikeToPermissions(args, context);
    expect(result).toEqual({
      assets: null,
      transactions: null,
      transactionGroups: [],
      portfolios: null,
    });

    const firstTicker = 'TICKER';
    const firstToken = entityMockUtils.getAssetInstance({ ticker: firstTicker });
    const secondTicker = 'OTHER_TICKER';
    const did = 'someDid';
    const portfolio = entityMockUtils.getDefaultPortfolioInstance({ did });

    args = {
      assets: {
        values: [firstToken, secondTicker],
        type: PermissionType.Include,
      },
      transactions: {
        values: [TxTags.asset.MakeDivisible],
        type: PermissionType.Include,
      },
      transactionGroups: [TxGroup.TrustedClaimIssuersManagement],
      portfolios: {
        values: [portfolio],
        type: PermissionType.Include,
      },
    };

    const fakeFirstToken = expect.objectContaining({ ticker: firstTicker });
    const fakeSecondToken = expect.objectContaining({ ticker: secondTicker });
    const fakePortfolio = expect.objectContaining({ owner: expect.objectContaining({ did }) });

    result = permissionsLikeToPermissions(args, context);
    expect(result).toEqual({
      assets: {
        values: [fakeFirstToken, fakeSecondToken],
        type: PermissionType.Include,
      },
      transactions: {
        values: [TxTags.asset.MakeDivisible],
        type: PermissionType.Include,
      },
      transactionGroups: [],
      portfolios: {
        values: [fakePortfolio],
        type: PermissionType.Include,
      },
    });

    result = permissionsLikeToPermissions({}, context);
    expect(result).toEqual({
      assets: {
        values: [],
        type: PermissionType.Include,
      },
      transactions: {
        values: [],
        type: PermissionType.Include,
      },
      transactionGroups: [],
      portfolios: {
        values: [],
        type: PermissionType.Include,
      },
    });

    result = permissionsLikeToPermissions(
      {
        transactionGroups: [TxGroup.TrustedClaimIssuersManagement],
      },
      context
    );
    expect(result).toEqual({
      assets: {
        values: [],
        type: PermissionType.Include,
      },
      transactions: {
        values: [
          TxTags.complianceManager.AddDefaultTrustedClaimIssuer,
          TxTags.complianceManager.RemoveDefaultTrustedClaimIssuer,
        ],
        type: PermissionType.Include,
      },
      transactionGroups: [TxGroup.TrustedClaimIssuersManagement],
      portfolios: {
        values: [],
        type: PermissionType.Include,
      },
    });

    args = {
      assets: null,
      transactions: {
        values: [TxTags.balances.SetBalance, TxTags.asset.MakeDivisible],
        type: PermissionType.Include,
      },
      transactionGroups: [],
      portfolios: null,
    };

    result = permissionsLikeToPermissions(args, context);
    expect(result).toEqual({
      assets: null,
      transactions: {
        values: [TxTags.asset.MakeDivisible, TxTags.balances.SetBalance],
        type: PermissionType.Include,
      },
      transactionGroups: [],
      portfolios: null,
    });
  });
});

describe('middlewarePortfolioToPortfolio', () => {
  it('should convert a MiddlewarePortfolio into a Portfolio', async () => {
    const context = dsMockUtils.getContextInstance();
    let middlewarePortfolio = {
      kind: 'Default',
      did: 'someDid',
    };

    let result = await middlewarePortfolioToPortfolio(middlewarePortfolio, context);
    expect(result instanceof DefaultPortfolio).toBe(true);

    middlewarePortfolio = {
      kind: '0',
      did: 'someDid',
    };

    result = await middlewarePortfolioToPortfolio(middlewarePortfolio, context);
    expect(result instanceof DefaultPortfolio).toBe(true);

    middlewarePortfolio = {
      kind: '10',
      did: 'someDid',
    };

    result = await middlewarePortfolioToPortfolio(middlewarePortfolio, context);
    expect(result instanceof NumberedPortfolio).toBe(true);
  });
});

describe('transferRestrictionToTransferManager', () => {
  beforeAll(() => {
    dsMockUtils.initMocks();
  });

  afterEach(() => {
    dsMockUtils.reset();
  });

  afterAll(() => {
    dsMockUtils.cleanup();
    sinon.restore();
  });

  it('should convert a Transfer Restriction to a PolymeshTransferCondition object', () => {
    const count = new BigNumber(10);
    let value = {
      type: TransferRestrictionType.Count,
      value: count,
    };
    const fakeResult = 'TransferConditionEnum' as unknown as TransferCondition;
    const context = dsMockUtils.getContextInstance();

    const rawCount = dsMockUtils.createMockU64(count);

    const createTypeStub = context.createType;
    createTypeStub
      .withArgs('PolymeshPrimitivesTransferComplianceTransferCondition', {
        MaxInvestorCount: rawCount,
      })
      .returns(fakeResult);

    createTypeStub.withArgs('u64', count.toString()).returns(rawCount);

    let result = transferRestrictionToPolymeshTransferCondition(value, context);

    expect(result).toBe(fakeResult);

    const percentage = new BigNumber(49);
    const rawPercentage = dsMockUtils.createMockPermill(percentage.multipliedBy(10000));
    value = {
      type: TransferRestrictionType.Percentage,
      value: percentage,
    };

    createTypeStub
      .withArgs('PolymeshPrimitivesTransferComplianceTransferCondition', {
        MaxInvestorOwnership: rawPercentage,
      })
      .returns(fakeResult);

    createTypeStub
      .withArgs('Permill', percentage.multipliedBy(10000).toString())
      .returns(rawPercentage);

    result = transferRestrictionToPolymeshTransferCondition(value, context);

    expect(result).toBe(fakeResult);
  });

  it('should convert a TransferRestriction to a TransferCondition', () => {
    const count = new BigNumber(10);
    let fakeResult = {
      type: TransferRestrictionType.Count,
      value: count,
    };
    let transferCondition = dsMockUtils.createMockTransferCondition({
      MaxInvestorCount: dsMockUtils.createMockU64(count),
    });

    let result = transferConditionToTransferRestriction(transferCondition);
    expect(result).toEqual(fakeResult);

    const percentage = new BigNumber(49);
    fakeResult = {
      type: TransferRestrictionType.Percentage,
      value: percentage,
    };
    transferCondition = dsMockUtils.createMockTransferCondition({
      MaxInvestorOwnership: dsMockUtils.createMockPermill(percentage.multipliedBy(10000)),
    });

    result = transferConditionToTransferRestriction(transferCondition);
    expect(result).toEqual(fakeResult);

    // eslint-disable-next-line @typescript-eslint/no-explicit-any
    (transferCondition as any).isMaxInvestorOwnership = false;
    const expectedError = new PolymeshError({
      code: ErrorCode.FatalError,
      message: 'Unexpected transfer condition type',
    });

    expect(() => transferConditionToTransferRestriction(transferCondition)).toThrowError(
      expectedError
    );
  });
});

describe('offeringTierToPriceTier', () => {
  beforeAll(() => {
    dsMockUtils.initMocks();
    entityMockUtils.initMocks();
  });

  afterEach(() => {
    dsMockUtils.reset();
    entityMockUtils.reset();
  });

  afterAll(() => {
    dsMockUtils.cleanup();
  });

  it('should convert an Offering Tier into a polkadot PriceTier object', () => {
    const context = dsMockUtils.getContextInstance();
    const total = new BigNumber(100);
    const price = new BigNumber(1000);
    const rawTotal = dsMockUtils.createMockBalance(total);
    const rawPrice = dsMockUtils.createMockBalance(price);
    const fakeResult = 'PriceTier' as unknown as PriceTier;

    const offeringTier: OfferingTier = {
      price,
      amount: total,
    };

    const createTypeStub = context.createType;

    createTypeStub
      .withArgs('Balance', total.multipliedBy(Math.pow(10, 6)).toString())
      .returns(rawTotal);
    createTypeStub
      .withArgs('Balance', price.multipliedBy(Math.pow(10, 6)).toString())
      .returns(rawPrice);

    createTypeStub
      .withArgs('PriceTier', {
        total: rawTotal,
        price: rawPrice,
      })
      .returns(fakeResult);

    const result = offeringTierToPriceTier(offeringTier, context);

    expect(result).toBe(fakeResult);
  });
});

describe('txGroupToTxTags', () => {
  it('should return the corresponding group of TxTags', () => {
    let result = txGroupToTxTags(TxGroup.PortfolioManagement);

    expect(result).toEqual([
      TxTags.identity.AddInvestorUniquenessClaim,
      TxTags.portfolio.MovePortfolioFunds,
      TxTags.settlement.AddInstruction,
      TxTags.settlement.AddAndAffirmInstruction,
      TxTags.settlement.AffirmInstruction,
      TxTags.settlement.RejectInstruction,
      TxTags.settlement.CreateVenue,
    ]);

    result = txGroupToTxTags(TxGroup.AssetManagement);

    expect(result).toEqual([
      TxTags.asset.MakeDivisible,
      TxTags.asset.RenameAsset,
      TxTags.asset.SetFundingRound,
      TxTags.asset.AddDocuments,
      TxTags.asset.RemoveDocuments,
    ]);

    result = txGroupToTxTags(TxGroup.AdvancedAssetManagement);

    expect(result).toEqual([
      TxTags.asset.Freeze,
      TxTags.asset.Unfreeze,
      TxTags.identity.AddAuthorization,
      TxTags.identity.RemoveAuthorization,
    ]);

    result = txGroupToTxTags(TxGroup.Distribution);

    expect(result).toEqual([
      TxTags.identity.AddInvestorUniquenessClaim,
      TxTags.settlement.CreateVenue,
      TxTags.settlement.AddInstruction,
      TxTags.settlement.AddAndAffirmInstruction,
    ]);

    result = txGroupToTxTags(TxGroup.Issuance);

    expect(result).toEqual([TxTags.asset.Issue]);

    result = txGroupToTxTags(TxGroup.TrustedClaimIssuersManagement);

    expect(result).toEqual([
      TxTags.complianceManager.AddDefaultTrustedClaimIssuer,
      TxTags.complianceManager.RemoveDefaultTrustedClaimIssuer,
    ]);

    result = txGroupToTxTags(TxGroup.ClaimsManagement);

    expect(result).toEqual([TxTags.identity.AddClaim, TxTags.identity.RevokeClaim]);

    result = txGroupToTxTags(TxGroup.ComplianceRequirementsManagement);

    expect(result).toEqual([
      TxTags.complianceManager.AddComplianceRequirement,
      TxTags.complianceManager.RemoveComplianceRequirement,
      TxTags.complianceManager.PauseAssetCompliance,
      TxTags.complianceManager.ResumeAssetCompliance,
      TxTags.complianceManager.ResetAssetCompliance,
    ]);

    result = txGroupToTxTags(TxGroup.CorporateActionsManagement);

    expect(result).toEqual([
      TxTags.checkpoint.CreateSchedule,
      TxTags.checkpoint.RemoveSchedule,
      TxTags.checkpoint.CreateCheckpoint,
      TxTags.corporateAction.InitiateCorporateAction,
      TxTags.capitalDistribution.Distribute,
      TxTags.capitalDistribution.Claim,
      TxTags.identity.AddInvestorUniquenessClaim,
    ]);

    result = txGroupToTxTags(TxGroup.StoManagement);

    expect(result).toEqual([
      TxTags.sto.CreateFundraiser,
      TxTags.sto.FreezeFundraiser,
      TxTags.sto.Invest,
      TxTags.sto.ModifyFundraiserWindow,
      TxTags.sto.Stop,
      TxTags.sto.UnfreezeFundraiser,
      TxTags.identity.AddInvestorUniquenessClaim,
      TxTags.asset.Issue,
      TxTags.settlement.CreateVenue,
    ]);
  });
});

describe('transactionPermissionsToTxGroups', () => {
  it('should return all completed groups in the tag array', () => {
    expect(
      transactionPermissionsToTxGroups({
        values: [
          TxTags.identity.AddInvestorUniquenessClaim,
          TxTags.portfolio.MovePortfolioFunds,
          TxTags.settlement.AddInstruction,
          TxTags.settlement.AddAndAffirmInstruction,
          TxTags.settlement.AffirmInstruction,
          TxTags.settlement.RejectInstruction,
          TxTags.settlement.CreateVenue,
          TxTags.asset.MakeDivisible,
          TxTags.asset.RenameAsset,
          TxTags.asset.SetFundingRound,
          TxTags.asset.AddDocuments,
          TxTags.asset.RemoveDocuments,
          TxTags.asset.Freeze,
          TxTags.asset.Unfreeze,
          TxTags.identity.AddAuthorization,
          TxTags.identity.RemoveAuthorization,
        ],
        type: PermissionType.Include,
      })
    ).toEqual([
      TxGroup.AdvancedAssetManagement,
      TxGroup.AssetManagement,
      TxGroup.Distribution,
      TxGroup.PortfolioManagement,
    ]);

    expect(
      transactionPermissionsToTxGroups({
        values: [
          TxTags.identity.AddInvestorUniquenessClaim,
          TxTags.portfolio.MovePortfolioFunds,
          TxTags.settlement.AddInstruction,
          TxTags.settlement.AddAndAffirmInstruction,
          TxTags.settlement.AffirmInstruction,
          TxTags.settlement.RejectInstruction,
          TxTags.settlement.CreateVenue,
          TxTags.identity.AddAuthorization,
          TxTags.identity.RemoveAuthorization,
        ],
        type: PermissionType.Include,
      })
    ).toEqual([TxGroup.Distribution, TxGroup.PortfolioManagement]);

    expect(
      transactionPermissionsToTxGroups({
        values: [
          TxTags.identity.AddInvestorUniquenessClaim,
          TxTags.portfolio.MovePortfolioFunds,
          TxTags.settlement.AddInstruction,
        ],
        type: PermissionType.Exclude,
      })
    ).toEqual([]);

    expect(transactionPermissionsToTxGroups(null)).toEqual([]);
  });
});

describe('fundraiserTierToTier', () => {
  beforeAll(() => {
    dsMockUtils.initMocks();
  });

  afterEach(() => {
    dsMockUtils.reset();
  });

  afterAll(() => {
    dsMockUtils.cleanup();
  });

  it('should convert a polkadot FundraiserTier object to a FundraiserTier', () => {
    const amount = new BigNumber(5);
    const price = new BigNumber(5);
    const remaining = new BigNumber(5);

    const fundraiserTier = dsMockUtils.createMockFundraiserTier({
      total: dsMockUtils.createMockBalance(amount),
      price: dsMockUtils.createMockBalance(price),
      remaining: dsMockUtils.createMockBalance(remaining),
    });

    const result = fundraiserTierToTier(fundraiserTier);
    expect(result).toEqual({
      amount: amount.shiftedBy(-6),
      price: price.shiftedBy(-6),
      remaining: remaining.shiftedBy(-6),
    });
  });
});

describe('fundraiserToOfferingDetails', () => {
  beforeAll(() => {
    dsMockUtils.initMocks();
  });

  afterEach(() => {
    dsMockUtils.reset();
  });

  afterAll(() => {
    dsMockUtils.cleanup();
  });

  it('should convert a polkadot Fundraiser object to a StoDetails', () => {
    const context = dsMockUtils.getContextInstance();

    const someDid = 'someDid';
    const name = 'someSto';
    const ticker = 'TICKER';
    const otherDid = 'otherDid';
    const raisingCurrency = 'USD';
    const amount = new BigNumber(10000);
    const priceA = new BigNumber(1000);
    const priceB = new BigNumber(2000);
    const remaining = new BigNumber(7000);
    const tiers = [
      {
        amount: amount.shiftedBy(-6),
        price: priceA.shiftedBy(-6),
        remaining: remaining.shiftedBy(-6),
      },
      {
        amount: amount.shiftedBy(-6),
        price: priceB.shiftedBy(-6),
        remaining: remaining.shiftedBy(-6),
      },
    ];
    const startDate = new Date();
    startDate.setTime(startDate.getTime() - 10);
    const endDate = new Date(startDate.getTime() + 100000);
    const minInvestmentValue = new BigNumber(1);

    const fakeResult = {
      creator: expect.objectContaining({ did: someDid }),
      name,
      offeringPortfolio: expect.objectContaining({
        owner: expect.objectContaining({ did: someDid }),
      }),
      raisingPortfolio: expect.objectContaining({
        owner: expect.objectContaining({ did: otherDid }),
      }),
      raisingCurrency,
      tiers,
      venue: expect.objectContaining({ id: new BigNumber(1) }),
      start: startDate,
      end: endDate,
      status: {
        timing: OfferingTimingStatus.Started,
        balance: OfferingBalanceStatus.Available,
        sale: OfferingSaleStatus.Live,
      },
      minInvestment: minInvestmentValue.shiftedBy(-6),
      totalAmount: amount.multipliedBy(2).shiftedBy(-6),
      totalRemaining: remaining.multipliedBy(2).shiftedBy(-6),
    };

    const creator = dsMockUtils.createMockIdentityId(someDid);
    const rawName = dsMockUtils.createMockBytes(name);
    const offeringPortfolio = dsMockUtils.createMockPortfolioId({
      did: creator,
      kind: dsMockUtils.createMockPortfolioKind('Default'),
    });
    const offeringAsset = dsMockUtils.createMockTicker(ticker);
    const raisingPortfolio = dsMockUtils.createMockPortfolioId({
      did: dsMockUtils.createMockIdentityId(otherDid),
      kind: dsMockUtils.createMockPortfolioKind('Default'),
    });
    const raisingAsset = dsMockUtils.createMockTicker(raisingCurrency);
    const rawTiers = [
      dsMockUtils.createMockFundraiserTier({
        total: dsMockUtils.createMockBalance(amount),
        price: dsMockUtils.createMockBalance(priceA),
        remaining: dsMockUtils.createMockBalance(remaining),
      }),
      dsMockUtils.createMockFundraiserTier({
        total: dsMockUtils.createMockBalance(amount),
        price: dsMockUtils.createMockBalance(priceB),
        remaining: dsMockUtils.createMockBalance(remaining),
      }),
    ];
    const venueId = dsMockUtils.createMockU64(new BigNumber(1));
    const start = dsMockUtils.createMockMoment(new BigNumber(startDate.getTime()));
    const end = dsMockUtils.createMockOption(
      dsMockUtils.createMockMoment(new BigNumber(endDate.getTime()))
    );
    const status = dsMockUtils.createMockFundraiserStatus('Live');
    const minInvestment = dsMockUtils.createMockBalance(minInvestmentValue);

    let fundraiser = dsMockUtils.createMockFundraiser({
      creator,
      offeringPortfolio: offeringPortfolio,
      offeringAsset: offeringAsset,
      raisingPortfolio: raisingPortfolio,
      raisingAsset: raisingAsset,
      tiers: rawTiers,
      venueId: venueId,
      start,
      end,
      status,
      minimumInvestment: minInvestment,
    });

    let result = fundraiserToOfferingDetails(fundraiser, rawName, context);

    expect(result).toEqual(fakeResult);

    const futureStart = new Date(startDate.getTime() + 50000);

    fundraiser = dsMockUtils.createMockFundraiser({
      creator,
      offeringPortfolio: offeringPortfolio,
      offeringAsset: offeringAsset,
      raisingPortfolio: raisingPortfolio,
      raisingAsset: raisingAsset,
      tiers: rawTiers,
      venueId: venueId,
      start: dsMockUtils.createMockMoment(new BigNumber(futureStart.getTime())),
      end: dsMockUtils.createMockOption(),
      status: dsMockUtils.createMockFundraiserStatus('Closed'),
      minimumInvestment: minInvestment,
    });

    result = fundraiserToOfferingDetails(fundraiser, rawName, context);

    expect(result).toEqual({
      ...fakeResult,
      name,
      status: {
        ...fakeResult.status,
        timing: OfferingTimingStatus.NotStarted,
        sale: OfferingSaleStatus.Closed,
      },
      start: futureStart,
      end: null,
    });

    fundraiser = dsMockUtils.createMockFundraiser({
      creator,
      offeringPortfolio: offeringPortfolio,
      offeringAsset: offeringAsset,
      raisingPortfolio: raisingPortfolio,
      raisingAsset: raisingAsset,
      tiers: rawTiers,
      venueId: venueId,
      start,
      end: dsMockUtils.createMockOption(),
      status: dsMockUtils.createMockFundraiserStatus('ClosedEarly'),
      minimumInvestment: minInvestment,
    });

    result = fundraiserToOfferingDetails(fundraiser, rawName, context);

    expect(result).toEqual({
      ...fakeResult,
      name,
      status: {
        ...fakeResult.status,
        timing: OfferingTimingStatus.Started,
        sale: OfferingSaleStatus.ClosedEarly,
      },
      end: null,
    });

    fundraiser = dsMockUtils.createMockFundraiser({
      creator,
      offeringPortfolio: offeringPortfolio,
      offeringAsset: offeringAsset,
      raisingPortfolio: raisingPortfolio,
      raisingAsset: raisingAsset,
      tiers: [
        dsMockUtils.createMockFundraiserTier({
          total: dsMockUtils.createMockBalance(amount),
          price: dsMockUtils.createMockBalance(priceA),
          remaining: dsMockUtils.createMockBalance(new BigNumber(0)),
        }),
      ],
      venueId: venueId,
      start,
      end: dsMockUtils.createMockOption(),
      status: dsMockUtils.createMockFundraiserStatus('Frozen'),
      minimumInvestment: minInvestment,
    });

    result = fundraiserToOfferingDetails(fundraiser, rawName, context);

    expect(result).toEqual({
      ...fakeResult,
      name,
      tiers: [{ ...tiers[0], remaining: new BigNumber(0) }],
      status: {
        balance: OfferingBalanceStatus.SoldOut,
        timing: OfferingTimingStatus.Started,
        sale: OfferingSaleStatus.Frozen,
      },
      end: null,
      totalRemaining: new BigNumber(0),
      totalAmount: amount.shiftedBy(-6),
    });

    const pastEnd = new Date(startDate.getTime() - 50000);
    const pastStart = new Date(startDate.getTime() - 100000);

    fundraiser = dsMockUtils.createMockFundraiser({
      creator,
      offeringPortfolio: offeringPortfolio,
      offeringAsset: offeringAsset,
      raisingPortfolio: raisingPortfolio,
      raisingAsset: raisingAsset,
      tiers: [
        dsMockUtils.createMockFundraiserTier({
          total: dsMockUtils.createMockBalance(amount),
          price: dsMockUtils.createMockBalance(priceA),
          remaining: dsMockUtils.createMockBalance(new BigNumber(1)),
        }),
      ],
      venueId: venueId,
      start: dsMockUtils.createMockMoment(new BigNumber(pastStart.getTime())),
      end: dsMockUtils.createMockOption(
        dsMockUtils.createMockMoment(new BigNumber(pastEnd.getTime()))
      ),
      status: dsMockUtils.createMockFundraiserStatus('Frozen'),
      minimumInvestment: minInvestment,
    });

    result = fundraiserToOfferingDetails(fundraiser, rawName, context);

    expect(result).toEqual({
      ...fakeResult,
      name,
      tiers: [{ ...tiers[0], remaining: new BigNumber(1).shiftedBy(-6) }],
      status: {
        balance: OfferingBalanceStatus.Residual,
        timing: OfferingTimingStatus.Expired,
        sale: OfferingSaleStatus.Frozen,
      },
      start: pastStart,
      end: pastEnd,
      totalRemaining: new BigNumber(1).shiftedBy(-6),
      totalAmount: amount.shiftedBy(-6),
    });
  });
});

describe('calendarPeriodToMeshCalendarPeriod and meshCalendarPeriodToCalendarPeriod', () => {
  beforeAll(() => {
    dsMockUtils.initMocks();
  });

  afterEach(() => {
    dsMockUtils.reset();
  });

  afterAll(() => {
    dsMockUtils.cleanup();
  });

  describe('calendarPeriodToMeshCalendarPeriod', () => {
    it('should throw an error if amount is negative', () => {
      const context = dsMockUtils.getContextInstance();

      expect(() =>
        calendarPeriodToMeshCalendarPeriod(
          { unit: CalendarUnit.Month, amount: new BigNumber(-3) },
          context
        )
      ).toThrow('Calendar period cannot have a negative amount');
    });

    it('should convert a CalendarPeriod to a polkadot CalendarPeriod object', () => {
      const amount = new BigNumber(1);
      const value = { unit: CalendarUnit.Month, amount };
      const fakeResult = 'Period' as unknown as MeshCalendarPeriod;
      const context = dsMockUtils.getContextInstance();

      const createTypeStub = context.createType;
      const rawAmount = dsMockUtils.createMockU64(amount);

      createTypeStub.withArgs('u64', `${amount}`).returns(rawAmount);
      createTypeStub
        .withArgs('CalendarPeriod', { unit: 'Month', amount: rawAmount })
        .returns(fakeResult);

      const result = calendarPeriodToMeshCalendarPeriod(value, context);

      expect(result).toBe(fakeResult);
    });
  });

  describe('meshCalendarPeriodToCalendarPeriod', () => {
    it('should convert a polkadot CalendarPeriod object to a CalendarPeriod', () => {
      let fakeResult = { unit: CalendarUnit.Second, amount: new BigNumber(1) };
      let calendarPeriod = dsMockUtils.createMockCalendarPeriod({
        unit: dsMockUtils.createMockCalendarUnit('Second'),
        amount: dsMockUtils.createMockU64(fakeResult.amount),
      });

      let result = meshCalendarPeriodToCalendarPeriod(calendarPeriod);
      expect(result).toEqual(fakeResult);

      fakeResult = { unit: CalendarUnit.Minute, amount: new BigNumber(1) };
      calendarPeriod = dsMockUtils.createMockCalendarPeriod({
        unit: dsMockUtils.createMockCalendarUnit('Minute'),
        amount: dsMockUtils.createMockU64(fakeResult.amount),
      });

      result = meshCalendarPeriodToCalendarPeriod(calendarPeriod);
      expect(result).toEqual(fakeResult);

      fakeResult = { unit: CalendarUnit.Hour, amount: new BigNumber(1) };
      calendarPeriod = dsMockUtils.createMockCalendarPeriod({
        unit: dsMockUtils.createMockCalendarUnit('Hour'),
        amount: dsMockUtils.createMockU64(fakeResult.amount),
      });

      result = meshCalendarPeriodToCalendarPeriod(calendarPeriod);
      expect(result).toEqual(fakeResult);

      fakeResult = { unit: CalendarUnit.Day, amount: new BigNumber(1) };
      calendarPeriod = dsMockUtils.createMockCalendarPeriod({
        unit: dsMockUtils.createMockCalendarUnit('Day'),
        amount: dsMockUtils.createMockU64(fakeResult.amount),
      });

      result = meshCalendarPeriodToCalendarPeriod(calendarPeriod);
      expect(result).toEqual(fakeResult);

      fakeResult = { unit: CalendarUnit.Week, amount: new BigNumber(1) };
      calendarPeriod = dsMockUtils.createMockCalendarPeriod({
        unit: dsMockUtils.createMockCalendarUnit('Week'),
        amount: dsMockUtils.createMockU64(fakeResult.amount),
      });

      result = meshCalendarPeriodToCalendarPeriod(calendarPeriod);
      expect(result).toEqual(fakeResult);

      fakeResult = { unit: CalendarUnit.Month, amount: new BigNumber(1) };
      calendarPeriod = dsMockUtils.createMockCalendarPeriod({
        unit: dsMockUtils.createMockCalendarUnit('Month'),
        amount: dsMockUtils.createMockU64(fakeResult.amount),
      });

      result = meshCalendarPeriodToCalendarPeriod(calendarPeriod);
      expect(result).toEqual(fakeResult);

      fakeResult = { unit: CalendarUnit.Year, amount: new BigNumber(1) };
      calendarPeriod = dsMockUtils.createMockCalendarPeriod({
        unit: dsMockUtils.createMockCalendarUnit('Year'),
        amount: dsMockUtils.createMockU64(fakeResult.amount),
      });

      result = meshCalendarPeriodToCalendarPeriod(calendarPeriod);
      expect(result).toEqual(fakeResult);
    });
  });
});

describe('scheduleSpecToMeshScheduleSpec', () => {
  beforeAll(() => {
    dsMockUtils.initMocks();
  });

  afterEach(() => {
    dsMockUtils.reset();
  });

  afterAll(() => {
    dsMockUtils.cleanup();
  });

  it('should convert a ScheduleDetails object to a polkadot ScheduleSpec object', () => {
    const start = new Date('10/14/1987');
    const amount = new BigNumber(1);
    const period = { unit: CalendarUnit.Month, amount };
    const repetitions = new BigNumber(10);

    const value = { start, period, repetitions };
    const fakeResult = 'Spec' as unknown as ScheduleSpec;
    const context = dsMockUtils.getContextInstance();

    const createTypeStub = context.createType;
    const rawStart = dsMockUtils.createMockMoment(new BigNumber(start.getTime()));
    const rawAmount = dsMockUtils.createMockU64(amount);
    const rawZero = dsMockUtils.createMockU64(new BigNumber(0));
    const rawPeriod = dsMockUtils.createMockCalendarPeriod({
      unit: dsMockUtils.createMockCalendarUnit('Month'),
      amount: rawAmount,
    });
    const rawZeroPeriod = dsMockUtils.createMockCalendarPeriod({
      unit: dsMockUtils.createMockCalendarUnit('Month'),
      amount: rawZero,
    });
    const rawRepetitions = dsMockUtils.createMockU64(repetitions);

    createTypeStub.withArgs('u64', `${amount}`).returns(rawAmount);
    createTypeStub.withArgs('u64', '0').returns(rawZero);
    createTypeStub.withArgs('u64', `${repetitions}`).returns(rawRepetitions);
    createTypeStub.withArgs('u64', start.getTime()).returns(rawStart);
    createTypeStub
      .withArgs('CalendarPeriod', { unit: 'Month', amount: rawAmount })
      .returns(rawPeriod);
    createTypeStub
      .withArgs('CalendarPeriod', { unit: 'Month', amount: rawZero })
      .returns(rawZeroPeriod);
    createTypeStub
      .withArgs('ScheduleSpec', {
        start: rawStart,
        period: rawPeriod,
        remaining: rawRepetitions,
      })
      .returns(fakeResult);
    createTypeStub
      .withArgs('ScheduleSpec', {
        start: null,
        period: rawZeroPeriod,
        remaining: rawZero,
      })
      .returns(fakeResult);

    let result = scheduleSpecToMeshScheduleSpec(value, context);

    expect(result).toBe(fakeResult);

    result = scheduleSpecToMeshScheduleSpec(
      { start: null, period: null, repetitions: null },
      context
    );

    expect(result).toBe(fakeResult);
  });
});

describe('storedScheduleToCheckpointScheduleParams', () => {
  beforeAll(() => {
    dsMockUtils.initMocks();
  });

  afterEach(() => {
    dsMockUtils.reset();
  });

  afterAll(() => {
    dsMockUtils.cleanup();
  });

  it('should convert a polkadot StoredSchedule object to a CheckpointScheduleParams object', () => {
    const start = new Date('10/14/1987');
    const nextCheckpointDate = new Date('10/14/2021');
    const id = new BigNumber(1);
    const remaining = new BigNumber(5);

    const fakeResult = {
      id,
      period: {
        unit: CalendarUnit.Month,
        amount: new BigNumber(1),
      },
      start,
      remaining,
      nextCheckpointDate,
    };

    const storedSchedule = dsMockUtils.createMockStoredSchedule({
      schedule: dsMockUtils.createMockCheckpointSchedule({
        start: dsMockUtils.createMockMoment(new BigNumber(start.getTime())),
        period: dsMockUtils.createMockCalendarPeriod({
          unit: dsMockUtils.createMockCalendarUnit('Month'),
          amount: dsMockUtils.createMockU64(new BigNumber(1)),
        }),
      }),
      id: dsMockUtils.createMockU64(id),
      remaining: dsMockUtils.createMockU32(remaining),
      at: dsMockUtils.createMockMoment(new BigNumber(nextCheckpointDate.getTime())),
    });

    const result = storedScheduleToCheckpointScheduleParams(storedSchedule);

    expect(result).toEqual(fakeResult);
  });
});

describe('meshCorporateActionToCorporateActionParams', () => {
  beforeAll(() => {
    dsMockUtils.initMocks();
  });

  afterEach(() => {
    dsMockUtils.reset();
  });

  afterAll(() => {
    dsMockUtils.cleanup();
  });

  it('should convert a polkadot CorporateAction object to a CorporateActionParams object', () => {
    const kind = CorporateActionKind.UnpredictableBenefit;
    const declarationDate = new Date('10/14/1987');
    const description = 'someDescription';
    const dids = ['someDid', 'otherDid'];
    const defaultTaxWithholding = new BigNumber(10);
    const taxWithholdings = [
      {
        identity: entityMockUtils.getIdentityInstance({ did: dids[0] }),
        percentage: new BigNumber(30),
      },
    ];

    const context = dsMockUtils.getContextInstance();

    const fakeResult: CorporateActionParams = {
      kind,
      declarationDate,
      targets: {
        identities: [
          expect.objectContaining({ did: dids[0] }),
          expect.objectContaining({ did: dids[1] }),
        ],
        treatment: TargetTreatment.Include,
      },
      description,
      defaultTaxWithholding,
      taxWithholdings: [
        {
          identity: expect.objectContaining({ did: dids[0] }),
          percentage: new BigNumber(30),
        },
      ],
    };

    /* eslint-disable @typescript-eslint/naming-convention */
    const params = {
      kind,
      decl_date: new BigNumber(declarationDate.getTime()),
      record_date: null,
      targets: {
        identities: dids,
        treatment: TargetTreatment.Include,
      },
      default_withholding_tax: defaultTaxWithholding.shiftedBy(4),
      withholding_tax: [tuple(dids[0], taxWithholdings[0].percentage.shiftedBy(4))],
    };
    /* eslint-enable @typescript-eslint/naming-convention */

    let corporateAction = dsMockUtils.createMockCorporateAction(params);
    const details = dsMockUtils.createMockBytes(description);

    let result = meshCorporateActionToCorporateActionParams(corporateAction, details, context);

    expect(result).toEqual(fakeResult);

    corporateAction = dsMockUtils.createMockCorporateAction({
      ...params,
      targets: {
        identities: dids,
        treatment: TargetTreatment.Exclude,
      },
      kind: dsMockUtils.createMockCAKind('IssuerNotice'),
    });

    result = meshCorporateActionToCorporateActionParams(corporateAction, details, context);

    expect(result).toEqual({
      ...fakeResult,
      kind: CorporateActionKind.IssuerNotice,
      targets: { ...fakeResult.targets, treatment: TargetTreatment.Exclude },
    });

    corporateAction = dsMockUtils.createMockCorporateAction({
      ...params,
      kind: dsMockUtils.createMockCAKind('PredictableBenefit'),
    });

    result = meshCorporateActionToCorporateActionParams(corporateAction, details, context);

    expect(result).toEqual({ ...fakeResult, kind: CorporateActionKind.PredictableBenefit });

    corporateAction = dsMockUtils.createMockCorporateAction({
      ...params,
      kind: dsMockUtils.createMockCAKind('Other'),
    });

    result = meshCorporateActionToCorporateActionParams(corporateAction, details, context);

    expect(result).toEqual({ ...fakeResult, kind: CorporateActionKind.Other });

    corporateAction = dsMockUtils.createMockCorporateAction({
      ...params,
      kind: dsMockUtils.createMockCAKind('Reorganization'),
    });

    result = meshCorporateActionToCorporateActionParams(corporateAction, details, context);

    expect(result).toEqual({ ...fakeResult, kind: CorporateActionKind.Reorganization });
  });
});

describe('distributionToDividendDistributionParams', () => {
  beforeAll(() => {
    dsMockUtils.initMocks();
  });

  afterEach(() => {
    dsMockUtils.reset();
  });

  afterAll(() => {
    dsMockUtils.cleanup();
  });

  it('should convert a polkadot Distribution object to a DividendDistributionParams object', () => {
    const from = new BigNumber(1);
    const did = 'someDid';
    const currency = 'USD';
    const perShare = new BigNumber(100);
    const maxAmount = new BigNumber(10000);
    const paymentDate = new Date('10/14/2022');
    const expiryDate = new Date('10/14/2024');

    const context = dsMockUtils.getContextInstance();

    const fakeResult: DividendDistributionParams = {
      origin: expect.objectContaining({ id: from, owner: expect.objectContaining({ did }) }),
      currency,
      perShare,
      maxAmount,
      paymentDate,
      expiryDate,
    };

    const params = {
      from: { did, kind: { User: dsMockUtils.createMockU64(from) } },
      currency,
      perShare: perShare.shiftedBy(6),
      amount: maxAmount.shiftedBy(6),
      remaining: new BigNumber(9000).shiftedBy(6),
      reclaimed: false,
      paymentAt: new BigNumber(paymentDate.getTime()),
      expiresAt: dsMockUtils.createMockMoment(new BigNumber(expiryDate.getTime())),
    };

    let distribution = dsMockUtils.createMockDistribution(params);

    let result = distributionToDividendDistributionParams(distribution, context);

    expect(result).toEqual(fakeResult);

    distribution = dsMockUtils.createMockDistribution({ ...params, expiresAt: null });

    result = distributionToDividendDistributionParams(distribution, context);

    expect(result).toEqual({ ...fakeResult, expiryDate: null });
  });
});

describe('corporateActionKindToCaKind', () => {
  beforeAll(() => {
    dsMockUtils.initMocks();
  });

  afterEach(() => {
    dsMockUtils.reset();
  });

  afterAll(() => {
    dsMockUtils.cleanup();
  });

  it('should convert a string to a polkadot CAKind object', () => {
    const value = CorporateActionKind.IssuerNotice;
    const fakeResult = 'issuerNotice' as unknown as CAKind;
    const context = dsMockUtils.getContextInstance();

    context.createType.withArgs('CAKind', value).returns(fakeResult);

    const result = corporateActionKindToCaKind(value, context);

    expect(result).toEqual(fakeResult);
  });
});

describe('checkpointToRecordDateSpec', () => {
  beforeAll(() => {
    dsMockUtils.initMocks();
  });

  afterEach(() => {
    dsMockUtils.reset();
  });

  afterAll(() => {
    dsMockUtils.cleanup();
  });

  it('should convert a Checkpoint to a polkadot RecordDateSpec', () => {
    const id = new BigNumber(1);
    const value = entityMockUtils.getCheckpointInstance({ id });

    const fakeResult = 'recordDateSpec' as unknown as RecordDateSpec;
    const rawId = dsMockUtils.createMockU64(id);
    const context = dsMockUtils.getContextInstance();
    const createTypeStub = context.createType;

    createTypeStub.withArgs('u64', id.toString()).returns(rawId);
    createTypeStub.withArgs('RecordDateSpec', { Existing: rawId }).returns(fakeResult);

    const result = checkpointToRecordDateSpec(value, context);

    expect(result).toEqual(fakeResult);
  });

  it('should convert a Date to a polkadot RecordDateSpec', () => {
    const value = new Date('10/14/2022');

    const fakeResult = 'recordDateSpec' as unknown as RecordDateSpec;
    const rawDate = dsMockUtils.createMockMoment(new BigNumber(value.getTime()));
    const context = dsMockUtils.getContextInstance();
    const createTypeStub = context.createType;

    createTypeStub.withArgs('u64', value.getTime()).returns(rawDate);
    createTypeStub.withArgs('RecordDateSpec', { Scheduled: rawDate }).returns(fakeResult);

    const result = checkpointToRecordDateSpec(value, context);

    expect(result).toEqual(fakeResult);
  });

  it('should convert a CheckpointSchedule to a polkadot RecordDateSpec', () => {
    const id = new BigNumber(1);
    const value = entityMockUtils.getCheckpointScheduleInstance({ id });

    const fakeResult = 'recordDateSpec' as unknown as RecordDateSpec;
    const rawId = dsMockUtils.createMockU64(id);
    const context = dsMockUtils.getContextInstance();
    const createTypeStub = context.createType;

    createTypeStub.withArgs('u64', id.toString()).returns(rawId);
    createTypeStub.withArgs('RecordDateSpec', { ExistingSchedule: rawId }).returns(fakeResult);

    const result = checkpointToRecordDateSpec(value, context);

    expect(result).toEqual(fakeResult);
  });
});

describe('targetIdentitiesToCorporateActionTargets', () => {
  beforeAll(() => {
    dsMockUtils.initMocks();
    entityMockUtils.initMocks();
  });

  afterEach(() => {
    dsMockUtils.reset();
    entityMockUtils.reset();
  });

  afterAll(() => {
    dsMockUtils.cleanup();
  });

  it('should convert a polkadot TargetIdentities object to a CorporateActionTargets object', () => {
    const fakeResult = {
      identities: [expect.objectContaining({ did: 'someDid' })],
      treatment: TargetTreatment.Include,
    };
    const context = dsMockUtils.getContextInstance();
    let targetIdentities = dsMockUtils.createMockTargetIdentities({
      identities: ['someDid'],
      treatment: 'Include',
    });

    let result = targetIdentitiesToCorporateActionTargets(targetIdentities, context);
    expect(result).toEqual(fakeResult);

    fakeResult.treatment = TargetTreatment.Exclude;
    targetIdentities = dsMockUtils.createMockTargetIdentities({
      identities: ['someDid'],
      treatment: 'Exclude',
    });

    result = targetIdentitiesToCorporateActionTargets(targetIdentities, context);
    expect(result).toEqual(fakeResult);
  });
});

describe('targetsToTargetIdentities', () => {
  beforeAll(() => {
    dsMockUtils.initMocks();
  });

  afterEach(() => {
    dsMockUtils.reset();
  });

  afterAll(() => {
    dsMockUtils.cleanup();
  });

  it('should convert a CorporateActionTargets object to a polkadot TargetIdentities object', () => {
    const did = 'someDid';
    const treatment = TargetTreatment.Include;
    const value = { identities: [entityMockUtils.getIdentityInstance({ did })], treatment };
    const fakeResult = 'targetIdentities' as unknown as TargetIdentities;
    const context = dsMockUtils.getContextInstance();
    const createTypeStub = context.createType;

    const rawDid = dsMockUtils.createMockIdentityId(did);
    const rawTreatment = dsMockUtils.createMockTargetTreatment();

    createTypeStub.withArgs('PolymeshPrimitivesIdentityId', did).returns(rawDid);
    createTypeStub.withArgs('TargetTreatment', treatment).returns(rawTreatment);
    createTypeStub
      .withArgs('TargetIdentities', {
        identities: [rawDid],
        treatment: rawTreatment,
      })
      .returns(fakeResult);

    const result = targetsToTargetIdentities(value, context);

    expect(result).toEqual(fakeResult);
  });
});

describe('corporateActionIdentifierToCaId', () => {
  beforeAll(() => {
    dsMockUtils.initMocks();
  });

  afterEach(() => {
    dsMockUtils.reset();
  });

  afterAll(() => {
    dsMockUtils.cleanup();
  });

  it('should convert a CorporateActionIdentifier object to a polkadot CAId object', () => {
    const context = dsMockUtils.getContextInstance();
    const args = {
      ticker: 'SOME_TICKER',
      localId: new BigNumber(1),
    };
    const ticker = dsMockUtils.createMockTicker(args.ticker);
    const localId = dsMockUtils.createMockU32(args.localId);
    const fakeResult = 'CAId' as unknown as CAId;

    context.createType
      .withArgs('PolymeshPrimitivesTicker', padString(args.ticker, 12))
      .returns(ticker);
    context.createType.withArgs('u32', args.localId.toString()).returns(localId);

    context.createType
      .withArgs('PalletCorporateActionsCaId', {
        ticker,
        localId: localId,
      })
      .returns(fakeResult);

    const result = corporateActionIdentifierToCaId(args, context);
    expect(result).toEqual(fakeResult);
  });
});

describe('stringToSignature', () => {
  beforeAll(() => {
    dsMockUtils.initMocks();
  });

  afterEach(() => {
    dsMockUtils.reset();
  });

  afterAll(() => {
    dsMockUtils.cleanup();
  });

  it('should convert a string to a polkadot Signature object', () => {
    const value = 'someValue';
    const fakeResult = 'convertedSignature' as unknown as Signature;
    const context = dsMockUtils.getContextInstance();

    context.createType.withArgs('Signature', value).returns(fakeResult);

    const result = stringToSignature(value, context);

    expect(result).toEqual(fakeResult);
  });
});

describe('stringToRistrettoPoint', () => {
  beforeAll(() => {
    dsMockUtils.initMocks();
  });

  afterEach(() => {
    dsMockUtils.reset();
  });

  afterAll(() => {
    dsMockUtils.cleanup();
  });

  it('should convert a string to a polkadot RistrettoPoint object', () => {
    const value = 'someValue';
    const fakeResult = 'convertedRistrettoPoint' as unknown as RistrettoPoint;
    const context = dsMockUtils.getContextInstance();

    context.createType.withArgs('RistrettoPoint', value).returns(fakeResult);

    const result = stringToRistrettoPoint(value, context);

    expect(result).toEqual(fakeResult);
  });
});

describe('stringToScalar', () => {
  beforeAll(() => {
    dsMockUtils.initMocks();
  });

  afterEach(() => {
    dsMockUtils.reset();
  });

  afterAll(() => {
    dsMockUtils.cleanup();
  });

  it('should convert a string to a polkadot Scalar object', () => {
    const value = 'someValue';
    const fakeResult = 'convertedScalar' as unknown as Scalar;
    const context = dsMockUtils.getContextInstance();

    context.createType.withArgs('Scalar', value).returns(fakeResult);

    const result = stringToScalar(value, context);

    expect(result).toEqual(fakeResult);
  });
});

describe('scopeClaimProofToConfidentialIdentityClaimProof', () => {
  beforeAll(() => {
    dsMockUtils.initMocks();
  });

  afterEach(() => {
    dsMockUtils.reset();
  });

  afterAll(() => {
    dsMockUtils.cleanup();
  });

  it('should convert a proof and a scopeId to a polkadot ScopeClaimProof object', () => {
    const [
      scopeId,
      proofScopeIdWellFormed,
      firstChallengeResponse,
      secondChallengeResponse,
      subtractExpressionsRes,
      blindedScopeDidHash,
    ] = [
      'someScopeId',
      'someProofScopeIdWellFormed',
      'someFirstChallengeResponse',
      'someSecondChallengeResponse',
      'someSubtractExpressionsRes',
      'someBlindedScopeDidHash',
    ];
    const proof: ScopeClaimProof = {
      proofScopeIdWellFormed,
      proofScopeIdCddIdMatch: {
        challengeResponses: [firstChallengeResponse, secondChallengeResponse],
        subtractExpressionsRes,
        blindedScopeDidHash,
      },
    };
    /* eslint-disable @typescript-eslint/naming-convention */
    const rawFirstChallengeResponse = dsMockUtils.createMockScalar(firstChallengeResponse);
    const rawSecondChallengeResponse = dsMockUtils.createMockScalar(secondChallengeResponse);
    const rawSubtractExpressionsRes = dsMockUtils.createMockRistrettoPoint(subtractExpressionsRes);
    const rawBlindedScopeDidHash = dsMockUtils.createMockRistrettoPoint(blindedScopeDidHash);
    const rawZkProofData = dsMockUtils.createMockZkProofData({
      subtractExpressionsRes: subtractExpressionsRes,
      challengeResponses: [firstChallengeResponse, secondChallengeResponse],
      blindedScopeDidHash: blindedScopeDidHash,
    });
    const rawProofScopeIdWellFormed = dsMockUtils.createMockSignature(proofScopeIdWellFormed);
    const rawScopeId = dsMockUtils.createMockRistrettoPoint(scopeId);
    const fakeResult = dsMockUtils.createMockScopeClaimProof({
      proofScopeIdWellformed: proofScopeIdWellFormed,
      proofScopeIdCddIdMatch: {
        subtractExpressionsRes: subtractExpressionsRes,
        challengeResponses: [firstChallengeResponse, secondChallengeResponse],
        blindedScopeDidHash: blindedScopeDidHash,
      },
      scopeId,
    });

    const zkProofData = {
      challenge_responses: [rawFirstChallengeResponse, rawSecondChallengeResponse],
      subtract_expressions_res: rawSubtractExpressionsRes,
      blinded_scope_did_hash: rawBlindedScopeDidHash,
    };
    const scopeClaimProof = {
      proofScopeIdWellformed: rawProofScopeIdWellFormed,
      proofScopeIdCddIdMatch: rawZkProofData,
      scopeId: rawScopeId,
    };
    /* eslint-enable @typescript-eslint/naming-convention */
    const context = dsMockUtils.getContextInstance();

    context.createType
      .withArgs('Scalar', firstChallengeResponse)
      .returns(rawFirstChallengeResponse);
    context.createType
      .withArgs('Scalar', secondChallengeResponse)
      .returns(rawSecondChallengeResponse);
    context.createType
      .withArgs('RistrettoPoint', subtractExpressionsRes)
      .returns(rawSubtractExpressionsRes);
    context.createType
      .withArgs('RistrettoPoint', blindedScopeDidHash)
      .returns(rawBlindedScopeDidHash);
    context.createType.withArgs('ZkProofData', zkProofData).returns(rawZkProofData);

    context.createType
      .withArgs('Signature', proofScopeIdWellFormed)
      .returns(rawProofScopeIdWellFormed);
    context.createType.withArgs('RistrettoPoint', scopeId).returns(rawScopeId);

    context.createType
      .withArgs('ConfidentialIdentityClaimProofsScopeClaimProof', scopeClaimProof)
      .returns(fakeResult);

    const result = scopeClaimProofToConfidentialIdentityClaimProof(proof, scopeId, context);

    expect(result).toEqual(fakeResult);
  });
});

describe('transactionPermissionsToExtrinsicPermissions', () => {
  beforeAll(() => {
    dsMockUtils.initMocks();
  });

  afterEach(() => {
    dsMockUtils.reset();
  });

  afterAll(() => {
    dsMockUtils.cleanup();
  });

  it('should convert a TransactionPermissions to a polkadot ExtrinsicPermissions object', () => {
    const value = {
      values: [TxTags.sto.Invest],
      type: PermissionType.Include,
    };
    const context = dsMockUtils.getContextInstance();

    const fakeResult = 'convertedExtrinsicPermissions' as unknown as ExtrinsicPermissions;

    context.createType
      .withArgs(
        'PolymeshPrimitivesSubsetSubsetRestrictionPalletPermissions',
        sinon.match(sinon.match.object)
      )
      .returns(fakeResult);

    let result = transactionPermissionsToExtrinsicPermissions(value, context);

    expect(result).toEqual(fakeResult);

    context.createType
      .withArgs('PolymeshPrimitivesSubsetSubsetRestrictionPalletPermissions', 'Whole')
      .returns(fakeResult);

    result = transactionPermissionsToExtrinsicPermissions(null, context);

    expect(result).toEqual(fakeResult);
  });
});

describe('agentGroupToPermissionGroup', () => {
  beforeAll(() => {
    dsMockUtils.initMocks();
    entityMockUtils.initMocks();
  });

  afterEach(() => {
    dsMockUtils.reset();
    entityMockUtils.reset();
  });

  afterAll(() => {
    dsMockUtils.cleanup();
  });

  it('should convert a polkadot AgentGroup object to a PermissionGroup entity', () => {
    const ticker = 'SOME_TICKER';
    const context = dsMockUtils.getContextInstance();

    let agentGroup = dsMockUtils.createMockAgentGroup('Full');
    let result = agentGroupToPermissionGroup(agentGroup, ticker, context);
    expect(result).toEqual(
      expect.objectContaining({
        asset: expect.objectContaining({ ticker }),
        type: PermissionGroupType.Full,
      })
    );

    agentGroup = dsMockUtils.createMockAgentGroup('ExceptMeta');

    result = agentGroupToPermissionGroup(agentGroup, ticker, context);
    expect(result).toEqual(
      expect.objectContaining({
        asset: expect.objectContaining({ ticker }),
        type: PermissionGroupType.ExceptMeta,
      })
    );

    agentGroup = dsMockUtils.createMockAgentGroup('PolymeshV1CAA');
    result = agentGroupToPermissionGroup(agentGroup, ticker, context);
    expect(result).toEqual(
      expect.objectContaining({
        asset: expect.objectContaining({ ticker }),
        type: PermissionGroupType.PolymeshV1Caa,
      })
    );

    agentGroup = dsMockUtils.createMockAgentGroup('PolymeshV1PIA');

    result = agentGroupToPermissionGroup(agentGroup, ticker, context);
    expect(result).toEqual(
      expect.objectContaining({
        asset: expect.objectContaining({ ticker }),
        type: PermissionGroupType.PolymeshV1Pia,
      })
    );

    const id = new BigNumber(1);
    const rawAgId = dsMockUtils.createMockU32(id) as AGId;
    agentGroup = dsMockUtils.createMockAgentGroup({ Custom: rawAgId });

    result = agentGroupToPermissionGroup(agentGroup, ticker, context);
    expect(result).toEqual(
      expect.objectContaining({ asset: expect.objectContaining({ ticker }), id })
    );
  });

  describe('scopeIdsToBtreeSetIdentityId', () => {
    it('should convert scopeIds to a BTreeSetIdentityID', () => {
      const context = dsMockUtils.getContextInstance();
      const ids = ['b', 'a', 'c'] as unknown as PolymeshPrimitivesIdentityId[];
      context.createType.withArgs('BTreeSetIdentityId', ['a', 'b', 'c']).returns(['a', 'b', 'c']);

      const result = scopeIdsToBtreeSetIdentityId(ids, context);
      expect(result).toEqual(['a', 'b', 'c']);
    });
  });

  describe('statisticsOpTypeToStatType', () => {
    it('should return a statType', () => {
      const op = 'MaxInvestorCount' as unknown as PolymeshPrimitivesStatisticsStatOpType;
      const context = dsMockUtils.getContextInstance();
      context.createType
        .withArgs('PolymeshPrimitivesStatisticsStatType', { op })
        .returns('statType');

      const result = statisticsOpTypeToStatType(op, context);

      expect(result).toEqual('statType');
    });
  });

  describe('statUpdate', () => {
    it('should return a statUpdate', () => {
      const key2 = 'key2' as unknown as PolymeshPrimitivesStatisticsStat2ndKey;
      const value = createMockU128(new BigNumber(3));
      const context = dsMockUtils.getContextInstance();

      context.createType
        .withArgs('PolymeshPrimitivesStatisticsStatUpdate', { key2, value })
        .returns('statUpdate');

      const result = statUpdate(key2, value, context);

      expect(result).toEqual('statUpdate');
    });
  });

  describe('meshStatToStat', () => {
    it('should return the type', () => {
      const rawStat = { op: { type: 'Count' } } as unknown as PolymeshPrimitivesStatisticsStatType;

      const result = meshStatToStatisticsOpType(rawStat);

      expect(result).toEqual(StatisticsOpType.Count);
    });
  });

  describe('createStat2ndKey', () => {
    it('should return a NoClaimStat 2nd key', () => {
      const context = dsMockUtils.getContextInstance();

      context.createType
        .withArgs('PolymeshPrimitivesStatisticsStat2ndKey', 'NoClaimStat')
        .returns('2ndKey');

      const result = createStat2ndKey(context);

      expect(result).toEqual('2ndKey');
    });
  });
});

describe('statisticsOpTypeToStatOpType', () => {
  beforeAll(() => {
    dsMockUtils.initMocks();
  });

  afterEach(() => {
    dsMockUtils.reset();
  });

  afterAll(() => {
    dsMockUtils.cleanup();
  });

  it('should convert an Offering Tier into a polkadot PriceTier object', () => {
    const context = dsMockUtils.getContextInstance();
    const fakeStat = 'fakeStat';
    context.createType
      .withArgs('PolymeshPrimitivesStatisticsStatOpType', StatisticsOpType.Count)
      .returns(fakeStat);

    const result = statisticsOpTypeToStatOpType(StatisticsOpType.Count, context);
    expect(result).toEqual(fakeStat);
  });
});

<<<<<<< HEAD
describe('acountIdToAccount', () => {
=======
describe('statUpdatesToBtreeStatUpdate', () => {
>>>>>>> 8c53ea9c
  beforeAll(() => {
    dsMockUtils.initMocks();
  });

  afterEach(() => {
    dsMockUtils.reset();
  });

  afterAll(() => {
    dsMockUtils.cleanup();
  });

<<<<<<< HEAD
  it('should convert an AccountId to a string', () => {
    const context = dsMockUtils.getContextInstance();
    const mockAccountId = dsMockUtils.createMockAccountId('someAddress');
    const result = accountIdToAccount(mockAccountId, context);
    expect(result.address).toEqual('someAddress');
=======
  it('should convert stat updates to a sorted BTreeSet', () => {
    const context = dsMockUtils.getContextInstance();
    const key2 = dsMockUtils.createMock2ndKey();
    const stat1 = dsMockUtils.createMockStatUpdate({ key2, value: new BigNumber(1) });
    const stat2 = dsMockUtils.createMockStatUpdate({ key2, value: new BigNumber(2) });

    context.createType.returns([stat1, stat2]);

    const input = [stat1, stat2];
    const result = statUpdatesToBtreeStatUpdate(input, context);
    expect(result).toEqual([stat1, stat2]);
  });
});

describe('complianceConditionsToBtreeSet', () => {
  beforeAll(() => {
    dsMockUtils.initMocks();
  });

  afterEach(() => {
    dsMockUtils.reset();
  });

  afterAll(() => {
    dsMockUtils.cleanup();
  });

  it('should convert transfer conditions to a sorted BTreeSet', () => {
    const context = dsMockUtils.getContextInstance();
    const condition1 = dsMockUtils.createMockTransferCondition();
    const condition2 = dsMockUtils.createMockTransferCondition();

    context.createType.returns([condition1, condition2]);

    const input = [condition2, condition1];
    const result = complianceConditionsToBtreeSet(input, context);
    expect(result).toEqual([condition1, condition2]);
>>>>>>> 8c53ea9c
  });
});<|MERGE_RESOLUTION|>--- conflicted
+++ resolved
@@ -6890,30 +6890,28 @@
   });
 });
 
-<<<<<<< HEAD
-describe('acountIdToAccount', () => {
-=======
-describe('statUpdatesToBtreeStatUpdate', () => {
->>>>>>> 8c53ea9c
-  beforeAll(() => {
-    dsMockUtils.initMocks();
-  });
-
-  afterEach(() => {
-    dsMockUtils.reset();
-  });
-
-  afterAll(() => {
-    dsMockUtils.cleanup();
-  });
-
-<<<<<<< HEAD
+describe('accountIdToAccount', () => {
+  beforeAll(() => {
+    dsMockUtils.initMocks();
+  });
+
+  afterEach(() => {
+    dsMockUtils.reset();
+  });
+
+  afterAll(() => {
+    dsMockUtils.cleanup();
+  });
+
   it('should convert an AccountId to a string', () => {
     const context = dsMockUtils.getContextInstance();
     const mockAccountId = dsMockUtils.createMockAccountId('someAddress');
     const result = accountIdToAccount(mockAccountId, context);
     expect(result.address).toEqual('someAddress');
-=======
+  });
+});
+
+describe('statUpdatesToBtreeStatUpdate', () => {
   it('should convert stat updates to a sorted BTreeSet', () => {
     const context = dsMockUtils.getContextInstance();
     const key2 = dsMockUtils.createMock2ndKey();
@@ -6951,6 +6949,5 @@
     const input = [condition2, condition1];
     const result = complianceConditionsToBtreeSet(input, context);
     expect(result).toEqual([condition1, condition2]);
->>>>>>> 8c53ea9c
   });
 });
--- conflicted
+++ resolved
@@ -462,11 +462,7 @@
 
   test('portfolioMovementToMovePortfolioItem should convert a portfolio item into a polkadot move portfolio item', () => {
     const context = dsMockUtils.getContextInstance();
-<<<<<<< HEAD
-    const ticker = 'SOMEASSET';
-=======
-    const ticker = 'SOME_TOKEN';
->>>>>>> fa286c4a
+    const ticker = 'SOME_ASSET';
     const amount = new BigNumber(100);
     const memo = 'someMessage';
     const asset = entityMockUtils.getAssetInstance({ ticker });
@@ -546,11 +542,7 @@
   });
 
   test('stringToTicker should convert a string to a polkadot Ticker object', () => {
-<<<<<<< HEAD
-    const value = 'SOMETICKER';
-=======
     const value = 'SOME_TICKER';
->>>>>>> fa286c4a
     const fakeResult = 'convertedTicker' as unknown as Ticker;
     const context = dsMockUtils.getContextInstance();
 
@@ -2190,13 +2182,8 @@
     dsMockUtils.cleanup();
   });
 
-<<<<<<< HEAD
   test('internalSecurityTypeToAssetType should convert an AssetType to a polkadot AssetType object', () => {
     const value = KnownSecurityType.Commodity;
-=======
-  test('internalTokenTypeToAssetType should convert a TokenType to a polkadot AssetType object', () => {
-    const value = KnownTokenType.Commodity;
->>>>>>> fa286c4a
     const fakeResult = 'CommodityEnum' as unknown as AssetType;
     const context = dsMockUtils.getContextInstance();
 
@@ -2325,11 +2312,7 @@
     const leiValue = '724500VKKSH9QOLTFR81';
     const cusipValue = '037833100';
 
-<<<<<<< HEAD
     let value = { type: SecurityIdentifierType.Isin, value: isinValue };
-=======
-    let value = { type: TokenIdentifierType.Isin, value: isinValue };
->>>>>>> fa286c4a
     const fakeResult = 'IsinEnum' as unknown as AssetIdentifier;
     const context = dsMockUtils.getContextInstance();
 
@@ -2374,12 +2357,7 @@
       `Invalid security identifier ${identifier.value} of type Isin`
     );
 
-<<<<<<< HEAD
     identifier = { type: SecurityIdentifierType.Lei, value: '969500T3MBS4SQAMHJ45' };
-=======
-    // cSpell: disable-next-line
-    identifier = { type: TokenIdentifierType.Lei, value: '969500T3MBS4SQAMHJ45' };
->>>>>>> fa286c4a
 
     expect(() => securityIdentifierToAssetIdentifier(identifier, context)).toThrow(
       `Invalid security identifier ${identifier.value} of type Lei`
@@ -3071,11 +3049,7 @@
       value: 'SOME_TICKER',
     };
     const fakeResult = 'ScopeEnum' as unknown as MeshScope;
-<<<<<<< HEAD
-    const fakeTicker = 'SOMETICKER' as unknown as Ticker;
-=======
     const fakeTicker = 'SOME_TICKER' as unknown as Ticker;
->>>>>>> fa286c4a
 
     dsMockUtils
       .getCreateTypeStub()
@@ -5164,15 +5138,9 @@
       portfolios: null,
     });
 
-<<<<<<< HEAD
     const firstAsset = new Asset({ ticker: 'TICKER' }, context);
     const ticker = 'OTHERTICKER';
     const secondAsset = new Asset({ ticker: ticker }, context);
-=======
-    const firstToken = new SecurityToken({ ticker: 'TICKER' }, context);
-    const ticker = 'OTHER_TICKER';
-    const secondToken = new SecurityToken({ ticker: ticker }, context);
->>>>>>> fa286c4a
     const portfolio = new DefaultPortfolio({ did: 'someDid' }, context);
 
     args = {

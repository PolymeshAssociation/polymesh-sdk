--- conflicted
+++ resolved
@@ -1,4 +1,4 @@
-import { bool, Bytes, Option, Text, u32, u64, u128 } from '@polkadot/types';
+import { bool, Bytes, Option, Text, U8aFixed, u32, u64, u128 } from '@polkadot/types';
 import {
   AccountId,
   Balance,
@@ -10,8 +10,7 @@
   Signature,
 } from '@polkadot/types/interfaces';
 import {
-  Curve25519DalekRistrettoRistrettoPoint,
-  Curve25519DalekScalar,
+  ConfidentialIdentityV2ClaimProofsZkProofData,
   PalletAssetCheckpointScheduleSpec,
   PalletCorporateActionsCaId,
   PalletCorporateActionsCaKind,
@@ -19,10 +18,7 @@
   PalletCorporateActionsTargetIdentities,
   PalletMultisigProposalStatus,
   PalletPortfolioMovePortfolioItem,
-<<<<<<< HEAD
   PalletSettlementInstructionMemo,
-  PolymeshCommonUtilitiesBalancesMemo,
-=======
   PalletSettlementSettlementType,
   PalletSettlementVenueType,
   PalletStoPriceTier,
@@ -30,14 +26,17 @@
   PolymeshCommonUtilitiesProtocolFeeProtocolOp,
   PolymeshPrimitivesAgentAgentGroup,
   PolymeshPrimitivesAssetAssetType,
->>>>>>> f182b5e2
+  PolymeshPrimitivesAssetIdentifier,
   PolymeshPrimitivesAssetMetadataAssetMetadataKey,
   PolymeshPrimitivesAssetMetadataAssetMetadataSpec,
   PolymeshPrimitivesAssetMetadataAssetMetadataValueDetail,
+  PolymeshPrimitivesAuthorizationAuthorizationData,
   PolymeshPrimitivesCalendarCalendarPeriod,
   PolymeshPrimitivesCddId,
+  PolymeshPrimitivesComplianceManagerComplianceRequirement,
   PolymeshPrimitivesCondition,
   PolymeshPrimitivesConditionTargetIdentity,
+  PolymeshPrimitivesConditionTrustedIssuer,
   PolymeshPrimitivesDocument,
   PolymeshPrimitivesDocumentHash,
   PolymeshPrimitivesEthereumEcdsaSignature,
@@ -45,13 +44,9 @@
   PolymeshPrimitivesIdentityClaimClaimType,
   PolymeshPrimitivesIdentityClaimScope,
   PolymeshPrimitivesIdentityId,
-<<<<<<< HEAD
+  PolymeshPrimitivesIdentityIdPortfolioId,
   PolymeshPrimitivesIdentityIdPortfolioKind,
-=======
-  PolymeshPrimitivesIdentityIdPortfolioId,
-  PolymeshPrimitivesInvestorZkproofDataV1InvestorZKProofData,
   PolymeshPrimitivesSecondaryKeySignatory,
->>>>>>> f182b5e2
   PolymeshPrimitivesStatisticsStat2ndKey,
   PolymeshPrimitivesStatisticsStatClaim,
   PolymeshPrimitivesStatisticsStatOpType,
@@ -67,18 +62,9 @@
 import BigNumber from 'bignumber.js';
 import { when } from 'jest-when';
 import {
-  AssetIdentifier,
-  AuthorizationData,
   AuthorizationType as MeshAuthorizationType,
-  ComplianceRequirement,
   ExtrinsicPermissions,
-<<<<<<< HEAD
-  IdentityId,
-  InvestorZKProofData,
-=======
->>>>>>> f182b5e2
   Permissions as MeshPermissions,
-  TrustedIssuer,
 } from 'polymesh-types/polymesh';
 
 import { UnreachableCaseError } from '~/api/procedures/utils';
@@ -479,14 +465,13 @@
     dsMockUtils.cleanup();
   });
 
-  it('should convert a string to a polkadot PolymeshPrimitivesInvestorZkproofDataV1InvestorZKProofData object', () => {
+  it('should convert a string to a polkadot ConfidentialIdentityV2ClaimProofsZkProofData object', () => {
     const value = 'someProof';
-    const fakeResult =
-      'convertedProof' as unknown as PolymeshPrimitivesInvestorZkproofDataV1InvestorZKProofData;
+    const fakeResult = 'convertedProof' as unknown as ConfidentialIdentityV2ClaimProofsZkProofData;
     const context = dsMockUtils.getContextInstance();
 
     when(context.createType)
-      .calledWith('PolymeshPrimitivesInvestorZkproofDataV1InvestorZKProofData', value)
+      .calledWith('ConfidentialIdentityV2ClaimProofsZkProofData', value)
       .mockReturnValue(fakeResult);
 
     const result = stringToInvestorZKProofData(value, context);
@@ -1112,7 +1097,8 @@
         type: AuthorizationType.AttestPrimaryKeyRotation,
         value: 'someIdentity',
       };
-      const fakeResult = 'AuthorizationDataEnum' as unknown as AuthorizationData;
+      const fakeResult =
+        'AuthorizationDataEnum' as unknown as PolymeshPrimitivesAuthorizationAuthorizationData;
 
       const createTypeMock = context.createType;
       when(createTypeMock)
@@ -2796,7 +2782,7 @@
       const figiValue = 'BBG00H9NR574';
 
       let value = { type: SecurityIdentifierType.Isin, value: isinValue };
-      const fakeResult = 'IsinEnum' as unknown as AssetIdentifier;
+      const fakeResult = 'IsinEnum' as unknown as PolymeshPrimitivesAssetIdentifier;
       const context = dsMockUtils.getContextInstance();
 
       when(context.createType)
@@ -4409,7 +4395,8 @@
         conditions,
         id: new BigNumber(1),
       };
-      const fakeResult = 'convertedComplianceRequirement' as unknown as ComplianceRequirement;
+      const fakeResult =
+        'convertedComplianceRequirement' as unknown as PolymeshPrimitivesComplianceManagerComplianceRequirement;
 
       const createTypeMock = context.createType;
 
@@ -5891,7 +5878,7 @@
   describe('trustedClaimIssuerToTrustedIssuer', () => {
     it('should convert a did string into an PolymeshPrimitivesIdentityId', () => {
       const did = 'someDid';
-      const fakeResult = 'type' as unknown as TrustedIssuer;
+      const fakeResult = 'type' as unknown as PolymeshPrimitivesConditionTrustedIssuer;
       const context = dsMockUtils.getContextInstance();
 
       let issuer: TrustedClaimIssuer = {
@@ -7565,7 +7552,9 @@
     const fakeResult = 'convertedSignature' as unknown as Signature;
     const context = dsMockUtils.getContextInstance();
 
-    when(context.createType).calledWith('Signature', value).mockReturnValue(fakeResult);
+    when(context.createType)
+      .calledWith('ConfidentialIdentityV2SignSignature', value)
+      .mockReturnValue(fakeResult);
 
     const result = stringToSignature(value, context);
 
@@ -7588,13 +7577,10 @@
 
   it('should convert a string to a polkadot Curve25519DalekRistrettoRistrettoPoint object', () => {
     const value = 'someValue';
-    const fakeResult =
-      'convertedRistrettoPoint' as unknown as Curve25519DalekRistrettoRistrettoPoint;
+    const fakeResult = 'convertedRistrettoPoint' as unknown as U8aFixed;
     const context = dsMockUtils.getContextInstance();
 
-    when(context.createType)
-      .calledWith('Curve25519DalekRistrettoRistrettoPoint', value)
-      .mockReturnValue(fakeResult);
+    when(context.createType).calledWith('U8aFixed', value).mockReturnValue(fakeResult);
 
     const result = stringToRistrettoPoint(value, context);
 
@@ -7617,10 +7603,10 @@
 
   it('should convert a string to a polkadot Curve25519DalekScalar object', () => {
     const value = 'someValue';
-    const fakeResult = 'convertedScalar' as unknown as Curve25519DalekScalar;
+    const fakeResult = 'convertedScalar' as unknown as U8aFixed;
     const context = dsMockUtils.getContextInstance();
 
-    when(context.createType).calledWith('Curve25519DalekScalar', value).mockReturnValue(fakeResult);
+    when(context.createType).calledWith('U8aFixed', value).mockReturnValue(fakeResult);
 
     const result = stringToScalar(value, context);
 
@@ -7701,27 +7687,25 @@
     const context = dsMockUtils.getContextInstance();
 
     when(context.createType)
-      .calledWith('Curve25519DalekScalar', firstChallengeResponse)
+      .calledWith('U8aFixed', firstChallengeResponse)
       .mockReturnValue(rawFirstChallengeResponse);
     when(context.createType)
-      .calledWith('Curve25519DalekScalar', secondChallengeResponse)
+      .calledWith('U8aFixed', secondChallengeResponse)
       .mockReturnValue(rawSecondChallengeResponse);
     when(context.createType)
-      .calledWith('Curve25519DalekRistrettoRistrettoPoint', subtractExpressionsRes)
+      .calledWith('U8aFixed', subtractExpressionsRes)
       .mockReturnValue(rawSubtractExpressionsRes);
     when(context.createType)
-      .calledWith('Curve25519DalekRistrettoRistrettoPoint', blindedScopeDidHash)
+      .calledWith('U8aFixed', blindedScopeDidHash)
       .mockReturnValue(rawBlindedScopeDidHash);
     when(context.createType)
       .calledWith('ConfidentialIdentityClaimProofsZkProofData', zkProofData)
       .mockReturnValue(rawZkProofData);
 
     when(context.createType)
-      .calledWith('Signature', proofScopeIdWellFormed)
+      .calledWith('ConfidentialIdentityV2SignSignature', proofScopeIdWellFormed)
       .mockReturnValue(rawProofScopeIdWellFormed);
-    when(context.createType)
-      .calledWith('Curve25519DalekRistrettoRistrettoPoint', scopeId)
-      .mockReturnValue(rawScopeId);
+    when(context.createType).calledWith('U8aFixed', scopeId).mockReturnValue(rawScopeId);
 
     when(context.createType)
       .calledWith('ConfidentialIdentityV2ClaimProofsScopeClaimProof', scopeClaimProof)

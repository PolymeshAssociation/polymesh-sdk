--- conflicted
+++ resolved
@@ -3695,70 +3695,70 @@
     it('should convert a polkadot ClaimType object to a ClaimType', () => {
       let fakeResult: ClaimType = ClaimType.Accredited;
 
-      let claimType = dsMockUtils.createMockIdentitiesClaimClaimType(fakeResult);
+      let claimType = dsMockUtils.createMockClaimType(fakeResult);
 
       let result = meshClaimTypeToClaimType(claimType);
       expect(result).toEqual(fakeResult);
 
       fakeResult = ClaimType.Affiliate;
 
-      claimType = dsMockUtils.createMockIdentitiesClaimClaimType(fakeResult);
+      claimType = dsMockUtils.createMockClaimType(fakeResult);
 
       result = meshClaimTypeToClaimType(claimType);
       expect(result).toEqual(fakeResult);
 
       fakeResult = ClaimType.Blocked;
 
-      claimType = dsMockUtils.createMockIdentitiesClaimClaimType(fakeResult);
+      claimType = dsMockUtils.createMockClaimType(fakeResult);
 
       result = meshClaimTypeToClaimType(claimType);
       expect(result).toEqual(fakeResult);
 
       fakeResult = ClaimType.BuyLockup;
 
-      claimType = dsMockUtils.createMockIdentitiesClaimClaimType(fakeResult);
+      claimType = dsMockUtils.createMockClaimType(fakeResult);
 
       result = meshClaimTypeToClaimType(claimType);
       expect(result).toEqual(fakeResult);
 
       fakeResult = ClaimType.CustomerDueDiligence;
 
-      claimType = dsMockUtils.createMockIdentitiesClaimClaimType(fakeResult);
+      claimType = dsMockUtils.createMockClaimType(fakeResult);
 
       result = meshClaimTypeToClaimType(claimType);
       expect(result).toEqual(fakeResult);
 
       fakeResult = ClaimType.Exempted;
 
-      claimType = dsMockUtils.createMockIdentitiesClaimClaimType(fakeResult);
+      claimType = dsMockUtils.createMockClaimType(fakeResult);
 
       result = meshClaimTypeToClaimType(claimType);
       expect(result).toEqual(fakeResult);
 
       fakeResult = ClaimType.Jurisdiction;
 
-      claimType = dsMockUtils.createMockIdentitiesClaimClaimType(fakeResult);
+      claimType = dsMockUtils.createMockClaimType(fakeResult);
 
       result = meshClaimTypeToClaimType(claimType);
       expect(result).toEqual(fakeResult);
 
       fakeResult = ClaimType.KnowYourCustomer;
 
-      claimType = dsMockUtils.createMockIdentitiesClaimClaimType(fakeResult);
+      claimType = dsMockUtils.createMockClaimType(fakeResult);
 
       result = meshClaimTypeToClaimType(claimType);
       expect(result).toEqual(fakeResult);
 
       fakeResult = ClaimType.NoType;
 
-      claimType = dsMockUtils.createMockIdentitiesClaimClaimType(fakeResult);
+      claimType = dsMockUtils.createMockClaimType(fakeResult);
 
       result = meshClaimTypeToClaimType(claimType);
       expect(result).toEqual(fakeResult);
 
       fakeResult = ClaimType.SellLockup;
 
-      claimType = dsMockUtils.createMockIdentitiesClaimClaimType(fakeResult);
+      claimType = dsMockUtils.createMockClaimType(fakeResult);
 
       result = meshClaimTypeToClaimType(claimType);
       expect(result).toEqual(fakeResult);
@@ -3768,7 +3768,7 @@
   describe('claimTypeToMeshClaimType', () => {
     it('should convert a ClaimType to a polkadot ClaimType', () => {
       const context = dsMockUtils.getContextInstance();
-      const mockClaim = dsMockUtils.createMockIdentitiesClaimClaimType(ClaimType.Accredited);
+      const mockClaim = dsMockUtils.createMockClaimType(ClaimType.Accredited);
       context.createType
         .withArgs('PolymeshPrimitivesIdentityClaimClaimType', ClaimType.Accredited)
         .returns(mockClaim);
@@ -3779,7 +3779,7 @@
 
     it('should treat NoData as NoType', () => {
       const context = dsMockUtils.getContextInstance();
-      const mockClaim = dsMockUtils.createMockIdentitiesClaimClaimType(ClaimType.NoType);
+      const mockClaim = dsMockUtils.createMockClaimType(ClaimType.NoType);
       context.createType
         .withArgs('PolymeshPrimitivesIdentityClaimClaimType', ClaimType.NoType)
         .returns(mockClaim);
@@ -3805,19 +3805,19 @@
 
   it('should convert a statistics enabled ClaimType to a claimType', () => {
     let fakeResult = ClaimType.Accredited;
-    let claimType = dsMockUtils.createMockIdentitiesClaimClaimType(fakeResult);
+    let claimType = dsMockUtils.createMockClaimType(fakeResult);
 
     let result = meshClaimTypeToClaimType(claimType);
     expect(result).toEqual(fakeResult);
 
     fakeResult = ClaimType.Affiliate;
-    claimType = dsMockUtils.createMockIdentitiesClaimClaimType(fakeResult);
+    claimType = dsMockUtils.createMockClaimType(fakeResult);
 
     result = meshClaimTypeToClaimType(claimType);
     expect(result).toEqual(fakeResult);
 
     fakeResult = ClaimType.Jurisdiction;
-    claimType = dsMockUtils.createMockIdentitiesClaimClaimType(fakeResult);
+    claimType = dsMockUtils.createMockClaimType(fakeResult);
 
     result = meshClaimTypeToClaimType(claimType);
     expect(result).toEqual(fakeResult);
@@ -5748,9 +5748,6 @@
   });
 });
 
-<<<<<<< HEAD
-describe('transferRestrictionToPolymeshTransferCondition', () => {
-=======
 describe('middlewareV2PortfolioToPortfolio', () => {
   it('should convert a MiddlewarePortfolio into a Portfolio', async () => {
     const context = dsMockUtils.getContextInstance();
@@ -5772,8 +5769,7 @@
   });
 });
 
-describe('transferRestrictionToTransferManager', () => {
->>>>>>> b823648e
+describe('transferRestrictionToPolymeshTransferCondition', () => {
   beforeAll(() => {
     dsMockUtils.initMocks();
   });
@@ -8030,19 +8026,19 @@
     const issuer = dsMockUtils.createMockIdentityId('did');
     type ClaimTypeTuple = [PolymeshPrimitivesIdentityClaimClaimType, PolymeshPrimitivesIdentityId];
     const accreditedIssuer: ClaimTypeTuple = [
-      dsMockUtils.createMockIdentitiesClaimClaimType(ClaimType.Accredited),
+      dsMockUtils.createMockClaimType(ClaimType.Accredited),
       issuer,
     ];
     const affiliateIssuer: ClaimTypeTuple = [
-      dsMockUtils.createMockIdentitiesClaimClaimType(ClaimType.Affiliate),
+      dsMockUtils.createMockClaimType(ClaimType.Affiliate),
       issuer,
     ];
     const jurisdictionIssuer: ClaimTypeTuple = [
-      dsMockUtils.createMockIdentitiesClaimClaimType(ClaimType.Jurisdiction),
+      dsMockUtils.createMockClaimType(ClaimType.Jurisdiction),
       issuer,
     ];
     const nonStatIssuer: ClaimTypeTuple = [
-      dsMockUtils.createMockIdentitiesClaimClaimType(ClaimType.Blocked),
+      dsMockUtils.createMockClaimType(ClaimType.Blocked),
       issuer,
     ];
     const op = dsMockUtils.createMockStatisticsOpType(StatisticsOpType.Count);

import { bool, Bytes, Option, Text, U8aFixed, u32, u64, u128 } from '@polkadot/types';
import {
  AccountId,
  Balance,
  BlockHash,
  Call,
  Hash,
  Moment,
  Permill,
} from '@polkadot/types/interfaces';
import {
  PalletCorporateActionsCaId,
  PalletCorporateActionsCaKind,
  PalletCorporateActionsRecordDateSpec,
  PalletCorporateActionsTargetIdentities,
  PalletStoPriceTier,
  PolymeshCommonUtilitiesCheckpointScheduleCheckpoints,
  PolymeshCommonUtilitiesProtocolFeeProtocolOp,
  PolymeshPrimitivesAgentAgentGroup,
  PolymeshPrimitivesAssetAssetType,
  PolymeshPrimitivesAssetIdentifier,
  PolymeshPrimitivesAssetMetadataAssetMetadataKey,
  PolymeshPrimitivesAssetMetadataAssetMetadataSpec,
  PolymeshPrimitivesAssetMetadataAssetMetadataValueDetail,
  PolymeshPrimitivesAuthorizationAuthorizationData,
  PolymeshPrimitivesCddId,
  PolymeshPrimitivesComplianceManagerComplianceRequirement,
  PolymeshPrimitivesCondition,
  PolymeshPrimitivesConditionTargetIdentity,
  PolymeshPrimitivesConditionTrustedIssuer,
  PolymeshPrimitivesDocument,
  PolymeshPrimitivesDocumentHash,
  PolymeshPrimitivesIdentityClaimClaim,
  PolymeshPrimitivesIdentityClaimClaimType,
  PolymeshPrimitivesIdentityClaimScope,
  PolymeshPrimitivesIdentityId,
  PolymeshPrimitivesIdentityIdPortfolioId,
  PolymeshPrimitivesIdentityIdPortfolioKind,
  PolymeshPrimitivesMemo,
  PolymeshPrimitivesMultisigProposalStatus,
  PolymeshPrimitivesPortfolioFund,
  PolymeshPrimitivesSecondaryKeySignatory,
  PolymeshPrimitivesSettlementLeg,
  PolymeshPrimitivesSettlementSettlementType,
  PolymeshPrimitivesSettlementVenueType,
  PolymeshPrimitivesStatisticsStat2ndKey,
  PolymeshPrimitivesStatisticsStatClaim,
  PolymeshPrimitivesStatisticsStatOpType,
  PolymeshPrimitivesStatisticsStatType,
  PolymeshPrimitivesStatisticsStatUpdate,
  PolymeshPrimitivesSubsetSubsetRestrictionPalletPermissions,
  PolymeshPrimitivesTicker,
  PolymeshPrimitivesTransferComplianceTransferCondition,
} from '@polkadot/types/lookup';
import { BTreeSet } from '@polkadot/types-codec';
import type { ITuple } from '@polkadot/types-codec/types';
import { hexToU8a, stringToHex } from '@polkadot/util';
import BigNumber from 'bignumber.js';
import { when } from 'jest-when';
import {
  AuthorizationType as MeshAuthorizationType,
  ExtrinsicPermissions,
  Permissions as MeshPermissions,
} from 'polymesh-types/polymesh';

import { UnreachableCaseError } from '~/api/procedures/utils';
import {
  Account,
  Context,
  DefaultPortfolio,
  Identity,
  NumberedPortfolio,
  PolymeshError,
} from '~/internal';
import { CallIdEnum, ClaimTypeEnum, InstructionStatusEnum, ModuleIdEnum } from '~/middleware/enums';
import {
<<<<<<< HEAD
  Block,
  Claim as MiddlewareClaim,
=======
  AuthTypeEnum,
  CallIdEnum as MiddlewareV2CallId,
  ClaimTypeEnum as MiddlewareV2ClaimType,
  InstructionStatusEnum,
  ModuleIdEnum as MiddlewareV2ModuleId,
} from '~/middleware/enumsV2';
import {
  CallIdEnum,
  ClaimScopeTypeEnum,
  ClaimTypeEnum,
  Event as MiddlewareEvent,
  ModuleIdEnum,
} from '~/middleware/types';
import {
  Block as MiddlewareV2Block,
  Claim as MiddlewareV2Claim,
>>>>>>> 22937664
  Instruction,
  Portfolio as MiddlewarePortfolio,
} from '~/middleware/types';
import { ClaimScopeTypeEnum } from '~/middleware/typesV1';
import { dsMockUtils, entityMockUtils } from '~/testUtils/mocks';
import {
  createMockOption,
  createMockPortfolioId,
  createMockTicker,
  createMockU32,
  createMockU64,
  createMockU128,
} from '~/testUtils/mocks/dataSources';
import { Mocked } from '~/testUtils/types';
import {
  AffirmationStatus,
  AssetDocument,
  Authorization,
  AuthorizationType,
  CalendarPeriod,
  CalendarUnit,
  Claim,
  ClaimType,
  Condition,
  ConditionCompliance,
  ConditionTarget,
  ConditionType,
  CorporateActionKind,
  CorporateActionParams,
  CountryCode,
  DividendDistributionParams,
  ErrorCode,
  InputCondition,
  InstructionType,
  KnownAssetType,
  MetadataLockStatus,
  MetadataType,
  ModuleName,
  OfferingBalanceStatus,
  OfferingSaleStatus,
  OfferingTier,
  OfferingTimingStatus,
  PermissionGroupType,
  Permissions,
  PermissionsLike,
  PermissionType,
  PortfolioMovement,
  ProposalStatus,
  Scope,
  ScopeType,
  SecurityIdentifierType,
  Signer,
  SignerType,
  SignerValue,
  StatType,
  TargetTreatment,
  TransferError,
  TransferRestriction,
  TransferRestrictionType,
  TransferStatus,
  TrustedClaimIssuer,
  TxGroup,
  TxTags,
  VenueType,
} from '~/types';
import { InstructionStatus, PermissionGroupIdentifier } from '~/types/internal';
import { tuple } from '~/types/utils';
import { DUMMY_ACCOUNT_ID, MAX_BALANCE, MAX_DECIMALS, MAX_TICKER_LENGTH } from '~/utils/constants';
import * as internalUtils from '~/utils/internal';
import { padString, periodComplexity } from '~/utils/internal';

import {
  accountIdToString,
  addressToKey,
  agentGroupToPermissionGroup,
  agentGroupToPermissionGroupIdentifier,
  assetComplianceResultToCompliance,
  assetDocumentToDocument,
  assetIdentifierToSecurityIdentifier,
  assetTypeToKnownOrId,
  authorizationDataToAuthorization,
  authorizationToAuthorizationData,
  authorizationTypeToMeshAuthorizationType,
  balanceToBigNumber,
  bigNumberToBalance,
  bigNumberToU32,
  bigNumberToU64,
  bigNumberToU128,
  booleanToBool,
  boolToBoolean,
  bytesToString,
  calendarPeriodToMeshCalendarPeriod,
  canTransferResultToTransferStatus,
  caTaxWithholdingsToMeshTaxWithholdings,
  cddIdToString,
  cddStatusToBoolean,
  checkpointToRecordDateSpec,
  claimCountStatInputToStatUpdates,
  claimCountToClaimCountRestrictionValue,
  claimToMeshClaim,
  claimTypeToMeshClaimType,
  coerceHexToString,
  complianceConditionsToBtreeSet,
  complianceRequirementResultToRequirementCompliance,
  complianceRequirementToRequirement,
  corporateActionIdentifierToCaId,
  corporateActionKindToCaKind,
  corporateActionParamsToMeshCorporateActionArgs,
  countStatInputToStatUpdates,
  createStat2ndKey,
  datesToScheduleCheckpoints,
  dateToMoment,
  distributionToDividendDistributionParams,
  documentHashToString,
  documentToAssetDocument,
  endConditionToSettlementType,
  expiryToMoment,
  extrinsicIdentifierToTxTag,
  fundingRoundToAssetFundingRound,
  fundraiserTierToTier,
  fundraiserToOfferingDetails,
  granularCanTransferResultToTransferBreakdown,
  hashToString,
  identitiesToBtreeSet,
  identityIdToString,
  inputStatTypeToMeshStatType,
  instructionMemoToString,
  internalAssetTypeToAssetType,
  isCusipValid,
  isFigiValid,
  isIsinValid,
  isLeiValid,
  keyAndValueToStatUpdate,
  keyToAddress,
  legToSettlementLeg,
  meshAffirmationStatusToAffirmationStatus,
  meshCalendarPeriodToCalendarPeriod,
  meshClaimToClaim,
  meshClaimToInputStatClaim,
  meshClaimTypeToClaimType,
  meshCorporateActionToCorporateActionParams,
  meshInstructionStatusToInstructionStatus,
  meshMetadataSpecToMetadataSpec,
  meshMetadataValueToMetadataValue,
  meshPermissionsToPermissions,
  meshProposalStatusToProposalStatus,
  meshScopeToScope,
  meshSettlementTypeToEndCondition,
  meshStatToStatType,
  meshVenueTypeToVenueType,
  metadataSpecToMeshMetadataSpec,
  metadataToMeshMetadataKey,
  metadataValueDetailToMeshMetadataValueDetail,
  metadataValueToMeshMetadataValue,
<<<<<<< HEAD
  middlewareClaimToClaimData,
  middlewareEventDetailsToEventIdentifier,
=======
  middlewareAgentGroupDataToPermissionGroup,
  middlewareAuthorizationDataToAuthorization,
  middlewareEventToEventIdentifier,
>>>>>>> 22937664
  middlewareInstructionToHistoricInstruction,
  middlewarePermissionsDataToPermissions,
  middlewarePortfolioDataToPortfolio,
  middlewarePortfolioToPortfolio,
  middlewareScopeToScope,
  moduleAddressToString,
  momentToDate,
  nameToAssetName,
  offeringTierToPriceTier,
  percentageToPermill,
  permillToBigNumber,
  permissionGroupIdentifierToAgentGroup,
  permissionsLikeToPermissions,
  permissionsToMeshPermissions,
  portfolioIdToMeshPortfolioId,
  portfolioLikeToPortfolio,
  portfolioLikeToPortfolioId,
  portfolioMovementToPortfolioFund,
  portfolioToPortfolioKind,
  posRatioToBigNumber,
  requirementToComplianceRequirement,
  scheduleSpecToMeshScheduleSpec,
  scopeToMeshScope,
  scopeToMiddlewareScope,
  secondaryAccountToMeshSecondaryKey,
  securityIdentifierToAssetIdentifier,
  signatoryToSignerValue,
  signerToSignatory,
  signerToSignerValue,
  signerToString,
  signerValueToSignatory,
  signerValueToSigner,
  sortStatsByClaimType,
  sortTransferRestrictionByClaimValue,
  statisticsOpTypeToStatType,
  statisticStatTypesToBtreeStatType,
  statsClaimToStatClaimInputType,
  statUpdatesToBtreeStatUpdate,
  stringToAccountId,
  stringToBlockHash,
  stringToBytes,
  stringToCddId,
  stringToDocumentHash,
  stringToHash,
  stringToIdentityId,
  stringToMemo,
  stringToText,
  stringToTicker,
  stringToTickerKey,
  stringToU8aFixed,
  targetIdentitiesToCorporateActionTargets,
  targetsToTargetIdentities,
  textToString,
  tickerToDid,
  tickerToString,
  toIdentityWithClaimsArray,
  transactionHexToTxTag,
  transactionPermissionsToExtrinsicPermissions,
  transactionPermissionsToTxGroups,
  transactionToTxTag,
  transferConditionsToBtreeTransferConditions,
  transferConditionToTransferRestriction,
  transferRestrictionToPolymeshTransferCondition,
  transferRestrictionTypeToStatOpType,
  trustedClaimIssuerToTrustedIssuer,
  txGroupToTxTags,
  txTagToExtrinsicIdentifier,
  txTagToProtocolOp,
  u8ToBigNumber,
  u8ToTransferStatus,
  u16ToBigNumber,
  u32ToBigNumber,
  u64ToBigNumber,
  u128ToBigNumber,
  venueTypeToMeshVenueType,
} from '../conversion';

jest.mock(
  '~/api/entities/Identity',
  require('~/testUtils/mocks/entities').mockIdentityModule('~/api/entities/Identity')
);
jest.mock(
  '~/api/entities/Asset',
  require('~/testUtils/mocks/entities').mockAssetModule('~/api/entities/Asset')
);
jest.mock(
  '~/api/entities/DefaultPortfolio',
  require('~/testUtils/mocks/entities').mockDefaultPortfolioModule(
    '~/api/entities/DefaultPortfolio'
  )
);
jest.mock(
  '~/api/entities/NumberedPortfolio',
  require('~/testUtils/mocks/entities').mockNumberedPortfolioModule(
    '~/api/entities/NumberedPortfolio'
  )
);
jest.mock(
  '~/api/entities/Venue',
  require('~/testUtils/mocks/entities').mockVenueModule('~/api/entities/Venue')
);
jest.mock(
  '~/api/entities/Account',
  require('~/testUtils/mocks/entities').mockAccountModule('~/api/entities/Account')
);
jest.mock(
  '~/api/entities/KnownPermissionGroup',
  require('~/testUtils/mocks/entities').mockKnownPermissionGroupModule(
    '~/api/entities/KnownPermissionGroup'
  )
);
jest.mock(
  '~/api/entities/CustomPermissionGroup',
  require('~/testUtils/mocks/entities').mockCustomPermissionGroupModule(
    '~/api/entities/CustomPermissionGroup'
  )
);

describe('tickerToDid', () => {
  it('should generate the ticker did', () => {
    let ticker = 'SOME_TICKER';
    let result = tickerToDid(ticker);

    expect(result).toBe('0x3a2c35c06ab681afb326a1a1110467c0a6d9138b76fc0e1e42d0d5b06dae8e3d');

    ticker = 'OTHER_TICKER';
    result = tickerToDid(ticker);

    expect(result).toBe('0xc8870af7d813b13964b99580b394649088275d2393a3cfdbb1f1689dfb6f3981');

    ticker = 'LAST_TICKER';
    result = tickerToDid(ticker);

    expect(result).toBe('0x8c2d4fa74d62ff136c267a80ec3738a0eea6d804386c8238a11d8f3cc465fa79');
  });
});

describe('booleanToBool and boolToBoolean', () => {
  beforeAll(() => {
    dsMockUtils.initMocks();
  });

  afterEach(() => {
    dsMockUtils.reset();
  });

  afterAll(() => {
    dsMockUtils.cleanup();
  });

  describe('booleanToBool', () => {
    it('should convert a boolean to a polkadot bool object', () => {
      const value = true;
      const fakeResult = 'true' as unknown as bool;
      const context = dsMockUtils.getContextInstance();

      when(context.createType).calledWith('bool', value).mockReturnValue(fakeResult);

      const result = booleanToBool(value, context);

      expect(result).toEqual(fakeResult);
    });
  });

  describe('boolToBoolean', () => {
    it('should convert a polkadot bool object to a boolean', () => {
      const fakeResult = true;
      const mockBool = dsMockUtils.createMockBool(fakeResult);

      const result = boolToBoolean(mockBool);
      expect(result).toEqual(fakeResult);
    });
  });
});

describe('stringToBytes and bytesToString', () => {
  beforeAll(() => {
    dsMockUtils.initMocks();
  });

  afterEach(() => {
    dsMockUtils.reset();
  });

  afterAll(() => {
    dsMockUtils.cleanup();
  });

  describe('stringToBytes', () => {
    it('should convert a string to a polkadot Bytes object', () => {
      const value = 'someBytes';
      const fakeResult = 'convertedBytes' as unknown as Bytes;
      const context = dsMockUtils.getContextInstance();

      when(context.createType).calledWith('Bytes', value).mockReturnValue(fakeResult);

      const result = stringToBytes(value, context);

      expect(result).toBe(fakeResult);
    });
  });

  describe('bytesToString', () => {
    it('should convert a polkadot Bytes object to a string', () => {
      const fakeResult = 'someBytes';
      const ticker = dsMockUtils.createMockBytes(fakeResult);

      const result = bytesToString(ticker);
      expect(result).toEqual(fakeResult);
    });
  });
});

describe('portfolioMovementToPortfolioFund', () => {
  beforeAll(() => {
    dsMockUtils.initMocks();
    entityMockUtils.initMocks();
  });

  afterEach(() => {
    dsMockUtils.reset();
    entityMockUtils.reset();
  });

  afterAll(() => {
    dsMockUtils.cleanup();
  });

  it('should convert a portfolio item into a polkadot move portfolio item', () => {
    const context = dsMockUtils.getContextInstance();
    const ticker = 'SOME_ASSET';
    const amount = new BigNumber(100);
    const memo = 'someMessage';
    const asset = entityMockUtils.getAssetInstance({ ticker });
    const rawTicker = dsMockUtils.createMockTicker(ticker);
    const rawAmount = dsMockUtils.createMockBalance(amount);
    const rawMemo = 'memo' as unknown as PolymeshPrimitivesMemo;
    const fakeResult =
      'PolymeshPrimitivesPortfolioFund' as unknown as PolymeshPrimitivesPortfolioFund;

    let portfolioMovement: PortfolioMovement = {
      asset: ticker,
      amount,
    };

    when(context.createType)
      .calledWith('PolymeshPrimitivesTicker', padString(ticker, 12))
      .mockReturnValue(rawTicker);

    when(context.createType)
      .calledWith('Balance', portfolioMovement.amount.multipliedBy(Math.pow(10, 6)).toString())
      .mockReturnValue(rawAmount);

    when(context.createType)
      .calledWith('PolymeshPrimitivesPortfolioFund', {
        description: {
          Fungible: {
            ticker: rawTicker,
            amount: rawAmount,
          },
        },
        memo: null,
      })
      .mockReturnValue(fakeResult);

    let result = portfolioMovementToPortfolioFund(portfolioMovement, context);

    expect(result).toBe(fakeResult);

    portfolioMovement = {
      asset,
      amount,
    };

    result = portfolioMovementToPortfolioFund(portfolioMovement, context);

    expect(result).toBe(fakeResult);

    when(context.createType)
      .calledWith('PolymeshPrimitivesMemo', padString(memo, 32))
      .mockReturnValue(rawMemo);

    when(context.createType)
      .calledWith('PolymeshPrimitivesPortfolioFund', {
        description: {
          Fungible: {
            ticker: rawTicker,
            amount: rawAmount,
          },
        },
        memo: rawMemo,
      })
      .mockReturnValue(fakeResult);

    portfolioMovement = {
      asset,
      amount,
      memo,
    };

    result = portfolioMovementToPortfolioFund(portfolioMovement, context);

    expect(result).toBe(fakeResult);
  });
});

describe('stringToTicker and tickerToString', () => {
  beforeAll(() => {
    dsMockUtils.initMocks();
  });

  afterEach(() => {
    dsMockUtils.reset();
  });

  afterAll(() => {
    dsMockUtils.cleanup();
  });

  describe('stringToTicker', () => {
    let context: Mocked<Context>;

    beforeEach(() => {
      context = dsMockUtils.getContextInstance();
    });

    it('should convert a string to a polkadot Ticker object', () => {
      const value = 'SOME_TICKER';
      const fakeResult = 'convertedTicker' as unknown as PolymeshPrimitivesTicker;

      when(context.createType)
        .calledWith('PolymeshPrimitivesTicker', padString(value, 12))
        .mockReturnValue(fakeResult);

      const result = stringToTicker(value, context);

      expect(result).toBe(fakeResult);
    });

    it('should throw an error if the ticker does not have a length between 1 and 12 characters', () => {
      expect(() => stringToTicker('SOME_LONG_TICKER', context)).toThrow(
        'Ticker length must be between 1 and 12 characters'
      );
      expect(() => stringToTicker('', context)).toThrow(
        'Ticker length must be between 1 and 12 characters'
      );
    });

    it('should throw an error if the ticker is not printable ASCII', () => {
      expect(() => stringToTicker('TICKER\x80', context)).toThrow(
        'Only printable ASCII is allowed as ticker name'
      );
    });

    it('should throw an error if the ticker contains lowercase letters', () => {
      expect(() => stringToTicker('ticker', context)).toThrow(
        'Ticker cannot contain lower case letters'
      );
    });
  });

  describe('stringToTickerKey', () => {
    beforeAll(() => {
      dsMockUtils.initMocks();
    });

    afterEach(() => {
      dsMockUtils.reset();
    });

    afterAll(() => {
      dsMockUtils.cleanup();
    });

    it('should call stringToTicker and return the result as an object', () => {
      const value = 'SOME_TICKER';
      const fakeResult = 'convertedTicker' as unknown as PolymeshPrimitivesTicker;
      const context = dsMockUtils.getContextInstance();

      when(context.createType)
        .calledWith('PolymeshPrimitivesTicker', padString(value, 12))
        .mockReturnValue(fakeResult);

      const result = stringToTickerKey(value, context);
      expect(result).toEqual({ Ticker: fakeResult });
    });
  });

  describe('tickerToString', () => {
    it('should convert a polkadot Ticker object to a string', () => {
      const fakeResult = 'SOME_TICKER';
      const ticker = dsMockUtils.createMockTicker(fakeResult);

      const result = tickerToString(ticker);
      expect(result).toEqual(fakeResult);
    });
  });
});

describe('dateToMoment and momentToDate', () => {
  beforeAll(() => {
    dsMockUtils.initMocks();
  });

  afterEach(() => {
    dsMockUtils.reset();
  });

  afterAll(() => {
    dsMockUtils.cleanup();
  });

  describe('dateToMoment', () => {
    it('should convert a Date to a polkadot Moment object', () => {
      const value = new Date();
      const fakeResult = 10000 as unknown as Moment;
      const context = dsMockUtils.getContextInstance();

      when(context.createType)
        .calledWith('u64', Math.round(value.getTime()))
        .mockReturnValue(fakeResult);

      const result = dateToMoment(value, context);

      expect(result).toBe(fakeResult);
    });
  });

  describe('momentToDate', () => {
    it('should convert a polkadot Moment object to a Date', () => {
      const fakeResult = 10000;
      const moment = dsMockUtils.createMockMoment(new BigNumber(fakeResult));

      const result = momentToDate(moment);
      expect(result).toEqual(new Date(fakeResult));
    });
  });
});

describe('stringToAccountId and accountIdToString', () => {
  beforeAll(() => {
    dsMockUtils.initMocks();
  });

  afterEach(() => {
    dsMockUtils.reset();
  });

  afterAll(() => {
    dsMockUtils.cleanup();
  });

  describe('stringToAccountId', () => {
    it('should convert a string to a polkadot AccountId object', () => {
      const value = '5EYCAe5ijAx5xEfZdpCna3grUpY1M9M5vLUH5vpmwV1EnaYR';
      const fakeResult = 'convertedAccountId' as unknown as AccountId;
      const context = dsMockUtils.getContextInstance();

      when(context.createType).calledWith('AccountId', value).mockReturnValue(fakeResult);

      const result = stringToAccountId(value, context);

      expect(result).toEqual(fakeResult);
    });

    it('should throw an error if the passed string is not a valid SS58 formatted address', () => {
      const value = 'notAnAddress';
      const context = dsMockUtils.getContextInstance();

      expect(() => stringToAccountId(value, context)).toThrow(
        'The supplied address is not a valid SS58 address'
      );
    });
  });

  describe('accountIdToString', () => {
    it('should convert a polkadot AccountId object to a string', () => {
      const fakeResult = 'someAccountId';
      const accountId = dsMockUtils.createMockAccountId(fakeResult);

      const result = accountIdToString(accountId);
      expect(result).toEqual(fakeResult);
    });
  });
});

describe('stringToHash and hashToString', () => {
  beforeAll(() => {
    dsMockUtils.initMocks();
  });

  afterEach(() => {
    dsMockUtils.reset();
  });

  afterAll(() => {
    dsMockUtils.cleanup();
  });

  describe('stringToHash', () => {
    it('should convert a string to a polkadot Hash object', () => {
      const value = 'someHash';
      const fakeResult = 'convertedHash' as unknown as Hash;
      const context = dsMockUtils.getContextInstance();

      when(context.createType).calledWith('Hash', value).mockReturnValue(fakeResult);

      const result = stringToHash(value, context);

      expect(result).toEqual(fakeResult);
    });
  });

  describe('hashToString', () => {
    it('should convert a polkadot Hash object to a string', () => {
      const fakeResult = 'someHash';
      const accountId = dsMockUtils.createMockHash(fakeResult);

      const result = hashToString(accountId);
      expect(result).toEqual(fakeResult);
    });
  });
});

describe('stringToBlockHash', () => {
  beforeAll(() => {
    dsMockUtils.initMocks();
  });

  afterEach(() => {
    dsMockUtils.reset();
  });

  afterAll(() => {
    dsMockUtils.cleanup();
  });

  it('should convert a block hash string into an BlockHash', () => {
    const blockHash = 'BlockHash';
    const fakeResult = 'type' as unknown as BlockHash;
    const context = dsMockUtils.getContextInstance();

    when(context.createType).calledWith('BlockHash', blockHash).mockReturnValue(fakeResult);

    const result = stringToBlockHash(blockHash, context);

    expect(result).toBe(fakeResult);
  });
});

describe('stringToIdentityId and identityIdToString', () => {
  beforeAll(() => {
    dsMockUtils.initMocks();
  });

  afterEach(() => {
    dsMockUtils.reset();
  });

  afterAll(() => {
    dsMockUtils.cleanup();
  });

  describe('stringToIdentityId', () => {
    it('should convert a did string into an PolymeshPrimitivesIdentityId', () => {
      const identity = 'IdentityObject';
      const fakeResult = 'type' as unknown as PolymeshPrimitivesIdentityId;
      const context = dsMockUtils.getContextInstance();

      when(context.createType)
        .calledWith('PolymeshPrimitivesIdentityId', identity)
        .mockReturnValue(fakeResult);

      const result = stringToIdentityId(identity, context);

      expect(result).toBe(fakeResult);
    });
  });

  describe('identityIdToString', () => {
    it('should convert an PolymeshPrimitivesIdentityId to a did string', () => {
      const fakeResult = 'IdentityString';
      const identityId = dsMockUtils.createMockIdentityId(fakeResult);

      const result = identityIdToString(identityId);
      expect(result).toBe(fakeResult);
    });
  });
});

describe('signerValueToSignatory and signatoryToSignerValue', () => {
  beforeAll(() => {
    dsMockUtils.initMocks();
  });

  afterEach(() => {
    dsMockUtils.reset();
  });

  afterAll(() => {
    dsMockUtils.cleanup();
    jest.restoreAllMocks();
  });

  describe('signerValueToSignatory', () => {
    it('should convert a SignerValue to a polkadot PolymeshPrimitivesSecondaryKeySignatory object', () => {
      const value = {
        type: SignerType.Identity,
        value: 'someIdentity',
      };
      const fakeResult = 'SignatoryEnum' as unknown as PolymeshPrimitivesSecondaryKeySignatory;
      const context = dsMockUtils.getContextInstance();

      when(context.createType)
        .calledWith('PolymeshPrimitivesSecondaryKeySignatory', { [value.type]: value.value })
        .mockReturnValue(fakeResult);

      const result = signerValueToSignatory(value, context);

      expect(result).toBe(fakeResult);
    });
  });

  describe('signerToSignatory', () => {
    beforeAll(() => {
      dsMockUtils.initMocks();
      entityMockUtils.initMocks();
    });

    afterEach(() => {
      dsMockUtils.reset();
      entityMockUtils.reset();
    });

    afterAll(() => {
      dsMockUtils.cleanup();
      jest.restoreAllMocks();
    });
    it('should convert a Signer to a polkadot PolymeshPrimitivesSecondaryKeySignatory object', () => {
      const context = dsMockUtils.getContextInstance();
      const address = DUMMY_ACCOUNT_ID;
      const fakeResult = 'SignatoryEnum' as unknown as PolymeshPrimitivesSecondaryKeySignatory;
      const account = new Account({ address }, context);

      when(context.createType)
        .calledWith('PolymeshPrimitivesSecondaryKeySignatory', { [SignerType.Account]: address })
        .mockReturnValue(fakeResult);

      const result = signerToSignatory(account, context);
      expect(result).toEqual(fakeResult);
    });
  });

  describe('signatoryToSignerValue', () => {
    it('should convert a polkadot PolymeshPrimitivesSecondaryKeySignatory object to a SignerValue', () => {
      let fakeResult = {
        type: SignerType.Identity,
        value: 'someIdentity',
      };
      let signatory = dsMockUtils.createMockSignatory({
        Identity: dsMockUtils.createMockIdentityId(fakeResult.value),
      });

      let result = signatoryToSignerValue(signatory);
      expect(result).toEqual(fakeResult);

      fakeResult = {
        type: SignerType.Account,
        value: 'someAccountId',
      };
      signatory = dsMockUtils.createMockSignatory({
        Account: dsMockUtils.createMockAccountId(fakeResult.value),
      });

      result = signatoryToSignerValue(signatory);
      expect(result).toEqual(fakeResult);
    });
  });
});

describe('signerToSignerValue and signerValueToSigner', () => {
  let context: Context;

  beforeAll(() => {
    dsMockUtils.initMocks();
    entityMockUtils.initMocks();
  });

  beforeEach(() => {
    context = dsMockUtils.getContextInstance();
  });

  afterEach(() => {
    dsMockUtils.reset();
    entityMockUtils.reset();
  });

  afterAll(() => {
    dsMockUtils.cleanup();
    jest.restoreAllMocks();
  });

  describe('signerToSignerValue', () => {
    it('should convert a Signer to a SignerValue', () => {
      const address = DUMMY_ACCOUNT_ID;
      let signer: Signer = new Account({ address }, context);

      let result = signerToSignerValue(signer);

      expect(result).toEqual({
        type: SignerType.Account,
        value: address,
      });

      const did = 'someDid';
      signer = new Identity({ did }, context);

      result = signerToSignerValue(signer);

      expect(result).toEqual({ type: SignerType.Identity, value: did });
    });
  });

  describe('signerValueToSigner', () => {
    it('should convert a SignerValue to a Signer', () => {
      let value = DUMMY_ACCOUNT_ID;
      let signerValue: SignerValue = { type: SignerType.Account, value };

      let result = signerValueToSigner(signerValue, context);

      expect((result as Account).address).toBe(value);

      value = 'someDid';

      signerValue = { type: SignerType.Identity, value };

      result = signerValueToSigner(signerValue, context);

      expect((result as Identity).did).toBe(value);
    });
  });
});

describe('signerToString', () => {
  beforeAll(() => {
    dsMockUtils.initMocks();
    entityMockUtils.initMocks();
  });

  afterEach(() => {
    dsMockUtils.reset();
    entityMockUtils.reset();
  });

  afterAll(() => {
    dsMockUtils.cleanup();
    entityMockUtils.reset();
  });

  it('should return the Identity DID string', () => {
    const did = 'someDid';
    const context = dsMockUtils.getContextInstance();
    const identity = new Identity({ did }, context);

    const result = signerToString(identity);

    expect(result).toBe(did);
  });

  it('should return the Account address string', () => {
    const address = DUMMY_ACCOUNT_ID;
    const context = dsMockUtils.getContextInstance();

    const account = new Account({ address }, context);

    const result = signerToString(account);

    expect(result).toBe(address);
  });

  it('should return the same address string that it receives', () => {
    const address = DUMMY_ACCOUNT_ID;
    const result = signerToString(address);

    expect(result).toBe(address);
  });
});

describe('authorizationToAuthorizationData and authorizationDataToAuthorization', () => {
  beforeAll(() => {
    dsMockUtils.initMocks();
  });

  afterEach(() => {
    dsMockUtils.reset();
  });

  afterAll(() => {
    dsMockUtils.cleanup();
  });

  describe('authorizationToAuthorizationData', () => {
    it('should convert an Authorization to a polkadot AuthorizationData object', () => {
      const ticker = 'TICKER_NAME';
      const context = dsMockUtils.getContextInstance();

      let value: Authorization = {
        type: AuthorizationType.AttestPrimaryKeyRotation,
        value: entityMockUtils.getIdentityInstance({ did: 'someIdentity' }),
      };

      const fakeResult =
        'AuthorizationDataEnum' as unknown as PolymeshPrimitivesAuthorizationAuthorizationData;

      const createTypeMock = context.createType;
      const rawIdentity = dsMockUtils.createMockIdentityId(value.value.did);
      when(createTypeMock)
        .calledWith('PolymeshPrimitivesIdentityId', value.value.did)
        .mockReturnValue(rawIdentity);
      when(createTypeMock)
        .calledWith('PolymeshPrimitivesAuthorizationAuthorizationData', {
          [value.type]: rawIdentity,
        })
        .mockReturnValue(fakeResult);

      let result = authorizationToAuthorizationData(value, context);
      expect(result).toBe(fakeResult);

      const fakeTicker = 'convertedTicker' as unknown as PolymeshPrimitivesTicker;
      when(createTypeMock)
        .calledWith('PolymeshPrimitivesTicker', padString(ticker, 12))
        .mockReturnValue(fakeTicker);

      value = {
        type: AuthorizationType.JoinIdentity,
        value: {
          assets: null,
          transactions: null,
          transactionGroups: [],
          portfolios: null,
        },
      };

      const rawPermissions = dsMockUtils.createMockPermissions({
        asset: dsMockUtils.createMockAssetPermissions('Whole'),
        portfolio: dsMockUtils.createMockPortfolioPermissions('Whole'),
        extrinsic: dsMockUtils.createMockExtrinsicPermissions('Whole'),
      });

      when(createTypeMock)
        .calledWith('PolymeshPrimitivesSecondaryKeyPermissions', expect.anything())
        .mockReturnValue(rawPermissions);
      when(createTypeMock)
        .calledWith('PolymeshPrimitivesAuthorizationAuthorizationData', {
          [value.type]: rawPermissions,
        })
        .mockReturnValue(fakeResult);

      result = authorizationToAuthorizationData(value, context);
      expect(result).toBe(fakeResult);

      const did = 'someDid';
      value = {
        type: AuthorizationType.PortfolioCustody,
        value: entityMockUtils.getDefaultPortfolioInstance({ did }),
      };

      const rawPortfolioId = dsMockUtils.createMockPortfolioId({
        did: dsMockUtils.createMockIdentityId(did),
        kind: dsMockUtils.createMockPortfolioKind('Default'),
      });

      when(createTypeMock)
        .calledWith('PolymeshPrimitivesIdentityIdPortfolioId', expect.anything())
        .mockReturnValue(rawPortfolioId);
      when(createTypeMock)
        .calledWith('PolymeshPrimitivesAuthorizationAuthorizationData', {
          [value.type]: rawPortfolioId,
        })
        .mockReturnValue(fakeResult);

      result = authorizationToAuthorizationData(value, context);
      expect(result).toBe(fakeResult);

      value = {
        type: AuthorizationType.RotatePrimaryKey,
      };

      when(createTypeMock)
        .calledWith('PolymeshPrimitivesAuthorizationAuthorizationData', { [value.type]: null })
        .mockReturnValue(fakeResult);

      result = authorizationToAuthorizationData(value, context);
      expect(result).toBe(fakeResult);

      const knownPermissionGroup = entityMockUtils.getKnownPermissionGroupInstance({
        ticker,
        type: PermissionGroupType.Full,
      });

      value = {
        type: AuthorizationType.BecomeAgent,
        value: knownPermissionGroup,
      };

      let rawAgentGroup = 'Full' as unknown as PolymeshPrimitivesAgentAgentGroup;
      when(createTypeMock)
        .calledWith('PolymeshPrimitivesAgentAgentGroup', knownPermissionGroup.type)
        .mockReturnValue(rawAgentGroup);

      when(createTypeMock)
        .calledWith('PolymeshPrimitivesAuthorizationAuthorizationData', {
          [value.type]: [fakeTicker, rawAgentGroup],
        })
        .mockReturnValue(fakeResult);

      result = authorizationToAuthorizationData(value, context);
      expect(result).toBe(fakeResult);

      const id = new BigNumber(1);
      const customPermissionGroup = entityMockUtils.getCustomPermissionGroupInstance({
        ticker,
        id,
      });

      value = {
        type: AuthorizationType.BecomeAgent,
        value: customPermissionGroup,
      };

      rawAgentGroup = 'Full' as unknown as PolymeshPrimitivesAgentAgentGroup;
      when(createTypeMock)
        .calledWith('u32', id.toString())
        .mockReturnValue(id as unknown as u32);
      when(createTypeMock)
        .calledWith('PolymeshPrimitivesAgentAgentGroup', { Custom: id })
        .mockReturnValue(rawAgentGroup);

      when(createTypeMock)
        .calledWith('PolymeshPrimitivesAuthorizationAuthorizationData', {
          [value.type]: [fakeTicker, rawAgentGroup],
        })
        .mockReturnValue(fakeResult);
      result = authorizationToAuthorizationData(value, context);
      expect(result).toBe(fakeResult);

      value = {
        type: AuthorizationType.TransferAssetOwnership,
        value: 'TICKER',
      };

      when(createTypeMock)
        .calledWith('PolymeshPrimitivesTicker', padString('TICKER', MAX_TICKER_LENGTH))
        .mockReturnValue(fakeTicker);

      when(createTypeMock)
        .calledWith('PolymeshPrimitivesAuthorizationAuthorizationData', {
          [value.type]: fakeTicker,
        })
        .mockReturnValue(fakeResult);

      result = authorizationToAuthorizationData(value, context);
      expect(result).toBe(fakeResult);

      value = {
        type: AuthorizationType.TransferTicker,
        value: 'TICKER',
      };

      when(createTypeMock)
        .calledWith('PolymeshPrimitivesTicker', padString('TICKER', MAX_TICKER_LENGTH))
        .mockReturnValue(fakeTicker);

      when(createTypeMock)
        .calledWith('PolymeshPrimitivesAuthorizationAuthorizationData', {
          [value.type]: fakeTicker,
        })
        .mockReturnValue(fakeResult);

      result = authorizationToAuthorizationData(value, context);
      expect(result).toBe(fakeResult);

      value = {
        type: AuthorizationType.RotatePrimaryKeyToSecondary,
        value: {
          assets: null,
          transactions: null,
          transactionGroups: [],
          portfolios: null,
        },
      };

      when(createTypeMock)
        .calledWith('PolymeshPrimitivesSecondaryKeyPermissions', expect.anything())
        .mockReturnValue(rawPermissions);
      when(createTypeMock)
        .calledWith('PolymeshPrimitivesAuthorizationAuthorizationData', {
          [value.type]: rawPermissions,
        })
        .mockReturnValue(fakeResult);

      result = authorizationToAuthorizationData(value, context);
      expect(result).toBe(fakeResult);

      value = {
        type: AuthorizationType.AddRelayerPayingKey,
        value: {
          beneficiary: new Account({ address: 'beneficiary' }, context),
          subsidizer: new Account({ address: 'subsidizer' }, context),
          allowance: new BigNumber(100),
        },
      };

      when(createTypeMock)
        .calledWith('PolymeshPrimitivesAuthorizationAuthorizationData', {
          [value.type]: value.value,
        })
        .mockReturnValue(fakeResult);

      result = authorizationToAuthorizationData(value, context);
      expect(result).toBe(fakeResult);
    });
  });

  describe('authorizationDataToAuthorization', () => {
    it('should convert a polkadot AuthorizationData object to an Authorization', () => {
      const context = dsMockUtils.getContextInstance();
      let fakeResult: Authorization = {
        type: AuthorizationType.AttestPrimaryKeyRotation,
        value: expect.objectContaining({ did: 'someDid' }),
      };
      let authorizationData = dsMockUtils.createMockAuthorizationData({
        AttestPrimaryKeyRotation: dsMockUtils.createMockIdentityId('someDid'),
      });

      let result = authorizationDataToAuthorization(authorizationData, context);
      expect(result).toEqual(fakeResult);

      fakeResult = {
        type: AuthorizationType.RotatePrimaryKey,
      };
      authorizationData = dsMockUtils.createMockAuthorizationData('RotatePrimaryKey');

      result = authorizationDataToAuthorization(authorizationData, context);
      expect(result).toEqual(fakeResult);

      fakeResult = {
        type: AuthorizationType.TransferTicker,
        value: 'SOME_TICKER',
      };
      authorizationData = dsMockUtils.createMockAuthorizationData({
        TransferTicker: dsMockUtils.createMockTicker(fakeResult.value),
      });

      result = authorizationDataToAuthorization(authorizationData, context);
      expect(result).toEqual(fakeResult);

      fakeResult = {
        type: AuthorizationType.AddMultiSigSigner,
        value: 'someAccount',
      };
      authorizationData = dsMockUtils.createMockAuthorizationData({
        AddMultiSigSigner: dsMockUtils.createMockAccountId(fakeResult.value),
      });

      result = authorizationDataToAuthorization(authorizationData, context);
      expect(result).toEqual(fakeResult);

      fakeResult = {
        type: AuthorizationType.PortfolioCustody,
        value: expect.objectContaining({ owner: expect.objectContaining({ did: 'someDid' }) }),
      };
      authorizationData = dsMockUtils.createMockAuthorizationData({
        PortfolioCustody: dsMockUtils.createMockPortfolioId({
          did: dsMockUtils.createMockIdentityId('someDid'),
          kind: dsMockUtils.createMockPortfolioKind('Default'),
        }),
      });

      result = authorizationDataToAuthorization(authorizationData, context);
      expect(result).toEqual(fakeResult);

      const portfolioId = new BigNumber(1);
      fakeResult = {
        type: AuthorizationType.PortfolioCustody,
        value: expect.objectContaining({
          owner: expect.objectContaining({ did: 'someDid' }),
          id: portfolioId,
        }),
      };
      authorizationData = dsMockUtils.createMockAuthorizationData({
        PortfolioCustody: dsMockUtils.createMockPortfolioId({
          did: dsMockUtils.createMockIdentityId('someDid'),
          kind: dsMockUtils.createMockPortfolioKind({
            User: dsMockUtils.createMockU64(portfolioId),
          }),
        }),
      });

      result = authorizationDataToAuthorization(authorizationData, context);
      expect(result).toEqual(fakeResult);

      fakeResult = {
        type: AuthorizationType.TransferAssetOwnership,
        value: 'SOME_TICKER',
      };
      authorizationData = dsMockUtils.createMockAuthorizationData({
        TransferAssetOwnership: dsMockUtils.createMockTicker(fakeResult.value),
      });

      result = authorizationDataToAuthorization(authorizationData, context);
      expect(result).toEqual(fakeResult);

      fakeResult = {
        type: AuthorizationType.JoinIdentity,
        value: { assets: null, portfolios: null, transactions: null, transactionGroups: [] },
      };
      authorizationData = dsMockUtils.createMockAuthorizationData({
        JoinIdentity: dsMockUtils.createMockPermissions({
          asset: dsMockUtils.createMockAssetPermissions('Whole'),
          portfolio: dsMockUtils.createMockPortfolioPermissions('Whole'),
          extrinsic: dsMockUtils.createMockExtrinsicPermissions('Whole'),
        }),
      });

      result = authorizationDataToAuthorization(authorizationData, context);
      expect(result).toEqual(fakeResult);

      const beneficiaryAddress = 'beneficiaryAddress';
      const relayerAddress = 'relayerAddress';
      const allowance = new BigNumber(1000);
      fakeResult = {
        type: AuthorizationType.AddRelayerPayingKey,
        value: {
          beneficiary: expect.objectContaining({ address: beneficiaryAddress }),
          subsidizer: expect.objectContaining({ address: relayerAddress }),
          allowance,
        },
      };
      authorizationData = dsMockUtils.createMockAuthorizationData({
        AddRelayerPayingKey: [
          dsMockUtils.createMockAccountId(beneficiaryAddress),
          dsMockUtils.createMockAccountId(relayerAddress),
          dsMockUtils.createMockBalance(allowance.shiftedBy(6)),
        ],
      });

      result = authorizationDataToAuthorization(authorizationData, context);
      expect(result).toEqual(fakeResult);

      const ticker = 'SOME_TICKER';
      const type = PermissionGroupType.Full;
      fakeResult = {
        type: AuthorizationType.BecomeAgent,
        value: expect.objectContaining({
          asset: expect.objectContaining({ ticker }),
          type,
        }),
      };

      authorizationData = dsMockUtils.createMockAuthorizationData({
        BecomeAgent: [dsMockUtils.createMockTicker(ticker), dsMockUtils.createMockAgentGroup(type)],
      });

      result = authorizationDataToAuthorization(authorizationData, context);
      expect(result).toEqual(fakeResult);

      authorizationData = dsMockUtils.createMockAuthorizationData({
        RotatePrimaryKeyToSecondary: dsMockUtils.createMockPermissions({
          asset: dsMockUtils.createMockAssetPermissions('Whole'),
          portfolio: dsMockUtils.createMockPortfolioPermissions('Whole'),
          extrinsic: dsMockUtils.createMockExtrinsicPermissions('Whole'),
        }),
      });
      fakeResult = {
        type: AuthorizationType.RotatePrimaryKeyToSecondary,
        value: { assets: null, portfolios: null, transactions: null, transactionGroups: [] },
      };

      result = authorizationDataToAuthorization(authorizationData, context);
      expect(result).toEqual(fakeResult);
    });

    it('should throw an error if the authorization has an unsupported type', () => {
      const context = dsMockUtils.getContextInstance();
      const authorizationData = dsMockUtils.createMockAuthorizationData(
        'Whatever' as 'RotatePrimaryKey'
      );

      expect(() => authorizationDataToAuthorization(authorizationData, context)).toThrow(
        'Unsupported Authorization Type. Please contact the Polymesh team'
      );
    });
  });
});

describe('permissionGroupIdentifierToAgentGroup and agentGroupToPermissionGroupIdentifier', () => {
  beforeAll(() => {
    dsMockUtils.initMocks();
  });

  afterEach(() => {
    dsMockUtils.reset();
  });

  afterAll(() => {
    dsMockUtils.cleanup();
  });

  describe('permissionGroupIdentifierToAgentGroup', () => {
    it('should convert a PermissionGroupIdentifier to a polkadot PolymeshPrimitivesAgentAgentGroup object', () => {
      let value: PermissionGroupIdentifier = PermissionGroupType.PolymeshV1Pia;
      const fakeResult = 'convertedAgentGroup' as unknown as PolymeshPrimitivesAgentAgentGroup;
      const context = dsMockUtils.getContextInstance();

      when(context.createType)
        .calledWith('PolymeshPrimitivesAgentAgentGroup', value)
        .mockReturnValue(fakeResult);

      let result = permissionGroupIdentifierToAgentGroup(value, context);

      expect(result).toEqual(fakeResult);

      const custom = new BigNumber(100);
      value = { custom };

      const u32FakeResult = '100' as unknown as u32;

      when(context.createType).calledWith('u32', custom.toString()).mockReturnValue(u32FakeResult);
      when(context.createType)
        .calledWith('PolymeshPrimitivesAgentAgentGroup', { Custom: u32FakeResult })
        .mockReturnValue(fakeResult);

      result = permissionGroupIdentifierToAgentGroup(value, context);

      expect(result).toEqual(fakeResult);
    });
  });

  describe('agentGroupToPermissionGroupIdentifier', () => {
    it('should convert a polkadot PolymeshPrimitivesAgentAgentGroup object to a PermissionGroupIdentifier', () => {
      let agentGroup = dsMockUtils.createMockAgentGroup('Full');

      let result = agentGroupToPermissionGroupIdentifier(agentGroup);
      expect(result).toEqual(PermissionGroupType.Full);

      agentGroup = dsMockUtils.createMockAgentGroup('ExceptMeta');

      result = agentGroupToPermissionGroupIdentifier(agentGroup);
      expect(result).toEqual(PermissionGroupType.ExceptMeta);

      agentGroup = dsMockUtils.createMockAgentGroup('PolymeshV1CAA');

      result = agentGroupToPermissionGroupIdentifier(agentGroup);
      expect(result).toEqual(PermissionGroupType.PolymeshV1Caa);

      agentGroup = dsMockUtils.createMockAgentGroup('PolymeshV1PIA');

      result = agentGroupToPermissionGroupIdentifier(agentGroup);
      expect(result).toEqual(PermissionGroupType.PolymeshV1Pia);

      const id = new BigNumber(1);
      const rawAgId = dsMockUtils.createMockU32(id);
      agentGroup = dsMockUtils.createMockAgentGroup({ Custom: rawAgId });

      result = agentGroupToPermissionGroupIdentifier(agentGroup);
      expect(result).toEqual({ custom: id });
    });
  });
});

describe('authorizationTypeToMeshAuthorizationType', () => {
  beforeAll(() => {
    dsMockUtils.initMocks();
  });

  afterEach(() => {
    dsMockUtils.reset();
  });

  afterAll(() => {
    dsMockUtils.cleanup();
  });

  it('should convert a AuthorizationType to a polkadot AuthorizationType object', () => {
    const value = AuthorizationType.TransferTicker;
    const fakeResult = 'convertedAuthorizationType' as unknown as MeshAuthorizationType;
    const context = dsMockUtils.getContextInstance();

    when(context.createType).calledWith('AuthorizationType', value).mockReturnValue(fakeResult);

    const result = authorizationTypeToMeshAuthorizationType(value, context);

    expect(result).toEqual(fakeResult);
  });
});

describe('permissionsToMeshPermissions and meshPermissionsToPermissions', () => {
  beforeAll(() => {
    dsMockUtils.initMocks();
    entityMockUtils.initMocks();
  });

  afterEach(() => {
    dsMockUtils.reset();
    entityMockUtils.reset();
  });

  afterAll(() => {
    dsMockUtils.cleanup();
  });

  describe('permissionsToMeshPermissions', () => {
    it('should convert a Permissions to a polkadot PolymeshPrimitivesSecondaryKeyPermissions object (ordering tx alphabetically)', () => {
      let value: Permissions = {
        assets: null,
        transactions: null,
        transactionGroups: [],
        portfolios: null,
      };
      const fakeResult = 'convertedPermission' as unknown as MeshPermissions;
      const context = dsMockUtils.getContextInstance();

      const createTypeMock = context.createType;

      let fakeExtrinsicPermissionsResult: unknown =
        'convertedExtrinsicPermissions' as unknown as ExtrinsicPermissions;
      when(context.createType)
        .calledWith('PolymeshPrimitivesSubsetSubsetRestrictionPalletPermissions', 'Whole')
        .mockReturnValue(
          fakeExtrinsicPermissionsResult as unknown as PolymeshPrimitivesSubsetSubsetRestrictionPalletPermissions
        );

      when(createTypeMock)
        .calledWith('PolymeshPrimitivesSecondaryKeyPermissions', {
          asset: 'Whole',
          extrinsic: fakeExtrinsicPermissionsResult,
          portfolio: 'Whole',
        })
        .mockReturnValue(fakeResult);

      let result = permissionsToMeshPermissions(value, context);
      expect(result).toEqual(fakeResult);

      fakeExtrinsicPermissionsResult = {
        These: [
          /* eslint-disable @typescript-eslint/naming-convention */
          {
            pallet_name: 'Identity',
            dispatchable_names: {
              These: ['add_claim'],
            },
          },
          {
            pallet_name: 'Sto',
            dispatchable_names: {
              These: ['create_fundraiser', 'invest'],
            },
          },
          /* eslint-enable @typescript-eslint/naming-convention */
        ],
      };

      when(createTypeMock)
        .calledWith('PolymeshPrimitivesSubsetSubsetRestrictionPalletPermissions', expect.anything())
        .mockReturnValue(
          fakeExtrinsicPermissionsResult as unknown as PolymeshPrimitivesSubsetSubsetRestrictionPalletPermissions
        );

      const ticker = 'SOME_TICKER';
      const did = 'someDid';
      value = {
        assets: {
          values: [entityMockUtils.getAssetInstance({ ticker })],
          type: PermissionType.Include,
        },
        transactions: {
          values: [TxTags.sto.Invest, TxTags.identity.AddClaim, TxTags.sto.CreateFundraiser],
          type: PermissionType.Include,
        },
        transactionGroups: [],
        portfolios: {
          values: [entityMockUtils.getDefaultPortfolioInstance({ did })],
          type: PermissionType.Include,
        },
      };

      const rawTicker = dsMockUtils.createMockTicker(ticker);
      const rawPortfolioId = dsMockUtils.createMockPortfolioId({
        did: dsMockUtils.createMockIdentityId(did),
        kind: dsMockUtils.createMockPortfolioKind('Default'),
      });
      when(createTypeMock)
        .calledWith('PolymeshPrimitivesSecondaryKeyPermissions', {
          asset: {
            These: [rawTicker],
          },
          extrinsic: fakeExtrinsicPermissionsResult,
          portfolio: {
            These: [rawPortfolioId],
          },
        })
        .mockReturnValue(fakeResult);
      when(createTypeMock)
        .calledWith('PolymeshPrimitivesTicker', padString(ticker, 12))
        .mockReturnValue(rawTicker);
      when(createTypeMock)
        .calledWith('PolymeshPrimitivesIdentityIdPortfolioId', expect.anything())
        .mockReturnValue(rawPortfolioId);

      result = permissionsToMeshPermissions(value, context);
      expect(result).toEqual(fakeResult);

      fakeExtrinsicPermissionsResult = {
        These: [
          /* eslint-disable @typescript-eslint/naming-convention */
          {
            pallet_name: 'Sto',
            dispatchable_names: { Except: ['invest', 'stop'] },
          },
          /* eslint-enable @typescript-eslint/naming-convention */
        ],
      };

      when(createTypeMock)
        .calledWith('PolymeshPrimitivesSubsetSubsetRestrictionPalletPermissions', expect.anything())
        .mockReturnValue(
          fakeExtrinsicPermissionsResult as unknown as PolymeshPrimitivesSubsetSubsetRestrictionPalletPermissions
        );

      value = {
        assets: null,
        transactions: {
          values: [ModuleName.Sto],
          type: PermissionType.Include,
          exceptions: [TxTags.sto.Invest, TxTags.sto.Stop],
        },
        transactionGroups: [],
        portfolios: null,
      };

      when(createTypeMock)
        .calledWith('PolymeshPrimitivesSecondaryKeyPermissions', {
          asset: 'Whole',
          extrinsic: fakeExtrinsicPermissionsResult,
          portfolio: 'Whole',
        })
        .mockReturnValue(fakeResult);

      result = permissionsToMeshPermissions(value, context);
      expect(result).toEqual(fakeResult);

      fakeExtrinsicPermissionsResult = {
        Except: [
          /* eslint-disable @typescript-eslint/naming-convention */
          {
            pallet_name: 'Sto',
            dispatchable_names: 'Whole',
          },
          /* eslint-enable @typescript-eslint/naming-convention */
        ],
      };

      when(createTypeMock)
        .calledWith('PolymeshPrimitivesSubsetSubsetRestrictionPalletPermissions', expect.anything())
        .mockReturnValue(
          fakeExtrinsicPermissionsResult as unknown as PolymeshPrimitivesSubsetSubsetRestrictionPalletPermissions
        );

      value = {
        assets: {
          values: [entityMockUtils.getAssetInstance({ ticker })],
          type: PermissionType.Exclude,
        },
        transactions: {
          values: [ModuleName.Sto],
          type: PermissionType.Exclude,
        },
        transactionGroups: [],
        portfolios: {
          values: [entityMockUtils.getDefaultPortfolioInstance({ did })],
          type: PermissionType.Exclude,
        },
      };

      when(createTypeMock)
        .calledWith('PolymeshPrimitivesSecondaryKeyPermissions', {
          asset: {
            Except: [rawTicker],
          },
          extrinsic: fakeExtrinsicPermissionsResult,
          portfolio: {
            Except: [rawPortfolioId],
          },
        })
        .mockReturnValue(fakeResult);

      result = permissionsToMeshPermissions(value, context);
      expect(result).toEqual(fakeResult);

      fakeExtrinsicPermissionsResult = {
        These: [
          /* eslint-disable @typescript-eslint/naming-convention */
          {
            pallet_name: 'Identity',
            dispatchable_names: {
              These: ['add_claim'],
            },
          },
          /* eslint-enable @typescript-eslint/naming-convention */
        ],
      };

      when(createTypeMock)
        .calledWith('PolymeshPrimitivesSubsetSubsetRestrictionPalletPermissions', expect.anything())
        .mockReturnValue(
          fakeExtrinsicPermissionsResult as unknown as PolymeshPrimitivesSubsetSubsetRestrictionPalletPermissions
        );

      const tickers = ['B_TICKER', 'A_TICKER', 'C_TICKER'];

      value = {
        assets: {
          values: tickers.map(t => entityMockUtils.getAssetInstance({ ticker: t })),
          type: PermissionType.Include,
        },
        transactions: {
          values: [TxTags.identity.AddClaim],
          type: PermissionType.Include,
        },
        transactionGroups: [],
        portfolios: {
          values: [entityMockUtils.getDefaultPortfolioInstance({ did })],
          type: PermissionType.Include,
        },
      };

      const rawTickers = tickers.map(t => dsMockUtils.createMockTicker(t));
      when(createTypeMock)
        .calledWith('PolymeshPrimitivesSecondaryKeyPermissions', {
          asset: { These: [rawTickers[1], rawTickers[0], rawTickers[2]] },
          extrinsic: fakeExtrinsicPermissionsResult,
          portfolio: { These: [rawPortfolioId] },
        })
        .mockReturnValue(fakeResult);

      tickers.forEach((t, i) =>
        when(createTypeMock)
          .calledWith('PolymeshPrimitivesTicker', padString(t, 12))
          .mockReturnValue(rawTickers[i])
      );

      result = permissionsToMeshPermissions(value, context);
      expect(result).toEqual(fakeResult);
    });

    it('should throw an error if attempting to add permissions for specific transactions as well as the entire module', () => {
      const value: Permissions = {
        assets: null,
        transactions: {
          values: [TxTags.sto.Invest, ModuleName.Sto],
          type: PermissionType.Include,
        },
        transactionGroups: [],
        portfolios: null,
      };
      const context = dsMockUtils.getContextInstance();

      expect(() => permissionsToMeshPermissions(value, context)).toThrow(
        'Attempting to add permissions for specific transactions as well as the entire module'
      );
    });

    it('should throw an error if user simultaneously include and exclude transactions belonging to the same module', () => {
      const value: Permissions = {
        assets: null,
        transactions: {
          values: [TxTags.sto.Invest, TxTags.identity.AddClaim, TxTags.sto.CreateFundraiser],
          type: PermissionType.Exclude,
          exceptions: [TxTags.sto.Stop],
        },
        transactionGroups: [],
        portfolios: null,
      };
      const context = dsMockUtils.getContextInstance();

      expect(() => permissionsToMeshPermissions(value, context)).toThrow(
        'Cannot simultaneously include and exclude transactions belonging to the same module'
      );
    });

    it('should throw an error if attempting to add a transaction permission exception without its corresponding module being included/excluded', () => {
      const value: Permissions = {
        assets: null,
        transactions: {
          values: [],
          type: PermissionType.Exclude,
          exceptions: [TxTags.sto.Stop],
        },
        transactionGroups: [],
        portfolios: null,
      };
      const context = dsMockUtils.getContextInstance();

      expect(() => permissionsToMeshPermissions(value, context)).toThrow(
        'Attempting to add a transaction permission exception without its corresponding module being included/excluded'
      );
    });
  });

  describe('meshPermissionsToPermissions', () => {
    it('should convert a polkadot Permissions object to a Permissions', () => {
      const context = dsMockUtils.getContextInstance();
      const ticker = 'SOME_TICKER';
      const did = 'someDid';
      let fakeResult: Permissions = {
        assets: {
          values: [expect.objectContaining({ ticker })],
          type: PermissionType.Include,
        },
        transactions: {
          type: PermissionType.Include,
          values: [TxTags.identity.AddClaim, ModuleName.Authorship],
        },
        transactionGroups: [],
        portfolios: {
          values: [expect.objectContaining({ owner: expect.objectContaining({ did }) })],
          type: PermissionType.Include,
        },
      };
      let permissions = dsMockUtils.createMockPermissions({
        asset: dsMockUtils.createMockAssetPermissions({
          These: [dsMockUtils.createMockTicker(ticker)],
        }),
        extrinsic: dsMockUtils.createMockExtrinsicPermissions({
          These: [
            dsMockUtils.createMockPalletPermissions({
              palletName: 'Identity',
              dispatchableNames: dsMockUtils.createMockDispatchableNames({
                These: [dsMockUtils.createMockBytes('add_claim')],
              }),
            }),
            dsMockUtils.createMockPalletPermissions({
              palletName: 'Authorship',
              dispatchableNames: dsMockUtils.createMockDispatchableNames('Whole'),
            }),
          ],
        }),
        portfolio: dsMockUtils.createMockPortfolioPermissions({
          These: [
            dsMockUtils.createMockPortfolioId({
              did: dsMockUtils.createMockIdentityId(did),
              kind: dsMockUtils.createMockPortfolioKind('Default'),
            }),
          ],
        }),
      });

      let result = meshPermissionsToPermissions(permissions, context);
      expect(result).toEqual(fakeResult);

      fakeResult = {
        assets: null,
        transactions: null,
        transactionGroups: [],
        portfolios: null,
      };
      permissions = dsMockUtils.createMockPermissions({
        asset: dsMockUtils.createMockAssetPermissions('Whole'),
        portfolio: dsMockUtils.createMockPortfolioPermissions('Whole'),
        extrinsic: dsMockUtils.createMockExtrinsicPermissions('Whole'),
      });

      result = meshPermissionsToPermissions(permissions, context);
      expect(result).toEqual(fakeResult);

      fakeResult = {
        assets: {
          values: [expect.objectContaining({ ticker })],
          type: PermissionType.Exclude,
        },
        transactions: {
          type: PermissionType.Exclude,
          values: [ModuleName.Identity],
          exceptions: [TxTags.identity.AddClaim],
        },
        transactionGroups: [],
        portfolios: {
          values: [expect.objectContaining({ owner: expect.objectContaining({ did }) })],
          type: PermissionType.Exclude,
        },
      };

      permissions = dsMockUtils.createMockPermissions({
        asset: dsMockUtils.createMockAssetPermissions({
          Except: [dsMockUtils.createMockTicker(ticker)],
        }),
        extrinsic: dsMockUtils.createMockExtrinsicPermissions({
          Except: [
            dsMockUtils.createMockPalletPermissions({
              palletName: 'Identity',
              dispatchableNames: dsMockUtils.createMockDispatchableNames({
                Except: [dsMockUtils.createMockBytes('add_claim')],
              }),
            }),
          ],
        }),
        portfolio: dsMockUtils.createMockPortfolioPermissions({
          Except: [
            dsMockUtils.createMockPortfolioId({
              did: dsMockUtils.createMockIdentityId(did),
              kind: dsMockUtils.createMockPortfolioKind('Default'),
            }),
          ],
        }),
      });

      result = meshPermissionsToPermissions(permissions, context);
      expect(result).toEqual(fakeResult);
    });
  });
});

describe('bigNumberToU64 and u64ToBigNumber', () => {
  beforeAll(() => {
    dsMockUtils.initMocks();
  });

  afterEach(() => {
    dsMockUtils.reset();
  });

  afterAll(() => {
    dsMockUtils.cleanup();
  });

  describe('bigNumberToU64', () => {
    it('should convert a number to a polkadot u64 object', () => {
      const value = new BigNumber(100);
      const fakeResult = '100' as unknown as u64;
      const context = dsMockUtils.getContextInstance();

      when(context.createType).calledWith('u64', value.toString()).mockReturnValue(fakeResult);

      const result = bigNumberToU64(value, context);

      expect(result).toBe(fakeResult);
    });

    it('should throw an error if the number is negative', () => {
      const value = new BigNumber(-100);
      const context = dsMockUtils.getContextInstance();

      expect(() => bigNumberToU64(value, context)).toThrow();
    });

    it('should throw an error if the number is not an integer', () => {
      const value = new BigNumber(1.5);
      const context = dsMockUtils.getContextInstance();

      expect(() => bigNumberToU64(value, context)).toThrow();
    });
  });

  describe('u64ToBigNumber', () => {
    it('should convert a polkadot u64 object to a BigNumber', () => {
      const fakeResult = new BigNumber(100);
      const num = dsMockUtils.createMockU64(fakeResult);

      const result = u64ToBigNumber(num);
      expect(result).toEqual(new BigNumber(fakeResult));
    });
  });
});

describe('bigNumberToU32 and u32ToBigNumber', () => {
  beforeAll(() => {
    dsMockUtils.initMocks();
  });

  afterEach(() => {
    dsMockUtils.reset();
  });

  afterAll(() => {
    dsMockUtils.cleanup();
  });

  describe('bigNumberToU32', () => {
    it('should convert a number to a polkadot u32 object', () => {
      const value = new BigNumber(100);
      const fakeResult = '100' as unknown as u32;
      const context = dsMockUtils.getContextInstance();

      when(context.createType).calledWith('u32', value.toString()).mockReturnValue(fakeResult);

      const result = bigNumberToU32(value, context);

      expect(result).toBe(fakeResult);
    });

    it('should throw an error if the number is negative', () => {
      const value = new BigNumber(-100);
      const context = dsMockUtils.getContextInstance();

      expect(() => bigNumberToU32(value, context)).toThrow();
    });

    it('should throw an error if the number is not an integer', () => {
      const value = new BigNumber(1.5);
      const context = dsMockUtils.getContextInstance();

      expect(() => bigNumberToU32(value, context)).toThrow();
    });
  });

  describe('u32ToBigNumber', () => {
    it('should convert a polkadot u32 object to a BigNumber', () => {
      const fakeResult = new BigNumber(100);
      const num = dsMockUtils.createMockU32(fakeResult);

      const result = u32ToBigNumber(num);
      expect(result).toEqual(new BigNumber(fakeResult));
    });
  });
});

describe('bigNumberToU128', () => {
  beforeAll(() => {
    dsMockUtils.initMocks();
  });

  afterEach(() => {
    dsMockUtils.reset();
  });

  afterAll(() => {
    dsMockUtils.cleanup();
  });

  it('should convert a number to a polkadot u128 object', () => {
    const value = new BigNumber(100);
    const fakeResult = '100' as unknown as u128;
    const context = dsMockUtils.getContextInstance();

    when(context.createType).calledWith('u128', value.toString()).mockReturnValue(fakeResult);

    const result = bigNumberToU128(value, context);

    expect(result).toBe(fakeResult);
  });

  it('should throw an error if the number is negative', () => {
    const value = new BigNumber(-100);
    const context = dsMockUtils.getContextInstance();

    expect(() => bigNumberToU128(value, context)).toThrow();
  });

  it('should throw an error if the number is not an integer', () => {
    const value = new BigNumber(1.5);
    const context = dsMockUtils.getContextInstance();

    expect(() => bigNumberToU128(value, context)).toThrow();
  });
});

describe('u128ToBigNumber', () => {
  it('should convert a polkadot u128 object to a BigNumber', () => {
    const fakeResult = new BigNumber(100);
    const num = dsMockUtils.createMockU128(fakeResult);

    const result = u128ToBigNumber(num);
    expect(result).toEqual(new BigNumber(fakeResult));
  });
});

describe('u16ToBigNumber', () => {
  beforeAll(() => {
    dsMockUtils.initMocks();
  });

  afterEach(() => {
    dsMockUtils.reset();
  });

  afterAll(() => {
    dsMockUtils.cleanup();
  });

  describe('u16ToBigNumber', () => {
    it('should convert a polkadot u32 object to a BigNumber', () => {
      const fakeResult = new BigNumber(100);
      const num = dsMockUtils.createMockU16(fakeResult);

      const result = u16ToBigNumber(num);
      expect(result).toEqual(new BigNumber(fakeResult));
    });
  });
});

describe('u8ToBigNumber', () => {
  beforeAll(() => {
    dsMockUtils.initMocks();
  });

  afterEach(() => {
    dsMockUtils.reset();
  });

  afterAll(() => {
    dsMockUtils.cleanup();
  });

  it('should convert a polkadot u8 object to a BigNumber', () => {
    const fakeResult = new BigNumber(100);
    const num = dsMockUtils.createMockU8(fakeResult);

    const result = u8ToBigNumber(num);
    expect(result).toEqual(new BigNumber(fakeResult));
  });
});

describe('percentageToPermill and permillToBigNumber', () => {
  beforeAll(() => {
    dsMockUtils.initMocks();
  });

  afterEach(() => {
    dsMockUtils.reset();
  });

  afterAll(() => {
    dsMockUtils.cleanup();
  });

  describe('percentageToPermill', () => {
    it('should convert a number to a polkadot Permill object', () => {
      const value = new BigNumber(49);
      const fakeResult = '100' as unknown as Permill;
      const context = dsMockUtils.getContextInstance();

      when(context.createType)
        .calledWith('Permill', value.multipliedBy(Math.pow(10, 4)).toString())
        .mockReturnValue(fakeResult);

      const result = percentageToPermill(value, context);

      expect(result).toBe(fakeResult);
    });

    it('should throw an error if the number is negative', () => {
      const value = new BigNumber(-10);
      const context = dsMockUtils.getContextInstance();

      expect(() => percentageToPermill(value, context)).toThrow();
    });

    it('should throw an error if the number is greater than 100', () => {
      const value = new BigNumber(250);
      const context = dsMockUtils.getContextInstance();

      expect(() => percentageToPermill(value, context)).toThrow();
    });
  });

  describe('permillToBigNumber', () => {
    it('should convert a polkadot Permill object to a BigNumber', () => {
      const fakeResult = new BigNumber(490000);
      const permill = dsMockUtils.createMockPermill(fakeResult);

      const result = permillToBigNumber(permill);
      expect(result).toEqual(new BigNumber(49));
    });
  });
});

describe('bigNumberToBalance and balanceToBigNumber', () => {
  beforeAll(() => {
    dsMockUtils.initMocks();
  });

  afterEach(() => {
    dsMockUtils.reset();
  });

  afterAll(() => {
    dsMockUtils.cleanup();
  });

  describe('bigNumberToBalance', () => {
    it('should convert a number to a polkadot Balance object', () => {
      let value = new BigNumber(100);
      const fakeResult = '100' as unknown as Balance;
      const context = dsMockUtils.getContextInstance();

      when(context.createType)
        .calledWith('Balance', value.multipliedBy(Math.pow(10, 6)).toString())
        .mockReturnValue(fakeResult);

      let result = bigNumberToBalance(value, context, false);

      expect(result).toBe(fakeResult);

      value = new BigNumber(100.1);

      when(context.createType)
        .calledWith('Balance', value.multipliedBy(Math.pow(10, 6)).toString())
        .mockReturnValue(fakeResult);

      result = bigNumberToBalance(value, context);

      expect(result).toBe(fakeResult);
    });

    it('should throw an error if the value exceeds the max balance', () => {
      const value = new BigNumber(Math.pow(20, 15));
      const context = dsMockUtils.getContextInstance();

      let error;

      try {
        bigNumberToBalance(value, context);
      } catch (err) {
        error = err;
      }

      expect(error.message).toBe('The value exceeds the maximum possible balance');
      expect(error.data).toMatchObject({ currentValue: value, amountLimit: MAX_BALANCE });
    });

    it('should throw an error if the value has more decimal places than allowed', () => {
      const value = new BigNumber(50.1234567);
      const context = dsMockUtils.getContextInstance();

      let error;

      try {
        bigNumberToBalance(value, context);
      } catch (err) {
        error = err;
      }

      expect(error.message).toBe('The value has more decimal places than allowed');
      expect(error.data).toMatchObject({ currentValue: value, decimalsLimit: MAX_DECIMALS });
    });

    it('should throw an error if the value has decimals and the Asset is indivisible', () => {
      const value = new BigNumber(50.1234567);
      const context = dsMockUtils.getContextInstance();

      expect(() => bigNumberToBalance(value, context, false)).toThrow(
        'The value has decimals but the Asset is indivisible'
      );
    });
  });

  describe('balanceToBigNumber', () => {
    it('should convert a polkadot Balance object to a BigNumber', () => {
      const fakeResult = new BigNumber(100);
      const balance = dsMockUtils.createMockBalance(fakeResult);

      const result = balanceToBigNumber(balance);
      expect(result).toEqual(new BigNumber(fakeResult).shiftedBy(-6));
    });
  });
});

describe('isIsinValid, isCusipValid and isLeiValid', () => {
  describe('isIsinValid', () => {
    it('should return if the Isin value identifier is valid or not', () => {
      const correct = isIsinValid('US0378331005');
      let incorrect = isIsinValid('US0373431005');

      expect(correct).toBeTruthy();
      expect(incorrect).toBeFalsy();

      incorrect = isIsinValid('US0373431');
      expect(incorrect).toBeFalsy();
    });
  });

  describe('isCusipValid', () => {
    it('should return if the Cusip value identifier is valid or not', () => {
      const correct = isCusipValid('037833100');
      let incorrect = isCusipValid('037831200');

      expect(correct).toBeTruthy();
      expect(incorrect).toBeFalsy();

      incorrect = isCusipValid('037831');

      expect(incorrect).toBeFalsy();

      incorrect = isCusipValid('0378312CD');

      expect(incorrect).toBeFalsy();
    });
  });

  describe('isLeiValid', () => {
    it('should return if the Lei value identifier is valid or not', () => {
      const correct = isLeiValid('724500VKKSH9QOLTFR81');
      let incorrect = isLeiValid('969500T3MBS4SQAMHJ45');

      expect(correct).toBeTruthy();
      expect(incorrect).toBeFalsy();

      incorrect = isLeiValid('969500T3MS4SQAMHJ4');
      expect(incorrect).toBeFalsy();
    });
  });

  describe('isFigiValid', () => {
    it('should return if the Figi value identifier is valid or not', () => {
      const validIdentifiers = [
        'BBG000BLNQ16',
        'NRG92C84SB39',
        'BBG0013YWBF3',
        'BBG00H9NR574',
        'BBG00094DJF9',
        'BBG016V71XT0',
      ];

      validIdentifiers.forEach(identifier => expect(isFigiValid(identifier)).toBeTruthy());

      const invalidIdentifiers = [
        'BBG00024DJF9', // Bad check digit
        'BSG00024DJF9', // disallowed prefix
        'BBB00024DJF9', // 3rd char not G
        'BBG00024AEF9', // vowels not allowed
      ];

      invalidIdentifiers.forEach(identifier => expect(isFigiValid(identifier)).toBeFalsy());
    });
  });
});

describe('stringToMemo', () => {
  beforeAll(() => {
    dsMockUtils.initMocks();
  });

  afterEach(() => {
    dsMockUtils.reset();
  });

  afterAll(() => {
    dsMockUtils.cleanup();
  });

  it('should convert a string to a polkadot PolymeshPrimitivesMemo object', () => {
    const value = 'someDescription';
    const fakeResult = 'memoDescription' as unknown as PolymeshPrimitivesMemo;
    const context = dsMockUtils.getContextInstance();

    when(context.createType)
      .calledWith('PolymeshPrimitivesMemo', padString(value, 32))
      .mockReturnValue(fakeResult);

    const result = stringToMemo(value, context);

    expect(result).toEqual(fakeResult);
  });

  it('should throw an error if the value exceeds the maximum length', () => {
    const value = 'someVeryLongDescriptionThatIsDefinitelyLongerThanTheMaxLength';
    const context = dsMockUtils.getContextInstance();

    expect(() => stringToMemo(value, context)).toThrow('Max memo length exceeded');
  });
});

describe('u8ToTransferStatus', () => {
  it('should convert a polkadot u8 object to a TransferStatus', () => {
    let result = u8ToTransferStatus(dsMockUtils.createMockU8(new BigNumber(80)));

    expect(result).toBe(TransferStatus.Failure);

    result = u8ToTransferStatus(dsMockUtils.createMockU8(new BigNumber(81)));

    expect(result).toBe(TransferStatus.Success);

    result = u8ToTransferStatus(dsMockUtils.createMockU8(new BigNumber(82)));

    expect(result).toBe(TransferStatus.InsufficientBalance);

    result = u8ToTransferStatus(dsMockUtils.createMockU8(new BigNumber(83)));

    expect(result).toBe(TransferStatus.InsufficientAllowance);

    result = u8ToTransferStatus(dsMockUtils.createMockU8(new BigNumber(84)));

    expect(result).toBe(TransferStatus.TransfersHalted);

    result = u8ToTransferStatus(dsMockUtils.createMockU8(new BigNumber(85)));

    expect(result).toBe(TransferStatus.FundsLocked);

    result = u8ToTransferStatus(dsMockUtils.createMockU8(new BigNumber(86)));

    expect(result).toBe(TransferStatus.InvalidSenderAddress);

    result = u8ToTransferStatus(dsMockUtils.createMockU8(new BigNumber(87)));

    expect(result).toBe(TransferStatus.InvalidReceiverAddress);

    result = u8ToTransferStatus(dsMockUtils.createMockU8(new BigNumber(88)));

    expect(result).toBe(TransferStatus.InvalidOperator);

    result = u8ToTransferStatus(dsMockUtils.createMockU8(new BigNumber(160)));

    expect(result).toBe(TransferStatus.InvalidSenderIdentity);

    result = u8ToTransferStatus(dsMockUtils.createMockU8(new BigNumber(161)));

    expect(result).toBe(TransferStatus.InvalidReceiverIdentity);

    result = u8ToTransferStatus(dsMockUtils.createMockU8(new BigNumber(162)));

    expect(result).toBe(TransferStatus.ComplianceFailure);

    result = u8ToTransferStatus(dsMockUtils.createMockU8(new BigNumber(163)));

    expect(result).toBe(TransferStatus.SmartExtensionFailure);

    result = u8ToTransferStatus(dsMockUtils.createMockU8(new BigNumber(164)));

    expect(result).toBe(TransferStatus.InvalidGranularity);

    result = u8ToTransferStatus(dsMockUtils.createMockU8(new BigNumber(165)));

    expect(result).toBe(TransferStatus.VolumeLimitReached);

    result = u8ToTransferStatus(dsMockUtils.createMockU8(new BigNumber(166)));

    expect(result).toBe(TransferStatus.BlockedTransaction);

    result = u8ToTransferStatus(dsMockUtils.createMockU8(new BigNumber(168)));

    expect(result).toBe(TransferStatus.FundsLimitReached);

    result = u8ToTransferStatus(dsMockUtils.createMockU8(new BigNumber(169)));

    expect(result).toBe(TransferStatus.PortfolioFailure);

    result = u8ToTransferStatus(dsMockUtils.createMockU8(new BigNumber(170)));

    expect(result).toBe(TransferStatus.CustodianError);

    result = u8ToTransferStatus(dsMockUtils.createMockU8(new BigNumber(171)));

    expect(result).toBe(TransferStatus.ScopeClaimMissing);

    result = u8ToTransferStatus(dsMockUtils.createMockU8(new BigNumber(172)));

    expect(result).toBe(TransferStatus.TransferRestrictionFailure);

    const fakeStatusCode = new BigNumber(1);
    expect(() => u8ToTransferStatus(dsMockUtils.createMockU8(fakeStatusCode))).toThrow(
      `Unsupported status code "${fakeStatusCode}". Please report this issue to the Polymesh team`
    );
  });
});

describe('internalSecurityTypeToAssetType and assetTypeToKnownOrId', () => {
  beforeAll(() => {
    dsMockUtils.initMocks();
  });

  afterEach(() => {
    dsMockUtils.reset();
  });

  afterAll(() => {
    dsMockUtils.cleanup();
  });

  describe('internalSecurityTypeToAssetType', () => {
    it('should convert an AssetType to a polkadot PolymeshPrimitivesAssetAssetType object', () => {
      const value = KnownAssetType.Commodity;
      const fakeResult = 'CommodityEnum' as unknown as PolymeshPrimitivesAssetAssetType;
      const context = dsMockUtils.getContextInstance();

      when(context.createType)
        .calledWith('PolymeshPrimitivesAssetAssetType', value)
        .mockReturnValue(fakeResult);

      const result = internalAssetTypeToAssetType(value, context);

      expect(result).toBe(fakeResult);
    });
  });

  describe('assetTypeToKnownOrId', () => {
    it('should convert a polkadot PolymeshPrimitivesAssetAssetType object to a string', () => {
      let fakeResult = KnownAssetType.Commodity;
      let assetType = dsMockUtils.createMockAssetType(fakeResult);

      let result = assetTypeToKnownOrId(assetType);
      expect(result).toEqual(fakeResult);

      fakeResult = KnownAssetType.EquityCommon;
      assetType = dsMockUtils.createMockAssetType(fakeResult);

      result = assetTypeToKnownOrId(assetType);
      expect(result).toEqual(fakeResult);

      fakeResult = KnownAssetType.EquityPreferred;
      assetType = dsMockUtils.createMockAssetType(fakeResult);

      result = assetTypeToKnownOrId(assetType);
      expect(result).toEqual(fakeResult);

      fakeResult = KnownAssetType.Commodity;
      assetType = dsMockUtils.createMockAssetType(fakeResult);

      result = assetTypeToKnownOrId(assetType);
      expect(result).toEqual(fakeResult);

      fakeResult = KnownAssetType.FixedIncome;
      assetType = dsMockUtils.createMockAssetType(fakeResult);

      result = assetTypeToKnownOrId(assetType);
      expect(result).toEqual(fakeResult);

      fakeResult = KnownAssetType.Reit;
      assetType = dsMockUtils.createMockAssetType(fakeResult);

      result = assetTypeToKnownOrId(assetType);
      expect(result).toEqual(fakeResult);

      fakeResult = KnownAssetType.Fund;
      assetType = dsMockUtils.createMockAssetType(fakeResult);

      result = assetTypeToKnownOrId(assetType);
      expect(result).toEqual(fakeResult);

      fakeResult = KnownAssetType.RevenueShareAgreement;
      assetType = dsMockUtils.createMockAssetType(fakeResult);

      result = assetTypeToKnownOrId(assetType);
      expect(result).toEqual(fakeResult);

      fakeResult = KnownAssetType.StructuredProduct;
      assetType = dsMockUtils.createMockAssetType(fakeResult);

      result = assetTypeToKnownOrId(assetType);
      expect(result).toEqual(fakeResult);

      fakeResult = KnownAssetType.Derivative;
      assetType = dsMockUtils.createMockAssetType(fakeResult);

      result = assetTypeToKnownOrId(assetType);
      expect(result).toEqual(fakeResult);

      fakeResult = KnownAssetType.StableCoin;
      assetType = dsMockUtils.createMockAssetType(fakeResult);

      result = assetTypeToKnownOrId(assetType);
      expect(result).toEqual(fakeResult);

      assetType = dsMockUtils.createMockAssetType({
        Custom: dsMockUtils.createMockU32(new BigNumber(1)),
      });

      result = assetTypeToKnownOrId(assetType);
      expect(result).toEqual(new BigNumber(1));
    });
  });
});

describe('posRatioToBigNumber', () => {
  beforeAll(() => {
    dsMockUtils.initMocks();
  });

  afterEach(() => {
    dsMockUtils.reset();
  });

  afterAll(() => {
    dsMockUtils.cleanup();
  });

  it('should convert a polkadot PolymeshPrimitivesPosRatio object to a BigNumber', () => {
    const numerator = new BigNumber(1);
    const denominator = new BigNumber(1);
    const balance = dsMockUtils.createMockPosRatio(numerator, denominator);

    const result = posRatioToBigNumber(balance);
    expect(result).toEqual(new BigNumber(numerator).dividedBy(new BigNumber(denominator)));
  });
});

describe('nameToAssetName', () => {
  let mockContext: Mocked<Context>;
  let nameMaxLength: BigNumber;
  let rawNameMaxLength: u32;

  beforeAll(() => {
    dsMockUtils.initMocks();
  });

  beforeEach(() => {
    mockContext = dsMockUtils.getContextInstance();
    nameMaxLength = new BigNumber(10);
    rawNameMaxLength = dsMockUtils.createMockU32(nameMaxLength);

    dsMockUtils.setConstMock('asset', 'assetNameMaxLength', {
      returnValue: rawNameMaxLength,
    });
  });

  afterEach(() => {
    dsMockUtils.reset();
  });

  afterAll(() => {
    dsMockUtils.cleanup();
  });

  it('should throw an error if Asset name exceeds max length', () => {
    const expectedError = new PolymeshError({
      code: ErrorCode.ValidationError,
      message: 'Asset name length exceeded',
      data: {
        maxLength: nameMaxLength,
      },
    });

    expect(() => nameToAssetName('TOO_LONG_NAME', mockContext)).toThrowError(expectedError);
  });

  it('should convert Asset name to Bytes', () => {
    const name = 'SOME_NAME';
    const fakeName = 'fakeName' as unknown as Bytes;
    when(mockContext.createType).calledWith('Bytes', name).mockReturnValue(fakeName);

    const result = nameToAssetName(name, mockContext);
    expect(result).toEqual(fakeName);
  });
});

describe('fundingRoundToAssetFundingRound', () => {
  let mockContext: Mocked<Context>;
  let fundingRoundNameMaxLength: BigNumber;
  let rawFundingRoundNameMaxLength: u32;

  beforeAll(() => {
    dsMockUtils.initMocks();
  });

  beforeEach(() => {
    mockContext = dsMockUtils.getContextInstance();
    fundingRoundNameMaxLength = new BigNumber(10);
    rawFundingRoundNameMaxLength = dsMockUtils.createMockU32(fundingRoundNameMaxLength);

    dsMockUtils.setConstMock('asset', 'fundingRoundNameMaxLength', {
      returnValue: rawFundingRoundNameMaxLength,
    });
  });

  afterEach(() => {
    dsMockUtils.reset();
  });

  afterAll(() => {
    dsMockUtils.cleanup();
  });

  it('should throw an error if funding round name exceeds max length', () => {
    const expectedError = new PolymeshError({
      code: ErrorCode.ValidationError,
      message: 'Asset funding round name length exceeded',
      data: {
        maxLength: fundingRoundNameMaxLength,
      },
    });

    expect(() =>
      fundingRoundToAssetFundingRound('TOO_LONG_FUNDING_ROUND_NAME', mockContext)
    ).toThrowError(expectedError);
  });

  it('should convert funding round name to Bytes', () => {
    const name = 'SOME_NAME';
    const fakeFundingRoundName = 'fakeFundingRoundName' as unknown as Bytes;
    when(mockContext.createType).calledWith('Bytes', name).mockReturnValue(fakeFundingRoundName);

    const result = fundingRoundToAssetFundingRound(name, mockContext);
    expect(result).toEqual(fakeFundingRoundName);
  });
});

describe('securityIdentifierToAssetIdentifier and assetIdentifierToSecurityIdentifier', () => {
  beforeAll(() => {
    dsMockUtils.initMocks();
  });

  afterEach(() => {
    dsMockUtils.reset();
  });

  afterAll(() => {
    dsMockUtils.cleanup();
  });

  describe('securityIdentifierToAssetIdentifier', () => {
    it('should convert a SecurityIdentifier to a polkadot AssetIdentifier object', () => {
      const isinValue = 'US0378331005';
      // cSpell: disable-next-line
      const leiValue = '724500VKKSH9QOLTFR81';
      const cusipValue = '037833100';
      const figiValue = 'BBG00H9NR574';

      let value = { type: SecurityIdentifierType.Isin, value: isinValue };
      const fakeResult = 'IsinEnum' as unknown as PolymeshPrimitivesAssetIdentifier;
      const context = dsMockUtils.getContextInstance();

      when(context.createType)
        .calledWith('PolymeshPrimitivesAssetIdentifier', {
          [SecurityIdentifierType.Isin]: isinValue,
        })
        .mockReturnValue(fakeResult);

      let result = securityIdentifierToAssetIdentifier(value, context);

      expect(result).toBe(fakeResult);

      value = { type: SecurityIdentifierType.Lei, value: leiValue };

      when(context.createType)
        .calledWith('PolymeshPrimitivesAssetIdentifier', { [SecurityIdentifierType.Lei]: leiValue })
        .mockReturnValue(fakeResult);

      result = securityIdentifierToAssetIdentifier(value, context);

      expect(result).toBe(fakeResult);

      value = { type: SecurityIdentifierType.Cusip, value: cusipValue };

      when(context.createType)
        .calledWith('PolymeshPrimitivesAssetIdentifier', {
          [SecurityIdentifierType.Cusip]: cusipValue,
        })
        .mockReturnValue(fakeResult);

      result = securityIdentifierToAssetIdentifier(value, context);

      expect(result).toBe(fakeResult);

      value = { type: SecurityIdentifierType.Figi, value: figiValue };

      when(context.createType)
        .calledWith('PolymeshPrimitivesAssetIdentifier', {
          [SecurityIdentifierType.Figi]: figiValue,
        })
        .mockReturnValue(fakeResult);

      result = securityIdentifierToAssetIdentifier(value, context);

      expect(result).toBe(fakeResult);
    });

    it('should throw an error if some identifier is invalid', () => {
      const context = dsMockUtils.getContextInstance();

      let identifier = { type: SecurityIdentifierType.Isin, value: 'US0373431005' };

      expect(() => securityIdentifierToAssetIdentifier(identifier, context)).toThrow(
        `Invalid security identifier ${identifier.value} of type Isin`
      );

      // cSpell: disable-next-line
      identifier = { type: SecurityIdentifierType.Lei, value: '969500T3MBS4SQAMHJ45' };

      expect(() => securityIdentifierToAssetIdentifier(identifier, context)).toThrow(
        `Invalid security identifier ${identifier.value} of type Lei`
      );

      identifier = { type: SecurityIdentifierType.Cusip, value: '037831200' };

      expect(() => securityIdentifierToAssetIdentifier(identifier, context)).toThrow(
        `Invalid security identifier ${identifier.value} of type Cusip`
      );

      identifier = { type: SecurityIdentifierType.Figi, value: 'BBB00024DJF9' };

      expect(() => securityIdentifierToAssetIdentifier(identifier, context)).toThrow(
        `Invalid security identifier ${identifier.value} of type Figi`
      );
    });
  });

  describe('assetIdentifierToSecurityIdentifier', () => {
    it('should convert a polkadot AssetIdentifier object to a SecurityIdentifier', () => {
      let fakeResult = { type: SecurityIdentifierType.Isin, value: 'someValue' };
      let identifier = dsMockUtils.createMockAssetIdentifier({
        [SecurityIdentifierType.Isin]: dsMockUtils.createMockU8aFixed('someValue'),
      });

      let result = assetIdentifierToSecurityIdentifier(identifier);
      expect(result).toEqual(fakeResult);

      fakeResult = { type: SecurityIdentifierType.Cusip, value: 'someValue' };
      identifier = dsMockUtils.createMockAssetIdentifier({
        [SecurityIdentifierType.Cusip]: dsMockUtils.createMockU8aFixed('someValue'),
      });

      result = assetIdentifierToSecurityIdentifier(identifier);
      expect(result).toEqual(fakeResult);

      fakeResult = { type: SecurityIdentifierType.Cins, value: 'someValue' };
      identifier = dsMockUtils.createMockAssetIdentifier({
        [SecurityIdentifierType.Cins]: dsMockUtils.createMockU8aFixed('someValue'),
      });

      result = assetIdentifierToSecurityIdentifier(identifier);
      expect(result).toEqual(fakeResult);

      fakeResult = { type: SecurityIdentifierType.Lei, value: 'someValue' };
      identifier = dsMockUtils.createMockAssetIdentifier({
        [SecurityIdentifierType.Lei]: dsMockUtils.createMockU8aFixed('someValue'),
      });

      result = assetIdentifierToSecurityIdentifier(identifier);
      expect(result).toEqual(fakeResult);

      fakeResult = { type: SecurityIdentifierType.Figi, value: 'someValue' };
      identifier = dsMockUtils.createMockAssetIdentifier({
        [SecurityIdentifierType.Figi]: dsMockUtils.createMockU8aFixed('someValue'),
      });

      result = assetIdentifierToSecurityIdentifier(identifier);
      expect(result).toEqual(fakeResult);
    });
  });
});

describe('stringToDocumentHash and documentHashToString', () => {
  beforeAll(() => {
    dsMockUtils.initMocks();
  });

  afterEach(() => {
    dsMockUtils.reset();
  });

  afterAll(() => {
    dsMockUtils.cleanup();
  });

  describe('stringToDocumentHash', () => {
    it('should throw if document hash is not prefixed with 0x', () => {
      expect(() => stringToDocumentHash('', dsMockUtils.getContextInstance())).toThrow(
        'Document hash must be a hexadecimal string prefixed by 0x'
      );
    });

    it('should throw if document hash is longer than 128 characters', () => {
      expect(() =>
        stringToDocumentHash('0x'.padEnd(131, '1'), dsMockUtils.getContextInstance())
      ).toThrow('Document hash exceeds max length');
    });

    it('should convert a string to a polkadot PolymeshPrimitivesDocumentHash object', () => {
      const fakeResult = 'convertedHash' as unknown as PolymeshPrimitivesDocumentHash;
      const context = dsMockUtils.getContextInstance();

      const createTypeMock = context.createType;

      when(createTypeMock)
        .calledWith('PolymeshPrimitivesDocumentHash', 'None')
        .mockReturnValue(fakeResult);

      let result = stringToDocumentHash(undefined, context);

      expect(result).toEqual(fakeResult);

      let value = '0x1';
      when(createTypeMock)
        .calledWith('PolymeshPrimitivesDocumentHash', { H128: hexToU8a(value.padEnd(34, '0')) })
        .mockReturnValue(fakeResult);

      result = stringToDocumentHash(value, context);

      expect(result).toEqual(fakeResult);

      value = value.padEnd(35, '1');
      when(createTypeMock)
        .calledWith('PolymeshPrimitivesDocumentHash', { H160: hexToU8a(value.padEnd(42, '0')) })
        .mockReturnValue(fakeResult);

      result = stringToDocumentHash(value, context);

      expect(result).toEqual(fakeResult);

      value = value.padEnd(43, '1');
      when(createTypeMock)
        .calledWith('PolymeshPrimitivesDocumentHash', { H192: hexToU8a(value.padEnd(50, '0')) })
        .mockReturnValue(fakeResult);

      result = stringToDocumentHash(value, context);

      expect(result).toEqual(fakeResult);

      value = value.padEnd(51, '1');
      when(createTypeMock)
        .calledWith('PolymeshPrimitivesDocumentHash', { H224: hexToU8a(value.padEnd(58, '0')) })
        .mockReturnValue(fakeResult);

      result = stringToDocumentHash(value, context);

      expect(result).toEqual(fakeResult);

      value = value.padEnd(59, '1');
      when(createTypeMock)
        .calledWith('PolymeshPrimitivesDocumentHash', { H256: hexToU8a(value.padEnd(66, '0')) })
        .mockReturnValue(fakeResult);

      result = stringToDocumentHash(value, context);

      expect(result).toEqual(fakeResult);

      value = value.padEnd(67, '1');
      when(createTypeMock)
        .calledWith('PolymeshPrimitivesDocumentHash', { H320: hexToU8a(value.padEnd(82, '0')) })
        .mockReturnValue(fakeResult);

      result = stringToDocumentHash(value, context);

      expect(result).toEqual(fakeResult);

      value = value.padEnd(83, '1');
      when(createTypeMock)
        .calledWith('PolymeshPrimitivesDocumentHash', { H384: hexToU8a(value.padEnd(98, '0')) })
        .mockReturnValue(fakeResult);

      result = stringToDocumentHash(value, context);

      expect(result).toEqual(fakeResult);

      value = value.padEnd(99, '1');
      when(createTypeMock)
        .calledWith('PolymeshPrimitivesDocumentHash', { H512: hexToU8a(value.padEnd(130, '0')) })
        .mockReturnValue(fakeResult);

      result = stringToDocumentHash(value, context);

      expect(result).toEqual(fakeResult);
    });
  });

  describe('documentHashToString', () => {
    it('should convert a polkadot PolymeshPrimitivesDocumentHash object to a string', () => {
      const fakeResult = '0x01';
      let docHash = dsMockUtils.createMockDocumentHash({
        H128: dsMockUtils.createMockU8aFixed(fakeResult, true),
      });

      let result = documentHashToString(docHash);
      expect(result).toEqual(fakeResult);

      docHash = dsMockUtils.createMockDocumentHash({
        H160: dsMockUtils.createMockU8aFixed(fakeResult, true),
      });

      result = documentHashToString(docHash);
      expect(result).toEqual(fakeResult);

      docHash = dsMockUtils.createMockDocumentHash({
        H192: dsMockUtils.createMockU8aFixed(fakeResult, true),
      });

      result = documentHashToString(docHash);
      expect(result).toEqual(fakeResult);

      docHash = dsMockUtils.createMockDocumentHash({
        H224: dsMockUtils.createMockU8aFixed(fakeResult, true),
      });

      result = documentHashToString(docHash);
      expect(result).toEqual(fakeResult);

      docHash = dsMockUtils.createMockDocumentHash({
        H256: dsMockUtils.createMockU8aFixed(fakeResult, true),
      });

      result = documentHashToString(docHash);
      expect(result).toEqual(fakeResult);

      docHash = dsMockUtils.createMockDocumentHash({
        H320: dsMockUtils.createMockU8aFixed(fakeResult, true),
      });

      result = documentHashToString(docHash);
      expect(result).toEqual(fakeResult);

      docHash = dsMockUtils.createMockDocumentHash({
        H384: dsMockUtils.createMockU8aFixed(fakeResult, true),
      });

      result = documentHashToString(docHash);
      expect(result).toEqual(fakeResult);

      docHash = dsMockUtils.createMockDocumentHash({
        H512: dsMockUtils.createMockU8aFixed(fakeResult, true),
      });

      result = documentHashToString(docHash);
      expect(result).toEqual(fakeResult);

      docHash = dsMockUtils.createMockDocumentHash('None');

      result = documentHashToString(docHash);
      expect(result).toBeUndefined();
    });
  });
});

describe('assetDocumentToDocument and documentToAssetDocument', () => {
  beforeAll(() => {
    dsMockUtils.initMocks();
  });

  afterEach(() => {
    dsMockUtils.reset();
  });

  afterAll(() => {
    dsMockUtils.cleanup();
  });

  describe('assetDocumentToDocument', () => {
    it('should convert an AssetDocument object to a polkadot Document object', () => {
      const uri = 'someUri';
      const contentHash = '0x01';
      const name = 'someName';
      const type = 'someType';
      const filedAt = new Date();
      const value = {
        uri,
        contentHash,
        name,
      };
      const fakeResult = 'convertedDocument' as unknown as PolymeshPrimitivesDocument;
      const context = dsMockUtils.getContextInstance();

      when(context.createType)
        .calledWith('PolymeshPrimitivesDocument', {
          uri: stringToBytes(uri, context),
          name: stringToBytes(name, context),
          contentHash: stringToDocumentHash(contentHash, context),
          docType: null,
          filingDate: null,
        })
        .mockReturnValue(fakeResult);

      let result = assetDocumentToDocument(value, context);
      expect(result).toEqual(fakeResult);

      when(context.createType)
        .calledWith('PolymeshPrimitivesDocument', {
          uri: stringToBytes(uri, context),
          name: stringToBytes(name, context),
          contentHash: stringToDocumentHash(contentHash, context),
          docType: stringToBytes(type, context),
          filingDate: dateToMoment(filedAt, context),
        })
        .mockReturnValue(fakeResult);

      result = assetDocumentToDocument({ ...value, filedAt, type }, context);
      expect(result).toEqual(fakeResult);
    });
  });

  describe('documentToAssetDocument', () => {
    it('should convert a polkadot Document object to an AssetDocument object', () => {
      const name = 'someName';
      const uri = 'someUri';
      const contentHash = '0x111111';
      const filedAt = new Date();
      const type = 'someType';
      let fakeResult: AssetDocument = {
        name,
        uri,
      };

      let doc = dsMockUtils.createMockDocument({
        uri: dsMockUtils.createMockBytes(uri),
        name: dsMockUtils.createMockBytes(name),
        contentHash: dsMockUtils.createMockDocumentHash('None'),
        docType: dsMockUtils.createMockOption(),
        filingDate: dsMockUtils.createMockOption(),
      });

      let result = documentToAssetDocument(doc);
      expect(result).toEqual(fakeResult);

      fakeResult = {
        ...fakeResult,
        contentHash,
        filedAt,
        type,
      };

      doc = dsMockUtils.createMockDocument({
        uri: dsMockUtils.createMockBytes(uri),
        name: dsMockUtils.createMockBytes(name),
        contentHash: dsMockUtils.createMockDocumentHash({
          H128: dsMockUtils.createMockU8aFixed(contentHash, true),
        }),
        docType: dsMockUtils.createMockOption(dsMockUtils.createMockBytes(type)),
        filingDate: dsMockUtils.createMockOption(
          dsMockUtils.createMockMoment(new BigNumber(filedAt.getTime()))
        ),
      });

      result = documentToAssetDocument(doc);
      expect(result).toEqual(fakeResult);
    });
  });
});

describe('cddStatusToBoolean', () => {
  it('should convert a valid CDD status to a true boolean', async () => {
    const cddStatusMock = dsMockUtils.createMockCddStatus({
      Ok: dsMockUtils.createMockIdentityId(),
    });
    const result = cddStatusToBoolean(cddStatusMock);

    expect(result).toEqual(true);
  });

  it('should convert an invalid CDD status to a false boolean', async () => {
    const cddStatusMock = dsMockUtils.createMockCddStatus();
    const result = cddStatusToBoolean(cddStatusMock);

    expect(result).toEqual(false);
  });
});

describe('canTransferResultToTransferStatus', () => {
  it('should convert a polkadot CanTransferResult object to a TransferStatus', () => {
    const errorMsg = 'someError';
    expect(() =>
      canTransferResultToTransferStatus(
        dsMockUtils.createMockCanTransferResult({
          Err: dsMockUtils.createMockBytes(errorMsg),
        })
      )
    ).toThrow(`Error while checking transfer validity: ${errorMsg}`);

    const result = canTransferResultToTransferStatus(
      dsMockUtils.createMockCanTransferResult({ Ok: dsMockUtils.createMockU8(new BigNumber(81)) })
    );

    expect(result).toBe(TransferStatus.Success);
  });
});

describe('granularCanTransferResultToTransferBreakdown', () => {
  it('should convert a polkadot GranularCanTransferResult object to a TransferBreakdown', () => {
    const context = dsMockUtils.getContextInstance();
    let result = granularCanTransferResultToTransferBreakdown(
      dsMockUtils.createMockGranularCanTransferResult({
        /* eslint-disable @typescript-eslint/naming-convention */
        invalid_granularity: true,
        self_transfer: true,
        invalid_receiver_cdd: true,
        invalid_sender_cdd: true,
        missing_scope_claim: true,
        receiver_custodian_error: true,
        sender_custodian_error: true,
        sender_insufficient_balance: true,
        portfolio_validity_result: {
          receiver_is_same_portfolio: true,
          sender_portfolio_does_not_exist: true,
          receiver_portfolio_does_not_exist: true,
          sender_insufficient_balance: true,
          result: false,
        },
        asset_frozen: true,
        transfer_condition_result: [
          {
            condition: {
              MaxInvestorCount: createMockU64(new BigNumber(100)),
            },
            result: false,
          },
        ],
        compliance_result: dsMockUtils.createMockAssetComplianceResult({
          paused: false,
          requirements: [],
          result: false,
        }),
        result: false,
        /* eslint-enable @typescript-eslint/naming-convention */
      }),
      context
    );

    expect(result).toEqual({
      general: [
        TransferError.InvalidGranularity,
        TransferError.SelfTransfer,
        TransferError.InvalidReceiverCdd,
        TransferError.InvalidSenderCdd,
        TransferError.ScopeClaimMissing,
        TransferError.InsufficientBalance,
        TransferError.TransfersFrozen,
        TransferError.InvalidSenderPortfolio,
        TransferError.InvalidReceiverPortfolio,
        TransferError.InsufficientPortfolioBalance,
      ],
      compliance: {
        requirements: [],
        complies: false,
      },
      restrictions: [
        {
          restriction: {
            type: TransferRestrictionType.Count,
            value: new BigNumber(100),
          },
          result: false,
        },
      ],
      result: false,
    });

    result = granularCanTransferResultToTransferBreakdown(
      dsMockUtils.createMockGranularCanTransferResult({
        /* eslint-disable @typescript-eslint/naming-convention */
        invalid_granularity: false,
        self_transfer: false,
        invalid_receiver_cdd: false,
        invalid_sender_cdd: false,
        missing_scope_claim: false,
        receiver_custodian_error: false,
        sender_custodian_error: false,
        sender_insufficient_balance: false,
        portfolio_validity_result: {
          receiver_is_same_portfolio: false,
          sender_portfolio_does_not_exist: false,
          receiver_portfolio_does_not_exist: false,
          sender_insufficient_balance: false,
          result: false,
        },
        asset_frozen: false,
        transfer_condition_result: [
          {
            condition: {
              MaxInvestorCount: dsMockUtils.createMockU64(new BigNumber(100)),
            },
            result: false,
          },
        ],
        compliance_result: dsMockUtils.createMockAssetComplianceResult({
          paused: false,
          requirements: [],
          result: false,
        }),
        result: false,
        /* eslint-enable @typescript-eslint/naming-convention */
      }),
      context
    );

    expect(result).toEqual({
      general: [],
      compliance: {
        requirements: [],
        complies: false,
      },
      restrictions: [
        {
          restriction: {
            type: TransferRestrictionType.Count,
            value: new BigNumber(100),
          },
          result: false,
        },
      ],
      result: false,
    });
  });
});

describe('scopeToMeshScope and meshScopeToScope', () => {
  beforeAll(() => {
    dsMockUtils.initMocks();
  });

  afterEach(() => {
    dsMockUtils.reset();
  });

  afterAll(() => {
    dsMockUtils.cleanup();
  });

  describe('scopeToMeshScope', () => {
    it('should convert a Custom type Scope into a polkadot Scope object', () => {
      const context = dsMockUtils.getContextInstance();
      const value: Scope = {
        type: ScopeType.Custom,
        value: 'someValue',
      };
      const fakeResult = 'ScopeEnum' as unknown as PolymeshPrimitivesIdentityClaimScope;

      when(context.createType)
        .calledWith('Scope', { [value.type]: value.value })
        .mockReturnValue(fakeResult);

      const result = scopeToMeshScope(value, context);

      expect(result).toBe(fakeResult);
    });

    it('should convert a Identity type Scope into a polkadot Scope object', () => {
      const context = dsMockUtils.getContextInstance();
      const value: Scope = {
        type: ScopeType.Identity,
        value: '0x51a5fed99b9d305ef26e6af92dd3dcb181a30a07dc5f075e260b82a92d48913c',
      };
      const fakeResult = 'ScopeEnum' as unknown as PolymeshPrimitivesIdentityClaimScope;
      const fakeIdentityId =
        '0x51a5fed99b9d305ef26e6af92dd3dcb181a30a07dc5f075e260b82a92d48913c' as unknown as PolymeshPrimitivesIdentityId;

      when(context.createType)
        .calledWith('PolymeshPrimitivesIdentityId', value.value)
        .mockReturnValue(fakeIdentityId);

      when(context.createType)
        .calledWith('Scope', { [value.type]: fakeIdentityId })
        .mockReturnValue(fakeResult);

      const result = scopeToMeshScope(value, context);

      expect(result).toBe(fakeResult);
    });

    it('should convert a Ticker type Scope into a polkadot Scope object', () => {
      const context = dsMockUtils.getContextInstance();
      const value: Scope = {
        type: ScopeType.Ticker,
        value: 'SOME_TICKER',
      };
      const fakeResult = 'ScopeEnum' as unknown as PolymeshPrimitivesIdentityClaimScope;
      const fakeTicker = 'SOME_TICKER' as unknown as PolymeshPrimitivesTicker;

      when(context.createType)
        .calledWith('PolymeshPrimitivesTicker', padString(value.value, MAX_TICKER_LENGTH))
        .mockReturnValue(fakeTicker);

      when(context.createType)
        .calledWith('Scope', { [value.type]: fakeTicker })
        .mockReturnValue(fakeResult);

      const result = scopeToMeshScope(value, context);

      expect(result).toBe(fakeResult);
    });
  });

  describe('meshScopeToScope', () => {
    it('should convert a polkadot Scope object into a Scope', () => {
      let fakeResult: Scope = {
        type: ScopeType.Identity,
        value: 'someDid',
      };
      let scope = dsMockUtils.createMockScope({
        Identity: dsMockUtils.createMockIdentityId(fakeResult.value),
      });

      let result = meshScopeToScope(scope);
      expect(result).toEqual(fakeResult);

      fakeResult = {
        type: ScopeType.Ticker,
        value: 'SOME_TICKER',
      };
      scope = dsMockUtils.createMockScope({
        Ticker: dsMockUtils.createMockTicker(fakeResult.value),
      });

      result = meshScopeToScope(scope);
      expect(result).toEqual(fakeResult);

      fakeResult = {
        type: ScopeType.Custom,
        value: 'something',
      };
      scope = dsMockUtils.createMockScope({
        Custom: dsMockUtils.createMockBytes(fakeResult.value),
      });

      result = meshScopeToScope(scope);
      expect(result).toEqual(fakeResult);
    });
  });
});

describe('claimToMeshClaim and meshClaimToClaim', () => {
  beforeAll(() => {
    dsMockUtils.initMocks();
  });

  afterEach(() => {
    dsMockUtils.reset();
  });

  afterAll(() => {
    dsMockUtils.cleanup();
  });

  describe('claimToMeshClaim', () => {
    it('should convert a Claim to a polkadot PolymeshPrimitivesIdentityClaimClaim object', () => {
      const context = dsMockUtils.getContextInstance();
      let value: Claim = {
        type: ClaimType.Jurisdiction,
        code: CountryCode.Cl,
        scope: { type: ScopeType.Identity, value: 'SOME_TICKER_DID' },
      };
      const fakeResult = 'meshClaim' as unknown as PolymeshPrimitivesIdentityClaimClaim;
      const fakeScope = 'scope' as unknown as PolymeshPrimitivesIdentityClaimScope;

      const createTypeMock = context.createType;

      when(createTypeMock).calledWith('Scope', expect.anything()).mockReturnValue(fakeScope);
      when(createTypeMock)
        .calledWith('PolymeshPrimitivesIdentityClaimClaim', {
          [value.type]: [value.code, scopeToMeshScope(value.scope, context)],
        })
        .mockReturnValue(fakeResult);

      let result = claimToMeshClaim(value, context);

      expect(result).toBe(fakeResult);

      value = {
        type: ClaimType.Exempted,
        scope: { type: ScopeType.Identity, value: 'SOME_TICKERDid' },
      };

      when(createTypeMock)
        .calledWith('PolymeshPrimitivesIdentityClaimClaim', {
          [value.type]: scopeToMeshScope(value.scope, context),
        })
        .mockReturnValue(fakeResult);

      result = claimToMeshClaim(value, context);

      expect(result).toBe(fakeResult);

      value = {
        type: ClaimType.CustomerDueDiligence,
        id: 'someCddId',
      };

      when(createTypeMock)
        .calledWith('PolymeshPrimitivesIdentityClaimClaim', {
          [value.type]: stringToCddId(value.id, context),
        })
        .mockReturnValue(fakeResult);

      result = claimToMeshClaim(value, context);

      expect(result).toBe(fakeResult);
    });
  });

  describe('meshClaimToClaim', () => {
    it('should convert a polkadot Claim object to a Claim', () => {
      let scope = { type: ScopeType.Ticker, value: 'SOME_TICKER' };

      let fakeResult: Claim = {
        type: ClaimType.Accredited,
        scope,
      };

      let claim = dsMockUtils.createMockClaim({
        Accredited: dsMockUtils.createMockScope({
          Ticker: dsMockUtils.createMockTicker(scope.value),
        }),
      });

      let result = meshClaimToClaim(claim);
      expect(result).toEqual(fakeResult);

      scope = { type: ScopeType.Identity, value: 'someDid' };

      fakeResult = {
        type: ClaimType.Affiliate,
        scope,
      };
      claim = dsMockUtils.createMockClaim({
        Affiliate: dsMockUtils.createMockScope({
          Identity: dsMockUtils.createMockIdentityId(scope.value),
        }),
      });

      result = meshClaimToClaim(claim);
      expect(result).toEqual(fakeResult);

      fakeResult = {
        type: ClaimType.Blocked,
        scope,
      };
      claim = dsMockUtils.createMockClaim({
        Blocked: dsMockUtils.createMockScope({
          Identity: dsMockUtils.createMockIdentityId(scope.value),
        }),
      });

      result = meshClaimToClaim(claim);
      expect(result).toEqual(fakeResult);

      fakeResult = {
        type: ClaimType.BuyLockup,
        scope,
      };
      claim = dsMockUtils.createMockClaim({
        BuyLockup: dsMockUtils.createMockScope({
          Identity: dsMockUtils.createMockIdentityId(scope.value),
        }),
      });

      result = meshClaimToClaim(claim);
      expect(result).toEqual(fakeResult);

      fakeResult = {
        type: ClaimType.CustomerDueDiligence,
        id: 'someId',
      };
      claim = dsMockUtils.createMockClaim({
        CustomerDueDiligence: dsMockUtils.createMockCddId(fakeResult.id),
      });

      result = meshClaimToClaim(claim);
      expect(result).toEqual(fakeResult);

      fakeResult = {
        type: ClaimType.Jurisdiction,
        code: CountryCode.Cl,
        scope,
      };

      claim = dsMockUtils.createMockClaim({
        Jurisdiction: [
          dsMockUtils.createMockCountryCode(fakeResult.code),
          dsMockUtils.createMockScope({ Identity: dsMockUtils.createMockIdentityId(scope.value) }),
        ],
      });

      result = meshClaimToClaim(claim);
      expect(result).toEqual(fakeResult);

      fakeResult = {
        type: ClaimType.KnowYourCustomer,
        scope,
      };
      claim = dsMockUtils.createMockClaim({
        KnowYourCustomer: dsMockUtils.createMockScope({
          Identity: dsMockUtils.createMockIdentityId(scope.value),
        }),
      });

      result = meshClaimToClaim(claim);
      expect(result).toEqual(fakeResult);

      fakeResult = {
        type: ClaimType.SellLockup,
        scope,
      };
      claim = dsMockUtils.createMockClaim({
        SellLockup: dsMockUtils.createMockScope({
          Identity: dsMockUtils.createMockIdentityId(scope.value),
        }),
      });

      result = meshClaimToClaim(claim);
      expect(result).toEqual(fakeResult);

      fakeResult = {
        type: ClaimType.Exempted,
        scope,
      };
      claim = dsMockUtils.createMockClaim({
        Exempted: dsMockUtils.createMockScope({
          Identity: dsMockUtils.createMockIdentityId(scope.value),
        }),
      });

      result = meshClaimToClaim(claim);
      expect(result).toEqual(fakeResult);
    });
  });
});

describe('corporateActionParamsToMeshCorporateActionArgs', () => {
  beforeAll(() => {
    dsMockUtils.initMocks();
  });

  beforeEach(() => {
    dsMockUtils.setConstMock('corporateAction', 'maxTargetIds', {
      returnValue: dsMockUtils.createMockU32(new BigNumber(10)),
    });
    dsMockUtils.setConstMock('corporateAction', 'maxDidWhts', {
      returnValue: dsMockUtils.createMockU32(new BigNumber(10)),
    });
  });

  afterEach(() => {
    dsMockUtils.reset();
  });

  afterAll(() => {
    dsMockUtils.cleanup();
  });

  it('should convert a list of corporate action parameters to a polkadot PalletCorporateActionsInitiateCorporateActionArgs object', () => {
    const ticker = 'SOME_TICKER';
    const kind = CorporateActionKind.UnpredictableBenefit;
    const declarationDate = new Date();
    const checkpoint = new Date(new Date().getTime() + 10000);
    const description = 'someDescription';
    const targets = {
      identities: ['someDid'],
      treatment: TargetTreatment.Exclude,
    };
    const defaultTaxWithholding = new BigNumber(10);
    const taxWithholdings = [
      {
        identity: 'someDid',
        percentage: new BigNumber(20),
      },
    ];

    const rawCheckpointDate = dsMockUtils.createMockMoment(new BigNumber(checkpoint.getTime()));
    const recordDateValue = {
      Scheduled: rawCheckpointDate,
    };
    const declarationDateValue = new BigNumber(declarationDate.getTime());

    const context = dsMockUtils.getContextInstance();
    const createTypeMock = context.createType;

    const rawTicker = dsMockUtils.createMockTicker(ticker);
    const rawKind = dsMockUtils.createMockCAKind(kind);
    const rawDeclDate = dsMockUtils.createMockMoment(declarationDateValue);
    const rawRecordDate = dsMockUtils.createMockRecordDateSpec(recordDateValue);
    const rawDetails = dsMockUtils.createMockBytes(description);
    const rawTargetTreatment = dsMockUtils.createMockTargetTreatment(targets.treatment);
    const rawTargets = dsMockUtils.createMockTargetIdentities(targets);
    const rawTax = dsMockUtils.createMockPermill(defaultTaxWithholding);

    const { identity, percentage } = taxWithholdings[0];
    const rawIdentityId = dsMockUtils.createMockIdentityId(identity);
    const rawPermill = dsMockUtils.createMockPermill(percentage);

    const fakeResult = dsMockUtils.createMockInitiateCorporateActionArgs({
      ticker,
      kind,
      declDate: declarationDateValue,
      recordDate: dsMockUtils.createMockOption(rawRecordDate),
      details: description,
      targets: dsMockUtils.createMockOption(rawTargets),
      defaultWithholdingTax: dsMockUtils.createMockOption(rawTax),
      withholdingTax: [[rawIdentityId, rawPermill]],
    });

    when(createTypeMock)
      .calledWith('PolymeshPrimitivesTicker', padString(ticker, MAX_TICKER_LENGTH))
      .mockReturnValue(rawTicker);
    when(createTypeMock).calledWith('PalletCorporateActionsCaKind', kind).mockReturnValue(rawKind);
    when(createTypeMock).calledWith('u64', declarationDate.getTime()).mockReturnValue(rawDeclDate);
    when(createTypeMock).calledWith('u64', checkpoint.getTime()).mockReturnValue(rawCheckpointDate);
    when(createTypeMock)
      .calledWith('PalletCorporateActionsRecordDateSpec', recordDateValue)
      .mockReturnValue(rawRecordDate);
    when(createTypeMock).calledWith('Bytes', description).mockReturnValue(rawDetails);
    when(createTypeMock)
      .calledWith('TargetTreatment', targets.treatment)
      .mockReturnValue(rawTargetTreatment);
    when(createTypeMock)
      .calledWith('PalletCorporateActionsTargetIdentities', {
        identities: [rawIdentityId],
        treatment: rawTargetTreatment,
      })
      .mockReturnValue(rawTargets);
    when(createTypeMock)
      .calledWith('PolymeshPrimitivesIdentityId', identity)
      .mockReturnValue(rawIdentityId);
    when(createTypeMock)
      .calledWith('Permill', percentage.shiftedBy(4).toString())
      .mockReturnValue(rawPermill);
    when(createTypeMock)
      .calledWith('Permill', defaultTaxWithholding.shiftedBy(4).toString())
      .mockReturnValue(rawTax);

    when(createTypeMock)
      .calledWith('PalletCorporateActionsInitiateCorporateActionArgs', {
        ticker: rawTicker,
        kind: rawKind,
        declDate: rawDeclDate,
        recordDate: rawRecordDate,
        details: rawDetails,
        targets: rawTargets,
        defaultWithholdingTax: rawTax,
        withholdingTax: [[rawIdentityId, rawPermill]],
      })
      .mockReturnValue(fakeResult);

    expect(
      corporateActionParamsToMeshCorporateActionArgs(
        {
          ticker,
          kind,
          declarationDate,
          checkpoint,
          description,
          targets,
          defaultTaxWithholding,
          taxWithholdings,
        },
        context
      )
    ).toEqual(fakeResult);
  });
});

describe('meshClaimTypeToClaimType and claimTypeToMeshClaimType', () => {
  beforeAll(() => {
    dsMockUtils.initMocks();
  });

  afterEach(() => {
    dsMockUtils.reset();
  });

  afterAll(() => {
    dsMockUtils.cleanup();
  });

  describe('meshClaimTypeToClaimType', () => {
    it('should convert a polkadot ClaimType object to a ClaimType', () => {
      let fakeResult: ClaimType = ClaimType.Accredited;

      let claimType = dsMockUtils.createMockClaimType(fakeResult);

      let result = meshClaimTypeToClaimType(claimType);
      expect(result).toEqual(fakeResult);

      fakeResult = ClaimType.Affiliate;

      claimType = dsMockUtils.createMockClaimType(fakeResult);

      result = meshClaimTypeToClaimType(claimType);
      expect(result).toEqual(fakeResult);

      fakeResult = ClaimType.Blocked;

      claimType = dsMockUtils.createMockClaimType(fakeResult);

      result = meshClaimTypeToClaimType(claimType);
      expect(result).toEqual(fakeResult);

      fakeResult = ClaimType.BuyLockup;

      claimType = dsMockUtils.createMockClaimType(fakeResult);

      result = meshClaimTypeToClaimType(claimType);
      expect(result).toEqual(fakeResult);

      fakeResult = ClaimType.CustomerDueDiligence;

      claimType = dsMockUtils.createMockClaimType(fakeResult);

      result = meshClaimTypeToClaimType(claimType);
      expect(result).toEqual(fakeResult);

      fakeResult = ClaimType.Exempted;

      claimType = dsMockUtils.createMockClaimType(fakeResult);

      result = meshClaimTypeToClaimType(claimType);
      expect(result).toEqual(fakeResult);

      fakeResult = ClaimType.Jurisdiction;

      claimType = dsMockUtils.createMockClaimType(fakeResult);

      result = meshClaimTypeToClaimType(claimType);
      expect(result).toEqual(fakeResult);

      fakeResult = ClaimType.KnowYourCustomer;

      claimType = dsMockUtils.createMockClaimType(fakeResult);

      result = meshClaimTypeToClaimType(claimType);
      expect(result).toEqual(fakeResult);

      fakeResult = ClaimType.SellLockup;

      claimType = dsMockUtils.createMockClaimType(fakeResult);

      result = meshClaimTypeToClaimType(claimType);
      expect(result).toEqual(fakeResult);
    });
  });

  describe('claimTypeToMeshClaimType', () => {
    it('should convert a ClaimType to a polkadot ClaimType', () => {
      const context = dsMockUtils.getContextInstance();
      const mockClaim = dsMockUtils.createMockClaimType(ClaimType.Accredited);
      when(context.createType)
        .calledWith('PolymeshPrimitivesIdentityClaimClaimType', ClaimType.Accredited)
        .mockReturnValue(mockClaim);

      const result = claimTypeToMeshClaimType(ClaimType.Accredited, context);
      expect(result).toEqual(mockClaim);
    });
  });
});

describe('meshClaimTypeToClaimType', () => {
  beforeAll(() => {
    dsMockUtils.initMocks();
  });

  afterEach(() => {
    dsMockUtils.reset();
  });

  afterAll(() => {
    dsMockUtils.cleanup();
  });

  it('should convert a statistics enabled ClaimType to a claimType', () => {
    let fakeResult = ClaimType.Accredited;
    let claimType = dsMockUtils.createMockClaimType(fakeResult);

    let result = meshClaimTypeToClaimType(claimType);
    expect(result).toEqual(fakeResult);

    fakeResult = ClaimType.Affiliate;
    claimType = dsMockUtils.createMockClaimType(fakeResult);

    result = meshClaimTypeToClaimType(claimType);
    expect(result).toEqual(fakeResult);

    fakeResult = ClaimType.Jurisdiction;
    claimType = dsMockUtils.createMockClaimType(fakeResult);

    result = meshClaimTypeToClaimType(claimType);
    expect(result).toEqual(fakeResult);
  });
});

describe('middlewareScopeToScope and scopeToMiddlewareScope', () => {
  describe('middlewareScopeToScope', () => {
    it('should convert a MiddlewareScope object to a Scope', () => {
      let result = middlewareScopeToScope({
        type: ClaimScopeTypeEnum.Ticker,
        value: 'SOMETHING\u0000\u0000\u0000',
      });

      expect(result).toEqual({ type: ScopeType.Ticker, value: 'SOMETHING' });

      result = middlewareScopeToScope({ type: ClaimScopeTypeEnum.Identity, value: 'someDid' });

      expect(result).toEqual({ type: ScopeType.Identity, value: 'someDid' });

      result = middlewareScopeToScope({ type: ClaimScopeTypeEnum.Custom, value: 'SOMETHING_ELSE' });

      expect(result).toEqual({ type: ScopeType.Custom, value: 'SOMETHING_ELSE' });
    });
  });

  describe('scopeToMiddlewareScope', () => {
    it('should convert a Scope to a MiddlewareScope object', () => {
      let scope: Scope = { type: ScopeType.Identity, value: 'someDid' };
      let result = scopeToMiddlewareScope(scope);
      expect(result).toEqual({ type: ClaimScopeTypeEnum.Identity, value: scope.value });

      scope = { type: ScopeType.Ticker, value: 'someTicker' };
      result = scopeToMiddlewareScope(scope);
      expect(result).toEqual({ type: ClaimScopeTypeEnum.Ticker, value: 'someTicker\0\0' });

      result = scopeToMiddlewareScope(scope, false);
      expect(result).toEqual({ type: ClaimScopeTypeEnum.Ticker, value: 'someTicker' });

      scope = { type: ScopeType.Custom, value: 'customValue' };
      result = scopeToMiddlewareScope(scope);
      expect(result).toEqual({ type: ClaimScopeTypeEnum.Custom, value: scope.value });
    });
  });
});

describe('middlewareInstructionToHistoricInstruction', () => {
  it('should convert a middleware Instruction object to a HistoricInstruction', () => {
    const instructionId1 = new BigNumber(1);
    const instructionId2 = new BigNumber(2);
    const blockNumber = new BigNumber(1234);
    const blockHash = 'someHash';
    const memo = 'memo';
    const ticker = 'SOME_TICKER';
    const amount1 = new BigNumber(10);
    const amount2 = new BigNumber(5);
    const venueId = new BigNumber(1);
    const createdAt = new Date('2022/01/01');
    const status = InstructionStatusEnum.Executed;
    const portfolioDid1 = 'portfolioDid1';
    const portfolioKind1 = 'Default';

    const portfolioDid2 = 'portfolioDid2';
    const portfolioKind2 = '10';
    const type1 = InstructionType.SettleOnAffirmation;
    const type2 = InstructionType.SettleOnBlock;
    const endBlock = new BigNumber(1238);

    const legs1 = [
      {
        assetId: ticker,
        amount: amount1.shiftedBy(6).toString(),
        from: {
          number: portfolioKind1,
          identityId: portfolioDid1,
        },
        to: {
          number: portfolioKind2,
          identityId: portfolioDid2,
        },
      },
    ];
    const legs2 = [
      {
        assetId: ticker,
        amount: amount2.shiftedBy(6).toString(),
        from: {
          number: portfolioKind2,
          identityId: portfolioDid2,
        },
        to: {
          number: portfolioKind1,
          identityId: portfolioDid1,
        },
      },
    ];

    const context = dsMockUtils.getContextInstance();

    let instruction = {
      id: instructionId1.toString(),
      createdBlock: {
        blockId: blockNumber.toNumber(),
        hash: blockHash,
        datetime: createdAt,
      },
      status,
      memo,
      venueId: venueId.toString(),
      settlementType: type1,
      legs: {
        nodes: legs1,
      },
    } as unknown as Instruction;

    let result = middlewareInstructionToHistoricInstruction(instruction, context);

    expect(result.id).toEqual(instructionId1);
    expect(result.blockHash).toEqual(blockHash);
    expect(result.blockNumber).toEqual(blockNumber);
    expect(result.status).toEqual(status);
    expect(result.memo).toEqual(memo);
    expect(result.type).toEqual(InstructionType.SettleOnAffirmation);
    expect(result.venueId).toEqual(venueId);
    expect(result.createdAt).toEqual(createdAt);
    expect(result.legs[0].asset.ticker).toBe(ticker);
    expect(result.legs[0].amount).toEqual(amount1);
    expect(result.legs[0].from.owner.did).toBe(portfolioDid1);
    expect(result.legs[0].to.owner.did).toBe(portfolioDid2);
    expect((result.legs[0].to as NumberedPortfolio).id).toEqual(new BigNumber(portfolioKind2));

    instruction = {
      id: instructionId2.toString(),
      createdBlock: {
        blockId: blockNumber.toNumber(),
        hash: blockHash,
        datetime: createdAt,
      },
      status,
      settlementType: type2,
      endBlock: endBlock.toString(),
      venueId: venueId.toString(),
      legs: {
        nodes: legs2,
      },
    } as unknown as Instruction;

    result = middlewareInstructionToHistoricInstruction(instruction, context);

    expect(result.id).toEqual(instructionId2);
    expect(result.memo).toBeNull();
    expect(result.type).toEqual(InstructionType.SettleOnBlock);
    // eslint-disable-next-line @typescript-eslint/no-explicit-any
    expect((result as any).endBlock).toEqual(endBlock);
    expect(result.venueId).toEqual(venueId);
    expect(result.createdAt).toEqual(createdAt);
    expect(result.legs[0].asset.ticker).toBe(ticker);
    expect(result.legs[0].amount).toEqual(amount2);
    expect(result.legs[0].from.owner.did).toBe(portfolioDid2);
    expect(result.legs[0].to.owner.did).toBe(portfolioDid1);
    expect((result.legs[0].from as NumberedPortfolio).id).toEqual(new BigNumber(portfolioKind2));
  });
});

describe('middlewareEventDetailsToEventIdentifier', () => {
  it('should convert Event details to an EventIdentifier', () => {
    const eventIdx = 3;
    const block = {
      blockId: 3000,
      hash: 'someHash',
      datetime: new Date('10/14/1987').toISOString(),
    } as Block;

    const fakeResult = {
      blockNumber: new BigNumber(3000),
      blockDate: new Date('10/14/1987'),
      blockHash: 'someHash',
      eventIndex: new BigNumber(3),
    };

    expect(middlewareEventDetailsToEventIdentifier(block)).toEqual({
      ...fakeResult,
      eventIndex: new BigNumber(0),
    });

    expect(middlewareEventDetailsToEventIdentifier(block, eventIdx)).toEqual(fakeResult);
  });
});

describe('middlewareClaimToClaimData', () => {
  let createClaimSpy: jest.SpyInstance;

  beforeAll(() => {
    dsMockUtils.initMocks();
    entityMockUtils.initMocks();
    createClaimSpy = jest.spyOn(internalUtils, 'createClaim');
  });

  afterEach(() => {
    dsMockUtils.reset();
    entityMockUtils.reset();
  });

  afterAll(() => {
    dsMockUtils.cleanup();
  });

  it('should convert middleware Claim to ClaimData', () => {
    const context = dsMockUtils.getContextInstance();
    const issuanceDate = new Date('10/14/1987');
    const lastUpdateDate = new Date('10/14/1987');
    const expiry = new Date('10/10/1988');
    const middlewareClaim = {
      targetId: 'targetId',
      issuerId: 'issuerId',
      issuanceDate: issuanceDate.getTime(),
      lastUpdateDate: lastUpdateDate.getTime(),
      expiry: null,
      cddId: 'someCddId',
      type: 'CustomerDueDiligence',
    } as MiddlewareClaim;
    const claim = {
      type: ClaimType.CustomerDueDiligence,
      id: 'someCddId',
    };
    createClaimSpy.mockReturnValue(claim);

    const fakeResult = {
      target: expect.objectContaining({ did: 'targetId' }),
      issuer: expect.objectContaining({ did: 'issuerId' }),
      issuedAt: issuanceDate,
      lastUpdatedAt: lastUpdateDate,
      expiry: null,
      claim,
    };

    expect(middlewareClaimToClaimData(middlewareClaim, context)).toEqual(fakeResult);

    expect(
      middlewareClaimToClaimData(
        {
          ...middlewareClaim,
          expiry: expiry.getTime(),
        },
        context
      )
    ).toEqual({
      ...fakeResult,
      expiry,
    });
  });
});

describe('toIdentityWithClaimsArray', () => {
  beforeAll(() => {
    dsMockUtils.initMocks();
  });

  afterEach(() => {
    dsMockUtils.reset();
  });

  afterAll(() => {
    dsMockUtils.cleanup();
  });

  it('should return an IdentityWithClaims array object', () => {
    const context = dsMockUtils.getContextInstance();
    const targetDid = 'someTargetDid';
    const issuerDid = 'someIssuerDid';
    const cddId = 'someCddId';
    const date = 1589816265000;
    const customerDueDiligenceType = ClaimTypeEnum.CustomerDueDiligence;
    const claim = {
      target: expect.objectContaining({ did: targetDid }),
      issuer: expect.objectContaining({ did: issuerDid }),
      issuedAt: new Date(date),
      lastUpdatedAt: new Date(date),
    };
    const fakeResult = [
      {
        identity: expect.objectContaining({ did: targetDid }),
        claims: [
          {
            ...claim,
            expiry: new Date(date),
            claim: {
              type: customerDueDiligenceType,
              id: cddId,
            },
          },
          {
            ...claim,
            expiry: null,
            claim: {
              type: customerDueDiligenceType,
              id: cddId,
            },
          },
        ],
      },
    ];
    const commonClaimData = {
      targetId: targetDid,
      issuerId: issuerDid,
      issuanceDate: date,
      lastUpdateDate: date,
      cddId: cddId,
    };
    const fakemiddlewareClaims = [
      {
        ...commonClaimData,
        expiry: date,
        type: customerDueDiligenceType,
      },
      {
        ...commonClaimData,
        expiry: null,
        type: customerDueDiligenceType,
      },
    ] as MiddlewareClaim[];
    /* eslint-enable @typescript-eslint/naming-convention */

    const result = toIdentityWithClaimsArray(fakemiddlewareClaims, context, 'targetId');

    expect(result).toEqual(fakeResult);
  });
});

describe('stringToCddId and cddIdToString', () => {
  beforeAll(() => {
    dsMockUtils.initMocks();
  });

  afterEach(() => {
    dsMockUtils.reset();
  });

  afterAll(() => {
    dsMockUtils.cleanup();
  });

  describe('stringToCddId', () => {
    it('should convert a cdd id string into a PolymeshPrimitivesCddId', () => {
      const cddId = 'someId';
      const fakeResult = 'type' as unknown as PolymeshPrimitivesCddId;
      const context = dsMockUtils.getContextInstance();

      when(context.createType)
        .calledWith('PolymeshPrimitivesCddId', cddId)
        .mockReturnValue(fakeResult);

      const result = stringToCddId(cddId, context);

      expect(result).toBe(fakeResult);
    });
  });

  describe('cddIdToString', () => {
    it('should convert a PolymeshPrimitivesCddId to a cddId string', () => {
      const fakeResult = 'cddId';
      const cddId = dsMockUtils.createMockCddId(fakeResult);

      const result = cddIdToString(cddId);
      expect(result).toBe(fakeResult);
    });
  });
});

describe('identityIdToString', () => {
  beforeAll(() => {
    dsMockUtils.initMocks();
  });

  afterEach(() => {
    dsMockUtils.reset();
  });

  afterAll(() => {
    dsMockUtils.cleanup();
  });

  it('should convert a PolymeshPrimitivesIdentityId to a identityId string', () => {
    const fakeResult = 'scopeId';
    const scopeId = dsMockUtils.createMockIdentityId(fakeResult);

    const result = identityIdToString(scopeId);
    expect(result).toBe(fakeResult);
  });
});

describe('requirementToComplianceRequirement and complianceRequirementToRequirement', () => {
  beforeAll(() => {
    dsMockUtils.initMocks();
    entityMockUtils.initMocks();
  });

  afterEach(() => {
    dsMockUtils.reset();
    entityMockUtils.reset();
  });

  afterAll(() => {
    dsMockUtils.cleanup();
  });

  describe('requirementToComplianceRequirement', () => {
    it('should convert a Requirement to a polkadot ComplianceRequirement object', () => {
      const did = 'someDid';
      const context = dsMockUtils.getContextInstance();
      const conditions: InputCondition[] = [
        {
          type: ConditionType.IsPresent,
          target: ConditionTarget.Both,
          claim: {
            type: ClaimType.Exempted,
            scope: { type: ScopeType.Identity, value: 'SOME_TICKERDid' },
          },
          trustedClaimIssuers: [
            { identity: new Identity({ did }, context), trustedFor: null },
            { identity: new Identity({ did: 'otherDid' }, context), trustedFor: null },
          ],
        },
        {
          type: ConditionType.IsNoneOf,
          target: ConditionTarget.Sender,
          claims: [
            {
              type: ClaimType.Blocked,
              scope: { type: ScopeType.Identity, value: 'SOME_TICKERDid' },
            },
            {
              type: ClaimType.SellLockup,
              scope: { type: ScopeType.Identity, value: 'SOME_TICKERDid' },
            },
          ],
        },
        {
          type: ConditionType.IsAbsent,
          target: ConditionTarget.Receiver,
          claim: {
            type: ClaimType.Jurisdiction as const,
            scope: { type: ScopeType.Identity, value: 'SOME_TICKERDid' },
            code: CountryCode.Cl,
          },
        },
        {
          type: ConditionType.IsIdentity,
          target: ConditionTarget.Sender,
          identity: new Identity({ did }, context),
        },
        {
          type: ConditionType.IsExternalAgent,
          target: ConditionTarget.Receiver,
        },
      ];
      const value = {
        conditions,
        id: new BigNumber(1),
      };
      const fakeResult =
        'convertedComplianceRequirement' as unknown as PolymeshPrimitivesComplianceManagerComplianceRequirement;

      const createTypeMock = context.createType;

      when(createTypeMock)
        .calledWith('PolymeshPrimitivesIdentityClaimClaim', expect.anything())
        .mockReturnValue('claim' as unknown as PolymeshPrimitivesIdentityClaimClaim);

      when(createTypeMock)
        .calledWith('PolymeshPrimitivesConditionTargetIdentity', expect.anything())
        .mockReturnValue('targetIdentity' as unknown as PolymeshPrimitivesConditionTargetIdentity);

      conditions.forEach(({ type }) => {
        const meshType = type === ConditionType.IsExternalAgent ? ConditionType.IsIdentity : type;
        when(createTypeMock)
          .calledWith(
            'PolymeshPrimitivesCondition',
            expect.objectContaining({
              conditionType: {
                [meshType]: expect.anything(),
              },
            })
          )
          .mockReturnValue(`meshCondition${meshType}` as unknown as PolymeshPrimitivesCondition);
      });

      when(createTypeMock)
        .calledWith('PolymeshPrimitivesComplianceManagerComplianceRequirement', {
          senderConditions: [
            'meshConditionIsPresent',
            'meshConditionIsNoneOf',
            'meshConditionIsIdentity',
          ],
          receiverConditions: [
            'meshConditionIsPresent',
            'meshConditionIsAbsent',
            'meshConditionIsIdentity',
          ],
          id: bigNumberToU32(value.id, context),
        })
        .mockReturnValue(fakeResult);

      const result = requirementToComplianceRequirement(value, context);

      expect(result).toEqual(fakeResult);
    });
  });

  describe('complianceRequirementToRequirement', () => {
    it('should convert a polkadot Compliance Requirement object to a Requirement', () => {
      const id = new BigNumber(1);
      const assetDid = 'someAssetDid';
      const cddId = 'someCddId';
      const issuerDids = [
        { identity: entityMockUtils.getIdentityInstance({ did: 'someDid' }) },
        { identity: entityMockUtils.getIdentityInstance({ did: 'otherDid' }) },
      ];
      const fakeIssuerDids = [
        { identity: expect.objectContaining({ did: 'someDid' }), trustedFor: null },
        { identity: expect.objectContaining({ did: 'otherDid' }), trustedFor: null },
      ];
      const targetIdentityDid = 'targetIdentityDid';
      const conditions: Condition[] = [
        {
          type: ConditionType.IsPresent,
          target: ConditionTarget.Both,
          claim: {
            type: ClaimType.KnowYourCustomer,
            scope: { type: ScopeType.Identity, value: assetDid },
          },
          trustedClaimIssuers: fakeIssuerDids,
        },
        {
          type: ConditionType.IsAbsent,
          target: ConditionTarget.Receiver,
          claim: {
            type: ClaimType.BuyLockup,
            scope: { type: ScopeType.Identity, value: assetDid },
          },
          trustedClaimIssuers: fakeIssuerDids,
        },
        {
          type: ConditionType.IsNoneOf,
          target: ConditionTarget.Sender,
          claims: [
            {
              type: ClaimType.Blocked,
              scope: { type: ScopeType.Identity, value: assetDid },
            },
            {
              type: ClaimType.SellLockup,
              scope: { type: ScopeType.Identity, value: assetDid },
            },
          ],
          trustedClaimIssuers: fakeIssuerDids,
        },
        {
          type: ConditionType.IsAnyOf,
          target: ConditionTarget.Both,
          claims: [
            {
              type: ClaimType.Exempted,
              scope: { type: ScopeType.Identity, value: assetDid },
            },
            {
              type: ClaimType.CustomerDueDiligence,
              id: cddId,
            },
          ],
          trustedClaimIssuers: fakeIssuerDids,
        },
        {
          type: ConditionType.IsIdentity,
          target: ConditionTarget.Sender,
          identity: expect.objectContaining({ did: targetIdentityDid }),
          trustedClaimIssuers: fakeIssuerDids,
        },
        {
          type: ConditionType.IsExternalAgent,
          target: ConditionTarget.Receiver,
          trustedClaimIssuers: fakeIssuerDids,
        },
      ];
      const fakeResult = {
        id,
        conditions,
      };

      const scope = dsMockUtils.createMockScope({
        Identity: dsMockUtils.createMockIdentityId(assetDid),
      });
      /* eslint-disable @typescript-eslint/naming-convention */
      const issuers = issuerDids.map(({ identity }) =>
        dsMockUtils.createMockTrustedIssuer({
          issuer: dsMockUtils.createMockIdentityId(identity.did),
          trustedFor: dsMockUtils.createMockTrustedFor(),
        })
      );
      const rawConditions = [
        dsMockUtils.createMockCondition({
          conditionType: dsMockUtils.createMockConditionType({
            IsPresent: dsMockUtils.createMockClaim({ KnowYourCustomer: scope }),
          }),
          issuers,
        }),
        dsMockUtils.createMockCondition({
          conditionType: dsMockUtils.createMockConditionType({
            IsAbsent: dsMockUtils.createMockClaim({ BuyLockup: scope }),
          }),
          issuers,
        }),
        dsMockUtils.createMockCondition({
          conditionType: dsMockUtils.createMockConditionType({
            IsNoneOf: [
              dsMockUtils.createMockClaim({ Blocked: scope }),
              dsMockUtils.createMockClaim({ SellLockup: scope }),
            ],
          }),
          issuers,
        }),
        dsMockUtils.createMockCondition({
          conditionType: dsMockUtils.createMockConditionType({
            IsAnyOf: [
              dsMockUtils.createMockClaim({ Exempted: scope }),
              dsMockUtils.createMockClaim({
                CustomerDueDiligence: dsMockUtils.createMockCddId(cddId),
              }),
            ],
          }),
          issuers,
        }),
        dsMockUtils.createMockCondition({
          conditionType: dsMockUtils.createMockConditionType({
            IsIdentity: dsMockUtils.createMockTargetIdentity({
              Specific: dsMockUtils.createMockIdentityId(targetIdentityDid),
            }),
          }),
          issuers,
        }),
        dsMockUtils.createMockCondition({
          conditionType: dsMockUtils.createMockConditionType({
            IsIdentity: dsMockUtils.createMockTargetIdentity('ExternalAgent'),
          }),
          issuers,
        }),
      ];
      const complianceRequirement = dsMockUtils.createMockComplianceRequirement({
        senderConditions: [
          rawConditions[0],
          rawConditions[2],
          rawConditions[2],
          rawConditions[3],
          rawConditions[4],
        ],
        receiverConditions: [
          rawConditions[0],
          rawConditions[1],
          rawConditions[1],
          rawConditions[3],
          rawConditions[5],
        ],
        id: dsMockUtils.createMockU32(new BigNumber(1)),
      });
      /* eslint-enable @typescript-eslint/naming-convention */

      const result = complianceRequirementToRequirement(
        complianceRequirement,
        dsMockUtils.getContextInstance()
      );
      expect(result.conditions).toEqual(expect.arrayContaining(fakeResult.conditions));
    });
  });
});

describe('txTagToProtocolOp', () => {
  beforeAll(() => {
    dsMockUtils.initMocks();
  });

  afterEach(() => {
    dsMockUtils.reset();
  });

  afterAll(() => {
    dsMockUtils.cleanup();
  });

  it('should convert a TxTag to a polkadot PolymeshCommonUtilitiesProtocolFeeProtocolOp object', () => {
    const fakeResult =
      'convertedProtocolOp' as unknown as PolymeshCommonUtilitiesProtocolFeeProtocolOp;
    const context = dsMockUtils.getContextInstance();

    const createTypeMock = context.createType;
    when(createTypeMock)
      .calledWith('PolymeshCommonUtilitiesProtocolFeeProtocolOp', 'AssetRegisterTicker')
      .mockReturnValue(fakeResult);
    expect(txTagToProtocolOp(TxTags.asset.RegisterTicker, context)).toEqual(fakeResult);

    when(createTypeMock)
      .calledWith('PolymeshCommonUtilitiesProtocolFeeProtocolOp', 'AssetIssue')
      .mockReturnValue(fakeResult);
    expect(txTagToProtocolOp(TxTags.asset.Issue, context)).toEqual(fakeResult);

    when(createTypeMock)
      .calledWith('PolymeshCommonUtilitiesProtocolFeeProtocolOp', 'AssetAddDocuments')
      .mockReturnValue(fakeResult);
    expect(txTagToProtocolOp(TxTags.asset.AddDocuments, context)).toEqual(fakeResult);

    when(createTypeMock)
      .calledWith('PolymeshCommonUtilitiesProtocolFeeProtocolOp', 'AssetCreateAsset')
      .mockReturnValue(fakeResult);
    expect(txTagToProtocolOp(TxTags.asset.CreateAsset, context)).toEqual(fakeResult);

    when(createTypeMock)
      .calledWith('PolymeshCommonUtilitiesProtocolFeeProtocolOp', 'CheckpointCreateSchedule')
      .mockReturnValue(fakeResult);
    expect(txTagToProtocolOp(TxTags.checkpoint.CreateSchedule, context)).toEqual(fakeResult);

    when(createTypeMock)
      .calledWith(
        'PolymeshCommonUtilitiesProtocolFeeProtocolOp',
        'ComplianceManagerAddComplianceRequirement'
      )
      .mockReturnValue(fakeResult);
    expect(txTagToProtocolOp(TxTags.complianceManager.AddComplianceRequirement, context)).toEqual(
      fakeResult
    );

    when(createTypeMock)
      .calledWith('PolymeshCommonUtilitiesProtocolFeeProtocolOp', 'IdentityCddRegisterDid')
      .mockReturnValue(fakeResult);
    expect(txTagToProtocolOp(TxTags.identity.CddRegisterDid, context)).toEqual(fakeResult);

    when(createTypeMock)
      .calledWith('PolymeshCommonUtilitiesProtocolFeeProtocolOp', 'IdentityAddClaim')
      .mockReturnValue(fakeResult);
    expect(txTagToProtocolOp(TxTags.identity.AddClaim, context)).toEqual(fakeResult);

    when(createTypeMock)
      .calledWith(
        'PolymeshCommonUtilitiesProtocolFeeProtocolOp',
        'IdentityAddSecondaryKeysWithAuthorization'
      )
      .mockReturnValue(fakeResult);
    expect(txTagToProtocolOp(TxTags.identity.AddSecondaryKeysWithAuthorization, context)).toEqual(
      fakeResult
    );

    when(createTypeMock)
      .calledWith('PolymeshCommonUtilitiesProtocolFeeProtocolOp', 'PipsPropose')
      .mockReturnValue(fakeResult);
    expect(txTagToProtocolOp(TxTags.pips.Propose, context)).toEqual(fakeResult);

    when(createTypeMock)
      .calledWith('PolymeshCommonUtilitiesProtocolFeeProtocolOp', 'CorporateBallotAttachBallot')
      .mockReturnValue(fakeResult);
    expect(txTagToProtocolOp(TxTags.corporateBallot.AttachBallot, context)).toEqual(fakeResult);

    when(createTypeMock)
      .calledWith('PolymeshCommonUtilitiesProtocolFeeProtocolOp', 'CapitalDistributionDistribute')
      .mockReturnValue(fakeResult);
    expect(txTagToProtocolOp(TxTags.capitalDistribution.Distribute, context)).toEqual(fakeResult);
  });

  it('should throw an error if tag does not match any PolymeshCommonUtilitiesProtocolFeeProtocolOp', () => {
    const value = TxTags.asset.MakeDivisible;
    const context = dsMockUtils.getContextInstance();
    const mockTag = 'AssetMakeDivisible';

    expect(() => txTagToProtocolOp(value, context)).toThrow(
      `${mockTag} does not match any PolymeshCommonUtilitiesProtocolFeeProtocolOp`
    );
  });
});

describe('txTagToExtrinsicIdentifier and extrinsicIdentifierToTxTag', () => {
  describe('txTagToExtrinsicIdentifier', () => {
    it('should convert a TxTag enum to a ExtrinsicIdentifier object', () => {
      let result = txTagToExtrinsicIdentifier(TxTags.identity.CddRegisterDid);

      expect(result).toEqual({
        moduleId: ModuleIdEnum.Identity,
        callId: CallIdEnum.CddRegisterDid,
      });

      result = txTagToExtrinsicIdentifier(TxTags.babe.ReportEquivocation);

      expect(result).toEqual({
        moduleId: ModuleIdEnum.Babe,
        callId: CallIdEnum.ReportEquivocation,
      });
    });
  });

  describe('extrinsicIdentifierToTxTag', () => {
    it('should convert a ExtrinsicIdentifier object to a TxTag', () => {
      let result = extrinsicIdentifierToTxTag({
        moduleId: ModuleIdEnum.Identity,
        callId: CallIdEnum.CddRegisterDid,
      });

      expect(result).toEqual(TxTags.identity.CddRegisterDid);

      result = extrinsicIdentifierToTxTag({
        moduleId: ModuleIdEnum.Babe,
        callId: CallIdEnum.ReportEquivocation,
      });

      expect(result).toEqual(TxTags.babe.ReportEquivocation);
    });
  });

  it('should convert a ExtrinsicIdentifier object to a TxTag', () => {
    let result = extrinsicIdentifierToTxTag({
      moduleId: ModuleIdEnum.Identity,
      callId: CallIdEnum.CddRegisterDid,
    });

    expect(result).toEqual(TxTags.identity.CddRegisterDid);

    result = extrinsicIdentifierToTxTag({
      moduleId: ModuleIdEnum.Babe,
      callId: CallIdEnum.ReportEquivocation,
    });

    expect(result).toEqual(TxTags.babe.ReportEquivocation);
  });
});

describe('txTagToExtrinsicIdentifier', () => {
  it('should convert a TxTag enum to a ExtrinsicIdentifier object', () => {
    let result = txTagToExtrinsicIdentifier(TxTags.identity.CddRegisterDid);

    expect(result).toEqual({
      moduleId: ModuleIdEnum.Identity,
      callId: CallIdEnum.CddRegisterDid,
    });

    result = txTagToExtrinsicIdentifier(TxTags.babe.ReportEquivocation);

    expect(result).toEqual({
      moduleId: ModuleIdEnum.Babe,
      callId: CallIdEnum.ReportEquivocation,
    });
  });
});

describe('stringToText and textToString', () => {
  beforeAll(() => {
    dsMockUtils.initMocks();
  });

  afterEach(() => {
    dsMockUtils.reset();
  });

  afterAll(() => {
    dsMockUtils.cleanup();
  });

  describe('stringToText', () => {
    it('should convert a string to a polkadot Text object', () => {
      const value = 'someText';
      const fakeResult = 'convertedText' as unknown as Text;
      const context = dsMockUtils.getContextInstance();

      when(context.createType).calledWith('Text', value).mockReturnValue(fakeResult);

      const result = stringToText(value, context);

      expect(result).toEqual(fakeResult);
    });
  });

  describe('textToString', () => {
    it('should convert polkadot Text object to string', () => {
      const text = 'someText';
      const mockText = dsMockUtils.createMockText(text);

      const result = textToString(mockText);
      expect(result).toEqual(text);
    });
  });
});

describe('portfolioIdToMeshPortfolioId', () => {
  beforeAll(() => {
    dsMockUtils.initMocks();
  });

  afterEach(() => {
    dsMockUtils.reset();
  });

  afterAll(() => {
    dsMockUtils.cleanup();
  });

  it('should convert a portfolio id into a polkadot portfolio id', () => {
    const portfolioId = {
      did: 'someDid',
    };
    const number = new BigNumber(1);
    const rawIdentityId = dsMockUtils.createMockIdentityId(portfolioId.did);
    const rawU64 = dsMockUtils.createMockU64(number);
    const fakeResult = 'PortfolioId' as unknown as PolymeshPrimitivesIdentityIdPortfolioId;
    const context = dsMockUtils.getContextInstance();

    when(context.createType)
      .calledWith('PolymeshPrimitivesIdentityId', portfolioId.did)
      .mockReturnValue(rawIdentityId);

    when(context.createType)
      .calledWith('PolymeshPrimitivesIdentityIdPortfolioId', {
        did: rawIdentityId,
        kind: 'Default',
      })
      .mockReturnValue(fakeResult);

    let result = portfolioIdToMeshPortfolioId(portfolioId, context);

    expect(result).toBe(fakeResult);

    when(context.createType).calledWith('u64', number.toString()).mockReturnValue(rawU64);

    when(context.createType)
      .calledWith('PolymeshPrimitivesIdentityIdPortfolioId', {
        did: rawIdentityId,
        kind: { User: rawU64 },
      })
      .mockReturnValue(fakeResult);

    result = portfolioIdToMeshPortfolioId({ ...portfolioId, number }, context);

    expect(result).toBe(fakeResult);
  });
});

describe('portfolioIdToMeshPortfolioId', () => {
  beforeAll(() => {
    entityMockUtils.initMocks();
    dsMockUtils.initMocks();
  });

  afterEach(() => {
    entityMockUtils.reset();
    dsMockUtils.reset();
  });

  afterAll(() => {
    dsMockUtils.cleanup();
  });

  it('should convert a portfolio to a polkadot PortfolioKind', () => {
    const context = dsMockUtils.getContextInstance();

    const fakeResult = 'PortfolioKind' as unknown as PolymeshPrimitivesIdentityIdPortfolioKind;

    when(context.createType)
      .calledWith('PolymeshPrimitivesIdentityIdPortfolioKind', 'Default')
      .mockReturnValue(fakeResult);

    let result = portfolioToPortfolioKind(entityMockUtils.getDefaultPortfolioInstance(), context);

    expect(result).toBe(fakeResult);

    const number = new BigNumber(1);
    const rawU64 = dsMockUtils.createMockU64(number);

    when(context.createType).calledWith('u64', number.toString()).mockReturnValue(rawU64);

    when(context.createType)
      .calledWith('PolymeshPrimitivesIdentityIdPortfolioKind', { User: rawU64 })
      .mockReturnValue(fakeResult);

    result = portfolioToPortfolioKind(
      entityMockUtils.getNumberedPortfolioInstance({ id: number }),
      context
    );

    expect(result).toBe(fakeResult);
  });
});

describe('complianceRequirementResultToRequirementCompliance', () => {
  beforeAll(() => {
    dsMockUtils.initMocks();
    entityMockUtils.initMocks();
  });

  afterEach(() => {
    dsMockUtils.reset();
    entityMockUtils.reset();
  });

  afterAll(() => {
    dsMockUtils.cleanup();
  });

  it('should convert a polkadot Compliance Requirement Result object to a RequirementCompliance', () => {
    const id = new BigNumber(1);
    const assetDid = 'someAssetDid';
    const cddId = 'someCddId';
    const issuerDids = [
      { identity: entityMockUtils.getIdentityInstance({ did: 'someDid' }), trustedFor: null },
      { identity: entityMockUtils.getIdentityInstance({ did: 'otherDid' }), trustedFor: null },
    ];
    const fakeIssuerDids = [
      { identity: expect.objectContaining({ did: 'someDid' }), trustedFor: null },
      { identity: expect.objectContaining({ did: 'otherDid' }), trustedFor: null },
    ];
    const targetIdentityDid = 'targetIdentityDid';
    const conditions: ConditionCompliance[] = [
      {
        condition: {
          type: ConditionType.IsPresent,
          target: ConditionTarget.Both,
          claim: {
            type: ClaimType.KnowYourCustomer,
            scope: { type: ScopeType.Identity, value: assetDid },
          },
          trustedClaimIssuers: fakeIssuerDids,
        },
        complies: true,
      },
      {
        condition: {
          type: ConditionType.IsAbsent,
          target: ConditionTarget.Receiver,
          claim: {
            type: ClaimType.BuyLockup,
            scope: { type: ScopeType.Identity, value: assetDid },
          },
          trustedClaimIssuers: fakeIssuerDids,
        },
        complies: false,
      },
      {
        condition: {
          type: ConditionType.IsNoneOf,
          target: ConditionTarget.Sender,
          claims: [
            {
              type: ClaimType.Blocked,
              scope: { type: ScopeType.Identity, value: assetDid },
            },
            {
              type: ClaimType.SellLockup,
              scope: { type: ScopeType.Identity, value: assetDid },
            },
          ],
          trustedClaimIssuers: fakeIssuerDids,
        },
        complies: true,
      },
      {
        condition: {
          type: ConditionType.IsAnyOf,
          target: ConditionTarget.Both,
          claims: [
            {
              type: ClaimType.Exempted,
              scope: { type: ScopeType.Identity, value: assetDid },
            },
            {
              type: ClaimType.CustomerDueDiligence,
              id: cddId,
            },
          ],
          trustedClaimIssuers: fakeIssuerDids,
        },
        complies: false,
      },
      {
        condition: {
          type: ConditionType.IsIdentity,
          target: ConditionTarget.Sender,
          identity: expect.objectContaining({ did: targetIdentityDid }),
          trustedClaimIssuers: fakeIssuerDids,
        },
        complies: true,
      },
      {
        condition: {
          type: ConditionType.IsExternalAgent,
          target: ConditionTarget.Receiver,
          trustedClaimIssuers: fakeIssuerDids,
        },
        complies: false,
      },
    ];
    const fakeResult = {
      id,
      conditions,
      complies: false,
    };

    const scope = dsMockUtils.createMockScope({
      Identity: dsMockUtils.createMockIdentityId(assetDid),
    });
    /* eslint-disable @typescript-eslint/naming-convention */
    const issuers = issuerDids.map(({ identity: { did } }) =>
      dsMockUtils.createMockTrustedIssuer({
        issuer: dsMockUtils.createMockIdentityId(did),
        trustedFor: dsMockUtils.createMockTrustedFor(),
      })
    );
    const rawConditions = [
      dsMockUtils.createMockConditionResult({
        condition: dsMockUtils.createMockCondition({
          conditionType: dsMockUtils.createMockConditionType({
            IsPresent: dsMockUtils.createMockClaim({ KnowYourCustomer: scope }),
          }),
          issuers,
        }),
        result: dsMockUtils.createMockBool(true),
      }),
      dsMockUtils.createMockConditionResult({
        condition: dsMockUtils.createMockCondition({
          conditionType: dsMockUtils.createMockConditionType({
            IsAbsent: dsMockUtils.createMockClaim({ BuyLockup: scope }),
          }),
          issuers,
        }),
        result: dsMockUtils.createMockBool(false),
      }),
      dsMockUtils.createMockConditionResult({
        condition: dsMockUtils.createMockCondition({
          conditionType: dsMockUtils.createMockConditionType({
            IsNoneOf: [
              dsMockUtils.createMockClaim({ Blocked: scope }),
              dsMockUtils.createMockClaim({ SellLockup: scope }),
            ],
          }),
          issuers,
        }),
        result: dsMockUtils.createMockBool(true),
      }),
      dsMockUtils.createMockConditionResult({
        condition: dsMockUtils.createMockCondition({
          conditionType: dsMockUtils.createMockConditionType({
            IsAnyOf: [
              dsMockUtils.createMockClaim({ Exempted: scope }),
              dsMockUtils.createMockClaim({
                CustomerDueDiligence: dsMockUtils.createMockCddId(cddId),
              }),
            ],
          }),
          issuers,
        }),
        result: dsMockUtils.createMockBool(false),
      }),
      dsMockUtils.createMockConditionResult({
        condition: dsMockUtils.createMockCondition({
          conditionType: dsMockUtils.createMockConditionType({
            IsIdentity: dsMockUtils.createMockTargetIdentity({
              Specific: dsMockUtils.createMockIdentityId(targetIdentityDid),
            }),
          }),
          issuers,
        }),
        result: dsMockUtils.createMockBool(true),
      }),
      dsMockUtils.createMockConditionResult({
        condition: dsMockUtils.createMockCondition({
          conditionType: dsMockUtils.createMockConditionType({
            IsIdentity: dsMockUtils.createMockTargetIdentity('ExternalAgent'),
          }),
          issuers,
        }),
        result: dsMockUtils.createMockBool(false),
      }),
    ];
    const complianceRequirement = dsMockUtils.createMockComplianceRequirementResult({
      senderConditions: [
        rawConditions[0],
        rawConditions[2],
        rawConditions[2],
        rawConditions[3],
        rawConditions[4],
      ],
      receiverConditions: [
        rawConditions[0],
        rawConditions[1],
        rawConditions[1],
        rawConditions[3],
        rawConditions[5],
      ],
      id: dsMockUtils.createMockU32(new BigNumber(1)),
      result: dsMockUtils.createMockBool(false),
    });
    /* eslint-enable @typescript-eslint/naming-convention */

    const result = complianceRequirementResultToRequirementCompliance(
      complianceRequirement,
      dsMockUtils.getContextInstance()
    );
    expect(result.conditions).toEqual(expect.arrayContaining(fakeResult.conditions));
  });
});

describe('assetComplianceResultToCompliance', () => {
  beforeAll(() => {
    dsMockUtils.initMocks();
  });

  afterEach(() => {
    dsMockUtils.reset();
  });

  afterAll(() => {
    dsMockUtils.cleanup();
  });

  it('should convert a polkadot AssetComplianceResult object to a RequirementCompliance', () => {
    const id = new BigNumber(1);
    const assetDid = 'someAssetDid';
    const cddId = 'someCddId';
    const context = dsMockUtils.getContextInstance();
    const issuerDids = [
      { identity: new Identity({ did: 'someDid' }, context), trustedFor: null },
      { identity: new Identity({ did: 'otherDid' }, context), trustedFor: null },
    ];
    const fakeIssuerDids = [
      { identity: expect.objectContaining({ did: 'someDid' }), trustedFor: null },
      { identity: expect.objectContaining({ did: 'otherDid' }), trustedFor: null },
    ];
    const conditions: ConditionCompliance[] = [
      {
        condition: {
          type: ConditionType.IsPresent,
          target: ConditionTarget.Both,
          claim: {
            type: ClaimType.KnowYourCustomer,
            scope: { type: ScopeType.Identity, value: assetDid },
          },
          trustedClaimIssuers: fakeIssuerDids,
        },
        complies: true,
      },
      {
        condition: {
          type: ConditionType.IsAbsent,
          target: ConditionTarget.Receiver,
          claim: {
            type: ClaimType.BuyLockup,
            scope: { type: ScopeType.Identity, value: assetDid },
          },
          trustedClaimIssuers: fakeIssuerDids,
        },
        complies: false,
      },
      {
        condition: {
          type: ConditionType.IsNoneOf,
          target: ConditionTarget.Sender,
          claims: [
            {
              type: ClaimType.Blocked,
              scope: { type: ScopeType.Identity, value: assetDid },
            },
            {
              type: ClaimType.SellLockup,
              scope: { type: ScopeType.Identity, value: assetDid },
            },
          ],
          trustedClaimIssuers: fakeIssuerDids,
        },
        complies: true,
      },
      {
        condition: {
          type: ConditionType.IsAnyOf,
          target: ConditionTarget.Both,
          claims: [
            {
              type: ClaimType.Exempted,
              scope: { type: ScopeType.Identity, value: assetDid },
            },
            {
              type: ClaimType.CustomerDueDiligence,
              id: cddId,
            },
          ],
          trustedClaimIssuers: fakeIssuerDids,
        },
        complies: false,
      },
    ];
    const fakeResult = {
      id,
      conditions,
    };

    const scope = dsMockUtils.createMockScope({
      Identity: dsMockUtils.createMockIdentityId(assetDid),
    });
    /* eslint-disable @typescript-eslint/naming-convention */
    const issuers = issuerDids.map(({ identity: { did } }) =>
      dsMockUtils.createMockTrustedIssuer({
        issuer: dsMockUtils.createMockIdentityId(did),
        trustedFor: dsMockUtils.createMockTrustedFor(),
      })
    );
    const rawConditions = [
      dsMockUtils.createMockConditionResult({
        condition: dsMockUtils.createMockCondition({
          conditionType: dsMockUtils.createMockConditionType({
            IsPresent: dsMockUtils.createMockClaim({ KnowYourCustomer: scope }),
          }),
          issuers,
        }),
        result: dsMockUtils.createMockBool(true),
      }),
      dsMockUtils.createMockConditionResult({
        condition: dsMockUtils.createMockCondition({
          conditionType: dsMockUtils.createMockConditionType({
            IsAbsent: dsMockUtils.createMockClaim({ BuyLockup: scope }),
          }),
          issuers,
        }),
        result: dsMockUtils.createMockBool(false),
      }),
      dsMockUtils.createMockConditionResult({
        condition: dsMockUtils.createMockCondition({
          conditionType: dsMockUtils.createMockConditionType({
            IsNoneOf: [
              dsMockUtils.createMockClaim({ Blocked: scope }),
              dsMockUtils.createMockClaim({ SellLockup: scope }),
            ],
          }),
          issuers,
        }),
        result: dsMockUtils.createMockBool(true),
      }),
      dsMockUtils.createMockConditionResult({
        condition: dsMockUtils.createMockCondition({
          conditionType: dsMockUtils.createMockConditionType({
            IsAnyOf: [
              dsMockUtils.createMockClaim({ Exempted: scope }),
              dsMockUtils.createMockClaim({
                CustomerDueDiligence: dsMockUtils.createMockCddId(cddId),
              }),
            ],
          }),
          issuers,
        }),
        result: dsMockUtils.createMockBool(false),
      }),
    ];

    const rawRequirements = dsMockUtils.createMockComplianceRequirementResult({
      senderConditions: [rawConditions[0], rawConditions[2], rawConditions[3]],
      receiverConditions: [rawConditions[0], rawConditions[1], rawConditions[3]],
      id: dsMockUtils.createMockU32(new BigNumber(1)),
      result: dsMockUtils.createMockBool(false),
    });

    let assetComplianceResult = dsMockUtils.createMockAssetComplianceResult({
      paused: dsMockUtils.createMockBool(true),
      requirements: [rawRequirements],
      result: dsMockUtils.createMockBool(true),
    });

    let result = assetComplianceResultToCompliance(assetComplianceResult, context);
    expect(result.requirements[0].conditions).toEqual(
      expect.arrayContaining(fakeResult.conditions)
    );
    expect(result.complies).toBe(true);

    assetComplianceResult = dsMockUtils.createMockAssetComplianceResult({
      paused: dsMockUtils.createMockBool(false),
      requirements: [rawRequirements],
      result: dsMockUtils.createMockBool(true),
    });

    result = assetComplianceResultToCompliance(assetComplianceResult, context);
    expect(result.complies).toBe(true);
  });
});

describe('moduleAddressToString', () => {
  const context = dsMockUtils.getContextInstance();

  it('should convert a module address to a string', () => {
    const moduleAddress = 'someModuleName';

    const result = moduleAddressToString(moduleAddress, context);
    expect(result).toBe('5Eg4TucMsdiyc9LjA3BT7VXioUqMoQ4vLn1VSUDsYsiJMdbN');
  });
});

describe('keyToAddress and addressToKey', () => {
  const address = DUMMY_ACCOUNT_ID;
  const publicKey = '0xd43593c715fdd31c61141abd04a99fd6822c8558854ccde39a5684e7a56da27d';
  const context = dsMockUtils.getContextInstance();

  describe('addressToKey', () => {
    it('should decode an address into a public key', () => {
      const result = addressToKey(address, context);

      expect(result).toBe(publicKey);
    });
  });

  describe('keyToAddress', () => {
    it('should encode a public key into an address', () => {
      let result = keyToAddress(publicKey, context);

      expect(result).toBe(address);

      result = keyToAddress(publicKey.substring(2), context);
      expect(result).toBe(address);
    });
  });
});

describe('coerceHexToString', () => {
  beforeAll(() => {
    dsMockUtils.initMocks();
  });

  afterEach(() => {
    dsMockUtils.reset();
  });

  afterAll(() => {
    dsMockUtils.cleanup();
  });

  it('should convert a hex string to string', () => {
    const hex = '0x41434D450000000000000000';
    const mockResult = 'ACME';

    let result = coerceHexToString(hex);
    expect(result).toEqual(mockResult);

    result = coerceHexToString(mockResult);
    expect(result).toEqual(mockResult);
  });
});

describe('transactionHexToTxTag', () => {
  beforeAll(() => {
    dsMockUtils.initMocks();
  });

  afterEach(() => {
    dsMockUtils.reset();
  });

  afterAll(() => {
    dsMockUtils.cleanup();
  });

  it('should convert a hex string to a TxTag', () => {
    const hex = '0x110000';
    const fakeResult = TxTags.treasury.Disbursement;
    const mockResult = {
      method: 'disbursement',
      section: 'treasury',
    } as unknown as Call;

    const context = dsMockUtils.getContextInstance();

    when(context.createType).calledWith('Call', hex).mockReturnValue(mockResult);

    const result = transactionHexToTxTag(hex, context);
    expect(result).toEqual(fakeResult);
  });
});

describe('transactionToTxTag', () => {
  beforeAll(() => {
    dsMockUtils.initMocks();
  });

  afterEach(() => {
    dsMockUtils.reset();
  });

  afterAll(() => {
    dsMockUtils.cleanup();
  });

  it('should convert a transaction to a TxTag', () => {
    const tx = dsMockUtils.createTxMock('asset', 'unfreeze');
    const fakeResult = TxTags.asset.Unfreeze;

    const result = transactionToTxTag(tx);
    expect(result).toEqual(fakeResult);
  });
});

describe('meshAffirmationStatusToAffirmationStatus', () => {
  beforeAll(() => {
    dsMockUtils.initMocks();
  });

  afterEach(() => {
    dsMockUtils.reset();
  });

  afterAll(() => {
    dsMockUtils.cleanup();
  });

  it('should convert a polkadot AffirmationStatus object to a AffirmationStatus', () => {
    let fakeResult = AffirmationStatus.Affirmed;
    let permission = dsMockUtils.createMockAffirmationStatus(fakeResult);

    let result = meshAffirmationStatusToAffirmationStatus(permission);
    expect(result).toEqual(fakeResult);

    fakeResult = AffirmationStatus.Pending;
    permission = dsMockUtils.createMockAffirmationStatus(fakeResult);

    result = meshAffirmationStatusToAffirmationStatus(permission);
    expect(result).toEqual(fakeResult);

    result = meshAffirmationStatusToAffirmationStatus(permission);
    expect(result).toEqual(fakeResult);

    fakeResult = AffirmationStatus.Unknown;
    permission = dsMockUtils.createMockAffirmationStatus(fakeResult);

    result = meshAffirmationStatusToAffirmationStatus(permission);
    expect(result).toEqual(fakeResult);
  });
});

describe('secondaryAccountToMeshSecondaryKey', () => {
  beforeAll(() => {
    dsMockUtils.initMocks();
    entityMockUtils.initMocks();
  });

  afterEach(() => {
    dsMockUtils.reset();
    entityMockUtils.reset();
  });

  afterAll(() => {
    dsMockUtils.cleanup();
  });

  it('should convert a SecondaryAccount to a polkadot SecondaryKey', () => {
    const address = 'someAccount';
    const context = dsMockUtils.getContextInstance();
    const secondaryAccount = {
      account: entityMockUtils.getAccountInstance(),
      permissions: {
        assets: null,
        transactions: null,
        transactionGroups: [],
        portfolios: null,
      },
    };
    const mockAccountId = dsMockUtils.createMockAccountId(address);
    const mockSignatory = dsMockUtils.createMockSignatory({ Account: mockAccountId });
    const mockPermissions = dsMockUtils.createMockPermissions({
      asset: dsMockUtils.createMockAssetPermissions('Whole'),
      portfolio: dsMockUtils.createMockPortfolioPermissions('Whole'),
      extrinsic: dsMockUtils.createMockExtrinsicPermissions('Whole'),
    });
    const fakeResult = dsMockUtils.createMockSecondaryKey({
      signer: mockSignatory,
      permissions: mockPermissions,
    });

    when(context.createType)
      .calledWith('PolymeshPrimitivesSecondaryKey', {
        signer: signerValueToSignatory({ type: SignerType.Account, value: address }, context),
        permissions: permissionsToMeshPermissions(secondaryAccount.permissions, context),
      })
      .mockReturnValue(fakeResult);

    const result = secondaryAccountToMeshSecondaryKey(secondaryAccount, context);

    expect(result).toEqual(fakeResult);
  });
});

describe('venueTypeToMeshVenueType and meshVenueTypeToVenueType', () => {
  beforeAll(() => {
    dsMockUtils.initMocks();
  });

  afterEach(() => {
    dsMockUtils.reset();
  });

  afterAll(() => {
    dsMockUtils.cleanup();
  });

  describe('venueTypeToMeshVenueType', () => {
    it('should convert a VenueType to a polkadot PolymeshPrimitivesSettlementVenueType object', () => {
      const value = VenueType.Other;
      const fakeResult = 'Other' as unknown as PolymeshPrimitivesSettlementVenueType;
      const context = dsMockUtils.getContextInstance();

      when(context.createType)
        .calledWith('PolymeshPrimitivesSettlementVenueType', value)
        .mockReturnValue(fakeResult);

      const result = venueTypeToMeshVenueType(value, context);

      expect(result).toBe(fakeResult);
    });
  });

  describe('meshVenueTypeToVenueType', () => {
    it('should convert a polkadot PalletSettlementVenueType object to a VenueType', () => {
      let fakeResult = VenueType.Other;
      let venueType = dsMockUtils.createMockVenueType(fakeResult);

      let result = meshVenueTypeToVenueType(venueType);
      expect(result).toEqual(fakeResult);

      fakeResult = VenueType.Distribution;
      venueType = dsMockUtils.createMockVenueType(fakeResult);

      result = meshVenueTypeToVenueType(venueType);
      expect(result).toEqual(fakeResult);

      fakeResult = VenueType.Sto;
      venueType = dsMockUtils.createMockVenueType(fakeResult);

      result = meshVenueTypeToVenueType(venueType);
      expect(result).toEqual(fakeResult);

      fakeResult = VenueType.Exchange;
      venueType = dsMockUtils.createMockVenueType(fakeResult);

      result = meshVenueTypeToVenueType(venueType);
      expect(result).toEqual(fakeResult);
    });
  });
});

describe('meshInstructionStatusToInstructionStatus', () => {
  beforeAll(() => {
    dsMockUtils.initMocks();
  });

  afterEach(() => {
    dsMockUtils.reset();
  });

  afterAll(() => {
    dsMockUtils.cleanup();
  });

  it('should convert a polkadot InstructionStatus object to an InstructionStatus', () => {
    let fakeResult = InstructionStatus.Pending;
    let instructionStatus = dsMockUtils.createMockInstructionStatus(fakeResult);

    let result = meshInstructionStatusToInstructionStatus(instructionStatus);
    expect(result).toEqual(fakeResult);

    fakeResult = InstructionStatus.Failed;
    instructionStatus = dsMockUtils.createMockInstructionStatus(fakeResult);

    result = meshInstructionStatusToInstructionStatus(instructionStatus);
    expect(result).toEqual(fakeResult);

    fakeResult = InstructionStatus.Unknown;
    instructionStatus = dsMockUtils.createMockInstructionStatus(fakeResult);

    result = meshInstructionStatusToInstructionStatus(instructionStatus);
    expect(result).toEqual(fakeResult);
  });
});

describe('meshAffirmationStatusToAffirmationStatus', () => {
  beforeAll(() => {
    dsMockUtils.initMocks();
  });

  afterEach(() => {
    dsMockUtils.reset();
  });

  afterAll(() => {
    dsMockUtils.cleanup();
  });

  it('should convert a polkadot AffirmationStatus object to a AffirmationStatus', () => {
    let fakeResult = AffirmationStatus.Unknown;
    let authorizationStatus = dsMockUtils.createMockAffirmationStatus(fakeResult);

    let result = meshAffirmationStatusToAffirmationStatus(authorizationStatus);
    expect(result).toEqual(fakeResult);

    result = meshAffirmationStatusToAffirmationStatus(authorizationStatus);
    expect(result).toEqual(fakeResult);

    fakeResult = AffirmationStatus.Pending;
    authorizationStatus = dsMockUtils.createMockAffirmationStatus(fakeResult);

    result = meshAffirmationStatusToAffirmationStatus(authorizationStatus);
    expect(result).toEqual(fakeResult);

    fakeResult = AffirmationStatus.Affirmed;
    authorizationStatus = dsMockUtils.createMockAffirmationStatus(fakeResult);

    result = meshAffirmationStatusToAffirmationStatus(authorizationStatus);
    expect(result).toEqual(fakeResult);
  });
});

describe('meshSettlementTypeToEndCondition', () => {
  beforeAll(() => {
    dsMockUtils.initMocks();
  });

  afterEach(() => {
    dsMockUtils.reset();
  });

  afterAll(() => {
    dsMockUtils.cleanup();
  });

  it('should convert polkadot PalletSettlementSettlementType to an InstructionEndCondition object', () => {
    let result = meshSettlementTypeToEndCondition(
      dsMockUtils.createMockSettlementType('SettleOnAffirmation')
    );

    expect(result.type).toEqual(InstructionType.SettleOnAffirmation);

    const block = new BigNumber(123);

    result = meshSettlementTypeToEndCondition(
      dsMockUtils.createMockSettlementType({ SettleOnBlock: createMockU32(block) })
    );

    expect(result).toEqual(
      expect.objectContaining({
        type: InstructionType.SettleOnBlock,
        endBlock: block,
      })
    );

    result = meshSettlementTypeToEndCondition(
      dsMockUtils.createMockSettlementType({ SettleManual: createMockU32(block) })
    );

    expect(result).toEqual(
      expect.objectContaining({
        type: InstructionType.SettleManual,
        endAfterBlock: block,
      })
    );
  });
});

describe('endConditionToSettlementType', () => {
  beforeAll(() => {
    dsMockUtils.initMocks();
  });

  afterEach(() => {
    dsMockUtils.reset();
  });

  afterAll(() => {
    dsMockUtils.cleanup();
  });

  it('should convert an end condition to a polkadot PolymeshPrimitivesSettlementSettlementType object', () => {
    const fakeResult = 'type' as unknown as PolymeshPrimitivesSettlementSettlementType;
    const context = dsMockUtils.getContextInstance();

    when(context.createType)
      .calledWith('PolymeshPrimitivesSettlementSettlementType', InstructionType.SettleOnAffirmation)
      .mockReturnValue(fakeResult);

    let result = endConditionToSettlementType(
      { type: InstructionType.SettleOnAffirmation },
      context
    );

    expect(result).toBe(fakeResult);

    const blockNumber = new BigNumber(10);
    const rawBlockNumber = dsMockUtils.createMockU32(blockNumber);

    when(context.createType)
      .calledWith('u32', blockNumber.toString())
      .mockReturnValue(rawBlockNumber);
    when(context.createType)
      .calledWith('PolymeshPrimitivesSettlementSettlementType', {
        [InstructionType.SettleOnBlock]: rawBlockNumber,
      })
      .mockReturnValue(fakeResult);

    result = endConditionToSettlementType(
      { type: InstructionType.SettleOnBlock, endBlock: blockNumber },
      context
    );

    expect(result).toBe(fakeResult);

    when(context.createType)
      .calledWith('PolymeshPrimitivesSettlementSettlementType', {
        [InstructionType.SettleManual]: rawBlockNumber,
      })
      .mockReturnValue(fakeResult);

    result = endConditionToSettlementType(
      { type: InstructionType.SettleManual, endAfterBlock: blockNumber },
      context
    );

    expect(result).toBe(fakeResult);
  });
});

describe('portfolioLikeToPortfolioId', () => {
  let did: string;
  let number: BigNumber;
  let context: Context;

  beforeAll(() => {
    dsMockUtils.initMocks();
    entityMockUtils.initMocks();

    did = 'someDid';
    number = new BigNumber(1);
  });

  beforeEach(() => {
    context = dsMockUtils.getContextInstance();
  });

  afterEach(() => {
    dsMockUtils.reset();
    entityMockUtils.reset();
  });

  afterAll(() => {
    dsMockUtils.cleanup();
  });

  it('should convert a DID string to a PolymeshPrimitivesIdentityIdPortfolioId', async () => {
    const result = portfolioLikeToPortfolioId(did);

    expect(result).toEqual({ did, number: undefined });
  });

  it('should convert an Identity to a PolymeshPrimitivesIdentityIdPortfolioId', async () => {
    const identity = entityMockUtils.getIdentityInstance({ did });

    const result = portfolioLikeToPortfolioId(identity);

    expect(result).toEqual({ did, number: undefined });
  });

  it('should convert a NumberedPortfolio to a PolymeshPrimitivesIdentityIdPortfolioId', async () => {
    const portfolio = new NumberedPortfolio({ did, id: number }, context);

    const result = portfolioLikeToPortfolioId(portfolio);

    expect(result).toEqual({ did, number });
  });

  it('should convert a DefaultPortfolio to a PolymeshPrimitivesIdentityIdPortfolioId', async () => {
    const portfolio = new DefaultPortfolio({ did }, context);

    const result = portfolioLikeToPortfolioId(portfolio);

    expect(result).toEqual({ did, number: undefined });
  });

  it('should convert a Portfolio identifier object to a PolymeshPrimitivesIdentityIdPortfolioId', async () => {
    let result = portfolioLikeToPortfolioId({ identity: did, id: number });
    expect(result).toEqual({ did, number });

    result = portfolioLikeToPortfolioId({
      identity: entityMockUtils.getIdentityInstance({ did }),
      id: number,
    });
    expect(result).toEqual({ did, number });
  });
});

describe('portfolioLikeToPortfolio', () => {
  let did: string;
  let id: BigNumber;
  let context: Context;

  beforeAll(() => {
    dsMockUtils.initMocks();
    entityMockUtils.initMocks();

    did = 'someDid';
    id = new BigNumber(1);
  });

  beforeEach(() => {
    context = dsMockUtils.getContextInstance();
  });

  afterEach(() => {
    dsMockUtils.reset();
    entityMockUtils.reset();
  });

  afterAll(() => {
    dsMockUtils.cleanup();
  });

  it('should convert a PortfolioLike to a DefaultPortfolio instance', async () => {
    const result = portfolioLikeToPortfolio(did, context);
    expect(result instanceof DefaultPortfolio).toBe(true);
  });

  it('should convert a PortfolioLike to a NumberedPortfolio instance', async () => {
    const result = portfolioLikeToPortfolio({ identity: did, id }, context);
    expect(result instanceof NumberedPortfolio).toBe(true);
  });
});

describe('trustedClaimIssuerToTrustedIssuer and trustedIssuerToTrustedClaimIssuer', () => {
  beforeAll(() => {
    dsMockUtils.initMocks();
    entityMockUtils.initMocks();
  });

  afterEach(() => {
    dsMockUtils.reset();
    entityMockUtils.reset();
  });

  afterAll(() => {
    dsMockUtils.cleanup();
  });

  describe('trustedClaimIssuerToTrustedIssuer', () => {
    it('should convert a did string into an PolymeshPrimitivesIdentityId', () => {
      const did = 'someDid';
      const fakeResult = 'type' as unknown as PolymeshPrimitivesConditionTrustedIssuer;
      const context = dsMockUtils.getContextInstance();

      let issuer: TrustedClaimIssuer = {
        identity: entityMockUtils.getIdentityInstance({ did }),
        trustedFor: null,
      };

      when(context.createType)
        .calledWith('PolymeshPrimitivesConditionTrustedIssuer', {
          issuer: stringToIdentityId(did, context),
          trustedFor: 'Any',
        })
        .mockReturnValue(fakeResult);

      let result = trustedClaimIssuerToTrustedIssuer(issuer, context);
      expect(result).toBe(fakeResult);

      issuer = {
        identity: entityMockUtils.getIdentityInstance({ did }),
        trustedFor: [ClaimType.Accredited, ClaimType.Blocked],
      };

      when(context.createType)
        .calledWith('PolymeshPrimitivesConditionTrustedIssuer', {
          issuer: stringToIdentityId(did, context),
          trustedFor: { Specific: [ClaimType.Accredited, ClaimType.Blocked] },
        })
        .mockReturnValue(fakeResult);

      result = trustedClaimIssuerToTrustedIssuer(issuer, context);
      expect(result).toBe(fakeResult);
    });
  });
});

describe('permissionsLikeToPermissions', () => {
  beforeAll(() => {
    dsMockUtils.initMocks();
    entityMockUtils.initMocks();
  });

  afterEach(() => {
    dsMockUtils.reset();
    entityMockUtils.reset();
  });

  afterAll(() => {
    dsMockUtils.cleanup();
  });

  it('should convert a PermissionsLike into a Permissions', () => {
    const context = dsMockUtils.getContextInstance();
    let args: PermissionsLike = { assets: null, transactions: null, portfolios: null };
    let result = permissionsLikeToPermissions(args, context);
    expect(result).toEqual({
      assets: null,
      transactions: null,
      transactionGroups: [],
      portfolios: null,
    });

    const firstTicker = 'TICKER';
    const firstToken = entityMockUtils.getAssetInstance({ ticker: firstTicker });
    const secondTicker = 'OTHER_TICKER';
    const did = 'someDid';
    const portfolio = entityMockUtils.getDefaultPortfolioInstance({ did });

    args = {
      assets: {
        values: [firstToken, secondTicker],
        type: PermissionType.Include,
      },
      transactions: {
        values: [TxTags.asset.MakeDivisible],
        type: PermissionType.Include,
      },
      transactionGroups: [TxGroup.TrustedClaimIssuersManagement],
      portfolios: {
        values: [portfolio],
        type: PermissionType.Include,
      },
    };

    const fakeFirstToken = expect.objectContaining({ ticker: firstTicker });
    const fakeSecondToken = expect.objectContaining({ ticker: secondTicker });
    const fakePortfolio = expect.objectContaining({ owner: expect.objectContaining({ did }) });

    result = permissionsLikeToPermissions(args, context);
    expect(result).toEqual({
      assets: {
        values: [fakeFirstToken, fakeSecondToken],
        type: PermissionType.Include,
      },
      transactions: {
        values: [TxTags.asset.MakeDivisible],
        type: PermissionType.Include,
      },
      transactionGroups: [],
      portfolios: {
        values: [fakePortfolio],
        type: PermissionType.Include,
      },
    });

    result = permissionsLikeToPermissions({}, context);
    expect(result).toEqual({
      assets: {
        values: [],
        type: PermissionType.Include,
      },
      transactions: {
        values: [],
        type: PermissionType.Include,
      },
      transactionGroups: [],
      portfolios: {
        values: [],
        type: PermissionType.Include,
      },
    });

    result = permissionsLikeToPermissions(
      {
        transactionGroups: [TxGroup.TrustedClaimIssuersManagement],
      },
      context
    );
    expect(result).toEqual({
      assets: {
        values: [],
        type: PermissionType.Include,
      },
      transactions: {
        values: [
          TxTags.complianceManager.AddDefaultTrustedClaimIssuer,
          TxTags.complianceManager.RemoveDefaultTrustedClaimIssuer,
        ],
        type: PermissionType.Include,
      },
      transactionGroups: [TxGroup.TrustedClaimIssuersManagement],
      portfolios: {
        values: [],
        type: PermissionType.Include,
      },
    });

    args = {
      assets: null,
      transactions: {
        values: [TxTags.balances.SetBalance, TxTags.asset.MakeDivisible],
        type: PermissionType.Include,
      },
      transactionGroups: [],
      portfolios: null,
    };

    result = permissionsLikeToPermissions(args, context);
    expect(result).toEqual({
      assets: null,
      transactions: {
        values: [TxTags.asset.MakeDivisible, TxTags.balances.SetBalance],
        type: PermissionType.Include,
      },
      transactionGroups: [],
      portfolios: null,
    });
  });
});

describe('middlewarePortfolioToPortfolio', () => {
  it('should convert a MiddlewarePortfolio into a Portfolio', async () => {
    const context = dsMockUtils.getContextInstance();
    let middlewarePortfolio = {
      identityId: 'someDid',
      number: 0,
    } as MiddlewarePortfolio;

    let result = await middlewarePortfolioToPortfolio(middlewarePortfolio, context);
    expect(result instanceof DefaultPortfolio).toBe(true);

    middlewarePortfolio = {
      identityId: 'someDid',
      number: 10,
    } as MiddlewarePortfolio;

    result = await middlewarePortfolioToPortfolio(middlewarePortfolio, context);
    expect(result instanceof NumberedPortfolio).toBe(true);
  });
});

describe('transferRestrictionToPolymeshTransferCondition', () => {
  beforeAll(() => {
    dsMockUtils.initMocks();
  });

  afterEach(() => {
    dsMockUtils.reset();
  });

  afterAll(() => {
    dsMockUtils.cleanup();
    jest.restoreAllMocks();
  });

  it('should convert a Transfer Restriction to a PolymeshTransferCondition object', () => {
    const count = new BigNumber(10);
    let value: TransferRestriction = {
      type: TransferRestrictionType.Count,
      value: count,
    };
    const fakeResult =
      'TransferConditionEnum' as unknown as PolymeshPrimitivesTransferComplianceTransferCondition;
    const context = dsMockUtils.getContextInstance();

    const rawCount = dsMockUtils.createMockU64(count);

    const createTypeMock = context.createType;
    when(createTypeMock)
      .calledWith('PolymeshPrimitivesTransferComplianceTransferCondition', {
        MaxInvestorCount: rawCount,
      })
      .mockReturnValue(fakeResult);

    when(createTypeMock).calledWith('u64', count.toString()).mockReturnValue(rawCount);

    let result = transferRestrictionToPolymeshTransferCondition(value, context);

    expect(result).toBe(fakeResult);

    const percentage = new BigNumber(49);
    const rawPercentage = dsMockUtils.createMockPermill(percentage.multipliedBy(10000));
    value = {
      type: TransferRestrictionType.Percentage,
      value: percentage,
    };

    when(createTypeMock)
      .calledWith('PolymeshPrimitivesTransferComplianceTransferCondition', {
        MaxInvestorOwnership: rawPercentage,
      })
      .mockReturnValue(fakeResult);

    when(createTypeMock)
      .calledWith('Permill', percentage.multipliedBy(10000).toString())
      .mockReturnValue(rawPercentage);

    result = transferRestrictionToPolymeshTransferCondition(value, context);

    expect(result).toBe(fakeResult);

    const did = 'someDid';
    const min = new BigNumber(10);
    const max = new BigNumber(20);
    const issuer = entityMockUtils.getIdentityInstance({ did });
    const countryCode = CountryCode.Ca;
    const rawCountryCode = dsMockUtils.createMockCountryCode(CountryCode.Ca);
    const rawMinCount = dsMockUtils.createMockU64(min);
    const rawMaxCount = dsMockUtils.createMockOption(dsMockUtils.createMockU64(max));
    const rawMinPercent = dsMockUtils.createMockPermill(min);
    const rawMaxPercent = dsMockUtils.createMockPermill(max);
    const rawIssuerId = dsMockUtils.createMockIdentityId(did);
    const rawClaimValue = { Jurisdiction: rawCountryCode };

    const claimCount = {
      min,
      max,
      issuer,
      claim: { type: ClaimType.Jurisdiction as const, countryCode },
    };
    value = {
      type: TransferRestrictionType.ClaimCount,
      value: claimCount,
    };

    when(createTypeMock).calledWith('u64', min.toString()).mockReturnValue(rawMinCount);
    when(createTypeMock).calledWith('u64', max.toString()).mockReturnValue(rawMaxCount);
    when(createTypeMock)
      .calledWith('Permill', min.shiftedBy(4).toString())
      .mockReturnValue(rawMinPercent);
    when(createTypeMock)
      .calledWith('Permill', max.shiftedBy(4).toString())
      .mockReturnValue(rawMaxPercent);
    when(createTypeMock)
      .calledWith('PolymeshPrimitivesJurisdictionCountryCode', CountryCode.Ca)
      .mockReturnValue(rawCountryCode);
    when(createTypeMock)
      .calledWith('PolymeshPrimitivesIdentityId', did)
      .mockReturnValue(rawIssuerId);
    when(createTypeMock)
      .calledWith('PolymeshPrimitivesTransferComplianceTransferCondition', {
        ClaimCount: [rawClaimValue, rawIssuerId, rawMinCount, rawMaxCount],
      })
      .mockReturnValue(fakeResult);

    result = transferRestrictionToPolymeshTransferCondition(value, context);

    expect(result).toBe(fakeResult);

    const claimPercentage = {
      min,
      max,
      issuer,
      claim: {
        type: ClaimType.Affiliate as const,
        affiliate: true,
      },
    };
    value = {
      type: TransferRestrictionType.ClaimPercentage,
      value: claimPercentage,
    };
    const rawTrue = dsMockUtils.createMockBool(true);
    const rawOwnershipClaim = { Affiliate: rawTrue };

    when(createTypeMock).calledWith('bool', true).mockReturnValue(rawTrue);
    when(createTypeMock)
      .calledWith('PolymeshPrimitivesTransferComplianceTransferCondition', {
        ClaimOwnership: [rawOwnershipClaim, rawIssuerId, rawMinPercent, rawMaxPercent],
      })
      .mockReturnValue(fakeResult);

    result = transferRestrictionToPolymeshTransferCondition(value, context);

    expect(result).toBe(fakeResult);

    const claimPercentageAccredited = {
      min,
      max,
      issuer,
      claim: {
        type: ClaimType.Accredited as const,
        accredited: true,
      },
    };
    value = {
      type: TransferRestrictionType.ClaimPercentage,
      value: claimPercentageAccredited,
    };
    const rawOwnershipClaimAccredited = { Accredited: rawTrue };

    when(createTypeMock).calledWith('bool', true).mockReturnValue(rawTrue);
    when(createTypeMock)
      .calledWith('PolymeshPrimitivesTransferComplianceTransferCondition', {
        ClaimOwnership: [rawOwnershipClaimAccredited, rawIssuerId, rawMinPercent, rawMaxPercent],
      })
      .mockReturnValue(fakeResult);

    result = transferRestrictionToPolymeshTransferCondition(value, context);

    expect(result).toBe(fakeResult);
  });

  it('should throw if there is an unknown transfer type', () => {
    const context = dsMockUtils.getContextInstance();
    const value = {
      type: 'Unknown',
      value: new BigNumber(3),
    } as unknown as TransferRestriction;

    const expectedError = new PolymeshError({
      code: ErrorCode.UnexpectedError,
      message:
        'Unexpected transfer restriction type: "Unknown". Please report this to the Polymesh team',
    });

    return expect(() =>
      transferRestrictionToPolymeshTransferCondition(value, context)
    ).toThrowError(expectedError);
  });
});

describe('transferConditionToTransferRestriction', () => {
  it('should convert a TransferRestriction to a PolymeshPrimitivesTransferComplianceTransferCondition', () => {
    const mockContext = dsMockUtils.getContextInstance();
    const count = new BigNumber(10);
    let fakeResult = {
      type: TransferRestrictionType.Count,
      value: count,
    };
    let transferCondition = dsMockUtils.createMockTransferCondition({
      MaxInvestorCount: dsMockUtils.createMockU64(count),
    });

    let result = transferConditionToTransferRestriction(transferCondition, mockContext);
    expect(result).toEqual(fakeResult);

    const percentage = new BigNumber(49);
    fakeResult = {
      type: TransferRestrictionType.Percentage,
      value: percentage,
    };
    transferCondition = dsMockUtils.createMockTransferCondition({
      MaxInvestorOwnership: dsMockUtils.createMockPermill(percentage.multipliedBy(10000)),
    });

    result = transferConditionToTransferRestriction(transferCondition, mockContext);
    expect(result).toEqual(fakeResult);

    // eslint-disable-next-line @typescript-eslint/no-explicit-any
    (transferCondition as any).isMaxInvestorOwnership = false;
    const expectedError = new PolymeshError({
      code: ErrorCode.FatalError,
      message: 'Unexpected transfer condition type',
    });

    expect(() =>
      transferConditionToTransferRestriction(transferCondition, mockContext)
    ).toThrowError(expectedError);
  });
});

describe('offeringTierToPriceTier', () => {
  beforeAll(() => {
    dsMockUtils.initMocks();
    entityMockUtils.initMocks();
  });

  afterEach(() => {
    dsMockUtils.reset();
    entityMockUtils.reset();
  });

  afterAll(() => {
    dsMockUtils.cleanup();
  });

  it('should convert an Offering Tier into a polkadot PalletStoPriceTier object', () => {
    const context = dsMockUtils.getContextInstance();
    const total = new BigNumber(100);
    const price = new BigNumber(1000);
    const rawTotal = dsMockUtils.createMockBalance(total);
    const rawPrice = dsMockUtils.createMockBalance(price);
    const fakeResult = 'PalletStoPriceTier' as unknown as PalletStoPriceTier;

    const offeringTier: OfferingTier = {
      price,
      amount: total,
    };

    const createTypeMock = context.createType;

    when(createTypeMock)
      .calledWith('Balance', total.multipliedBy(Math.pow(10, 6)).toString())
      .mockReturnValue(rawTotal);
    when(createTypeMock)
      .calledWith('Balance', price.multipliedBy(Math.pow(10, 6)).toString())
      .mockReturnValue(rawPrice);

    when(createTypeMock)
      .calledWith('PalletStoPriceTier', {
        total: rawTotal,
        price: rawPrice,
      })
      .mockReturnValue(fakeResult);

    const result = offeringTierToPriceTier(offeringTier, context);

    expect(result).toBe(fakeResult);
  });
});

describe('txGroupToTxTags', () => {
  it('should return the corresponding group of TxTags', () => {
    let result = txGroupToTxTags(TxGroup.PortfolioManagement);

    expect(result).toEqual([
      TxTags.identity.AddInvestorUniquenessClaim,
      TxTags.portfolio.MovePortfolioFunds,
      TxTags.settlement.AddInstruction,
      TxTags.settlement.AddInstructionWithMemo,
      TxTags.settlement.AddAndAffirmInstruction,
      TxTags.settlement.AddAndAffirmInstructionWithMemo,
      TxTags.settlement.AffirmInstruction,
      TxTags.settlement.RejectInstruction,
      TxTags.settlement.CreateVenue,
    ]);

    result = txGroupToTxTags(TxGroup.AssetManagement);

    expect(result).toEqual([
      TxTags.asset.MakeDivisible,
      TxTags.asset.RenameAsset,
      TxTags.asset.SetFundingRound,
      TxTags.asset.AddDocuments,
      TxTags.asset.RemoveDocuments,
    ]);

    result = txGroupToTxTags(TxGroup.AdvancedAssetManagement);

    expect(result).toEqual([
      TxTags.asset.Freeze,
      TxTags.asset.Unfreeze,
      TxTags.identity.AddAuthorization,
      TxTags.identity.RemoveAuthorization,
    ]);

    result = txGroupToTxTags(TxGroup.Distribution);

    expect(result).toEqual([
      TxTags.identity.AddInvestorUniquenessClaim,
      TxTags.settlement.CreateVenue,
      TxTags.settlement.AddInstruction,
      TxTags.settlement.AddInstructionWithMemo,
      TxTags.settlement.AddAndAffirmInstruction,
      TxTags.settlement.AddAndAffirmInstructionWithMemo,
    ]);

    result = txGroupToTxTags(TxGroup.Issuance);

    expect(result).toEqual([TxTags.asset.Issue]);

    result = txGroupToTxTags(TxGroup.TrustedClaimIssuersManagement);

    expect(result).toEqual([
      TxTags.complianceManager.AddDefaultTrustedClaimIssuer,
      TxTags.complianceManager.RemoveDefaultTrustedClaimIssuer,
    ]);

    result = txGroupToTxTags(TxGroup.ClaimsManagement);

    expect(result).toEqual([TxTags.identity.AddClaim, TxTags.identity.RevokeClaim]);

    result = txGroupToTxTags(TxGroup.ComplianceRequirementsManagement);

    expect(result).toEqual([
      TxTags.complianceManager.AddComplianceRequirement,
      TxTags.complianceManager.RemoveComplianceRequirement,
      TxTags.complianceManager.PauseAssetCompliance,
      TxTags.complianceManager.ResumeAssetCompliance,
      TxTags.complianceManager.ResetAssetCompliance,
    ]);

    result = txGroupToTxTags(TxGroup.CorporateActionsManagement);

    expect(result).toEqual([
      TxTags.checkpoint.CreateSchedule,
      TxTags.checkpoint.RemoveSchedule,
      TxTags.checkpoint.CreateCheckpoint,
      TxTags.corporateAction.InitiateCorporateAction,
      TxTags.capitalDistribution.Distribute,
      TxTags.capitalDistribution.Claim,
      TxTags.identity.AddInvestorUniquenessClaim,
    ]);

    result = txGroupToTxTags(TxGroup.StoManagement);

    expect(result).toEqual([
      TxTags.sto.CreateFundraiser,
      TxTags.sto.FreezeFundraiser,
      TxTags.sto.Invest,
      TxTags.sto.ModifyFundraiserWindow,
      TxTags.sto.Stop,
      TxTags.sto.UnfreezeFundraiser,
      TxTags.identity.AddInvestorUniquenessClaim,
      TxTags.asset.Issue,
      TxTags.settlement.CreateVenue,
    ]);
  });
});

describe('transactionPermissionsToTxGroups', () => {
  it('should return all completed groups in the tag array', () => {
    expect(
      transactionPermissionsToTxGroups({
        values: [
          TxTags.identity.AddInvestorUniquenessClaim,
          TxTags.portfolio.MovePortfolioFunds,
          TxTags.settlement.AddInstruction,
          TxTags.settlement.AddInstructionWithMemo,
          TxTags.settlement.AddAndAffirmInstruction,
          TxTags.settlement.AddAndAffirmInstructionWithMemo,
          TxTags.settlement.AffirmInstruction,
          TxTags.settlement.RejectInstruction,
          TxTags.settlement.CreateVenue,
          TxTags.asset.MakeDivisible,
          TxTags.asset.RenameAsset,
          TxTags.asset.SetFundingRound,
          TxTags.asset.AddDocuments,
          TxTags.asset.RemoveDocuments,
          TxTags.asset.Freeze,
          TxTags.asset.Unfreeze,
          TxTags.identity.AddAuthorization,
          TxTags.identity.RemoveAuthorization,
        ],
        type: PermissionType.Include,
      })
    ).toEqual([
      TxGroup.AdvancedAssetManagement,
      TxGroup.AssetManagement,
      TxGroup.Distribution,
      TxGroup.PortfolioManagement,
    ]);

    expect(
      transactionPermissionsToTxGroups({
        values: [
          TxTags.identity.AddInvestorUniquenessClaim,
          TxTags.portfolio.MovePortfolioFunds,
          TxTags.settlement.AddInstruction,
          TxTags.settlement.AddInstructionWithMemo,
          TxTags.settlement.AddAndAffirmInstruction,
          TxTags.settlement.AddAndAffirmInstructionWithMemo,
          TxTags.settlement.AffirmInstruction,
          TxTags.settlement.RejectInstruction,
          TxTags.settlement.CreateVenue,
          TxTags.identity.AddAuthorization,
          TxTags.identity.RemoveAuthorization,
        ],
        type: PermissionType.Include,
      })
    ).toEqual([TxGroup.Distribution, TxGroup.PortfolioManagement]);

    expect(
      transactionPermissionsToTxGroups({
        values: [
          TxTags.identity.AddInvestorUniquenessClaim,
          TxTags.portfolio.MovePortfolioFunds,
          TxTags.settlement.AddInstruction,
        ],
        type: PermissionType.Exclude,
      })
    ).toEqual([]);

    expect(transactionPermissionsToTxGroups(null)).toEqual([]);
  });
});

describe('fundraiserTierToTier', () => {
  beforeAll(() => {
    dsMockUtils.initMocks();
  });

  afterEach(() => {
    dsMockUtils.reset();
  });

  afterAll(() => {
    dsMockUtils.cleanup();
  });

  it('should convert a polkadot PalletStoFundraiserTier object to a Tier', () => {
    const amount = new BigNumber(5);
    const price = new BigNumber(5);
    const remaining = new BigNumber(5);

    const fundraiserTier = dsMockUtils.createMockFundraiserTier({
      total: dsMockUtils.createMockBalance(amount),
      price: dsMockUtils.createMockBalance(price),
      remaining: dsMockUtils.createMockBalance(remaining),
    });

    const result = fundraiserTierToTier(fundraiserTier);
    expect(result).toEqual({
      amount: amount.shiftedBy(-6),
      price: price.shiftedBy(-6),
      remaining: remaining.shiftedBy(-6),
    });
  });
});

describe('fundraiserToOfferingDetails', () => {
  beforeAll(() => {
    dsMockUtils.initMocks();
  });

  afterEach(() => {
    dsMockUtils.reset();
  });

  afterAll(() => {
    dsMockUtils.cleanup();
  });

  it('should convert a polkadot Fundraiser object to a StoDetails', () => {
    const context = dsMockUtils.getContextInstance();

    const someDid = 'someDid';
    const name = 'someSto';
    const ticker = 'TICKER';
    const otherDid = 'otherDid';
    const raisingCurrency = 'USD';
    const amount = new BigNumber(10000);
    const priceA = new BigNumber(1000);
    const priceB = new BigNumber(2000);
    const remaining = new BigNumber(7000);
    const tiers = [
      {
        amount: amount.shiftedBy(-6),
        price: priceA.shiftedBy(-6),
        remaining: remaining.shiftedBy(-6),
      },
      {
        amount: amount.shiftedBy(-6),
        price: priceB.shiftedBy(-6),
        remaining: remaining.shiftedBy(-6),
      },
    ];
    const startDate = new Date();
    startDate.setTime(startDate.getTime() - 10);
    const endDate = new Date(startDate.getTime() + 100000);
    const minInvestmentValue = new BigNumber(1);

    const fakeResult = {
      creator: expect.objectContaining({ did: someDid }),
      name,
      offeringPortfolio: expect.objectContaining({
        owner: expect.objectContaining({ did: someDid }),
      }),
      raisingPortfolio: expect.objectContaining({
        owner: expect.objectContaining({ did: otherDid }),
      }),
      raisingCurrency,
      tiers,
      venue: expect.objectContaining({ id: new BigNumber(1) }),
      start: startDate,
      end: endDate,
      status: {
        timing: OfferingTimingStatus.Started,
        balance: OfferingBalanceStatus.Available,
        sale: OfferingSaleStatus.Live,
      },
      minInvestment: minInvestmentValue.shiftedBy(-6),
      totalAmount: amount.multipliedBy(2).shiftedBy(-6),
      totalRemaining: remaining.multipliedBy(2).shiftedBy(-6),
    };

    const creator = dsMockUtils.createMockIdentityId(someDid);
    const rawName = dsMockUtils.createMockBytes(name);
    const offeringPortfolio = dsMockUtils.createMockPortfolioId({
      did: creator,
      kind: dsMockUtils.createMockPortfolioKind('Default'),
    });
    const offeringAsset = dsMockUtils.createMockTicker(ticker);
    const raisingPortfolio = dsMockUtils.createMockPortfolioId({
      did: dsMockUtils.createMockIdentityId(otherDid),
      kind: dsMockUtils.createMockPortfolioKind('Default'),
    });
    const raisingAsset = dsMockUtils.createMockTicker(raisingCurrency);
    const rawTiers = [
      dsMockUtils.createMockFundraiserTier({
        total: dsMockUtils.createMockBalance(amount),
        price: dsMockUtils.createMockBalance(priceA),
        remaining: dsMockUtils.createMockBalance(remaining),
      }),
      dsMockUtils.createMockFundraiserTier({
        total: dsMockUtils.createMockBalance(amount),
        price: dsMockUtils.createMockBalance(priceB),
        remaining: dsMockUtils.createMockBalance(remaining),
      }),
    ];
    const venueId = dsMockUtils.createMockU64(new BigNumber(1));
    const start = dsMockUtils.createMockMoment(new BigNumber(startDate.getTime()));
    const end = dsMockUtils.createMockOption(
      dsMockUtils.createMockMoment(new BigNumber(endDate.getTime()))
    );
    const status = dsMockUtils.createMockFundraiserStatus('Live');
    const minInvestment = dsMockUtils.createMockBalance(minInvestmentValue);

    let fundraiser = dsMockUtils.createMockFundraiser({
      creator,
      offeringPortfolio: offeringPortfolio,
      offeringAsset: offeringAsset,
      raisingPortfolio: raisingPortfolio,
      raisingAsset: raisingAsset,
      tiers: rawTiers,
      venueId: venueId,
      start,
      end,
      status,
      minimumInvestment: minInvestment,
    });

    let result = fundraiserToOfferingDetails(fundraiser, rawName, context);

    expect(result).toEqual(fakeResult);

    const futureStart = new Date(startDate.getTime() + 50000);

    fundraiser = dsMockUtils.createMockFundraiser({
      creator,
      offeringPortfolio: offeringPortfolio,
      offeringAsset: offeringAsset,
      raisingPortfolio: raisingPortfolio,
      raisingAsset: raisingAsset,
      tiers: rawTiers,
      venueId: venueId,
      start: dsMockUtils.createMockMoment(new BigNumber(futureStart.getTime())),
      end: dsMockUtils.createMockOption(),
      status: dsMockUtils.createMockFundraiserStatus('Closed'),
      minimumInvestment: minInvestment,
    });

    result = fundraiserToOfferingDetails(fundraiser, rawName, context);

    expect(result).toEqual({
      ...fakeResult,
      name,
      status: {
        ...fakeResult.status,
        timing: OfferingTimingStatus.NotStarted,
        sale: OfferingSaleStatus.Closed,
      },
      start: futureStart,
      end: null,
    });

    fundraiser = dsMockUtils.createMockFundraiser({
      creator,
      offeringPortfolio: offeringPortfolio,
      offeringAsset: offeringAsset,
      raisingPortfolio: raisingPortfolio,
      raisingAsset: raisingAsset,
      tiers: rawTiers,
      venueId: venueId,
      start,
      end: dsMockUtils.createMockOption(),
      status: dsMockUtils.createMockFundraiserStatus('ClosedEarly'),
      minimumInvestment: minInvestment,
    });

    result = fundraiserToOfferingDetails(fundraiser, rawName, context);

    expect(result).toEqual({
      ...fakeResult,
      name,
      status: {
        ...fakeResult.status,
        timing: OfferingTimingStatus.Started,
        sale: OfferingSaleStatus.ClosedEarly,
      },
      end: null,
    });

    fundraiser = dsMockUtils.createMockFundraiser({
      creator,
      offeringPortfolio: offeringPortfolio,
      offeringAsset: offeringAsset,
      raisingPortfolio: raisingPortfolio,
      raisingAsset: raisingAsset,
      tiers: [
        dsMockUtils.createMockFundraiserTier({
          total: dsMockUtils.createMockBalance(amount),
          price: dsMockUtils.createMockBalance(priceA),
          remaining: dsMockUtils.createMockBalance(new BigNumber(0)),
        }),
      ],
      venueId: venueId,
      start,
      end: dsMockUtils.createMockOption(),
      status: dsMockUtils.createMockFundraiserStatus('Frozen'),
      minimumInvestment: minInvestment,
    });

    result = fundraiserToOfferingDetails(fundraiser, rawName, context);

    expect(result).toEqual({
      ...fakeResult,
      name,
      tiers: [{ ...tiers[0], remaining: new BigNumber(0) }],
      status: {
        balance: OfferingBalanceStatus.SoldOut,
        timing: OfferingTimingStatus.Started,
        sale: OfferingSaleStatus.Frozen,
      },
      end: null,
      totalRemaining: new BigNumber(0),
      totalAmount: amount.shiftedBy(-6),
    });

    const pastEnd = new Date(startDate.getTime() - 50000);
    const pastStart = new Date(startDate.getTime() - 100000);

    fundraiser = dsMockUtils.createMockFundraiser({
      creator,
      offeringPortfolio: offeringPortfolio,
      offeringAsset: offeringAsset,
      raisingPortfolio: raisingPortfolio,
      raisingAsset: raisingAsset,
      tiers: [
        dsMockUtils.createMockFundraiserTier({
          total: dsMockUtils.createMockBalance(amount),
          price: dsMockUtils.createMockBalance(priceA),
          remaining: dsMockUtils.createMockBalance(new BigNumber(1)),
        }),
      ],
      venueId: venueId,
      start: dsMockUtils.createMockMoment(new BigNumber(pastStart.getTime())),
      end: dsMockUtils.createMockOption(
        dsMockUtils.createMockMoment(new BigNumber(pastEnd.getTime()))
      ),
      status: dsMockUtils.createMockFundraiserStatus('Frozen'),
      minimumInvestment: minInvestment,
    });

    result = fundraiserToOfferingDetails(fundraiser, rawName, context);

    expect(result).toEqual({
      ...fakeResult,
      name,
      tiers: [{ ...tiers[0], remaining: new BigNumber(1).shiftedBy(-6) }],
      status: {
        balance: OfferingBalanceStatus.Residual,
        timing: OfferingTimingStatus.Expired,
        sale: OfferingSaleStatus.Frozen,
      },
      start: pastStart,
      end: pastEnd,
      totalRemaining: new BigNumber(1).shiftedBy(-6),
      totalAmount: amount.shiftedBy(-6),
    });
  });
});

describe('meshCorporateActionToCorporateActionParams', () => {
  beforeAll(() => {
    dsMockUtils.initMocks();
  });

  afterEach(() => {
    dsMockUtils.reset();
  });

  afterAll(() => {
    dsMockUtils.cleanup();
  });

  it('should convert a polkadot CorporateAction object to a CorporateActionParams object', () => {
    const kind = CorporateActionKind.UnpredictableBenefit;
    const declarationDate = new Date('10/14/1987');
    const description = 'someDescription';
    const dids = ['someDid', 'otherDid'];
    const defaultTaxWithholding = new BigNumber(10);
    const taxWithholdings = [
      {
        identity: entityMockUtils.getIdentityInstance({ did: dids[0] }),
        percentage: new BigNumber(30),
      },
    ];

    const context = dsMockUtils.getContextInstance();

    const fakeResult: CorporateActionParams = {
      kind,
      declarationDate,
      targets: {
        identities: [
          expect.objectContaining({ did: dids[0] }),
          expect.objectContaining({ did: dids[1] }),
        ],
        treatment: TargetTreatment.Include,
      },
      description,
      defaultTaxWithholding,
      taxWithholdings: [
        {
          identity: expect.objectContaining({ did: dids[0] }),
          percentage: new BigNumber(30),
        },
      ],
    };

    /* eslint-disable @typescript-eslint/naming-convention */
    const params = {
      kind,
      decl_date: new BigNumber(declarationDate.getTime()),
      record_date: null,
      targets: {
        identities: dids,
        treatment: TargetTreatment.Include,
      },
      default_withholding_tax: defaultTaxWithholding.shiftedBy(4),
      withholding_tax: [tuple(dids[0], taxWithholdings[0].percentage.shiftedBy(4))],
    };
    /* eslint-enable @typescript-eslint/naming-convention */

    let corporateAction = dsMockUtils.createMockCorporateAction(params);
    const details = dsMockUtils.createMockBytes(description);

    let result = meshCorporateActionToCorporateActionParams(corporateAction, details, context);

    expect(result).toEqual(fakeResult);

    corporateAction = dsMockUtils.createMockCorporateAction({
      ...params,
      targets: {
        identities: dids,
        treatment: TargetTreatment.Exclude,
      },
      kind: dsMockUtils.createMockCAKind('IssuerNotice'),
    });

    result = meshCorporateActionToCorporateActionParams(corporateAction, details, context);

    expect(result).toEqual({
      ...fakeResult,
      kind: CorporateActionKind.IssuerNotice,
      targets: { ...fakeResult.targets, treatment: TargetTreatment.Exclude },
    });

    corporateAction = dsMockUtils.createMockCorporateAction({
      ...params,
      kind: dsMockUtils.createMockCAKind('PredictableBenefit'),
    });

    result = meshCorporateActionToCorporateActionParams(corporateAction, details, context);

    expect(result).toEqual({ ...fakeResult, kind: CorporateActionKind.PredictableBenefit });

    corporateAction = dsMockUtils.createMockCorporateAction({
      ...params,
      kind: dsMockUtils.createMockCAKind('Other'),
    });

    result = meshCorporateActionToCorporateActionParams(corporateAction, details, context);

    expect(result).toEqual({ ...fakeResult, kind: CorporateActionKind.Other });

    corporateAction = dsMockUtils.createMockCorporateAction({
      ...params,
      kind: dsMockUtils.createMockCAKind('Reorganization'),
    });

    result = meshCorporateActionToCorporateActionParams(corporateAction, details, context);

    expect(result).toEqual({ ...fakeResult, kind: CorporateActionKind.Reorganization });
  });
});

describe('distributionToDividendDistributionParams', () => {
  beforeAll(() => {
    dsMockUtils.initMocks();
  });

  afterEach(() => {
    dsMockUtils.reset();
  });

  afterAll(() => {
    dsMockUtils.cleanup();
  });

  it('should convert a polkadot Distribution object to a DividendDistributionParams object', () => {
    const from = new BigNumber(1);
    const did = 'someDid';
    const currency = 'USD';
    const perShare = new BigNumber(100);
    const maxAmount = new BigNumber(10000);
    const paymentDate = new Date('10/14/2022');
    const expiryDate = new Date('10/14/2024');

    const context = dsMockUtils.getContextInstance();

    const fakeResult: DividendDistributionParams = {
      origin: expect.objectContaining({ id: from, owner: expect.objectContaining({ did }) }),
      currency,
      perShare,
      maxAmount,
      paymentDate,
      expiryDate,
    };

    const params = {
      from: { did, kind: { User: dsMockUtils.createMockU64(from) } },
      currency,
      perShare: perShare.shiftedBy(6),
      amount: maxAmount.shiftedBy(6),
      remaining: new BigNumber(9000).shiftedBy(6),
      reclaimed: false,
      paymentAt: new BigNumber(paymentDate.getTime()),
      expiresAt: dsMockUtils.createMockOption(
        dsMockUtils.createMockMoment(new BigNumber(expiryDate.getTime()))
      ),
    };

    let distribution = dsMockUtils.createMockDistribution(params);

    let result = distributionToDividendDistributionParams(distribution, context);

    expect(result).toEqual(fakeResult);

    distribution = dsMockUtils.createMockDistribution({
      ...params,
      expiresAt: dsMockUtils.createMockOption(),
    });

    result = distributionToDividendDistributionParams(distribution, context);

    expect(result).toEqual({ ...fakeResult, expiryDate: null });
  });
});

describe('corporateActionKindToCaKind', () => {
  beforeAll(() => {
    dsMockUtils.initMocks();
  });

  afterEach(() => {
    dsMockUtils.reset();
  });

  afterAll(() => {
    dsMockUtils.cleanup();
  });

  it('should convert a string to a polkadot PalletCorporateActionsCaKind object', () => {
    const value = CorporateActionKind.IssuerNotice;
    const fakeResult = 'issuerNotice' as unknown as PalletCorporateActionsCaKind;
    const context = dsMockUtils.getContextInstance();

    when(context.createType)
      .calledWith('PalletCorporateActionsCaKind', value)
      .mockReturnValue(fakeResult);

    const result = corporateActionKindToCaKind(value, context);

    expect(result).toEqual(fakeResult);
  });
});

describe('checkpointToRecordDateSpec', () => {
  beforeAll(() => {
    dsMockUtils.initMocks();
  });

  afterEach(() => {
    dsMockUtils.reset();
  });

  afterAll(() => {
    dsMockUtils.cleanup();
  });

  it('should convert a Checkpoint to a polkadot PalletCorporateActionsRecordDateSpec', () => {
    const id = new BigNumber(1);
    const value = entityMockUtils.getCheckpointInstance({ id });

    const fakeResult = 'recordDateSpec' as unknown as PalletCorporateActionsRecordDateSpec;
    const rawId = dsMockUtils.createMockU64(id);
    const context = dsMockUtils.getContextInstance();
    const createTypeMock = context.createType;

    when(createTypeMock).calledWith('u64', id.toString()).mockReturnValue(rawId);
    when(createTypeMock)
      .calledWith('PalletCorporateActionsRecordDateSpec', { Existing: rawId })
      .mockReturnValue(fakeResult);

    const result = checkpointToRecordDateSpec(value, context);

    expect(result).toEqual(fakeResult);
  });

  it('should convert a Date to a polkadot PalletCorporateActionsRecordDateSpec', () => {
    const value = new Date('10/14/2022');

    const fakeResult = 'recordDateSpec' as unknown as PalletCorporateActionsRecordDateSpec;
    const rawDate = dsMockUtils.createMockMoment(new BigNumber(value.getTime()));
    const context = dsMockUtils.getContextInstance();
    const createTypeMock = context.createType;

    when(createTypeMock).calledWith('u64', value.getTime()).mockReturnValue(rawDate);
    when(createTypeMock)
      .calledWith('PalletCorporateActionsRecordDateSpec', { Scheduled: rawDate })
      .mockReturnValue(fakeResult);

    const result = checkpointToRecordDateSpec(value, context);

    expect(result).toEqual(fakeResult);
  });

  it('should convert a CheckpointSchedule to a polkadot PalletCorporateActionsRecordDateSpec', () => {
    const id = new BigNumber(1);
    const value = entityMockUtils.getCheckpointScheduleInstance({ id });

    const fakeResult = 'recordDateSpec' as unknown as PalletCorporateActionsRecordDateSpec;
    const rawId = dsMockUtils.createMockU64(id);
    const context = dsMockUtils.getContextInstance();
    const createTypeMock = context.createType;

    when(createTypeMock).calledWith('u64', id.toString()).mockReturnValue(rawId);
    when(createTypeMock)
      .calledWith('PalletCorporateActionsRecordDateSpec', { ExistingSchedule: rawId })
      .mockReturnValue(fakeResult);

    const result = checkpointToRecordDateSpec(value, context);

    expect(result).toEqual(fakeResult);
  });
});

describe('targetIdentitiesToCorporateActionTargets', () => {
  beforeAll(() => {
    dsMockUtils.initMocks();
    entityMockUtils.initMocks();
  });

  afterEach(() => {
    dsMockUtils.reset();
    entityMockUtils.reset();
  });

  afterAll(() => {
    dsMockUtils.cleanup();
  });

  it('should convert a polkadot PalletCorporateActionsTargetIdentities object to a CorporateActionTargets object', () => {
    const fakeResult = {
      identities: [expect.objectContaining({ did: 'someDid' })],
      treatment: TargetTreatment.Include,
    };
    const context = dsMockUtils.getContextInstance();
    let targetIdentities = dsMockUtils.createMockTargetIdentities({
      identities: ['someDid'],
      treatment: 'Include',
    });

    let result = targetIdentitiesToCorporateActionTargets(targetIdentities, context);
    expect(result).toEqual(fakeResult);

    fakeResult.treatment = TargetTreatment.Exclude;
    targetIdentities = dsMockUtils.createMockTargetIdentities({
      identities: ['someDid'],
      treatment: 'Exclude',
    });

    result = targetIdentitiesToCorporateActionTargets(targetIdentities, context);
    expect(result).toEqual(fakeResult);
  });
});

describe('targetsToTargetIdentities', () => {
  const did = 'someDid';
  const treatment = TargetTreatment.Include;
  const value = { identities: [entityMockUtils.getIdentityInstance({ did })], treatment };

  let context: Mocked<Context>;

  beforeAll(() => {
    dsMockUtils.initMocks();
  });

  beforeEach(() => {
    context = dsMockUtils.getContextInstance();
    dsMockUtils.setConstMock('corporateAction', 'maxTargetIds', {
      returnValue: dsMockUtils.createMockU32(new BigNumber(1)),
    });
  });

  afterEach(() => {
    dsMockUtils.reset();
  });

  afterAll(() => {
    dsMockUtils.cleanup();
  });

  it('should convert a CorporateActionTargets object to a polkadot PalletCorporateActionsTargetIdentities object', () => {
    const fakeResult = 'targetIdentities' as unknown as PalletCorporateActionsTargetIdentities;
    const createTypeMock = context.createType;

    const rawDid = dsMockUtils.createMockIdentityId(did);
    const rawTreatment = dsMockUtils.createMockTargetTreatment();

    when(createTypeMock).calledWith('PolymeshPrimitivesIdentityId', did).mockReturnValue(rawDid);
    when(createTypeMock).calledWith('TargetTreatment', treatment).mockReturnValue(rawTreatment);
    when(createTypeMock)
      .calledWith('PalletCorporateActionsTargetIdentities', {
        identities: [rawDid],
        treatment: rawTreatment,
      })
      .mockReturnValue(fakeResult);

    const result = targetsToTargetIdentities(value, context);

    expect(result).toEqual(fakeResult);
  });

  it('should throw an error if there are more targets than the max allowed amount', () => {
    expect(() =>
      targetsToTargetIdentities(
        { identities: ['someDid', 'otherDid'], treatment: TargetTreatment.Exclude },
        context
      )
    ).toThrow('Too many target Identities');
  });

  it('should not throw an error if there are less or equal targets than the max allowed amount', () => {
    expect(() => targetsToTargetIdentities(value, context)).not.toThrow();
  });
});

describe('caTaxWithholdingsToMeshTaxWithholdings', () => {
  let context: Mocked<Context>;

  const withholdings = [
    {
      identity: 'someDid',
      percentage: new BigNumber(50),
    },
    {
      identity: 'otherDid',
      percentage: new BigNumber(10),
    },
  ];

  beforeAll(() => {
    dsMockUtils.initMocks();
  });

  beforeEach(() => {
    context = dsMockUtils.getContextInstance();
    dsMockUtils.setConstMock('corporateAction', 'maxDidWhts', {
      returnValue: dsMockUtils.createMockU32(new BigNumber(1)),
    });
  });

  afterEach(() => {
    dsMockUtils.reset();
  });

  afterAll(() => {
    dsMockUtils.cleanup();
  });

  it('should throw an error if the tax withholding entries are more than the max allowed', () => {
    expect(() => caTaxWithholdingsToMeshTaxWithholdings(withholdings, context)).toThrow();
  });

  it('should convert a set of tax withholding entries to a set of polkadot tax withholding entry', () => {
    const createTypeMock = context.createType;

    const { identity, percentage } = withholdings[0];
    const rawIdentityId = dsMockUtils.createMockIdentityId(identity);
    const rawPermill = dsMockUtils.createMockPermill(percentage);
    when(createTypeMock)
      .calledWith('PolymeshPrimitivesIdentityId', identity)
      .mockReturnValue(rawIdentityId);
    when(createTypeMock)
      .calledWith('Permill', percentage.shiftedBy(4).toString())
      .mockReturnValue(rawPermill);

    expect(caTaxWithholdingsToMeshTaxWithholdings([withholdings[0]], context)).toEqual([
      [rawIdentityId, rawPermill],
    ]);
  });
});

describe('corporateActionIdentifierToCaId', () => {
  beforeAll(() => {
    dsMockUtils.initMocks();
  });

  afterEach(() => {
    dsMockUtils.reset();
  });

  afterAll(() => {
    dsMockUtils.cleanup();
  });

  it('should convert a CorporateActionIdentifier object to a polkadot PalletCorporateActionsCaId object', () => {
    const context = dsMockUtils.getContextInstance();
    const args = {
      ticker: 'SOME_TICKER',
      localId: new BigNumber(1),
    };
    const ticker = dsMockUtils.createMockTicker(args.ticker);
    const localId = dsMockUtils.createMockU32(args.localId);
    const fakeResult = 'CAId' as unknown as PalletCorporateActionsCaId;

    when(context.createType)
      .calledWith('PolymeshPrimitivesTicker', padString(args.ticker, 12))
      .mockReturnValue(ticker);
    when(context.createType).calledWith('u32', args.localId.toString()).mockReturnValue(localId);

    when(context.createType)
      .calledWith('PalletCorporateActionsCaId', {
        ticker,
        localId: localId,
      })
      .mockReturnValue(fakeResult);

    const result = corporateActionIdentifierToCaId(args, context);
    expect(result).toEqual(fakeResult);
  });
});

describe('stringToU8aFixed', () => {
  beforeAll(() => {
    dsMockUtils.initMocks();
  });

  afterEach(() => {
    dsMockUtils.reset();
  });

  afterAll(() => {
    dsMockUtils.cleanup();
  });

  it('should convert a string to a polkadot U8aFixed object', () => {
    const value = 'someValue';
    const fakeResult = 'result' as unknown as U8aFixed;
    const context = dsMockUtils.getContextInstance();

    when(context.createType).calledWith('U8aFixed', value).mockReturnValue(fakeResult);

    const result = stringToU8aFixed(value, context);

    expect(result).toEqual(fakeResult);
  });
});

describe('transactionPermissionsToExtrinsicPermissions', () => {
  beforeAll(() => {
    dsMockUtils.initMocks();
  });

  afterEach(() => {
    dsMockUtils.reset();
  });

  afterAll(() => {
    dsMockUtils.cleanup();
  });

  it('should convert a TransactionPermissions to a polkadot ExtrinsicPermissions object', () => {
    const value = {
      values: [TxTags.sto.Invest],
      type: PermissionType.Include,
    };
    const context = dsMockUtils.getContextInstance();

    const fakeResult = 'convertedExtrinsicPermissions' as unknown as ExtrinsicPermissions;

    when(context.createType)
      .calledWith('PolymeshPrimitivesSubsetSubsetRestrictionPalletPermissions', expect.anything())
      .mockReturnValue(fakeResult);

    let result = transactionPermissionsToExtrinsicPermissions(value, context);

    expect(result).toEqual(fakeResult);

    when(context.createType)
      .calledWith('PolymeshPrimitivesSubsetSubsetRestrictionPalletPermissions', 'Whole')
      .mockReturnValue(fakeResult);

    result = transactionPermissionsToExtrinsicPermissions(null, context);

    expect(result).toEqual(fakeResult);
  });
});

describe('agentGroupToPermissionGroup', () => {
  beforeAll(() => {
    dsMockUtils.initMocks();
    entityMockUtils.initMocks();
  });

  afterEach(() => {
    dsMockUtils.reset();
    entityMockUtils.reset();
  });

  afterAll(() => {
    dsMockUtils.cleanup();
  });

  it('should convert a polkadot PolymeshPrimitivesAgentAgentGroup object to a PermissionGroup entity', () => {
    const ticker = 'SOME_TICKER';
    const context = dsMockUtils.getContextInstance();

    let agentGroup = dsMockUtils.createMockAgentGroup('Full');
    let result = agentGroupToPermissionGroup(agentGroup, ticker, context);
    expect(result).toEqual(
      expect.objectContaining({
        asset: expect.objectContaining({ ticker }),
        type: PermissionGroupType.Full,
      })
    );

    agentGroup = dsMockUtils.createMockAgentGroup('ExceptMeta');

    result = agentGroupToPermissionGroup(agentGroup, ticker, context);
    expect(result).toEqual(
      expect.objectContaining({
        asset: expect.objectContaining({ ticker }),
        type: PermissionGroupType.ExceptMeta,
      })
    );

    agentGroup = dsMockUtils.createMockAgentGroup('PolymeshV1CAA');
    result = agentGroupToPermissionGroup(agentGroup, ticker, context);
    expect(result).toEqual(
      expect.objectContaining({
        asset: expect.objectContaining({ ticker }),
        type: PermissionGroupType.PolymeshV1Caa,
      })
    );

    agentGroup = dsMockUtils.createMockAgentGroup('PolymeshV1PIA');

    result = agentGroupToPermissionGroup(agentGroup, ticker, context);
    expect(result).toEqual(
      expect.objectContaining({
        asset: expect.objectContaining({ ticker }),
        type: PermissionGroupType.PolymeshV1Pia,
      })
    );

    const id = new BigNumber(1);
    const rawAgId = dsMockUtils.createMockU32(id);
    agentGroup = dsMockUtils.createMockAgentGroup({ Custom: rawAgId });

    result = agentGroupToPermissionGroup(agentGroup, ticker, context);
    expect(result).toEqual(
      expect.objectContaining({ asset: expect.objectContaining({ ticker }), id })
    );
  });

  describe('identitiesToBtreeSet', () => {
    it('should convert Identities to a BTreeSetIdentityID', () => {
      const context = dsMockUtils.getContextInstance();
      const ids = [{ did: 'b' }, { did: 'a' }, { did: 'c' }] as unknown as Identity[];
      ids.forEach(({ did }) =>
        when(context.createType)
          .calledWith('PolymeshPrimitivesIdentityId', did)
          .mockReturnValue(did as unknown as PolymeshPrimitivesIdentityId)
      );

      when(context.createType)
        .calledWith('BTreeSet<PolymeshPrimitivesIdentityId>', ['b', 'a', 'c'])
        .mockReturnValue(['a', 'b', 'c'] as unknown as BTreeSet<PolymeshPrimitivesIdentityId>);

      const result = identitiesToBtreeSet(ids, context);
      expect(result).toEqual(['a', 'b', 'c']);
    });
  });

  describe('statisticsOpTypeToStatType', () => {
    it('should return a statType', () => {
      const op = 'MaxInvestorCount' as unknown as PolymeshPrimitivesStatisticsStatOpType;
      const context = dsMockUtils.getContextInstance();
      when(context.createType)
        .calledWith('PolymeshPrimitivesStatisticsStatType', { op, claimIssuer: undefined })
        .mockReturnValue('statType' as unknown as PolymeshPrimitivesStatisticsStatType);

      const result = statisticsOpTypeToStatType({ op }, context);

      expect(result).toEqual('statType');
    });
  });

  describe('transferRestrictionTypeToStatOpType', () => {
    it('should return the appropriate StatType for the TransferRestriction', () => {
      const context = dsMockUtils.getContextInstance();

      when(context.createType)
        .calledWith('PolymeshPrimitivesStatisticsStatOpType', StatType.Count)
        .mockReturnValue('countType' as unknown as PolymeshPrimitivesStatisticsStatOpType);

      when(context.createType)
        .calledWith('PolymeshPrimitivesStatisticsStatOpType', StatType.Balance)
        .mockReturnValue('percentType' as unknown as PolymeshPrimitivesStatisticsStatOpType);

      let result = transferRestrictionTypeToStatOpType(TransferRestrictionType.Count, context);
      expect(result).toEqual('countType');

      result = transferRestrictionTypeToStatOpType(TransferRestrictionType.ClaimCount, context);
      expect(result).toEqual('countType');

      result = transferRestrictionTypeToStatOpType(TransferRestrictionType.Percentage, context);
      expect(result).toEqual('percentType');

      result = transferRestrictionTypeToStatOpType(
        TransferRestrictionType.ClaimPercentage,
        context
      );
      expect(result).toEqual('percentType');
    });
  });

  describe('statUpdate', () => {
    it('should return a statUpdate', () => {
      const key2 = 'key2' as unknown as PolymeshPrimitivesStatisticsStat2ndKey;
      const value = createMockU128(new BigNumber(3));
      const context = dsMockUtils.getContextInstance();

      when(context.createType)
        .calledWith('PolymeshPrimitivesStatisticsStatUpdate', { key2, value })
        .mockReturnValue('statUpdate' as unknown as PolymeshPrimitivesStatisticsStatUpdate);

      const result = keyAndValueToStatUpdate(key2, value, context);

      expect(result).toEqual('statUpdate');
    });
  });

  describe('meshStatToStat', () => {
    it('should return the type', () => {
      const rawStat = {
        op: { type: 'Count' },
        claimIssuer: createMockOption(),
      } as unknown as PolymeshPrimitivesStatisticsStatType;

      const result = meshStatToStatType(rawStat);

      expect(result).toEqual(StatType.Count);
    });
  });

  describe('createStat2ndKey', () => {
    it('should return a NoClaimStat 2nd key', () => {
      const context = dsMockUtils.getContextInstance();

      when(context.createType)
        .calledWith('PolymeshPrimitivesStatisticsStat2ndKey', 'NoClaimStat')
        .mockReturnValue('2ndKey' as unknown as PolymeshPrimitivesStatisticsStat2ndKey);

      const result = createStat2ndKey('NoClaimStat', context);

      expect(result).toEqual('2ndKey');
    });

    it('should return a scoped second key', () => {
      const context = dsMockUtils.getContextInstance();

      when(context.createType)
        .calledWith('PolymeshPrimitivesStatisticsStat2ndKey', {
          claim: { [ClaimType.Jurisdiction]: CountryCode.Ca },
        })
        .mockReturnValue('Scoped2ndKey' as unknown as PolymeshPrimitivesStatisticsStat2ndKey);

      const result = createStat2ndKey(ClaimType.Jurisdiction, context, CountryCode.Ca);

      expect(result).toEqual('Scoped2ndKey');
    });
  });
});

describe('statUpdatesToBtreeStatUpdate', () => {
  beforeAll(() => {
    dsMockUtils.initMocks();
  });

  afterEach(() => {
    dsMockUtils.reset();
  });

  afterAll(() => {
    dsMockUtils.cleanup();
  });

  it('should convert stat updates to a sorted BTreeSet', () => {
    const context = dsMockUtils.getContextInstance();
    const key2 = dsMockUtils.createMock2ndKey();
    const stat1 = dsMockUtils.createMockStatUpdate({
      key2,
      value: dsMockUtils.createMockOption(dsMockUtils.createMockU128(new BigNumber(1))),
    });
    const stat2 = dsMockUtils.createMockStatUpdate({
      key2,
      value: dsMockUtils.createMockOption(dsMockUtils.createMockU128(new BigNumber(2))),
    });

    const input = [stat1, stat2];
    when(context.createType)
      .calledWith('BTreeSet<PolymeshPrimitivesStatisticsStatUpdate>', input)
      .mockReturnValue([
        stat1,
        stat2,
      ] as unknown as BTreeSet<PolymeshPrimitivesStatisticsStatUpdate>);

    const result = statUpdatesToBtreeStatUpdate(input, context);
    expect(result).toEqual([stat1, stat2]);
  });
});

describe('complianceConditionsToBtreeSet', () => {
  beforeAll(() => {
    dsMockUtils.initMocks();
  });

  afterEach(() => {
    dsMockUtils.reset();
  });

  afterAll(() => {
    dsMockUtils.cleanup();
  });

  it('should convert transfer conditions to a sorted BTreeSet', () => {
    const context = dsMockUtils.getContextInstance();
    const condition1 = dsMockUtils.createMockTransferCondition();
    const condition2 = dsMockUtils.createMockTransferCondition();

    const input = [condition2, condition1];
    when(context.createType)
      .calledWith('BTreeSet<PolymeshPrimitivesTransferComplianceTransferCondition>', input)
      .mockReturnValue([
        condition1,
        condition2,
      ] as unknown as BTreeSet<PolymeshPrimitivesTransferComplianceTransferCondition>);

    const result = complianceConditionsToBtreeSet(input, context);
    expect(result).toEqual([condition1, condition2]);
  });
});

describe('statisticStatTypesToBtreeStatType', () => {
  beforeAll(() => {
    dsMockUtils.initMocks();
  });

  afterEach(() => {
    dsMockUtils.reset();
  });

  afterAll(() => {
    dsMockUtils.cleanup();
  });

  it('should convert an array of PolymeshPrimitivesStatisticsStatType to a BTreeSet', () => {
    const context = dsMockUtils.getContextInstance();
    const stat = dsMockUtils.createMockStatisticsStatType();

    const btreeSet = dsMockUtils.createMockBTreeSet([stat]);

    when(context.createType)
      .calledWith('BTreeSet<PolymeshPrimitivesStatisticsStatType>', [stat])
      .mockReturnValue(btreeSet);

    const result = statisticStatTypesToBtreeStatType([stat], context);

    expect(result).toEqual(btreeSet);
  });
});

describe('transferConditionsToBtreeTransferConditions', () => {
  beforeAll(() => {
    dsMockUtils.initMocks();
  });

  afterEach(() => {
    dsMockUtils.reset();
  });

  afterAll(() => {
    dsMockUtils.cleanup();
  });

  it('should convert an array of PolymeshPrimitivesStatisticsStatType to a BTreeSet', () => {
    const context = dsMockUtils.getContextInstance();
    const condition = dsMockUtils.createMockTransferCondition();

    const btreeSet = dsMockUtils.createMockBTreeSet([condition]);

    when(context.createType)
      .calledWith('BTreeSet<PolymeshPrimitivesTransferComplianceTransferCondition>', [condition])
      .mockReturnValue(btreeSet);

    const result = transferConditionsToBtreeTransferConditions([condition], context);

    expect(result).toEqual(btreeSet);
  });
});

describe('meshClaimToInputStatClaim', () => {
  beforeAll(() => {
    dsMockUtils.initMocks();
  });

  afterEach(() => {
    dsMockUtils.reset();
  });

  afterAll(() => {
    dsMockUtils.cleanup();
  });

  it('should convert a meshClaimStat to StatClaimUserInput', () => {
    let args = dsMockUtils.createMockStatisticsStatClaim({
      Accredited: dsMockUtils.createMockBool(true),
    });
    let result = meshClaimToInputStatClaim(args);
    expect(result).toEqual({
      accredited: true,
      type: ClaimType.Accredited,
    });

    args = dsMockUtils.createMockStatisticsStatClaim({
      Affiliate: dsMockUtils.createMockBool(true),
    });
    result = meshClaimToInputStatClaim(args);
    expect(result).toEqual({
      affiliate: true,
      type: ClaimType.Affiliate,
    });

    args = dsMockUtils.createMockStatisticsStatClaim({
      Jurisdiction: dsMockUtils.createMockOption(),
    });
    result = meshClaimToInputStatClaim(args);
    expect(result).toEqual({
      countryCode: undefined,
      type: ClaimType.Jurisdiction,
    });

    args = dsMockUtils.createMockStatisticsStatClaim({
      Jurisdiction: dsMockUtils.createMockOption(dsMockUtils.createMockCountryCode(CountryCode.Ca)),
    });
    result = meshClaimToInputStatClaim(args);
    expect(result).toEqual({
      countryCode: CountryCode.Ca,
      type: ClaimType.Jurisdiction,
    });
  });
});

describe('claimCountToClaimCountRestrictionValue', () => {
  beforeAll(() => {
    dsMockUtils.initMocks();
  });

  afterEach(() => {
    dsMockUtils.reset();
  });

  afterAll(() => {
    dsMockUtils.cleanup();
  });

  const did = 'someDid';

  it('should return a ClaimRestrictionValue', () => {
    const context = dsMockUtils.getContextInstance();
    const min = new BigNumber(10);
    const max = new BigNumber(20);
    const rawMin = dsMockUtils.createMockU64(min);
    const rawMax = dsMockUtils.createMockU64(max);
    const maxOption = dsMockUtils.createMockOption(rawMax);
    const issuer = entityMockUtils.getIdentityInstance({ did });
    const rawIssuerId = dsMockUtils.createMockIdentityId(did);
    const rawClaim = dsMockUtils.createMockStatisticsStatClaim({
      Accredited: dsMockUtils.createMockBool(true),
    });
    let result = claimCountToClaimCountRestrictionValue(
      [rawClaim, rawIssuerId, rawMin, maxOption] as unknown as ITuple<
        [PolymeshPrimitivesStatisticsStatClaim, PolymeshPrimitivesIdentityId, u64, Option<u64>]
      >,
      context
    );
    expect(JSON.stringify(result)).toEqual(
      JSON.stringify({
        claim: {
          type: ClaimType.Accredited,
          accredited: true,
        },
        issuer,
        min,
        max,
      })
    );

    result = claimCountToClaimCountRestrictionValue(
      [rawClaim, rawIssuerId, rawMin, dsMockUtils.createMockOption()] as unknown as ITuple<
        [PolymeshPrimitivesStatisticsStatClaim, PolymeshPrimitivesIdentityId, u64, Option<u64>]
      >,
      context
    );
    expect(JSON.stringify(result)).toEqual(
      JSON.stringify({
        claim: {
          type: ClaimType.Accredited,
          accredited: true,
        },
        issuer,
        min,
        max: undefined,
      })
    );
  });
});

describe('statsClaimToStatClaimUserType', () => {
  beforeAll(() => {
    dsMockUtils.initMocks();
  });

  afterEach(() => {
    dsMockUtils.reset();
  });

  afterAll(() => {
    dsMockUtils.cleanup();
  });

  it('should convert a stats claim to a Claim', () => {
    const accreditedClaim = dsMockUtils.createMockStatisticsStatClaim({
      Accredited: dsMockUtils.createMockBool(true),
    });
    let result = statsClaimToStatClaimInputType(accreditedClaim);
    expect(result).toEqual({ type: ClaimType.Accredited });

    const affiliateClaim = dsMockUtils.createMockStatisticsStatClaim({
      Affiliate: dsMockUtils.createMockBool(false),
    });
    result = statsClaimToStatClaimInputType(affiliateClaim);
    expect(result).toEqual({ type: ClaimType.Affiliate });

    const jurisdictionClaim = dsMockUtils.createMockStatisticsStatClaim({
      Jurisdiction: dsMockUtils.createMockOption(dsMockUtils.createMockCountryCode(CountryCode.Ca)),
    });
    result = statsClaimToStatClaimInputType(jurisdictionClaim);
    expect(result).toEqual({ type: ClaimType.Jurisdiction });
  });
});

describe('claimCountStatInputToStatUpdates', () => {
  beforeAll(() => {
    dsMockUtils.initMocks();
  });

  afterEach(() => {
    dsMockUtils.reset();
  });

  afterAll(() => {
    dsMockUtils.cleanup();
  });

  it('should return stat update values', () => {
    const context = dsMockUtils.getContextInstance();
    const yes = new BigNumber(12);
    const no = new BigNumber(14);
    const canadaCount = new BigNumber(7);
    const usCount = new BigNumber(10);
    const rawYes = dsMockUtils.createMockU64(yes);
    const rawNo = dsMockUtils.createMockU64(no);
    const rawCanadaCount = dsMockUtils.createMockU64(canadaCount);
    const rawUsCount = dsMockUtils.createMockU64(usCount);
    const rawYesKey = dsMockUtils.createMock2ndKey();
    const rawNoKey = dsMockUtils.createMock2ndKey();
    const rawCountryKey = dsMockUtils.createMockCountryCode(CountryCode.Ca);
    const fakeYesUpdate = 'fakeYes';
    const fakeNoUpdate = 'fakeNo';
    const fakeJurisdictionUpdate = 'fakeJurisdiction';
    const issuer = entityMockUtils.getIdentityInstance();

    when(context.createType).calledWith('u128', yes.toString()).mockReturnValue(rawYes);
    when(context.createType).calledWith('u128', no.toString()).mockReturnValue(rawNo);
    when(context.createType)
      .calledWith('u128', canadaCount.toString())
      .mockReturnValue(rawCanadaCount);
    when(context.createType).calledWith('u128', usCount.toString()).mockReturnValue(rawUsCount);
    when(context.createType)
      .calledWith('PolymeshPrimitivesStatisticsStat2ndKey', {
        claim: { [ClaimType.Affiliate]: true },
      })
      .mockReturnValue(rawYesKey);
    when(context.createType)
      .calledWith('PolymeshPrimitivesStatisticsStat2ndKey', {
        claim: { [ClaimType.Affiliate]: false },
      })
      .mockReturnValue(rawNoKey);
    when(context.createType)
      .calledWith('PolymeshPrimitivesStatisticsStat2ndKey', {
        claim: { [ClaimType.Accredited]: true },
      })
      .mockReturnValue(rawYesKey);
    when(context.createType)
      .calledWith('PolymeshPrimitivesStatisticsStat2ndKey', {
        claim: { [ClaimType.Accredited]: false },
      })
      .mockReturnValue(rawNoKey);
    when(context.createType)
      .calledWith('PolymeshPrimitivesStatisticsStat2ndKey', {
        claim: { [ClaimType.Jurisdiction]: CountryCode.Ca },
      })
      .mockReturnValue(rawCountryKey);
    when(context.createType)
      .calledWith('PolymeshPrimitivesStatisticsStat2ndKey', {
        claim: { [ClaimType.Jurisdiction]: CountryCode.Us },
      })
      .mockReturnValue(rawCountryKey as unknown as PolymeshPrimitivesStatisticsStat2ndKey);
    when(context.createType)
      .calledWith('PolymeshPrimitivesStatisticsStatUpdate', { key2: rawYesKey, value: rawYes })
      .mockReturnValue(fakeYesUpdate as unknown as PolymeshPrimitivesStatisticsStatUpdate);
    when(context.createType)
      .calledWith('PolymeshPrimitivesStatisticsStatUpdate', { key2: rawNoKey, value: rawNo })
      .mockReturnValue(fakeNoUpdate as unknown as PolymeshPrimitivesStatisticsStatUpdate);
    when(context.createType)
      .calledWith('PolymeshPrimitivesStatisticsStatUpdate', {
        key2: rawCountryKey,
        value: rawCanadaCount,
      })
      .mockReturnValue(fakeJurisdictionUpdate as unknown as PolymeshPrimitivesStatisticsStatUpdate);
    when(context.createType)
      .calledWith('PolymeshPrimitivesStatisticsStatUpdate', {
        key2: rawCountryKey,
        value: rawUsCount,
      })
      .mockReturnValue(fakeJurisdictionUpdate as unknown as PolymeshPrimitivesStatisticsStatUpdate);
    when(context.createType)
      .calledWith('BTreeSet<PolymeshPrimitivesStatisticsStatUpdate>', [fakeYesUpdate, fakeNoUpdate])
      .mockReturnValue(
        'yesNoBtreeSet' as unknown as BTreeSet<PolymeshPrimitivesStatisticsStatUpdate>
      );
    when(context.createType)
      .calledWith('BTreeSet<PolymeshPrimitivesStatisticsStatUpdate>', [
        fakeJurisdictionUpdate,
        fakeJurisdictionUpdate,
      ])
      .mockReturnValue(
        'jurisdictionBtreeSet' as unknown as BTreeSet<PolymeshPrimitivesStatisticsStatUpdate>
      );

    let result = claimCountStatInputToStatUpdates(
      {
        issuer,
        claimType: ClaimType.Affiliate,
        value: { affiliate: yes, nonAffiliate: no },
      },
      context
    );
    expect(result).toEqual('yesNoBtreeSet');

    result = claimCountStatInputToStatUpdates(
      {
        issuer,
        claimType: ClaimType.Accredited,
        value: { accredited: yes, nonAccredited: no },
      },
      context
    );
    expect(result).toEqual('yesNoBtreeSet');

    const countryValue = [
      {
        countryCode: CountryCode.Ca,
        count: canadaCount,
      },
      {
        countryCode: CountryCode.Us,
        count: usCount,
      },
    ];
    result = claimCountStatInputToStatUpdates(
      {
        issuer,
        claimType: ClaimType.Jurisdiction,
        value: countryValue,
      },
      context
    );
    expect(result).toEqual('jurisdictionBtreeSet');
  });
});

describe('countStatInputToStatUpdates', () => {
  beforeAll(() => {
    dsMockUtils.initMocks();
  });

  afterEach(() => {
    dsMockUtils.reset();
  });

  afterAll(() => {
    dsMockUtils.cleanup();
  });

  it('should convert input parameters into an StatUpdate', () => {
    const context = dsMockUtils.getContextInstance();
    const count = new BigNumber(3);
    const rawCount = dsMockUtils.createMockU128(count);

    when(context.createType)
      .calledWith('PolymeshPrimitivesStatisticsStat2ndKey', 'NoClaimStat')
      .mockReturnValue('2ndKey' as unknown as PolymeshPrimitivesStatisticsStat2ndKey);
    when(context.createType).calledWith('u128', count.toString()).mockReturnValue(rawCount);
    when(context.createType)
      .calledWith('PolymeshPrimitivesStatisticsStatUpdate', { key2: '2ndKey', value: rawCount })
      .mockReturnValue('statUpdate' as unknown as PolymeshPrimitivesStatisticsStatUpdate);
    when(context.createType)
      .calledWith('BTreeSet<PolymeshPrimitivesStatisticsStatUpdate>', ['statUpdate'])
      .mockReturnValue('fakeResult' as unknown as BTreeSet<PolymeshPrimitivesStatisticsStatUpdate>);

    const result = countStatInputToStatUpdates({ count }, context);
    expect(result).toEqual('fakeResult');
  });
});

describe('sortStatsByClaimType', () => {
  it('should sort by claim type', () => {
    const issuer = dsMockUtils.createMockIdentityId('did');
    type ClaimTypeTuple = [PolymeshPrimitivesIdentityClaimClaimType, PolymeshPrimitivesIdentityId];
    const accreditedIssuer: ClaimTypeTuple = [
      dsMockUtils.createMockClaimType(ClaimType.Accredited),
      issuer,
    ];
    const affiliateIssuer: ClaimTypeTuple = [
      dsMockUtils.createMockClaimType(ClaimType.Affiliate),
      issuer,
    ];
    const jurisdictionIssuer: ClaimTypeTuple = [
      dsMockUtils.createMockClaimType(ClaimType.Jurisdiction),
      issuer,
    ];
    const nonStatIssuer: ClaimTypeTuple = [
      dsMockUtils.createMockClaimType(ClaimType.Blocked),
      issuer,
    ];
    const op = dsMockUtils.createMockStatisticsOpType(StatType.Count);
    const accreditedStat = dsMockUtils.createMockStatisticsStatType({
      op,
      claimIssuer: dsMockUtils.createMockOption(accreditedIssuer),
    });

    const affiliateStat = dsMockUtils.createMockStatisticsStatType({
      op,
      claimIssuer: dsMockUtils.createMockOption(affiliateIssuer),
    });

    const jurisdictionStat = dsMockUtils.createMockStatisticsStatType({
      op,
      claimIssuer: dsMockUtils.createMockOption(jurisdictionIssuer),
    });

    const nonStat = dsMockUtils.createMockStatisticsStatType({
      op,
      claimIssuer: dsMockUtils.createMockOption(nonStatIssuer),
    });

    const countStat = dsMockUtils.createMockStatisticsStatType({
      op,
      claimIssuer: dsMockUtils.createMockOption(),
    });

    let result = sortStatsByClaimType([jurisdictionStat, accreditedStat, affiliateStat, countStat]);

    expect(result).toEqual([accreditedStat, affiliateStat, jurisdictionStat, countStat]);

    result = sortStatsByClaimType([
      nonStat,
      jurisdictionStat,
      nonStat,
      countStat,
      nonStat,
      jurisdictionStat,
      countStat,
      affiliateStat,
      countStat,
    ]);

    expect(result).toEqual([
      affiliateStat,
      jurisdictionStat,
      jurisdictionStat,
      nonStat,
      nonStat,
      nonStat,
      countStat,
      countStat,
      countStat,
    ]);
  });
});

describe('sortTransferRestrictionByClaimValue', () => {
  it('should sort conditions', () => {
    const countRestriction = dsMockUtils.createMockTransferCondition({
      MaxInvestorCount: dsMockUtils.createMockU64(new BigNumber(10)),
    });
    const percentRestriction = dsMockUtils.createMockTransferCondition({
      MaxInvestorOwnership: dsMockUtils.createMockU64(new BigNumber(10)),
    });
    const accreditedRestriction = dsMockUtils.createMockTransferCondition({
      ClaimCount: [
        dsMockUtils.createMockStatisticsStatClaim({ Accredited: dsMockUtils.createMockBool(true) }),
        dsMockUtils.createMockIdentityId(),
        dsMockUtils.createMockU64(new BigNumber(10)),
        dsMockUtils.createMockOption(),
      ],
    });
    const affiliatedRestriction = dsMockUtils.createMockTransferCondition({
      ClaimCount: [
        dsMockUtils.createMockStatisticsStatClaim({ Affiliate: dsMockUtils.createMockBool(true) }),
        dsMockUtils.createMockIdentityId(),
        dsMockUtils.createMockU64(new BigNumber(10)),
        dsMockUtils.createMockOption(),
      ],
    });
    const canadaRestriction = dsMockUtils.createMockTransferCondition({
      ClaimCount: [
        dsMockUtils.createMockStatisticsStatClaim({
          Jurisdiction: dsMockUtils.createMockOption(
            dsMockUtils.createMockCountryCode(CountryCode.Ca)
          ),
        }),
        dsMockUtils.createMockIdentityId(),
        dsMockUtils.createMockU64(new BigNumber(10)),
        dsMockUtils.createMockOption(),
      ],
    });
    const usRestriction = dsMockUtils.createMockTransferCondition({
      ClaimCount: [
        dsMockUtils.createMockStatisticsStatClaim({
          Jurisdiction: dsMockUtils.createMockOption(
            dsMockUtils.createMockCountryCode(CountryCode.Us)
          ),
        }),
        dsMockUtils.createMockIdentityId(),
        dsMockUtils.createMockU64(new BigNumber(10)),
        dsMockUtils.createMockOption(),
      ],
    });
    const jurisdictionRestriction = dsMockUtils.createMockTransferCondition({
      ClaimOwnership: [
        dsMockUtils.createMockStatisticsStatClaim({
          Jurisdiction: dsMockUtils.createMockOption(),
        }),
        dsMockUtils.createMockIdentityId(),
        dsMockUtils.createMockPermill(new BigNumber(10)),
        dsMockUtils.createMockPermill(new BigNumber(20)),
      ],
    });
    const ownershipAffiliateRestriction = dsMockUtils.createMockTransferCondition({
      ClaimOwnership: [
        dsMockUtils.createMockStatisticsStatClaim({
          Affiliate: dsMockUtils.createMockBool(true),
        }),
        dsMockUtils.createMockIdentityId(),
        dsMockUtils.createMockPermill(new BigNumber(10)),
        dsMockUtils.createMockPermill(new BigNumber(20)),
      ],
    });

    let result = sortTransferRestrictionByClaimValue([
      countRestriction,
      percentRestriction,
      accreditedRestriction,
      affiliatedRestriction,
      ownershipAffiliateRestriction,
      canadaRestriction,
      usRestriction,
      jurisdictionRestriction,
    ]);
    expect(result).toEqual([
      jurisdictionRestriction,
      canadaRestriction,
      usRestriction,
      countRestriction,
      percentRestriction,
      accreditedRestriction,
      affiliatedRestriction,
      ownershipAffiliateRestriction,
    ]);

    result = sortTransferRestrictionByClaimValue([
      canadaRestriction,
      jurisdictionRestriction,
      accreditedRestriction,
      affiliatedRestriction,
      usRestriction,
      jurisdictionRestriction,
      canadaRestriction,
    ]);
    expect(result).toEqual([
      jurisdictionRestriction,
      jurisdictionRestriction,
      canadaRestriction,
      canadaRestriction,
      usRestriction,
      accreditedRestriction,
      affiliatedRestriction,
    ]);
  });
});

describe('inputStatTypeToMeshStatType', () => {
  beforeAll(() => {
    dsMockUtils.initMocks();
  });

  afterEach(() => {
    dsMockUtils.reset();
  });

  afterAll(() => {
    dsMockUtils.cleanup();
  });

  it('should convert InputStatType to PolymeshPrimitivesStatisticsStatType', () => {
    const mockContext = dsMockUtils.getContextInstance();
    const createTypeMock = mockContext.createType;
    const fakeOp = 'fakeOp' as unknown as PolymeshPrimitivesStatisticsStatOpType;
    const fakeIssuer = 'fakeIssuer' as unknown as PolymeshPrimitivesIdentityId;
    const fakeClaimType = 'fakeClaimType' as unknown as PolymeshPrimitivesIdentityClaimClaimType;
    const fakeStatistic = 'fakeStatistic' as unknown as PolymeshPrimitivesStatisticsStatType;
    const did = 'did';

    when(createTypeMock)
      .calledWith('PolymeshPrimitivesStatisticsStatOpType', StatType.Count)
      .mockReturnValue(fakeOp);

    when(createTypeMock)
      .calledWith('PolymeshPrimitivesStatisticsStatOpType', StatType.Balance)
      .mockReturnValue(fakeOp);

    when(createTypeMock)
      .calledWith('PolymeshPrimitivesStatisticsStatType', { op: fakeOp, claimIssuer: undefined })
      .mockReturnValue(fakeStatistic);

    when(createTypeMock)
      .calledWith('PolymeshPrimitivesIdentityClaimClaimType', ClaimType.Accredited)
      .mockReturnValue(fakeClaimType);

    when(createTypeMock)
      .calledWith('PolymeshPrimitivesIdentityId', did)
      .mockReturnValue(fakeIssuer);

    when(createTypeMock)
      .calledWith('PolymeshPrimitivesStatisticsStatType', {
        op: fakeOp,
        claimIssuer: [fakeClaimType, fakeIssuer],
      })
      .mockReturnValue(fakeStatistic);

    const unscopedInput = { type: StatType.Count } as const;
    let result = inputStatTypeToMeshStatType(unscopedInput, mockContext);
    expect(result).toEqual(fakeStatistic);

    const scopedInput = {
      type: StatType.ScopedBalance,
      claimIssuer: {
        issuer: entityMockUtils.getIdentityInstance({ did }),
        claimType: ClaimType.Accredited,
      },
    } as const;
    result = inputStatTypeToMeshStatType(scopedInput, mockContext);
    expect(result).toEqual(fakeStatistic);
  });
});

describe('meshProposalStatusToProposalStatus', () => {
  it('should convert raw statuses to the correct ProposalStatus', () => {
    let result = meshProposalStatusToProposalStatus(
      dsMockUtils.createMockProposalStatus('ActiveOrExpired'),
      null
    );
    expect(result).toEqual(ProposalStatus.Active);

    result = meshProposalStatusToProposalStatus(
      dsMockUtils.createMockProposalStatus('ActiveOrExpired'),
      new Date(1)
    );
    expect(result).toEqual(ProposalStatus.Expired);

    result = meshProposalStatusToProposalStatus(
      dsMockUtils.createMockProposalStatus('ExecutionSuccessful'),
      null
    );
    expect(result).toEqual(ProposalStatus.Successful);

    result = meshProposalStatusToProposalStatus(
      dsMockUtils.createMockProposalStatus('ExecutionFailed'),
      null
    );
    expect(result).toEqual(ProposalStatus.Failed);

    result = meshProposalStatusToProposalStatus(
      dsMockUtils.createMockProposalStatus('Rejected'),
      null
    );
    expect(result).toEqual(ProposalStatus.Rejected);

    result = meshProposalStatusToProposalStatus(
      dsMockUtils.createMockProposalStatus('Invalid'),
      null
    );
    expect(result).toEqual(ProposalStatus.Invalid);
  });

  it('should throw an error if it receives an unknown status', () => {
    const expectedError = new UnreachableCaseError('UnknownStatus' as never);
    return expect(() =>
      meshProposalStatusToProposalStatus(
        { type: 'UnknownStatus' } as unknown as PolymeshPrimitivesMultisigProposalStatus,
        null
      )
    ).toThrowError(expectedError);
  });
});

describe('metadataSpecToMeshMetadataSpec', () => {
  let mockContext: Mocked<Context>;
  let typeDefMaxLength: BigNumber;
  let rawTypeDefMaxLength: u32;

  beforeAll(() => {
    dsMockUtils.initMocks();
  });

  beforeEach(() => {
    mockContext = dsMockUtils.getContextInstance();
    typeDefMaxLength = new BigNumber(15);
    rawTypeDefMaxLength = dsMockUtils.createMockU32(typeDefMaxLength);

    dsMockUtils.setConstMock('asset', 'assetMetadataTypeDefMaxLength', {
      returnValue: rawTypeDefMaxLength,
    });
  });

  afterEach(() => {
    dsMockUtils.reset();
  });

  afterAll(() => {
    dsMockUtils.cleanup();
  });

  it('should throw an error if typeDef exceeds max length', () => {
    const expectedError = new PolymeshError({
      code: ErrorCode.ValidationError,
      message: '"typeDef" length exceeded for given Asset Metadata spec',
      data: {
        maxLength: typeDefMaxLength,
      },
    });

    expect(() =>
      metadataSpecToMeshMetadataSpec({ typeDef: 'INCORRECT_TYPEDEF_VALUE' }, mockContext)
    ).toThrowError(expectedError);
  });

  it('should convert metadataSpec to PolymeshPrimitivesAssetMetadataAssetMetadataSpec', () => {
    const fakeMetadataSpec =
      'fakeMetadataSpec' as unknown as PolymeshPrimitivesAssetMetadataAssetMetadataSpec;

    when(mockContext.createType)
      .calledWith('PolymeshPrimitivesAssetMetadataAssetMetadataSpec', {
        url: null,
        description: null,
        typeDef: null,
      })
      .mockReturnValue(fakeMetadataSpec);

    let result = metadataSpecToMeshMetadataSpec({}, mockContext);
    expect(result).toEqual(fakeMetadataSpec);

    const url = 'SOME_URL';
    const fakeUrl = 'fakeUrl' as unknown as Bytes;
    const description = 'SOME_DESCRIPTION';
    const fakeDescription = 'fakeDescription' as unknown as Bytes;
    const typeDef = 'SOME_TYPE_DEF';
    const fakeTypeDef = 'fakeTypeDef' as unknown as Bytes;

    when(mockContext.createType).calledWith('Bytes', url).mockReturnValue(fakeUrl);
    when(mockContext.createType).calledWith('Bytes', description).mockReturnValue(fakeDescription);
    when(mockContext.createType).calledWith('Bytes', typeDef).mockReturnValue(fakeTypeDef);

    when(mockContext.createType)
      .calledWith('PolymeshPrimitivesAssetMetadataAssetMetadataSpec', {
        url: fakeUrl,
        description: fakeDescription,
        typeDef: fakeTypeDef,
      })
      .mockReturnValue(fakeMetadataSpec);

    result = metadataSpecToMeshMetadataSpec({ url, description, typeDef }, mockContext);
    expect(result).toEqual(fakeMetadataSpec);
  });
});

describe('meshMetadataSpecToMetadataSpec', () => {
  beforeAll(() => {
    dsMockUtils.initMocks();
  });

  afterEach(() => {
    dsMockUtils.reset();
  });

  afterAll(() => {
    dsMockUtils.cleanup();
  });

  it('should convert a meshMetadataSpec to MetadataSpec', () => {
    let result = meshMetadataSpecToMetadataSpec();
    expect(result).toEqual({});

    result = meshMetadataSpecToMetadataSpec(dsMockUtils.createMockOption());
    expect(result).toEqual({});

    let rawSpecs = dsMockUtils.createMockOption(dsMockUtils.createMockAssetMetadataSpec());

    result = meshMetadataSpecToMetadataSpec(rawSpecs);
    expect(result).toEqual({});

    rawSpecs = dsMockUtils.createMockOption(
      dsMockUtils.createMockAssetMetadataSpec({
        url: dsMockUtils.createMockOption(dsMockUtils.createMockBytes('SOME_URL')),
        description: dsMockUtils.createMockOption(dsMockUtils.createMockBytes('SOME_DESC')),
        typeDef: dsMockUtils.createMockOption(dsMockUtils.createMockBytes('SOME_TYPEDEF')),
      })
    );

    result = meshMetadataSpecToMetadataSpec(rawSpecs);
    expect(result).toEqual({
      url: 'SOME_URL',
      description: 'SOME_DESC',
      typeDef: 'SOME_TYPEDEF',
    });
  });
});

describe('metadataToMeshMetadataKey', () => {
  beforeAll(() => {
    dsMockUtils.initMocks();
  });

  afterEach(() => {
    dsMockUtils.reset();
  });

  afterAll(() => {
    dsMockUtils.cleanup();
  });

  it('should convert MetadataType and ID to PolymeshPrimitivesAssetMetadataAssetMetadataKey', () => {
    const context = dsMockUtils.getContextInstance();
    const id = new BigNumber(1);
    const rawId = dsMockUtils.createMockU64(id);
    when(context.createType).calledWith('u64', id.toString()).mockReturnValue(rawId);

    const fakeResult = 'metadataKey' as unknown as PolymeshPrimitivesAssetMetadataAssetMetadataKey;

    when(context.createType)
      .calledWith('PolymeshPrimitivesAssetMetadataAssetMetadataKey', {
        Local: rawId,
      })
      .mockReturnValue(fakeResult);

    let result = metadataToMeshMetadataKey(MetadataType.Local, id, context);

    expect(result).toBe(fakeResult);

    when(context.createType)
      .calledWith('PolymeshPrimitivesAssetMetadataAssetMetadataKey', {
        Global: rawId,
      })
      .mockReturnValue(fakeResult);

    result = metadataToMeshMetadataKey(MetadataType.Global, id, context);

    expect(result).toBe(fakeResult);
  });
});

describe('meshMetadataValueToMetadataValue', () => {
  beforeAll(() => {
    dsMockUtils.initMocks();
  });

  afterEach(() => {
    dsMockUtils.reset();
  });

  afterAll(() => {
    dsMockUtils.cleanup();
  });

  it('should convert a optional Bytes and PolymeshPrimitivesAssetMetadataAssetMetadataValueDetail to MetadataValue', () => {
    let result = meshMetadataValueToMetadataValue(
      dsMockUtils.createMockOption(),
      dsMockUtils.createMockOption()
    );
    expect(result).toBeNull();

    const rawValue = dsMockUtils.createMockOption(dsMockUtils.createMockBytes('SOME_VALUE'));

    result = meshMetadataValueToMetadataValue(rawValue, dsMockUtils.createMockOption());
    expect(result).toEqual({
      value: 'SOME_VALUE',
      expiry: null,
      lockStatus: MetadataLockStatus.Unlocked,
    });

    let rawDetails = dsMockUtils.createMockOption(
      dsMockUtils.createMockAssetMetadataValueDetail({
        lockStatus: dsMockUtils.createMockAssetMetadataLockStatus({ lockStatus: 'Locked' }),
        expire: dsMockUtils.createMockOption(),
      })
    );
    result = meshMetadataValueToMetadataValue(rawValue, rawDetails);
    expect(result).toEqual({
      value: 'SOME_VALUE',
      expiry: null,
      lockStatus: MetadataLockStatus.Locked,
    });

    const expiry = new Date('2030/01/01');

    const lockedUntil = new Date('2025/01/01');

    rawDetails = dsMockUtils.createMockOption(
      dsMockUtils.createMockAssetMetadataValueDetail({
        lockStatus: dsMockUtils.createMockAssetMetadataLockStatus({
          lockStatus: 'LockedUntil',
          lockedUntil,
        }),
        expire: dsMockUtils.createMockOption(
          dsMockUtils.createMockU64(new BigNumber(expiry.getTime()))
        ),
      })
    );

    result = meshMetadataValueToMetadataValue(rawValue, rawDetails);
    expect(result).toEqual({
      value: 'SOME_VALUE',
      expiry,
      lockStatus: MetadataLockStatus.LockedUntil,
      lockedUntil,
    });
  });
});

describe('metadataValueToMeshMetadataValue', () => {
  let mockContext: Mocked<Context>;
  let valueMaxLength: BigNumber;
  let rawValueMaxLength: u32;

  beforeAll(() => {
    dsMockUtils.initMocks();
  });

  beforeEach(() => {
    mockContext = dsMockUtils.getContextInstance();
    valueMaxLength = new BigNumber(15);
    rawValueMaxLength = dsMockUtils.createMockU32(valueMaxLength);

    dsMockUtils.setConstMock('asset', 'assetMetadataValueMaxLength', {
      returnValue: rawValueMaxLength,
    });
  });

  afterEach(() => {
    dsMockUtils.reset();
  });

  afterAll(() => {
    dsMockUtils.cleanup();
  });

  it('should throw an error if value exceeds max length', () => {
    const expectedError = new PolymeshError({
      code: ErrorCode.ValidationError,
      message: 'Asset Metadata value length exceeded',
      data: {
        maxLength: valueMaxLength,
      },
    });

    expect(() =>
      metadataValueToMeshMetadataValue('INCORRECT_VALUE_LENGTH', mockContext)
    ).toThrowError(expectedError);
  });

  it('should convert value to Bytes', () => {
    const value = 'SOME_VALUE';
    const fakeValue = 'fakeValue' as unknown as Bytes;
    when(mockContext.createType).calledWith('Bytes', value).mockReturnValue(fakeValue);

    const result = metadataValueToMeshMetadataValue(value, mockContext);
    expect(result).toEqual(fakeValue);
  });
});

describe('metadataValueDetailToMeshMetadataValueDetail', () => {
  let mockContext: Mocked<Context>;

  beforeAll(() => {
    dsMockUtils.initMocks();
  });

  beforeEach(() => {
    mockContext = dsMockUtils.getContextInstance();
  });

  afterEach(() => {
    dsMockUtils.reset();
  });

  afterAll(() => {
    dsMockUtils.cleanup();
  });

  it('should throw an error if expiry date is in the past', () => {
    const expectedError = new PolymeshError({
      code: ErrorCode.UnmetPrerequisite,
      message: 'Expiry date must be in the future',
    });

    expect(() =>
      metadataValueDetailToMeshMetadataValueDetail(
        { lockStatus: MetadataLockStatus.Locked, expiry: new Date('10/14/1987') },
        mockContext
      )
    ).toThrowError(expectedError);
  });

  it('should throw an error if locked until date is in the past', () => {
    const expectedError = new PolymeshError({
      code: ErrorCode.UnmetPrerequisite,
      message: 'Locked until date must be in the future',
    });

    expect(() =>
      metadataValueDetailToMeshMetadataValueDetail(
        {
          expiry: null,
          lockStatus: MetadataLockStatus.LockedUntil,
          lockedUntil: new Date('10/14/1987'),
        },
        mockContext
      )
    ).toThrowError(expectedError);
  });

  it('should convert value details to PolymeshPrimitivesAssetMetadataAssetMetadataValueDetail', () => {
    const fakeValueDetail =
      'fakeValueDetail' as unknown as PolymeshPrimitivesAssetMetadataAssetMetadataValueDetail;

    when(mockContext.createType)
      .calledWith('PolymeshPrimitivesAssetMetadataAssetMetadataValueDetail', {
        expire: null,
        lockStatus: MetadataLockStatus.Unlocked,
      })
      .mockReturnValue(fakeValueDetail);

    let result = metadataValueDetailToMeshMetadataValueDetail(
      {
        lockStatus: MetadataLockStatus.Unlocked,
        expiry: null,
      },
      mockContext
    );

    expect(result).toEqual(fakeValueDetail);

    const date = new Date('2030/01/01');
    const fakeTime = 'fakeTime' as unknown as u64;
    when(mockContext.createType).calledWith('u64', date.getTime()).mockReturnValue(fakeTime);

    when(mockContext.createType)
      .calledWith('PolymeshPrimitivesAssetMetadataAssetMetadataValueDetail', {
        lockStatus: MetadataLockStatus.Locked,
        expire: fakeTime,
      })
      .mockReturnValue(fakeValueDetail);

    result = metadataValueDetailToMeshMetadataValueDetail(
      {
        lockStatus: MetadataLockStatus.Locked,
        expiry: date,
      },
      mockContext
    );

    expect(result).toEqual(fakeValueDetail);

    when(mockContext.createType)
      .calledWith('PolymeshPrimitivesAssetMetadataAssetMetadataValueDetail', {
        expire: null,
        lockStatus: { LockedUntil: fakeTime },
      })
      .mockReturnValue(fakeValueDetail);

    result = metadataValueDetailToMeshMetadataValueDetail(
      {
        lockStatus: MetadataLockStatus.LockedUntil,
        lockedUntil: date,
        expiry: null,
      },
      mockContext
    );

    expect(result).toEqual(fakeValueDetail);
  });
});

describe('stringToInstructionMemo and instructionMemoToString', () => {
  beforeAll(() => {
    dsMockUtils.initMocks();
  });

  afterEach(() => {
    dsMockUtils.reset();
  });

  afterAll(() => {
    dsMockUtils.cleanup();
  });

  describe('stringToMemo', () => {
    it('should convert a string to a polkadot PalletSettlementInstructionMemo object', () => {
      const value = 'someDescription';
      const fakeResult = 'memoDescription' as unknown as PolymeshPrimitivesMemo;
      const context = dsMockUtils.getContextInstance();

      when(context.createType)
        .calledWith('PolymeshPrimitivesMemo', padString(value, 32))
        .mockReturnValue(fakeResult);

      const result = stringToMemo(value, context);

      expect(result).toEqual(fakeResult);
    });
  });

  describe('instructionMemoToString', () => {
    it('should convert an InstructionMemo to string', () => {
      const fakeResult = 'memoDescription';
      const rawMemo = dsMockUtils.createMockMemo(stringToHex(fakeResult));

      const result = instructionMemoToString(rawMemo);
      expect(result).toBe(fakeResult);
    });
  });
});

describe('expiryToMoment', () => {
  beforeAll(() => {
    dsMockUtils.initMocks();
  });

  afterEach(() => {
    dsMockUtils.reset();
  });

  afterAll(() => {
    dsMockUtils.cleanup();
  });

  it('should throw an error if the expiry date is in the past', () => {
    const value = new Date('01/01/2023');
    const context = dsMockUtils.getContextInstance();
    expect(() => expiryToMoment(value, context)).toThrow('Expiry date must be in the future');
  });

  it('should convert a expiry Date to a polkadot Moment object', () => {
    const value = new Date('01/01/2040');
    const fakeResult = 10000 as unknown as Moment;
    const context = dsMockUtils.getContextInstance();

    when(context.createType)
      .calledWith('u64', Math.round(value.getTime()))
      .mockReturnValue(fakeResult);

    const result = expiryToMoment(value, context);

    expect(result).toBe(fakeResult);
  });
});

describe('middlewarePortfolioDataToPortfolio', () => {
  it('should convert middleware portfolio like data into a Portfolio', async () => {
    const context = dsMockUtils.getContextInstance();
    const defaultPortfolioData = {
      did: 'someDid',
      kind: { default: null },
    };

    let result = await middlewarePortfolioDataToPortfolio(defaultPortfolioData, context);
    expect(result instanceof DefaultPortfolio).toBe(true);

    const numberedPortfolioData = {
      did: 'someDid',
      kind: { user: 10 },
    };

    result = await middlewarePortfolioDataToPortfolio(numberedPortfolioData, context);
    expect(result instanceof NumberedPortfolio).toBe(true);
  });
});

describe('middlewareAgentGroupDataToPermissionGroup', () => {
  beforeAll(() => {
    dsMockUtils.initMocks();
    entityMockUtils.initMocks();
  });

  afterEach(() => {
    dsMockUtils.reset();
    entityMockUtils.reset();
  });

  afterAll(() => {
    dsMockUtils.cleanup();
  });

  it('should convert a middleware agent group data object to a PermissionGroup entity', () => {
    const ticker = 'SOME_TICKER';
    const context = dsMockUtils.getContextInstance();

    let agentGroup: Record<string, Record<string, null | number>> = { [ticker]: { full: null } };
    let result = middlewareAgentGroupDataToPermissionGroup(agentGroup, context);
    expect(result).toEqual(
      expect.objectContaining({
        asset: expect.objectContaining({ ticker }),
        type: PermissionGroupType.Full,
      })
    );

    agentGroup = { [ticker]: { exceptMeta: null } };

    result = middlewareAgentGroupDataToPermissionGroup(agentGroup, context);
    expect(result).toEqual(
      expect.objectContaining({
        asset: expect.objectContaining({ ticker }),
        type: PermissionGroupType.ExceptMeta,
      })
    );

    agentGroup = { [ticker]: { polymeshV1CAA: null } };
    result = middlewareAgentGroupDataToPermissionGroup(agentGroup, context);
    expect(result).toEqual(
      expect.objectContaining({
        asset: expect.objectContaining({ ticker }),
        type: PermissionGroupType.PolymeshV1Caa,
      })
    );

    agentGroup = { [ticker]: { polymeshV1PIA: null } };

    result = middlewareAgentGroupDataToPermissionGroup(agentGroup, context);
    expect(result).toEqual(
      expect.objectContaining({
        asset: expect.objectContaining({ ticker }),
        type: PermissionGroupType.PolymeshV1Pia,
      })
    );

    agentGroup = { [ticker]: { custom: 1 } };

    result = middlewareAgentGroupDataToPermissionGroup(agentGroup, context);
    expect(result).toEqual(
      expect.objectContaining({ asset: expect.objectContaining({ ticker }), id: new BigNumber(1) })
    );
  });
});

describe('middlewarePermissionsDataToPermissions', () => {
  beforeAll(() => {
    dsMockUtils.initMocks();
    entityMockUtils.initMocks();
  });

  afterEach(() => {
    dsMockUtils.reset();
    entityMockUtils.reset();
  });

  afterAll(() => {
    dsMockUtils.cleanup();
  });

  it('should convert a middleware permissions data to a Permissions', () => {
    const context = dsMockUtils.getContextInstance();
    const ticker = 'SOME_TICKER';
    const hexTicker = '0x534F4D455F5449434B455200';
    const did = 'someDid';
    let fakeResult: Permissions = {
      assets: {
        values: [expect.objectContaining({ ticker })],
        type: PermissionType.Include,
      },
      transactions: {
        type: PermissionType.Include,
        values: [TxTags.identity.AddClaim, ModuleName.Authorship],
      },
      transactionGroups: [],
      portfolios: {
        values: [expect.objectContaining({ owner: expect.objectContaining({ did }) })],
        type: PermissionType.Include,
      },
    };
    let permissions: Record<string, unknown> = {
      asset: { these: [hexTicker] },
      extrinsic: {
        these: [
          {
            palletName: 'Identity',
            dispatchableNames: {
              these: ['add_claim'],
            },
          },
          {
            palletName: 'Authorship',
            dispatchableNames: {
              whole: null,
            },
          },
        ],
      },
      portfolio: {
        these: [
          {
            did,
            kind: { default: null },
          },
        ],
      },
    };

    let result = middlewarePermissionsDataToPermissions(JSON.stringify(permissions), context);
    expect(result).toEqual(fakeResult);

    fakeResult = {
      assets: null,
      transactions: null,
      transactionGroups: [],
      portfolios: null,
    };
    permissions = {
      asset: { whole: null },
      portfolio: { whole: null },
      extrinsic: { whole: null },
    };

    result = middlewarePermissionsDataToPermissions(JSON.stringify(permissions), context);
    expect(result).toEqual(fakeResult);

    fakeResult = {
      assets: {
        values: [expect.objectContaining({ ticker })],
        type: PermissionType.Exclude,
      },
      transactions: {
        type: PermissionType.Exclude,
        values: [ModuleName.Identity],
        exceptions: [TxTags.identity.AddClaim],
      },
      transactionGroups: [],
      portfolios: {
        values: [expect.objectContaining({ owner: expect.objectContaining({ did }) })],
        type: PermissionType.Exclude,
      },
    };

    permissions = {
      asset: {
        except: [hexTicker],
      },
      extrinsic: {
        except: [
          {
            palletName: 'Identity',
            dispatchableNames: {
              except: ['add_claim'],
            },
          },
        ],
      },
      portfolio: {
        except: [
          {
            did,
            kind: { default: null },
          },
        ],
      },
    };

    result = middlewarePermissionsDataToPermissions(JSON.stringify(permissions), context);
    expect(result).toEqual(fakeResult);
  });
});

describe('middlewareAuthorizationDataToAuthorization', () => {
  beforeAll(() => {
    dsMockUtils.initMocks();
  });

  afterEach(() => {
    dsMockUtils.reset();
  });

  afterAll(() => {
    dsMockUtils.cleanup();
  });

  it('should convert a middleware Authorization data to an Authorization', () => {
    const context = dsMockUtils.getContextInstance();
    let fakeResult: Authorization = {
      type: AuthorizationType.AttestPrimaryKeyRotation,
      value: expect.objectContaining({ did: 'someDid' }),
    };
    let authorizationData = 'someDid';

    let result = middlewareAuthorizationDataToAuthorization(
      context,
      AuthTypeEnum.AttestPrimaryKeyRotation,
      authorizationData
    );
    expect(result).toEqual(fakeResult);

    fakeResult = {
      type: AuthorizationType.RotatePrimaryKey,
    };

    result = middlewareAuthorizationDataToAuthorization(context, AuthTypeEnum.RotatePrimaryKey);
    expect(result).toEqual(fakeResult);

    fakeResult = {
      type: AuthorizationType.TransferTicker,
      value: 'SOME_TICKER',
    };
    authorizationData = '0x534F4D455F5449434B455200';

    result = middlewareAuthorizationDataToAuthorization(
      context,
      AuthTypeEnum.TransferTicker,
      authorizationData
    );
    expect(result).toEqual(fakeResult);

    fakeResult = {
      type: AuthorizationType.AddMultiSigSigner,
      value: 'someAccount',
    };
    authorizationData = 'someAccount';

    result = middlewareAuthorizationDataToAuthorization(
      context,
      AuthTypeEnum.AddMultiSigSigner,
      authorizationData
    );
    expect(result).toEqual(fakeResult);

    fakeResult = {
      type: AuthorizationType.PortfolioCustody,
      value: expect.objectContaining({ owner: expect.objectContaining({ did: 'someDid' }) }),
    };
    authorizationData = JSON.stringify({
      did: 'someDid',
      kind: { default: null },
    });

    result = middlewareAuthorizationDataToAuthorization(
      context,
      AuthTypeEnum.PortfolioCustody,
      authorizationData
    );
    expect(result).toEqual(fakeResult);

    const portfolioId = new BigNumber(1);
    fakeResult = {
      type: AuthorizationType.PortfolioCustody,
      value: expect.objectContaining({
        owner: expect.objectContaining({ did: 'someDid' }),
        id: portfolioId,
      }),
    };
    authorizationData = JSON.stringify({
      did: 'someDid',
      kind: { user: 1 },
    });

    result = middlewareAuthorizationDataToAuthorization(
      context,
      AuthTypeEnum.PortfolioCustody,
      authorizationData
    );
    expect(result).toEqual(fakeResult);

    fakeResult = {
      type: AuthorizationType.TransferAssetOwnership,
      value: 'SOME_TICKER',
    };
    authorizationData = '0x534F4D455F5449434B455200';

    result = middlewareAuthorizationDataToAuthorization(
      context,
      AuthTypeEnum.TransferAssetOwnership,
      authorizationData
    );
    expect(result).toEqual(fakeResult);

    fakeResult = {
      type: AuthorizationType.JoinIdentity,
      value: { assets: null, portfolios: null, transactions: null, transactionGroups: [] },
    };
    authorizationData = JSON.stringify({
      asset: { whole: null },
      portfolio: { whole: null },
      extrinsic: { whole: null },
    });

    result = middlewareAuthorizationDataToAuthorization(
      context,
      AuthTypeEnum.JoinIdentity,
      authorizationData
    );
    expect(result).toEqual(fakeResult);

    const beneficiaryAddress = 'beneficiaryAddress';
    const relayerAddress = 'relayerAddress';
    const allowance = new BigNumber(1000);
    fakeResult = {
      type: AuthorizationType.AddRelayerPayingKey,
      value: {
        beneficiary: expect.objectContaining({ address: beneficiaryAddress }),
        subsidizer: expect.objectContaining({ address: relayerAddress }),
        allowance,
      },
    };
    authorizationData = `{"${beneficiaryAddress}","${relayerAddress}",${allowance.shiftedBy(6)}}`;

    result = middlewareAuthorizationDataToAuthorization(
      context,
      AuthTypeEnum.AddRelayerPayingKey,
      authorizationData
    );
    expect(result).toEqual(fakeResult);

    const ticker = 'SOME_TICKER';
    const type = PermissionGroupType.Full;
    fakeResult = {
      type: AuthorizationType.BecomeAgent,
      value: expect.objectContaining({
        asset: expect.objectContaining({ ticker }),
        type,
      }),
    };

    authorizationData = `{"${ticker}",${JSON.stringify({ full: null })}}`;

    result = middlewareAuthorizationDataToAuthorization(
      context,
      AuthTypeEnum.BecomeAgent,
      authorizationData
    );
    expect(result).toEqual(fakeResult);

    authorizationData = JSON.stringify({
      asset: { whole: null },
      portfolio: { whole: null },
      extrinsic: { whole: null },
    });
    fakeResult = {
      type: AuthorizationType.RotatePrimaryKeyToSecondary,
      value: { assets: null, portfolios: null, transactions: null, transactionGroups: [] },
    };

    result = middlewareAuthorizationDataToAuthorization(
      context,
      AuthTypeEnum.RotatePrimaryKeyToSecondary,
      authorizationData
    );
    expect(result).toEqual(fakeResult);
  });

  it('should throw an error if the authorization has an unsupported type', () => {
    const context = dsMockUtils.getContextInstance();

    expect(() =>
      middlewareAuthorizationDataToAuthorization(context, AuthTypeEnum.Custom, 'randomData')
    ).toThrow('Unsupported Authorization Type. Please contact the Polymesh team');
  });
});

describe('legToSettlementLeg', () => {
  beforeAll(() => {
    dsMockUtils.initMocks();
  });

  afterEach(() => {
    dsMockUtils.reset();
  });

  afterAll(() => {
    dsMockUtils.cleanup();
  });
  it('should make a fungible leg', () => {
    const context = dsMockUtils.getContextInstance();
    const fakeResult = 'fakeResult' as unknown as PolymeshPrimitivesSettlementLeg;

    const value = {
      Fungible: {
        sender: createMockPortfolioId(),
        receiver: createMockPortfolioId(),
        ticker: createMockTicker(),
        amount: createMockU128(),
      },
    } as const;

    when(context.createType)
      .calledWith('PolymeshPrimitivesSettlementLeg', value)
      .mockReturnValue(fakeResult);

    const result = legToSettlementLeg(value, context);

    expect(result).toEqual(fakeResult);
  });
});

describe('datesToScheduleCheckpoints', () => {
  beforeAll(() => {
    dsMockUtils.initMocks();
  });

  afterEach(() => {
    dsMockUtils.reset();
  });

  afterAll(() => {
    dsMockUtils.cleanup();
  });

  it('should make a BtreeSet<Moment>', () => {
    const context = dsMockUtils.getContextInstance();

    const fakeMoment = 'fakeMoment' as unknown as Moment;

    const fakeBtree = 'fakeBtree' as unknown as BTreeSet<Moment>;

    const fakeResult =
      'fakeResult' as unknown as PolymeshCommonUtilitiesCheckpointScheduleCheckpoints;

    const input = [new Date()];

    when(context.createType).calledWith('u64', input[0].getTime()).mockReturnValue(fakeMoment);
    when(context.createType)
      .calledWith('BTreeSet<Moment>', [fakeMoment])
      .mockReturnValue(fakeBtree);

    when(context.createType)
      .calledWith('PolymeshCommonUtilitiesCheckpointScheduleCheckpoints', {
        pending: fakeBtree,
      })
      .mockReturnValue(fakeResult);

    const result = datesToScheduleCheckpoints(input, context);

    expect(result).toEqual(fakeResult);
  });
});

describe('calendarPeriodToMeshCalendarPeriod and meshCalendarPeriodToCalendarPeriod', () => {
  beforeAll(() => {
    dsMockUtils.initMocks();
  });

  afterEach(() => {
    dsMockUtils.reset();
  });

  afterAll(() => {
    dsMockUtils.cleanup();
  });

  describe('calendarPeriodToMeshCalendarPeriod', () => {
    it('should throw an error if amount is negative', () => {
      const context = dsMockUtils.getContextInstance();

      expect(() =>
        calendarPeriodToMeshCalendarPeriod(
          { unit: CalendarUnit.Month, amount: new BigNumber(-3) },
          context
        )
      ).toThrow('Calendar period cannot have a negative amount');
    });

    it('should convert a CalendarPeriod to a polkadot PolymeshPrimitivesCalendarCalendarPeriod object', () => {
      const amount = new BigNumber(1);
      const value = { unit: CalendarUnit.Month, amount };
      // eslint-disable-next-line @typescript-eslint/no-explicit-any
      const fakeResult = 'Period' as unknown as any;
      const context = dsMockUtils.getContextInstance();

      const createTypeMock = context.createType;
      const rawAmount = dsMockUtils.createMockU64(amount);

      when(createTypeMock).calledWith('u64', `${amount}`).mockReturnValue(rawAmount);
      when(createTypeMock)
        .calledWith('PolymeshPrimitivesCalendarCalendarPeriod', {
          unit: 'Month',
          amount: rawAmount,
        })
        .mockReturnValue(fakeResult);

      const result = calendarPeriodToMeshCalendarPeriod(value, context);

      expect(result).toBe(fakeResult);
    });
  });

  describe('meshCalendarPeriodToCalendarPeriod', () => {
    it('should convert a polkadot PolymeshPrimitivesCalendarCalendarPeriod object to a CalendarPeriod', () => {
      let fakeResult = { unit: CalendarUnit.Second, amount: new BigNumber(1) };
      let calendarPeriod = dsMockUtils.createMockCalendarPeriod({
        unit: dsMockUtils.createMockCalendarUnit('Second'),
        amount: dsMockUtils.createMockU64(fakeResult.amount),
      });

      let result = meshCalendarPeriodToCalendarPeriod(calendarPeriod);
      expect(result).toEqual(fakeResult);

      fakeResult = { unit: CalendarUnit.Minute, amount: new BigNumber(1) };
      calendarPeriod = dsMockUtils.createMockCalendarPeriod({
        unit: dsMockUtils.createMockCalendarUnit('Minute'),
        amount: dsMockUtils.createMockU64(fakeResult.amount),
      });

      result = meshCalendarPeriodToCalendarPeriod(calendarPeriod);
      expect(result).toEqual(fakeResult);

      fakeResult = { unit: CalendarUnit.Hour, amount: new BigNumber(1) };
      calendarPeriod = dsMockUtils.createMockCalendarPeriod({
        unit: dsMockUtils.createMockCalendarUnit('Hour'),
        amount: dsMockUtils.createMockU64(fakeResult.amount),
      });

      result = meshCalendarPeriodToCalendarPeriod(calendarPeriod);
      expect(result).toEqual(fakeResult);

      fakeResult = { unit: CalendarUnit.Day, amount: new BigNumber(1) };
      calendarPeriod = dsMockUtils.createMockCalendarPeriod({
        unit: dsMockUtils.createMockCalendarUnit('Day'),
        amount: dsMockUtils.createMockU64(fakeResult.amount),
      });

      result = meshCalendarPeriodToCalendarPeriod(calendarPeriod);
      expect(result).toEqual(fakeResult);

      fakeResult = { unit: CalendarUnit.Week, amount: new BigNumber(1) };
      calendarPeriod = dsMockUtils.createMockCalendarPeriod({
        unit: dsMockUtils.createMockCalendarUnit('Week'),
        amount: dsMockUtils.createMockU64(fakeResult.amount),
      });

      result = meshCalendarPeriodToCalendarPeriod(calendarPeriod);
      expect(result).toEqual(fakeResult);

      fakeResult = { unit: CalendarUnit.Month, amount: new BigNumber(1) };
      calendarPeriod = dsMockUtils.createMockCalendarPeriod({
        unit: dsMockUtils.createMockCalendarUnit('Month'),
        amount: dsMockUtils.createMockU64(fakeResult.amount),
      });

      result = meshCalendarPeriodToCalendarPeriod(calendarPeriod);
      expect(result).toEqual(fakeResult);

      fakeResult = { unit: CalendarUnit.Year, amount: new BigNumber(1) };
      calendarPeriod = dsMockUtils.createMockCalendarPeriod({
        unit: dsMockUtils.createMockCalendarUnit('Year'),
        amount: dsMockUtils.createMockU64(fakeResult.amount),
      });

      result = meshCalendarPeriodToCalendarPeriod(calendarPeriod);
      expect(result).toEqual(fakeResult);
    });
  });
});

describe('scheduleSpecToMeshScheduleSpec', () => {
  beforeAll(() => {
    dsMockUtils.initMocks();
  });

  afterEach(() => {
    dsMockUtils.reset();
  });

  afterAll(() => {
    dsMockUtils.cleanup();
  });

  it('should convert a ScheduleDetails object to a polkadot PalletAssetCheckpointScheduleSpec object', () => {
    const start = new Date('10/14/1987');
    const amount = new BigNumber(1);
    const period = { unit: CalendarUnit.Month, amount };
    const repetitions = new BigNumber(10);

    const value = { start, period, repetitions };
    // eslint-disable-next-line @typescript-eslint/no-explicit-any
    const fakeResult = 'Spec' as any;
    const context = dsMockUtils.getContextInstance();

    const createTypeMock = context.createType;
    const rawStart = dsMockUtils.createMockMoment(new BigNumber(start.getTime()));
    const rawAmount = dsMockUtils.createMockU64(amount);
    const rawZero = dsMockUtils.createMockU64(new BigNumber(0));
    const rawPeriod = dsMockUtils.createMockCalendarPeriod({
      unit: dsMockUtils.createMockCalendarUnit('Month'),
      amount: rawAmount,
    });
    const rawZeroPeriod = dsMockUtils.createMockCalendarPeriod({
      unit: dsMockUtils.createMockCalendarUnit('Month'),
      amount: rawZero,
    });
    const rawRepetitions = dsMockUtils.createMockU64(repetitions);

    when(createTypeMock).calledWith('u64', `${amount}`).mockReturnValue(rawAmount);
    when(createTypeMock).calledWith('u64', '0').mockReturnValue(rawZero);
    when(createTypeMock).calledWith('u64', `${repetitions}`).mockReturnValue(rawRepetitions);
    when(createTypeMock).calledWith('u64', start.getTime()).mockReturnValue(rawStart);
    when(createTypeMock)
      .calledWith('PolymeshPrimitivesCalendarCalendarPeriod', { unit: 'Month', amount: rawAmount })
      .mockReturnValue(rawPeriod);
    when(createTypeMock)
      .calledWith('PolymeshPrimitivesCalendarCalendarPeriod', { unit: 'Month', amount: rawZero })
      .mockReturnValue(rawZeroPeriod);
    when(createTypeMock)
      .calledWith('PalletAssetCheckpointScheduleSpec', {
        start: rawStart,
        period: rawPeriod,
        remaining: rawRepetitions,
      })
      .mockReturnValue(fakeResult);
    when(createTypeMock)
      .calledWith('PalletAssetCheckpointScheduleSpec', {
        start: null,
        period: rawZeroPeriod,
        remaining: rawZero,
      })
      .mockReturnValue(fakeResult);

    let result = scheduleSpecToMeshScheduleSpec(value, context);

    expect(result).toBe(fakeResult);

    result = scheduleSpecToMeshScheduleSpec(
      { start: null, period: null, repetitions: null },
      context
    );

    expect(result).toBe(fakeResult);
  });
});

describe('periodComplexity', () => {
  it('should calculate complexity for any period', () => {
    const period: CalendarPeriod = {
      unit: CalendarUnit.Second,
      amount: new BigNumber(1),
    };
    let result = periodComplexity(period);
    expect(result).toEqual(new BigNumber(31536000));

    period.unit = CalendarUnit.Minute;
    result = periodComplexity(period);
    expect(result).toEqual(new BigNumber(525600));

    period.unit = CalendarUnit.Hour;
    result = periodComplexity(period);
    expect(result).toEqual(new BigNumber(8760));

    period.unit = CalendarUnit.Day;
    result = periodComplexity(period);
    expect(result).toEqual(new BigNumber(365));

    period.unit = CalendarUnit.Week;
    result = periodComplexity(period);
    expect(result).toEqual(new BigNumber(52));

    period.unit = CalendarUnit.Month;
    result = periodComplexity(period);
    expect(result).toEqual(new BigNumber(12));

    period.unit = CalendarUnit.Year;
    result = periodComplexity(period);
    expect(result).toEqual(new BigNumber(2));

    period.amount = new BigNumber(0);
    result = periodComplexity(period);
    expect(result).toEqual(new BigNumber(1));
  });
});<|MERGE_RESOLUTION|>--- conflicted
+++ resolved
@@ -72,29 +72,16 @@
   NumberedPortfolio,
   PolymeshError,
 } from '~/internal';
-import { CallIdEnum, ClaimTypeEnum, InstructionStatusEnum, ModuleIdEnum } from '~/middleware/enums';
 import {
-<<<<<<< HEAD
+  AuthTypeEnum,
+  CallIdEnum,
+  ClaimTypeEnum,
+  InstructionStatusEnum,
+  ModuleIdEnum,
+} from '~/middleware/enums';
+import {
   Block,
   Claim as MiddlewareClaim,
-=======
-  AuthTypeEnum,
-  CallIdEnum as MiddlewareV2CallId,
-  ClaimTypeEnum as MiddlewareV2ClaimType,
-  InstructionStatusEnum,
-  ModuleIdEnum as MiddlewareV2ModuleId,
-} from '~/middleware/enumsV2';
-import {
-  CallIdEnum,
-  ClaimScopeTypeEnum,
-  ClaimTypeEnum,
-  Event as MiddlewareEvent,
-  ModuleIdEnum,
-} from '~/middleware/types';
-import {
-  Block as MiddlewareV2Block,
-  Claim as MiddlewareV2Claim,
->>>>>>> 22937664
   Instruction,
   Portfolio as MiddlewarePortfolio,
 } from '~/middleware/types';
@@ -249,14 +236,10 @@
   metadataToMeshMetadataKey,
   metadataValueDetailToMeshMetadataValueDetail,
   metadataValueToMeshMetadataValue,
-<<<<<<< HEAD
+  middlewareAgentGroupDataToPermissionGroup,
+  middlewareAuthorizationDataToAuthorization,
   middlewareClaimToClaimData,
   middlewareEventDetailsToEventIdentifier,
-=======
-  middlewareAgentGroupDataToPermissionGroup,
-  middlewareAuthorizationDataToAuthorization,
-  middlewareEventToEventIdentifier,
->>>>>>> 22937664
   middlewareInstructionToHistoricInstruction,
   middlewarePermissionsDataToPermissions,
   middlewarePortfolioDataToPortfolio,

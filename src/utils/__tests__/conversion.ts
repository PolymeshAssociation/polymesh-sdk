import { bool, Bytes, u32, u64 } from '@polkadot/types';
import { AccountId, Balance, Moment, Permill, Signature } from '@polkadot/types/interfaces';
import BigNumber from 'bignumber.js';
import {
  AgentGroup,
  AGId,
  CAKind,
  CalendarPeriod as MeshCalendarPeriod,
  CddId,
  ComplianceRequirement,
  EcdsaSignature,
  ExtrinsicPermissions,
  InvestorZKProofData,
  Memo,
  MovePortfolioItem,
  PipId,
  PortfolioId,
  PriceTier,
  RecordDateSpec,
  RistrettoPoint,
  Scalar,
  ScheduleSpec,
  ScopeId,
  SettlementType,
  TargetIdentities,
  TransferManager,
  TrustedIssuer,
  VenueDetails,
} from 'polymesh-types/polymesh';
import {
  AssetIdentifier,
  AssetName,
  AssetType,
  AuthorizationData,
  AuthorizationType as MeshAuthorizationType,
  CAId,
  Claim as MeshClaim,
  DocumentHash,
  DocumentName,
  DocumentType,
  DocumentUri,
  FundingRoundName,
  IdentityId,
  ModuleName,
  Permissions as MeshPermissions,
  ProtocolOp,
  Scope as MeshScope,
  Signatory,
  Ticker,
  TxTags,
  VenueType as MeshVenueType,
} from 'polymesh-types/types';
import sinon from 'sinon';

import {
  Account,
  Context,
  DefaultPortfolio,
  Identity,
  NumberedPortfolio,
  SecurityToken,
  Venue,
} from '~/internal';
// import { ProposalState } from '~/api/entities/types';
import {
  CallIdEnum,
  ClaimScopeTypeEnum,
  ClaimTypeEnum,
  Event as MiddlewareEvent,
  ModuleIdEnum,
} from '~/middleware/types';
import { dsMockUtils, entityMockUtils } from '~/testUtils/mocks';
import {
  AffirmationStatus,
  Authorization,
  AuthorizationType,
  CalendarUnit,
  Claim,
  ClaimType,
  Condition,
  ConditionCompliance,
  ConditionTarget,
  ConditionType,
  CorporateActionKind,
  CorporateActionParams,
  CountryCode,
  DividendDistributionParams,
  InstructionType,
  KnownTokenType,
  PermissionGroupType,
  Permissions,
  PermissionsLike,
  PermissionType,
  PortfolioMovement,
  Scope,
  ScopeType,
  Signer,
  SignerType,
  SignerValue,
  StoBalanceStatus,
  StoSaleStatus,
  StoTier,
  StoTimingStatus,
  TargetTreatment,
  TokenDocument,
  TokenIdentifierType,
  TransferError,
  TransferRestrictionType,
  TransferStatus,
  TrustedClaimIssuer,
  TxGroup,
  VenueType,
} from '~/types';
import { InstructionStatus, PermissionGroupIdentifier, ScopeClaimProof } from '~/types/internal';
import { tuple } from '~/types/utils';
import { DUMMY_ACCOUNT_ID, MAX_BALANCE, MAX_DECIMALS, MAX_TICKER_LENGTH } from '~/utils/constants';

import {
  accountIdToString,
  addressToKey,
  agentGroupToPermissionGroupIdentifier,
  assetComplianceResultToCompliance,
  assetIdentifierToTokenIdentifier,
  assetNameToString,
  assetTypeToString,
  authorizationDataToAuthorization,
  authorizationToAuthorizationData,
  authorizationTypeToMeshAuthorizationType,
  balanceToBigNumber,
  booleanToBool,
  boolToBoolean,
  bytesToString,
  calendarPeriodToMeshCalendarPeriod,
  canTransferResultToTransferStatus,
  cddIdToString,
  cddStatusToBoolean,
  checkpointToRecordDateSpec,
  claimToMeshClaim,
  claimTypeToMeshClaimType,
  complianceRequirementResultToRequirementCompliance,
  complianceRequirementToRequirement,
  corporateActionIdentifierToCaId,
  corporateActionKindToCaKind,
  dateToMoment,
  distributionToDividendDistributionParams,
  documentHashToString,
  documentNameToString,
  documentToTokenDocument,
  documentTypeToString,
  documentUriToString,
  endConditionToSettlementType,
  extrinsicIdentifierToTxTag,
  fundingRoundNameToString,
  fundraiserTierToTier,
  fundraiserToStoDetails,
  granularCanTransferResultToTransferBreakdown,
  identityIdToString,
  isCusipValid,
  isIsinValid,
  isLeiValid,
  keyToAddress,
  meshAffirmationStatusToAffirmationStatus,
  meshCalendarPeriodToCalendarPeriod,
  meshClaimToClaim,
  meshClaimTypeToClaimType,
  meshCorporateActionToCorporateActionParams,
  meshInstructionStatusToInstructionStatus,
  meshPermissionsToPermissions,
  meshScopeToScope,
  meshVenueTypeToVenueType,
  middlewareEventToEventIdentifier,
  middlewarePortfolioToPortfolio,
  middlewareScopeToScope,
  // middlewareProposalToProposalDetails,
  moduleAddressToString,
  momentToDate,
  numberToBalance,
  numberToPipId,
  numberToU32,
  numberToU64,
  percentageToPermill,
  permillToBigNumber,
  permissionGroupIdentifierToAgentGroup,
  permissionsLikeToPermissions,
  permissionsToMeshPermissions,
  portfolioIdToMeshPortfolioId,
  portfolioLikeToPortfolio,
  portfolioLikeToPortfolioId,
  portfolioMovementToMovePortfolioItem,
  posRatioToBigNumber,
  requirementToComplianceRequirement,
  scheduleSpecToMeshScheduleSpec,
  scopeClaimProofToMeshScopeClaimProof,
  scopeIdToString,
  scopeToMeshScope,
  scopeToMiddlewareScope,
  secondaryKeyToMeshSecondaryKey,
  signatoryToSignerValue,
  signerToSignerValue,
  signerToString,
  signerValueToSignatory,
  signerValueToSigner,
  storedScheduleToCheckpointScheduleParams,
  stoTierToPriceTier,
  stringToAccountId,
  stringToAssetName,
  stringToBytes,
  stringToCddId,
  stringToDocumentHash,
  stringToDocumentName,
  stringToDocumentType,
  stringToDocumentUri,
  stringToEcdsaSignature,
  stringToFundingRoundName,
  stringToIdentityId,
  stringToInvestorZKProofData,
  stringToMemo,
  stringToRistrettoPoint,
  stringToScalar,
  stringToScopeId,
  stringToSignature,
  stringToText,
  stringToTicker,
  stringToVenueDetails,
  targetIdentitiesToCorporateActionTargets,
  targetsToTargetIdentities,
  textToString,
  tickerToDid,
  tickerToString,
  toIdentityWithClaimsArray,
  tokenDocumentToDocument,
  tokenIdentifierToAssetIdentifier,
  tokenTypeToAssetType,
  transactionHexToTxTag,
  transactionPermissionsToExtrinsicPermissions,
  transactionPermissionsToTxGroups,
  transactionToTxTag,
  transferManagerToTransferRestriction,
  transferRestrictionToTransferManager,
  trustedClaimIssuerToTrustedIssuer,
  trustedIssuerToTrustedClaimIssuer,
  txGroupToTxTags,
  txTagToExtrinsicIdentifier,
  txTagToProtocolOp,
  u8ToBigNumber,
  u8ToTransferStatus,
  u32ToBigNumber,
  u64ToBigNumber,
  venueDetailsToString,
  venueTypeToMeshVenueType,
} from '../conversion';

jest.mock(
  '~/api/entities/Identity',
  require('~/testUtils/mocks/entities').mockIdentityModule('~/api/entities/Identity')
);
jest.mock(
  '~/api/entities/SecurityToken',
  require('~/testUtils/mocks/entities').mockSecurityTokenModule('~/api/entities/SecurityToken')
);
jest.mock(
  '~/api/entities/DefaultPortfolio',
  require('~/testUtils/mocks/entities').mockDefaultPortfolioModule(
    '~/api/entities/DefaultPortfolio'
  )
);
jest.mock(
  '~/api/entities/NumberedPortfolio',
  require('~/testUtils/mocks/entities').mockNumberedPortfolioModule(
    '~/api/entities/NumberedPortfolio'
  )
);
jest.mock(
  '~/api/entities/Venue',
  require('~/testUtils/mocks/entities').mockVenueModule('~/api/entities/Venue')
);

describe('tickerToDid', () => {
  test('should generate the ticker did', () => {
    let ticker = 'someTicker';
    let result = tickerToDid(ticker);

    expect(result).toBe('0x51a5fed99b9d305ef26e6af92dd3dcb181a30a07dc5f075e260b82a92d48913c');

    ticker = 'otherTicker';
    result = tickerToDid(ticker);

    expect(result).toBe('0xae37fa10f763fa5d302c5999ac06897f1fcf383dcc9787f1ede189ba161d06a5');

    ticker = 'lastTicker';
    result = tickerToDid(ticker);

    expect(result).toBe('0xa643b102d0c58adb3d13a28ab260644f2d0b010dc73aab99a3802b843868ab64');
  });
});

describe('stringToAssetName and assetNameToString', () => {
  beforeAll(() => {
    dsMockUtils.initMocks();
  });

  afterEach(() => {
    dsMockUtils.reset();
  });

  afterAll(() => {
    dsMockUtils.cleanup();
  });

  test('stringToAssetName should convert a string to a polkadot AssetName object', () => {
    const value = 'someName';
    const fakeResult = ('convertedName' as unknown) as AssetName;
    const context = dsMockUtils.getContextInstance();

    dsMockUtils.getCreateTypeStub().withArgs('AssetName', value).returns(fakeResult);

    const result = stringToAssetName(value, context);

    expect(result).toEqual(fakeResult);
  });

  test('assetNameToString should convert a polkadot AssetName object to a string', () => {
    const fakeResult = 'someAssetName';
    const assetName = dsMockUtils.createMockAssetName(fakeResult);

    const result = assetNameToString(assetName);
    expect(result).toEqual(fakeResult);
  });
});

describe('booleanToBool and boolToBoolean', () => {
  beforeAll(() => {
    dsMockUtils.initMocks();
  });

  afterEach(() => {
    dsMockUtils.reset();
  });

  afterAll(() => {
    dsMockUtils.cleanup();
  });

  test('booleanToBool should convert a boolean to a polkadot bool object', () => {
    const value = true;
    const fakeResult = ('true' as unknown) as bool;
    const context = dsMockUtils.getContextInstance();

    dsMockUtils.getCreateTypeStub().withArgs('bool', value).returns(fakeResult);

    const result = booleanToBool(value, context);

    expect(result).toEqual(fakeResult);
  });

  test('boolToBoolean should convert a polkadot bool object to a boolean', () => {
    const fakeResult = true;
    const mockBool = dsMockUtils.createMockBool(fakeResult);

    const result = boolToBoolean(mockBool);
    expect(result).toEqual(fakeResult);
  });
});

describe('stringToBytes and bytesToString', () => {
  beforeAll(() => {
    dsMockUtils.initMocks();
  });

  afterEach(() => {
    dsMockUtils.reset();
  });

  afterAll(() => {
    dsMockUtils.cleanup();
  });

  test('stringToBytes should convert a string to a polkadot Bytes object', () => {
    const value = 'someBytes';
    const fakeResult = ('convertedBytes' as unknown) as Bytes;
    const context = dsMockUtils.getContextInstance();

    dsMockUtils.getCreateTypeStub().withArgs('Bytes', value).returns(fakeResult);

    const result = stringToBytes(value, context);

    expect(result).toBe(fakeResult);
  });

  test('bytesToString should convert a polkadot Bytes object to a string', () => {
    const fakeResult = 'someBytes';
    const ticker = dsMockUtils.createMockBytes(fakeResult);

    const result = bytesToString(ticker);
    expect(result).toEqual(fakeResult);
  });
});

describe('stringToInvestorZKProofData', () => {
  beforeAll(() => {
    dsMockUtils.initMocks();
  });

  afterEach(() => {
    dsMockUtils.reset();
  });

  afterAll(() => {
    dsMockUtils.cleanup();
  });

  test('stringToInvestorZKProofData should convert a string to a polkadot InvestorZKProofData object', () => {
    const value = 'someProof';
    const fakeResult = ('convertedProof' as unknown) as InvestorZKProofData;
    const context = dsMockUtils.getContextInstance();

    dsMockUtils.getCreateTypeStub().withArgs('InvestorZKProofData', value).returns(fakeResult);

    const result = stringToInvestorZKProofData(value, context);

    expect(result).toBe(fakeResult);
  });
});

describe('portfolioMovementToMovePortfolioItem', () => {
  beforeAll(() => {
    dsMockUtils.initMocks();
    entityMockUtils.initMocks();
  });

  afterEach(() => {
    dsMockUtils.reset();
    entityMockUtils.reset();
  });

  afterAll(() => {
    dsMockUtils.cleanup();
    entityMockUtils.cleanup();
  });

  test('portfolioMovementToMovePortfolioItem should convert a portfolio item into a polkadot move portfolio item', () => {
    const context = dsMockUtils.getContextInstance();
    const ticker = 'SOMETOKEN';
    const amount = new BigNumber(100);
    const memo = 'someMessage';
    const token = entityMockUtils.getSecurityTokenInstance({ ticker });
    const rawTicker = dsMockUtils.createMockTicker(ticker);
    const rawAmount = dsMockUtils.createMockBalance(amount.toNumber());
    const rawMemo = ('memo' as unknown) as Memo;
    const fakeResult = ('MovePortfolioItem' as unknown) as MovePortfolioItem;

    let portfolioMovement: PortfolioMovement = {
      token: ticker,
      amount,
    };

    dsMockUtils.getCreateTypeStub().withArgs('Ticker', ticker).returns(rawTicker);

    dsMockUtils
      .getCreateTypeStub()
      .withArgs('Balance', portfolioMovement.amount.multipliedBy(Math.pow(10, 6)).toString())
      .returns(rawAmount);

    dsMockUtils
      .getCreateTypeStub()
      .withArgs('MovePortfolioItem', {
        ticker: rawTicker,
        amount: rawAmount,
        memo: null,
      })
      .returns(fakeResult);

    let result = portfolioMovementToMovePortfolioItem(portfolioMovement, context);

    expect(result).toBe(fakeResult);

    portfolioMovement = {
      token,
      amount,
    };

    result = portfolioMovementToMovePortfolioItem(portfolioMovement, context);

    expect(result).toBe(fakeResult);

    dsMockUtils.getCreateTypeStub().withArgs('Memo', memo).returns(rawMemo);

    dsMockUtils
      .getCreateTypeStub()
      .withArgs('MovePortfolioItem', {
        ticker: rawTicker,
        amount: rawAmount,
        memo: rawMemo,
      })
      .returns(fakeResult);

    portfolioMovement = {
      token,
      amount,
      memo,
    };

    result = portfolioMovementToMovePortfolioItem(portfolioMovement, context);

    expect(result).toBe(fakeResult);
  });
});

describe('stringToTicker and tickerToString', () => {
  beforeAll(() => {
    dsMockUtils.initMocks();
  });

  afterEach(() => {
    dsMockUtils.reset();
  });

  afterAll(() => {
    dsMockUtils.cleanup();
  });

  test('stringToTicker should convert a string to a polkadot Ticker object', () => {
    const value = 'SOMETICKER';
    const fakeResult = ('convertedTicker' as unknown) as Ticker;
    const context = dsMockUtils.getContextInstance();

    dsMockUtils.getCreateTypeStub().withArgs('Ticker', value).returns(fakeResult);

    const result = stringToTicker(value, context);

    expect(result).toBe(fakeResult);
  });

  test('stringToTicker should throw an error if the string is empty', () => {
    const value = '';
    const context = dsMockUtils.getContextInstance();

    expect(() => stringToTicker(value, context)).toThrow(
      `Ticker length must be between 1 and ${MAX_TICKER_LENGTH} character`
    );
  });

  test('stringToTicker should throw an error if the string length exceeds the max ticker length', () => {
    const value = 'veryLongTickr';
    const context = dsMockUtils.getContextInstance();

    expect(() => stringToTicker(value, context)).toThrow(
      `Ticker length must be between 1 and ${MAX_TICKER_LENGTH} character`
    );
  });

  test('stringToTicker should throw an error if the string contains unreadable characters', () => {
    const value = `Illegal ${String.fromCharCode(65533)}`;
    const context = dsMockUtils.getContextInstance();

    expect(() => stringToTicker(value, context)).toThrow(
      'Only printable ASCII is alowed as ticker name'
    );
  });

  test('stringToTicker should throw an error if the string is not in upper case', () => {
    const value = 'FakeTicker';
    const context = dsMockUtils.getContextInstance();

    expect(() => stringToTicker(value, context)).toThrow(
      'Ticker cannot contain lower case letters'
    );
  });

  test('tickerToString should convert a polkadot Ticker object to a string', () => {
    const fakeResult = 'someTicker';
    const ticker = dsMockUtils.createMockTicker(fakeResult);

    const result = tickerToString(ticker);
    expect(result).toEqual(fakeResult);
  });
});

describe('dateToMoment and momentToDate', () => {
  beforeAll(() => {
    dsMockUtils.initMocks();
  });

  afterEach(() => {
    dsMockUtils.reset();
  });

  afterAll(() => {
    dsMockUtils.cleanup();
  });

  test('dateToMoment should convert a Date to a polkadot Moment object', () => {
    const value = new Date();
    const fakeResult = (10000 as unknown) as Moment;
    const context = dsMockUtils.getContextInstance();

    dsMockUtils
      .getCreateTypeStub()
      .withArgs('Moment', Math.round(value.getTime()))
      .returns(fakeResult);

    const result = dateToMoment(value, context);

    expect(result).toBe(fakeResult);
  });

  test('momentToDate should convert a polkadot Moment object to a Date', () => {
    const fakeResult = 10000;
    const moment = dsMockUtils.createMockMoment(fakeResult);

    const result = momentToDate(moment);
    expect(result).toEqual(new Date(fakeResult));
  });
});

describe('stringToAccountId and accountIdToSting', () => {
  beforeAll(() => {
    dsMockUtils.initMocks();
  });

  afterEach(() => {
    dsMockUtils.reset();
  });

  afterAll(() => {
    dsMockUtils.cleanup();
  });

  test('stringToAccountId should convert a string to a polkadot AccountId object', () => {
    const value = 'someAccountId';
    const fakeResult = ('convertedAccountId' as unknown) as AccountId;
    const context = dsMockUtils.getContextInstance();

    dsMockUtils.getCreateTypeStub().withArgs('AccountId', value).returns(fakeResult);

    const result = stringToAccountId(value, context);

    expect(result).toEqual(fakeResult);
  });

  test('accountIdToSting should convert a polkadot AccountId object to a string', () => {
    const fakeResult = 'someAccountId';
    const accountId = dsMockUtils.createMockAccountId(fakeResult);

    const result = accountIdToString(accountId);
    expect(result).toEqual(fakeResult);
  });
});

describe('stringToIdentityId and identityIdToString', () => {
  beforeAll(() => {
    dsMockUtils.initMocks();
  });

  afterEach(() => {
    dsMockUtils.reset();
  });

  afterAll(() => {
    dsMockUtils.cleanup();
  });

  test('stringToIdentityId should convert a did string into an IdentityId', () => {
    const identity = 'IdentityObject';
    const fakeResult = ('type' as unknown) as IdentityId;
    const context = dsMockUtils.getContextInstance();

    dsMockUtils.getCreateTypeStub().withArgs('IdentityId', identity).returns(fakeResult);

    const result = stringToIdentityId(identity, context);

    expect(result).toBe(fakeResult);
  });

  test('identityIdToString should convert an IdentityId to a did string', () => {
    const fakeResult = 'IdentityString';
    const identityId = dsMockUtils.createMockIdentityId(fakeResult);

    const result = identityIdToString(identityId);
    expect(result).toBe(fakeResult);
  });
});

describe('stringToEcdsaSignature', () => {
  beforeAll(() => {
    dsMockUtils.initMocks();
  });

  afterEach(() => {
    dsMockUtils.reset();
  });

  afterAll(() => {
    dsMockUtils.cleanup();
  });

  test('should convert a signature string into a polkadot EcdsaSignature object', () => {
    const signature = 'hexSig';
    const fakeResult = ('sig' as unknown) as EcdsaSignature;
    const context = dsMockUtils.getContextInstance();

    dsMockUtils.getCreateTypeStub().withArgs('EcdsaSignature', signature).returns(fakeResult);

    const result = stringToEcdsaSignature(signature, context);

    expect(result).toBe(fakeResult);
  });
});

describe('signerValueToSignatory and signatoryToSignerValue', () => {
  beforeAll(() => {
    dsMockUtils.initMocks();
  });

  afterEach(() => {
    dsMockUtils.reset();
  });

  afterAll(() => {
    dsMockUtils.cleanup();
    sinon.restore();
  });

  test('signerValueToSignatory should convert a SignerValue to a polkadot Signatory object', () => {
    const value = {
      type: SignerType.Identity,
      value: 'someIdentity',
    };
    const fakeResult = ('SignatoryEnum' as unknown) as Signatory;
    const context = dsMockUtils.getContextInstance();

    dsMockUtils
      .getCreateTypeStub()
      .withArgs('Signatory', { [value.type]: value.value })
      .returns(fakeResult);

    const result = signerValueToSignatory(value, context);

    expect(result).toBe(fakeResult);
  });

  test('signatoryToSignerValue should convert a polkadot Signatory object to a SignerValue', () => {
    let fakeResult = {
      type: SignerType.Identity,
      value: 'someIdentity',
    };
    let signatory = dsMockUtils.createMockSignatory({
      Identity: dsMockUtils.createMockIdentityId(fakeResult.value),
    });

    let result = signatoryToSignerValue(signatory);
    expect(result).toEqual(fakeResult);

    fakeResult = {
      type: SignerType.Account,
      value: 'someAccountId',
    };
    signatory = dsMockUtils.createMockSignatory({
      Account: dsMockUtils.createMockAccountId(fakeResult.value),
    });

    result = signatoryToSignerValue(signatory);
    expect(result).toEqual(fakeResult);
  });
});

describe('signerToSignerValue and signerValueToSigner', () => {
  let context: Context;

  beforeAll(() => {
    dsMockUtils.initMocks();
    entityMockUtils.initMocks();
  });

  beforeEach(() => {
    context = dsMockUtils.getContextInstance();
  });

  afterEach(() => {
    dsMockUtils.reset();
    entityMockUtils.reset();
  });

  afterAll(() => {
    dsMockUtils.cleanup();
    entityMockUtils.cleanup();
    sinon.restore();
  });

  test('signerToSignerValue should convert a Signer to a SignerValue', () => {
    const address = DUMMY_ACCOUNT_ID;
    let signer: Signer = new Account({ address }, context);

    let result = signerToSignerValue(signer);

    expect(result).toEqual({
      type: SignerType.Account,
      value: address,
    });

    const did = 'someDid';
    signer = new Identity({ did }, context);

    result = signerToSignerValue(signer);

    expect(result).toEqual({ type: SignerType.Identity, value: did });
  });

  test('signerValueToSigner should convert a SignerValue to a Signer', () => {
    let value = DUMMY_ACCOUNT_ID;
    let signerValue: SignerValue = { type: SignerType.Account, value };

    let result = signerValueToSigner(signerValue, context);

    expect((result as Account).address).toBe(value);

    value = 'someDid';
    signerValue = { type: SignerType.Identity, value };

    result = signerValueToSigner(signerValue, context);

    expect((result as Identity).did).toBe(value);
  });
});

describe('signerToString', () => {
  beforeAll(() => {
    dsMockUtils.initMocks();
    entityMockUtils.initMocks();
  });

  afterEach(() => {
    dsMockUtils.reset();
    entityMockUtils.reset();
  });

  afterAll(() => {
    dsMockUtils.cleanup();
    entityMockUtils.reset();
  });

  test('signerToString should return the Indentity DID string', () => {
    const did = 'someDid';
    const context = dsMockUtils.getContextInstance();
    const identity = new Identity({ did }, context);

    const result = signerToString(identity);

    expect(result).toBe(did);
  });

  test('signerToStrings should return the Account address string', () => {
    const address = DUMMY_ACCOUNT_ID;
    const context = dsMockUtils.getContextInstance();

    const account = new Account({ address }, context);

    const result = signerToString(account);

    expect(result).toBe(address);
  });

  test('signerToStrings should return the same address string that it receives', () => {
    const address = DUMMY_ACCOUNT_ID;
    const result = signerToString(address);

    expect(result).toBe(address);
  });
});

describe('authorizationToAuthorizationData and authorizationDataToAuthorization', () => {
  beforeAll(() => {
    dsMockUtils.initMocks();
  });

  afterEach(() => {
    dsMockUtils.reset();
  });

  afterAll(() => {
    dsMockUtils.cleanup();
  });

  test('authorizationToAuthorizationData should convert an Authorization to a polkadot AuthorizationData object', () => {
    const context = dsMockUtils.getContextInstance();
    let value: Authorization = {
      type: AuthorizationType.AttestPrimaryKeyRotation,
      value: 'someIdentity',
    };
    const fakeResult = ('AuthorizationDataEnum' as unknown) as AuthorizationData;

    const createTypeStub = dsMockUtils.getCreateTypeStub();
    createTypeStub.withArgs('AuthorizationData', { [value.type]: value.value }).returns(fakeResult);

    let result = authorizationToAuthorizationData(value, context);
    expect(result).toBe(fakeResult);

    value = {
      type: AuthorizationType.JoinIdentity,
      value: {
        tokens: null,
        transactions: null,
        transactionGroups: [],
        portfolios: null,
      },
    };

    const rawPermissions = dsMockUtils.createMockPermissions({
      asset: dsMockUtils.createMockAssetPermissions('Whole'),
      portfolio: dsMockUtils.createMockPortfolioPermissions('Whole'),
      extrinsic: dsMockUtils.createMockExtrinsicPermissions('Whole'),
    });

    createTypeStub.withArgs('Permissions', sinon.match(sinon.match.object)).returns(rawPermissions);
    createTypeStub
      .withArgs('AuthorizationData', {
        [value.type]: rawPermissions,
      })
      .returns(fakeResult);

    result = authorizationToAuthorizationData(value, context);
    expect(result).toBe(fakeResult);

    const did = 'someDid';
    value = {
      type: AuthorizationType.PortfolioCustody,
      value: entityMockUtils.getDefaultPortfolioInstance({ did }),
    };

    const rawPortfolioId = dsMockUtils.createMockPortfolioId({
      did: dsMockUtils.createMockIdentityId(did),
      kind: dsMockUtils.createMockPortfolioKind('Default'),
    });

    createTypeStub.withArgs('PortfolioId', sinon.match(sinon.match.object)).returns(rawPortfolioId);
    createTypeStub
      .withArgs('AuthorizationData', {
        [value.type]: rawPortfolioId,
      })
      .returns(fakeResult);

    result = authorizationToAuthorizationData(value, context);
    expect(result).toBe(fakeResult);

    value = {
      type: AuthorizationType.NoData,
    };

    dsMockUtils
      .getCreateTypeStub()
      .withArgs('AuthorizationData', { [value.type]: null })
      .returns(fakeResult);

    result = authorizationToAuthorizationData(value, context);
    expect(result).toBe(fakeResult);

    const ticker = 'TICKERNAME';
    const knownPermissionGroup = entityMockUtils.getKnownPermissionGroupInstance({
      ticker,
      type: PermissionGroupType.Full,
    });

    value = {
      type: AuthorizationType.BecomeAgent,
      value: knownPermissionGroup,
    };

    let rawAgentGroup = ('Full' as unknown) as AgentGroup;
    createTypeStub.withArgs('AgentGroup', knownPermissionGroup.type).returns(rawAgentGroup);

    dsMockUtils
      .getCreateTypeStub()
      .withArgs('AuthorizationData', { [value.type]: [ticker, rawAgentGroup] })
      .returns(fakeResult);

    result = authorizationToAuthorizationData(value, context);
    expect(result).toBe(fakeResult);

    const id = new BigNumber(1);
    const customPermissionGroup = entityMockUtils.getCustomPermissionGroupInstance({
      ticker,
      id,
    });

    value = {
      type: AuthorizationType.BecomeAgent,
      value: customPermissionGroup,
    };

    rawAgentGroup = ('Full' as unknown) as AgentGroup;
    createTypeStub.withArgs('u32', id.toString()).returns(id);
    createTypeStub.withArgs('AgentGroup', { custom: id }).returns(rawAgentGroup);

    dsMockUtils
      .getCreateTypeStub()
      .withArgs('AuthorizationData', { [value.type]: [ticker, rawAgentGroup] })
      .returns(fakeResult);

    result = authorizationToAuthorizationData(value, context);
    expect(result).toBe(fakeResult);
  });

  test('authorizationDataToAuthorization should convert a polkadot AuthorizationData object to an Authorization', () => {
    const context = dsMockUtils.getContextInstance();
    let fakeResult: Authorization = {
      type: AuthorizationType.AttestPrimaryKeyRotation,
      value: 'someIdentity',
    };
    let authorizationData = dsMockUtils.createMockAuthorizationData({
      AttestPrimaryKeyRotation: dsMockUtils.createMockIdentityId(fakeResult.value),
    });

    let result = authorizationDataToAuthorization(authorizationData, context);
    expect(result).toEqual(fakeResult);

    fakeResult = {
      type: AuthorizationType.RotatePrimaryKey,
      value: 'someIdentity',
    };
    authorizationData = dsMockUtils.createMockAuthorizationData({
      RotatePrimaryKey: dsMockUtils.createMockIdentityId(fakeResult.value),
    });

    result = authorizationDataToAuthorization(authorizationData, context);
    expect(result).toEqual(fakeResult);

    fakeResult = {
      type: AuthorizationType.TransferTicker,
      value: 'someTicker',
    };
    authorizationData = dsMockUtils.createMockAuthorizationData({
      TransferTicker: dsMockUtils.createMockTicker(fakeResult.value),
    });

    result = authorizationDataToAuthorization(authorizationData, context);
    expect(result).toEqual(fakeResult);

    fakeResult = {
      type: AuthorizationType.AddMultiSigSigner,
      value: 'someAccount',
    };
    authorizationData = dsMockUtils.createMockAuthorizationData({
      AddMultiSigSigner: dsMockUtils.createMockAccountId(fakeResult.value),
    });

    result = authorizationDataToAuthorization(authorizationData, context);
    expect(result).toEqual(fakeResult);

    fakeResult = {
      type: AuthorizationType.PortfolioCustody,
      value: new DefaultPortfolio({ did: 'someDid' }, context),
    };
    authorizationData = dsMockUtils.createMockAuthorizationData({
      PortfolioCustody: dsMockUtils.createMockPortfolioId({
        did: dsMockUtils.createMockIdentityId(fakeResult.value.owner.did),
        kind: dsMockUtils.createMockPortfolioKind('Default'),
      }),
    });

    result = authorizationDataToAuthorization(authorizationData, context);
    expect(result).toEqual(fakeResult);

    const portfolioId = new BigNumber(1);
    fakeResult = {
      type: AuthorizationType.PortfolioCustody,
      value: new NumberedPortfolio({ did: 'someDid', id: portfolioId }, context),
    };
    authorizationData = dsMockUtils.createMockAuthorizationData({
      PortfolioCustody: dsMockUtils.createMockPortfolioId({
        did: dsMockUtils.createMockIdentityId(fakeResult.value.owner.did),
        kind: dsMockUtils.createMockPortfolioKind({
          User: dsMockUtils.createMockU64(portfolioId.toNumber()),
        }),
      }),
    });

    result = authorizationDataToAuthorization(authorizationData, context);
    expect(result).toEqual(fakeResult);

    fakeResult = {
      type: AuthorizationType.TransferAssetOwnership,
      value: 'someTicker',
    };
    authorizationData = dsMockUtils.createMockAuthorizationData({
      TransferAssetOwnership: dsMockUtils.createMockTicker(fakeResult.value),
    });

    result = authorizationDataToAuthorization(authorizationData, context);
    expect(result).toEqual(fakeResult);

    fakeResult = {
      type: AuthorizationType.JoinIdentity,
      value: { tokens: null, portfolios: null, transactions: null, transactionGroups: [] },
    };
    authorizationData = dsMockUtils.createMockAuthorizationData({
      JoinIdentity: dsMockUtils.createMockPermissions({
        asset: dsMockUtils.createMockAssetPermissions('Whole'),
        portfolio: dsMockUtils.createMockPortfolioPermissions('Whole'),
        extrinsic: dsMockUtils.createMockExtrinsicPermissions('Whole'),
      }),
    });

    result = authorizationDataToAuthorization(authorizationData, context);
    expect(result).toEqual(fakeResult);

    fakeResult = {
      type: AuthorizationType.TransferCorporateActionAgent,
      value: 'someTicker',
    };
    authorizationData = dsMockUtils.createMockAuthorizationData({
      TransferCorporateActionAgent: dsMockUtils.createMockTicker(fakeResult.value),
    });

    result = authorizationDataToAuthorization(authorizationData, context);
    expect(result).toEqual(fakeResult);

    fakeResult = {
      type: AuthorizationType.Custom,
      value: 'someBytes',
    };
    authorizationData = dsMockUtils.createMockAuthorizationData({
      custom: dsMockUtils.createMockBytes(fakeResult.value),
    });

    result = authorizationDataToAuthorization(authorizationData, context);
    expect(result).toEqual(fakeResult);

    fakeResult = {
      type: AuthorizationType.NoData,
    };
    authorizationData = dsMockUtils.createMockAuthorizationData('NoData');

    result = authorizationDataToAuthorization(authorizationData, context);
    expect(result).toEqual(fakeResult);
  });
});

<<<<<<< HEAD
describe('permissionGroupIdentifierToAgentGroup and agentGroupToPermissionGroupIdentifier', () => {
=======
describe('permissionGroupIdentifierToAgentGroup', () => {
>>>>>>> fa655ae9
  beforeAll(() => {
    dsMockUtils.initMocks();
  });

  afterEach(() => {
    dsMockUtils.reset();
  });

  afterAll(() => {
    dsMockUtils.cleanup();
  });

<<<<<<< HEAD
  test('permissionGroupIdentifierToAgentGroup should convert a PermissionGroupIdentifier to a polkadot AgentGroup object', () => {
=======
  test('permissionGroupIdentifierToAgentGroup should convert a PermissionGroup to a polkadot AgentGroup object', () => {
>>>>>>> fa655ae9
    let value: PermissionGroupIdentifier = PermissionGroupType.PolymeshV1Pia;
    const fakeResult = ('convertedAgentGroup' as unknown) as AgentGroup;
    const context = dsMockUtils.getContextInstance();

    dsMockUtils.getCreateTypeStub().withArgs('AgentGroup', value).returns(fakeResult);

    let result = permissionGroupIdentifierToAgentGroup(value, context);

    expect(result).toEqual(fakeResult);

    const custom = new BigNumber(100);
    value = { custom };

    const u32FakeResult = ('100' as unknown) as u32;

    dsMockUtils.getCreateTypeStub().withArgs('u32', custom.toString()).returns(u32FakeResult);
    dsMockUtils
      .getCreateTypeStub()
      .withArgs('AgentGroup', { custom: u32FakeResult })
      .returns(fakeResult);

    result = permissionGroupIdentifierToAgentGroup(value, context);

    expect(result).toEqual(fakeResult);
  });

  test('agentGroupToPermissionGroupIdentifier should convert a polkadot AgentGroup object to a PermissionGroupIdentifier', () => {
    let agentGroup = dsMockUtils.createMockAgentGroup('Full');

    let result = agentGroupToPermissionGroupIdentifier(agentGroup);
    expect(result).toEqual(PermissionGroupType.Full);

    agentGroup = dsMockUtils.createMockAgentGroup('ExceptMeta');

    result = agentGroupToPermissionGroupIdentifier(agentGroup);
    expect(result).toEqual(PermissionGroupType.ExceptMeta);

    agentGroup = dsMockUtils.createMockAgentGroup('PolymeshV1Caa');

    result = agentGroupToPermissionGroupIdentifier(agentGroup);
    expect(result).toEqual(PermissionGroupType.PolymeshV1Caa);

    agentGroup = dsMockUtils.createMockAgentGroup('PolymeshV1Pia');

    result = agentGroupToPermissionGroupIdentifier(agentGroup);
    expect(result).toEqual(PermissionGroupType.PolymeshV1Pia);

    const id = new BigNumber(1);
    const rawAgId = dsMockUtils.createMockU32(id.toNumber()) as AGId;
    agentGroup = dsMockUtils.createMockAgentGroup({ Custom: rawAgId });

    result = agentGroupToPermissionGroupIdentifier(agentGroup);
    expect(result).toEqual({ custom: id });
  });
});

describe('authorizationTypeToMeshAuthorizationType', () => {
  beforeAll(() => {
    dsMockUtils.initMocks();
  });

  afterEach(() => {
    dsMockUtils.reset();
  });

  afterAll(() => {
    dsMockUtils.cleanup();
  });

  test('authorizationTypeToMeshAuthorizationType should convert a AuthorizationType to a polkadot AuthorizationType object', () => {
    const value = AuthorizationType.TransferTicker;
    const fakeResult = ('convertedAuthorizationType' as unknown) as MeshAuthorizationType;
    const context = dsMockUtils.getContextInstance();

    dsMockUtils.getCreateTypeStub().withArgs('AuthorizationType', value).returns(fakeResult);

    const result = authorizationTypeToMeshAuthorizationType(value, context);

    expect(result).toEqual(fakeResult);
  });
});

describe('permissionsToMeshPermissions and meshPermissionsToPermissions', () => {
  beforeAll(() => {
    dsMockUtils.initMocks();
    entityMockUtils.initMocks();
  });

  afterEach(() => {
    dsMockUtils.reset();
    entityMockUtils.reset();
  });

  afterAll(() => {
    dsMockUtils.cleanup();
    entityMockUtils.cleanup();
  });

  test('permissionsToMeshPermissions should convert a Permissions to a polkadot Permissions object (ordering tx alphabetically)', () => {
    let value: Permissions = {
      tokens: null,
      transactions: null,
      transactionGroups: [],
      portfolios: null,
    };
    const fakeResult = ('convertedPermission' as unknown) as MeshPermissions;
    const context = dsMockUtils.getContextInstance();

    const createTypeStub = dsMockUtils.getCreateTypeStub();

    let fakeExtrinsicPermissionsResult: unknown = ('convertedExtrinsicPermissions' as unknown) as ExtrinsicPermissions;
    dsMockUtils
      .getCreateTypeStub()
      .withArgs('ExtrinsicPermissions', 'Whole')
      .returns(fakeExtrinsicPermissionsResult);

    createTypeStub
      .withArgs('Permissions', {
        asset: 'Whole',
        extrinsic: fakeExtrinsicPermissionsResult,
        portfolio: 'Whole',
      })
      .returns(fakeResult);

    let result = permissionsToMeshPermissions(value, context);
    expect(result).toEqual(fakeResult);

    fakeExtrinsicPermissionsResult = {
      These: [
        /* eslint-disable @typescript-eslint/naming-convention */
        {
          pallet_name: 'Identity',
          dispatchable_names: {
            These: ['add_claim'],
          },
        },
        {
          pallet_name: 'Sto',
          dispatchable_names: {
            These: ['create_fundraiser', 'invest'],
          },
        },
        /* eslint-enable @typescript-eslint/naming-convention */
      ],
    };

    dsMockUtils
      .getCreateTypeStub()
      .withArgs('ExtrinsicPermissions', sinon.match(sinon.match.object))
      .returns(fakeExtrinsicPermissionsResult);

    const ticker = 'SOMETICKER';
    const did = 'someDid';
    value = {
      tokens: {
        values: [entityMockUtils.getSecurityTokenInstance({ ticker })],
        type: PermissionType.Include,
      },
      transactions: {
        values: [TxTags.sto.Invest, TxTags.identity.AddClaim, TxTags.sto.CreateFundraiser],
        type: PermissionType.Include,
      },
      transactionGroups: [],
      portfolios: {
        values: [entityMockUtils.getDefaultPortfolioInstance({ did })],
        type: PermissionType.Include,
      },
    };

    const rawTicker = dsMockUtils.createMockTicker(ticker);
    const rawPortfolioId = dsMockUtils.createMockPortfolioId({
      did: dsMockUtils.createMockIdentityId(did),
      kind: dsMockUtils.createMockPortfolioKind('Default'),
    });
    createTypeStub
      .withArgs('Permissions', {
        asset: {
          These: [rawTicker],
        },
        extrinsic: fakeExtrinsicPermissionsResult,
        portfolio: {
          These: [rawPortfolioId],
        },
      })
      .returns(fakeResult);
    createTypeStub.withArgs('Ticker', ticker).returns(rawTicker);
    createTypeStub.withArgs('PortfolioId', sinon.match(sinon.match.object)).returns(rawPortfolioId);

    result = permissionsToMeshPermissions(value, context);
    expect(result).toEqual(fakeResult);

    fakeExtrinsicPermissionsResult = {
      These: [
        /* eslint-disable @typescript-eslint/naming-convention */
        {
          pallet_name: 'Sto',
          dispatchable_names: { Except: ['invest', 'stop'] },
        },
        /* eslint-enable @typescript-eslint/naming-convention */
      ],
    };

    dsMockUtils
      .getCreateTypeStub()
      .withArgs('ExtrinsicPermissions', sinon.match(sinon.match.object))
      .returns(fakeExtrinsicPermissionsResult);

    value = {
      tokens: null,
      transactions: {
        values: [ModuleName.Sto],
        type: PermissionType.Include,
        exceptions: [TxTags.sto.Invest, TxTags.sto.Stop],
      },
      transactionGroups: [],
      portfolios: null,
    };

    createTypeStub
      .withArgs('Permissions', {
        asset: 'Whole',
        extrinsic: fakeExtrinsicPermissionsResult,
        portfolio: 'Whole',
      })
      .returns(fakeResult);

    result = permissionsToMeshPermissions(value, context);
    expect(result).toEqual(fakeResult);

    fakeExtrinsicPermissionsResult = {
      Except: [
        /* eslint-disable @typescript-eslint/naming-convention */
        {
          pallet_name: 'Sto',
          dispatchable_names: 'Whole',
        },
        /* eslint-enable @typescript-eslint/naming-convention */
      ],
    };

    dsMockUtils
      .getCreateTypeStub()
      .withArgs('ExtrinsicPermissions', sinon.match(sinon.match.object))
      .returns(fakeExtrinsicPermissionsResult);

    value = {
      tokens: {
        values: [entityMockUtils.getSecurityTokenInstance({ ticker })],
        type: PermissionType.Exclude,
      },
      transactions: {
        values: [ModuleName.Sto],
        type: PermissionType.Exclude,
      },
      transactionGroups: [],
      portfolios: {
        values: [entityMockUtils.getDefaultPortfolioInstance({ did })],
        type: PermissionType.Exclude,
      },
    };

    createTypeStub
      .withArgs('Permissions', {
        asset: {
          Except: [rawTicker],
        },
        extrinsic: fakeExtrinsicPermissionsResult,
        portfolio: {
          Except: [rawPortfolioId],
        },
      })
      .returns(fakeResult);

    result = permissionsToMeshPermissions(value, context);
    expect(result).toEqual(fakeResult);

    fakeExtrinsicPermissionsResult = {
      These: [
        /* eslint-disable @typescript-eslint/naming-convention */
        {
          pallet_name: 'Identity',
          dispatchable_names: {
            These: ['add_claim'],
          },
        },
        /* eslint-enable @typescript-eslint/naming-convention */
      ],
    };

    dsMockUtils
      .getCreateTypeStub()
      .withArgs('ExtrinsicPermissions', sinon.match(sinon.match.object))
      .returns(fakeExtrinsicPermissionsResult);

    const tickers = ['BTICKER', 'ATICKER', 'CTICKER'];

    value = {
      tokens: {
        values: tickers.map(t => entityMockUtils.getSecurityTokenInstance({ ticker: t })),
        type: PermissionType.Include,
      },
      transactions: {
        values: [TxTags.identity.AddClaim],
        type: PermissionType.Include,
      },
      transactionGroups: [],
      portfolios: {
        values: [entityMockUtils.getDefaultPortfolioInstance({ did })],
        type: PermissionType.Include,
      },
    };

    const rawTickers = tickers.map(t => dsMockUtils.createMockTicker(t));
    createTypeStub
      .withArgs('Permissions', {
        asset: { These: [rawTickers[1], rawTickers[0], rawTickers[2]] },
        extrinsic: fakeExtrinsicPermissionsResult,
        portfolio: { These: [rawPortfolioId] },
      })
      .returns(fakeResult);

    tickers.forEach((t, i) => createTypeStub.withArgs('Ticker', t).returns(rawTickers[i]));

    result = permissionsToMeshPermissions(value, context);
    expect(result).toEqual(fakeResult);
  });

  test('permissionsToMeshPermissions should throw an error if attempting to add permissions for specific transactions as well as the entire module', () => {
    const value: Permissions = {
      tokens: null,
      transactions: {
        values: [TxTags.sto.Invest, ModuleName.Sto],
        type: PermissionType.Include,
      },
      transactionGroups: [],
      portfolios: null,
    };
    const context = dsMockUtils.getContextInstance();

    expect(() => permissionsToMeshPermissions(value, context)).toThrow(
      'Attempting to add permissions for specific transactions as well as the entire module'
    );
  });

  test('permissionsToMeshPermissions should throw an error if user simultaneously include and exclude transactions belonging to the same module', () => {
    const value: Permissions = {
      tokens: null,
      transactions: {
        values: [TxTags.sto.Invest, TxTags.identity.AddClaim, TxTags.sto.CreateFundraiser],
        type: PermissionType.Exclude,
        exceptions: [TxTags.sto.Stop],
      },
      transactionGroups: [],
      portfolios: null,
    };
    const context = dsMockUtils.getContextInstance();

    expect(() => permissionsToMeshPermissions(value, context)).toThrow(
      'Cannot simultaneously include and exclude transactions belonging to the same module'
    );
  });

  test('permissionsToMeshPermissions should throw an error if attempting to add a transaction permission exception without its corresponding module being included/excluded', () => {
    const value: Permissions = {
      tokens: null,
      transactions: {
        values: [],
        type: PermissionType.Exclude,
        exceptions: [TxTags.sto.Stop],
      },
      transactionGroups: [],
      portfolios: null,
    };
    const context = dsMockUtils.getContextInstance();

    expect(() => permissionsToMeshPermissions(value, context)).toThrow(
      'Attempting to add an transaction permission exception without its corresponding module being included/excluded'
    );
  });

  test('meshPermissionsToPermissions should convert a polkadot Permissions object to a Permissions', () => {
    const context = dsMockUtils.getContextInstance();
    const ticker = 'someTicker';
    const did = 'someDid';
    let fakeResult: Permissions = {
      tokens: {
        values: [entityMockUtils.getSecurityTokenInstance({ ticker })],
        type: PermissionType.Include,
      },
      transactions: {
        type: PermissionType.Include,
        values: [TxTags.identity.AddClaim, ModuleName.Confidential],
      },
      transactionGroups: [],
      portfolios: {
        values: [entityMockUtils.getDefaultPortfolioInstance({ did })],
        type: PermissionType.Include,
      },
    };
    let permissions = dsMockUtils.createMockPermissions({
      asset: dsMockUtils.createMockAssetPermissions({
        These: [dsMockUtils.createMockTicker(ticker)],
      }),
      extrinsic: dsMockUtils.createMockExtrinsicPermissions({
        These: [
          /* eslint-disable @typescript-eslint/naming-convention */
          dsMockUtils.createMockPalletPermissions({
            pallet_name: dsMockUtils.createMockPalletName('Identity'),
            dispatchable_names: dsMockUtils.createMockDispatchableNames({
              These: [dsMockUtils.createMockDispatchableName('add_claim')],
            }),
          }),
          dsMockUtils.createMockPalletPermissions({
            pallet_name: dsMockUtils.createMockPalletName('Confidential'),
            dispatchable_names: dsMockUtils.createMockDispatchableNames('Whole'),
          }),
          /* eslint-enable @typescript-eslint/naming-convention */
        ],
      }),
      portfolio: dsMockUtils.createMockPortfolioPermissions({
        These: [
          dsMockUtils.createMockPortfolioId({
            did: dsMockUtils.createMockIdentityId(did),
            kind: dsMockUtils.createMockPortfolioKind('Default'),
          }),
        ],
      }),
    });

    let result = meshPermissionsToPermissions(permissions, context);
    expect(result).toEqual(fakeResult);

    fakeResult = {
      tokens: null,
      transactions: null,
      transactionGroups: [],
      portfolios: null,
    };
    permissions = dsMockUtils.createMockPermissions({
      asset: dsMockUtils.createMockAssetPermissions('Whole'),
      portfolio: dsMockUtils.createMockPortfolioPermissions('Whole'),
      extrinsic: dsMockUtils.createMockExtrinsicPermissions('Whole'),
    });

    result = meshPermissionsToPermissions(permissions, context);
    expect(result).toEqual(fakeResult);

    fakeResult = {
      tokens: {
        values: [entityMockUtils.getSecurityTokenInstance({ ticker })],
        type: PermissionType.Exclude,
      },
      transactions: {
        type: PermissionType.Exclude,
        values: [ModuleName.Identity],
        exceptions: [TxTags.identity.AddClaim],
      },
      transactionGroups: [],
      portfolios: {
        values: [entityMockUtils.getDefaultPortfolioInstance({ did })],
        type: PermissionType.Exclude,
      },
    };

    permissions = dsMockUtils.createMockPermissions({
      asset: dsMockUtils.createMockAssetPermissions({
        Except: [dsMockUtils.createMockTicker(ticker)],
      }),
      extrinsic: dsMockUtils.createMockExtrinsicPermissions({
        Except: [
          /* eslint-disable @typescript-eslint/naming-convention */
          dsMockUtils.createMockPalletPermissions({
            pallet_name: dsMockUtils.createMockPalletName('Identity'),
            dispatchable_names: dsMockUtils.createMockDispatchableNames({
              Except: [dsMockUtils.createMockDispatchableName('add_claim')],
            }),
          }),
          /* eslint-enable @typescript-eslint/naming-convention */
        ],
      }),
      portfolio: dsMockUtils.createMockPortfolioPermissions({
        Except: [
          dsMockUtils.createMockPortfolioId({
            did: dsMockUtils.createMockIdentityId(did),
            kind: dsMockUtils.createMockPortfolioKind('Default'),
          }),
        ],
      }),
    });

    result = meshPermissionsToPermissions(permissions, context);
    expect(result).toEqual(fakeResult);
  });
});

describe('numberToU64 and u64ToBigNumber', () => {
  beforeAll(() => {
    dsMockUtils.initMocks();
  });

  afterEach(() => {
    dsMockUtils.reset();
  });

  afterAll(() => {
    dsMockUtils.cleanup();
  });

  test('numberToU64 should convert a number to a polkadot u64 object', () => {
    const value = new BigNumber(100);
    const fakeResult = ('100' as unknown) as u64;
    const context = dsMockUtils.getContextInstance();

    dsMockUtils.getCreateTypeStub().withArgs('u64', value.toString()).returns(fakeResult);

    const result = numberToU64(value, context);

    expect(result).toBe(fakeResult);
  });

  test('numberToU64 should throw an error if the number is negative', () => {
    const value = new BigNumber(-100);
    const context = dsMockUtils.getContextInstance();

    expect(() => numberToU64(value, context)).toThrow();
  });

  test('numberToU64 should throw an error if the number is not an integer', () => {
    const value = new BigNumber(1.5);
    const context = dsMockUtils.getContextInstance();

    expect(() => numberToU64(value, context)).toThrow();
  });

  test('u64ToBigNumber should convert a polkadot u64 object to a BigNumber', () => {
    const fakeResult = 100;
    const num = dsMockUtils.createMockU64(fakeResult);

    const result = u64ToBigNumber(num);
    expect(result).toEqual(new BigNumber(fakeResult));
  });
});

describe('numberToU32 and u32ToBigNumber', () => {
  beforeAll(() => {
    dsMockUtils.initMocks();
  });

  afterEach(() => {
    dsMockUtils.reset();
  });

  afterAll(() => {
    dsMockUtils.cleanup();
  });

  test('numberToU32 should convert a number to a polkadot u32 object', () => {
    const value = new BigNumber(100);
    const fakeResult = ('100' as unknown) as u32;
    const context = dsMockUtils.getContextInstance();

    dsMockUtils.getCreateTypeStub().withArgs('u32', value.toString()).returns(fakeResult);

    const result = numberToU32(value, context);

    expect(result).toBe(fakeResult);
  });

  test('numberToU32 should throw an error if the number is negative', () => {
    const value = new BigNumber(-100);
    const context = dsMockUtils.getContextInstance();

    expect(() => numberToU32(value, context)).toThrow();
  });

  test('numberToU32 should throw an error if the number is not an integer', () => {
    const value = new BigNumber(1.5);
    const context = dsMockUtils.getContextInstance();

    expect(() => numberToU32(value, context)).toThrow();
  });

  test('u32ToBigNumber should convert a polkadot u32 object to a BigNumber', () => {
    const fakeResult = 100;
    const num = dsMockUtils.createMockU32(fakeResult);

    const result = u32ToBigNumber(num);
    expect(result).toEqual(new BigNumber(fakeResult));
  });
});

describe('u8ToBigNumber', () => {
  beforeAll(() => {
    dsMockUtils.initMocks();
  });

  afterEach(() => {
    dsMockUtils.reset();
  });

  afterAll(() => {
    dsMockUtils.cleanup();
  });

  test('should convert a polkadot u8 object to a BigNumber', () => {
    const fakeResult = 100;
    const num = dsMockUtils.createMockU8(fakeResult);

    const result = u8ToBigNumber(num);
    expect(result).toEqual(new BigNumber(fakeResult));
  });
});

describe('percentageToPermill and permillToBigNumber', () => {
  beforeAll(() => {
    dsMockUtils.initMocks();
  });

  afterEach(() => {
    dsMockUtils.reset();
  });

  afterAll(() => {
    dsMockUtils.cleanup();
  });

  test('percentageToPermill should convert a number to a polkadot Permill object', () => {
    const value = new BigNumber(49);
    const fakeResult = ('100' as unknown) as Permill;
    const context = dsMockUtils.getContextInstance();

    dsMockUtils
      .getCreateTypeStub()
      .withArgs('Permill', value.multipliedBy(Math.pow(10, 4)).toString())
      .returns(fakeResult);

    const result = percentageToPermill(value, context);

    expect(result).toBe(fakeResult);
  });

  test('percentageToPermill should throw an error if the number is negative', () => {
    const value = new BigNumber(-10);
    const context = dsMockUtils.getContextInstance();

    expect(() => percentageToPermill(value, context)).toThrow();
  });

  test('percentageToPermill should throw an error if the number is greater than 100', () => {
    const value = new BigNumber(250);
    const context = dsMockUtils.getContextInstance();

    expect(() => percentageToPermill(value, context)).toThrow();
  });

  test('permillToBigNumber should convert a polkadot Permill object to a BigNumber', () => {
    const fakeResult = 490000;
    const permill = dsMockUtils.createMockPermill(fakeResult);

    const result = permillToBigNumber(permill);
    expect(result).toEqual(new BigNumber(49));
  });
});

describe('numberToBalance and balanceToBigNumber', () => {
  beforeAll(() => {
    dsMockUtils.initMocks();
  });

  afterEach(() => {
    dsMockUtils.reset();
  });

  afterAll(() => {
    dsMockUtils.cleanup();
  });

  test('numberToBalance should convert a number to a polkadot Balance object', () => {
    let value = new BigNumber(100);
    const fakeResult = ('100' as unknown) as Balance;
    const context = dsMockUtils.getContextInstance();

    dsMockUtils
      .getCreateTypeStub()
      .withArgs('Balance', value.multipliedBy(Math.pow(10, 6)).toString())
      .returns(fakeResult);

    let result = numberToBalance(value, context, false);

    expect(result).toBe(fakeResult);

    value = new BigNumber(100.1);

    dsMockUtils
      .getCreateTypeStub()
      .withArgs('Balance', value.multipliedBy(Math.pow(10, 6)).toString())
      .returns(fakeResult);

    result = numberToBalance(value, context);

    expect(result).toBe(fakeResult);
  });

  test('numberToBalance should throw an error if the value exceeds the max balance', () => {
    const value = new BigNumber(Math.pow(20, 15));
    const context = dsMockUtils.getContextInstance();

    let error;

    try {
      numberToBalance(value, context);
    } catch (err) {
      error = err;
    }

    expect(error.message).toBe('The value exceeds the maximum possible balance');
    expect(error.data).toMatchObject({ currentValue: value, amountLimit: MAX_BALANCE });
  });

  test('numberToBalance should throw an error if the value has more decimal places than allowed', () => {
    const value = new BigNumber(50.1234567);
    const context = dsMockUtils.getContextInstance();

    let error;

    try {
      numberToBalance(value, context);
    } catch (err) {
      error = err;
    }

    expect(error.message).toBe('The value has more decimal places than allowed');
    expect(error.data).toMatchObject({ currentValue: value, decimalsLimit: MAX_DECIMALS });
  });

  test('numberToBalance should throw an error if the value has decimals and the token is indivisible', () => {
    const value = new BigNumber(50.1234567);
    const context = dsMockUtils.getContextInstance();

    expect(() => numberToBalance(value, context, false)).toThrow(
      'The value has decimals but the token is indivisible'
    );
  });

  test('balanceToBigNumber should convert a polkadot Balance object to a BigNumber', () => {
    const fakeResult = 100;
    const balance = dsMockUtils.createMockBalance(fakeResult);

    const result = balanceToBigNumber(balance);
    expect(result).toEqual(new BigNumber(fakeResult).shiftedBy(-6));
  });
});

describe('isIsinValid, isCusipValid and isLeiValid', () => {
  test('isIsinValid should return if the Isin value identifier is valid or not', () => {
    const correct = isIsinValid('US0378331005');
    let incorrect = isIsinValid('US0373431005');

    expect(correct).toBeTruthy();
    expect(incorrect).toBeFalsy();

    incorrect = isIsinValid('US0373431');
    expect(incorrect).toBeFalsy();
  });

  test('isCusipValid should return if the Cusip value identifier is valid or not', () => {
    const correct = isCusipValid('037833100');
    let incorrect = isCusipValid('037831200');

    expect(correct).toBeTruthy();
    expect(incorrect).toBeFalsy();

    incorrect = isCusipValid('037831');

    expect(incorrect).toBeFalsy();

    incorrect = isCusipValid('0378312CD');

    expect(incorrect).toBeFalsy();
  });

  test('isLeiValid should return if the Lei value identifier is valid or not', () => {
    const correct = isLeiValid('724500VKKSH9QOLTFR81');
    let incorrect = isLeiValid('969500T3MBS4SQAMHJ45');

    expect(correct).toBeTruthy();
    expect(incorrect).toBeFalsy();

    incorrect = isLeiValid('969500T3MS4SQAMHJ4');
    expect(incorrect).toBeFalsy();
  });
});

describe('stringToMemo', () => {
  beforeAll(() => {
    dsMockUtils.initMocks();
  });

  afterEach(() => {
    dsMockUtils.reset();
  });

  afterAll(() => {
    dsMockUtils.cleanup();
  });

  test('stringToMemo should convert a string to a polkadot Memo object', () => {
    const value = 'someDescription';
    const fakeResult = ('memoDescription' as unknown) as Memo;
    const context = dsMockUtils.getContextInstance();

    dsMockUtils.getCreateTypeStub().withArgs('Memo', value).returns(fakeResult);

    const result = stringToMemo(value, context);

    expect(result).toEqual(fakeResult);
  });
});

describe('u8ToTransferStatus', () => {
  test('u8ToTransferStatus should convert a polkadot u8 object to a TransferStatus', () => {
    let result = u8ToTransferStatus(dsMockUtils.createMockU8(80));

    expect(result).toBe(TransferStatus.Failure);

    result = u8ToTransferStatus(dsMockUtils.createMockU8(81));

    expect(result).toBe(TransferStatus.Success);

    result = u8ToTransferStatus(dsMockUtils.createMockU8(82));

    expect(result).toBe(TransferStatus.InsufficientBalance);

    result = u8ToTransferStatus(dsMockUtils.createMockU8(83));

    expect(result).toBe(TransferStatus.InsufficientAllowance);

    result = u8ToTransferStatus(dsMockUtils.createMockU8(84));

    expect(result).toBe(TransferStatus.TransfersHalted);

    result = u8ToTransferStatus(dsMockUtils.createMockU8(85));

    expect(result).toBe(TransferStatus.FundsLocked);

    result = u8ToTransferStatus(dsMockUtils.createMockU8(86));

    expect(result).toBe(TransferStatus.InvalidSenderAddress);

    result = u8ToTransferStatus(dsMockUtils.createMockU8(87));

    expect(result).toBe(TransferStatus.InvalidReceiverAddress);

    result = u8ToTransferStatus(dsMockUtils.createMockU8(88));

    expect(result).toBe(TransferStatus.InvalidOperator);

    result = u8ToTransferStatus(dsMockUtils.createMockU8(160));

    expect(result).toBe(TransferStatus.InvalidSenderIdentity);

    result = u8ToTransferStatus(dsMockUtils.createMockU8(161));

    expect(result).toBe(TransferStatus.InvalidReceiverIdentity);

    result = u8ToTransferStatus(dsMockUtils.createMockU8(162));

    expect(result).toBe(TransferStatus.ComplianceFailure);

    result = u8ToTransferStatus(dsMockUtils.createMockU8(163));

    expect(result).toBe(TransferStatus.SmartExtensionFailure);

    result = u8ToTransferStatus(dsMockUtils.createMockU8(164));

    expect(result).toBe(TransferStatus.InvalidGranularity);

    result = u8ToTransferStatus(dsMockUtils.createMockU8(165));

    expect(result).toBe(TransferStatus.VolumeLimitReached);

    result = u8ToTransferStatus(dsMockUtils.createMockU8(166));

    expect(result).toBe(TransferStatus.BlockedTransaction);

    result = u8ToTransferStatus(dsMockUtils.createMockU8(168));

    expect(result).toBe(TransferStatus.FundsLimitReached);

    result = u8ToTransferStatus(dsMockUtils.createMockU8(169));

    expect(result).toBe(TransferStatus.PortfolioFailure);

    result = u8ToTransferStatus(dsMockUtils.createMockU8(170));

    expect(result).toBe(TransferStatus.CustodianError);

    result = u8ToTransferStatus(dsMockUtils.createMockU8(171));

    expect(result).toBe(TransferStatus.ScopeClaimMissing);

    result = u8ToTransferStatus(dsMockUtils.createMockU8(172));

    expect(result).toBe(TransferStatus.TransferRestrictionFailure);

    const fakeStatusCode = 1;
    expect(() => u8ToTransferStatus(dsMockUtils.createMockU8(fakeStatusCode))).toThrow(
      `Unsupported status code "${fakeStatusCode}". Please report this issue to the Polymath team`
    );
  });
});

describe('tokenTypeToAssetType and assetTypeToString', () => {
  beforeAll(() => {
    dsMockUtils.initMocks();
  });

  afterEach(() => {
    dsMockUtils.reset();
  });

  afterAll(() => {
    dsMockUtils.cleanup();
  });

  test('tokenTypeToAssetType should convert a TokenType to a polkadot AssetType object', () => {
    const value = KnownTokenType.Commodity;
    const fakeResult = ('CommodityEnum' as unknown) as AssetType;
    const context = dsMockUtils.getContextInstance();

    dsMockUtils.getCreateTypeStub().withArgs('AssetType', value).returns(fakeResult);

    const result = tokenTypeToAssetType(value, context);

    expect(result).toBe(fakeResult);
  });

  test('assetTypeToString should convert a polkadot AssetType object to a string', () => {
    let fakeResult = KnownTokenType.Commodity;
    let assetType = dsMockUtils.createMockAssetType(fakeResult);

    let result = assetTypeToString(assetType);
    expect(result).toEqual(fakeResult);

    fakeResult = KnownTokenType.EquityCommon;
    assetType = dsMockUtils.createMockAssetType(fakeResult);

    result = assetTypeToString(assetType);
    expect(result).toEqual(fakeResult);

    fakeResult = KnownTokenType.EquityPreferred;
    assetType = dsMockUtils.createMockAssetType(fakeResult);

    result = assetTypeToString(assetType);
    expect(result).toEqual(fakeResult);

    fakeResult = KnownTokenType.Commodity;
    assetType = dsMockUtils.createMockAssetType(fakeResult);

    result = assetTypeToString(assetType);
    expect(result).toEqual(fakeResult);

    fakeResult = KnownTokenType.FixedIncome;
    assetType = dsMockUtils.createMockAssetType(fakeResult);

    result = assetTypeToString(assetType);
    expect(result).toEqual(fakeResult);

    fakeResult = KnownTokenType.Reit;
    assetType = dsMockUtils.createMockAssetType(fakeResult);

    result = assetTypeToString(assetType);
    expect(result).toEqual(fakeResult);

    fakeResult = KnownTokenType.Fund;
    assetType = dsMockUtils.createMockAssetType(fakeResult);

    result = assetTypeToString(assetType);
    expect(result).toEqual(fakeResult);

    fakeResult = KnownTokenType.RevenueShareAgreement;
    assetType = dsMockUtils.createMockAssetType(fakeResult);

    result = assetTypeToString(assetType);
    expect(result).toEqual(fakeResult);

    fakeResult = KnownTokenType.StructuredProduct;
    assetType = dsMockUtils.createMockAssetType(fakeResult);

    result = assetTypeToString(assetType);
    expect(result).toEqual(fakeResult);

    fakeResult = KnownTokenType.Derivative;
    assetType = dsMockUtils.createMockAssetType(fakeResult);

    result = assetTypeToString(assetType);
    expect(result).toEqual(fakeResult);

    fakeResult = KnownTokenType.StableCoin;
    assetType = dsMockUtils.createMockAssetType(fakeResult);

    result = assetTypeToString(assetType);
    expect(result).toEqual(fakeResult);

    const fakeType = 'otherType';
    assetType = dsMockUtils.createMockAssetType({
      Custom: dsMockUtils.createMockBytes(fakeType),
    });

    result = assetTypeToString(assetType);
    expect(result).toEqual(fakeType);
  });
});

describe('posRatioToBigNumber', () => {
  beforeAll(() => {
    dsMockUtils.initMocks();
  });

  afterEach(() => {
    dsMockUtils.reset();
  });

  afterAll(() => {
    dsMockUtils.cleanup();
  });

  test('posRatioToBigNumber should convert a polkadot PosRatio object to a BigNumber', () => {
    const numerator = 1;
    const denominator = 1;
    const balance = dsMockUtils.createMockPosRatio(numerator, denominator);

    const result = posRatioToBigNumber(balance);
    expect(result).toEqual(new BigNumber(numerator).dividedBy(new BigNumber(denominator)));
  });
});

describe('tokenIdentifierToAssetIdentifier and assetIdentifierToTokenIdentifier', () => {
  beforeAll(() => {
    dsMockUtils.initMocks();
  });

  afterEach(() => {
    dsMockUtils.reset();
  });

  afterAll(() => {
    dsMockUtils.cleanup();
  });

  test('tokenIdentifierToAssetIdentifier should convert a TokenIdentifier to a polkadot AssetIdentifier object', () => {
    const isinValue = 'US0378331005';
    const leiValue = '724500VKKSH9QOLTFR81';
    const cusipValue = '037833100';

    let value = { type: TokenIdentifierType.Isin, value: isinValue };
    const fakeResult = ('IsinEnum' as unknown) as AssetIdentifier;
    const context = dsMockUtils.getContextInstance();

    dsMockUtils
      .getCreateTypeStub()
      .withArgs('AssetIdentifier', { [TokenIdentifierType.Isin]: isinValue })
      .returns(fakeResult);

    let result = tokenIdentifierToAssetIdentifier(value, context);

    expect(result).toBe(fakeResult);

    value = { type: TokenIdentifierType.Lei, value: leiValue };

    dsMockUtils
      .getCreateTypeStub()
      .withArgs('AssetIdentifier', { [TokenIdentifierType.Lei]: leiValue })
      .returns(fakeResult);

    result = tokenIdentifierToAssetIdentifier(value, context);

    expect(result).toBe(fakeResult);

    value = { type: TokenIdentifierType.Cusip, value: cusipValue };

    dsMockUtils
      .getCreateTypeStub()
      .withArgs('AssetIdentifier', { [TokenIdentifierType.Cusip]: cusipValue })
      .returns(fakeResult);

    result = tokenIdentifierToAssetIdentifier(value, context);

    expect(result).toBe(fakeResult);
  });

  test('tokenIdentifierToAssetIdentifier should throw an error if some identifier is invalid', () => {
    const context = dsMockUtils.getContextInstance();

    let identifier = { type: TokenIdentifierType.Isin, value: 'US0373431005' };

    expect(() => tokenIdentifierToAssetIdentifier(identifier, context)).toThrow(
      `Error while checking value identifier ${identifier.value} as Isin type`
    );

    identifier = { type: TokenIdentifierType.Lei, value: '969500T3MBS4SQAMHJ45' };

    expect(() => tokenIdentifierToAssetIdentifier(identifier, context)).toThrow(
      `Error while checking value identifier ${identifier.value} as Lei type`
    );

    identifier = { type: TokenIdentifierType.Cusip, value: '037831200' };

    expect(() => tokenIdentifierToAssetIdentifier(identifier, context)).toThrow(
      `Error while checking value identifier ${identifier.value} as Cusip type`
    );
  });

  test('assetIdentifierToTokenIdentifier should convert a polkadot AssetIdentifier object to a TokenIdentifier', () => {
    let fakeResult = { type: TokenIdentifierType.Isin, value: 'someValue' };
    let identifier = dsMockUtils.createMockAssetIdentifier({
      [TokenIdentifierType.Isin]: dsMockUtils.createMockU8aFixed('someValue'),
    });

    let result = assetIdentifierToTokenIdentifier(identifier);
    expect(result).toEqual(fakeResult);

    fakeResult = { type: TokenIdentifierType.Cusip, value: 'someValue' };
    identifier = dsMockUtils.createMockAssetIdentifier({
      [TokenIdentifierType.Cusip]: dsMockUtils.createMockU8aFixed('someValue'),
    });

    result = assetIdentifierToTokenIdentifier(identifier);
    expect(result).toEqual(fakeResult);

    fakeResult = { type: TokenIdentifierType.Cins, value: 'someValue' };
    identifier = dsMockUtils.createMockAssetIdentifier({
      [TokenIdentifierType.Cins]: dsMockUtils.createMockU8aFixed('someValue'),
    });

    result = assetIdentifierToTokenIdentifier(identifier);
    expect(result).toEqual(fakeResult);

    fakeResult = { type: TokenIdentifierType.Lei, value: 'someValue' };
    identifier = dsMockUtils.createMockAssetIdentifier({
      [TokenIdentifierType.Lei]: dsMockUtils.createMockU8aFixed('someValue'),
    });

    result = assetIdentifierToTokenIdentifier(identifier);
    expect(result).toEqual(fakeResult);
  });
});

describe('stringToFundingRoundName and fundingRoundNameToString', () => {
  beforeAll(() => {
    dsMockUtils.initMocks();
  });

  afterEach(() => {
    dsMockUtils.reset();
  });

  afterAll(() => {
    dsMockUtils.cleanup();
  });

  test('stringToFundingRoundName should convert a string to a polkadot FundingRoundName object', () => {
    const value = 'someName';
    const fakeResult = ('convertedName' as unknown) as FundingRoundName;
    const context = dsMockUtils.getContextInstance();

    dsMockUtils.getCreateTypeStub().withArgs('FundingRoundName', value).returns(fakeResult);

    const result = stringToFundingRoundName(value, context);

    expect(result).toEqual(fakeResult);
  });

  test('fundingRoundNameToString should convert a polkadot FundingRoundName object to a string', () => {
    const fakeResult = 'someFundingRoundName';
    const roundName = dsMockUtils.createMockFundingRoundName(fakeResult);

    const result = fundingRoundNameToString(roundName);
    expect(result).toEqual(fakeResult);
  });
});

describe('stringToDocumentName and documentNameToString', () => {
  beforeAll(() => {
    dsMockUtils.initMocks();
  });

  afterEach(() => {
    dsMockUtils.reset();
  });

  afterAll(() => {
    dsMockUtils.cleanup();
  });

  test('stringToDocumentName should convert a string to a polkadot DocumentName object', () => {
    const value = 'someName';
    const fakeResult = ('convertedName' as unknown) as DocumentName;
    const context = dsMockUtils.getContextInstance();

    dsMockUtils.getCreateTypeStub().withArgs('DocumentName', value).returns(fakeResult);

    const result = stringToDocumentName(value, context);

    expect(result).toEqual(fakeResult);
  });

  test('documentNameToString should convert a polkadot DocumentName object to a string', () => {
    const fakeResult = 'someDocumentName';
    const docName = dsMockUtils.createMockDocumentName(fakeResult);

    const result = documentNameToString(docName);
    expect(result).toEqual(fakeResult);
  });
});

describe('stringToDocumentUri and documentUriToString', () => {
  beforeAll(() => {
    dsMockUtils.initMocks();
  });

  afterEach(() => {
    dsMockUtils.reset();
  });

  afterAll(() => {
    dsMockUtils.cleanup();
  });

  test('stringToDocumentUri should convert a string to a polkadot DocumentUri object', () => {
    const value = 'someUri';
    const fakeResult = ('convertedUri' as unknown) as DocumentUri;
    const context = dsMockUtils.getContextInstance();

    dsMockUtils.getCreateTypeStub().withArgs('DocumentUri', value).returns(fakeResult);

    const result = stringToDocumentUri(value, context);

    expect(result).toEqual(fakeResult);
  });

  test('documentUriToString should convert a polkadot DocumentUri object to a string', () => {
    const fakeResult = 'someDocumentUri';
    const docUri = dsMockUtils.createMockDocumentUri(fakeResult);

    const result = documentUriToString(docUri);
    expect(result).toEqual(fakeResult);
  });
});

describe('stringToDocumentHash and documentHashToString', () => {
  beforeAll(() => {
    dsMockUtils.initMocks();
  });

  afterEach(() => {
    dsMockUtils.reset();
  });

  afterAll(() => {
    dsMockUtils.cleanup();
  });

  test('stringToDocumentHash should throw if document hash is empty', () => {
    expect(() => stringToDocumentHash('', dsMockUtils.getContextInstance())).toThrow(
      'Document hash cannot be empty'
    );
  });

  test('stringToDocumentHash should convert a string to a polkadot DocumentHash object', () => {
    const value = 'someHash';
    const fakeResult = ('convertedHash' as unknown) as DocumentHash;
    const context = dsMockUtils.getContextInstance();

    dsMockUtils.getCreateTypeStub().withArgs('DocumentHash', value).returns(fakeResult);

    const result = stringToDocumentHash(value, context);

    expect(result).toEqual(fakeResult);
  });

  test('documentHashToString should convert a polkadot DocumentHash object to a string', () => {
    const fakeResult = 'someDocumentHash';
    const docHash = dsMockUtils.createMockDocumentHash(fakeResult);

    const result = documentHashToString(docHash);
    expect(result).toEqual(fakeResult);
  });
});

describe('stringToDocumentType and documentTypeToString', () => {
  beforeAll(() => {
    dsMockUtils.initMocks();
  });

  afterEach(() => {
    dsMockUtils.reset();
  });

  afterAll(() => {
    dsMockUtils.cleanup();
  });

  test('stringToDocumentType should convert a string to a polkadot DocumentType object', () => {
    const value = 'someType';
    const fakeResult = ('convertedType' as unknown) as DocumentType;
    const context = dsMockUtils.getContextInstance();

    dsMockUtils.getCreateTypeStub().withArgs('DocumentType', value).returns(fakeResult);

    const result = stringToDocumentType(value, context);

    expect(result).toEqual(fakeResult);
  });

  test('documentTypeToString should convert a polkadot DocumentType object to a string', () => {
    const fakeResult = 'someDocumentType';
    const docType = dsMockUtils.createMockDocumentType(fakeResult);

    const result = documentTypeToString(docType);
    expect(result).toEqual(fakeResult);
  });
});

describe('tokenDocumentToDocument and documentToTokenDocument', () => {
  beforeAll(() => {
    dsMockUtils.initMocks();
  });

  afterEach(() => {
    dsMockUtils.reset();
  });

  afterAll(() => {
    dsMockUtils.cleanup();
  });

  test('tokenDocumentToDocument should convert a TokenDocument object to a polkadot Document object', () => {
    const uri = 'someUri';
    const contentHash = 'someHash';
    const name = 'someName';
    const type = 'someType';
    const filedAt = new Date();
    const value = {
      uri,
      contentHash,
      name,
    };
    const fakeResult = ('convertedDocument' as unknown) as Document;
    const context = dsMockUtils.getContextInstance();

    dsMockUtils
      .getCreateTypeStub()
      .withArgs('Document', {
        uri: stringToDocumentUri(uri, context),
        name: stringToDocumentName(name, context),
        /* eslint-disable @typescript-eslint/naming-convention */
        content_hash: stringToDocumentHash(contentHash, context),
        doc_type: null,
        filing_date: null,
        /* eslint-enable @typescript-eslint/naming-convention */
      })
      .returns(fakeResult);

    let result = tokenDocumentToDocument(value, context);
    expect(result).toEqual(fakeResult);

    dsMockUtils
      .getCreateTypeStub()
      .withArgs('Document', {
        uri: stringToDocumentUri(uri, context),
        name: stringToDocumentName(name, context),
        /* eslint-disable @typescript-eslint/naming-convention */
        content_hash: stringToDocumentHash(contentHash, context),
        doc_type: stringToDocumentType(type, context),
        filing_date: dateToMoment(filedAt, context),
        /* eslint-enable @typescript-eslint/naming-convention */
      })
      .returns(fakeResult);

    result = tokenDocumentToDocument({ ...value, filedAt, type }, context);
    expect(result).toEqual(fakeResult);
  });

  test('documentToTokenDocument should convert a polkadot Document object to a TokenDocument object', () => {
    const name = 'someName';
    const uri = 'someUri';
    const contentHash = 'someHash';
    const filedAt = new Date();
    const type = 'someType';
    let fakeResult: TokenDocument = {
      name,
      uri,
      contentHash,
    };

    let doc = dsMockUtils.createMockDocument({
      uri: dsMockUtils.createMockDocumentUri(uri),
      name: dsMockUtils.createMockDocumentName(name),
      /* eslint-disable @typescript-eslint/naming-convention */
      content_hash: dsMockUtils.createMockDocumentHash(contentHash),
      doc_type: dsMockUtils.createMockOption(),
      filing_date: dsMockUtils.createMockOption(),
      /* eslint-enable @typescript-eslint/naming-convention */
    });

    let result = documentToTokenDocument(doc);
    expect(result).toEqual(fakeResult);

    fakeResult = {
      ...fakeResult,
      filedAt,
      type,
    };

    doc = dsMockUtils.createMockDocument({
      uri: dsMockUtils.createMockDocumentUri(uri),
      name: dsMockUtils.createMockDocumentName(name),
      /* eslint-disable @typescript-eslint/naming-convention */
      content_hash: dsMockUtils.createMockDocumentHash(contentHash),
      doc_type: dsMockUtils.createMockOption(dsMockUtils.createMockDocumentType(type)),
      filing_date: dsMockUtils.createMockOption(dsMockUtils.createMockMoment(filedAt.getTime())),
      /* eslint-enable @typescript-eslint/naming-convention */
    });

    result = documentToTokenDocument(doc);
    expect(result).toEqual(fakeResult);
  });
});

describe('cddStatusToBoolean', () => {
  test('cddStatusToBoolean should convert a valid CDD status to a true boolean', async () => {
    const cddStatusMock = dsMockUtils.createMockCddStatus({
      Ok: dsMockUtils.createMockIdentityId(),
    });
    const result = cddStatusToBoolean(cddStatusMock);

    expect(result).toEqual(true);
  });

  test('cddStatusToBoolean should convert an invalid CDD status to a false boolean', async () => {
    const cddStatusMock = dsMockUtils.createMockCddStatus();
    const result = cddStatusToBoolean(cddStatusMock);

    expect(result).toEqual(false);
  });
});

describe('canTransferResultToTransferStatus', () => {
  test('canTransferResultToTransferStatus should convert a polkadot CanTransferResult object to a TransferStatus', () => {
    const errorMsg = 'someError';
    expect(() =>
      canTransferResultToTransferStatus(
        dsMockUtils.createMockCanTransferResult({
          Err: dsMockUtils.createMockBytes(errorMsg),
        })
      )
    ).toThrow(`Error while checking transfer validity: ${errorMsg}`);

    const result = canTransferResultToTransferStatus(
      dsMockUtils.createMockCanTransferResult({ Ok: dsMockUtils.createMockU8(81) })
    );

    expect(result).toBe(TransferStatus.Success);
  });
});

describe('granularCanTransferResultToTransferBreakdown', () => {
  test('granularCanTransferResultToTransferBreakdown should convert a polkadot GranularCanTransferResult object to a TransferBreakdown', () => {
    const context = dsMockUtils.getContextInstance();
    let result = granularCanTransferResultToTransferBreakdown(
      dsMockUtils.createMockGranularCanTransferResult({
        /* eslint-disable @typescript-eslint/naming-convention */
        invalid_granularity: true,
        self_transfer: true,
        invalid_receiver_cdd: true,
        invalid_sender_cdd: true,
        missing_scope_claim: true,
        receiver_custodian_error: true,
        sender_custodian_error: true,
        sender_insufficient_balance: true,
        portfolio_validity_result: {
          receiver_is_same_portfolio: true,
          sender_portfolio_does_not_exist: true,
          receiver_portfolio_does_not_exist: true,
          sender_insufficient_balance: true,
          result: false,
        },
        asset_frozen: true,
        statistics_result: [
          {
            tm: {
              CountTransferManager: dsMockUtils.createMockU64(100),
            },
            result: false,
          },
        ],
        compliance_result: dsMockUtils.createMockAssetComplianceResult({
          paused: false,
          requirements: [],
          result: false,
        }),
        result: false,
        /* eslint-enable @typescript-eslint/naming-convention */
      }),
      context
    );

    expect(result).toEqual({
      general: [
        TransferError.InvalidGranularity,
        TransferError.SelfTransfer,
        TransferError.InvalidReceiverCdd,
        TransferError.InvalidSenderCdd,
        TransferError.ScopeClaimMissing,
        TransferError.InsufficientBalance,
        TransferError.TransfersFrozen,
        TransferError.InvalidSenderPortfolio,
        TransferError.InvalidReceiverPortfolio,
        TransferError.InsufficientPortfolioBalance,
      ],
      compliance: {
        requirements: [],
        complies: false,
      },
      restrictions: [
        {
          restriction: {
            type: TransferRestrictionType.Count,
            value: new BigNumber(100),
          },
          result: false,
        },
      ],
      result: false,
    });

    result = granularCanTransferResultToTransferBreakdown(
      dsMockUtils.createMockGranularCanTransferResult({
        /* eslint-disable @typescript-eslint/naming-convention */
        invalid_granularity: false,
        self_transfer: false,
        invalid_receiver_cdd: false,
        invalid_sender_cdd: false,
        missing_scope_claim: false,
        receiver_custodian_error: false,
        sender_custodian_error: false,
        sender_insufficient_balance: false,
        portfolio_validity_result: {
          receiver_is_same_portfolio: false,
          sender_portfolio_does_not_exist: false,
          receiver_portfolio_does_not_exist: false,
          sender_insufficient_balance: false,
          result: false,
        },
        asset_frozen: false,
        statistics_result: [
          {
            tm: {
              CountTransferManager: dsMockUtils.createMockU64(100),
            },
            result: false,
          },
        ],
        compliance_result: dsMockUtils.createMockAssetComplianceResult({
          paused: false,
          requirements: [],
          result: false,
        }),
        result: false,
        /* eslint-enable @typescript-eslint/naming-convention */
      }),
      context
    );

    expect(result).toEqual({
      general: [],
      compliance: {
        requirements: [],
        complies: false,
      },
      restrictions: [
        {
          restriction: {
            type: TransferRestrictionType.Count,
            value: new BigNumber(100),
          },
          result: false,
        },
      ],
      result: false,
    });
  });
});

describe('scopeToMeshScope and meshScopeToScope', () => {
  beforeAll(() => {
    dsMockUtils.initMocks();
  });

  afterEach(() => {
    dsMockUtils.reset();
  });

  afterAll(() => {
    dsMockUtils.cleanup();
  });

  test('scopeToMeshScope should convert a Scope into a polkadot Scope object', () => {
    const context = dsMockUtils.getContextInstance();
    const value: Scope = {
      type: ScopeType.Identity,
      value: 'someDid',
    };
    const fakeResult = ('ScopeEnum' as unknown) as MeshScope;

    dsMockUtils
      .getCreateTypeStub()
      .withArgs('Scope', { [value.type]: value.value })
      .returns(fakeResult);

    const result = scopeToMeshScope(value, context);

    expect(result).toBe(fakeResult);
  });

  test('meshScopeToScope should convert a polkadot Scope object into a Scope', () => {
    let fakeResult: Scope = {
      type: ScopeType.Identity,
      value: 'someDid',
    };
    let scope = dsMockUtils.createMockScope({
      Identity: dsMockUtils.createMockIdentityId(fakeResult.value),
    });

    let result = meshScopeToScope(scope);
    expect(result).toEqual(fakeResult);

    fakeResult = {
      type: ScopeType.Ticker,
      value: 'someTicker',
    };
    scope = dsMockUtils.createMockScope({
      Ticker: dsMockUtils.createMockTicker(fakeResult.value),
    });

    result = meshScopeToScope(scope);
    expect(result).toEqual(fakeResult);

    fakeResult = {
      type: ScopeType.Custom,
      value: 'something',
    };
    scope = dsMockUtils.createMockScope({
      Custom: dsMockUtils.createMockBytes(fakeResult.value),
    });

    result = meshScopeToScope(scope);
    expect(result).toEqual(fakeResult);
  });
});

describe('claimToMeshClaim and meshClaimToClaim', () => {
  beforeAll(() => {
    dsMockUtils.initMocks();
  });

  afterEach(() => {
    dsMockUtils.reset();
  });

  afterAll(() => {
    dsMockUtils.cleanup();
  });

  test('claimToMeshClaim should convert a Claim to a polkadot Claim object', () => {
    const context = dsMockUtils.getContextInstance();
    let value: Claim = {
      type: ClaimType.Jurisdiction,
      code: CountryCode.Cl,
      scope: { type: ScopeType.Identity, value: 'someTickerDid' },
    };
    const fakeResult = ('meshClaim' as unknown) as MeshClaim;
    const fakeScope = ('scope' as unknown) as MeshScope;

    const createTypeStub = dsMockUtils.getCreateTypeStub();

    createTypeStub.withArgs('Scope', sinon.match.any).returns(fakeScope);
    createTypeStub
      .withArgs('Claim', { [value.type]: [value.code, scopeToMeshScope(value.scope, context)] })
      .returns(fakeResult);

    let result = claimToMeshClaim(value, context);

    expect(result).toBe(fakeResult);

    value = {
      type: ClaimType.Exempted,
      scope: { type: ScopeType.Identity, value: 'someTickerDid' },
    };

    createTypeStub
      .withArgs('Claim', { [value.type]: scopeToMeshScope(value.scope, context) })
      .returns(fakeResult);

    result = claimToMeshClaim(value, context);

    expect(result).toBe(fakeResult);

    value = {
      type: ClaimType.CustomerDueDiligence,
      id: 'someCddId',
    };

    createTypeStub
      .withArgs('Claim', { [value.type]: stringToCddId(value.id, context) })
      .returns(fakeResult);

    result = claimToMeshClaim(value, context);

    expect(result).toBe(fakeResult);

    value = {
      type: ClaimType.NoData,
    };

    createTypeStub.withArgs('Claim', { [value.type]: null }).returns(fakeResult);

    result = claimToMeshClaim(value, context);

    expect(result).toBe(fakeResult);

    value = {
      type: ClaimType.InvestorUniqueness,
      scope: { type: ScopeType.Ticker, value: 'someTicker' },
      cddId: 'someCddId',
      scopeId: 'someScopeId',
    };

    createTypeStub
      .withArgs('Claim', {
        [value.type]: [
          scopeToMeshScope(value.scope, context),
          stringToScopeId(value.scopeId, context),
          stringToCddId(value.cddId, context),
        ],
      })
      .returns(fakeResult);

    result = claimToMeshClaim(value, context);

    expect(result).toBe(fakeResult);

    value = {
      type: ClaimType.InvestorUniquenessV2,
      cddId: 'someCddId',
    };

    createTypeStub
      .withArgs('Claim', {
        [value.type]: stringToCddId(value.cddId, context),
      })
      .returns(fakeResult);

    result = claimToMeshClaim(value, context);

    expect(result).toBe(fakeResult);
  });

  test('meshClaimToClaim should convert a polkadot Claim object to a Claim', () => {
    let scope = { type: ScopeType.Ticker, value: 'someTicker' };

    let fakeResult: Claim = {
      type: ClaimType.Accredited,
      scope,
    };

    let claim = dsMockUtils.createMockClaim({
      Accredited: dsMockUtils.createMockScope({
        Ticker: dsMockUtils.createMockTicker(scope.value),
      }),
    });

    let result = meshClaimToClaim(claim);
    expect(result).toEqual(fakeResult);

    scope = { type: ScopeType.Identity, value: 'someDid' };

    fakeResult = {
      type: ClaimType.Affiliate,
      scope,
    };
    claim = dsMockUtils.createMockClaim({
      Affiliate: dsMockUtils.createMockScope({
        Identity: dsMockUtils.createMockIdentityId(scope.value),
      }),
    });

    result = meshClaimToClaim(claim);
    expect(result).toEqual(fakeResult);

    fakeResult = {
      type: ClaimType.Blocked,
      scope,
    };
    claim = dsMockUtils.createMockClaim({
      Blocked: dsMockUtils.createMockScope({
        Identity: dsMockUtils.createMockIdentityId(scope.value),
      }),
    });

    result = meshClaimToClaim(claim);
    expect(result).toEqual(fakeResult);

    fakeResult = {
      type: ClaimType.BuyLockup,
      scope,
    };
    claim = dsMockUtils.createMockClaim({
      BuyLockup: dsMockUtils.createMockScope({
        Identity: dsMockUtils.createMockIdentityId(scope.value),
      }),
    });

    result = meshClaimToClaim(claim);
    expect(result).toEqual(fakeResult);

    fakeResult = {
      type: ClaimType.CustomerDueDiligence,
      id: 'someId',
    };
    claim = dsMockUtils.createMockClaim({
      CustomerDueDiligence: dsMockUtils.createMockCddId(fakeResult.id),
    });

    result = meshClaimToClaim(claim);
    expect(result).toEqual(fakeResult);

    fakeResult = {
      type: ClaimType.Jurisdiction,
      code: CountryCode.Cl,
      scope,
    };

    claim = dsMockUtils.createMockClaim({
      Jurisdiction: [
        dsMockUtils.createMockCountryCode(fakeResult.code),
        dsMockUtils.createMockScope({ Identity: dsMockUtils.createMockIdentityId(scope.value) }),
      ],
    });

    result = meshClaimToClaim(claim);
    expect(result).toEqual(fakeResult);

    fakeResult = {
      type: ClaimType.KnowYourCustomer,
      scope,
    };
    claim = dsMockUtils.createMockClaim({
      KnowYourCustomer: dsMockUtils.createMockScope({
        Identity: dsMockUtils.createMockIdentityId(scope.value),
      }),
    });

    result = meshClaimToClaim(claim);
    expect(result).toEqual(fakeResult);

    fakeResult = {
      type: ClaimType.NoData,
    };
    claim = dsMockUtils.createMockClaim('NoData');

    result = meshClaimToClaim(claim);
    expect(result).toEqual(fakeResult);

    fakeResult = {
      type: ClaimType.SellLockup,
      scope,
    };
    claim = dsMockUtils.createMockClaim({
      SellLockup: dsMockUtils.createMockScope({
        Identity: dsMockUtils.createMockIdentityId(scope.value),
      }),
    });

    result = meshClaimToClaim(claim);
    expect(result).toEqual(fakeResult);

    fakeResult = {
      type: ClaimType.Exempted,
      scope,
    };
    claim = dsMockUtils.createMockClaim({
      Exempted: dsMockUtils.createMockScope({
        Identity: dsMockUtils.createMockIdentityId(scope.value),
      }),
    });

    result = meshClaimToClaim(claim);
    expect(result).toEqual(fakeResult);

    fakeResult = {
      type: ClaimType.InvestorUniqueness,
      scope,
      scopeId: 'scopeId',
      cddId: 'cddId',
    };
    claim = dsMockUtils.createMockClaim({
      InvestorUniqueness: [
        dsMockUtils.createMockScope({ Identity: dsMockUtils.createMockIdentityId(scope.value) }),
        dsMockUtils.createMockScopeId(fakeResult.scopeId),
        dsMockUtils.createMockCddId(fakeResult.cddId),
      ],
    });

    result = meshClaimToClaim(claim);
    expect(result).toEqual(fakeResult);

    fakeResult = {
      type: ClaimType.InvestorUniquenessV2,
      cddId: 'cddId',
    };
    claim = dsMockUtils.createMockClaim({
      InvestorUniquenessV2: dsMockUtils.createMockCddId(fakeResult.cddId),
    });

    result = meshClaimToClaim(claim);
    expect(result).toEqual(fakeResult);
  });
});

describe('meshClaimTypeToClaimType and claimTypeToMeshClaimType', () => {
  beforeAll(() => {
    dsMockUtils.initMocks();
  });

  afterEach(() => {
    dsMockUtils.reset();
  });

  afterAll(() => {
    dsMockUtils.cleanup();
  });

  test('meshClaimTypeToClaimType should convert a polkadot ClaimType object to a ClaimType', () => {
    let fakeResult: ClaimType = ClaimType.Accredited;

    let claimType = dsMockUtils.createMockClaimType(fakeResult);

    let result = meshClaimTypeToClaimType(claimType);
    expect(result).toEqual(fakeResult);

    fakeResult = ClaimType.Affiliate;

    claimType = dsMockUtils.createMockClaimType(fakeResult);

    result = meshClaimTypeToClaimType(claimType);
    expect(result).toEqual(fakeResult);

    fakeResult = ClaimType.Blocked;

    claimType = dsMockUtils.createMockClaimType(fakeResult);

    result = meshClaimTypeToClaimType(claimType);
    expect(result).toEqual(fakeResult);

    fakeResult = ClaimType.BuyLockup;

    claimType = dsMockUtils.createMockClaimType(fakeResult);

    result = meshClaimTypeToClaimType(claimType);
    expect(result).toEqual(fakeResult);

    fakeResult = ClaimType.CustomerDueDiligence;

    claimType = dsMockUtils.createMockClaimType(fakeResult);

    result = meshClaimTypeToClaimType(claimType);
    expect(result).toEqual(fakeResult);

    fakeResult = ClaimType.Exempted;

    claimType = dsMockUtils.createMockClaimType(fakeResult);

    result = meshClaimTypeToClaimType(claimType);
    expect(result).toEqual(fakeResult);

    fakeResult = ClaimType.Jurisdiction;

    claimType = dsMockUtils.createMockClaimType(fakeResult);

    result = meshClaimTypeToClaimType(claimType);
    expect(result).toEqual(fakeResult);

    fakeResult = ClaimType.KnowYourCustomer;

    claimType = dsMockUtils.createMockClaimType(fakeResult);

    result = meshClaimTypeToClaimType(claimType);
    expect(result).toEqual(fakeResult);

    fakeResult = ClaimType.NoData;

    claimType = dsMockUtils.createMockClaimType(fakeResult);

    result = meshClaimTypeToClaimType(claimType);
    expect(result).toEqual(fakeResult);

    fakeResult = ClaimType.SellLockup;

    claimType = dsMockUtils.createMockClaimType(fakeResult);

    result = meshClaimTypeToClaimType(claimType);
    expect(result).toEqual(fakeResult);
  });

  test('claimTypeToMeshClaimType should convert a ClaimType to a polkadot ClaimType object', () => {
    const context = dsMockUtils.getContextInstance();
    const fakeResult = ('meshClaim' as unknown) as MeshClaim;

    dsMockUtils.getCreateTypeStub().returns(fakeResult);

    const result = claimTypeToMeshClaimType(ClaimType.SellLockup, context);
    expect(result).toEqual(fakeResult);
  });
});

describe('middlewareScopeToScope and scopeToMiddlewareScope', () => {
  test('should convert a MiddlewareScope object to a Scope', () => {
    let result = middlewareScopeToScope({
      type: ClaimScopeTypeEnum.Ticker,
      value: 'SOMETHING\u0000\u0000\u0000',
    });

    expect(result).toEqual({ type: ScopeType.Ticker, value: 'SOMETHING' });

    result = middlewareScopeToScope({ type: ClaimScopeTypeEnum.Identity, value: 'someDid' });

    expect(result).toEqual({ type: ScopeType.Identity, value: 'someDid' });

    result = middlewareScopeToScope({ type: ClaimScopeTypeEnum.Custom, value: 'SOMETHINGELSE' });

    expect(result).toEqual({ type: ScopeType.Custom, value: 'SOMETHINGELSE' });
  });

  test('scopeToMiddlewareScope should convert a Scope to a MiddlewareScope object', () => {
    let scope: Scope = { type: ScopeType.Identity, value: 'someDid' };
    let result = scopeToMiddlewareScope(scope);
    expect(result).toEqual({ type: ClaimScopeTypeEnum.Identity, value: scope.value });

    scope = { type: ScopeType.Ticker, value: 'someTicker' };
    result = scopeToMiddlewareScope(scope);
    expect(result).toEqual({ type: ClaimScopeTypeEnum.Ticker, value: 'someTicker\0\0' });

    scope = { type: ScopeType.Custom, value: 'customValue' };
    result = scopeToMiddlewareScope(scope);
    expect(result).toEqual({ type: ClaimScopeTypeEnum.Custom, value: scope.value });
  });
});

describe('middlewareEventToEventIdentifier', () => {
  test('should convert a middleware Event object to an EventIdentifier', () => {
    const event = {
      /* eslint-disable @typescript-eslint/naming-convention */
      block_id: 3000,
      event_idx: 3,
      /* eslint-enable @typescript-eslint/naming-convention */
      block: {
        datetime: new Date('10/14/1987').toISOString(),
      },
    } as MiddlewareEvent;

    expect(middlewareEventToEventIdentifier(event)).toEqual({
      blockNumber: new BigNumber(3000),
      blockDate: new Date('10/14/1987'),
      eventIndex: 3,
    });
  });
});

describe('stringToCddId and cddIdToString', () => {
  beforeAll(() => {
    dsMockUtils.initMocks();
  });

  afterEach(() => {
    dsMockUtils.reset();
  });

  afterAll(() => {
    dsMockUtils.cleanup();
  });

  test('stringToCddId should convert a cdd id string into a CddId', () => {
    const cddId = 'someId';
    const fakeResult = ('type' as unknown) as CddId;
    const context = dsMockUtils.getContextInstance();

    dsMockUtils.getCreateTypeStub().withArgs('CddId', cddId).returns(fakeResult);

    const result = stringToCddId(cddId, context);

    expect(result).toBe(fakeResult);
  });

  test('cddIdToString should convert a CddId to a cddId string', () => {
    const fakeResult = 'cddId';
    const cddId = dsMockUtils.createMockCddId(fakeResult);

    const result = cddIdToString(cddId);
    expect(result).toBe(fakeResult);
  });
});

describe('stringToScopeId and scopeIdToString', () => {
  beforeAll(() => {
    dsMockUtils.initMocks();
  });

  afterEach(() => {
    dsMockUtils.reset();
  });

  afterAll(() => {
    dsMockUtils.cleanup();
  });

  test('stringToScopeId should convert a scope id string into a ScopeId', () => {
    const scopeId = 'someId';
    const fakeResult = ('type' as unknown) as ScopeId;
    const context = dsMockUtils.getContextInstance();

    dsMockUtils.getCreateTypeStub().withArgs('ScopeId', scopeId).returns(fakeResult);

    const result = stringToScopeId(scopeId, context);

    expect(result).toBe(fakeResult);
  });

  test('scopeIdToString should convert a ScopeId to a scopeId string', () => {
    const fakeResult = 'scopeId';
    const scopeId = dsMockUtils.createMockScopeId(fakeResult);

    const result = scopeIdToString(scopeId);
    expect(result).toBe(fakeResult);
  });
});

describe('requirementToComplianceRequirement and complianceRequirementToRequirement', () => {
  beforeAll(() => {
    dsMockUtils.initMocks();
  });

  afterEach(() => {
    dsMockUtils.reset();
  });

  afterAll(() => {
    dsMockUtils.cleanup();
  });

  test('requirementToComplianceRequirement should convert a Requirement to a polkadot ComplianceRequirement object', () => {
    const did = 'someDid';
    const context = dsMockUtils.getContextInstance();
    const conditions: Condition[] = [
      {
        type: ConditionType.IsPresent,
        target: ConditionTarget.Both,
        claim: {
          type: ClaimType.Exempted,
          scope: { type: ScopeType.Identity, value: 'someTickerDid' },
        },
        trustedClaimIssuers: [
          { identity: new Identity({ did }, context) },
          { identity: new Identity({ did: 'otherDid' }, context) },
        ],
      },
      {
        type: ConditionType.IsNoneOf,
        target: ConditionTarget.Sender,
        claims: [
          {
            type: ClaimType.Blocked,
            scope: { type: ScopeType.Identity, value: 'someTickerDid' },
          },
          {
            type: ClaimType.SellLockup,
            scope: { type: ScopeType.Identity, value: 'someTickerDid' },
          },
        ],
      },
      {
        type: ConditionType.IsAbsent,
        target: ConditionTarget.Receiver,
        claim: {
          type: ClaimType.Jurisdiction,
          scope: { type: ScopeType.Identity, value: 'someTickerDid' },
          code: CountryCode.Cl,
        },
      },
      {
        type: ConditionType.IsIdentity,
        target: ConditionTarget.Sender,
        identity: new Identity({ did }, context),
      },
      {
        type: ConditionType.IsExternalAgent,
        target: ConditionTarget.Receiver,
      },
    ];
    const value = {
      conditions,
      id: 1,
    };
    const fakeResult = ('convertedComplianceRequirement' as unknown) as ComplianceRequirement;

    const createTypeStub = dsMockUtils.getCreateTypeStub();

    conditions.forEach(({ type }) => {
      const meshType = type === ConditionType.IsExternalAgent ? ConditionType.IsIdentity : type;
      createTypeStub
        .withArgs(
          'Condition',
          sinon.match({
            // eslint-disable-next-line @typescript-eslint/naming-convention
            condition_type: sinon.match.has(meshType),
          })
        )
        .returns(`meshCondition${meshType}`);
    });

    createTypeStub
      .withArgs('ComplianceRequirement', {
        /* eslint-disable @typescript-eslint/naming-convention */
        sender_conditions: [
          'meshConditionIsPresent',
          'meshConditionIsNoneOf',
          'meshConditionIsIdentity',
        ],
        receiver_conditions: [
          'meshConditionIsPresent',
          'meshConditionIsAbsent',
          'meshConditionIsIdentity',
        ],
        id: numberToU32(value.id, context),
        /* eslint-enable @typescript-eslint/naming-convention */
      })
      .returns(fakeResult);

    const result = requirementToComplianceRequirement(value, context);

    expect(result).toEqual(fakeResult);
  });

  test('complianceRequirementToRequirement should convert a polkadot Compliance Requirement object to a Requirement', () => {
    const id = 1;
    const tokenDid = 'someTokenDid';
    const cddId = 'someCddId';
    const context = dsMockUtils.getContextInstance();
    const issuerDids = [
      { identity: new Identity({ did: 'someDid' }, context) },
      { identity: new Identity({ did: 'otherDid' }, context) },
    ];
    const targetIdentityDid = 'someDid';
    const conditions: Condition[] = [
      {
        type: ConditionType.IsPresent,
        target: ConditionTarget.Both,
        claim: {
          type: ClaimType.KnowYourCustomer,
          scope: { type: ScopeType.Identity, value: tokenDid },
        },
        trustedClaimIssuers: issuerDids,
      },
      {
        type: ConditionType.IsAbsent,
        target: ConditionTarget.Receiver,
        claim: {
          type: ClaimType.BuyLockup,
          scope: { type: ScopeType.Identity, value: tokenDid },
        },
        trustedClaimIssuers: issuerDids,
      },
      {
        type: ConditionType.IsNoneOf,
        target: ConditionTarget.Sender,
        claims: [
          {
            type: ClaimType.Blocked,
            scope: { type: ScopeType.Identity, value: tokenDid },
          },
          {
            type: ClaimType.SellLockup,
            scope: { type: ScopeType.Identity, value: tokenDid },
          },
        ],
        trustedClaimIssuers: issuerDids,
      },
      {
        type: ConditionType.IsAnyOf,
        target: ConditionTarget.Both,
        claims: [
          {
            type: ClaimType.Exempted,
            scope: { type: ScopeType.Identity, value: tokenDid },
          },
          {
            type: ClaimType.CustomerDueDiligence,
            id: cddId,
          },
        ],
        trustedClaimIssuers: issuerDids,
      },
      {
        type: ConditionType.IsIdentity,
        target: ConditionTarget.Sender,
        identity: new Identity({ did: targetIdentityDid }, context),
        trustedClaimIssuers: issuerDids,
      },
      {
        type: ConditionType.IsExternalAgent,
        target: ConditionTarget.Receiver,
        trustedClaimIssuers: issuerDids,
      },
    ];
    const fakeResult = {
      id,
      conditions,
    };

    const scope = dsMockUtils.createMockScope({
      Identity: dsMockUtils.createMockIdentityId(tokenDid),
    });
    /* eslint-disable @typescript-eslint/naming-convention */
    const issuers = issuerDids.map(({ identity }) =>
      dsMockUtils.createMockTrustedIssuer({
        issuer: dsMockUtils.createMockIdentityId(identity.did),
        trusted_for: dsMockUtils.createMockTrustedFor(),
      })
    );
    const rawConditions = [
      dsMockUtils.createMockCondition({
        condition_type: dsMockUtils.createMockConditionType({
          IsPresent: dsMockUtils.createMockClaim({ KnowYourCustomer: scope }),
        }),
        issuers,
      }),
      dsMockUtils.createMockCondition({
        condition_type: dsMockUtils.createMockConditionType({
          IsAbsent: dsMockUtils.createMockClaim({ BuyLockup: scope }),
        }),
        issuers,
      }),
      dsMockUtils.createMockCondition({
        condition_type: dsMockUtils.createMockConditionType({
          IsNoneOf: [
            dsMockUtils.createMockClaim({ Blocked: scope }),
            dsMockUtils.createMockClaim({ SellLockup: scope }),
          ],
        }),
        issuers,
      }),
      dsMockUtils.createMockCondition({
        condition_type: dsMockUtils.createMockConditionType({
          IsAnyOf: [
            dsMockUtils.createMockClaim({ Exempted: scope }),
            dsMockUtils.createMockClaim({
              CustomerDueDiligence: dsMockUtils.createMockCddId(cddId),
            }),
          ],
        }),
        issuers,
      }),
      dsMockUtils.createMockCondition({
        condition_type: dsMockUtils.createMockConditionType({
          IsIdentity: dsMockUtils.createMockTargetIdentity({
            Specific: dsMockUtils.createMockIdentityId(targetIdentityDid),
          }),
        }),
        issuers,
      }),
      dsMockUtils.createMockCondition({
        condition_type: dsMockUtils.createMockConditionType({
          IsIdentity: dsMockUtils.createMockTargetIdentity('ExternalAgent'),
        }),
        issuers,
      }),
    ];
    const complianceRequirement = dsMockUtils.createMockComplianceRequirement({
      sender_conditions: [
        rawConditions[0],
        rawConditions[2],
        rawConditions[2],
        rawConditions[3],
        rawConditions[4],
      ],
      receiver_conditions: [
        rawConditions[0],
        rawConditions[1],
        rawConditions[1],
        rawConditions[3],
        rawConditions[5],
      ],
      id: dsMockUtils.createMockU32(1),
    });
    /* eslint-enable @typescript-eslint/naming-convention */

    const result = complianceRequirementToRequirement(
      complianceRequirement,
      dsMockUtils.getContextInstance()
    );
    expect(result.conditions).toEqual(expect.arrayContaining(fakeResult.conditions));
  });
});

describe('txTagToProtocolOp', () => {
  beforeAll(() => {
    dsMockUtils.initMocks();
  });

  afterEach(() => {
    dsMockUtils.reset();
  });

  afterAll(() => {
    dsMockUtils.cleanup();
  });

  test('txTagToProtocolOp should convert a TxTag to a polkadot ProtocolOp object', () => {
    const value = TxTags.identity.AddClaim;
    const fakeResult = ('convertedProtocolOp' as unknown) as ProtocolOp;
    const context = dsMockUtils.getContextInstance();

    dsMockUtils.getCreateTypeStub().withArgs('ProtocolOp', 'IdentityAddClaim').returns(fakeResult);

    const result = txTagToProtocolOp(value, context);

    expect(result).toEqual(fakeResult);
  });

  test('txTagToProtocolOp should ignore "batch" prefixes and postfixes', () => {
    const value = TxTags.asset.AddDocuments;
    const fakeResult = ('convertedProtocolOp' as unknown) as ProtocolOp;
    const context = dsMockUtils.getContextInstance();

    dsMockUtils.getCreateTypeStub().withArgs('ProtocolOp', 'AssetAddDocument').returns(fakeResult);

    const result = txTagToProtocolOp(value, context);

    expect(result).toEqual(fakeResult);
  });

  test('txTagToProtocolOp should throw an error if tag does not match any ProtocolOp', () => {
    const value = TxTags.asset.SetTreasuryDid;
    const fakeResult = ('convertedProtocolOp' as unknown) as ProtocolOp;
    const context = dsMockUtils.getContextInstance();
    const mockTag = 'AssetSetTreasuryDid';

    dsMockUtils.getCreateTypeStub().withArgs('ProtocolOp', mockTag).returns(fakeResult);

    expect(() => txTagToProtocolOp(value, context)).toThrow(
      `${mockTag} does not match any ProtocolOp`
    );
  });
});

describe('txTagToExtrinsicIdentifier and extrinsicIdentifierToTxTag', () => {
  test('txTagToExtrinsicIdentifier should convert a TxTag enum to a ExtrinsicIdentifier object', () => {
    let result = txTagToExtrinsicIdentifier(TxTags.identity.CddRegisterDid);

    expect(result).toEqual({
      moduleId: ModuleIdEnum.Identity,
      callId: CallIdEnum.CddRegisterDid,
    });

    result = txTagToExtrinsicIdentifier(TxTags.finalityTracker.FinalHint);

    expect(result).toEqual({
      moduleId: ModuleIdEnum.Finalitytracker,
      callId: CallIdEnum.FinalHint,
    });
  });

  test('extrinsicIdentifierToTxTag should convert a ExtrinsicIdentifier object to a TxTag', () => {
    let result = extrinsicIdentifierToTxTag({
      moduleId: ModuleIdEnum.Identity,
      callId: CallIdEnum.CddRegisterDid,
    });

    expect(result).toEqual(TxTags.identity.CddRegisterDid);

    result = extrinsicIdentifierToTxTag({
      moduleId: ModuleIdEnum.Finalitytracker,
      callId: CallIdEnum.FinalHint,
    });

    expect(result).toEqual(TxTags.finalityTracker.FinalHint);
  });
});

describe('numberToPipId', () => {
  beforeAll(() => {
    dsMockUtils.initMocks();
  });

  afterEach(() => {
    dsMockUtils.reset();
  });

  afterAll(() => {
    dsMockUtils.cleanup();
  });

  test('numberToPipId should convert a number to a polkadot pipId object', () => {
    const value = new BigNumber(100);
    const fakeResult = ('100' as unknown) as PipId;
    const context = dsMockUtils.getContextInstance();

    dsMockUtils.getCreateTypeStub().withArgs('PipId', value.toString()).returns(fakeResult);

    const result = numberToPipId(value, context);

    expect(result).toBe(fakeResult);
  });
});

describe('stringToText and textToString', () => {
  beforeAll(() => {
    dsMockUtils.initMocks();
  });

  afterEach(() => {
    dsMockUtils.reset();
  });

  afterAll(() => {
    dsMockUtils.cleanup();
  });

  test('stringToText should convert a string to a polkadot Text object', () => {
    const value = 'someText';
    const fakeResult = ('convertedText' as unknown) as Text;
    const context = dsMockUtils.getContextInstance();

    dsMockUtils.getCreateTypeStub().withArgs('Text', value).returns(fakeResult);

    const result = stringToText(value, context);

    expect(result).toEqual(fakeResult);
  });

  test('textToString should convert polkadot Text object to string', () => {
    const text = 'someText';
    const mockText = dsMockUtils.createMockText(text);

    const result = textToString(mockText);
    expect(result).toEqual(text);
  });
});

describe('portfolioIdToMeshPortfolioId', () => {
  beforeAll(() => {
    dsMockUtils.initMocks();
  });

  afterEach(() => {
    dsMockUtils.reset();
  });

  afterAll(() => {
    dsMockUtils.cleanup();
  });

  test('portfolioIdToMeshPortfolioId should convert a portfolio id into a polkadot portfolio id', () => {
    const portfolioId = {
      did: 'someDid',
    };
    const number = new BigNumber(1);
    const rawIdentityId = dsMockUtils.createMockIdentityId(portfolioId.did);
    const rawU64 = dsMockUtils.createMockU64(number.toNumber());
    const fakeResult = ('PortfolioId' as unknown) as PortfolioId;
    const context = dsMockUtils.getContextInstance();

    dsMockUtils.getCreateTypeStub().withArgs('IdentityId', portfolioId.did).returns(rawIdentityId);

    dsMockUtils
      .getCreateTypeStub()
      .withArgs('PortfolioId', {
        did: rawIdentityId,
        kind: 'Default',
      })
      .returns(fakeResult);

    let result = portfolioIdToMeshPortfolioId(portfolioId, context);

    expect(result).toBe(fakeResult);

    dsMockUtils.getCreateTypeStub().withArgs('u64', number.toString()).returns(rawU64);

    dsMockUtils
      .getCreateTypeStub()
      .withArgs('PortfolioId', {
        did: rawIdentityId,
        kind: { User: rawU64 },
      })
      .returns(fakeResult);

    result = portfolioIdToMeshPortfolioId({ ...portfolioId, number }, context);

    expect(result).toBe(fakeResult);
  });
});

describe('complianceRequirementResultToRequirementCompliance', () => {
  beforeAll(() => {
    dsMockUtils.initMocks();
  });

  afterEach(() => {
    dsMockUtils.reset();
  });

  afterAll(() => {
    dsMockUtils.cleanup();
  });

  test('complianceRequirementResultToRequirementCompliance should convert a polkadot Compliance Requirement Result object to a RequirementCompliance', () => {
    const id = 1;
    const tokenDid = 'someTokenDid';
    const cddId = 'someCddId';
    const context = dsMockUtils.getContextInstance();
    const issuerDids = [
      { identity: new Identity({ did: 'someDid' }, context) },
      { identity: new Identity({ did: 'otherDid' }, context) },
    ];
    const targetIdentityDid = 'someDid';
    const conditions: ConditionCompliance[] = [
      {
        condition: {
          type: ConditionType.IsPresent,
          target: ConditionTarget.Both,
          claim: {
            type: ClaimType.KnowYourCustomer,
            scope: { type: ScopeType.Identity, value: tokenDid },
          },
          trustedClaimIssuers: issuerDids,
        },
        complies: true,
      },
      {
        condition: {
          type: ConditionType.IsAbsent,
          target: ConditionTarget.Receiver,
          claim: {
            type: ClaimType.BuyLockup,
            scope: { type: ScopeType.Identity, value: tokenDid },
          },
          trustedClaimIssuers: issuerDids,
        },
        complies: false,
      },
      {
        condition: {
          type: ConditionType.IsNoneOf,
          target: ConditionTarget.Sender,
          claims: [
            {
              type: ClaimType.Blocked,
              scope: { type: ScopeType.Identity, value: tokenDid },
            },
            {
              type: ClaimType.SellLockup,
              scope: { type: ScopeType.Identity, value: tokenDid },
            },
          ],
          trustedClaimIssuers: issuerDids,
        },
        complies: true,
      },
      {
        condition: {
          type: ConditionType.IsAnyOf,
          target: ConditionTarget.Both,
          claims: [
            {
              type: ClaimType.Exempted,
              scope: { type: ScopeType.Identity, value: tokenDid },
            },
            {
              type: ClaimType.CustomerDueDiligence,
              id: cddId,
            },
          ],
          trustedClaimIssuers: issuerDids,
        },
        complies: false,
      },
      {
        condition: {
          type: ConditionType.IsIdentity,
          target: ConditionTarget.Sender,
          identity: new Identity({ did: targetIdentityDid }, context),
          trustedClaimIssuers: issuerDids,
        },
        complies: true,
      },
      {
        condition: {
          type: ConditionType.IsExternalAgent,
          target: ConditionTarget.Receiver,
          trustedClaimIssuers: issuerDids,
        },
        complies: false,
      },
    ];
    const fakeResult = {
      id,
      conditions,
      complies: false,
    };

    const scope = dsMockUtils.createMockScope({
      Identity: dsMockUtils.createMockIdentityId(tokenDid),
    });
    /* eslint-disable @typescript-eslint/naming-convention */
    const issuers = issuerDids.map(({ identity: { did } }) =>
      dsMockUtils.createMockTrustedIssuer({
        issuer: dsMockUtils.createMockIdentityId(did),
        trusted_for: dsMockUtils.createMockTrustedFor(),
      })
    );
    const rawConditions = [
      dsMockUtils.createMockConditionResult({
        condition: dsMockUtils.createMockCondition({
          condition_type: dsMockUtils.createMockConditionType({
            IsPresent: dsMockUtils.createMockClaim({ KnowYourCustomer: scope }),
          }),
          issuers,
        }),
        result: dsMockUtils.createMockBool(true),
      }),
      dsMockUtils.createMockConditionResult({
        condition: dsMockUtils.createMockCondition({
          condition_type: dsMockUtils.createMockConditionType({
            IsAbsent: dsMockUtils.createMockClaim({ BuyLockup: scope }),
          }),
          issuers,
        }),
        result: dsMockUtils.createMockBool(false),
      }),
      dsMockUtils.createMockConditionResult({
        condition: dsMockUtils.createMockCondition({
          condition_type: dsMockUtils.createMockConditionType({
            IsNoneOf: [
              dsMockUtils.createMockClaim({ Blocked: scope }),
              dsMockUtils.createMockClaim({ SellLockup: scope }),
            ],
          }),
          issuers,
        }),
        result: dsMockUtils.createMockBool(true),
      }),
      dsMockUtils.createMockConditionResult({
        condition: dsMockUtils.createMockCondition({
          condition_type: dsMockUtils.createMockConditionType({
            IsAnyOf: [
              dsMockUtils.createMockClaim({ Exempted: scope }),
              dsMockUtils.createMockClaim({
                CustomerDueDiligence: dsMockUtils.createMockCddId(cddId),
              }),
            ],
          }),
          issuers,
        }),
        result: dsMockUtils.createMockBool(false),
      }),
      dsMockUtils.createMockConditionResult({
        condition: dsMockUtils.createMockCondition({
          condition_type: dsMockUtils.createMockConditionType({
            IsIdentity: dsMockUtils.createMockTargetIdentity({
              Specific: dsMockUtils.createMockIdentityId(targetIdentityDid),
            }),
          }),
          issuers,
        }),
        result: dsMockUtils.createMockBool(true),
      }),
      dsMockUtils.createMockConditionResult({
        condition: dsMockUtils.createMockCondition({
          condition_type: dsMockUtils.createMockConditionType({
            IsIdentity: dsMockUtils.createMockTargetIdentity('ExternalAgent'),
          }),
          issuers,
        }),
        result: dsMockUtils.createMockBool(false),
      }),
    ];
    const complianceRequirement = dsMockUtils.createMockComplianceRequirementResult({
      sender_conditions: [
        rawConditions[0],
        rawConditions[2],
        rawConditions[2],
        rawConditions[3],
        rawConditions[4],
      ],
      receiver_conditions: [
        rawConditions[0],
        rawConditions[1],
        rawConditions[1],
        rawConditions[3],
        rawConditions[5],
      ],
      id: dsMockUtils.createMockU32(1),
      result: dsMockUtils.createMockBool(false),
    });
    /* eslint-enable @typescript-eslint/naming-convention */

    const result = complianceRequirementResultToRequirementCompliance(
      complianceRequirement,
      dsMockUtils.getContextInstance()
    );
    expect(result.conditions).toEqual(expect.arrayContaining(fakeResult.conditions));
  });
});

describe('assetComplianceResultToCompliance', () => {
  beforeAll(() => {
    dsMockUtils.initMocks();
  });

  afterEach(() => {
    dsMockUtils.reset();
  });

  afterAll(() => {
    dsMockUtils.cleanup();
  });

  test('assetComplianceResultToCompliance should convert a polkadot AssetComplianceResult object to a RequirementCompliance', () => {
    const id = 1;
    const tokenDid = 'someTokenDid';
    const cddId = 'someCddId';
    const context = dsMockUtils.getContextInstance();
    const issuerDids = [
      { identity: new Identity({ did: 'someDid' }, context) },
      { identity: new Identity({ did: 'otherDid' }, context) },
    ];
    const conditions: ConditionCompliance[] = [
      {
        condition: {
          type: ConditionType.IsPresent,
          target: ConditionTarget.Both,
          claim: {
            type: ClaimType.KnowYourCustomer,
            scope: { type: ScopeType.Identity, value: tokenDid },
          },
          trustedClaimIssuers: issuerDids,
        },
        complies: true,
      },
      {
        condition: {
          type: ConditionType.IsAbsent,
          target: ConditionTarget.Receiver,
          claim: {
            type: ClaimType.BuyLockup,
            scope: { type: ScopeType.Identity, value: tokenDid },
          },
          trustedClaimIssuers: issuerDids,
        },
        complies: false,
      },
      {
        condition: {
          type: ConditionType.IsNoneOf,
          target: ConditionTarget.Sender,
          claims: [
            {
              type: ClaimType.Blocked,
              scope: { type: ScopeType.Identity, value: tokenDid },
            },
            {
              type: ClaimType.SellLockup,
              scope: { type: ScopeType.Identity, value: tokenDid },
            },
          ],
          trustedClaimIssuers: issuerDids,
        },
        complies: true,
      },
      {
        condition: {
          type: ConditionType.IsAnyOf,
          target: ConditionTarget.Both,
          claims: [
            {
              type: ClaimType.Exempted,
              scope: { type: ScopeType.Identity, value: tokenDid },
            },
            {
              type: ClaimType.CustomerDueDiligence,
              id: cddId,
            },
          ],
          trustedClaimIssuers: issuerDids,
        },
        complies: false,
      },
    ];
    const fakeResult = {
      id,
      conditions,
    };

    const scope = dsMockUtils.createMockScope({
      Identity: dsMockUtils.createMockIdentityId(tokenDid),
    });
    /* eslint-disable @typescript-eslint/naming-convention */
    const issuers = issuerDids.map(({ identity: { did } }) =>
      dsMockUtils.createMockTrustedIssuer({
        issuer: dsMockUtils.createMockIdentityId(did),
        trusted_for: dsMockUtils.createMockTrustedFor(),
      })
    );
    const rawConditions = [
      /* eslint-disable @typescript-eslint/naming-convention */
      dsMockUtils.createMockConditionResult({
        condition: dsMockUtils.createMockCondition({
          condition_type: dsMockUtils.createMockConditionType({
            IsPresent: dsMockUtils.createMockClaim({ KnowYourCustomer: scope }),
          }),
          issuers,
        }),
        result: dsMockUtils.createMockBool(true),
      }),
      dsMockUtils.createMockConditionResult({
        condition: dsMockUtils.createMockCondition({
          condition_type: dsMockUtils.createMockConditionType({
            IsAbsent: dsMockUtils.createMockClaim({ BuyLockup: scope }),
          }),
          issuers,
        }),
        result: dsMockUtils.createMockBool(false),
      }),
      dsMockUtils.createMockConditionResult({
        condition: dsMockUtils.createMockCondition({
          condition_type: dsMockUtils.createMockConditionType({
            IsNoneOf: [
              dsMockUtils.createMockClaim({ Blocked: scope }),
              dsMockUtils.createMockClaim({ SellLockup: scope }),
            ],
          }),
          issuers,
        }),
        result: dsMockUtils.createMockBool(true),
      }),
      dsMockUtils.createMockConditionResult({
        condition: dsMockUtils.createMockCondition({
          condition_type: dsMockUtils.createMockConditionType({
            IsAnyOf: [
              dsMockUtils.createMockClaim({ Exempted: scope }),
              dsMockUtils.createMockClaim({
                CustomerDueDiligence: dsMockUtils.createMockCddId(cddId),
              }),
            ],
          }),
          issuers,
        }),
        result: dsMockUtils.createMockBool(false),
      }),
    ];

    const rawRequirements = dsMockUtils.createMockComplianceRequirementResult({
      sender_conditions: [rawConditions[0], rawConditions[2], rawConditions[3]],
      receiver_conditions: [rawConditions[0], rawConditions[1], rawConditions[3]],
      id: dsMockUtils.createMockU32(1),
      result: dsMockUtils.createMockBool(false),
    });
    /* eslint-enable @typescript-eslint/naming-convention */

    let assetComplianceResult = dsMockUtils.createMockAssetComplianceResult({
      paused: dsMockUtils.createMockBool(true),
      requirements: [rawRequirements],
      result: dsMockUtils.createMockBool(true),
    });

    let result = assetComplianceResultToCompliance(assetComplianceResult, context);
    expect(result.requirements[0].conditions).toEqual(
      expect.arrayContaining(fakeResult.conditions)
    );
    expect(result.complies).toBeTruthy();

    assetComplianceResult = dsMockUtils.createMockAssetComplianceResult({
      paused: dsMockUtils.createMockBool(false),
      requirements: [rawRequirements],
      result: dsMockUtils.createMockBool(true),
    });

    result = assetComplianceResultToCompliance(assetComplianceResult, context);
    expect(result.complies).toBeTruthy();
  });
});

describe('moduleAddressToString', () => {
  const context = dsMockUtils.getContextInstance();

  test('should convert a module address to a string', () => {
    const moduleAddress = 'someModuleName';

    const result = moduleAddressToString(moduleAddress, context);
    expect(result).toBe('5Eg4TucMsdiyc9LjA3BT7VXioUqMoQ4vLn1VSUDsYsiJMdbN');
  });
});

describe('keyToAddress and addressToKey', () => {
  const address = DUMMY_ACCOUNT_ID;
  const publicKey = '0xd43593c715fdd31c61141abd04a99fd6822c8558854ccde39a5684e7a56da27d';
  const context = dsMockUtils.getContextInstance();

  test('addressToKey should decode an address into a public key', () => {
    const result = addressToKey(address, context);

    expect(result).toBe(publicKey);
  });

  test('keyToAddress should encode a public key into an address', () => {
    const result = keyToAddress(publicKey, context);

    expect(result).toBe(address);
  });
});

describe('transactionHexToTxTag', () => {
  beforeAll(() => {
    dsMockUtils.initMocks();
  });

  afterEach(() => {
    dsMockUtils.reset();
  });

  afterAll(() => {
    dsMockUtils.cleanup();
  });

  test('transactionHexToTxTag should convert a hex string to a TxTag', () => {
    const hex = '0x110000';
    const fakeResult = TxTags.treasury.Disbursement;
    const mockResult = {
      method: 'disbursement',
      section: 'treasury',
    };

    const context = dsMockUtils.getContextInstance();

    dsMockUtils.getCreateTypeStub().withArgs('Proposal', hex).returns(mockResult);

    const result = transactionHexToTxTag(hex, context);
    expect(result).toEqual(fakeResult);
  });
});

describe('transactionToTxTag', () => {
  beforeAll(() => {
    dsMockUtils.initMocks();
  });

  afterEach(() => {
    dsMockUtils.reset();
  });

  afterAll(() => {
    dsMockUtils.cleanup();
  });

  test('transactionToTxTag should convert a transaction to a TxTag', () => {
    const tx = dsMockUtils.createTxStub('asset', 'unfreeze');
    const fakeResult = TxTags.asset.Unfreeze;

    const result = transactionToTxTag(tx);
    expect(result).toEqual(fakeResult);
  });
});

// describe('middlewareProposalToProposalDetails', () => {
//   beforeAll(() => {
//     dsMockUtils.initMocks();
//   });

//   afterEach(() => {
//     dsMockUtils.reset();
//   });

//   afterAll(() => {
//     dsMockUtils.cleanup();
//   });

//   test('should return a ProposalDetails object', () => {
//     const context = dsMockUtils.getContextInstance();

//     const proposer = 'someProposer';
//     const url = 'http://someUrl';
//     const description = 'some description';
//     const lastState = ProposalState.Pending;
//     const createdAt = new BigNumber(150000);
//     const coolOffEndBlock = new BigNumber(160000);
//     const endBlock = new BigNumber(165000);
//     const lastStateUpdatedAt = new BigNumber(163000);
//     const totalVotes = new BigNumber(30);
//     const totalAyesWeight = new BigNumber(10);
//     const totalNaysWeight = new BigNumber(20);
//     const rawProposal = '0x110000';
//     const fakeProposal = {
//       pipId: 0,
//       proposer,
//       createdAt: createdAt.toNumber(),
//       url,
//       description,
//       coolOffEndBlock: coolOffEndBlock.toNumber(),
//       endBlock: endBlock.toNumber(),
//       proposal: rawProposal,
//       lastState,
//       lastStateUpdatedAt: lastStateUpdatedAt.toNumber(),
//       totalVotes: totalVotes.toNumber(),
//       totalAyesWeight: totalAyesWeight,
//       totalNaysWeight: totalNaysWeight,
//     };
//     const fakeResult = {
//       proposerAddress: proposer,
//       createdAt,
//       discussionUrl: url,
//       description,
//       coolOffEndBlock,
//       endBlock,
//       transaction: 'treasury.disbursement',
//       lastState,
//       lastStateUpdatedAt,
//       totalVotes,
//       totalAyesWeight,
//       totalNaysWeight,
//     };

//     dsMockUtils
//       .getCreateTypeStub()
//       .withArgs('Proposal', rawProposal)
//       .returns({
//         methodName: 'disbursement',
//         sectionName: 'treasury',
//       });

//     let result = middlewareProposalToProposalDetails(fakeProposal, context);

//     expect(result).toEqual(fakeResult);

//     result = middlewareProposalToProposalDetails({ ...fakeProposal, proposal: undefined }, context);

//     expect(result).toEqual({ ...fakeResult, transaction: null });
//   });
// });

describe('meshProposalStateToProposalState', () => {
  beforeAll(() => {
    dsMockUtils.initMocks();
  });

  afterEach(() => {
    dsMockUtils.reset();
  });

  afterAll(() => {
    dsMockUtils.cleanup();
  });

  // NOTE uncomment in Governance v2 upgrade
  // test('meshProposalStateToProposalState should convert a polkadot ProposalState object to a ProposalState', () => {
  //   let fakeResult: ProposalState = ProposalState.Cancelled;

  //   let proposalState = dsMockUtils.createMockProposalState(fakeResult);

  //   let result = meshProposalStateToProposalState(proposalState);
  //   expect(result).toEqual(fakeResult);

  //   fakeResult = ProposalState.Killed;

  //   proposalState = dsMockUtils.createMockProposalState(fakeResult);

  //   result = meshProposalStateToProposalState(proposalState);
  //   expect(result).toEqual(fakeResult);

  //   fakeResult = ProposalState.Pending;

  //   proposalState = dsMockUtils.createMockProposalState(fakeResult);

  //   result = meshProposalStateToProposalState(proposalState);
  //   expect(result).toEqual(fakeResult);

  //   fakeResult = ProposalState.Referendum;

  //   proposalState = dsMockUtils.createMockProposalState(fakeResult);

  //   result = meshProposalStateToProposalState(proposalState);
  //   expect(result).toEqual(fakeResult);

  //   fakeResult = ProposalState.Rejected;

  //   proposalState = dsMockUtils.createMockProposalState(fakeResult);

  //   result = meshProposalStateToProposalState(proposalState);
  //   expect(result).toEqual(fakeResult);
  // });
});

describe('meshAffirmationStatusToAffirmationStatus', () => {
  beforeAll(() => {
    dsMockUtils.initMocks();
  });

  afterEach(() => {
    dsMockUtils.reset();
  });

  afterAll(() => {
    dsMockUtils.cleanup();
  });

  test('meshAffirmationStatusToAffirmationStatus should convert a polkadot AffirmationStatus object to a AffirmationStatus', () => {
    let fakeResult = AffirmationStatus.Affirmed;
    let permission = dsMockUtils.createMockAffirmationStatus(fakeResult);

    let result = meshAffirmationStatusToAffirmationStatus(permission);
    expect(result).toEqual(fakeResult);

    fakeResult = AffirmationStatus.Pending;
    permission = dsMockUtils.createMockAffirmationStatus(fakeResult);

    result = meshAffirmationStatusToAffirmationStatus(permission);
    expect(result).toEqual(fakeResult);

    fakeResult = AffirmationStatus.Rejected;
    permission = dsMockUtils.createMockAffirmationStatus(fakeResult);

    result = meshAffirmationStatusToAffirmationStatus(permission);
    expect(result).toEqual(fakeResult);

    fakeResult = AffirmationStatus.Unknown;
    permission = dsMockUtils.createMockAffirmationStatus(fakeResult);

    result = meshAffirmationStatusToAffirmationStatus(permission);
    expect(result).toEqual(fakeResult);
  });
});

describe('secondaryKeyToMeshSecondaryKey', () => {
  beforeAll(() => {
    dsMockUtils.initMocks();
    entityMockUtils.initMocks();
  });

  afterEach(() => {
    dsMockUtils.reset();
    entityMockUtils.reset();
  });

  afterAll(() => {
    dsMockUtils.cleanup();
    entityMockUtils.cleanup();
  });

  test('secondaryKeyToMeshSecondaryKey should convert a SecondaryKey to a polkadot SecondaryKey', () => {
    const address = 'someAccount';
    const context = dsMockUtils.getContextInstance();
    const secondaryKey = {
      signer: entityMockUtils.getAccountInstance(),
      permissions: {
        tokens: null,
        transactions: null,
        transactionGroups: [],
        portfolios: null,
      },
    };
    const mockAccountId = dsMockUtils.createMockAccountId(address);
    const mockSignatory = dsMockUtils.createMockSignatory({ Account: mockAccountId });
    const mockPermissions = dsMockUtils.createMockPermissions({
      asset: dsMockUtils.createMockAssetPermissions('Whole'),
      portfolio: dsMockUtils.createMockPortfolioPermissions('Whole'),
      extrinsic: dsMockUtils.createMockExtrinsicPermissions('Whole'),
    });
    const fakeResult = dsMockUtils.createMockSecondaryKey({
      signer: mockSignatory,
      permissions: mockPermissions,
    });

    dsMockUtils
      .getCreateTypeStub()
      .withArgs('SecondaryKey', {
        signer: signerValueToSignatory({ type: SignerType.Account, value: address }, context),
        permissions: permissionsToMeshPermissions(secondaryKey.permissions, context),
      })
      .returns(fakeResult);

    const result = secondaryKeyToMeshSecondaryKey(secondaryKey, context);

    expect(result).toEqual(fakeResult);
  });
});

describe('venueTypeToMeshVenueType and meshVenueTypeToVenueType', () => {
  beforeAll(() => {
    dsMockUtils.initMocks();
  });

  afterEach(() => {
    dsMockUtils.reset();
  });

  afterAll(() => {
    dsMockUtils.cleanup();
  });

  test('venueTypeToMeshVenueType should convert a VenueType to a polkadot VenueType object', () => {
    const value = VenueType.Other;
    const fakeResult = ('Other' as unknown) as MeshVenueType;
    const context = dsMockUtils.getContextInstance();

    dsMockUtils.getCreateTypeStub().withArgs('VenueType', value).returns(fakeResult);

    const result = venueTypeToMeshVenueType(value, context);

    expect(result).toBe(fakeResult);
  });

  test('meshVenueTypeToVenueType should convert a polkadot VenueType object to a VenueType', () => {
    let fakeResult = VenueType.Other;
    let venueType = dsMockUtils.createMockVenueType(fakeResult);

    let result = meshVenueTypeToVenueType(venueType);
    expect(result).toEqual(fakeResult);

    fakeResult = VenueType.Distribution;
    venueType = dsMockUtils.createMockVenueType(fakeResult);

    result = meshVenueTypeToVenueType(venueType);
    expect(result).toEqual(fakeResult);

    fakeResult = VenueType.Sto;
    venueType = dsMockUtils.createMockVenueType(fakeResult);

    result = meshVenueTypeToVenueType(venueType);
    expect(result).toEqual(fakeResult);

    fakeResult = VenueType.Exchange;
    venueType = dsMockUtils.createMockVenueType(fakeResult);

    result = meshVenueTypeToVenueType(venueType);
    expect(result).toEqual(fakeResult);
  });
});

describe('stringToVenueDetails and venueDetailsToString', () => {
  beforeAll(() => {
    dsMockUtils.initMocks();
  });

  afterEach(() => {
    dsMockUtils.reset();
  });

  afterAll(() => {
    dsMockUtils.cleanup();
  });

  test('stringToVenueDetails should convert a string into a polkadot VenueDetails object', () => {
    const details = 'details';
    const fakeResult = ('type' as unknown) as VenueDetails;
    const context = dsMockUtils.getContextInstance();

    dsMockUtils.getCreateTypeStub().withArgs('VenueDetails', details).returns(fakeResult);

    const result = stringToVenueDetails(details, context);

    expect(result).toBe(fakeResult);
  });

  test('venueDetailsToString should convert a polkadot VenueDetails object to a string', () => {
    const fakeResult = 'details';
    const venueDetails = dsMockUtils.createMockVenueDetails(fakeResult);

    const result = venueDetailsToString(venueDetails);
    expect(result).toBe(fakeResult);
  });
});

describe('meshInstructionStatusToInstructionStatus', () => {
  beforeAll(() => {
    dsMockUtils.initMocks();
  });

  afterEach(() => {
    dsMockUtils.reset();
  });

  afterAll(() => {
    dsMockUtils.cleanup();
  });

  test('meshInstructionStatusToInstructionStatus should convert a polkadot InstructionStatus object to an InstructionStatus', () => {
    let fakeResult = InstructionStatus.Pending;
    let instructionStatus = dsMockUtils.createMockInstructionStatus(fakeResult);

    let result = meshInstructionStatusToInstructionStatus(instructionStatus);
    expect(result).toEqual(fakeResult);

    fakeResult = InstructionStatus.Failed;
    instructionStatus = dsMockUtils.createMockInstructionStatus(fakeResult);

    result = meshInstructionStatusToInstructionStatus(instructionStatus);
    expect(result).toEqual(fakeResult);

    fakeResult = InstructionStatus.Unknown;
    instructionStatus = dsMockUtils.createMockInstructionStatus(fakeResult);

    result = meshInstructionStatusToInstructionStatus(instructionStatus);
    expect(result).toEqual(fakeResult);
  });
});

describe('meshAffirmationStatusToAffirmationStatus', () => {
  beforeAll(() => {
    dsMockUtils.initMocks();
  });

  afterEach(() => {
    dsMockUtils.reset();
  });

  afterAll(() => {
    dsMockUtils.cleanup();
  });

  test('meshAffirmationStatusToAffirmationStatus should convert a polkadot AffirmationStatus object to a AffirmationStatus', () => {
    let fakeResult = AffirmationStatus.Unknown;
    let authorizationStatus = dsMockUtils.createMockAffirmationStatus(fakeResult);

    let result = meshAffirmationStatusToAffirmationStatus(authorizationStatus);
    expect(result).toEqual(fakeResult);

    fakeResult = AffirmationStatus.Rejected;
    authorizationStatus = dsMockUtils.createMockAffirmationStatus(fakeResult);

    result = meshAffirmationStatusToAffirmationStatus(authorizationStatus);
    expect(result).toEqual(fakeResult);

    fakeResult = AffirmationStatus.Pending;
    authorizationStatus = dsMockUtils.createMockAffirmationStatus(fakeResult);

    result = meshAffirmationStatusToAffirmationStatus(authorizationStatus);
    expect(result).toEqual(fakeResult);

    fakeResult = AffirmationStatus.Affirmed;
    authorizationStatus = dsMockUtils.createMockAffirmationStatus(fakeResult);

    result = meshAffirmationStatusToAffirmationStatus(authorizationStatus);
    expect(result).toEqual(fakeResult);
  });
});

describe('endConditionToSettlementType', () => {
  beforeAll(() => {
    dsMockUtils.initMocks();
  });

  afterEach(() => {
    dsMockUtils.reset();
  });

  afterAll(() => {
    dsMockUtils.cleanup();
  });

  test('endConditionToSettlementType should convert an end condition to a polkadot SettlementType object', () => {
    const fakeResult = ('type' as unknown) as SettlementType;
    const context = dsMockUtils.getContextInstance();

    dsMockUtils
      .getCreateTypeStub()
      .withArgs('SettlementType', InstructionType.SettleOnAffirmation)
      .returns(fakeResult);

    let result = endConditionToSettlementType(
      { type: InstructionType.SettleOnAffirmation },
      context
    );

    expect(result).toBe(fakeResult);

    const blockNumber = new BigNumber(10);
    const rawBlockNumber = dsMockUtils.createMockU32(blockNumber.toNumber());

    dsMockUtils.getCreateTypeStub().withArgs('u32', blockNumber.toString()).returns(rawBlockNumber);
    dsMockUtils
      .getCreateTypeStub()
      .withArgs('SettlementType', { [InstructionType.SettleOnBlock]: rawBlockNumber })
      .returns(fakeResult);

    result = endConditionToSettlementType(
      { type: InstructionType.SettleOnBlock, value: new BigNumber(10) },
      context
    );

    expect(result).toBe(fakeResult);
  });
});

describe('portfolioLikeToPortfolioId', () => {
  let did: string;
  let number: BigNumber;
  let context: Context;

  beforeAll(() => {
    dsMockUtils.initMocks();
    entityMockUtils.initMocks();

    did = 'someDid';
    number = new BigNumber(1);
  });

  beforeEach(() => {
    context = dsMockUtils.getContextInstance();
  });

  afterEach(() => {
    dsMockUtils.reset();
    entityMockUtils.reset();
  });

  afterAll(() => {
    dsMockUtils.cleanup();
    entityMockUtils.cleanup();
  });

  test('should convert a DID string to a PortfolioId', async () => {
    const result = portfolioLikeToPortfolioId(did);

    expect(result).toEqual({ did, number: undefined });
  });

  test('should convert an Identity to a PortfolioId', async () => {
    const identity = entityMockUtils.getIdentityInstance({ did });

    const result = portfolioLikeToPortfolioId(identity);

    expect(result).toEqual({ did, number: undefined });
  });

  test('should convert a NumberedPortfolio to a PortfolioId', async () => {
    const portfolio = new NumberedPortfolio({ did, id: number }, context);

    const result = portfolioLikeToPortfolioId(portfolio);

    expect(result).toEqual({ did, number });
  });

  test('should convert a DefaultPortfolio to a PortfolioId', async () => {
    const portfolio = new DefaultPortfolio({ did }, context);

    const result = portfolioLikeToPortfolioId(portfolio);

    expect(result).toEqual({ did, number: undefined });
  });

  test('should convert a Portfolio identifier object to a PortfolioId', async () => {
    let result = portfolioLikeToPortfolioId({ identity: did, id: number });
    expect(result).toEqual({ did, number });

    result = portfolioLikeToPortfolioId({
      identity: entityMockUtils.getIdentityInstance({ did }),
      id: number,
    });
    expect(result).toEqual({ did, number });
  });
});

describe('portfolioLikeToPortfolio', () => {
  let did: string;
  let id: BigNumber;
  let context: Context;

  beforeAll(() => {
    dsMockUtils.initMocks();
    entityMockUtils.initMocks();

    did = 'someDid';
    id = new BigNumber(1);
  });

  beforeEach(() => {
    context = dsMockUtils.getContextInstance();
  });

  afterEach(() => {
    dsMockUtils.reset();
    entityMockUtils.reset();
  });

  afterAll(() => {
    dsMockUtils.cleanup();
    entityMockUtils.cleanup();
  });

  test('should convert a PortfolioLike to a DefaultPortfolio instance', async () => {
    const result = portfolioLikeToPortfolio(did, context);
    expect(result instanceof DefaultPortfolio).toBe(true);
  });

  test('should convert a PortfolioLike to a NumberedPortfolio instance', async () => {
    const result = portfolioLikeToPortfolio({ identity: did, id }, context);
    expect(result instanceof NumberedPortfolio).toBe(true);
  });
});

describe('toIdentityWithClaimsArray', () => {
  beforeAll(() => {
    dsMockUtils.initMocks();
    entityMockUtils.initMocks();
  });

  afterEach(() => {
    dsMockUtils.reset();
    entityMockUtils.reset();
  });

  afterAll(() => {
    dsMockUtils.cleanup();
    entityMockUtils.cleanup();
  });

  test('should return an IdentityWithClaims array object', () => {
    const context = dsMockUtils.getContextInstance();
    const targetDid = 'someTargetDid';
    const issuerDid = 'someIssuerDid';
    const date = 1589816265000;
    const customerDueDiligenceType = ClaimTypeEnum.CustomerDueDiligence;
    const claim = {
      target: new Identity({ did: targetDid }, context),
      issuer: new Identity({ did: issuerDid }, context),
      issuedAt: new Date(date),
    };
    const fakeResult = [
      {
        identity: new Identity({ did: targetDid }, context),
        claims: [
          {
            ...claim,
            expiry: new Date(date),
            claim: {
              type: customerDueDiligenceType,
            },
          },
          {
            ...claim,
            expiry: null,
            claim: {
              type: customerDueDiligenceType,
            },
          },
        ],
      },
    ];
    /* eslint-disable @typescript-eslint/naming-convention */
    const commonClaimData = {
      targetDID: targetDid,
      issuer: issuerDid,
      issuance_date: date,
      last_update_date: date,
    };
    const fakeMiddlewareIdentityWithClaims = [
      {
        did: targetDid,
        claims: [
          {
            ...commonClaimData,
            expiry: date,
            type: customerDueDiligenceType,
          },
          {
            ...commonClaimData,
            expiry: null,
            type: customerDueDiligenceType,
          },
        ],
      },
    ];
    /* eslint-enabled @typescript-eslint/naming-convention */

    const result = toIdentityWithClaimsArray(fakeMiddlewareIdentityWithClaims, context);

    expect(result).toEqual(fakeResult);
  });
});

describe('trustedClaimIssuerToTrustedIssuer and trustedIssuerToTrustedClaimIssuer', () => {
  beforeAll(() => {
    dsMockUtils.initMocks();
    entityMockUtils.initMocks();
  });

  afterEach(() => {
    dsMockUtils.reset();
    entityMockUtils.reset();
  });

  afterAll(() => {
    dsMockUtils.cleanup();
    entityMockUtils.cleanup();
  });

  test('trustedClaimIssuerToTrustedIssuer should convert a did string into an IdentityId', () => {
    const did = 'someDid';
    const fakeResult = ('type' as unknown) as TrustedIssuer;
    const context = dsMockUtils.getContextInstance();

    let issuer: TrustedClaimIssuer = {
      identity: entityMockUtils.getIdentityInstance({ did }),
    };

    dsMockUtils
      .getCreateTypeStub()
      .withArgs('TrustedIssuer', {
        issuer: stringToIdentityId(did, context),
        trusted_for: 'Any',
      })
      .returns(fakeResult);

    let result = trustedClaimIssuerToTrustedIssuer(issuer, context);
    expect(result).toBe(fakeResult);

    issuer = {
      identity: entityMockUtils.getIdentityInstance({ did }),
      trustedFor: [ClaimType.Accredited, ClaimType.Blocked],
    };

    dsMockUtils
      .getCreateTypeStub()
      .withArgs('TrustedIssuer', {
        issuer: stringToIdentityId(did, context),
        trusted_for: { Specific: [ClaimType.Accredited, ClaimType.Blocked] },
      })
      .returns(fakeResult);

    result = trustedClaimIssuerToTrustedIssuer(issuer, context);
    expect(result).toBe(fakeResult);
  });

  test('trustedIssuerToTrustedClaimIssuer should convert an IdentityId to a did string', () => {
    const did = 'someDid';
    const context = dsMockUtils.getContextInstance();
    let fakeResult: TrustedClaimIssuer = {
      identity: new Identity({ did }, context),
    };
    let trustedIssuer = dsMockUtils.createMockTrustedIssuer({
      issuer: dsMockUtils.createMockIdentityId(did),
      trusted_for: dsMockUtils.createMockTrustedFor('Any'),
    });

    let result = trustedIssuerToTrustedClaimIssuer(trustedIssuer, context);
    expect(result).toEqual(fakeResult);

    fakeResult = { identity: new Identity({ did }, context), trustedFor: [ClaimType.SellLockup] };
    trustedIssuer = dsMockUtils.createMockTrustedIssuer({
      issuer: dsMockUtils.createMockIdentityId(did),
      trusted_for: dsMockUtils.createMockTrustedFor({
        Specific: [dsMockUtils.createMockClaimType(ClaimType.SellLockup)],
      }),
    });

    result = trustedIssuerToTrustedClaimIssuer(trustedIssuer, context);
    expect(result).toEqual(fakeResult);
  });
});

describe('permissionsLikeToPermissions', () => {
  beforeAll(() => {
    dsMockUtils.initMocks();
    entityMockUtils.initMocks();
  });

  afterEach(() => {
    dsMockUtils.reset();
    entityMockUtils.reset();
  });

  afterAll(() => {
    dsMockUtils.cleanup();
    entityMockUtils.cleanup();
  });

  test('permissionsLikeToPermissions should convert a PermissionsLike into a Permissions', () => {
    const context = dsMockUtils.getContextInstance();
    let args: PermissionsLike = { tokens: null, transactions: null, portfolios: null };
    let result = permissionsLikeToPermissions(args, context);
    expect(result).toEqual({
      tokens: null,
      transactions: null,
      transactionGroups: [],
      portfolios: null,
    });

    const firstToken = new SecurityToken({ ticker: 'TICKER' }, context);
    const ticker = 'OTHERTICKER';
    const secondToken = new SecurityToken({ ticker: ticker }, context);
    const portfolio = new DefaultPortfolio({ did: 'someDid' }, context);

    args = {
      tokens: {
        values: [firstToken, ticker],
        type: PermissionType.Include,
      },
      transactions: {
        values: [TxTags.asset.Transfer],
        type: PermissionType.Include,
      },
      transactionGroups: [TxGroup.TrustedClaimIssuersManagement],
      portfolios: {
        values: [portfolio],
        type: PermissionType.Include,
      },
    };

    result = permissionsLikeToPermissions(args, context);
    expect(result).toEqual({
      tokens: {
        values: [firstToken, secondToken],
        type: PermissionType.Include,
      },
      transactions: {
        values: [TxTags.asset.Transfer],
        type: PermissionType.Include,
      },
      transactionGroups: [],
      portfolios: {
        values: [portfolio],
        type: PermissionType.Include,
      },
    });

    result = permissionsLikeToPermissions({}, context);
    expect(result).toEqual({
      tokens: {
        values: [],
        type: PermissionType.Include,
      },
      transactions: {
        values: [],
        type: PermissionType.Include,
      },
      transactionGroups: [],
      portfolios: {
        values: [],
        type: PermissionType.Include,
      },
    });

    result = permissionsLikeToPermissions(
      {
        transactionGroups: [TxGroup.TrustedClaimIssuersManagement],
      },
      context
    );
    expect(result).toEqual({
      tokens: {
        values: [],
        type: PermissionType.Include,
      },
      transactions: {
        values: [
          TxTags.complianceManager.AddDefaultTrustedClaimIssuer,
          TxTags.complianceManager.RemoveDefaultTrustedClaimIssuer,
        ],
        type: PermissionType.Include,
      },
      transactionGroups: [TxGroup.TrustedClaimIssuersManagement],
      portfolios: {
        values: [],
        type: PermissionType.Include,
      },
    });
  });
});

describe('middlewarePortfolioToPortfolio', () => {
  test('middlewarePortfolioToPortfolio should convert a MiddlewarePortfolio into a Portfolio', async () => {
    const context = dsMockUtils.getContextInstance();
    let middlewarePortfolio = {
      kind: 'Default',
      did: 'someDid',
    };

    let result = await middlewarePortfolioToPortfolio(middlewarePortfolio, context);
    expect(result instanceof DefaultPortfolio).toBe(true);

    middlewarePortfolio = {
      kind: '0',
      did: 'someDid',
    };

    result = await middlewarePortfolioToPortfolio(middlewarePortfolio, context);
    expect(result instanceof DefaultPortfolio).toBe(true);

    middlewarePortfolio = {
      kind: '10',
      did: 'someDid',
    };

    result = await middlewarePortfolioToPortfolio(middlewarePortfolio, context);
    expect(result instanceof NumberedPortfolio).toBe(true);
  });
});

describe('transferRestrictionToTransferManager and signatoryToSignerValue', () => {
  beforeAll(() => {
    dsMockUtils.initMocks();
  });

  afterEach(() => {
    dsMockUtils.reset();
  });

  afterAll(() => {
    dsMockUtils.cleanup();
    sinon.restore();
  });

  test('transferRestrictionToTransferManager should convert a Transfer Restriction to a polkadot TransferManager object', () => {
    const count = 10;
    let value = {
      type: TransferRestrictionType.Count,
      value: new BigNumber(count),
    };
    const fakeResult = ('TransferManagerEnum' as unknown) as TransferManager;
    const context = dsMockUtils.getContextInstance();

    const rawCount = dsMockUtils.createMockU64(count);

    const createTypeStub = dsMockUtils.getCreateTypeStub();
    createTypeStub
      .withArgs('TransferManager', { CountTransferManager: rawCount })
      .returns(fakeResult);

    createTypeStub.withArgs('u64', count.toString()).returns(rawCount);

    let result = transferRestrictionToTransferManager(value, context);

    expect(result).toBe(fakeResult);

    const percentage = 49;
    const rawPercentage = dsMockUtils.createMockPermill(percentage * 10000);
    value = {
      type: TransferRestrictionType.Percentage,
      value: new BigNumber(percentage),
    };

    createTypeStub
      .withArgs('TransferManager', { PercentageTransferManager: rawPercentage })
      .returns(fakeResult);

    createTypeStub.withArgs('Permill', (percentage * 10000).toString()).returns(rawPercentage);

    result = transferRestrictionToTransferManager(value, context);

    expect(result).toBe(fakeResult);
  });

  test('transferManagerToTransferRestriction should convert a polkadot Signatory object to a SignerValue', () => {
    const count = 10;
    let fakeResult = {
      type: TransferRestrictionType.Count,
      value: new BigNumber(count),
    };
    let transferManager = dsMockUtils.createMockTransferManager({
      CountTransferManager: dsMockUtils.createMockU64(count),
    });

    let result = transferManagerToTransferRestriction(transferManager);
    expect(result).toEqual(fakeResult);

    const percentage = 49;
    fakeResult = {
      type: TransferRestrictionType.Percentage,
      value: new BigNumber(percentage),
    };
    transferManager = dsMockUtils.createMockTransferManager({
      PercentageTransferManager: dsMockUtils.createMockPermill(percentage * 10000),
    });

    result = transferManagerToTransferRestriction(transferManager);
    expect(result).toEqual(fakeResult);
  });
});

describe('stoTierToPriceTier', () => {
  beforeAll(() => {
    dsMockUtils.initMocks();
    entityMockUtils.initMocks();
  });

  afterEach(() => {
    dsMockUtils.reset();
    entityMockUtils.reset();
  });

  afterAll(() => {
    dsMockUtils.cleanup();
    entityMockUtils.cleanup();
  });

  test('stoTierToPriceTier should convert an Sto Tier into a polkadot PriceTier object', () => {
    const context = dsMockUtils.getContextInstance();
    const total = new BigNumber(100);
    const price = new BigNumber(1000);
    const rawTotal = dsMockUtils.createMockBalance(total.toNumber());
    const rawPrice = dsMockUtils.createMockBalance(price.toNumber());
    const fakeResult = ('PriceTier' as unknown) as PriceTier;

    const stoTier: StoTier = {
      price,
      amount: total,
    };

    const createTypeStub = dsMockUtils.getCreateTypeStub();

    createTypeStub
      .withArgs('Balance', total.multipliedBy(Math.pow(10, 6)).toString())
      .returns(rawTotal);
    createTypeStub
      .withArgs('Balance', price.multipliedBy(Math.pow(10, 6)).toString())
      .returns(rawPrice);

    dsMockUtils
      .getCreateTypeStub()
      .withArgs('PriceTier', {
        total: rawTotal,
        price: rawPrice,
      })
      .returns(fakeResult);

    const result = stoTierToPriceTier(stoTier, context);

    expect(result).toBe(fakeResult);
  });
});

describe('txGroupToTxTags', () => {
  test('should return the corresponding group of TxTags', () => {
    let result = txGroupToTxTags(TxGroup.PortfolioManagement);

    expect(result).toEqual([
      TxTags.identity.AddInvestorUniquenessClaim,
      TxTags.portfolio.MovePortfolioFunds,
      TxTags.settlement.AddInstruction,
      TxTags.settlement.AddAndAffirmInstruction,
      TxTags.settlement.AffirmInstruction,
      TxTags.settlement.RejectInstruction,
      TxTags.settlement.CreateVenue,
    ]);

    result = txGroupToTxTags(TxGroup.TokenManagement);

    expect(result).toEqual([
      TxTags.asset.MakeDivisible,
      TxTags.asset.RenameAsset,
      TxTags.asset.SetFundingRound,
      TxTags.asset.AddDocuments,
      TxTags.asset.RemoveDocuments,
    ]);

    result = txGroupToTxTags(TxGroup.AdvancedTokenManagement);

    expect(result).toEqual([
      TxTags.asset.Freeze,
      TxTags.asset.Unfreeze,
      TxTags.identity.AddAuthorization,
      TxTags.identity.RemoveAuthorization,
    ]);

    result = txGroupToTxTags(TxGroup.Distribution);

    expect(result).toEqual([
      TxTags.identity.AddInvestorUniquenessClaim,
      TxTags.settlement.CreateVenue,
      TxTags.settlement.AddInstruction,
      TxTags.settlement.AddAndAffirmInstruction,
    ]);

    result = txGroupToTxTags(TxGroup.Issuance);

    expect(result).toEqual([TxTags.asset.Issue]);

    result = txGroupToTxTags(TxGroup.TrustedClaimIssuersManagement);

    expect(result).toEqual([
      TxTags.complianceManager.AddDefaultTrustedClaimIssuer,
      TxTags.complianceManager.RemoveDefaultTrustedClaimIssuer,
    ]);

    result = txGroupToTxTags(TxGroup.ClaimsManagement);

    expect(result).toEqual([TxTags.identity.AddClaim, TxTags.identity.RevokeClaim]);

    result = txGroupToTxTags(TxGroup.ComplianceRequirementsManagement);

    expect(result).toEqual([
      TxTags.complianceManager.AddComplianceRequirement,
      TxTags.complianceManager.RemoveComplianceRequirement,
      TxTags.complianceManager.PauseAssetCompliance,
      TxTags.complianceManager.ResumeAssetCompliance,
      TxTags.complianceManager.ResetAssetCompliance,
    ]);

    result = txGroupToTxTags(TxGroup.CorporateActionsManagement);

    expect(result).toEqual([
      TxTags.checkpoint.CreateSchedule,
      TxTags.checkpoint.RemoveSchedule,
      TxTags.checkpoint.CreateCheckpoint,
      TxTags.corporateAction.InitiateCorporateAction,
      TxTags.capitalDistribution.Distribute,
      TxTags.capitalDistribution.Claim,
      TxTags.identity.AddInvestorUniquenessClaim,
    ]);

    result = txGroupToTxTags(TxGroup.StoManagement);

    expect(result).toEqual([
      TxTags.sto.CreateFundraiser,
      TxTags.sto.FreezeFundraiser,
      TxTags.sto.Invest,
      TxTags.sto.ModifyFundraiserWindow,
      TxTags.sto.Stop,
      TxTags.sto.UnfreezeFundraiser,
      TxTags.identity.AddInvestorUniquenessClaim,
      TxTags.asset.Issue,
      TxTags.settlement.CreateVenue,
    ]);
  });
});

describe('transactionPermissionsToTxGroups', () => {
  test('should return all completed groups in the tag array', () => {
    expect(
      transactionPermissionsToTxGroups({
        values: [
          TxTags.identity.AddInvestorUniquenessClaim,
          TxTags.portfolio.MovePortfolioFunds,
          TxTags.settlement.AddInstruction,
          TxTags.settlement.AddAndAffirmInstruction,
          TxTags.settlement.AffirmInstruction,
          TxTags.settlement.RejectInstruction,
          TxTags.settlement.CreateVenue,
          TxTags.asset.MakeDivisible,
          TxTags.asset.RenameAsset,
          TxTags.asset.SetFundingRound,
          TxTags.asset.AddDocuments,
          TxTags.asset.RemoveDocuments,
          TxTags.asset.Freeze,
          TxTags.asset.Unfreeze,
          TxTags.identity.AddAuthorization,
          TxTags.identity.RemoveAuthorization,
        ],
        type: PermissionType.Include,
      })
    ).toEqual([
      TxGroup.AdvancedTokenManagement,
      TxGroup.Distribution,
      TxGroup.PortfolioManagement,
      TxGroup.TokenManagement,
    ]);

    expect(
      transactionPermissionsToTxGroups({
        values: [
          TxTags.identity.AddInvestorUniquenessClaim,
          TxTags.portfolio.MovePortfolioFunds,
          TxTags.settlement.AddInstruction,
          TxTags.settlement.AddAndAffirmInstruction,
          TxTags.settlement.AffirmInstruction,
          TxTags.settlement.RejectInstruction,
          TxTags.settlement.CreateVenue,
          TxTags.identity.AddAuthorization,
          TxTags.identity.RemoveAuthorization,
        ],
        type: PermissionType.Include,
      })
    ).toEqual([TxGroup.Distribution, TxGroup.PortfolioManagement]);

    expect(
      transactionPermissionsToTxGroups({
        values: [
          TxTags.identity.AddInvestorUniquenessClaim,
          TxTags.portfolio.MovePortfolioFunds,
          TxTags.settlement.AddInstruction,
        ],
        type: PermissionType.Exclude,
      })
    ).toEqual([]);

    expect(transactionPermissionsToTxGroups(null)).toEqual([]);
  });
});

describe('fundraiserTierToTier', () => {
  beforeAll(() => {
    dsMockUtils.initMocks();
  });

  afterEach(() => {
    dsMockUtils.reset();
  });

  afterAll(() => {
    dsMockUtils.cleanup();
  });

  test('fundraiserTierToTier should convert a polkadot FundraiserTier object to a FundraiserTier', () => {
    const amount = new BigNumber(5);
    const price = new BigNumber(5);
    const remaining = new BigNumber(5);

    const fundraiserTier = dsMockUtils.createMockFundraiserTier({
      total: dsMockUtils.createMockBalance(amount.toNumber()),
      price: dsMockUtils.createMockBalance(price.toNumber()),
      remaining: dsMockUtils.createMockBalance(remaining.toNumber()),
    });

    const result = fundraiserTierToTier(fundraiserTier);
    expect(result).toEqual({
      amount: amount.shiftedBy(-6),
      price: price.shiftedBy(-6),
      remaining: remaining.shiftedBy(-6),
    });
  });
});

describe('fundraiserToStoDetails', () => {
  beforeAll(() => {
    dsMockUtils.initMocks();
  });

  afterEach(() => {
    dsMockUtils.reset();
  });

  afterAll(() => {
    dsMockUtils.cleanup();
  });

  test('fundraiserToStoDetails should convert a polkadot Fundraiser object to a StoDetails', () => {
    const context = dsMockUtils.getContextInstance();

    const someDid = 'someDid';
    const name = 'someSto';
    const ticker = 'TICKER';
    const otherDid = 'otherDid';
    const raisingCurrency = 'USD';
    const amount = new BigNumber(10000);
    const priceA = new BigNumber(1000);
    const priceB = new BigNumber(2000);
    const remaining = new BigNumber(7000);
    const tiers = [
      {
        amount: amount.shiftedBy(-6),
        price: priceA.shiftedBy(-6),
        remaining: remaining.shiftedBy(-6),
      },
      {
        amount: amount.shiftedBy(-6),
        price: priceB.shiftedBy(-6),
        remaining: remaining.shiftedBy(-6),
      },
    ];
    const startDate = new Date();
    const endDate = new Date(startDate.getTime() + 100000);
    const minInvestmentValue = new BigNumber(1);

    const fakeResult = {
      creator: new Identity({ did: someDid }, context),
      name,
      offeringPortfolio: new DefaultPortfolio({ did: someDid }, context),
      raisingPortfolio: new DefaultPortfolio({ did: otherDid }, context),
      raisingCurrency: raisingCurrency,
      tiers,
      venue: new Venue({ id: new BigNumber(1) }, context),
      start: startDate,
      end: endDate,
      status: {
        timing: StoTimingStatus.Started,
        balance: StoBalanceStatus.Available,
        sale: StoSaleStatus.Live,
      },
      minInvestment: minInvestmentValue.shiftedBy(-6),
      totalAmount: amount.times(2).shiftedBy(-6),
      totalRemaining: remaining.times(2).shiftedBy(-6),
    };

    const creator = dsMockUtils.createMockIdentityId(someDid);
    const rawName = dsMockUtils.createMockFundraiserName(name);
    const offeringPortfolio = dsMockUtils.createMockPortfolioId({
      did: creator,
      kind: dsMockUtils.createMockPortfolioKind('Default'),
    });
    const offeringAsset = dsMockUtils.createMockTicker(ticker);
    const raisingPortfolio = dsMockUtils.createMockPortfolioId({
      did: dsMockUtils.createMockIdentityId(otherDid),
      kind: dsMockUtils.createMockPortfolioKind('Default'),
    });
    const raisingAsset = dsMockUtils.createMockTicker(raisingCurrency);
    const rawTiers = [
      dsMockUtils.createMockFundraiserTier({
        total: dsMockUtils.createMockBalance(amount.toNumber()),
        price: dsMockUtils.createMockBalance(priceA.toNumber()),
        remaining: dsMockUtils.createMockBalance(remaining.toNumber()),
      }),
      dsMockUtils.createMockFundraiserTier({
        total: dsMockUtils.createMockBalance(amount.toNumber()),
        price: dsMockUtils.createMockBalance(priceB.toNumber()),
        remaining: dsMockUtils.createMockBalance(remaining.toNumber()),
      }),
    ];
    const venueId = dsMockUtils.createMockU64(1);
    const start = dsMockUtils.createMockMoment(startDate.getTime());
    const end = dsMockUtils.createMockOption(dsMockUtils.createMockMoment(endDate.getTime()));
    const status = dsMockUtils.createMockFundraiserStatus('Live');
    const minInvestment = dsMockUtils.createMockBalance(minInvestmentValue.toNumber());

    let fundraiser = dsMockUtils.createMockFundraiser({
      creator,
      offering_portfolio: offeringPortfolio,
      offering_asset: offeringAsset,
      raising_portfolio: raisingPortfolio,
      raising_asset: raisingAsset,
      tiers: rawTiers,
      venue_id: venueId,
      start,
      end,
      status,
      minimum_investment: minInvestment,
    });

    let result = fundraiserToStoDetails(fundraiser, rawName, context);

    expect(result).toEqual(fakeResult);

    const futureStart = new Date(startDate.getTime() + 50000);

    fundraiser = dsMockUtils.createMockFundraiser({
      creator,
      offering_portfolio: offeringPortfolio,
      offering_asset: offeringAsset,
      raising_portfolio: raisingPortfolio,
      raising_asset: raisingAsset,
      tiers: rawTiers,
      venue_id: venueId,
      start: dsMockUtils.createMockMoment(futureStart.getTime()),
      end: dsMockUtils.createMockOption(),
      status: dsMockUtils.createMockFundraiserStatus('Closed'),
      minimum_investment: minInvestment,
    });

    result = fundraiserToStoDetails(fundraiser, rawName, context);

    expect(result).toEqual({
      ...fakeResult,
      name,
      status: {
        ...fakeResult.status,
        timing: StoTimingStatus.NotStarted,
        sale: StoSaleStatus.Closed,
      },
      start: futureStart,
      end: null,
    });

    fundraiser = dsMockUtils.createMockFundraiser({
      creator,
      offering_portfolio: offeringPortfolio,
      offering_asset: offeringAsset,
      raising_portfolio: raisingPortfolio,
      raising_asset: raisingAsset,
      tiers: rawTiers,
      venue_id: venueId,
      start,
      end: dsMockUtils.createMockOption(),
      status: dsMockUtils.createMockFundraiserStatus('ClosedEarly'),
      minimum_investment: minInvestment,
    });

    result = fundraiserToStoDetails(fundraiser, rawName, context);

    expect(result).toEqual({
      ...fakeResult,
      name,
      status: {
        ...fakeResult.status,
        timing: StoTimingStatus.Started,
        sale: StoSaleStatus.ClosedEarly,
      },
      end: null,
    });

    fundraiser = dsMockUtils.createMockFundraiser({
      creator,
      offering_portfolio: offeringPortfolio,
      offering_asset: offeringAsset,
      raising_portfolio: raisingPortfolio,
      raising_asset: raisingAsset,
      tiers: [
        dsMockUtils.createMockFundraiserTier({
          total: dsMockUtils.createMockBalance(amount.toNumber()),
          price: dsMockUtils.createMockBalance(priceA.toNumber()),
          remaining: dsMockUtils.createMockBalance(0),
        }),
      ],
      venue_id: venueId,
      start,
      end: dsMockUtils.createMockOption(),
      status: dsMockUtils.createMockFundraiserStatus('Frozen'),
      minimum_investment: minInvestment,
    });

    result = fundraiserToStoDetails(fundraiser, rawName, context);

    expect(result).toEqual({
      ...fakeResult,
      name,
      tiers: [{ ...tiers[0], remaining: new BigNumber(0) }],
      status: {
        balance: StoBalanceStatus.SoldOut,
        timing: StoTimingStatus.Started,
        sale: StoSaleStatus.Frozen,
      },
      end: null,
      totalRemaining: new BigNumber(0),
      totalAmount: amount.shiftedBy(-6),
    });

    const pastEnd = new Date(startDate.getTime() - 50000);
    const pastStart = new Date(startDate.getTime() - 100000);

    fundraiser = dsMockUtils.createMockFundraiser({
      creator,
      offering_portfolio: offeringPortfolio,
      offering_asset: offeringAsset,
      raising_portfolio: raisingPortfolio,
      raising_asset: raisingAsset,
      tiers: [
        dsMockUtils.createMockFundraiserTier({
          total: dsMockUtils.createMockBalance(amount.toNumber()),
          price: dsMockUtils.createMockBalance(priceA.toNumber()),
          remaining: dsMockUtils.createMockBalance(1),
        }),
      ],
      venue_id: venueId,
      start: dsMockUtils.createMockMoment(pastStart.getTime()),
      end: dsMockUtils.createMockOption(dsMockUtils.createMockMoment(pastEnd.getTime())),
      status: dsMockUtils.createMockFundraiserStatus('Frozen'),
      minimum_investment: minInvestment,
    });

    result = fundraiserToStoDetails(fundraiser, rawName, context);

    expect(result).toEqual({
      ...fakeResult,
      name,
      tiers: [{ ...tiers[0], remaining: new BigNumber(1).shiftedBy(-6) }],
      status: {
        balance: StoBalanceStatus.Residual,
        timing: StoTimingStatus.Expired,
        sale: StoSaleStatus.Frozen,
      },
      start: pastStart,
      end: pastEnd,
      totalRemaining: new BigNumber(1).shiftedBy(-6),
      totalAmount: amount.shiftedBy(-6),
    });
  });
});

describe('calendarPeriodToMeshCalendarPeriod and meshCalendarPeriodToCalendarPeriod', () => {
  beforeAll(() => {
    dsMockUtils.initMocks();
  });

  afterEach(() => {
    dsMockUtils.reset();
  });

  afterAll(() => {
    dsMockUtils.cleanup();
  });

  test('calendarPeriodToMeshCalendarPeriod should throw an error if amount is negative', () => {
    const context = dsMockUtils.getContextInstance();

    expect(() =>
      calendarPeriodToMeshCalendarPeriod({ unit: CalendarUnit.Month, amount: -3 }, context)
    ).toThrow('Calendar period cannot have a negative amount');
  });

  test('calendarPeriodToMeshCalendarPeriod should convert a CalendarPeriod to a polkadot CalendarPeriod object', () => {
    const amount = 1;
    const value = { unit: CalendarUnit.Month, amount };
    const fakeResult = ('Period' as unknown) as MeshCalendarPeriod;
    const context = dsMockUtils.getContextInstance();

    const createTypeStub = dsMockUtils.getCreateTypeStub();
    const rawAmount = dsMockUtils.createMockU64(amount);

    createTypeStub.withArgs('u64', `${amount}`).returns(rawAmount);
    createTypeStub
      .withArgs('CalendarPeriod', { unit: 'Month', amount: rawAmount })
      .returns(fakeResult);

    const result = calendarPeriodToMeshCalendarPeriod(value, context);

    expect(result).toBe(fakeResult);
  });

  test('meshCalendarPeriodToCalendarPeriod should convert a polkadot CalendarPeriod object to a CalendarPeriod', () => {
    let fakeResult = { unit: CalendarUnit.Second, amount: 1 };
    let calendarPeriod = dsMockUtils.createMockCalendarPeriod({
      unit: dsMockUtils.createMockCalendarUnit('Second'),
      amount: dsMockUtils.createMockU64(fakeResult.amount),
    });

    let result = meshCalendarPeriodToCalendarPeriod(calendarPeriod);
    expect(result).toEqual(fakeResult);

    fakeResult = { unit: CalendarUnit.Minute, amount: 1 };
    calendarPeriod = dsMockUtils.createMockCalendarPeriod({
      unit: dsMockUtils.createMockCalendarUnit('Minute'),
      amount: dsMockUtils.createMockU64(fakeResult.amount),
    });

    result = meshCalendarPeriodToCalendarPeriod(calendarPeriod);
    expect(result).toEqual(fakeResult);

    fakeResult = { unit: CalendarUnit.Hour, amount: 1 };
    calendarPeriod = dsMockUtils.createMockCalendarPeriod({
      unit: dsMockUtils.createMockCalendarUnit('Hour'),
      amount: dsMockUtils.createMockU64(fakeResult.amount),
    });

    result = meshCalendarPeriodToCalendarPeriod(calendarPeriod);
    expect(result).toEqual(fakeResult);

    fakeResult = { unit: CalendarUnit.Day, amount: 1 };
    calendarPeriod = dsMockUtils.createMockCalendarPeriod({
      unit: dsMockUtils.createMockCalendarUnit('Day'),
      amount: dsMockUtils.createMockU64(fakeResult.amount),
    });

    result = meshCalendarPeriodToCalendarPeriod(calendarPeriod);
    expect(result).toEqual(fakeResult);

    fakeResult = { unit: CalendarUnit.Week, amount: 1 };
    calendarPeriod = dsMockUtils.createMockCalendarPeriod({
      unit: dsMockUtils.createMockCalendarUnit('Week'),
      amount: dsMockUtils.createMockU64(fakeResult.amount),
    });

    result = meshCalendarPeriodToCalendarPeriod(calendarPeriod);
    expect(result).toEqual(fakeResult);

    fakeResult = { unit: CalendarUnit.Month, amount: 1 };
    calendarPeriod = dsMockUtils.createMockCalendarPeriod({
      unit: dsMockUtils.createMockCalendarUnit('Month'),
      amount: dsMockUtils.createMockU64(fakeResult.amount),
    });

    result = meshCalendarPeriodToCalendarPeriod(calendarPeriod);
    expect(result).toEqual(fakeResult);

    fakeResult = { unit: CalendarUnit.Year, amount: 1 };
    calendarPeriod = dsMockUtils.createMockCalendarPeriod({
      unit: dsMockUtils.createMockCalendarUnit('Year'),
      amount: dsMockUtils.createMockU64(fakeResult.amount),
    });

    result = meshCalendarPeriodToCalendarPeriod(calendarPeriod);
    expect(result).toEqual(fakeResult);
  });
});

describe('scheduleSpecToMeshScheduleSpec', () => {
  beforeAll(() => {
    dsMockUtils.initMocks();
  });

  afterEach(() => {
    dsMockUtils.reset();
  });

  afterAll(() => {
    dsMockUtils.cleanup();
  });

  test('scheduleSpecToMeshScheduleSpec should convert a ScheduleDetails object to a polkadot ScheduleSpec object', () => {
    const start = new Date('10/14/1987');
    const amount = 1;
    const period = { unit: CalendarUnit.Month, amount };
    const repetitions = 10;

    const value = { start, period, repetitions };
    const fakeResult = ('Spec' as unknown) as ScheduleSpec;
    const context = dsMockUtils.getContextInstance();

    const createTypeStub = dsMockUtils.getCreateTypeStub();
    const rawStart = dsMockUtils.createMockMoment(start.getTime());
    const rawAmount = dsMockUtils.createMockU64(amount);
    const rawZero = dsMockUtils.createMockU64(0);
    const rawPeriod = dsMockUtils.createMockCalendarPeriod({
      unit: dsMockUtils.createMockCalendarUnit('Month'),
      amount: rawAmount,
    });
    const rawZeroPeriod = dsMockUtils.createMockCalendarPeriod({
      unit: dsMockUtils.createMockCalendarUnit('Month'),
      amount: rawZero,
    });
    const rawRepetitions = dsMockUtils.createMockU64(repetitions);

    createTypeStub.withArgs('u64', `${amount}`).returns(rawAmount);
    createTypeStub.withArgs('u64', '0').returns(rawZero);
    createTypeStub.withArgs('u64', `${repetitions}`).returns(rawRepetitions);
    createTypeStub.withArgs('Moment', start.getTime()).returns(rawStart);
    createTypeStub
      .withArgs('CalendarPeriod', { unit: 'Month', amount: rawAmount })
      .returns(rawPeriod);
    createTypeStub
      .withArgs('CalendarPeriod', { unit: 'Month', amount: rawZero })
      .returns(rawZeroPeriod);
    createTypeStub
      .withArgs('ScheduleSpec', {
        start: rawStart,
        period: rawPeriod,
        remaining: rawRepetitions,
      })
      .returns(fakeResult);
    createTypeStub
      .withArgs('ScheduleSpec', {
        start: null,
        period: rawZeroPeriod,
        remaining: rawZero,
      })
      .returns(fakeResult);

    let result = scheduleSpecToMeshScheduleSpec(value, context);

    expect(result).toBe(fakeResult);

    result = scheduleSpecToMeshScheduleSpec(
      { start: null, period: null, repetitions: null },
      context
    );

    expect(result).toBe(fakeResult);
  });
});

describe('storedScheduleToCheckpointScheduleParams', () => {
  beforeAll(() => {
    dsMockUtils.initMocks();
  });

  afterEach(() => {
    dsMockUtils.reset();
  });

  afterAll(() => {
    dsMockUtils.cleanup();
  });

  test('should convert a polkadot StoredSchedule object to a CheckpointScheduleParams object', () => {
    const start = new Date('10/14/1987');
    const nextCheckpointDate = new Date('10/14/2021');
    const id = new BigNumber(1);
    const remaining = 5;

    const fakeResult = {
      id,
      period: {
        unit: CalendarUnit.Month,
        amount: 1,
      },
      start,
      remaining,
      nextCheckpointDate,
    };

    const storedSchedule = dsMockUtils.createMockStoredSchedule({
      schedule: dsMockUtils.createMockCheckpointSchedule({
        start: dsMockUtils.createMockMoment(start.getTime()),
        period: dsMockUtils.createMockCalendarPeriod({
          unit: dsMockUtils.createMockCalendarUnit('Month'),
          amount: dsMockUtils.createMockU64(1),
        }),
      }),
      id: dsMockUtils.createMockU64(id.toNumber()),
      remaining: dsMockUtils.createMockU32(remaining),
      at: dsMockUtils.createMockMoment(nextCheckpointDate.getTime()),
    });

    const result = storedScheduleToCheckpointScheduleParams(storedSchedule);

    expect(result).toEqual(fakeResult);
  });
});

describe('meshCorporateActionToCorporateActionParams', () => {
  beforeAll(() => {
    dsMockUtils.initMocks();
  });

  afterEach(() => {
    dsMockUtils.reset();
  });

  afterAll(() => {
    dsMockUtils.cleanup();
  });

  test('should convert a polkadot CorporateAction object to a CorporateActionParams object', () => {
    const kind = CorporateActionKind.UnpredictableBenefit;
    const declarationDate = new Date('10/14/1987');
    const description = 'someDescription';
    const dids = ['someDid', 'otherDid'];
    const targets = {
      identities: [
        entityMockUtils.getIdentityInstance({ did: dids[0] }),
        entityMockUtils.getIdentityInstance({ did: dids[1] }),
      ],
      treatment: TargetTreatment.Include,
    };
    const defaultTaxWithholding = new BigNumber(10);
    const taxWithholdings = [
      {
        identity: entityMockUtils.getIdentityInstance({ did: dids[0] }),
        percentage: new BigNumber(30),
      },
    ];

    const context = dsMockUtils.getContextInstance();

    const fakeResult: CorporateActionParams = {
      kind,
      declarationDate,
      description,
      targets,
      defaultTaxWithholding,
      taxWithholdings,
    };

    const params = {
      kind,
      decl_date: declarationDate.getTime(),
      record_date: null,
      details: description,
      targets: {
        identities: dids,
        treatment: TargetTreatment.Include,
      },
      default_withholding_tax: defaultTaxWithholding.shiftedBy(4).toNumber(),
      withholding_tax: [tuple(dids[0], taxWithholdings[0].percentage.shiftedBy(4).toNumber())],
    };

    let corporateAction = dsMockUtils.createMockCorporateAction(params);

    let result = meshCorporateActionToCorporateActionParams(corporateAction, context);

    expect(result).toEqual(fakeResult);

    corporateAction = dsMockUtils.createMockCorporateAction({
      ...params,
      targets: {
        identities: dids,
        treatment: TargetTreatment.Exclude,
      },
      kind: dsMockUtils.createMockCAKind('IssuerNotice'),
    });

    result = meshCorporateActionToCorporateActionParams(corporateAction, context);

    expect(result).toEqual({
      ...fakeResult,
      kind: CorporateActionKind.IssuerNotice,
      targets: { ...targets, treatment: TargetTreatment.Exclude },
    });

    corporateAction = dsMockUtils.createMockCorporateAction({
      ...params,
      kind: dsMockUtils.createMockCAKind('PredictableBenefit'),
    });

    result = meshCorporateActionToCorporateActionParams(corporateAction, context);

    expect(result).toEqual({ ...fakeResult, kind: CorporateActionKind.PredictableBenefit });

    corporateAction = dsMockUtils.createMockCorporateAction({
      ...params,
      kind: dsMockUtils.createMockCAKind('Other'),
    });

    result = meshCorporateActionToCorporateActionParams(corporateAction, context);

    expect(result).toEqual({ ...fakeResult, kind: CorporateActionKind.Other });

    corporateAction = dsMockUtils.createMockCorporateAction({
      ...params,
      kind: dsMockUtils.createMockCAKind('Reorganization'),
    });

    result = meshCorporateActionToCorporateActionParams(corporateAction, context);

    expect(result).toEqual({ ...fakeResult, kind: CorporateActionKind.Reorganization });
  });
});

describe('distributionToDividendDistributionParams', () => {
  beforeAll(() => {
    dsMockUtils.initMocks();
  });

  afterEach(() => {
    dsMockUtils.reset();
  });

  afterAll(() => {
    dsMockUtils.cleanup();
  });

  test('should convert a polkadot Distribution object to a DividendDistributionParams object', () => {
    const from = new BigNumber(1);
    const did = 'someDid';
    const currency = 'USD';
    const perShare = new BigNumber(100);
    const maxAmount = new BigNumber(10000);
    const paymentDate = new Date('10/14/2022');
    const expiryDate = new Date('10/14/2024');

    const context = dsMockUtils.getContextInstance();

    const fakeResult: DividendDistributionParams = {
      origin: entityMockUtils.getNumberedPortfolioInstance({ id: from, did }),
      currency,
      perShare,
      maxAmount,
      paymentDate,
      expiryDate,
    };

    const params = {
      from: { did, kind: { User: dsMockUtils.createMockU64(from.toNumber()) } },
      currency,
      per_share: perShare.shiftedBy(6).toNumber(),
      amount: maxAmount.shiftedBy(6).toNumber(),
      remaining: new BigNumber(9000).shiftedBy(6).toNumber(),
      reclaimed: false,
      payment_at: paymentDate.getTime(),
      expires_at: dsMockUtils.createMockMoment(expiryDate.getTime()),
    };

    let distribution = dsMockUtils.createMockDistribution(params);

    let result = distributionToDividendDistributionParams(distribution, context);

    expect(result).toEqual(fakeResult);

    distribution = dsMockUtils.createMockDistribution({ ...params, expires_at: null });

    result = distributionToDividendDistributionParams(distribution, context);

    expect(result).toEqual({ ...fakeResult, expiryDate: null });
  });
});

describe('corporateActionKindToCaKind', () => {
  beforeAll(() => {
    dsMockUtils.initMocks();
  });

  afterEach(() => {
    dsMockUtils.reset();
  });

  afterAll(() => {
    dsMockUtils.cleanup();
  });

  test('should convert a string to a polkadot CAKind object', () => {
    const value = CorporateActionKind.IssuerNotice;
    const fakeResult = ('issuerNotice' as unknown) as CAKind;
    const context = dsMockUtils.getContextInstance();

    dsMockUtils.getCreateTypeStub().withArgs('CAKind', value).returns(fakeResult);

    const result = corporateActionKindToCaKind(value, context);

    expect(result).toEqual(fakeResult);
  });
});

describe('checkpointToRecordDateSpec', () => {
  beforeAll(() => {
    dsMockUtils.initMocks();
  });

  afterEach(() => {
    dsMockUtils.reset();
  });

  afterAll(() => {
    dsMockUtils.cleanup();
  });

  test('should convert a Checkpoint to a polkadot RecordDateSpec', () => {
    const id = new BigNumber(1);
    const value = entityMockUtils.getCheckpointInstance({ id });

    const fakeResult = ('recordDateSpec' as unknown) as RecordDateSpec;
    const rawId = dsMockUtils.createMockU64(id.toNumber());
    const context = dsMockUtils.getContextInstance();
    const createTypeStub = dsMockUtils.getCreateTypeStub();

    createTypeStub.withArgs('u64', id.toString()).returns(rawId);
    createTypeStub.withArgs('RecordDateSpec', { Existing: rawId }).returns(fakeResult);

    const result = checkpointToRecordDateSpec(value, context);

    expect(result).toEqual(fakeResult);
  });

  test('should convert a Date to a polkadot RecordDateSpec', () => {
    const value = new Date('10/14/2022');

    const fakeResult = ('recordDateSpec' as unknown) as RecordDateSpec;
    const rawDate = dsMockUtils.createMockMoment(value.getTime());
    const context = dsMockUtils.getContextInstance();
    const createTypeStub = dsMockUtils.getCreateTypeStub();

    createTypeStub.withArgs('Moment', value.getTime()).returns(rawDate);
    createTypeStub.withArgs('RecordDateSpec', { Scheduled: rawDate }).returns(fakeResult);

    const result = checkpointToRecordDateSpec(value, context);

    expect(result).toEqual(fakeResult);
  });

  test('should convert a CheckpointSchedule to a polkadot RecordDateSpec', () => {
    const id = new BigNumber(1);
    const value = entityMockUtils.getCheckpointScheduleInstance({ id });

    const fakeResult = ('recordDateSpec' as unknown) as RecordDateSpec;
    const rawId = dsMockUtils.createMockU64(id.toNumber());
    const context = dsMockUtils.getContextInstance();
    const createTypeStub = dsMockUtils.getCreateTypeStub();

    createTypeStub.withArgs('u64', id.toString()).returns(rawId);
    createTypeStub.withArgs('RecordDateSpec', { ExistingSchedule: rawId }).returns(fakeResult);

    const result = checkpointToRecordDateSpec(value, context);

    expect(result).toEqual(fakeResult);
  });
});

describe('targetIdentitiesToCorporateActionTargets', () => {
  beforeAll(() => {
    dsMockUtils.initMocks();
    entityMockUtils.initMocks();
  });

  afterEach(() => {
    dsMockUtils.reset();
    entityMockUtils.reset();
  });

  afterAll(() => {
    dsMockUtils.cleanup();
    entityMockUtils.cleanup();
  });

  test('should convert a polkadot TargetIdentities object to a CorporateActionTargets object', () => {
    const fakeResult = {
      identities: [entityMockUtils.getIdentityInstance({ did: 'someDid' })],
      treatment: TargetTreatment.Include,
    };
    const context = dsMockUtils.getContextInstance();
    let targetIdentities = dsMockUtils.createMockTargetIdentities({
      identities: ['someDid'],
      treatment: 'Include',
    });

    let result = targetIdentitiesToCorporateActionTargets(targetIdentities, context);
    expect(result).toEqual(fakeResult);

    fakeResult.treatment = TargetTreatment.Exclude;
    targetIdentities = dsMockUtils.createMockTargetIdentities({
      identities: ['someDid'],
      treatment: 'Exclude',
    });

    result = targetIdentitiesToCorporateActionTargets(targetIdentities, context);
    expect(result).toEqual(fakeResult);
  });
});

describe('targetsToTargetIdentities', () => {
  beforeAll(() => {
    dsMockUtils.initMocks();
  });

  afterEach(() => {
    dsMockUtils.reset();
  });

  afterAll(() => {
    dsMockUtils.cleanup();
  });

  test('should convert a CorporateActionTargets object to a polkadot TargetIdentities object', () => {
    const did = 'someDid';
    const treatment = TargetTreatment.Include;
    const value = { identities: [entityMockUtils.getIdentityInstance({ did })], treatment };
    const fakeResult = ('targetIdentities' as unknown) as TargetIdentities;
    const context = dsMockUtils.getContextInstance();
    const createTypeStub = dsMockUtils.getCreateTypeStub();

    const rawDid = dsMockUtils.createMockIdentityId(did);
    const rawTreatment = dsMockUtils.createMockTargetTreatment();

    createTypeStub.withArgs('IdentityId', did).returns(rawDid);
    createTypeStub.withArgs('TargetTreatment', treatment).returns(rawTreatment);
    createTypeStub
      .withArgs('TargetIdentities', {
        identities: [rawDid],
        treatment: rawTreatment,
      })
      .returns(fakeResult);

    const result = targetsToTargetIdentities(value, context);

    expect(result).toEqual(fakeResult);
  });
});

describe('corporateActionIdentifierToCaId', () => {
  beforeAll(() => {
    dsMockUtils.initMocks();
  });

  afterEach(() => {
    dsMockUtils.reset();
  });

  afterAll(() => {
    dsMockUtils.cleanup();
  });

  test('corporateActionIdentifierToCaId should convert a CorporateActionIdentifier object to a polkadot CAId object', () => {
    const context = dsMockUtils.getContextInstance();
    const args = {
      ticker: 'SOMETICKER',
      localId: new BigNumber(1),
    };
    const ticker = dsMockUtils.createMockTicker(args.ticker);
    const localId = dsMockUtils.createMockU32(args.localId.toNumber());
    const fakeResult = ('CAId' as unknown) as CAId;

    dsMockUtils.getCreateTypeStub().withArgs('Ticker', args.ticker).returns(ticker);
    dsMockUtils.getCreateTypeStub().withArgs('u32', args.localId.toString()).returns(localId);

    dsMockUtils
      .getCreateTypeStub()
      .withArgs('CAId', {
        ticker,
        local_id: localId,
      })
      .returns(fakeResult);

    const result = corporateActionIdentifierToCaId(args, context);
    expect(result).toEqual(fakeResult);
  });
});

describe('stringToSignature', () => {
  beforeAll(() => {
    dsMockUtils.initMocks();
  });

  afterEach(() => {
    dsMockUtils.reset();
  });

  afterAll(() => {
    dsMockUtils.cleanup();
  });

  test('stringToSignature should convert a string to a polkadot Signature object', () => {
    const value = 'someValue';
    const fakeResult = ('convertedSignature' as unknown) as Signature;
    const context = dsMockUtils.getContextInstance();

    dsMockUtils.getCreateTypeStub().withArgs('Signature', value).returns(fakeResult);

    const result = stringToSignature(value, context);

    expect(result).toEqual(fakeResult);
  });
});

describe('stringToRistrettoPoint', () => {
  beforeAll(() => {
    dsMockUtils.initMocks();
  });

  afterEach(() => {
    dsMockUtils.reset();
  });

  afterAll(() => {
    dsMockUtils.cleanup();
  });

  test('stringToRistrettoPoint should convert a string to a polkadot RistrettoPoint object', () => {
    const value = 'someValue';
    const fakeResult = ('convertedRistrettoPoint' as unknown) as RistrettoPoint;
    const context = dsMockUtils.getContextInstance();

    dsMockUtils.getCreateTypeStub().withArgs('RistrettoPoint', value).returns(fakeResult);

    const result = stringToRistrettoPoint(value, context);

    expect(result).toEqual(fakeResult);
  });
});

describe('stringToScalar', () => {
  beforeAll(() => {
    dsMockUtils.initMocks();
  });

  afterEach(() => {
    dsMockUtils.reset();
  });

  afterAll(() => {
    dsMockUtils.cleanup();
  });

  test('stringToScalar should convert a string to a polkadot Scalar object', () => {
    const value = 'someValue';
    const fakeResult = ('convertedScalar' as unknown) as Scalar;
    const context = dsMockUtils.getContextInstance();

    dsMockUtils.getCreateTypeStub().withArgs('Scalar', value).returns(fakeResult);

    const result = stringToScalar(value, context);

    expect(result).toEqual(fakeResult);
  });
});

describe('scopeClaimProofToMeshScopeClaimProof', () => {
  beforeAll(() => {
    dsMockUtils.initMocks();
  });

  afterEach(() => {
    dsMockUtils.reset();
  });

  afterAll(() => {
    dsMockUtils.cleanup();
  });

  test('scopeClaimProofToMeshScopeClaimProof should convert a proof and a scopeId to a polkadot ScopeClaimProof object', () => {
    const [
      scopeId,
      proofScopeIdWellformed,
      firstChallengeResponse,
      secondChallengeResponse,
      subtractExpressionsRes,
      blindedScopeDidHash,
    ] = [
      'someScopeId',
      'someProofScopeIdWellformed',
      'someFirstChallengeResponse',
      'someSecondChallengeResponse',
      'someSubtractExpressionsRes',
      'someBlindedScopeDidHash',
    ];
    const proof: ScopeClaimProof = {
      proofScopeIdWellformed,
      proofScopeIdCddIdMatch: {
        challengeResponses: [firstChallengeResponse, secondChallengeResponse],
        subtractExpressionsRes,
        blindedScopeDidHash,
      },
    };
    const rawFirstChallengeResponse = dsMockUtils.createMockScalar(firstChallengeResponse);
    const rawSecondChallengeResponse = dsMockUtils.createMockScalar(secondChallengeResponse);
    const rawSubtractExpressionsRes = dsMockUtils.createMockRistrettoPoint(subtractExpressionsRes);
    const rawBlindedScopeDidHash = dsMockUtils.createMockRistrettoPoint(blindedScopeDidHash);
    const rawZkProofData = dsMockUtils.createMockZkProofData({
      subtract_expressions_res: subtractExpressionsRes,
      challenge_responses: [firstChallengeResponse, secondChallengeResponse],
      blinded_scope_did_hash: blindedScopeDidHash,
    });
    const rawProofScopeIdWellformed = dsMockUtils.createMockSignature(proofScopeIdWellformed);
    const rawScopeId = dsMockUtils.createMockRistrettoPoint(scopeId);
    const fakeResult = dsMockUtils.createMockScopeClaimProof({
      proof_scope_id_wellformed: proofScopeIdWellformed,
      proof_scope_id_cdd_id_match: {
        subtract_expressions_res: subtractExpressionsRes,
        challenge_responses: [firstChallengeResponse, secondChallengeResponse],
        blinded_scope_did_hash: blindedScopeDidHash,
      },
      scope_id: scopeId,
    });

    const zkProofData = {
      challenge_responses: [rawFirstChallengeResponse, rawSecondChallengeResponse],
      subtract_expressions_res: rawSubtractExpressionsRes,
      blinded_scope_did_hash: rawBlindedScopeDidHash,
    };
    const scopeClaimProof = {
      proof_scope_id_wellformed: rawProofScopeIdWellformed,
      proof_scope_id_cdd_id_match: rawZkProofData,
      scope_id: rawScopeId,
    };
    const context = dsMockUtils.getContextInstance();

    dsMockUtils
      .getCreateTypeStub()
      .withArgs('Scalar', firstChallengeResponse)
      .returns(rawFirstChallengeResponse);
    dsMockUtils
      .getCreateTypeStub()
      .withArgs('Scalar', secondChallengeResponse)
      .returns(rawSecondChallengeResponse);
    dsMockUtils
      .getCreateTypeStub()
      .withArgs('RistrettoPoint', subtractExpressionsRes)
      .returns(rawSubtractExpressionsRes);
    dsMockUtils
      .getCreateTypeStub()
      .withArgs('RistrettoPoint', blindedScopeDidHash)
      .returns(rawBlindedScopeDidHash);
    dsMockUtils.getCreateTypeStub().withArgs('ZkProofData', zkProofData).returns(rawZkProofData);

    dsMockUtils
      .getCreateTypeStub()
      .withArgs('Signature', proofScopeIdWellformed)
      .returns(rawProofScopeIdWellformed);
    dsMockUtils.getCreateTypeStub().withArgs('RistrettoPoint', scopeId).returns(rawScopeId);

    dsMockUtils
      .getCreateTypeStub()
      .withArgs('ScopeClaimProof', scopeClaimProof)
      .returns(fakeResult);

    const result = scopeClaimProofToMeshScopeClaimProof(proof, scopeId, context);

    expect(result).toEqual(fakeResult);
  });
});

describe('transactionPermissionsToExtrinsicPermissions', () => {
  beforeAll(() => {
    dsMockUtils.initMocks();
  });

  afterEach(() => {
    dsMockUtils.reset();
  });

  afterAll(() => {
    dsMockUtils.cleanup();
  });

  test('transactionPermissionsToExtrinsicPermissions should convert a TransactionPermissions to a polkadot ExtrinsicPermissions object', () => {
    const value = {
      values: [TxTags.sto.Invest],
      type: PermissionType.Include,
    };
    const context = dsMockUtils.getContextInstance();

    const fakeResult = ('convertedExtrinsicPermissions' as unknown) as ExtrinsicPermissions;

    dsMockUtils
      .getCreateTypeStub()
      .withArgs('ExtrinsicPermissions', sinon.match(sinon.match.object))
      .returns(fakeResult);

    let result = transactionPermissionsToExtrinsicPermissions(value, context);

    expect(result).toEqual(fakeResult);

    dsMockUtils.getCreateTypeStub().withArgs('ExtrinsicPermissions', 'Whole').returns(fakeResult);

    result = transactionPermissionsToExtrinsicPermissions(null, context);

    expect(result).toEqual(fakeResult);
  });
});<|MERGE_RESOLUTION|>--- conflicted
+++ resolved
@@ -1135,28 +1135,20 @@
   });
 });
 
-<<<<<<< HEAD
 describe('permissionGroupIdentifierToAgentGroup and agentGroupToPermissionGroupIdentifier', () => {
-=======
-describe('permissionGroupIdentifierToAgentGroup', () => {
->>>>>>> fa655ae9
-  beforeAll(() => {
-    dsMockUtils.initMocks();
-  });
-
-  afterEach(() => {
-    dsMockUtils.reset();
-  });
-
-  afterAll(() => {
-    dsMockUtils.cleanup();
-  });
-
-<<<<<<< HEAD
+  beforeAll(() => {
+    dsMockUtils.initMocks();
+  });
+
+  afterEach(() => {
+    dsMockUtils.reset();
+  });
+
+  afterAll(() => {
+    dsMockUtils.cleanup();
+  });
+
   test('permissionGroupIdentifierToAgentGroup should convert a PermissionGroupIdentifier to a polkadot AgentGroup object', () => {
-=======
-  test('permissionGroupIdentifierToAgentGroup should convert a PermissionGroup to a polkadot AgentGroup object', () => {
->>>>>>> fa655ae9
     let value: PermissionGroupIdentifier = PermissionGroupType.PolymeshV1Pia;
     const fakeResult = ('convertedAgentGroup' as unknown) as AgentGroup;
     const context = dsMockUtils.getContextInstance();

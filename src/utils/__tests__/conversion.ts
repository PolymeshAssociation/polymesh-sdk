--- conflicted
+++ resolved
@@ -57,11 +57,7 @@
   InstructionType,
   KnownTokenType,
   Permissions,
-<<<<<<< HEAD
-=======
   PermissionsLike,
-  PortfolioLike,
->>>>>>> 9551c443
   PortfolioMovement,
   Scope,
   ScopeType,

--- conflicted
+++ resolved
@@ -200,12 +200,8 @@
   scopeIdToString,
   scopeToMeshScope,
   scopeToMiddlewareScope,
-<<<<<<< HEAD
-  secondaryKeyToMeshSecondaryKey,
+  secondaryAccountToMeshSecondaryKey,
   signatoryToAccount,
-=======
-  secondaryAccountToMeshSecondaryKey,
->>>>>>> 73ce625e
   signatoryToSignerValue,
   signerToSignerValue,
   signerToString,
@@ -4653,13 +4649,8 @@
   test('secondaryAccountToMeshSecondaryKey should convert a SecondaryAccount to a polkadot SecondaryKey', () => {
     const address = 'someAccount';
     const context = dsMockUtils.getContextInstance();
-<<<<<<< HEAD
-    const secondaryKey = {
+    const secondaryAccount = {
       account: entityMockUtils.getAccountInstance(),
-=======
-    const secondaryAccount = {
-      signer: entityMockUtils.getAccountInstance(),
->>>>>>> 73ce625e
       permissions: {
         tokens: null,
         transactions: null,

--- conflicted
+++ resolved
@@ -2030,21 +2030,12 @@
     expect(error.data).toMatchObject({ currentValue: value, decimalsLimit: MAX_DECIMALS });
   });
 
-<<<<<<< HEAD
-  test('bigNumberToBalance should throw an error if the value has decimals and the token is indivisible', () => {
+  test('bigNumberToBalance should throw an error if the value has decimals and the Asset is indivisible', () => {
     const value = new BigNumber(50.1234567);
     const context = dsMockUtils.getContextInstance();
 
     expect(() => bigNumberToBalance(value, context, false)).toThrow(
-      'The value has decimals but the token is indivisible'
-=======
-  test('numberToBalance should throw an error if the value has decimals and the Asset is indivisible', () => {
-    const value = new BigNumber(50.1234567);
-    const context = dsMockUtils.getContextInstance();
-
-    expect(() => numberToBalance(value, context, false)).toThrow(
       'The value has decimals but the Asset is indivisible'
->>>>>>> e3922d2c
     );
   });
 
@@ -3753,13 +3744,8 @@
   });
 
   test('complianceRequirementToRequirement should convert a polkadot Compliance Requirement object to a Requirement', () => {
-<<<<<<< HEAD
     const id = new BigNumber(1);
-    const tokenDid = 'someTokenDid';
-=======
-    const id = 1;
     const assetDid = 'someAssetDid';
->>>>>>> e3922d2c
     const cddId = 'someCddId';
     const context = dsMockUtils.getContextInstance();
     const issuerDids = [
@@ -4129,13 +4115,8 @@
   });
 
   test('complianceRequirementResultToRequirementCompliance should convert a polkadot Compliance Requirement Result object to a RequirementCompliance', () => {
-<<<<<<< HEAD
     const id = new BigNumber(1);
-    const tokenDid = 'someTokenDid';
-=======
-    const id = 1;
     const assetDid = 'someAssetDid';
->>>>>>> e3922d2c
     const cddId = 'someCddId';
     const context = dsMockUtils.getContextInstance();
     const issuerDids = [
@@ -4346,13 +4327,8 @@
   });
 
   test('assetComplianceResultToCompliance should convert a polkadot AssetComplianceResult object to a RequirementCompliance', () => {
-<<<<<<< HEAD
     const id = new BigNumber(1);
-    const tokenDid = 'someTokenDid';
-=======
-    const id = 1;
     const assetDid = 'someAssetDid';
->>>>>>> e3922d2c
     const cddId = 'someCddId';
     const context = dsMockUtils.getContextInstance();
     const issuerDids = [

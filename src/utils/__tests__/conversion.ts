--- conflicted
+++ resolved
@@ -201,12 +201,8 @@
   scopeIdToString,
   scopeToMeshScope,
   scopeToMiddlewareScope,
-<<<<<<< HEAD
-  secondaryKeyToMeshSecondaryKey,
+  secondaryAccountToMeshSecondaryKey,
   securityIdentifierToAssetIdentifier,
-=======
-  secondaryAccountToMeshSecondaryKey,
->>>>>>> 73ce625e
   signatoryToSignerValue,
   signerToSignerValue,
   signerToString,

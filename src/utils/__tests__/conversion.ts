<<<<<<< HEAD
import { bool, Bytes, u64 } from '@polkadot/types';
import { AccountId, Balance, Moment, Permill, Signature } from '@polkadot/types/interfaces';
=======
import { bool, Bytes, u32, u64 } from '@polkadot/types';
import { AccountId, Balance, Moment, Permill } from '@polkadot/types/interfaces';
>>>>>>> ac74069c
import BigNumber from 'bignumber.js';
import {
  CAKind,
  CalendarPeriod as MeshCalendarPeriod,
  CddId,
  ComplianceRequirement,
  InvestorZKProofData,
  Memo,
  MovePortfolioItem,
  PipId,
  PortfolioId,
  PriceTier,
<<<<<<< HEAD
  RistrettoPoint,
  Scalar,
=======
  RecordDateSpec,
>>>>>>> ac74069c
  ScheduleSpec,
  ScopeId,
  SettlementType,
  TargetIdentities,
  TransferManager,
  TrustedIssuer,
  VenueDetails,
} from 'polymesh-types/polymesh';
import {
  AssetIdentifier,
  AssetName,
  AssetType,
  AuthIdentifier,
  AuthorizationData,
  AuthorizationType as MeshAuthorizationType,
  CAId,
  Claim as MeshClaim,
  DocumentHash,
  DocumentName,
  DocumentType,
  DocumentUri,
  FundingRoundName,
  IdentityId,
  Permissions as MeshPermissions,
  ProtocolOp,
  Scope as MeshScope,
  Signatory,
  Ticker,
  TxTags,
  VenueType as MeshVenueType,
} from 'polymesh-types/types';
import sinon from 'sinon';

import {
  Account,
  Context,
  DefaultPortfolio,
  Identity,
  NumberedPortfolio,
  SecurityToken,
  Venue,
} from '~/internal';
// import { ProposalState } from '~/api/entities/types';
import { CallIdEnum, ClaimScopeTypeEnum, ClaimTypeEnum, ModuleIdEnum } from '~/middleware/types';
import { dsMockUtils, entityMockUtils } from '~/testUtils/mocks';
import {
  AffirmationStatus,
  Authorization,
  AuthorizationType,
  CalendarUnit,
  Claim,
  ClaimType,
  Condition,
  ConditionCompliance,
  ConditionTarget,
  ConditionType,
  CorporateActionKind,
  CorporateActionParams,
  CountryCode,
  DividendDistributionParams,
  InstructionStatus,
  InstructionType,
  KnownTokenType,
  Permissions,
  PermissionsLike,
  PortfolioMovement,
  Scope,
  ScopeType,
  Signer,
  StoBalanceStatus,
  StoSaleStatus,
  StoTier,
  StoTimingStatus,
  TargetTreatment,
  TokenDocument,
  TokenIdentifierType,
  TransferStatus,
  TrustedClaimIssuer,
  TxGroup,
  VenueType,
} from '~/types';
<<<<<<< HEAD
import {
  ScopeClaimProof,
  SignerType,
  SignerValue,
  TransferRestrictionType,
} from '~/types/internal';
import { MAX_BALANCE, MAX_DECIMALS, MAX_TICKER_LENGTH } from '~/utils/constants';
=======
import { SignerType, SignerValue, TransferRestrictionType } from '~/types/internal';
import { tuple } from '~/types/utils';
import { DUMMY_ACCOUNT_ID, MAX_BALANCE, MAX_DECIMALS, MAX_TICKER_LENGTH } from '~/utils/constants';
>>>>>>> ac74069c

import {
  accountIdToString,
  addressToKey,
  assetComplianceResultToCompliance,
  assetIdentifierToTokenIdentifier,
  assetNameToString,
  assetTypeToString,
  authIdentifierToAuthTarget,
  authorizationDataToAuthorization,
  authorizationToAuthorizationData,
  authorizationTypeToMeshAuthorizationType,
  authTargetToAuthIdentifier,
  balanceToBigNumber,
  booleanToBool,
  boolToBoolean,
  bytesToString,
  calendarPeriodToMeshCalendarPeriod,
  canTransferResultToTransferStatus,
  cddIdToString,
  cddStatusToBoolean,
  checkpointToRecordDateSpec,
  claimToMeshClaim,
  claimTypeToMeshClaimType,
  complianceRequirementResultToRequirementCompliance,
  complianceRequirementToRequirement,
  corporateActionIdentifierToCaId,
  corporateActionKindToCaKind,
  dateToMoment,
  distributionToDividendDistributionParams,
  documentHashToString,
  documentNameToString,
  documentToTokenDocument,
  documentTypeToString,
  documentUriToString,
  endConditionToSettlementType,
  extrinsicIdentifierToTxTag,
  fundingRoundNameToString,
  fundraiserTierToTier,
  fundraiserToStoDetails,
  identityIdToString,
  isCusipValid,
  isIsinValid,
  isLeiValid,
  keyToAddress,
  meshAffirmationStatusToAffirmationStatus,
  meshCalendarPeriodToCalendarPeriod,
  meshClaimToClaim,
  meshClaimTypeToClaimType,
  meshCorporateActionToCorporateActionParams,
  meshInstructionStatusToInstructionStatus,
  meshPermissionsToPermissions,
  meshScopeToScope,
  meshVenueTypeToVenueType,
  middlewarePortfolioToPortfolio,
  middlewareScopeToScope,
  // middlewareProposalToProposalDetails,
  moduleAddressToString,
  momentToDate,
  numberToBalance,
  numberToPipId,
  numberToU32,
  numberToU64,
  percentageToPermill,
  permillToBigNumber,
  permissionsLikeToPermissions,
  permissionsToMeshPermissions,
  portfolioIdToMeshPortfolioId,
  portfolioLikeToPortfolio,
  portfolioLikeToPortfolioId,
  portfolioMovementToMovePortfolioItem,
  posRatioToBigNumber,
  requirementToComplianceRequirement,
  scheduleSpecToMeshScheduleSpec,
  scopeClaimProofToMeshScopeClaimProof,
  scopeIdToString,
  scopeToMeshScope,
  scopeToMiddlewareScope,
  secondaryKeyToMeshSecondaryKey,
  signatoryToSignerValue,
  signerToSignerValue,
  signerToString,
  signerValueToSignatory,
  signerValueToSigner,
  storedScheduleToCheckpointScheduleParams,
  stoTierToPriceTier,
  stringToAccountId,
  stringToAssetName,
  stringToBytes,
  stringToCddId,
  stringToDocumentHash,
  stringToDocumentName,
  stringToDocumentType,
  stringToDocumentUri,
  stringToFundingRoundName,
  stringToIdentityId,
  stringToInvestorZKProofData,
  stringToMemo,
  stringToRistrettoPoint,
  stringToScalar,
  stringToScopeId,
  stringToSignature,
  stringToText,
  stringToTicker,
  stringToVenueDetails,
  targetsToTargetIdentities,
  textToString,
  tickerToDid,
  tickerToString,
  toIdentityWithClaimsArray,
  tokenDocumentToDocument,
  tokenIdentifierToAssetIdentifier,
  tokenTypeToAssetType,
  transactionHexToTxTag,
  transactionToTxTag,
  transferManagerToTransferRestriction,
  transferRestrictionToTransferManager,
  trustedClaimIssuerToTrustedIssuer,
  trustedIssuerToTrustedClaimIssuer,
  txGroupToTxTags,
  txTagsToTxGroups,
  txTagToExtrinsicIdentifier,
  txTagToProtocolOp,
  u8ToBigNumber,
  u8ToTransferStatus,
  u32ToBigNumber,
  u64ToBigNumber,
  venueDetailsToString,
  venueTypeToMeshVenueType,
} from '../conversion';

jest.mock(
  '~/api/entities/Identity',
  require('~/testUtils/mocks/entities').mockIdentityModule('~/api/entities/Identity')
);
jest.mock(
  '~/api/entities/SecurityToken',
  require('~/testUtils/mocks/entities').mockSecurityTokenModule('~/api/entities/SecurityToken')
);
jest.mock(
  '~/api/entities/DefaultPortfolio',
  require('~/testUtils/mocks/entities').mockDefaultPortfolioModule(
    '~/api/entities/DefaultPortfolio'
  )
);
jest.mock(
  '~/api/entities/NumberedPortfolio',
  require('~/testUtils/mocks/entities').mockNumberedPortfolioModule(
    '~/api/entities/NumberedPortfolio'
  )
);
jest.mock(
  '~/api/entities/Venue',
  require('~/testUtils/mocks/entities').mockVenueModule('~/api/entities/Venue')
);

describe('tickerToDid', () => {
  test('should generate the ticker did', () => {
    let ticker = 'someTicker';
    let result = tickerToDid(ticker);

    expect(result).toBe('0x51a5fed99b9d305ef26e6af92dd3dcb181a30a07dc5f075e260b82a92d48913c');

    ticker = 'otherTicker';
    result = tickerToDid(ticker);

    expect(result).toBe('0xae37fa10f763fa5d302c5999ac06897f1fcf383dcc9787f1ede189ba161d06a5');

    ticker = 'lastTicker';
    result = tickerToDid(ticker);

    expect(result).toBe('0xa643b102d0c58adb3d13a28ab260644f2d0b010dc73aab99a3802b843868ab64');
  });
});

describe('stringToAssetName and assetNameToString', () => {
  beforeAll(() => {
    dsMockUtils.initMocks();
  });

  afterEach(() => {
    dsMockUtils.reset();
  });

  afterAll(() => {
    dsMockUtils.cleanup();
  });

  test('stringToAssetName should convert a string to a polkadot AssetName object', () => {
    const value = 'someName';
    const fakeResult = ('convertedName' as unknown) as AssetName;
    const context = dsMockUtils.getContextInstance();

    dsMockUtils.getCreateTypeStub().withArgs('AssetName', value).returns(fakeResult);

    const result = stringToAssetName(value, context);

    expect(result).toEqual(fakeResult);
  });

  test('assetNameToString should convert a polkadot AssetName object to a string', () => {
    const fakeResult = 'someAssetName';
    const assetName = dsMockUtils.createMockAssetName(fakeResult);

    const result = assetNameToString(assetName);
    expect(result).toEqual(fakeResult);
  });
});

describe('booleanToBool and boolToBoolean', () => {
  beforeAll(() => {
    dsMockUtils.initMocks();
  });

  afterEach(() => {
    dsMockUtils.reset();
  });

  afterAll(() => {
    dsMockUtils.cleanup();
  });

  test('booleanToBool should convert a boolean to a polkadot bool object', () => {
    const value = true;
    const fakeResult = ('true' as unknown) as bool;
    const context = dsMockUtils.getContextInstance();

    dsMockUtils.getCreateTypeStub().withArgs('bool', value).returns(fakeResult);

    const result = booleanToBool(value, context);

    expect(result).toEqual(fakeResult);
  });

  test('boolToBoolean should convert a polkadot bool object to a boolean', () => {
    const fakeResult = true;
    const mockBool = dsMockUtils.createMockBool(fakeResult);

    const result = boolToBoolean(mockBool);
    expect(result).toEqual(fakeResult);
  });
});

describe('stringToBytes and bytesToString', () => {
  beforeAll(() => {
    dsMockUtils.initMocks();
  });

  afterEach(() => {
    dsMockUtils.reset();
  });

  afterAll(() => {
    dsMockUtils.cleanup();
  });

  test('stringToBytes should convert a string to a polkadot Bytes object', () => {
    const value = 'someBytes';
    const fakeResult = ('convertedBytes' as unknown) as Bytes;
    const context = dsMockUtils.getContextInstance();

    dsMockUtils.getCreateTypeStub().withArgs('Bytes', value).returns(fakeResult);

    const result = stringToBytes(value, context);

    expect(result).toBe(fakeResult);
  });

  test('bytesToString should convert a polkadot Bytes object to a string', () => {
    const fakeResult = 'someBytes';
    const ticker = dsMockUtils.createMockBytes(fakeResult);

    const result = bytesToString(ticker);
    expect(result).toEqual(fakeResult);
  });
});

describe('stringToInvestorZKProofData', () => {
  beforeAll(() => {
    dsMockUtils.initMocks();
  });

  afterEach(() => {
    dsMockUtils.reset();
  });

  afterAll(() => {
    dsMockUtils.cleanup();
  });

  test('stringToInvestorZKProofData should convert a string to a polkadot InvestorZKProofData object', () => {
    const value = 'someProof';
    const fakeResult = ('convertedProof' as unknown) as InvestorZKProofData;
    const context = dsMockUtils.getContextInstance();

    dsMockUtils.getCreateTypeStub().withArgs('InvestorZKProofData', value).returns(fakeResult);

    const result = stringToInvestorZKProofData(value, context);

    expect(result).toBe(fakeResult);
  });
});

describe('portfolioMovementToMovePortfolioItem', () => {
  beforeAll(() => {
    dsMockUtils.initMocks();
    entityMockUtils.initMocks();
  });

  afterEach(() => {
    dsMockUtils.reset();
    entityMockUtils.reset();
  });

  afterAll(() => {
    dsMockUtils.cleanup();
    entityMockUtils.cleanup();
  });

  test('portfolioMovementToMovePortfolioItem should convert a portfolio item into a polkadot move portfolio item', () => {
    const context = dsMockUtils.getContextInstance();
    const ticker = 'SOMETOKEN';
    const amount = new BigNumber(100);
    const token = entityMockUtils.getSecurityTokenInstance({ ticker });
    const rawTicker = dsMockUtils.createMockTicker(ticker);
    const rawAmount = dsMockUtils.createMockBalance(amount.toNumber());
    const fakeResult = ('MovePortfolioItem' as unknown) as MovePortfolioItem;

    let portfolioMovement: PortfolioMovement = {
      token: ticker,
      amount,
    };

    dsMockUtils.getCreateTypeStub().withArgs('Ticker', ticker).returns(rawTicker);

    dsMockUtils
      .getCreateTypeStub()
      .withArgs('Balance', portfolioMovement.amount.multipliedBy(Math.pow(10, 6)).toString())
      .returns(rawAmount);

    dsMockUtils
      .getCreateTypeStub()
      .withArgs('MovePortfolioItem', {
        ticker: rawTicker,
        amount: rawAmount,
      })
      .returns(fakeResult);

    let result = portfolioMovementToMovePortfolioItem(portfolioMovement, context);

    expect(result).toBe(fakeResult);

    portfolioMovement = {
      token,
      amount,
    };

    result = portfolioMovementToMovePortfolioItem(portfolioMovement, context);

    expect(result).toBe(fakeResult);
  });
});

describe('stringToTicker and tickerToString', () => {
  beforeAll(() => {
    dsMockUtils.initMocks();
  });

  afterEach(() => {
    dsMockUtils.reset();
  });

  afterAll(() => {
    dsMockUtils.cleanup();
  });

  test('stringToTicker should convert a string to a polkadot Ticker object', () => {
    const value = 'SOMETICKER';
    const fakeResult = ('convertedTicker' as unknown) as Ticker;
    const context = dsMockUtils.getContextInstance();

    dsMockUtils.getCreateTypeStub().withArgs('Ticker', value).returns(fakeResult);

    const result = stringToTicker(value, context);

    expect(result).toBe(fakeResult);
  });

  test('stringToTicker should throw an error if the string is empty', () => {
    const value = '';
    const context = dsMockUtils.getContextInstance();

    expect(() => stringToTicker(value, context)).toThrow(
      `Ticker length must be between 1 and ${MAX_TICKER_LENGTH} character`
    );
  });

  test('stringToTicker should throw an error if the string length exceeds the max ticker length', () => {
    const value = 'veryLongTickr';
    const context = dsMockUtils.getContextInstance();

    expect(() => stringToTicker(value, context)).toThrow(
      `Ticker length must be between 1 and ${MAX_TICKER_LENGTH} character`
    );
  });

  test('stringToTicker should throw an error if the string contains unreadable characters', () => {
    const value = `Illegal ${String.fromCharCode(65533)}`;
    const context = dsMockUtils.getContextInstance();

    expect(() => stringToTicker(value, context)).toThrow(
      'Only printable ASCII is alowed as ticker name'
    );
  });

  test('stringToTicker should throw an error if the string is not in upper case', () => {
    const value = 'FakeTicker';
    const context = dsMockUtils.getContextInstance();

    expect(() => stringToTicker(value, context)).toThrow(
      'Ticker cannot contain lower case letters'
    );
  });

  test('tickerToString should convert a polkadot Ticker object to a string', () => {
    const fakeResult = 'someTicker';
    const ticker = dsMockUtils.createMockTicker(fakeResult);

    const result = tickerToString(ticker);
    expect(result).toEqual(fakeResult);
  });
});

describe('dateToMoment and momentToDate', () => {
  beforeAll(() => {
    dsMockUtils.initMocks();
  });

  afterEach(() => {
    dsMockUtils.reset();
  });

  afterAll(() => {
    dsMockUtils.cleanup();
  });

  test('dateToMoment should convert a Date to a polkadot Moment object', () => {
    const value = new Date();
    const fakeResult = (10000 as unknown) as Moment;
    const context = dsMockUtils.getContextInstance();

    dsMockUtils
      .getCreateTypeStub()
      .withArgs('Moment', Math.round(value.getTime()))
      .returns(fakeResult);

    const result = dateToMoment(value, context);

    expect(result).toBe(fakeResult);
  });

  test('momentToDate should convert a polkadot Moment object to a Date', () => {
    const fakeResult = 10000;
    const moment = dsMockUtils.createMockMoment(fakeResult);

    const result = momentToDate(moment);
    expect(result).toEqual(new Date(fakeResult));
  });
});

describe('stringToAccountId and accountIdToSting', () => {
  beforeAll(() => {
    dsMockUtils.initMocks();
  });

  afterEach(() => {
    dsMockUtils.reset();
  });

  afterAll(() => {
    dsMockUtils.cleanup();
  });

  test('stringToAccountId should convert a string to a polkadot AccountId object', () => {
    const value = 'someAccountId';
    const fakeResult = ('convertedAccountId' as unknown) as AccountId;
    const context = dsMockUtils.getContextInstance();

    dsMockUtils.getCreateTypeStub().withArgs('AccountId', value).returns(fakeResult);

    const result = stringToAccountId(value, context);

    expect(result).toEqual(fakeResult);
  });

  test('accountIdToSting should convert a polkadot AccountId object to a string', () => {
    const fakeResult = 'someAccountId';
    const accountId = dsMockUtils.createMockAccountId(fakeResult);

    const result = accountIdToString(accountId);
    expect(result).toEqual(fakeResult);
  });
});

describe('stringToIdentityId and identityIdToString', () => {
  beforeAll(() => {
    dsMockUtils.initMocks();
  });

  afterEach(() => {
    dsMockUtils.reset();
  });

  afterAll(() => {
    dsMockUtils.cleanup();
  });

  test('stringToIdentityId should convert a did string into an IdentityId', () => {
    const identity = 'IdentityObject';
    const fakeResult = ('type' as unknown) as IdentityId;
    const context = dsMockUtils.getContextInstance();

    dsMockUtils.getCreateTypeStub().withArgs('IdentityId', identity).returns(fakeResult);

    const result = stringToIdentityId(identity, context);

    expect(result).toBe(fakeResult);
  });

  test('identityIdToString should convert an IdentityId to a did string', () => {
    const fakeResult = 'IdentityString';
    const identityId = dsMockUtils.createMockIdentityId(fakeResult);

    const result = identityIdToString(identityId);
    expect(result).toBe(fakeResult);
  });
});

describe('signerValueToSignatory and signatoryToSignerValue', () => {
  beforeAll(() => {
    dsMockUtils.initMocks();
  });

  afterEach(() => {
    dsMockUtils.reset();
  });

  afterAll(() => {
    dsMockUtils.cleanup();
    sinon.restore();
  });

  test('signerValueToSignatory should convert a SignerValue to a polkadot Signatory object', () => {
    const value = {
      type: SignerType.Identity,
      value: 'someIdentity',
    };
    const fakeResult = ('SignatoryEnum' as unknown) as Signatory;
    const context = dsMockUtils.getContextInstance();

    dsMockUtils
      .getCreateTypeStub()
      .withArgs('Signatory', { [value.type]: value.value })
      .returns(fakeResult);

    const result = signerValueToSignatory(value, context);

    expect(result).toBe(fakeResult);
  });

  test('signatoryToSignerValue should convert a polkadot Signatory object to a SignerValue', () => {
    let fakeResult = {
      type: SignerType.Identity,
      value: 'someIdentity',
    };
    let signatory = dsMockUtils.createMockSignatory({
      Identity: dsMockUtils.createMockIdentityId(fakeResult.value),
    });

    let result = signatoryToSignerValue(signatory);
    expect(result).toEqual(fakeResult);

    fakeResult = {
      type: SignerType.Account,
      value: 'someAccountId',
    };
    signatory = dsMockUtils.createMockSignatory({
      Account: dsMockUtils.createMockAccountId(fakeResult.value),
    });

    result = signatoryToSignerValue(signatory);
    expect(result).toEqual(fakeResult);
  });
});

describe('signerToSignerValue and signerValueToSigner', () => {
  let context: Context;

  beforeAll(() => {
    dsMockUtils.initMocks();
    entityMockUtils.initMocks();
  });

  beforeEach(() => {
    context = dsMockUtils.getContextInstance();
  });

  afterEach(() => {
    dsMockUtils.reset();
    entityMockUtils.reset();
  });

  afterAll(() => {
    dsMockUtils.cleanup();
    entityMockUtils.cleanup();
    sinon.restore();
  });

  test('signerToSignerValue should convert a Signer to a SignerValue', () => {
    const address = DUMMY_ACCOUNT_ID;
    let signer: Signer = new Account({ address }, context);

    let result = signerToSignerValue(signer);

    expect(result).toEqual({
      type: SignerType.Account,
      value: address,
    });

    const did = 'someDid';
    signer = new Identity({ did }, context);

    result = signerToSignerValue(signer);

    expect(result).toEqual({ type: SignerType.Identity, value: did });
  });

  test('signerValueToSigner should convert a SignerValue to a Signer', () => {
    let value = DUMMY_ACCOUNT_ID;
    let signerValue: SignerValue = { type: SignerType.Account, value };

    let result = signerValueToSigner(signerValue, context);

    expect((result as Account).address).toBe(value);

    value = 'someDid';
    signerValue = { type: SignerType.Identity, value };

    result = signerValueToSigner(signerValue, context);

    expect((result as Identity).did).toBe(value);
  });
});

describe('signerToString', () => {
  beforeAll(() => {
    dsMockUtils.initMocks();
    entityMockUtils.initMocks();
  });

  afterEach(() => {
    dsMockUtils.reset();
    entityMockUtils.reset();
  });

  afterAll(() => {
    dsMockUtils.cleanup();
    entityMockUtils.reset();
  });

  test('signerToString should return the Indentity DID string', () => {
    const did = 'someDid';
    const context = dsMockUtils.getContextInstance();
    const identity = new Identity({ did }, context);

    const result = signerToString(identity);

    expect(result).toBe(did);
  });

  test('signerToStrings should return the Account address string', () => {
    const address = DUMMY_ACCOUNT_ID;
    const context = dsMockUtils.getContextInstance();

    const account = new Account({ address }, context);

    const result = signerToString(account);

    expect(result).toBe(address);
  });

  test('signerToStrings should return the same address string that it receives', () => {
    const address = DUMMY_ACCOUNT_ID;
    const result = signerToString(address);

    expect(result).toBe(address);
  });
});

describe('authorizationToAuthorizationData and authorizationDataToAuthorization', () => {
  beforeAll(() => {
    dsMockUtils.initMocks();
  });

  afterEach(() => {
    dsMockUtils.reset();
  });

  afterAll(() => {
    dsMockUtils.cleanup();
  });

  test('authorizationToAuthorizationData should convert an Authorization to a polkadot AuthorizationData object', () => {
    const context = dsMockUtils.getContextInstance();
    let value: Authorization = {
      type: AuthorizationType.AttestPrimaryKeyRotation,
      value: 'someIdentity',
    };
    const fakeResult = ('AuthorizationDataEnum' as unknown) as AuthorizationData;

    const createTypeStub = dsMockUtils.getCreateTypeStub();
    createTypeStub.withArgs('AuthorizationData', { [value.type]: value.value }).returns(fakeResult);

    let result = authorizationToAuthorizationData(value, context);
    expect(result).toBe(fakeResult);

    value = {
      type: AuthorizationType.JoinIdentity,
      value: {
        tokens: null,
        transactions: null,
        transactionGroups: [],
        portfolios: null,
      },
    };

    const rawPermissions = dsMockUtils.createMockPermissions({
      asset: null,
      extrinsic: null,
      portfolio: null,
    });

    createTypeStub.withArgs('Permissions', sinon.match(sinon.match.object)).returns(rawPermissions);
    createTypeStub
      .withArgs('AuthorizationData', {
        [value.type]: rawPermissions,
      })
      .returns(fakeResult);

    result = authorizationToAuthorizationData(value, context);
    expect(result).toBe(fakeResult);

    const did = 'someDid';
    value = {
      type: AuthorizationType.PortfolioCustody,
      value: entityMockUtils.getDefaultPortfolioInstance({ did }),
    };

    const rawPortfolioId = dsMockUtils.createMockPortfolioId({
      did: dsMockUtils.createMockIdentityId(did),
      kind: dsMockUtils.createMockPortfolioKind('Default'),
    });

    createTypeStub.withArgs('PortfolioId', sinon.match(sinon.match.object)).returns(rawPortfolioId);
    createTypeStub
      .withArgs('AuthorizationData', {
        [value.type]: rawPortfolioId,
      })
      .returns(fakeResult);

    result = authorizationToAuthorizationData(value, context);
    expect(result).toBe(fakeResult);

    value = {
      type: AuthorizationType.NoData,
    };

    dsMockUtils
      .getCreateTypeStub()
      .withArgs('AuthorizationData', { [value.type]: null })
      .returns(fakeResult);

    result = authorizationToAuthorizationData(value, context);
    expect(result).toBe(fakeResult);
  });

  test('authorizationDataToAuthorization should convert a polkadot AuthorizationData object to an Authorization', () => {
    const context = dsMockUtils.getContextInstance();
    let fakeResult: Authorization = {
      type: AuthorizationType.AttestPrimaryKeyRotation,
      value: 'someIdentity',
    };
    let authorizationData = dsMockUtils.createMockAuthorizationData({
      AttestPrimaryKeyRotation: dsMockUtils.createMockIdentityId(fakeResult.value),
    });

    let result = authorizationDataToAuthorization(authorizationData, context);
    expect(result).toEqual(fakeResult);

    fakeResult = {
      type: AuthorizationType.RotatePrimaryKey,
      value: 'someIdentity',
    };
    authorizationData = dsMockUtils.createMockAuthorizationData({
      RotatePrimaryKey: dsMockUtils.createMockIdentityId(fakeResult.value),
    });

    result = authorizationDataToAuthorization(authorizationData, context);
    expect(result).toEqual(fakeResult);

    fakeResult = {
      type: AuthorizationType.TransferTicker,
      value: 'someTicker',
    };
    authorizationData = dsMockUtils.createMockAuthorizationData({
      TransferTicker: dsMockUtils.createMockTicker(fakeResult.value),
    });

    result = authorizationDataToAuthorization(authorizationData, context);
    expect(result).toEqual(fakeResult);

    fakeResult = {
      type: AuthorizationType.AddMultiSigSigner,
      value: 'someAccount',
    };
    authorizationData = dsMockUtils.createMockAuthorizationData({
      AddMultiSigSigner: dsMockUtils.createMockAccountId(fakeResult.value),
    });

    result = authorizationDataToAuthorization(authorizationData, context);
    expect(result).toEqual(fakeResult);

    fakeResult = {
      type: AuthorizationType.PortfolioCustody,
      value: new DefaultPortfolio({ did: 'someDid' }, context),
    };
    authorizationData = dsMockUtils.createMockAuthorizationData({
      PortfolioCustody: dsMockUtils.createMockPortfolioId({
        did: dsMockUtils.createMockIdentityId(fakeResult.value.owner.did),
        kind: dsMockUtils.createMockPortfolioKind('Default'),
      }),
    });

    result = authorizationDataToAuthorization(authorizationData, context);
    expect(result).toEqual(fakeResult);

    const portfolioId = new BigNumber(1);
    fakeResult = {
      type: AuthorizationType.PortfolioCustody,
      value: new NumberedPortfolio({ did: 'someDid', id: portfolioId }, context),
    };
    authorizationData = dsMockUtils.createMockAuthorizationData({
      PortfolioCustody: dsMockUtils.createMockPortfolioId({
        did: dsMockUtils.createMockIdentityId(fakeResult.value.owner.did),
        kind: dsMockUtils.createMockPortfolioKind({
          User: dsMockUtils.createMockU64(portfolioId.toNumber()),
        }),
      }),
    });

    result = authorizationDataToAuthorization(authorizationData, context);
    expect(result).toEqual(fakeResult);

    fakeResult = {
      type: AuthorizationType.TransferAssetOwnership,
      value: 'someTicker',
    };
    authorizationData = dsMockUtils.createMockAuthorizationData({
      TransferAssetOwnership: dsMockUtils.createMockTicker(fakeResult.value),
    });

    result = authorizationDataToAuthorization(authorizationData, context);
    expect(result).toEqual(fakeResult);

    fakeResult = {
      type: AuthorizationType.JoinIdentity,
      value: { tokens: [], portfolios: [], transactions: [], transactionGroups: [] },
    };
    authorizationData = dsMockUtils.createMockAuthorizationData({
      JoinIdentity: dsMockUtils.createMockPermissions({ asset: [], portfolio: [], extrinsic: [] }),
    });

    result = authorizationDataToAuthorization(authorizationData, context);
    expect(result).toEqual(fakeResult);

    fakeResult = {
      type: AuthorizationType.Custom,
      value: 'someBytes',
    };
    authorizationData = dsMockUtils.createMockAuthorizationData({
      custom: dsMockUtils.createMockBytes(fakeResult.value),
    });

    result = authorizationDataToAuthorization(authorizationData, context);
    expect(result).toEqual(fakeResult);

    fakeResult = {
      type: AuthorizationType.NoData,
    };
    authorizationData = dsMockUtils.createMockAuthorizationData('NoData');

    result = authorizationDataToAuthorization(authorizationData, context);
    expect(result).toEqual(fakeResult);
  });
});

describe('authorizationTypeToMeshAuthorizationType', () => {
  beforeAll(() => {
    dsMockUtils.initMocks();
  });

  afterEach(() => {
    dsMockUtils.reset();
  });

  afterAll(() => {
    dsMockUtils.cleanup();
  });

  test('authorizationTypeToMeshAuthorizationType should convert a AuthorizationType to a polkadot AuthorizationType object', () => {
    const value = AuthorizationType.TransferTicker;
    const fakeResult = ('convertedAuthorizationType' as unknown) as MeshAuthorizationType;
    const context = dsMockUtils.getContextInstance();

    dsMockUtils.getCreateTypeStub().withArgs('AuthorizationType', value).returns(fakeResult);

    const result = authorizationTypeToMeshAuthorizationType(value, context);

    expect(result).toEqual(fakeResult);
  });
});

describe('permissionsToMeshPermissions and meshPermissionsToPermissions', () => {
  beforeAll(() => {
    dsMockUtils.initMocks();
    entityMockUtils.initMocks();
  });

  afterEach(() => {
    dsMockUtils.reset();
    entityMockUtils.reset();
  });

  afterAll(() => {
    dsMockUtils.cleanup();
    entityMockUtils.cleanup();
  });

  test('permissionsToMeshPermissions should convert a Permissions to a polkadot Permissions object (ordering tx alphabetically)', () => {
    let value: Permissions = {
      tokens: null,
      transactions: null,
      transactionGroups: [],
      portfolios: null,
    };
    const fakeResult = ('convertedPermission' as unknown) as MeshPermissions;
    const context = dsMockUtils.getContextInstance();

    const createTypeStub = dsMockUtils.getCreateTypeStub();

    createTypeStub
      .withArgs('Permissions', {
        asset: null,
        extrinsic: null,
        portfolio: null,
      })
      .returns(fakeResult);

    let result = permissionsToMeshPermissions(value, context);
    expect(result).toEqual(fakeResult);

    const ticker = 'SOMETICKER';
    const did = 'someDid';
    value = {
      tokens: [entityMockUtils.getSecurityTokenInstance({ ticker })],
      transactions: [TxTags.sto.Invest, TxTags.identity.AddClaim, TxTags.sto.CreateFundraiser],
      transactionGroups: [],
      portfolios: [entityMockUtils.getDefaultPortfolioInstance({ did })],
    };

    const rawTicker = dsMockUtils.createMockTicker(ticker);
    const rawPortfolioId = dsMockUtils.createMockPortfolioId({
      did: dsMockUtils.createMockIdentityId(did),
      kind: dsMockUtils.createMockPortfolioKind('Default'),
    });
    createTypeStub
      .withArgs('Permissions', {
        asset: [rawTicker],
        extrinsic: [
          /* eslint-disable @typescript-eslint/camelcase */
          {
            pallet_name: 'Identity',
            dispatchable_names: ['add_claim'],
          },
          {
            pallet_name: 'Sto',
            dispatchable_names: ['create_fundraiser', 'invest'],
          },
          /* eslint-enable @typescript-eslint/camelcase */
        ],
        portfolio: [rawPortfolioId],
      })
      .returns(fakeResult);
    createTypeStub.withArgs('Ticker', ticker).returns(rawTicker);
    createTypeStub.withArgs('PortfolioId', sinon.match(sinon.match.object)).returns(rawPortfolioId);

    result = permissionsToMeshPermissions(value, context);
    expect(result).toEqual(fakeResult);
  });

  test('meshPermissionsToPermissions should convert a polkadot Permissions object to a Permissions', () => {
    const context = dsMockUtils.getContextInstance();
    const ticker = 'someTicker';
    const did = 'someDid';
    let fakeResult: Permissions = {
      tokens: [entityMockUtils.getSecurityTokenInstance({ ticker })],
      transactions: [
        TxTags.identity.AddClaim,
        TxTags.confidential.AddRangeProof,
        TxTags.confidential.AddVerifyRangeProof,
      ],
      transactionGroups: [],
      portfolios: [entityMockUtils.getDefaultPortfolioInstance({ did })],
    };
    let permissions = dsMockUtils.createMockPermissions({
      asset: [dsMockUtils.createMockTicker(ticker)],
      extrinsic: [
        /* eslint-disable @typescript-eslint/camelcase */
        dsMockUtils.createMockPalletPermissions({
          pallet_name: dsMockUtils.createMockPalletName('Identity'),
          dispatchable_names: [dsMockUtils.createMockDispatchableName('add_claim')],
        }),
        dsMockUtils.createMockPalletPermissions({
          pallet_name: dsMockUtils.createMockPalletName('Confidential'),
          dispatchable_names: null,
        }),
        /* eslint-enable @typescript-eslint/camelcase */
      ],
      portfolio: [
        dsMockUtils.createMockPortfolioId({
          did: dsMockUtils.createMockIdentityId(did),
          kind: dsMockUtils.createMockPortfolioKind('Default'),
        }),
      ],
    });

    let result = meshPermissionsToPermissions(permissions, context);
    expect(result).toEqual(fakeResult);

    fakeResult = {
      tokens: null,
      transactions: null,
      transactionGroups: [],
      portfolios: null,
    };
    permissions = dsMockUtils.createMockPermissions({
      asset: null,
      extrinsic: null,
      portfolio: null,
    });

    result = meshPermissionsToPermissions(permissions, context);
    expect(result).toEqual(fakeResult);
  });
});

describe('numberToU64 and u64ToBigNumber', () => {
  beforeAll(() => {
    dsMockUtils.initMocks();
  });

  afterEach(() => {
    dsMockUtils.reset();
  });

  afterAll(() => {
    dsMockUtils.cleanup();
  });

  test('numberToU64 should convert a number to a polkadot u64 object', () => {
    const value = new BigNumber(100);
    const fakeResult = ('100' as unknown) as u64;
    const context = dsMockUtils.getContextInstance();

    dsMockUtils.getCreateTypeStub().withArgs('u64', value.toString()).returns(fakeResult);

    const result = numberToU64(value, context);

    expect(result).toBe(fakeResult);
  });

  test('numberToU64 should throw an error if the number is negative', () => {
    const value = new BigNumber(-100);
    const context = dsMockUtils.getContextInstance();

    expect(() => numberToU64(value, context)).toThrow();
  });

  test('numberToU64 should throw an error if the number is not an integer', () => {
    const value = new BigNumber(1.5);
    const context = dsMockUtils.getContextInstance();

    expect(() => numberToU64(value, context)).toThrow();
  });

  test('u64ToBigNumber should convert a polkadot u64 object to a BigNumber', () => {
    const fakeResult = 100;
    const num = dsMockUtils.createMockU64(fakeResult);

    const result = u64ToBigNumber(num);
    expect(result).toEqual(new BigNumber(fakeResult));
  });
});

describe('numberToU32 and u32ToBigNumber', () => {
  beforeAll(() => {
    dsMockUtils.initMocks();
  });

  afterEach(() => {
    dsMockUtils.reset();
  });

  afterAll(() => {
    dsMockUtils.cleanup();
  });

  test('numberToU32 should convert a number to a polkadot u32 object', () => {
    const value = new BigNumber(100);
    const fakeResult = ('100' as unknown) as u32;
    const context = dsMockUtils.getContextInstance();

    dsMockUtils.getCreateTypeStub().withArgs('u32', value.toString()).returns(fakeResult);

    const result = numberToU32(value, context);

    expect(result).toBe(fakeResult);
  });

  test('numberToU32 should throw an error if the number is negative', () => {
    const value = new BigNumber(-100);
    const context = dsMockUtils.getContextInstance();

    expect(() => numberToU32(value, context)).toThrow();
  });

  test('numberToU32 should throw an error if the number is not an integer', () => {
    const value = new BigNumber(1.5);
    const context = dsMockUtils.getContextInstance();

    expect(() => numberToU32(value, context)).toThrow();
  });

  test('u32ToBigNumber should convert a polkadot u32 object to a BigNumber', () => {
    const fakeResult = 100;
    const num = dsMockUtils.createMockU32(fakeResult);

    const result = u32ToBigNumber(num);
    expect(result).toEqual(new BigNumber(fakeResult));
  });
});

describe('u8ToBigNumber', () => {
  beforeAll(() => {
    dsMockUtils.initMocks();
  });

  afterEach(() => {
    dsMockUtils.reset();
  });

  afterAll(() => {
    dsMockUtils.cleanup();
  });

  test('should convert a polkadot u8 object to a BigNumber', () => {
    const fakeResult = 100;
    const num = dsMockUtils.createMockU8(fakeResult);

    const result = u8ToBigNumber(num);
    expect(result).toEqual(new BigNumber(fakeResult));
  });
});

describe('percentageToPermill and permillToBigNumber', () => {
  beforeAll(() => {
    dsMockUtils.initMocks();
  });

  afterEach(() => {
    dsMockUtils.reset();
  });

  afterAll(() => {
    dsMockUtils.cleanup();
  });

  test('percentageToPermill should convert a number to a polkadot Permill object', () => {
    const value = new BigNumber(49);
    const fakeResult = ('100' as unknown) as Permill;
    const context = dsMockUtils.getContextInstance();

    dsMockUtils
      .getCreateTypeStub()
      .withArgs('Permill', value.multipliedBy(Math.pow(10, 4)).toString())
      .returns(fakeResult);

    const result = percentageToPermill(value, context);

    expect(result).toBe(fakeResult);
  });

  test('percentageToPermill should throw an error if the number is negative', () => {
    const value = new BigNumber(-10);
    const context = dsMockUtils.getContextInstance();

    expect(() => percentageToPermill(value, context)).toThrow();
  });

  test('percentageToPermill should throw an error if the number is greater than 100', () => {
    const value = new BigNumber(250);
    const context = dsMockUtils.getContextInstance();

    expect(() => percentageToPermill(value, context)).toThrow();
  });

  test('permillToBigNumber should convert a polkadot Permill object to a BigNumber', () => {
    const fakeResult = 490000;
    const permill = dsMockUtils.createMockPermill(fakeResult);

    const result = permillToBigNumber(permill);
    expect(result).toEqual(new BigNumber(49));
  });
});

describe('numberToBalance and balanceToBigNumber', () => {
  beforeAll(() => {
    dsMockUtils.initMocks();
  });

  afterEach(() => {
    dsMockUtils.reset();
  });

  afterAll(() => {
    dsMockUtils.cleanup();
  });

  test('numberToBalance should convert a number to a polkadot Balance object', () => {
    let value = new BigNumber(100);
    const fakeResult = ('100' as unknown) as Balance;
    const context = dsMockUtils.getContextInstance();

    dsMockUtils
      .getCreateTypeStub()
      .withArgs('Balance', value.multipliedBy(Math.pow(10, 6)).toString())
      .returns(fakeResult);

    let result = numberToBalance(value, context, false);

    expect(result).toBe(fakeResult);

    value = new BigNumber(100.1);

    dsMockUtils
      .getCreateTypeStub()
      .withArgs('Balance', value.multipliedBy(Math.pow(10, 6)).toString())
      .returns(fakeResult);

    result = numberToBalance(value, context);

    expect(result).toBe(fakeResult);
  });

  test('numberToBalance should throw an error if the value exceeds the max balance', () => {
    const value = new BigNumber(Math.pow(20, 15));
    const context = dsMockUtils.getContextInstance();

    let error;

    try {
      numberToBalance(value, context);
    } catch (err) {
      error = err;
    }

    expect(error.message).toBe('The value exceeds the maximum possible balance');
    expect(error.data).toMatchObject({ currentValue: value, amountLimit: MAX_BALANCE });
  });

  test('numberToBalance should throw an error if the value has more decimal places than allowed', () => {
    const value = new BigNumber(50.1234567);
    const context = dsMockUtils.getContextInstance();

    let error;

    try {
      numberToBalance(value, context);
    } catch (err) {
      error = err;
    }

    expect(error.message).toBe('The value has more decimal places than allowed');
    expect(error.data).toMatchObject({ currentValue: value, decimalsLimit: MAX_DECIMALS });
  });

  test('numberToBalance should throw an error if the value has decimals and the token is indivisible', () => {
    const value = new BigNumber(50.1234567);
    const context = dsMockUtils.getContextInstance();

    expect(() => numberToBalance(value, context, false)).toThrow(
      'The value has decimals but the token is indivisible'
    );
  });

  test('balanceToBigNumber should convert a polkadot Balance object to a BigNumber', () => {
    const fakeResult = 100;
    const balance = dsMockUtils.createMockBalance(fakeResult);

    const result = balanceToBigNumber(balance);
    expect(result).toEqual(new BigNumber(fakeResult).shiftedBy(-6));
  });
});

describe('isIsinValid, isCusipValid and isLeiValid', () => {
  test('isIsinValid should return if the Isin value identifier is valid or not', () => {
    const correct = isIsinValid('US0378331005');
    let incorrect = isIsinValid('US0373431005');

    expect(correct).toBeTruthy();
    expect(incorrect).toBeFalsy();

    incorrect = isIsinValid('US0373431');
    expect(incorrect).toBeFalsy();
  });

  test('isCusipValid should return if the Cusip value identifier is valid or not', () => {
    const correct = isCusipValid('037833100');
    let incorrect = isCusipValid('037831200');

    expect(correct).toBeTruthy();
    expect(incorrect).toBeFalsy();

    incorrect = isCusipValid('037831');

    expect(incorrect).toBeFalsy();

    incorrect = isCusipValid('0378312CD');

    expect(incorrect).toBeFalsy();
  });

  test('isLeiValid should return if the Lei value identifier is valid or not', () => {
    const correct = isLeiValid('724500VKKSH9QOLTFR81');
    let incorrect = isLeiValid('969500T3MBS4SQAMHJ45');

    expect(correct).toBeTruthy();
    expect(incorrect).toBeFalsy();

    incorrect = isLeiValid('969500T3MS4SQAMHJ4');
    expect(incorrect).toBeFalsy();
  });
});

describe('stringToMemo', () => {
  beforeAll(() => {
    dsMockUtils.initMocks();
  });

  afterEach(() => {
    dsMockUtils.reset();
  });

  afterAll(() => {
    dsMockUtils.cleanup();
  });

  test('stringToMemo should convert a string to a polkadot Memo object', () => {
    const value = 'someDescription';
    const fakeResult = ('memoDescription' as unknown) as Memo;
    const context = dsMockUtils.getContextInstance();

    dsMockUtils.getCreateTypeStub().withArgs('Memo', value).returns(fakeResult);

    const result = stringToMemo(value, context);

    expect(result).toEqual(fakeResult);
  });
});

describe('u8ToTransferStatus', () => {
  test('u8ToTransferStatus should convert a polkadot u8 object to a TransferStatus', () => {
    let result = u8ToTransferStatus(dsMockUtils.createMockU8(80));

    expect(result).toBe(TransferStatus.Failure);

    result = u8ToTransferStatus(dsMockUtils.createMockU8(81));

    expect(result).toBe(TransferStatus.Success);

    result = u8ToTransferStatus(dsMockUtils.createMockU8(82));

    expect(result).toBe(TransferStatus.InsufficientBalance);

    result = u8ToTransferStatus(dsMockUtils.createMockU8(83));

    expect(result).toBe(TransferStatus.InsufficientAllowance);

    result = u8ToTransferStatus(dsMockUtils.createMockU8(84));

    expect(result).toBe(TransferStatus.TransfersHalted);

    result = u8ToTransferStatus(dsMockUtils.createMockU8(85));

    expect(result).toBe(TransferStatus.FundsLocked);

    result = u8ToTransferStatus(dsMockUtils.createMockU8(86));

    expect(result).toBe(TransferStatus.InvalidSenderAddress);

    result = u8ToTransferStatus(dsMockUtils.createMockU8(87));

    expect(result).toBe(TransferStatus.InvalidReceiverAddress);

    result = u8ToTransferStatus(dsMockUtils.createMockU8(88));

    expect(result).toBe(TransferStatus.InvalidOperator);

    result = u8ToTransferStatus(dsMockUtils.createMockU8(160));

    expect(result).toBe(TransferStatus.InvalidSenderIdentity);

    result = u8ToTransferStatus(dsMockUtils.createMockU8(161));

    expect(result).toBe(TransferStatus.InvalidReceiverIdentity);

    result = u8ToTransferStatus(dsMockUtils.createMockU8(162));

    expect(result).toBe(TransferStatus.ComplianceFailure);

    result = u8ToTransferStatus(dsMockUtils.createMockU8(163));

    expect(result).toBe(TransferStatus.SmartExtensionFailure);

    result = u8ToTransferStatus(dsMockUtils.createMockU8(164));

    expect(result).toBe(TransferStatus.InvalidGranularity);

    result = u8ToTransferStatus(dsMockUtils.createMockU8(165));

    expect(result).toBe(TransferStatus.VolumeLimitReached);

    result = u8ToTransferStatus(dsMockUtils.createMockU8(166));

    expect(result).toBe(TransferStatus.BlockedTransaction);

    result = u8ToTransferStatus(dsMockUtils.createMockU8(168));

    expect(result).toBe(TransferStatus.FundsLimitReached);

    result = u8ToTransferStatus(dsMockUtils.createMockU8(169));

    expect(result).toBe(TransferStatus.PortfolioFailure);

    result = u8ToTransferStatus(dsMockUtils.createMockU8(170));

    expect(result).toBe(TransferStatus.CustodianError);

    result = u8ToTransferStatus(dsMockUtils.createMockU8(171));

    expect(result).toBe(TransferStatus.ScopeClaimMissing);

    result = u8ToTransferStatus(dsMockUtils.createMockU8(172));

    expect(result).toBe(TransferStatus.TransferRestrictionFailure);

    const fakeStatusCode = 1;
    expect(() => u8ToTransferStatus(dsMockUtils.createMockU8(fakeStatusCode))).toThrow(
      `Unsupported status code "${fakeStatusCode}". Please report this issue to the Polymath team`
    );
  });
});

describe('tokenTypeToAssetType and assetTypeToString', () => {
  beforeAll(() => {
    dsMockUtils.initMocks();
  });

  afterEach(() => {
    dsMockUtils.reset();
  });

  afterAll(() => {
    dsMockUtils.cleanup();
  });

  test('tokenTypeToAssetType should convert a TokenType to a polkadot AssetType object', () => {
    const value = KnownTokenType.Commodity;
    const fakeResult = ('CommodityEnum' as unknown) as AssetType;
    const context = dsMockUtils.getContextInstance();

    dsMockUtils.getCreateTypeStub().withArgs('AssetType', value).returns(fakeResult);

    const result = tokenTypeToAssetType(value, context);

    expect(result).toBe(fakeResult);
  });

  test('assetTypeToString should convert a polkadot AssetType object to a string', () => {
    let fakeResult = KnownTokenType.Commodity;
    let assetType = dsMockUtils.createMockAssetType(fakeResult);

    let result = assetTypeToString(assetType);
    expect(result).toEqual(fakeResult);

    fakeResult = KnownTokenType.EquityCommon;
    assetType = dsMockUtils.createMockAssetType(fakeResult);

    result = assetTypeToString(assetType);
    expect(result).toEqual(fakeResult);

    fakeResult = KnownTokenType.EquityPreferred;
    assetType = dsMockUtils.createMockAssetType(fakeResult);

    result = assetTypeToString(assetType);
    expect(result).toEqual(fakeResult);

    fakeResult = KnownTokenType.Commodity;
    assetType = dsMockUtils.createMockAssetType(fakeResult);

    result = assetTypeToString(assetType);
    expect(result).toEqual(fakeResult);

    fakeResult = KnownTokenType.FixedIncome;
    assetType = dsMockUtils.createMockAssetType(fakeResult);

    result = assetTypeToString(assetType);
    expect(result).toEqual(fakeResult);

    fakeResult = KnownTokenType.Reit;
    assetType = dsMockUtils.createMockAssetType(fakeResult);

    result = assetTypeToString(assetType);
    expect(result).toEqual(fakeResult);

    fakeResult = KnownTokenType.Fund;
    assetType = dsMockUtils.createMockAssetType(fakeResult);

    result = assetTypeToString(assetType);
    expect(result).toEqual(fakeResult);

    fakeResult = KnownTokenType.RevenueShareAgreement;
    assetType = dsMockUtils.createMockAssetType(fakeResult);

    result = assetTypeToString(assetType);
    expect(result).toEqual(fakeResult);

    fakeResult = KnownTokenType.StructuredProduct;
    assetType = dsMockUtils.createMockAssetType(fakeResult);

    result = assetTypeToString(assetType);
    expect(result).toEqual(fakeResult);

    fakeResult = KnownTokenType.Derivative;
    assetType = dsMockUtils.createMockAssetType(fakeResult);

    result = assetTypeToString(assetType);
    expect(result).toEqual(fakeResult);

    fakeResult = KnownTokenType.StableCoin;
    assetType = dsMockUtils.createMockAssetType(fakeResult);

    result = assetTypeToString(assetType);
    expect(result).toEqual(fakeResult);

    const fakeType = 'otherType';
    assetType = dsMockUtils.createMockAssetType({
      Custom: dsMockUtils.createMockBytes(fakeType),
    });

    result = assetTypeToString(assetType);
    expect(result).toEqual(fakeType);
  });
});

describe('posRatioToBigNumber', () => {
  beforeAll(() => {
    dsMockUtils.initMocks();
  });

  afterEach(() => {
    dsMockUtils.reset();
  });

  afterAll(() => {
    dsMockUtils.cleanup();
  });

  test('posRatioToBigNumber should convert a polkadot PosRatio object to a BigNumber', () => {
    const numerator = 1;
    const denominator = 1;
    const balance = dsMockUtils.createMockPosRatio(numerator, denominator);

    const result = posRatioToBigNumber(balance);
    expect(result).toEqual(new BigNumber(numerator).dividedBy(new BigNumber(denominator)));
  });
});

describe('tokenIdentifierToAssetIdentifier and assetIdentifierToTokenIdentifier', () => {
  beforeAll(() => {
    dsMockUtils.initMocks();
  });

  afterEach(() => {
    dsMockUtils.reset();
  });

  afterAll(() => {
    dsMockUtils.cleanup();
  });

  test('tokenIdentifierToAssetIdentifier should convert a TokenIdentifier to a polkadot AssetIdentifier object', () => {
    const isinValue = 'US0378331005';
    const leiValue = '724500VKKSH9QOLTFR81';
    const cusipValue = '037833100';

    let value = { type: TokenIdentifierType.Isin, value: isinValue };
    const fakeResult = ('IsinEnum' as unknown) as AssetIdentifier;
    const context = dsMockUtils.getContextInstance();

    dsMockUtils
      .getCreateTypeStub()
      .withArgs('AssetIdentifier', { [TokenIdentifierType.Isin]: isinValue })
      .returns(fakeResult);

    let result = tokenIdentifierToAssetIdentifier(value, context);

    expect(result).toBe(fakeResult);

    value = { type: TokenIdentifierType.Lei, value: leiValue };

    dsMockUtils
      .getCreateTypeStub()
      .withArgs('AssetIdentifier', { [TokenIdentifierType.Lei]: leiValue })
      .returns(fakeResult);

    result = tokenIdentifierToAssetIdentifier(value, context);

    expect(result).toBe(fakeResult);

    value = { type: TokenIdentifierType.Cusip, value: cusipValue };

    dsMockUtils
      .getCreateTypeStub()
      .withArgs('AssetIdentifier', { [TokenIdentifierType.Cusip]: cusipValue })
      .returns(fakeResult);

    result = tokenIdentifierToAssetIdentifier(value, context);

    expect(result).toBe(fakeResult);
  });

  test('tokenIdentifierToAssetIdentifier should throw an error if some identifier is invalid', () => {
    const context = dsMockUtils.getContextInstance();

    let identifier = { type: TokenIdentifierType.Isin, value: 'US0373431005' };

    expect(() => tokenIdentifierToAssetIdentifier(identifier, context)).toThrow(
      `Error while checking value identifier ${identifier.value} as Isin type`
    );

    identifier = { type: TokenIdentifierType.Lei, value: '969500T3MBS4SQAMHJ45' };

    expect(() => tokenIdentifierToAssetIdentifier(identifier, context)).toThrow(
      `Error while checking value identifier ${identifier.value} as Lei type`
    );

    identifier = { type: TokenIdentifierType.Cusip, value: '037831200' };

    expect(() => tokenIdentifierToAssetIdentifier(identifier, context)).toThrow(
      `Error while checking value identifier ${identifier.value} as Cusip type`
    );
  });

  test('assetIdentifierToTokenIdentifier should convert a polkadot AssetIdentifier object to a TokenIdentifier', () => {
    let fakeResult = { type: TokenIdentifierType.Isin, value: 'someValue' };
    let identifier = dsMockUtils.createMockAssetIdentifier({
      [TokenIdentifierType.Isin]: dsMockUtils.createMockU8aFixed('someValue'),
    });

    let result = assetIdentifierToTokenIdentifier(identifier);
    expect(result).toEqual(fakeResult);

    fakeResult = { type: TokenIdentifierType.Cusip, value: 'someValue' };
    identifier = dsMockUtils.createMockAssetIdentifier({
      [TokenIdentifierType.Cusip]: dsMockUtils.createMockU8aFixed('someValue'),
    });

    result = assetIdentifierToTokenIdentifier(identifier);
    expect(result).toEqual(fakeResult);

    fakeResult = { type: TokenIdentifierType.Cins, value: 'someValue' };
    identifier = dsMockUtils.createMockAssetIdentifier({
      [TokenIdentifierType.Cins]: dsMockUtils.createMockU8aFixed('someValue'),
    });

    result = assetIdentifierToTokenIdentifier(identifier);
    expect(result).toEqual(fakeResult);

    fakeResult = { type: TokenIdentifierType.Lei, value: 'someValue' };
    identifier = dsMockUtils.createMockAssetIdentifier({
      [TokenIdentifierType.Lei]: dsMockUtils.createMockU8aFixed('someValue'),
    });

    result = assetIdentifierToTokenIdentifier(identifier);
    expect(result).toEqual(fakeResult);
  });
});

describe('stringToFundingRoundName and fundingRoundNameToString', () => {
  beforeAll(() => {
    dsMockUtils.initMocks();
  });

  afterEach(() => {
    dsMockUtils.reset();
  });

  afterAll(() => {
    dsMockUtils.cleanup();
  });

  test('stringToFundingRoundName should convert a string to a polkadot FundingRoundName object', () => {
    const value = 'someName';
    const fakeResult = ('convertedName' as unknown) as FundingRoundName;
    const context = dsMockUtils.getContextInstance();

    dsMockUtils.getCreateTypeStub().withArgs('FundingRoundName', value).returns(fakeResult);

    const result = stringToFundingRoundName(value, context);

    expect(result).toEqual(fakeResult);
  });

  test('fundingRoundNameToString should convert a polkadot FundingRoundName object to a string', () => {
    const fakeResult = 'someFundingRoundName';
    const roundName = dsMockUtils.createMockFundingRoundName(fakeResult);

    const result = fundingRoundNameToString(roundName);
    expect(result).toEqual(fakeResult);
  });
});

describe('stringToDocumentName and documentNameToString', () => {
  beforeAll(() => {
    dsMockUtils.initMocks();
  });

  afterEach(() => {
    dsMockUtils.reset();
  });

  afterAll(() => {
    dsMockUtils.cleanup();
  });

  test('stringToDocumentName should convert a string to a polkadot DocumentName object', () => {
    const value = 'someName';
    const fakeResult = ('convertedName' as unknown) as DocumentName;
    const context = dsMockUtils.getContextInstance();

    dsMockUtils.getCreateTypeStub().withArgs('DocumentName', value).returns(fakeResult);

    const result = stringToDocumentName(value, context);

    expect(result).toEqual(fakeResult);
  });

  test('documentNameToString should convert a polkadot DocumentName object to a string', () => {
    const fakeResult = 'someDocumentName';
    const docName = dsMockUtils.createMockDocumentName(fakeResult);

    const result = documentNameToString(docName);
    expect(result).toEqual(fakeResult);
  });
});

describe('stringToDocumentUri and documentUriToString', () => {
  beforeAll(() => {
    dsMockUtils.initMocks();
  });

  afterEach(() => {
    dsMockUtils.reset();
  });

  afterAll(() => {
    dsMockUtils.cleanup();
  });

  test('stringToDocumentUri should convert a string to a polkadot DocumentUri object', () => {
    const value = 'someUri';
    const fakeResult = ('convertedUri' as unknown) as DocumentUri;
    const context = dsMockUtils.getContextInstance();

    dsMockUtils.getCreateTypeStub().withArgs('DocumentUri', value).returns(fakeResult);

    const result = stringToDocumentUri(value, context);

    expect(result).toEqual(fakeResult);
  });

  test('documentUriToString should convert a polkadot DocumentUri object to a string', () => {
    const fakeResult = 'someDocumentUri';
    const docUri = dsMockUtils.createMockDocumentUri(fakeResult);

    const result = documentUriToString(docUri);
    expect(result).toEqual(fakeResult);
  });
});

describe('stringToDocumentHash and documentHashToString', () => {
  beforeAll(() => {
    dsMockUtils.initMocks();
  });

  afterEach(() => {
    dsMockUtils.reset();
  });

  afterAll(() => {
    dsMockUtils.cleanup();
  });

  test('stringToDocumentHash should throw if document hash is empty', () => {
    expect(() => stringToDocumentHash('', dsMockUtils.getContextInstance())).toThrow(
      'Document hash cannot be empty'
    );
  });

  test('stringToDocumentHash should convert a string to a polkadot DocumentHash object', () => {
    const value = 'someHash';
    const fakeResult = ('convertedHash' as unknown) as DocumentHash;
    const context = dsMockUtils.getContextInstance();

    dsMockUtils.getCreateTypeStub().withArgs('DocumentHash', value).returns(fakeResult);

    const result = stringToDocumentHash(value, context);

    expect(result).toEqual(fakeResult);
  });

  test('documentHashToString should convert a polkadot DocumentHash object to a string', () => {
    const fakeResult = 'someDocumentHash';
    const docHash = dsMockUtils.createMockDocumentHash(fakeResult);

    const result = documentHashToString(docHash);
    expect(result).toEqual(fakeResult);
  });
});

describe('stringToDocumentType and documentTypeToString', () => {
  beforeAll(() => {
    dsMockUtils.initMocks();
  });

  afterEach(() => {
    dsMockUtils.reset();
  });

  afterAll(() => {
    dsMockUtils.cleanup();
  });

  test('stringToDocumentType should convert a string to a polkadot DocumentType object', () => {
    const value = 'someType';
    const fakeResult = ('convertedType' as unknown) as DocumentType;
    const context = dsMockUtils.getContextInstance();

    dsMockUtils.getCreateTypeStub().withArgs('DocumentType', value).returns(fakeResult);

    const result = stringToDocumentType(value, context);

    expect(result).toEqual(fakeResult);
  });

  test('documentTypeToString should convert a polkadot DocumentType object to a string', () => {
    const fakeResult = 'someDocumentType';
    const docType = dsMockUtils.createMockDocumentType(fakeResult);

    const result = documentTypeToString(docType);
    expect(result).toEqual(fakeResult);
  });
});

describe('tokenDocumentToDocument and documentToTokenDocument', () => {
  beforeAll(() => {
    dsMockUtils.initMocks();
  });

  afterEach(() => {
    dsMockUtils.reset();
  });

  afterAll(() => {
    dsMockUtils.cleanup();
  });

  test('tokenDocumentToDocument should convert a TokenDocument object to a polkadot Document object', () => {
    const uri = 'someUri';
    const contentHash = 'someHash';
    const name = 'someName';
    const type = 'someType';
    const filedAt = new Date();
    const value = {
      uri,
      contentHash,
      name,
    };
    const fakeResult = ('convertedDocument' as unknown) as Document;
    const context = dsMockUtils.getContextInstance();

    dsMockUtils
      .getCreateTypeStub()
      .withArgs('Document', {
        uri: stringToDocumentUri(uri, context),
        name: stringToDocumentName(name, context),
        /* eslint-disable @typescript-eslint/camelcase */
        content_hash: stringToDocumentHash(contentHash, context),
        doc_type: null,
        filing_date: null,
        /* eslint-enable @typescript-eslint/camelcase */
      })
      .returns(fakeResult);

    let result = tokenDocumentToDocument(value, context);
    expect(result).toEqual(fakeResult);

    dsMockUtils
      .getCreateTypeStub()
      .withArgs('Document', {
        uri: stringToDocumentUri(uri, context),
        name: stringToDocumentName(name, context),
        /* eslint-disable @typescript-eslint/camelcase */
        content_hash: stringToDocumentHash(contentHash, context),
        doc_type: stringToDocumentType(type, context),
        filing_date: dateToMoment(filedAt, context),
        /* eslint-enable @typescript-eslint/camelcase */
      })
      .returns(fakeResult);

    result = tokenDocumentToDocument({ ...value, filedAt, type }, context);
    expect(result).toEqual(fakeResult);
  });

  test('documentToTokenDocument should convert a polkadot Document object to a TokenDocument object', () => {
    const name = 'someName';
    const uri = 'someUri';
    const contentHash = 'someHash';
    const filedAt = new Date();
    const type = 'someType';
    let fakeResult: TokenDocument = {
      name,
      uri,
      contentHash,
    };

    let doc = dsMockUtils.createMockDocument({
      uri: dsMockUtils.createMockDocumentUri(uri),
      name: dsMockUtils.createMockDocumentName(name),
      /* eslint-disable @typescript-eslint/camelcase */
      content_hash: dsMockUtils.createMockDocumentHash(contentHash),
      doc_type: dsMockUtils.createMockOption(),
      filing_date: dsMockUtils.createMockOption(),
      /* eslint-enable @typescript-eslint/camelcase */
    });

    let result = documentToTokenDocument(doc);
    expect(result).toEqual(fakeResult);

    fakeResult = {
      ...fakeResult,
      filedAt,
      type,
    };

    doc = dsMockUtils.createMockDocument({
      uri: dsMockUtils.createMockDocumentUri(uri),
      name: dsMockUtils.createMockDocumentName(name),
      /* eslint-disable @typescript-eslint/camelcase */
      content_hash: dsMockUtils.createMockDocumentHash(contentHash),
      doc_type: dsMockUtils.createMockOption(dsMockUtils.createMockDocumentType(type)),
      filing_date: dsMockUtils.createMockOption(dsMockUtils.createMockMoment(filedAt.getTime())),
      /* eslint-enable @typescript-eslint/camelcase */
    });

    result = documentToTokenDocument(doc);
    expect(result).toEqual(fakeResult);
  });
});

describe('authTargetToAuthIdentifier and authIdentifierToAuthTarget', () => {
  beforeAll(() => {
    dsMockUtils.initMocks();
  });

  afterEach(() => {
    dsMockUtils.reset();
  });

  afterAll(() => {
    dsMockUtils.cleanup();
  });

  test('authTargetToAuthIdentifier should convert an AuthTarget to a polkadot AuthIdentifer object', () => {
    const target = { type: SignerType.Identity, value: 'someDid' };
    const authId = new BigNumber(1);
    const value = {
      target,
      authId,
    };
    const fakeResult = ('convertedAuthIdentifier' as unknown) as AuthIdentifier;
    const context = dsMockUtils.getContextInstance();

    dsMockUtils
      .getCreateTypeStub()
      .withArgs('AuthIdentifier', {
        // eslint-disable-next-line @typescript-eslint/camelcase
        auth_id: numberToU64(authId, context),
        signatory: signerValueToSignatory(target, context),
      })
      .returns(fakeResult);

    const result = authTargetToAuthIdentifier(value, context);

    expect(result).toEqual(fakeResult);
  });

  test('authIdentifierToAuthTarget should convert a polkadot AuthIdentifier object to an AuthTarget', () => {
    const target = { type: SignerType.Identity, value: 'someDid' };
    const authId = new BigNumber(1);
    const fakeResult = {
      target,
      authId,
    };
    const authIdentifier = dsMockUtils.createMockAuthIdentifier({
      signatory: dsMockUtils.createMockSignatory({
        Identity: dsMockUtils.createMockIdentityId(target.value),
      }),
      // eslint-disable-next-line @typescript-eslint/camelcase
      auth_id: dsMockUtils.createMockU64(authId.toNumber()),
    });

    const result = authIdentifierToAuthTarget(authIdentifier);
    expect(result).toEqual(fakeResult);
  });
});

describe('cddStatusToBoolean', () => {
  test('cddStatusToBoolean should convert a valid CDD status to a true boolean', async () => {
    const cddStatusMock = dsMockUtils.createMockCddStatus({
      Ok: dsMockUtils.createMockIdentityId(),
    });
    const result = cddStatusToBoolean(cddStatusMock);

    expect(result).toEqual(true);
  });

  test('cddStatusToBoolean should convert an invalid CDD status to a false boolean', async () => {
    const cddStatusMock = dsMockUtils.createMockCddStatus();
    const result = cddStatusToBoolean(cddStatusMock);

    expect(result).toEqual(false);
  });
});

describe('canTransferResultToTransferStatus', () => {
  test('canTransferResultToTransferStatus should convert a polkadot CanTransferResult object to a TransferStatus', () => {
    const errorMsg = 'someError';
    expect(() =>
      canTransferResultToTransferStatus(
        dsMockUtils.createMockCanTransferResult({
          Err: dsMockUtils.createMockBytes(errorMsg),
        })
      )
    ).toThrow(`Error while checking transfer validity: ${errorMsg}`);

    const result = canTransferResultToTransferStatus(
      dsMockUtils.createMockCanTransferResult({ Ok: dsMockUtils.createMockU8(81) })
    );

    expect(result).toBe(TransferStatus.Success);
  });
});

describe('scopeToMeshScope and meshScopeToScope', () => {
  beforeAll(() => {
    dsMockUtils.initMocks();
  });

  afterEach(() => {
    dsMockUtils.reset();
  });

  afterAll(() => {
    dsMockUtils.cleanup();
  });

  test('scopeToMeshScope should convert a Scope into a polkadot Scope object', () => {
    const context = dsMockUtils.getContextInstance();
    const value: Scope = {
      type: ScopeType.Identity,
      value: 'someDid',
    };
    const fakeResult = ('ScopeEnum' as unknown) as MeshScope;

    dsMockUtils
      .getCreateTypeStub()
      .withArgs('Scope', { [value.type]: value.value })
      .returns(fakeResult);

    const result = scopeToMeshScope(value, context);

    expect(result).toBe(fakeResult);
  });

  test('meshScopeToScope should convert a polkadot Scope object into a Scope', () => {
    let fakeResult: Scope = {
      type: ScopeType.Identity,
      value: 'someDid',
    };
    let scope = dsMockUtils.createMockScope({
      Identity: dsMockUtils.createMockIdentityId(fakeResult.value),
    });

    let result = meshScopeToScope(scope);
    expect(result).toEqual(fakeResult);

    fakeResult = {
      type: ScopeType.Ticker,
      value: 'someTicker',
    };
    scope = dsMockUtils.createMockScope({
      Ticker: dsMockUtils.createMockTicker(fakeResult.value),
    });

    result = meshScopeToScope(scope);
    expect(result).toEqual(fakeResult);

    fakeResult = {
      type: ScopeType.Custom,
      value: 'something',
    };
    scope = dsMockUtils.createMockScope({
      Custom: dsMockUtils.createMockBytes(fakeResult.value),
    });

    result = meshScopeToScope(scope);
    expect(result).toEqual(fakeResult);
  });
});

describe('claimToMeshClaim and meshClaimToClaim', () => {
  beforeAll(() => {
    dsMockUtils.initMocks();
  });

  afterEach(() => {
    dsMockUtils.reset();
  });

  afterAll(() => {
    dsMockUtils.cleanup();
  });

  test('claimToMeshClaim should convert a Claim to a polkadot Claim object', () => {
    const context = dsMockUtils.getContextInstance();
    let value: Claim = {
      type: ClaimType.Jurisdiction,
      code: CountryCode.Cl,
      scope: { type: ScopeType.Identity, value: 'someTickerDid' },
    };
    const fakeResult = ('meshClaim' as unknown) as MeshClaim;
    const fakeScope = ('scope' as unknown) as MeshScope;

    const createTypeStub = dsMockUtils.getCreateTypeStub();

    createTypeStub.withArgs('Scope', sinon.match.any).returns(fakeScope);
    createTypeStub
      .withArgs('Claim', { [value.type]: [value.code, scopeToMeshScope(value.scope, context)] })
      .returns(fakeResult);

    let result = claimToMeshClaim(value, context);

    expect(result).toBe(fakeResult);

    value = {
      type: ClaimType.Exempted,
      scope: { type: ScopeType.Identity, value: 'someTickerDid' },
    };

    createTypeStub
      .withArgs('Claim', { [value.type]: scopeToMeshScope(value.scope, context) })
      .returns(fakeResult);

    result = claimToMeshClaim(value, context);

    expect(result).toBe(fakeResult);

    value = {
      type: ClaimType.CustomerDueDiligence,
      id: 'someCddId',
    };

    createTypeStub
      .withArgs('Claim', { [value.type]: stringToCddId(value.id, context) })
      .returns(fakeResult);

    result = claimToMeshClaim(value, context);

    expect(result).toBe(fakeResult);

    value = {
      type: ClaimType.NoData,
    };

    createTypeStub.withArgs('Claim', { [value.type]: null }).returns(fakeResult);

    result = claimToMeshClaim(value, context);

    expect(result).toBe(fakeResult);

    value = {
      type: ClaimType.InvestorUniqueness,
      scope: { type: ScopeType.Ticker, value: 'someTicker' },
      cddId: 'someCddId',
      scopeId: 'someScopeId',
    };

    createTypeStub
      .withArgs('Claim', {
        [value.type]: [
          scopeToMeshScope(value.scope, context),
          stringToScopeId(value.scopeId, context),
          stringToCddId(value.cddId, context),
        ],
      })
      .returns(fakeResult);

    result = claimToMeshClaim(value, context);

    expect(result).toBe(fakeResult);
  });

  test('meshClaimToClaim should convert a polkadot Claim object to a Claim', () => {
    let scope = { type: ScopeType.Ticker, value: 'someTicker' };

    let fakeResult: Claim = {
      type: ClaimType.Accredited,
      scope,
    };

    let claim = dsMockUtils.createMockClaim({
      Accredited: dsMockUtils.createMockScope({
        Ticker: dsMockUtils.createMockTicker(scope.value),
      }),
    });

    let result = meshClaimToClaim(claim);
    expect(result).toEqual(fakeResult);

    scope = { type: ScopeType.Identity, value: 'someDid' };

    fakeResult = {
      type: ClaimType.Affiliate,
      scope,
    };
    claim = dsMockUtils.createMockClaim({
      Affiliate: dsMockUtils.createMockScope({
        Identity: dsMockUtils.createMockIdentityId(scope.value),
      }),
    });

    result = meshClaimToClaim(claim);
    expect(result).toEqual(fakeResult);

    fakeResult = {
      type: ClaimType.Blocked,
      scope,
    };
    claim = dsMockUtils.createMockClaim({
      Blocked: dsMockUtils.createMockScope({
        Identity: dsMockUtils.createMockIdentityId(scope.value),
      }),
    });

    result = meshClaimToClaim(claim);
    expect(result).toEqual(fakeResult);

    fakeResult = {
      type: ClaimType.BuyLockup,
      scope,
    };
    claim = dsMockUtils.createMockClaim({
      BuyLockup: dsMockUtils.createMockScope({
        Identity: dsMockUtils.createMockIdentityId(scope.value),
      }),
    });

    result = meshClaimToClaim(claim);
    expect(result).toEqual(fakeResult);

    fakeResult = {
      type: ClaimType.CustomerDueDiligence,
      id: 'someId',
    };
    claim = dsMockUtils.createMockClaim({
      CustomerDueDiligence: dsMockUtils.createMockCddId(fakeResult.id),
    });

    result = meshClaimToClaim(claim);
    expect(result).toEqual(fakeResult);

    fakeResult = {
      type: ClaimType.Jurisdiction,
      code: CountryCode.Cl,
      scope,
    };

    claim = dsMockUtils.createMockClaim({
      Jurisdiction: [
        dsMockUtils.createMockCountryCode(fakeResult.code),
        dsMockUtils.createMockScope({ Identity: dsMockUtils.createMockIdentityId(scope.value) }),
      ],
    });

    result = meshClaimToClaim(claim);
    expect(result).toEqual(fakeResult);

    fakeResult = {
      type: ClaimType.KnowYourCustomer,
      scope,
    };
    claim = dsMockUtils.createMockClaim({
      KnowYourCustomer: dsMockUtils.createMockScope({
        Identity: dsMockUtils.createMockIdentityId(scope.value),
      }),
    });

    result = meshClaimToClaim(claim);
    expect(result).toEqual(fakeResult);

    fakeResult = {
      type: ClaimType.NoData,
    };
    claim = dsMockUtils.createMockClaim('NoData');

    result = meshClaimToClaim(claim);
    expect(result).toEqual(fakeResult);

    fakeResult = {
      type: ClaimType.SellLockup,
      scope,
    };
    claim = dsMockUtils.createMockClaim({
      SellLockup: dsMockUtils.createMockScope({
        Identity: dsMockUtils.createMockIdentityId(scope.value),
      }),
    });

    result = meshClaimToClaim(claim);
    expect(result).toEqual(fakeResult);

    fakeResult = {
      type: ClaimType.Exempted,
      scope,
    };
    claim = dsMockUtils.createMockClaim({
      Exempted: dsMockUtils.createMockScope({
        Identity: dsMockUtils.createMockIdentityId(scope.value),
      }),
    });

    result = meshClaimToClaim(claim);
    expect(result).toEqual(fakeResult);

    fakeResult = {
      type: ClaimType.InvestorUniqueness,
      scope,
      scopeId: 'scopeId',
      cddId: 'cddId',
    };
    claim = dsMockUtils.createMockClaim({
      InvestorUniqueness: [
        dsMockUtils.createMockScope({ Identity: dsMockUtils.createMockIdentityId(scope.value) }),
        dsMockUtils.createMockScopeId(fakeResult.scopeId),
        dsMockUtils.createMockCddId(fakeResult.cddId),
      ],
    });

    result = meshClaimToClaim(claim);
    expect(result).toEqual(fakeResult);
  });
});

describe('meshClaimTypeToClaimType and claimTypeToMeshClaimType', () => {
  beforeAll(() => {
    dsMockUtils.initMocks();
  });

  afterEach(() => {
    dsMockUtils.reset();
  });

  afterAll(() => {
    dsMockUtils.cleanup();
  });

  test('meshClaimTypeToClaimType should convert a polkadot ClaimType object to a ClaimType', () => {
    let fakeResult: ClaimType = ClaimType.Accredited;

    let claimType = dsMockUtils.createMockClaimType(fakeResult);

    let result = meshClaimTypeToClaimType(claimType);
    expect(result).toEqual(fakeResult);

    fakeResult = ClaimType.Affiliate;

    claimType = dsMockUtils.createMockClaimType(fakeResult);

    result = meshClaimTypeToClaimType(claimType);
    expect(result).toEqual(fakeResult);

    fakeResult = ClaimType.Blocked;

    claimType = dsMockUtils.createMockClaimType(fakeResult);

    result = meshClaimTypeToClaimType(claimType);
    expect(result).toEqual(fakeResult);

    fakeResult = ClaimType.BuyLockup;

    claimType = dsMockUtils.createMockClaimType(fakeResult);

    result = meshClaimTypeToClaimType(claimType);
    expect(result).toEqual(fakeResult);

    fakeResult = ClaimType.CustomerDueDiligence;

    claimType = dsMockUtils.createMockClaimType(fakeResult);

    result = meshClaimTypeToClaimType(claimType);
    expect(result).toEqual(fakeResult);

    fakeResult = ClaimType.Exempted;

    claimType = dsMockUtils.createMockClaimType(fakeResult);

    result = meshClaimTypeToClaimType(claimType);
    expect(result).toEqual(fakeResult);

    fakeResult = ClaimType.Jurisdiction;

    claimType = dsMockUtils.createMockClaimType(fakeResult);

    result = meshClaimTypeToClaimType(claimType);
    expect(result).toEqual(fakeResult);

    fakeResult = ClaimType.KnowYourCustomer;

    claimType = dsMockUtils.createMockClaimType(fakeResult);

    result = meshClaimTypeToClaimType(claimType);
    expect(result).toEqual(fakeResult);

    fakeResult = ClaimType.NoData;

    claimType = dsMockUtils.createMockClaimType(fakeResult);

    result = meshClaimTypeToClaimType(claimType);
    expect(result).toEqual(fakeResult);

    fakeResult = ClaimType.SellLockup;

    claimType = dsMockUtils.createMockClaimType(fakeResult);

    result = meshClaimTypeToClaimType(claimType);
    expect(result).toEqual(fakeResult);
  });

  test('claimTypeToMeshClaimType should convert a ClaimType to a polkadot ClaimType object', () => {
    const context = dsMockUtils.getContextInstance();
    const fakeResult = ('meshClaim' as unknown) as MeshClaim;

    dsMockUtils.getCreateTypeStub().returns(fakeResult);

    const result = claimTypeToMeshClaimType(ClaimType.SellLockup, context);
    expect(result).toEqual(fakeResult);
  });
});

describe('middlewareScopeToScope and scopeToMiddlewareScope', () => {
  test('should convert a MiddlewareScope object to a Scope', () => {
    let result = middlewareScopeToScope({
      type: ClaimScopeTypeEnum.Ticker,
      value: 'SOMETHING\u0000\u0000\u0000',
    });

    expect(result).toEqual({ type: ScopeType.Ticker, value: 'SOMETHING' });

    result = middlewareScopeToScope({ type: ClaimScopeTypeEnum.Identity, value: 'someDid' });

    expect(result).toEqual({ type: ScopeType.Identity, value: 'someDid' });

    result = middlewareScopeToScope({ type: ClaimScopeTypeEnum.Custom, value: 'SOMETHINGELSE' });

    expect(result).toEqual({ type: ScopeType.Custom, value: 'SOMETHINGELSE' });
  });

  test('scopeToMiddlewareScope should convert a Scope to a MiddlewareScope object', () => {
    let scope: Scope = { type: ScopeType.Identity, value: 'someDid' };
    let result = scopeToMiddlewareScope(scope);
    expect(result).toEqual({ type: ClaimScopeTypeEnum.Identity, value: scope.value });

    scope = { type: ScopeType.Ticker, value: 'someTicker' };
    result = scopeToMiddlewareScope(scope);
    expect(result).toEqual({ type: ClaimScopeTypeEnum.Ticker, value: 'someTicker\0\0' });

    scope = { type: ScopeType.Custom, value: 'customValue' };
    result = scopeToMiddlewareScope(scope);
    expect(result).toEqual({ type: ClaimScopeTypeEnum.Custom, value: scope.value });
  });
});

describe('stringToCddId and cddIdToString', () => {
  beforeAll(() => {
    dsMockUtils.initMocks();
  });

  afterEach(() => {
    dsMockUtils.reset();
  });

  afterAll(() => {
    dsMockUtils.cleanup();
  });

  test('stringToCddId should convert a cdd id string into a CddId', () => {
    const cddId = 'someId';
    const fakeResult = ('type' as unknown) as CddId;
    const context = dsMockUtils.getContextInstance();

    dsMockUtils.getCreateTypeStub().withArgs('CddId', cddId).returns(fakeResult);

    const result = stringToCddId(cddId, context);

    expect(result).toBe(fakeResult);
  });

  test('cddIdToString should convert a CddId to a cddId string', () => {
    const fakeResult = 'cddId';
    const cddId = dsMockUtils.createMockCddId(fakeResult);

    const result = cddIdToString(cddId);
    expect(result).toBe(fakeResult);
  });
});

describe('stringToScopeId and scopeIdToString', () => {
  beforeAll(() => {
    dsMockUtils.initMocks();
  });

  afterEach(() => {
    dsMockUtils.reset();
  });

  afterAll(() => {
    dsMockUtils.cleanup();
  });

  test('stringToScopeId should convert a scope id string into a ScopeId', () => {
    const scopeId = 'someId';
    const fakeResult = ('type' as unknown) as ScopeId;
    const context = dsMockUtils.getContextInstance();

    dsMockUtils.getCreateTypeStub().withArgs('ScopeId', scopeId).returns(fakeResult);

    const result = stringToScopeId(scopeId, context);

    expect(result).toBe(fakeResult);
  });

  test('scopeIdToString should convert a ScopeId to a scopeId string', () => {
    const fakeResult = 'scopeId';
    const scopeId = dsMockUtils.createMockScopeId(fakeResult);

    const result = scopeIdToString(scopeId);
    expect(result).toBe(fakeResult);
  });
});

describe('requirementToComplianceRequirement and complianceRequirementToRequirement', () => {
  beforeAll(() => {
    dsMockUtils.initMocks();
  });

  afterEach(() => {
    dsMockUtils.reset();
  });

  afterAll(() => {
    dsMockUtils.cleanup();
  });

  test('requirementToComplianceRequirement should convert a Requirement to a polkadot ComplianceRequirement object', () => {
    const did = 'someDid';
    const context = dsMockUtils.getContextInstance();
    const conditions: Condition[] = [
      {
        type: ConditionType.IsPresent,
        target: ConditionTarget.Both,
        claim: {
          type: ClaimType.Exempted,
          scope: { type: ScopeType.Identity, value: 'someTickerDid' },
        },
        trustedClaimIssuers: [
          { identity: new Identity({ did }, context) },
          { identity: new Identity({ did: 'otherDid' }, context) },
        ],
      },
      {
        type: ConditionType.IsNoneOf,
        target: ConditionTarget.Sender,
        claims: [
          {
            type: ClaimType.Blocked,
            scope: { type: ScopeType.Identity, value: 'someTickerDid' },
          },
          {
            type: ClaimType.SellLockup,
            scope: { type: ScopeType.Identity, value: 'someTickerDid' },
          },
        ],
      },
      {
        type: ConditionType.IsAbsent,
        target: ConditionTarget.Receiver,
        claim: {
          type: ClaimType.Jurisdiction,
          scope: { type: ScopeType.Identity, value: 'someTickerDid' },
          code: CountryCode.Cl,
        },
      },
      {
        type: ConditionType.IsIdentity,
        target: ConditionTarget.Sender,
        identity: new Identity({ did }, context),
      },
      {
        type: ConditionType.IsPrimaryIssuanceAgent,
        target: ConditionTarget.Receiver,
      },
    ];
    const value = {
      conditions,
      id: 1,
    };
    const fakeResult = ('convertedComplianceRequirement' as unknown) as ComplianceRequirement;

    const createTypeStub = dsMockUtils.getCreateTypeStub();

    conditions.forEach(({ type }) => {
      const meshType =
        type === ConditionType.IsPrimaryIssuanceAgent ? ConditionType.IsIdentity : type;
      createTypeStub
        .withArgs(
          'Condition',
          sinon.match({
            // eslint-disable-next-line @typescript-eslint/camelcase
            condition_type: sinon.match.has(meshType),
          })
        )
        .returns(`meshCondition${meshType}`);
    });

    createTypeStub
      .withArgs('ComplianceRequirement', {
        /* eslint-disable @typescript-eslint/camelcase */
        sender_conditions: [
          'meshConditionIsPresent',
          'meshConditionIsNoneOf',
          'meshConditionIsIdentity',
        ],
        receiver_conditions: [
          'meshConditionIsPresent',
          'meshConditionIsAbsent',
          'meshConditionIsIdentity',
        ],
        id: numberToU32(value.id, context),
        /* eslint-enable @typescript-eslint/camelcase */
      })
      .returns(fakeResult);

    const result = requirementToComplianceRequirement(value, context);

    expect(result).toEqual(fakeResult);
  });

  test('complianceRequirementToRequirement should convert a polkadot Compliance Requirement object to a Requirement', () => {
    const id = 1;
    const tokenDid = 'someTokenDid';
    const cddId = 'someCddId';
    const context = dsMockUtils.getContextInstance();
    const issuerDids = [
      { identity: new Identity({ did: 'someDid' }, context) },
      { identity: new Identity({ did: 'otherDid' }, context) },
    ];
    const targetIdentityDid = 'someDid';
    const conditions: Condition[] = [
      {
        type: ConditionType.IsPresent,
        target: ConditionTarget.Both,
        claim: {
          type: ClaimType.KnowYourCustomer,
          scope: { type: ScopeType.Identity, value: tokenDid },
        },
        trustedClaimIssuers: issuerDids,
      },
      {
        type: ConditionType.IsAbsent,
        target: ConditionTarget.Receiver,
        claim: {
          type: ClaimType.BuyLockup,
          scope: { type: ScopeType.Identity, value: tokenDid },
        },
        trustedClaimIssuers: issuerDids,
      },
      {
        type: ConditionType.IsNoneOf,
        target: ConditionTarget.Sender,
        claims: [
          {
            type: ClaimType.Blocked,
            scope: { type: ScopeType.Identity, value: tokenDid },
          },
          {
            type: ClaimType.SellLockup,
            scope: { type: ScopeType.Identity, value: tokenDid },
          },
        ],
        trustedClaimIssuers: issuerDids,
      },
      {
        type: ConditionType.IsAnyOf,
        target: ConditionTarget.Both,
        claims: [
          {
            type: ClaimType.Exempted,
            scope: { type: ScopeType.Identity, value: tokenDid },
          },
          {
            type: ClaimType.CustomerDueDiligence,
            id: cddId,
          },
        ],
        trustedClaimIssuers: issuerDids,
      },
      {
        type: ConditionType.IsIdentity,
        target: ConditionTarget.Sender,
        identity: new Identity({ did: targetIdentityDid }, context),
        trustedClaimIssuers: issuerDids,
      },
      {
        type: ConditionType.IsPrimaryIssuanceAgent,
        target: ConditionTarget.Receiver,
        trustedClaimIssuers: issuerDids,
      },
    ];
    const fakeResult = {
      id,
      conditions,
    };

    const scope = dsMockUtils.createMockScope({
      Identity: dsMockUtils.createMockIdentityId(tokenDid),
    });
    /* eslint-disable @typescript-eslint/camelcase */
    const issuers = issuerDids.map(({ identity }) =>
      dsMockUtils.createMockTrustedIssuer({
        issuer: dsMockUtils.createMockIdentityId(identity.did),
        trusted_for: dsMockUtils.createMockTrustedFor(),
      })
    );
    const rawConditions = [
      dsMockUtils.createMockCondition({
        condition_type: dsMockUtils.createMockConditionType({
          IsPresent: dsMockUtils.createMockClaim({ KnowYourCustomer: scope }),
        }),
        issuers,
      }),
      dsMockUtils.createMockCondition({
        condition_type: dsMockUtils.createMockConditionType({
          IsAbsent: dsMockUtils.createMockClaim({ BuyLockup: scope }),
        }),
        issuers,
      }),
      dsMockUtils.createMockCondition({
        condition_type: dsMockUtils.createMockConditionType({
          IsNoneOf: [
            dsMockUtils.createMockClaim({ Blocked: scope }),
            dsMockUtils.createMockClaim({ SellLockup: scope }),
          ],
        }),
        issuers,
      }),
      dsMockUtils.createMockCondition({
        condition_type: dsMockUtils.createMockConditionType({
          IsAnyOf: [
            dsMockUtils.createMockClaim({ Exempted: scope }),
            dsMockUtils.createMockClaim({
              CustomerDueDiligence: dsMockUtils.createMockCddId(cddId),
            }),
          ],
        }),
        issuers,
      }),
      dsMockUtils.createMockCondition({
        condition_type: dsMockUtils.createMockConditionType({
          IsIdentity: dsMockUtils.createMockTargetIdentity({
            Specific: dsMockUtils.createMockIdentityId(targetIdentityDid),
          }),
        }),
        issuers,
      }),
      dsMockUtils.createMockCondition({
        condition_type: dsMockUtils.createMockConditionType({
          IsIdentity: dsMockUtils.createMockTargetIdentity('PrimaryIssuanceAgent'),
        }),
        issuers,
      }),
    ];
    const complianceRequirement = dsMockUtils.createMockComplianceRequirement({
      sender_conditions: [
        rawConditions[0],
        rawConditions[2],
        rawConditions[2],
        rawConditions[3],
        rawConditions[4],
      ],
      receiver_conditions: [
        rawConditions[0],
        rawConditions[1],
        rawConditions[1],
        rawConditions[3],
        rawConditions[5],
      ],
      id: dsMockUtils.createMockU32(1),
    });
    /* eslint-enable @typescript-eslint/camelcase */

    const result = complianceRequirementToRequirement(
      complianceRequirement,
      dsMockUtils.getContextInstance()
    );
    expect(result.conditions).toEqual(expect.arrayContaining(fakeResult.conditions));
  });
});

describe('txTagToProtocolOp', () => {
  beforeAll(() => {
    dsMockUtils.initMocks();
  });

  afterEach(() => {
    dsMockUtils.reset();
  });

  afterAll(() => {
    dsMockUtils.cleanup();
  });

  test('txTagToProtocolOp should convert a TxTag to a polkadot ProtocolOp object', () => {
    const value = TxTags.identity.AddClaim;
    const fakeResult = ('convertedProtocolOp' as unknown) as ProtocolOp;
    const context = dsMockUtils.getContextInstance();

    dsMockUtils.getCreateTypeStub().withArgs('ProtocolOp', 'IdentityAddClaim').returns(fakeResult);

    const result = txTagToProtocolOp(value, context);

    expect(result).toEqual(fakeResult);
  });

  test('txTagToProtocolOp should ignore "batch" prefixes and postfixes', () => {
    const value = TxTags.asset.AddDocuments;
    const fakeResult = ('convertedProtocolOp' as unknown) as ProtocolOp;
    const context = dsMockUtils.getContextInstance();

    dsMockUtils.getCreateTypeStub().withArgs('ProtocolOp', 'AssetAddDocument').returns(fakeResult);

    const result = txTagToProtocolOp(value, context);

    expect(result).toEqual(fakeResult);
  });

  test('txTagToProtocolOp should throw an error if tag does not match any ProtocolOp', () => {
    const value = TxTags.asset.SetTreasuryDid;
    const fakeResult = ('convertedProtocolOp' as unknown) as ProtocolOp;
    const context = dsMockUtils.getContextInstance();
    const mockTag = 'AssetSetTreasuryDid';

    dsMockUtils.getCreateTypeStub().withArgs('ProtocolOp', mockTag).returns(fakeResult);

    expect(() => txTagToProtocolOp(value, context)).toThrow(
      `${mockTag} does not match any ProtocolOp`
    );
  });
});

describe('txTagToExtrinsicIdentifier and extrinsicIdentifierToTxTag', () => {
  test('txTagToExtrinsicIdentifier should convert a TxTag enum to a ExtrinsicIdentifier object', () => {
    let result = txTagToExtrinsicIdentifier(TxTags.identity.CddRegisterDid);

    expect(result).toEqual({
      moduleId: ModuleIdEnum.Identity,
      callId: CallIdEnum.CddRegisterDid,
    });

    result = txTagToExtrinsicIdentifier(TxTags.finalityTracker.FinalHint);

    expect(result).toEqual({
      moduleId: ModuleIdEnum.Finalitytracker,
      callId: CallIdEnum.FinalHint,
    });
  });

  test('extrinsicIdentifierToTxTag should convert a ExtrinsicIdentifier object to a TxTag', () => {
    let result = extrinsicIdentifierToTxTag({
      moduleId: ModuleIdEnum.Identity,
      callId: CallIdEnum.CddRegisterDid,
    });

    expect(result).toEqual(TxTags.identity.CddRegisterDid);

    result = extrinsicIdentifierToTxTag({
      moduleId: ModuleIdEnum.Finalitytracker,
      callId: CallIdEnum.FinalHint,
    });

    expect(result).toEqual(TxTags.finalityTracker.FinalHint);
  });
});

describe('numberToPipId', () => {
  beforeAll(() => {
    dsMockUtils.initMocks();
  });

  afterEach(() => {
    dsMockUtils.reset();
  });

  afterAll(() => {
    dsMockUtils.cleanup();
  });

  test('numberToPipId should convert a number to a polkadot pipId object', () => {
    const value = new BigNumber(100);
    const fakeResult = ('100' as unknown) as PipId;
    const context = dsMockUtils.getContextInstance();

    dsMockUtils.getCreateTypeStub().withArgs('PipId', value.toString()).returns(fakeResult);

    const result = numberToPipId(value, context);

    expect(result).toBe(fakeResult);
  });
});

describe('stringToText and textToString', () => {
  beforeAll(() => {
    dsMockUtils.initMocks();
  });

  afterEach(() => {
    dsMockUtils.reset();
  });

  afterAll(() => {
    dsMockUtils.cleanup();
  });

  test('stringToText should convert a string to a polkadot Text object', () => {
    const value = 'someText';
    const fakeResult = ('convertedText' as unknown) as Text;
    const context = dsMockUtils.getContextInstance();

    dsMockUtils.getCreateTypeStub().withArgs('Text', value).returns(fakeResult);

    const result = stringToText(value, context);

    expect(result).toEqual(fakeResult);
  });

  test('textToString should convert polkadot Text object to string', () => {
    const text = 'someText';
    const mockText = dsMockUtils.createMockText(text);

    const result = textToString(mockText);
    expect(result).toEqual(text);
  });
});

describe('portfolioIdToMeshPortfolioId', () => {
  beforeAll(() => {
    dsMockUtils.initMocks();
  });

  afterEach(() => {
    dsMockUtils.reset();
  });

  afterAll(() => {
    dsMockUtils.cleanup();
  });

  test('portfolioIdToMeshPortfolioId should convert a portfolio id into a polkadot portfolio id', () => {
    const portfolioId = {
      did: 'someDid',
    };
    const number = new BigNumber(1);
    const rawIdentityId = dsMockUtils.createMockIdentityId(portfolioId.did);
    const rawU64 = dsMockUtils.createMockU64(number.toNumber());
    const fakeResult = ('PortfolioId' as unknown) as PortfolioId;
    const context = dsMockUtils.getContextInstance();

    dsMockUtils.getCreateTypeStub().withArgs('IdentityId', portfolioId.did).returns(rawIdentityId);

    dsMockUtils
      .getCreateTypeStub()
      .withArgs('PortfolioId', {
        did: rawIdentityId,
        kind: 'Default',
      })
      .returns(fakeResult);

    let result = portfolioIdToMeshPortfolioId(portfolioId, context);

    expect(result).toBe(fakeResult);

    dsMockUtils.getCreateTypeStub().withArgs('u64', number.toString()).returns(rawU64);

    dsMockUtils
      .getCreateTypeStub()
      .withArgs('PortfolioId', {
        did: rawIdentityId,
        kind: { User: rawU64 },
      })
      .returns(fakeResult);

    result = portfolioIdToMeshPortfolioId({ ...portfolioId, number }, context);

    expect(result).toBe(fakeResult);
  });
});

describe('complianceRequirementResultToRequirementCompliance', () => {
  beforeAll(() => {
    dsMockUtils.initMocks();
  });

  afterEach(() => {
    dsMockUtils.reset();
  });

  afterAll(() => {
    dsMockUtils.cleanup();
  });

  test('complianceRequirementResultToRequirementCompliance should convert a polkadot Compliance Requirement Result object to a RequirementCompliance', () => {
    const id = 1;
    const tokenDid = 'someTokenDid';
    const cddId = 'someCddId';
    const context = dsMockUtils.getContextInstance();
    const issuerDids = [
      { identity: new Identity({ did: 'someDid' }, context) },
      { identity: new Identity({ did: 'otherDid' }, context) },
    ];
    const targetIdentityDid = 'someDid';
    const conditions: ConditionCompliance[] = [
      {
        condition: {
          type: ConditionType.IsPresent,
          target: ConditionTarget.Both,
          claim: {
            type: ClaimType.KnowYourCustomer,
            scope: { type: ScopeType.Identity, value: tokenDid },
          },
          trustedClaimIssuers: issuerDids,
        },
        complies: true,
      },
      {
        condition: {
          type: ConditionType.IsAbsent,
          target: ConditionTarget.Receiver,
          claim: {
            type: ClaimType.BuyLockup,
            scope: { type: ScopeType.Identity, value: tokenDid },
          },
          trustedClaimIssuers: issuerDids,
        },
        complies: false,
      },
      {
        condition: {
          type: ConditionType.IsNoneOf,
          target: ConditionTarget.Sender,
          claims: [
            {
              type: ClaimType.Blocked,
              scope: { type: ScopeType.Identity, value: tokenDid },
            },
            {
              type: ClaimType.SellLockup,
              scope: { type: ScopeType.Identity, value: tokenDid },
            },
          ],
          trustedClaimIssuers: issuerDids,
        },
        complies: true,
      },
      {
        condition: {
          type: ConditionType.IsAnyOf,
          target: ConditionTarget.Both,
          claims: [
            {
              type: ClaimType.Exempted,
              scope: { type: ScopeType.Identity, value: tokenDid },
            },
            {
              type: ClaimType.CustomerDueDiligence,
              id: cddId,
            },
          ],
          trustedClaimIssuers: issuerDids,
        },
        complies: false,
      },
      {
        condition: {
          type: ConditionType.IsIdentity,
          target: ConditionTarget.Sender,
          identity: new Identity({ did: targetIdentityDid }, context),
          trustedClaimIssuers: issuerDids,
        },
        complies: true,
      },
      {
        condition: {
          type: ConditionType.IsPrimaryIssuanceAgent,
          target: ConditionTarget.Receiver,
          trustedClaimIssuers: issuerDids,
        },
        complies: false,
      },
    ];
    const fakeResult = {
      id,
      conditions,
      complies: false,
    };

    const scope = dsMockUtils.createMockScope({
      Identity: dsMockUtils.createMockIdentityId(tokenDid),
    });
    /* eslint-disable @typescript-eslint/camelcase */
    const issuers = issuerDids.map(({ identity: { did } }) =>
      dsMockUtils.createMockTrustedIssuer({
        issuer: dsMockUtils.createMockIdentityId(did),
        trusted_for: dsMockUtils.createMockTrustedFor(),
      })
    );
    const rawConditions = [
      dsMockUtils.createMockConditionResult({
        condition: dsMockUtils.createMockCondition({
          condition_type: dsMockUtils.createMockConditionType({
            IsPresent: dsMockUtils.createMockClaim({ KnowYourCustomer: scope }),
          }),
          issuers,
        }),
        result: dsMockUtils.createMockBool(true),
      }),
      dsMockUtils.createMockConditionResult({
        condition: dsMockUtils.createMockCondition({
          condition_type: dsMockUtils.createMockConditionType({
            IsAbsent: dsMockUtils.createMockClaim({ BuyLockup: scope }),
          }),
          issuers,
        }),
        result: dsMockUtils.createMockBool(false),
      }),
      dsMockUtils.createMockConditionResult({
        condition: dsMockUtils.createMockCondition({
          condition_type: dsMockUtils.createMockConditionType({
            IsNoneOf: [
              dsMockUtils.createMockClaim({ Blocked: scope }),
              dsMockUtils.createMockClaim({ SellLockup: scope }),
            ],
          }),
          issuers,
        }),
        result: dsMockUtils.createMockBool(true),
      }),
      dsMockUtils.createMockConditionResult({
        condition: dsMockUtils.createMockCondition({
          condition_type: dsMockUtils.createMockConditionType({
            IsAnyOf: [
              dsMockUtils.createMockClaim({ Exempted: scope }),
              dsMockUtils.createMockClaim({
                CustomerDueDiligence: dsMockUtils.createMockCddId(cddId),
              }),
            ],
          }),
          issuers,
        }),
        result: dsMockUtils.createMockBool(false),
      }),
      dsMockUtils.createMockConditionResult({
        condition: dsMockUtils.createMockCondition({
          condition_type: dsMockUtils.createMockConditionType({
            IsIdentity: dsMockUtils.createMockTargetIdentity({
              Specific: dsMockUtils.createMockIdentityId(targetIdentityDid),
            }),
          }),
          issuers,
        }),
        result: dsMockUtils.createMockBool(true),
      }),
      dsMockUtils.createMockConditionResult({
        condition: dsMockUtils.createMockCondition({
          condition_type: dsMockUtils.createMockConditionType({
            IsIdentity: dsMockUtils.createMockTargetIdentity('PrimaryIssuanceAgent'),
          }),
          issuers,
        }),
        result: dsMockUtils.createMockBool(false),
      }),
    ];
    const complianceRequirement = dsMockUtils.createMockComplianceRequirementResult({
      sender_conditions: [
        rawConditions[0],
        rawConditions[2],
        rawConditions[2],
        rawConditions[3],
        rawConditions[4],
      ],
      receiver_conditions: [
        rawConditions[0],
        rawConditions[1],
        rawConditions[1],
        rawConditions[3],
        rawConditions[5],
      ],
      id: dsMockUtils.createMockU32(1),
      result: dsMockUtils.createMockBool(false),
    });
    /* eslint-enable @typescript-eslint/camelcase */

    const result = complianceRequirementResultToRequirementCompliance(
      complianceRequirement,
      dsMockUtils.getContextInstance()
    );
    expect(result.conditions).toEqual(expect.arrayContaining(fakeResult.conditions));
  });
});

describe('assetComplianceResultToCompliance', () => {
  beforeAll(() => {
    dsMockUtils.initMocks();
  });

  afterEach(() => {
    dsMockUtils.reset();
  });

  afterAll(() => {
    dsMockUtils.cleanup();
  });

  test('assetComplianceResultToCompliance should convert a polkadot AssetComplianceResult object to a RequirementCompliance', () => {
    const id = 1;
    const tokenDid = 'someTokenDid';
    const cddId = 'someCddId';
    const context = dsMockUtils.getContextInstance();
    const issuerDids = [
      { identity: new Identity({ did: 'someDid' }, context) },
      { identity: new Identity({ did: 'otherDid' }, context) },
    ];
    const conditions: ConditionCompliance[] = [
      {
        condition: {
          type: ConditionType.IsPresent,
          target: ConditionTarget.Both,
          claim: {
            type: ClaimType.KnowYourCustomer,
            scope: { type: ScopeType.Identity, value: tokenDid },
          },
          trustedClaimIssuers: issuerDids,
        },
        complies: true,
      },
      {
        condition: {
          type: ConditionType.IsAbsent,
          target: ConditionTarget.Receiver,
          claim: {
            type: ClaimType.BuyLockup,
            scope: { type: ScopeType.Identity, value: tokenDid },
          },
          trustedClaimIssuers: issuerDids,
        },
        complies: false,
      },
      {
        condition: {
          type: ConditionType.IsNoneOf,
          target: ConditionTarget.Sender,
          claims: [
            {
              type: ClaimType.Blocked,
              scope: { type: ScopeType.Identity, value: tokenDid },
            },
            {
              type: ClaimType.SellLockup,
              scope: { type: ScopeType.Identity, value: tokenDid },
            },
          ],
          trustedClaimIssuers: issuerDids,
        },
        complies: true,
      },
      {
        condition: {
          type: ConditionType.IsAnyOf,
          target: ConditionTarget.Both,
          claims: [
            {
              type: ClaimType.Exempted,
              scope: { type: ScopeType.Identity, value: tokenDid },
            },
            {
              type: ClaimType.CustomerDueDiligence,
              id: cddId,
            },
          ],
          trustedClaimIssuers: issuerDids,
        },
        complies: false,
      },
    ];
    const fakeResult = {
      id,
      conditions,
    };

    const scope = dsMockUtils.createMockScope({
      Identity: dsMockUtils.createMockIdentityId(tokenDid),
    });
    /* eslint-disable @typescript-eslint/camelcase */
    const issuers = issuerDids.map(({ identity: { did } }) =>
      dsMockUtils.createMockTrustedIssuer({
        issuer: dsMockUtils.createMockIdentityId(did),
        trusted_for: dsMockUtils.createMockTrustedFor(),
      })
    );
    const rawConditions = [
      /* eslint-disable @typescript-eslint/camelcase */
      dsMockUtils.createMockConditionResult({
        condition: dsMockUtils.createMockCondition({
          condition_type: dsMockUtils.createMockConditionType({
            IsPresent: dsMockUtils.createMockClaim({ KnowYourCustomer: scope }),
          }),
          issuers,
        }),
        result: dsMockUtils.createMockBool(true),
      }),
      dsMockUtils.createMockConditionResult({
        condition: dsMockUtils.createMockCondition({
          condition_type: dsMockUtils.createMockConditionType({
            IsAbsent: dsMockUtils.createMockClaim({ BuyLockup: scope }),
          }),
          issuers,
        }),
        result: dsMockUtils.createMockBool(false),
      }),
      dsMockUtils.createMockConditionResult({
        condition: dsMockUtils.createMockCondition({
          condition_type: dsMockUtils.createMockConditionType({
            IsNoneOf: [
              dsMockUtils.createMockClaim({ Blocked: scope }),
              dsMockUtils.createMockClaim({ SellLockup: scope }),
            ],
          }),
          issuers,
        }),
        result: dsMockUtils.createMockBool(true),
      }),
      dsMockUtils.createMockConditionResult({
        condition: dsMockUtils.createMockCondition({
          condition_type: dsMockUtils.createMockConditionType({
            IsAnyOf: [
              dsMockUtils.createMockClaim({ Exempted: scope }),
              dsMockUtils.createMockClaim({
                CustomerDueDiligence: dsMockUtils.createMockCddId(cddId),
              }),
            ],
          }),
          issuers,
        }),
        result: dsMockUtils.createMockBool(false),
      }),
    ];

    const rawRequirements = dsMockUtils.createMockComplianceRequirementResult({
      sender_conditions: [rawConditions[0], rawConditions[2], rawConditions[3]],
      receiver_conditions: [rawConditions[0], rawConditions[1], rawConditions[3]],
      id: dsMockUtils.createMockU32(1),
      result: dsMockUtils.createMockBool(false),
    });
    /* eslint-enable @typescript-eslint/camelcase */

    let assetComplianceResult = dsMockUtils.createMockAssetComplianceResult({
      paused: dsMockUtils.createMockBool(true),
      requirements: [rawRequirements],
      result: dsMockUtils.createMockBool(true),
    });

    let result = assetComplianceResultToCompliance(assetComplianceResult, context);
    expect(result.requirements[0].conditions).toEqual(
      expect.arrayContaining(fakeResult.conditions)
    );
    expect(result.complies).toBeTruthy();

    assetComplianceResult = dsMockUtils.createMockAssetComplianceResult({
      paused: dsMockUtils.createMockBool(false),
      requirements: [rawRequirements],
      result: dsMockUtils.createMockBool(true),
    });

    result = assetComplianceResultToCompliance(assetComplianceResult, context);
    expect(result.complies).toBeTruthy();
  });
});

describe('moduleAddressToString', () => {
  const context = dsMockUtils.getContextInstance();

  test('should convert a module address to a string', () => {
    const moduleAddress = 'someModuleName';

    const result = moduleAddressToString(moduleAddress, context);
    expect(result).toBe('5Eg4TucMsdiyc9LjA3BT7VXioUqMoQ4vLn1VSUDsYsiJMdbN');
  });
});

describe('keyToAddress and addressToKey', () => {
  const address = DUMMY_ACCOUNT_ID;
  const publicKey = '0xd43593c715fdd31c61141abd04a99fd6822c8558854ccde39a5684e7a56da27d';
  const context = dsMockUtils.getContextInstance();

  test('addressToKey should decode an address into a public key', () => {
    const result = addressToKey(address, context);

    expect(result).toBe(publicKey);
  });

  test('keyToAddress should encode a public key into an address', () => {
    const result = keyToAddress(publicKey, context);

    expect(result).toBe(address);
  });
});

describe('transactionHexToTxTag', () => {
  beforeAll(() => {
    dsMockUtils.initMocks();
  });

  afterEach(() => {
    dsMockUtils.reset();
  });

  afterAll(() => {
    dsMockUtils.cleanup();
  });

  test('transactionHexToTxTag should convert a hex string to a TxTag', () => {
    const hex = '0x110000';
    const fakeResult = TxTags.treasury.Disbursement;
    const mockResult = {
      method: 'disbursement',
      section: 'treasury',
    };

    const context = dsMockUtils.getContextInstance();

    dsMockUtils.getCreateTypeStub().withArgs('Proposal', hex).returns(mockResult);

    const result = transactionHexToTxTag(hex, context);
    expect(result).toEqual(fakeResult);
  });
});

describe('transactionToTxTag', () => {
  beforeAll(() => {
    dsMockUtils.initMocks();
  });

  afterEach(() => {
    dsMockUtils.reset();
  });

  afterAll(() => {
    dsMockUtils.cleanup();
  });

  test('transactionToTxTag should convert a transaction to a TxTag', () => {
    const tx = dsMockUtils.createTxStub('asset', 'unfreeze');
    const fakeResult = TxTags.asset.Unfreeze;

    const result = transactionToTxTag(tx);
    expect(result).toEqual(fakeResult);
  });
});

// describe('middlewareProposalToProposalDetails', () => {
//   beforeAll(() => {
//     dsMockUtils.initMocks();
//   });

//   afterEach(() => {
//     dsMockUtils.reset();
//   });

//   afterAll(() => {
//     dsMockUtils.cleanup();
//   });

//   test('should return a ProposalDetails object', () => {
//     const context = dsMockUtils.getContextInstance();

//     const proposer = 'someProposer';
//     const url = 'http://someUrl';
//     const description = 'some description';
//     const lastState = ProposalState.Pending;
//     const createdAt = new BigNumber(150000);
//     const coolOffEndBlock = new BigNumber(160000);
//     const endBlock = new BigNumber(165000);
//     const lastStateUpdatedAt = new BigNumber(163000);
//     const totalVotes = new BigNumber(30);
//     const totalAyesWeight = new BigNumber(10);
//     const totalNaysWeight = new BigNumber(20);
//     const rawProposal = '0x110000';
//     const fakeProposal = {
//       pipId: 0,
//       proposer,
//       createdAt: createdAt.toNumber(),
//       url,
//       description,
//       coolOffEndBlock: coolOffEndBlock.toNumber(),
//       endBlock: endBlock.toNumber(),
//       proposal: rawProposal,
//       lastState,
//       lastStateUpdatedAt: lastStateUpdatedAt.toNumber(),
//       totalVotes: totalVotes.toNumber(),
//       totalAyesWeight: totalAyesWeight,
//       totalNaysWeight: totalNaysWeight,
//     };
//     const fakeResult = {
//       proposerAddress: proposer,
//       createdAt,
//       discussionUrl: url,
//       description,
//       coolOffEndBlock,
//       endBlock,
//       transaction: 'treasury.disbursement',
//       lastState,
//       lastStateUpdatedAt,
//       totalVotes,
//       totalAyesWeight,
//       totalNaysWeight,
//     };

//     dsMockUtils
//       .getCreateTypeStub()
//       .withArgs('Proposal', rawProposal)
//       .returns({
//         methodName: 'disbursement',
//         sectionName: 'treasury',
//       });

//     let result = middlewareProposalToProposalDetails(fakeProposal, context);

//     expect(result).toEqual(fakeResult);

//     result = middlewareProposalToProposalDetails({ ...fakeProposal, proposal: undefined }, context);

//     expect(result).toEqual({ ...fakeResult, transaction: null });
//   });
// });

describe('meshProposalStateToProposalState', () => {
  beforeAll(() => {
    dsMockUtils.initMocks();
  });

  afterEach(() => {
    dsMockUtils.reset();
  });

  afterAll(() => {
    dsMockUtils.cleanup();
  });

  // NOTE uncomment in Governance v2 upgrade
  // test('meshProposalStateToProposalState should convert a polkadot ProposalState object to a ProposalState', () => {
  //   let fakeResult: ProposalState = ProposalState.Cancelled;

  //   let proposalState = dsMockUtils.createMockProposalState(fakeResult);

  //   let result = meshProposalStateToProposalState(proposalState);
  //   expect(result).toEqual(fakeResult);

  //   fakeResult = ProposalState.Killed;

  //   proposalState = dsMockUtils.createMockProposalState(fakeResult);

  //   result = meshProposalStateToProposalState(proposalState);
  //   expect(result).toEqual(fakeResult);

  //   fakeResult = ProposalState.Pending;

  //   proposalState = dsMockUtils.createMockProposalState(fakeResult);

  //   result = meshProposalStateToProposalState(proposalState);
  //   expect(result).toEqual(fakeResult);

  //   fakeResult = ProposalState.Referendum;

  //   proposalState = dsMockUtils.createMockProposalState(fakeResult);

  //   result = meshProposalStateToProposalState(proposalState);
  //   expect(result).toEqual(fakeResult);

  //   fakeResult = ProposalState.Rejected;

  //   proposalState = dsMockUtils.createMockProposalState(fakeResult);

  //   result = meshProposalStateToProposalState(proposalState);
  //   expect(result).toEqual(fakeResult);
  // });
});

describe('meshAffirmationStatusToAffirmationStatus', () => {
  beforeAll(() => {
    dsMockUtils.initMocks();
  });

  afterEach(() => {
    dsMockUtils.reset();
  });

  afterAll(() => {
    dsMockUtils.cleanup();
  });

  test('meshAffirmationStatusToAffirmationStatus should convert a polkadot AffirmationStatus object to a AffirmationStatus', () => {
    let fakeResult = AffirmationStatus.Affirmed;
    let permission = dsMockUtils.createMockAffirmationStatus(fakeResult);

    let result = meshAffirmationStatusToAffirmationStatus(permission);
    expect(result).toEqual(fakeResult);

    fakeResult = AffirmationStatus.Pending;
    permission = dsMockUtils.createMockAffirmationStatus(fakeResult);

    result = meshAffirmationStatusToAffirmationStatus(permission);
    expect(result).toEqual(fakeResult);

    fakeResult = AffirmationStatus.Rejected;
    permission = dsMockUtils.createMockAffirmationStatus(fakeResult);

    result = meshAffirmationStatusToAffirmationStatus(permission);
    expect(result).toEqual(fakeResult);

    fakeResult = AffirmationStatus.Unknown;
    permission = dsMockUtils.createMockAffirmationStatus(fakeResult);

    result = meshAffirmationStatusToAffirmationStatus(permission);
    expect(result).toEqual(fakeResult);
  });
});

describe('secondaryKeyToMeshSecondaryKey', () => {
  beforeAll(() => {
    dsMockUtils.initMocks();
    entityMockUtils.initMocks();
  });

  afterEach(() => {
    dsMockUtils.reset();
    entityMockUtils.reset();
  });

  afterAll(() => {
    dsMockUtils.cleanup();
    entityMockUtils.cleanup();
  });

  test('secondaryKeyToMeshSecondaryKey should convert a SecondaryKey to a polkadot SecondaryKey', () => {
    const address = 'someAccount';
    const context = dsMockUtils.getContextInstance();
    const secondaryKey = {
      signer: entityMockUtils.getAccountInstance(),
      permissions: {
        tokens: null,
        transactions: null,
        transactionGroups: [],
        portfolios: null,
      },
    };
    const mockAccountId = dsMockUtils.createMockAccountId(address);
    const mockSignatory = dsMockUtils.createMockSignatory({ Account: mockAccountId });
    const mockPermissions = dsMockUtils.createMockPermissions({
      asset: null,
      extrinsic: null,
      portfolio: null,
    });
    const fakeResult = dsMockUtils.createMockSecondaryKey({
      signer: mockSignatory,
      permissions: mockPermissions,
    });

    dsMockUtils
      .getCreateTypeStub()
      .withArgs('SecondaryKey', {
        signer: signerValueToSignatory({ type: SignerType.Account, value: address }, context),
        permissions: permissionsToMeshPermissions(secondaryKey.permissions, context),
      })
      .returns(fakeResult);

    const result = secondaryKeyToMeshSecondaryKey(secondaryKey, context);

    expect(result).toEqual(fakeResult);
  });
});

describe('venueTypeToMeshVenueType and meshVenueTypeToVenueType', () => {
  beforeAll(() => {
    dsMockUtils.initMocks();
  });

  afterEach(() => {
    dsMockUtils.reset();
  });

  afterAll(() => {
    dsMockUtils.cleanup();
  });

  test('venueTypeToMeshVenueType should convert a VenueType to a polkadot VenueType object', () => {
    const value = VenueType.Other;
    const fakeResult = ('Other' as unknown) as MeshVenueType;
    const context = dsMockUtils.getContextInstance();

    dsMockUtils.getCreateTypeStub().withArgs('VenueType', value).returns(fakeResult);

    const result = venueTypeToMeshVenueType(value, context);

    expect(result).toBe(fakeResult);
  });

  test('meshVenueTypeToVenueType should convert a polkadot VenueType object to a VenueType', () => {
    let fakeResult = VenueType.Other;
    let venueType = dsMockUtils.createMockVenueType(fakeResult);

    let result = meshVenueTypeToVenueType(venueType);
    expect(result).toEqual(fakeResult);

    fakeResult = VenueType.Distribution;
    venueType = dsMockUtils.createMockVenueType(fakeResult);

    result = meshVenueTypeToVenueType(venueType);
    expect(result).toEqual(fakeResult);

    fakeResult = VenueType.Sto;
    venueType = dsMockUtils.createMockVenueType(fakeResult);

    result = meshVenueTypeToVenueType(venueType);
    expect(result).toEqual(fakeResult);

    fakeResult = VenueType.Exchange;
    venueType = dsMockUtils.createMockVenueType(fakeResult);

    result = meshVenueTypeToVenueType(venueType);
    expect(result).toEqual(fakeResult);
  });
});

describe('stringToVenueDetails and venueDetailsToString', () => {
  beforeAll(() => {
    dsMockUtils.initMocks();
  });

  afterEach(() => {
    dsMockUtils.reset();
  });

  afterAll(() => {
    dsMockUtils.cleanup();
  });

  test('stringToVenueDetails should convert a string into a polkadot VenueDetails object', () => {
    const details = 'details';
    const fakeResult = ('type' as unknown) as VenueDetails;
    const context = dsMockUtils.getContextInstance();

    dsMockUtils.getCreateTypeStub().withArgs('VenueDetails', details).returns(fakeResult);

    const result = stringToVenueDetails(details, context);

    expect(result).toBe(fakeResult);
  });

  test('venueDetailsToString should convert a polkadot VenueDetails object to a string', () => {
    const fakeResult = 'details';
    const venueDetails = dsMockUtils.createMockVenueDetails(fakeResult);

    const result = venueDetailsToString(venueDetails);
    expect(result).toBe(fakeResult);
  });
});

describe('meshInstructionStatusToInstructionStatus', () => {
  beforeAll(() => {
    dsMockUtils.initMocks();
  });

  afterEach(() => {
    dsMockUtils.reset();
  });

  afterAll(() => {
    dsMockUtils.cleanup();
  });

  test('meshInstructionStatusToInstructionStatus should convert a polkadot InstructionStatus object to an InstructionStatus', () => {
    let fakeResult = InstructionStatus.Pending;
    let instructionStatus = dsMockUtils.createMockInstructionStatus(fakeResult);

    let result = meshInstructionStatusToInstructionStatus(instructionStatus);
    expect(result).toEqual(fakeResult);

    fakeResult = InstructionStatus.Unknown;
    instructionStatus = dsMockUtils.createMockInstructionStatus(fakeResult);

    result = meshInstructionStatusToInstructionStatus(instructionStatus);
    expect(result).toEqual(fakeResult);
  });
});

describe('meshAffirmationStatusToAffirmationStatus', () => {
  beforeAll(() => {
    dsMockUtils.initMocks();
  });

  afterEach(() => {
    dsMockUtils.reset();
  });

  afterAll(() => {
    dsMockUtils.cleanup();
  });

  test('meshAffirmationStatusToAffirmationStatus should convert a polkadot AffirmationStatus object to a AffirmationStatus', () => {
    let fakeResult = AffirmationStatus.Unknown;
    let authorizationStatus = dsMockUtils.createMockAffirmationStatus(fakeResult);

    let result = meshAffirmationStatusToAffirmationStatus(authorizationStatus);
    expect(result).toEqual(fakeResult);

    fakeResult = AffirmationStatus.Rejected;
    authorizationStatus = dsMockUtils.createMockAffirmationStatus(fakeResult);

    result = meshAffirmationStatusToAffirmationStatus(authorizationStatus);
    expect(result).toEqual(fakeResult);

    fakeResult = AffirmationStatus.Pending;
    authorizationStatus = dsMockUtils.createMockAffirmationStatus(fakeResult);

    result = meshAffirmationStatusToAffirmationStatus(authorizationStatus);
    expect(result).toEqual(fakeResult);

    fakeResult = AffirmationStatus.Affirmed;
    authorizationStatus = dsMockUtils.createMockAffirmationStatus(fakeResult);

    result = meshAffirmationStatusToAffirmationStatus(authorizationStatus);
    expect(result).toEqual(fakeResult);
  });
});

describe('endConditionToSettlementType', () => {
  beforeAll(() => {
    dsMockUtils.initMocks();
  });

  afterEach(() => {
    dsMockUtils.reset();
  });

  afterAll(() => {
    dsMockUtils.cleanup();
  });

  test('endConditionToSettlementType should convert an end condition to a polkadot SettlementType object', () => {
    const fakeResult = ('type' as unknown) as SettlementType;
    const context = dsMockUtils.getContextInstance();

    dsMockUtils
      .getCreateTypeStub()
      .withArgs('SettlementType', InstructionType.SettleOnAffirmation)
      .returns(fakeResult);

    let result = endConditionToSettlementType(
      { type: InstructionType.SettleOnAffirmation },
      context
    );

    expect(result).toBe(fakeResult);

    const blockNumber = new BigNumber(10);
    const rawBlockNumber = dsMockUtils.createMockU32(blockNumber.toNumber());

    dsMockUtils.getCreateTypeStub().withArgs('u32', blockNumber.toString()).returns(rawBlockNumber);
    dsMockUtils
      .getCreateTypeStub()
      .withArgs('SettlementType', { [InstructionType.SettleOnBlock]: rawBlockNumber })
      .returns(fakeResult);

    result = endConditionToSettlementType(
      { type: InstructionType.SettleOnBlock, value: new BigNumber(10) },
      context
    );

    expect(result).toBe(fakeResult);
  });
});

describe('portfolioLikeToPortfolioId', () => {
  let did: string;
  let number: BigNumber;
  let context: Context;

  beforeAll(() => {
    dsMockUtils.initMocks();
    entityMockUtils.initMocks();

    did = 'someDid';
    number = new BigNumber(1);
  });

  beforeEach(() => {
    context = dsMockUtils.getContextInstance();
  });

  afterEach(() => {
    dsMockUtils.reset();
    entityMockUtils.reset();
  });

  afterAll(() => {
    dsMockUtils.cleanup();
    entityMockUtils.cleanup();
  });

  test('should convert a DID string to a PortfolioId', async () => {
    const result = portfolioLikeToPortfolioId(did);

    expect(result).toEqual({ did, number: undefined });
  });

  test('should convert an Identity to a PortfolioId', async () => {
    const identity = entityMockUtils.getIdentityInstance({ did });

    const result = portfolioLikeToPortfolioId(identity);

    expect(result).toEqual({ did, number: undefined });
  });

  test('should convert a NumberedPortfolio to a PortfolioId', async () => {
    const portfolio = new NumberedPortfolio({ did, id: number }, context);

    const result = portfolioLikeToPortfolioId(portfolio);

    expect(result).toEqual({ did, number });
  });

  test('should convert a DefaultPortfolio to a PortfolioId', async () => {
    const portfolio = new DefaultPortfolio({ did }, context);

    const result = portfolioLikeToPortfolioId(portfolio);

    expect(result).toEqual({ did, number: undefined });
  });

  test('should convert a Portfolio identifier object to a PortfolioId', async () => {
    let result = portfolioLikeToPortfolioId({ identity: did, id: number });
    expect(result).toEqual({ did, number });

    result = portfolioLikeToPortfolioId({
      identity: entityMockUtils.getIdentityInstance({ did }),
      id: number,
    });
    expect(result).toEqual({ did, number });
  });
});

describe('portfolioLikeToPortfolio', () => {
  let did: string;
  let id: BigNumber;
  let context: Context;

  beforeAll(() => {
    dsMockUtils.initMocks();
    entityMockUtils.initMocks();

    did = 'someDid';
    id = new BigNumber(1);
  });

  beforeEach(() => {
    context = dsMockUtils.getContextInstance();
  });

  afterEach(() => {
    dsMockUtils.reset();
    entityMockUtils.reset();
  });

  afterAll(() => {
    dsMockUtils.cleanup();
    entityMockUtils.cleanup();
  });

  test('should convert a PortfolioLike to a DefaultPortfolio instance', async () => {
    const result = portfolioLikeToPortfolio(did, context);
    expect(result instanceof DefaultPortfolio).toBe(true);
  });

  test('should convert a PortfolioLike to a NumberedPortfolio instance', async () => {
    const result = portfolioLikeToPortfolio({ identity: did, id }, context);
    expect(result instanceof NumberedPortfolio).toBe(true);
  });
});

describe('toIdentityWithClaimsArray', () => {
  beforeAll(() => {
    dsMockUtils.initMocks();
    entityMockUtils.initMocks();
  });

  afterEach(() => {
    dsMockUtils.reset();
    entityMockUtils.reset();
  });

  afterAll(() => {
    dsMockUtils.cleanup();
    entityMockUtils.cleanup();
  });

  test('should return an IdentityWithClaims array object', () => {
    const context = dsMockUtils.getContextInstance();
    const targetDid = 'someTargetDid';
    const issuerDid = 'someIssuerDid';
    const date = 1589816265000;
    const customerDueDiligenceType = ClaimTypeEnum.CustomerDueDiligence;
    const claim = {
      target: new Identity({ did: targetDid }, context),
      issuer: new Identity({ did: issuerDid }, context),
      issuedAt: new Date(date),
    };
    const fakeResult = [
      {
        identity: new Identity({ did: targetDid }, context),
        claims: [
          {
            ...claim,
            expiry: new Date(date),
            claim: {
              type: customerDueDiligenceType,
            },
          },
          {
            ...claim,
            expiry: null,
            claim: {
              type: customerDueDiligenceType,
            },
          },
        ],
      },
    ];
    /* eslint-disable @typescript-eslint/camelcase */
    const commonClaimData = {
      targetDID: targetDid,
      issuer: issuerDid,
      issuance_date: date,
      last_update_date: date,
    };
    const fakeMiddlewareIdentityWithClaims = [
      {
        did: targetDid,
        claims: [
          {
            ...commonClaimData,
            expiry: date,
            type: customerDueDiligenceType,
          },
          {
            ...commonClaimData,
            expiry: null,
            type: customerDueDiligenceType,
          },
        ],
      },
    ];
    /* eslint-enabled @typescript-eslint/camelcase */

    const result = toIdentityWithClaimsArray(fakeMiddlewareIdentityWithClaims, context);

    expect(result).toEqual(fakeResult);
  });
});

describe('trustedClaimIssuerToTrustedIssuer and trustedIssuerToTrustedClaimIssuer', () => {
  beforeAll(() => {
    dsMockUtils.initMocks();
    entityMockUtils.initMocks();
  });

  afterEach(() => {
    dsMockUtils.reset();
    entityMockUtils.reset();
  });

  afterAll(() => {
    dsMockUtils.cleanup();
    entityMockUtils.cleanup();
  });

  test('trustedClaimIssuerToTrustedIssuer should convert a did string into an IdentityId', () => {
    const did = 'someDid';
    const fakeResult = ('type' as unknown) as TrustedIssuer;
    const context = dsMockUtils.getContextInstance();

    let issuer: TrustedClaimIssuer = {
      identity: entityMockUtils.getIdentityInstance({ did }),
    };

    dsMockUtils
      .getCreateTypeStub()
      .withArgs('TrustedIssuer', {
        issuer: stringToIdentityId(did, context),
        trusted_for: 'Any',
      })
      .returns(fakeResult);

    let result = trustedClaimIssuerToTrustedIssuer(issuer, context);
    expect(result).toBe(fakeResult);

    issuer = {
      identity: entityMockUtils.getIdentityInstance({ did }),
      trustedFor: [ClaimType.Accredited, ClaimType.Blocked],
    };

    dsMockUtils
      .getCreateTypeStub()
      .withArgs('TrustedIssuer', {
        issuer: stringToIdentityId(did, context),
        trusted_for: { Specific: [ClaimType.Accredited, ClaimType.Blocked] },
      })
      .returns(fakeResult);

    result = trustedClaimIssuerToTrustedIssuer(issuer, context);
    expect(result).toBe(fakeResult);
  });

  test('trustedIssuerToTrustedClaimIssuer should convert an IdentityId to a did string', () => {
    const did = 'someDid';
    const context = dsMockUtils.getContextInstance();
    let fakeResult: TrustedClaimIssuer = {
      identity: new Identity({ did }, context),
    };
    let trustedIssuer = dsMockUtils.createMockTrustedIssuer({
      issuer: dsMockUtils.createMockIdentityId(did),
      trusted_for: dsMockUtils.createMockTrustedFor('Any'),
    });

    let result = trustedIssuerToTrustedClaimIssuer(trustedIssuer, context);
    expect(result).toEqual(fakeResult);

    fakeResult = { identity: new Identity({ did }, context), trustedFor: [ClaimType.SellLockup] };
    trustedIssuer = dsMockUtils.createMockTrustedIssuer({
      issuer: dsMockUtils.createMockIdentityId(did),
      trusted_for: dsMockUtils.createMockTrustedFor({
        Specific: [dsMockUtils.createMockClaimType(ClaimType.SellLockup)],
      }),
    });

    result = trustedIssuerToTrustedClaimIssuer(trustedIssuer, context);
    expect(result).toEqual(fakeResult);
  });
});

describe('permissionsLikeToPermissions', () => {
  beforeAll(() => {
    dsMockUtils.initMocks();
    entityMockUtils.initMocks();
  });

  afterEach(() => {
    dsMockUtils.reset();
    entityMockUtils.reset();
  });

  afterAll(() => {
    dsMockUtils.cleanup();
    entityMockUtils.cleanup();
  });

  test('permissionsLikeToPermissions should convert a PermissionsLike into a Permissions', () => {
    const context = dsMockUtils.getContextInstance();
    let args: PermissionsLike = { tokens: null, transactions: null, portfolios: null };
    let result = permissionsLikeToPermissions(args, context);
    expect(result).toEqual({
      tokens: null,
      transactions: null,
      transactionGroups: [],
      portfolios: null,
    });

    const firstToken = new SecurityToken({ ticker: 'TICKER' }, context);
    const ticker = 'OTHERTICKER';
    const secondToken = new SecurityToken({ ticker: ticker }, context);
    const portfolio = new DefaultPortfolio({ did: 'someDid' }, context);

    args = {
      tokens: [firstToken, ticker],
      transactions: [TxTags.asset.Transfer],
      transactionGroups: [TxGroup.TrustedClaimIssuersManagement],
      portfolios: [portfolio],
    };
    result = permissionsLikeToPermissions(args, context);
    expect(result).toEqual({
      tokens: [firstToken, secondToken],
      transactions: [
        TxTags.asset.Transfer,
        TxTags.complianceManager.AddDefaultTrustedClaimIssuer,
        TxTags.complianceManager.RemoveDefaultTrustedClaimIssuer,
      ],
      transactionGroups: [TxGroup.TrustedClaimIssuersManagement],
      portfolios: [portfolio],
    });

    result = permissionsLikeToPermissions({}, context);
    expect(result).toEqual({
      tokens: [],
      transactions: [],
      transactionGroups: [],
      portfolios: [],
    });
  });
});

describe('middlewarePortfolioToPortfolio', () => {
  test('middlewarePortfolioToPortfolio should convert a MiddlewarePortfolio into a Portfolio', async () => {
    const context = dsMockUtils.getContextInstance();
    let middlewarePortfolio = {
      kind: 'Default',
      did: 'someDid',
    };

    let result = await middlewarePortfolioToPortfolio(middlewarePortfolio, context);
    expect(result instanceof DefaultPortfolio).toBe(true);

    middlewarePortfolio = {
      kind: '0',
      did: 'someDid',
    };

    result = await middlewarePortfolioToPortfolio(middlewarePortfolio, context);
    expect(result instanceof DefaultPortfolio).toBe(true);

    middlewarePortfolio = {
      kind: '10',
      did: 'someDid',
    };

    result = await middlewarePortfolioToPortfolio(middlewarePortfolio, context);
    expect(result instanceof NumberedPortfolio).toBe(true);
  });
});

describe('transferRestrictionToTransferManager and signatoryToSignerValue', () => {
  beforeAll(() => {
    dsMockUtils.initMocks();
  });

  afterEach(() => {
    dsMockUtils.reset();
  });

  afterAll(() => {
    dsMockUtils.cleanup();
    sinon.restore();
  });

  test('transferRestrictionToTransferManager should convert a Transfer Restriction to a polkadot TransferManager object', () => {
    const count = 10;
    let value = {
      type: TransferRestrictionType.Count,
      value: new BigNumber(count),
    };
    const fakeResult = ('TransferManagerEnum' as unknown) as TransferManager;
    const context = dsMockUtils.getContextInstance();

    const rawCount = dsMockUtils.createMockU64(count);

    const createTypeStub = dsMockUtils.getCreateTypeStub();
    createTypeStub
      .withArgs('TransferManager', { CountTransferManager: rawCount })
      .returns(fakeResult);

    createTypeStub.withArgs('u64', count.toString()).returns(rawCount);

    let result = transferRestrictionToTransferManager(value, context);

    expect(result).toBe(fakeResult);

    const percentage = 49;
    const rawPercentage = dsMockUtils.createMockPermill(percentage * 10000);
    value = {
      type: TransferRestrictionType.Percentage,
      value: new BigNumber(percentage),
    };

    createTypeStub
      .withArgs('TransferManager', { PercentageTransferManager: rawPercentage })
      .returns(fakeResult);

    createTypeStub.withArgs('Permill', (percentage * 10000).toString()).returns(rawPercentage);

    result = transferRestrictionToTransferManager(value, context);

    expect(result).toBe(fakeResult);
  });

  test('transferManagerToTransferRestriction should convert a polkadot Signatory object to a SignerValue', () => {
    const count = 10;
    let fakeResult = {
      type: TransferRestrictionType.Count,
      value: new BigNumber(count),
    };
    let transferManager = dsMockUtils.createMockTransferManager({
      CountTransferManager: dsMockUtils.createMockU64(count),
    });

    let result = transferManagerToTransferRestriction(transferManager);
    expect(result).toEqual(fakeResult);

    const percentage = 49;
    fakeResult = {
      type: TransferRestrictionType.Percentage,
      value: new BigNumber(percentage),
    };
    transferManager = dsMockUtils.createMockTransferManager({
      PercentageTransferManager: dsMockUtils.createMockPermill(percentage * 10000),
    });

    result = transferManagerToTransferRestriction(transferManager);
    expect(result).toEqual(fakeResult);
  });
});

describe('stoTierToPriceTier', () => {
  beforeAll(() => {
    dsMockUtils.initMocks();
    entityMockUtils.initMocks();
  });

  afterEach(() => {
    dsMockUtils.reset();
    entityMockUtils.reset();
  });

  afterAll(() => {
    dsMockUtils.cleanup();
    entityMockUtils.cleanup();
  });

  test('stoTierToPriceTier should convert an Sto Tier into a polkadot PriceTier object', () => {
    const context = dsMockUtils.getContextInstance();
    const total = new BigNumber(100);
    const price = new BigNumber(1000);
    const rawTotal = dsMockUtils.createMockBalance(total.toNumber());
    const rawPrice = dsMockUtils.createMockBalance(price.toNumber());
    const fakeResult = ('PriceTier' as unknown) as PriceTier;

    const stoTier: StoTier = {
      price,
      amount: total,
    };

    const createTypeStub = dsMockUtils.getCreateTypeStub();

    createTypeStub
      .withArgs('Balance', total.multipliedBy(Math.pow(10, 6)).toString())
      .returns(rawTotal);
    createTypeStub
      .withArgs('Balance', price.multipliedBy(Math.pow(10, 6)).toString())
      .returns(rawPrice);

    dsMockUtils
      .getCreateTypeStub()
      .withArgs('PriceTier', {
        total: rawTotal,
        price: rawPrice,
      })
      .returns(fakeResult);

    const result = stoTierToPriceTier(stoTier, context);

    expect(result).toBe(fakeResult);
  });
});

describe('txGroupToTxTags', () => {
  test('should return the corresponding group of TxTags', () => {
    let result = txGroupToTxTags(TxGroup.PortfolioManagement);

    expect(result).toEqual([
      TxTags.identity.AddInvestorUniquenessClaim,
      TxTags.portfolio.MovePortfolioFunds,
      TxTags.settlement.AddInstruction,
      TxTags.settlement.AddAndAffirmInstruction,
      TxTags.settlement.AffirmInstruction,
      TxTags.settlement.RejectInstruction,
      TxTags.settlement.CreateVenue,
    ]);

    result = txGroupToTxTags(TxGroup.TokenManagement);

    expect(result).toEqual([
      TxTags.asset.MakeDivisible,
      TxTags.asset.RenameAsset,
      TxTags.asset.SetFundingRound,
      TxTags.asset.AddDocuments,
      TxTags.asset.RemoveDocuments,
    ]);

    result = txGroupToTxTags(TxGroup.AdvancedTokenManagement);

    expect(result).toEqual([
      TxTags.asset.Freeze,
      TxTags.asset.Unfreeze,
      TxTags.identity.AddAuthorization,
      TxTags.identity.RemoveAuthorization,
    ]);

    result = txGroupToTxTags(TxGroup.Distribution);

    expect(result).toEqual([
      TxTags.identity.AddInvestorUniquenessClaim,
      TxTags.settlement.CreateVenue,
      TxTags.settlement.AddInstruction,
      TxTags.settlement.AddAndAffirmInstruction,
    ]);

    result = txGroupToTxTags(TxGroup.Issuance);

    expect(result).toEqual([TxTags.asset.Issue]);

    result = txGroupToTxTags(TxGroup.TrustedClaimIssuersManagement);

    expect(result).toEqual([
      TxTags.complianceManager.AddDefaultTrustedClaimIssuer,
      TxTags.complianceManager.RemoveDefaultTrustedClaimIssuer,
    ]);

    result = txGroupToTxTags(TxGroup.ClaimsManagement);

    expect(result).toEqual([TxTags.identity.AddClaim, TxTags.identity.RevokeClaim]);

    result = txGroupToTxTags(TxGroup.ComplianceRequirementsManagement);

    expect(result).toEqual([
      TxTags.complianceManager.AddComplianceRequirement,
      TxTags.complianceManager.RemoveComplianceRequirement,
      TxTags.complianceManager.PauseAssetCompliance,
      TxTags.complianceManager.ResumeAssetCompliance,
      TxTags.complianceManager.ResetAssetCompliance,
    ]);
  });
});

describe('txTagsToTxGroups', () => {
  test('should return all completed groups in the tag array', () => {
    expect(
      txTagsToTxGroups([
        TxTags.identity.AddInvestorUniquenessClaim,
        TxTags.portfolio.MovePortfolioFunds,
        TxTags.settlement.AddInstruction,
        TxTags.settlement.AddAndAffirmInstruction,
        TxTags.settlement.AffirmInstruction,
        TxTags.settlement.RejectInstruction,
        TxTags.settlement.CreateVenue,
        TxTags.asset.MakeDivisible,
        TxTags.asset.RenameAsset,
        TxTags.asset.SetFundingRound,
        TxTags.asset.AddDocuments,
        TxTags.asset.RemoveDocuments,
        TxTags.asset.Freeze,
        TxTags.asset.Unfreeze,
        TxTags.identity.AddAuthorization,
        TxTags.identity.RemoveAuthorization,
      ])
    ).toEqual([
      TxGroup.AdvancedTokenManagement,
      TxGroup.Distribution,
      TxGroup.PortfolioManagement,
      TxGroup.TokenManagement,
    ]);

    expect(
      txTagsToTxGroups([
        TxTags.identity.AddInvestorUniquenessClaim,
        TxTags.portfolio.MovePortfolioFunds,
        TxTags.settlement.AddInstruction,
        TxTags.settlement.AddAndAffirmInstruction,
        TxTags.settlement.AffirmInstruction,
        TxTags.settlement.RejectInstruction,
        TxTags.settlement.CreateVenue,
        TxTags.identity.AddAuthorization,
        TxTags.identity.RemoveAuthorization,
      ])
    ).toEqual([TxGroup.Distribution, TxGroup.PortfolioManagement]);
  });
});

describe('fundraiserTierToTier', () => {
  beforeAll(() => {
    dsMockUtils.initMocks();
  });

  afterEach(() => {
    dsMockUtils.reset();
  });

  afterAll(() => {
    dsMockUtils.cleanup();
  });

  test('fundraiserTierToTier should convert a polkadot FundraiserTier object to a FundraiserTier', () => {
    const amount = new BigNumber(5);
    const price = new BigNumber(5);
    const remaining = new BigNumber(5);

    const fundraiserTier = dsMockUtils.createMockFundraiserTier({
      total: dsMockUtils.createMockBalance(amount.toNumber()),
      price: dsMockUtils.createMockBalance(price.toNumber()),
      remaining: dsMockUtils.createMockBalance(remaining.toNumber()),
    });

    const result = fundraiserTierToTier(fundraiserTier);
    expect(result).toEqual({
      amount: amount.shiftedBy(-6),
      price: price.shiftedBy(-6),
      remaining: remaining.shiftedBy(-6),
    });
  });
});

describe('fundraiserToStoDetails', () => {
  beforeAll(() => {
    dsMockUtils.initMocks();
  });

  afterEach(() => {
    dsMockUtils.reset();
  });

  afterAll(() => {
    dsMockUtils.cleanup();
  });

  test('fundraiserToStoDetails should convert a polkadot Fundraiser object to a StoDetails', () => {
    const context = dsMockUtils.getContextInstance();

    const someDid = 'someDid';
    const name = 'someSto';
    const ticker = 'TICKER';
    const otherDid = 'otherDid';
    const raisingCurrency = 'USD';
    const amount = new BigNumber(10000);
    const price = new BigNumber(1000);
    const remaining = new BigNumber(7000);
    const tier = {
      amount: amount.shiftedBy(-6),
      price: price.shiftedBy(-6),
      remaining: remaining.shiftedBy(-6),
    };
    const startDate = new Date();
    const endDate = new Date(startDate.getTime() + 100000);
    const minInvestmentValue = new BigNumber(1);

    const fakeResult = {
      creator: new Identity({ did: someDid }, context),
      name,
      offeringPortfolio: new DefaultPortfolio({ did: someDid }, context),
      raisingPortfolio: new DefaultPortfolio({ did: otherDid }, context),
      raisingCurrency: raisingCurrency,
      tiers: [tier],
      venue: new Venue({ id: new BigNumber(1) }, context),
      start: startDate,
      end: endDate,
      status: {
        timing: StoTimingStatus.Started,
        balance: StoBalanceStatus.Available,
        sale: StoSaleStatus.Live,
      },
      minInvestment: minInvestmentValue.shiftedBy(-6),
      totalAmount: amount.shiftedBy(-6),
      totalRemaining: remaining.shiftedBy(-6),
    };

    const creator = dsMockUtils.createMockIdentityId(someDid);
    const rawName = dsMockUtils.createMockFundraiserName(name);
    const offeringPortfolio = dsMockUtils.createMockPortfolioId({
      did: creator,
      kind: dsMockUtils.createMockPortfolioKind('Default'),
    });
    const offeringAsset = dsMockUtils.createMockTicker(ticker);
    const raisingPortfolio = dsMockUtils.createMockPortfolioId({
      did: dsMockUtils.createMockIdentityId(otherDid),
      kind: dsMockUtils.createMockPortfolioKind('Default'),
    });
    const raisingAsset = dsMockUtils.createMockTicker(raisingCurrency);
    const tiers = [
      dsMockUtils.createMockFundraiserTier({
        total: dsMockUtils.createMockBalance(amount.toNumber()),
        price: dsMockUtils.createMockBalance(price.toNumber()),
        remaining: dsMockUtils.createMockBalance(remaining.toNumber()),
      }),
    ];
    const venueId = dsMockUtils.createMockU64(1);
    const start = dsMockUtils.createMockMoment(startDate.getTime());
    const end = dsMockUtils.createMockOption(dsMockUtils.createMockMoment(endDate.getTime()));
    const status = dsMockUtils.createMockFundraiserStatus('Live');
    const minInvestment = dsMockUtils.createMockBalance(minInvestmentValue.toNumber());

    let fundraiser = dsMockUtils.createMockFundraiser({
      creator,
      offering_portfolio: offeringPortfolio,
      offering_asset: offeringAsset,
      raising_portfolio: raisingPortfolio,
      raising_asset: raisingAsset,
      tiers,
      venue_id: venueId,
      start,
      end,
      status,
      minimum_investment: minInvestment,
    });

    let result = fundraiserToStoDetails(fundraiser, rawName, context);

    expect(result).toEqual(fakeResult);

    const futureStart = new Date(startDate.getTime() + 50000);

    fundraiser = dsMockUtils.createMockFundraiser({
      creator,
      offering_portfolio: offeringPortfolio,
      offering_asset: offeringAsset,
      raising_portfolio: raisingPortfolio,
      raising_asset: raisingAsset,
      tiers,
      venue_id: venueId,
      start: dsMockUtils.createMockMoment(futureStart.getTime()),
      end: dsMockUtils.createMockOption(),
      status: dsMockUtils.createMockFundraiserStatus('Closed'),
      minimum_investment: minInvestment,
    });

    result = fundraiserToStoDetails(fundraiser, rawName, context);

    expect(result).toEqual({
      ...fakeResult,
      name,
      status: {
        ...fakeResult.status,
        timing: StoTimingStatus.NotStarted,
        sale: StoSaleStatus.Closed,
      },
      start: futureStart,
      end: null,
    });

    fundraiser = dsMockUtils.createMockFundraiser({
      creator,
      offering_portfolio: offeringPortfolio,
      offering_asset: offeringAsset,
      raising_portfolio: raisingPortfolio,
      raising_asset: raisingAsset,
      tiers,
      venue_id: venueId,
      start,
      end: dsMockUtils.createMockOption(),
      status: dsMockUtils.createMockFundraiserStatus('ClosedEarly'),
      minimum_investment: minInvestment,
    });

    result = fundraiserToStoDetails(fundraiser, rawName, context);

    expect(result).toEqual({
      ...fakeResult,
      name,
      status: {
        ...fakeResult.status,
        timing: StoTimingStatus.Started,
        sale: StoSaleStatus.ClosedEarly,
      },
      end: null,
    });

    fundraiser = dsMockUtils.createMockFundraiser({
      creator,
      offering_portfolio: offeringPortfolio,
      offering_asset: offeringAsset,
      raising_portfolio: raisingPortfolio,
      raising_asset: raisingAsset,
      tiers: [
        dsMockUtils.createMockFundraiserTier({
          total: dsMockUtils.createMockBalance(amount.toNumber()),
          price: dsMockUtils.createMockBalance(price.toNumber()),
          remaining: dsMockUtils.createMockBalance(0),
        }),
      ],
      venue_id: venueId,
      start,
      end: dsMockUtils.createMockOption(),
      status: dsMockUtils.createMockFundraiserStatus('Frozen'),
      minimum_investment: minInvestment,
    });

    result = fundraiserToStoDetails(fundraiser, rawName, context);

    expect(result).toEqual({
      ...fakeResult,
      name,
      tiers: [{ ...tier, remaining: new BigNumber(0) }],
      status: {
        balance: StoBalanceStatus.SoldOut,
        timing: StoTimingStatus.Started,
        sale: StoSaleStatus.Frozen,
      },
      end: null,
      totalRemaining: new BigNumber(0),
    });

    const pastEnd = new Date(startDate.getTime() - 50000);
    const pastStart = new Date(startDate.getTime() - 100000);

    fundraiser = dsMockUtils.createMockFundraiser({
      creator,
      offering_portfolio: offeringPortfolio,
      offering_asset: offeringAsset,
      raising_portfolio: raisingPortfolio,
      raising_asset: raisingAsset,
      tiers: [
        dsMockUtils.createMockFundraiserTier({
          total: dsMockUtils.createMockBalance(amount.toNumber()),
          price: dsMockUtils.createMockBalance(price.toNumber()),
          remaining: dsMockUtils.createMockBalance(1),
        }),
      ],
      venue_id: venueId,
      start: dsMockUtils.createMockMoment(pastStart.getTime()),
      end: dsMockUtils.createMockOption(dsMockUtils.createMockMoment(pastEnd.getTime())),
      status: dsMockUtils.createMockFundraiserStatus('Frozen'),
      minimum_investment: minInvestment,
    });

    result = fundraiserToStoDetails(fundraiser, rawName, context);

    expect(result).toEqual({
      ...fakeResult,
      name,
      tiers: [{ ...tier, remaining: new BigNumber(1).shiftedBy(-6) }],
      status: {
        balance: StoBalanceStatus.Residual,
        timing: StoTimingStatus.Expired,
        sale: StoSaleStatus.Frozen,
      },
      start: pastStart,
      end: pastEnd,
      totalRemaining: new BigNumber(1).shiftedBy(-6),
    });
  });
});

describe('calendarPeriodToMeshCalendarPeriod and meshCalendarPeriodToCalendarPeriod', () => {
  beforeAll(() => {
    dsMockUtils.initMocks();
  });

  afterEach(() => {
    dsMockUtils.reset();
  });

  afterAll(() => {
    dsMockUtils.cleanup();
  });

  test('calendarPeriodToMeshCalendarPeriod should throw an error if amount is negative', () => {
    const context = dsMockUtils.getContextInstance();

    expect(() =>
      calendarPeriodToMeshCalendarPeriod({ unit: CalendarUnit.Month, amount: -3 }, context)
    ).toThrow('Calendar period cannot have a negative amount');
  });

  test('calendarPeriodToMeshCalendarPeriod should convert a CalendarPeriod to a polkadot CalendarPeriod object', () => {
    const amount = 1;
    const value = { unit: CalendarUnit.Month, amount };
    const fakeResult = ('Period' as unknown) as MeshCalendarPeriod;
    const context = dsMockUtils.getContextInstance();

    const createTypeStub = dsMockUtils.getCreateTypeStub();
    const rawAmount = dsMockUtils.createMockU64(amount);

    createTypeStub.withArgs('u64', `${amount}`).returns(rawAmount);
    createTypeStub
      .withArgs('CalendarPeriod', { unit: 'Month', amount: rawAmount })
      .returns(fakeResult);

    const result = calendarPeriodToMeshCalendarPeriod(value, context);

    expect(result).toBe(fakeResult);
  });

  test('meshCalendarPeriodToCalendarPeriod should convert a polkadot CalendarPeriod object to a CalendarPeriod', () => {
    let fakeResult = { unit: CalendarUnit.Second, amount: 1 };
    let calendarPeriod = dsMockUtils.createMockCalendarPeriod({
      unit: dsMockUtils.createMockCalendarUnit('Second'),
      amount: dsMockUtils.createMockU64(fakeResult.amount),
    });

    let result = meshCalendarPeriodToCalendarPeriod(calendarPeriod);
    expect(result).toEqual(fakeResult);

    fakeResult = { unit: CalendarUnit.Minute, amount: 1 };
    calendarPeriod = dsMockUtils.createMockCalendarPeriod({
      unit: dsMockUtils.createMockCalendarUnit('Minute'),
      amount: dsMockUtils.createMockU64(fakeResult.amount),
    });

    result = meshCalendarPeriodToCalendarPeriod(calendarPeriod);
    expect(result).toEqual(fakeResult);

    fakeResult = { unit: CalendarUnit.Hour, amount: 1 };
    calendarPeriod = dsMockUtils.createMockCalendarPeriod({
      unit: dsMockUtils.createMockCalendarUnit('Hour'),
      amount: dsMockUtils.createMockU64(fakeResult.amount),
    });

    result = meshCalendarPeriodToCalendarPeriod(calendarPeriod);
    expect(result).toEqual(fakeResult);

    fakeResult = { unit: CalendarUnit.Day, amount: 1 };
    calendarPeriod = dsMockUtils.createMockCalendarPeriod({
      unit: dsMockUtils.createMockCalendarUnit('Day'),
      amount: dsMockUtils.createMockU64(fakeResult.amount),
    });

    result = meshCalendarPeriodToCalendarPeriod(calendarPeriod);
    expect(result).toEqual(fakeResult);

    fakeResult = { unit: CalendarUnit.Week, amount: 1 };
    calendarPeriod = dsMockUtils.createMockCalendarPeriod({
      unit: dsMockUtils.createMockCalendarUnit('Week'),
      amount: dsMockUtils.createMockU64(fakeResult.amount),
    });

    result = meshCalendarPeriodToCalendarPeriod(calendarPeriod);
    expect(result).toEqual(fakeResult);

    fakeResult = { unit: CalendarUnit.Month, amount: 1 };
    calendarPeriod = dsMockUtils.createMockCalendarPeriod({
      unit: dsMockUtils.createMockCalendarUnit('Month'),
      amount: dsMockUtils.createMockU64(fakeResult.amount),
    });

    result = meshCalendarPeriodToCalendarPeriod(calendarPeriod);
    expect(result).toEqual(fakeResult);

    fakeResult = { unit: CalendarUnit.Year, amount: 1 };
    calendarPeriod = dsMockUtils.createMockCalendarPeriod({
      unit: dsMockUtils.createMockCalendarUnit('Year'),
      amount: dsMockUtils.createMockU64(fakeResult.amount),
    });

    result = meshCalendarPeriodToCalendarPeriod(calendarPeriod);
    expect(result).toEqual(fakeResult);
  });
});

describe('scheduleSpecToMeshScheduleSpec', () => {
  beforeAll(() => {
    dsMockUtils.initMocks();
  });

  afterEach(() => {
    dsMockUtils.reset();
  });

  afterAll(() => {
    dsMockUtils.cleanup();
  });

  test('scheduleSpecToMeshScheduleSpec should convert a ScheduleDetails object to a polkadot ScheduleSpec object', () => {
    const start = new Date('10/14/1987');
    const amount = 1;
    const period = { unit: CalendarUnit.Month, amount };
    const repetitions = 10;

    const value = { start, period, repetitions };
    const fakeResult = ('Spec' as unknown) as ScheduleSpec;
    const context = dsMockUtils.getContextInstance();

    const createTypeStub = dsMockUtils.getCreateTypeStub();
    const rawStart = dsMockUtils.createMockMoment(start.getTime());
    const rawAmount = dsMockUtils.createMockU64(amount);
    const rawZero = dsMockUtils.createMockU64(0);
    const rawPeriod = dsMockUtils.createMockCalendarPeriod({
      unit: dsMockUtils.createMockCalendarUnit('Month'),
      amount: rawAmount,
    });
    const rawZeroPeriod = dsMockUtils.createMockCalendarPeriod({
      unit: dsMockUtils.createMockCalendarUnit('Month'),
      amount: rawZero,
    });
    const rawRepetitions = dsMockUtils.createMockU64(repetitions);

    createTypeStub.withArgs('u64', `${amount}`).returns(rawAmount);
    createTypeStub.withArgs('u64', '0').returns(rawZero);
    createTypeStub.withArgs('u64', `${repetitions}`).returns(rawRepetitions);
    createTypeStub.withArgs('Moment', start.getTime()).returns(rawStart);
    createTypeStub
      .withArgs('CalendarPeriod', { unit: 'Month', amount: rawAmount })
      .returns(rawPeriod);
    createTypeStub
      .withArgs('CalendarPeriod', { unit: 'Month', amount: rawZero })
      .returns(rawZeroPeriod);
    createTypeStub
      .withArgs('ScheduleSpec', {
        start: rawStart,
        period: rawPeriod,
        remaining: rawRepetitions,
      })
      .returns(fakeResult);
    createTypeStub
      .withArgs('ScheduleSpec', {
        start: null,
        period: rawZeroPeriod,
        remaining: rawZero,
      })
      .returns(fakeResult);

    let result = scheduleSpecToMeshScheduleSpec(value, context);

    expect(result).toBe(fakeResult);

    result = scheduleSpecToMeshScheduleSpec(
      { start: null, period: null, repetitions: null },
      context
    );

    expect(result).toBe(fakeResult);
  });
});

describe('storedScheduleToCheckpointScheduleParams', () => {
  beforeAll(() => {
    dsMockUtils.initMocks();
  });

  afterEach(() => {
    dsMockUtils.reset();
  });

  afterAll(() => {
    dsMockUtils.cleanup();
  });

  test('should convert a polkadot StoredSchedule object to a CheckpointScheduleParams object', () => {
    const start = new Date('10/14/1987');
    const nextCheckpointDate = new Date('10/14/2021');
    const id = new BigNumber(1);
    const remaining = 5;

    const fakeResult = {
      id,
      period: {
        unit: CalendarUnit.Month,
        amount: 1,
      },
      start,
      remaining,
      nextCheckpointDate,
    };

    const storedSchedule = dsMockUtils.createMockStoredSchedule({
      schedule: dsMockUtils.createMockCheckpointSchedule({
        start: dsMockUtils.createMockMoment(start.getTime()),
        period: dsMockUtils.createMockCalendarPeriod({
          unit: dsMockUtils.createMockCalendarUnit('Month'),
          amount: dsMockUtils.createMockU64(1),
        }),
      }),
      id: dsMockUtils.createMockU64(id.toNumber()),
      remaining: dsMockUtils.createMockU32(remaining),
      at: dsMockUtils.createMockMoment(nextCheckpointDate.getTime()),
    });

    const result = storedScheduleToCheckpointScheduleParams(storedSchedule);

    expect(result).toEqual(fakeResult);
  });
});

describe('meshCorporateActionToCorporateActionParams', () => {
  beforeAll(() => {
    dsMockUtils.initMocks();
  });

  afterEach(() => {
    dsMockUtils.reset();
  });

  afterAll(() => {
    dsMockUtils.cleanup();
  });

  test('should convert a polkadot CorporateAction object to a CorporateActionParams object', () => {
    const kind = CorporateActionKind.UnpredictableBenefit;
    const declarationDate = new Date('10/14/1987');
    const description = 'someDescription';
    const dids = ['someDid', 'otherDid'];
    const targets = {
      identities: [
        entityMockUtils.getIdentityInstance({ did: dids[0] }),
        entityMockUtils.getIdentityInstance({ did: dids[1] }),
      ],
      treatment: TargetTreatment.Include,
    };
    const defaultTaxWithholding = new BigNumber(10);
    const taxWithholdings = [
      {
        identity: entityMockUtils.getIdentityInstance({ did: dids[0] }),
        percentage: new BigNumber(30),
      },
    ];

    const context = dsMockUtils.getContextInstance();

    const fakeResult: CorporateActionParams = {
      kind,
      declarationDate,
      description,
      targets,
      defaultTaxWithholding,
      taxWithholdings,
    };

    const params = {
      kind,
      decl_date: declarationDate.getTime(),
      record_date: null,
      details: description,
      targets: {
        identities: dids,
        treatment: TargetTreatment.Include,
      },
      default_withholding_tax: defaultTaxWithholding.shiftedBy(4).toNumber(),
      withholding_tax: [tuple(dids[0], taxWithholdings[0].percentage.shiftedBy(4).toNumber())],
    };

    let corporateAction = dsMockUtils.createMockCorporateAction(params);

    let result = meshCorporateActionToCorporateActionParams(corporateAction, context);

    expect(result).toEqual(fakeResult);

    corporateAction = dsMockUtils.createMockCorporateAction({
      ...params,
      targets: {
        identities: dids,
        treatment: TargetTreatment.Exclude,
      },
      kind: dsMockUtils.createMockCAKind('IssuerNotice'),
    });

    result = meshCorporateActionToCorporateActionParams(corporateAction, context);

    expect(result).toEqual({
      ...fakeResult,
      kind: CorporateActionKind.IssuerNotice,
      targets: { ...targets, treatment: TargetTreatment.Exclude },
    });

    corporateAction = dsMockUtils.createMockCorporateAction({
      ...params,
      kind: dsMockUtils.createMockCAKind('PredictableBenefit'),
    });

    result = meshCorporateActionToCorporateActionParams(corporateAction, context);

    expect(result).toEqual({ ...fakeResult, kind: CorporateActionKind.PredictableBenefit });

    corporateAction = dsMockUtils.createMockCorporateAction({
      ...params,
      kind: dsMockUtils.createMockCAKind('Other'),
    });

    result = meshCorporateActionToCorporateActionParams(corporateAction, context);

    expect(result).toEqual({ ...fakeResult, kind: CorporateActionKind.Other });

    corporateAction = dsMockUtils.createMockCorporateAction({
      ...params,
      kind: dsMockUtils.createMockCAKind('Reorganization'),
    });

    result = meshCorporateActionToCorporateActionParams(corporateAction, context);

    expect(result).toEqual({ ...fakeResult, kind: CorporateActionKind.Reorganization });
  });
});

describe('distributionToDividendDistributionParams', () => {
  beforeAll(() => {
    dsMockUtils.initMocks();
  });

  afterEach(() => {
    dsMockUtils.reset();
  });

  afterAll(() => {
    dsMockUtils.cleanup();
  });

  test('should convert a polkadot Distribution object to a DividendDistributionParams object', () => {
    const from = new BigNumber(1);
    const did = 'someDid';
    const currency = 'USD';
    const perShare = new BigNumber(100);
    const maxAmount = new BigNumber(10000);
    const paymentDate = new Date('10/14/2022');
    const expiryDate = new Date('10/14/2024');

    const context = dsMockUtils.getContextInstance();

    const fakeResult: DividendDistributionParams = {
      origin: entityMockUtils.getNumberedPortfolioInstance({ id: from, did }),
      currency,
      perShare,
      maxAmount,
      paymentDate,
      expiryDate,
    };

    const params = {
      from: { did, kind: { User: dsMockUtils.createMockU64(from.toNumber()) } },
      currency,
      per_share: perShare.shiftedBy(6).toNumber(),
      amount: maxAmount.shiftedBy(6).toNumber(),
      remaining: new BigNumber(9000).shiftedBy(6).toNumber(),
      reclaimed: false,
      payment_at: paymentDate.getTime(),
      expires_at: dsMockUtils.createMockMoment(expiryDate.getTime()),
    };

    let distribution = dsMockUtils.createMockDistribution(params);

    let result = distributionToDividendDistributionParams(distribution, context);

    expect(result).toEqual(fakeResult);

    distribution = dsMockUtils.createMockDistribution({ ...params, expires_at: null });

    result = distributionToDividendDistributionParams(distribution, context);

    expect(result).toEqual({ ...fakeResult, expiryDate: null });
  });
});

describe('corporateActionKindToCaKind', () => {
  beforeAll(() => {
    dsMockUtils.initMocks();
  });

  afterEach(() => {
    dsMockUtils.reset();
  });

  afterAll(() => {
    dsMockUtils.cleanup();
  });

  test('should convert a string to a polkadot CAKind object', () => {
    const value = CorporateActionKind.IssuerNotice;
    const fakeResult = ('issuerNotice' as unknown) as CAKind;
    const context = dsMockUtils.getContextInstance();

    dsMockUtils.getCreateTypeStub().withArgs('CAKind', value).returns(fakeResult);

    const result = corporateActionKindToCaKind(value, context);

    expect(result).toEqual(fakeResult);
  });
});

describe('checkpointToRecordDateSpec', () => {
  beforeAll(() => {
    dsMockUtils.initMocks();
  });

  afterEach(() => {
    dsMockUtils.reset();
  });

  afterAll(() => {
    dsMockUtils.cleanup();
  });

  test('should convert a Checkpoint to a polkadot RecordDateSpec', () => {
    const id = new BigNumber(1);
    const value = entityMockUtils.getCheckpointInstance({ id });

    const fakeResult = ('recordDateSpec' as unknown) as RecordDateSpec;
    const rawId = dsMockUtils.createMockU64(id.toNumber());
    const context = dsMockUtils.getContextInstance();
    const createTypeStub = dsMockUtils.getCreateTypeStub();

    createTypeStub.withArgs('u64', id.toString()).returns(rawId);
    createTypeStub.withArgs('RecordDateSpec', { Existing: rawId }).returns(fakeResult);

    const result = checkpointToRecordDateSpec(value, context);

    expect(result).toEqual(fakeResult);
  });

  test('should convert a Date to a polkadot RecordDateSpec', () => {
    const value = new Date('10/14/2022');

    const fakeResult = ('recordDateSpec' as unknown) as RecordDateSpec;
    const rawDate = dsMockUtils.createMockMoment(value.getTime());
    const context = dsMockUtils.getContextInstance();
    const createTypeStub = dsMockUtils.getCreateTypeStub();

    createTypeStub.withArgs('Moment', value.getTime()).returns(rawDate);
    createTypeStub.withArgs('RecordDateSpec', { Scheduled: rawDate }).returns(fakeResult);

    const result = checkpointToRecordDateSpec(value, context);

    expect(result).toEqual(fakeResult);
  });

  test('should convert a CheckpointSchedule to a polkadot RecordDateSpec', () => {
    const id = new BigNumber(1);
    const value = entityMockUtils.getCheckpointScheduleInstance({ id });

    const fakeResult = ('recordDateSpec' as unknown) as RecordDateSpec;
    const rawId = dsMockUtils.createMockU64(id.toNumber());
    const context = dsMockUtils.getContextInstance();
    const createTypeStub = dsMockUtils.getCreateTypeStub();

    createTypeStub.withArgs('u64', id.toString()).returns(rawId);
    createTypeStub.withArgs('RecordDateSpec', { ExistingSchedule: rawId }).returns(fakeResult);

    const result = checkpointToRecordDateSpec(value, context);

    expect(result).toEqual(fakeResult);
  });
});

describe('targetsToTargetIdentities', () => {
  beforeAll(() => {
    dsMockUtils.initMocks();
  });

  afterEach(() => {
    dsMockUtils.reset();
  });

  afterAll(() => {
    dsMockUtils.cleanup();
  });

  test('should convert a CorporateActionTargets object to a polkadot TargetIdentities object', () => {
    const did = 'someDid';
    const treatment = TargetTreatment.Include;
    const value = { identities: [entityMockUtils.getIdentityInstance({ did })], treatment };
    const fakeResult = ('targetIdentities' as unknown) as TargetIdentities;
    const context = dsMockUtils.getContextInstance();
    const createTypeStub = dsMockUtils.getCreateTypeStub();

    const rawDid = dsMockUtils.createMockIdentityId(did);
    const rawTreatment = dsMockUtils.createMockTargetTreatment();

    createTypeStub.withArgs('IdentityId', did).returns(rawDid);
    createTypeStub.withArgs('TargetTreatment', treatment).returns(rawTreatment);
    createTypeStub
      .withArgs('TargetIdentities', {
        identities: [rawDid],
        treatment: rawTreatment,
      })
      .returns(fakeResult);

    const result = targetsToTargetIdentities(value, context);

    expect(result).toEqual(fakeResult);
  });
});

describe('corporateActionIdentifierToCaId', () => {
  beforeAll(() => {
    dsMockUtils.initMocks();
  });

  afterEach(() => {
    dsMockUtils.reset();
  });

  afterAll(() => {
    dsMockUtils.cleanup();
  });

  test('corporateActionIdentifierToCaId should convert a CorporateActionIdentifier object to a polkadot CAId object', () => {
    const context = dsMockUtils.getContextInstance();
    const args = {
      ticker: 'SOMETICKER',
      localId: new BigNumber(1),
    };
    const ticker = dsMockUtils.createMockTicker(args.ticker);
    const localId = dsMockUtils.createMockU32(args.localId.toNumber());
    const fakeResult = ('CAId' as unknown) as CAId;

    dsMockUtils.getCreateTypeStub().withArgs('Ticker', args.ticker).returns(ticker);
    dsMockUtils.getCreateTypeStub().withArgs('u32', args.localId.toString()).returns(localId);

    dsMockUtils
      .getCreateTypeStub()
      .withArgs('CAId', {
        ticker,
        local_id: localId,
      })
      .returns(fakeResult);

    const result = corporateActionIdentifierToCaId(args, context);
    expect(result).toEqual(fakeResult);
  });
});

describe('stringToSignature', () => {
  beforeAll(() => {
    dsMockUtils.initMocks();
  });

  afterEach(() => {
    dsMockUtils.reset();
  });

  afterAll(() => {
    dsMockUtils.cleanup();
  });

  test('stringToSignature should convert a string to a polkadot Signature object', () => {
    const value = 'someValue';
    const fakeResult = ('convertedSignature' as unknown) as Signature;
    const context = dsMockUtils.getContextInstance();

    dsMockUtils.getCreateTypeStub().withArgs('Signature', value).returns(fakeResult);

    const result = stringToSignature(value, context);

    expect(result).toEqual(fakeResult);
  });
});

describe('stringToRistrettoPoint', () => {
  beforeAll(() => {
    dsMockUtils.initMocks();
  });

  afterEach(() => {
    dsMockUtils.reset();
  });

  afterAll(() => {
    dsMockUtils.cleanup();
  });

  test('stringToRistrettoPoint should convert a string to a polkadot RistrettoPoint object', () => {
    const value = 'someValue';
    const fakeResult = ('convertedRistrettoPoint' as unknown) as RistrettoPoint;
    const context = dsMockUtils.getContextInstance();

    dsMockUtils.getCreateTypeStub().withArgs('RistrettoPoint', value).returns(fakeResult);

    const result = stringToRistrettoPoint(value, context);

    expect(result).toEqual(fakeResult);
  });
});

describe('stringToScalar', () => {
  beforeAll(() => {
    dsMockUtils.initMocks();
  });

  afterEach(() => {
    dsMockUtils.reset();
  });

  afterAll(() => {
    dsMockUtils.cleanup();
  });

  test('stringToScalar should convert a string to a polkadot Scalar object', () => {
    const value = 'someValue';
    const fakeResult = ('convertedScalar' as unknown) as Scalar;
    const context = dsMockUtils.getContextInstance();

    dsMockUtils.getCreateTypeStub().withArgs('Scalar', value).returns(fakeResult);

    const result = stringToScalar(value, context);

    expect(result).toEqual(fakeResult);
  });
});

describe('scopeClaimProofToMeshScopeClaimProof', () => {
  beforeAll(() => {
    dsMockUtils.initMocks();
  });

  afterEach(() => {
    dsMockUtils.reset();
  });

  afterAll(() => {
    dsMockUtils.cleanup();
  });

  test('scopeClaimProofToMeshScopeClaimProof should convert a proof and a scopeId to a polkadot ScopeClaimProof object', () => {
    const [
      scopeId,
      proofScopeIdWellformed,
      firstChallengeResponse,
      secondChallengeResponse,
      subtractExpressionsRes,
      blindedScopeDidHash,
    ] = [
      'someScopeId',
      'someProofScopeIdWellformed',
      'someFirstChallengeResponse',
      'someSecondChallengeResponse',
      'someSubtractExpressionsRes',
      'someBlindedScopeDidHash',
    ];
    const proof: ScopeClaimProof = {
      proofScopeIdWellformed,
      proofScopeIdCddIdMatch: {
        challengeResponses: [firstChallengeResponse, secondChallengeResponse],
        subtractExpressionsRes,
        blindedScopeDidHash,
      },
    };
    const rawFirstChallengeResponse = dsMockUtils.createMockScalar(firstChallengeResponse);
    const rawSecondChallengeResponse = dsMockUtils.createMockScalar(secondChallengeResponse);
    const rawSubtractExpressionsRes = dsMockUtils.createMockRistrettoPoint(subtractExpressionsRes);
    const rawBlindedScopeDidHash = dsMockUtils.createMockRistrettoPoint(blindedScopeDidHash);
    const rawZkProofData = dsMockUtils.createMockZkProofData({
      subtract_expressions_res: subtractExpressionsRes,
      challenge_responses: [firstChallengeResponse, secondChallengeResponse],
      blinded_scope_did_hash: blindedScopeDidHash,
    });
    const rawProofScopeIdWellformed = dsMockUtils.createMockSignature(proofScopeIdWellformed);
    const rawScopeId = dsMockUtils.createMockRistrettoPoint(scopeId);
    const fakeResult = dsMockUtils.createMockScopeClaimProof({
      proof_scope_id_wellformed: proofScopeIdWellformed,
      proof_scope_id_cdd_id_match: {
        subtract_expressions_res: subtractExpressionsRes,
        challenge_responses: [firstChallengeResponse, secondChallengeResponse],
        blinded_scope_did_hash: blindedScopeDidHash,
      },
      scope_id: scopeId,
    });

    const zkProofData = {
      challenge_responses: [rawFirstChallengeResponse, rawSecondChallengeResponse],
      subtract_expressions_res: rawSubtractExpressionsRes,
      blinded_scope_did_hash: rawBlindedScopeDidHash,
    };
    const scopeClaimProof = {
      proof_scope_id_wellformed: rawProofScopeIdWellformed,
      proof_scope_id_cdd_id_match: rawZkProofData,
      scope_id: rawScopeId,
    };
    const context = dsMockUtils.getContextInstance();

    dsMockUtils
      .getCreateTypeStub()
      .withArgs('Scalar', firstChallengeResponse)
      .returns(rawFirstChallengeResponse);
    dsMockUtils
      .getCreateTypeStub()
      .withArgs('Scalar', secondChallengeResponse)
      .returns(rawSecondChallengeResponse);
    dsMockUtils
      .getCreateTypeStub()
      .withArgs('RistrettoPoint', subtractExpressionsRes)
      .returns(rawSubtractExpressionsRes);
    dsMockUtils
      .getCreateTypeStub()
      .withArgs('RistrettoPoint', blindedScopeDidHash)
      .returns(rawBlindedScopeDidHash);
    dsMockUtils.getCreateTypeStub().withArgs('ZkProofData', zkProofData).returns(rawZkProofData);

    dsMockUtils
      .getCreateTypeStub()
      .withArgs('Signature', proofScopeIdWellformed)
      .returns(rawProofScopeIdWellformed);
    dsMockUtils.getCreateTypeStub().withArgs('RistrettoPoint', scopeId).returns(rawScopeId);

    dsMockUtils
      .getCreateTypeStub()
      .withArgs('ScopeClaimProof', scopeClaimProof)
      .returns(fakeResult);

    const result = scopeClaimProofToMeshScopeClaimProof(proof, scopeId, context);

    expect(result).toEqual(fakeResult);
  });
});<|MERGE_RESOLUTION|>--- conflicted
+++ resolved
@@ -1,10 +1,5 @@
-<<<<<<< HEAD
-import { bool, Bytes, u64 } from '@polkadot/types';
+import { bool, Bytes, u32, u64 } from '@polkadot/types';
 import { AccountId, Balance, Moment, Permill, Signature } from '@polkadot/types/interfaces';
-=======
-import { bool, Bytes, u32, u64 } from '@polkadot/types';
-import { AccountId, Balance, Moment, Permill } from '@polkadot/types/interfaces';
->>>>>>> ac74069c
 import BigNumber from 'bignumber.js';
 import {
   CAKind,
@@ -17,12 +12,9 @@
   PipId,
   PortfolioId,
   PriceTier,
-<<<<<<< HEAD
+  RecordDateSpec,
   RistrettoPoint,
   Scalar,
-=======
-  RecordDateSpec,
->>>>>>> ac74069c
   ScheduleSpec,
   ScopeId,
   SettlementType,
@@ -104,19 +96,14 @@
   TxGroup,
   VenueType,
 } from '~/types';
-<<<<<<< HEAD
 import {
   ScopeClaimProof,
   SignerType,
   SignerValue,
   TransferRestrictionType,
 } from '~/types/internal';
-import { MAX_BALANCE, MAX_DECIMALS, MAX_TICKER_LENGTH } from '~/utils/constants';
-=======
-import { SignerType, SignerValue, TransferRestrictionType } from '~/types/internal';
 import { tuple } from '~/types/utils';
 import { DUMMY_ACCOUNT_ID, MAX_BALANCE, MAX_DECIMALS, MAX_TICKER_LENGTH } from '~/utils/constants';
->>>>>>> ac74069c
 
 import {
   accountIdToString,

--- conflicted
+++ resolved
@@ -107,11 +107,7 @@
   TxGroup,
   VenueType,
 } from '~/types';
-<<<<<<< HEAD
-import { InstructionStatus, ScopeClaimProof, SignerType, SignerValue } from '~/types/internal';
-=======
-import { ScopeClaimProof } from '~/types/internal';
->>>>>>> e6a90d57
+import { InstructionStatus, ScopeClaimProof } from '~/types/internal';
 import { tuple } from '~/types/utils';
 import { DUMMY_ACCOUNT_ID, MAX_BALANCE, MAX_DECIMALS, MAX_TICKER_LENGTH } from '~/utils/constants';
 

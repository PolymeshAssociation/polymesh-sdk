import { BTreeSet, Bytes, u16 } from '@polkadot/types';
import {
<<<<<<< HEAD
  AccountId,
  Balance,
  BlockHash,
  Call,
  Hash,
  Moment,
  Permill,
} from '@polkadot/types/interfaces';
import {
=======
>>>>>>> 1dbbd1f6
  ConfidentialAssetsBurnConfidentialBurnProof,
  PalletConfidentialAssetAffirmParty,
  PalletConfidentialAssetAffirmTransaction,
  PalletConfidentialAssetAffirmTransactions,
  PalletConfidentialAssetAuditorAccount,
  PalletConfidentialAssetConfidentialAuditors,
  PalletConfidentialAssetConfidentialTransfers,
  PalletConfidentialAssetLegParty,
  PalletConfidentialAssetTransaction,
  PalletConfidentialAssetTransactionLeg,
  PalletConfidentialAssetTransactionLegId,
  PalletConfidentialAssetTransactionLegState,
<<<<<<< HEAD
  PalletConfidentialAssetTransactionStatus,
  PalletCorporateActionsCaId,
  PalletCorporateActionsCaKind,
  PalletCorporateActionsRecordDateSpec,
  PalletCorporateActionsTargetIdentities,
  PalletStoPriceTier,
  PolymeshCommonUtilitiesCheckpointScheduleCheckpoints,
  PolymeshCommonUtilitiesProtocolFeeProtocolOp,
  PolymeshPrimitivesAgentAgentGroup,
  PolymeshPrimitivesAssetAssetType,
  PolymeshPrimitivesAssetIdentifier,
  PolymeshPrimitivesAssetMetadataAssetMetadataKey,
  PolymeshPrimitivesAssetMetadataAssetMetadataSpec,
  PolymeshPrimitivesAssetMetadataAssetMetadataValueDetail,
  PolymeshPrimitivesAssetNonFungibleType,
  PolymeshPrimitivesAuthorizationAuthorizationData,
  PolymeshPrimitivesCddId,
  PolymeshPrimitivesComplianceManagerComplianceRequirement,
  PolymeshPrimitivesCondition,
  PolymeshPrimitivesConditionTargetIdentity,
  PolymeshPrimitivesConditionTrustedIssuer,
  PolymeshPrimitivesDocument,
  PolymeshPrimitivesDocumentHash,
  PolymeshPrimitivesIdentityClaimClaim,
  PolymeshPrimitivesIdentityClaimClaimType,
  PolymeshPrimitivesIdentityClaimScope,
  PolymeshPrimitivesIdentityId,
  PolymeshPrimitivesIdentityIdPortfolioId,
  PolymeshPrimitivesIdentityIdPortfolioKind,
  PolymeshPrimitivesMemo,
  PolymeshPrimitivesMultisigProposalStatus,
  PolymeshPrimitivesNftNftMetadataAttribute,
  PolymeshPrimitivesNftNfTs,
  PolymeshPrimitivesPortfolioFund,
  PolymeshPrimitivesSecondaryKeySignatory,
  PolymeshPrimitivesSettlementLeg,
  PolymeshPrimitivesSettlementSettlementType,
  PolymeshPrimitivesSettlementVenueType,
  PolymeshPrimitivesStatisticsStat2ndKey,
  PolymeshPrimitivesStatisticsStatClaim,
  PolymeshPrimitivesStatisticsStatOpType,
  PolymeshPrimitivesStatisticsStatType,
  PolymeshPrimitivesStatisticsStatUpdate,
  PolymeshPrimitivesSubsetSubsetRestrictionPalletPermissions,
  PolymeshPrimitivesTicker,
  PolymeshPrimitivesTransferComplianceTransferCondition,
} from '@polkadot/types/lookup';
import { BTreeSet } from '@polkadot/types-codec';
import type { ITuple } from '@polkadot/types-codec/types';
import { hexToU8a, stringToHex } from '@polkadot/util';
import BigNumber from 'bignumber.js';
import { when } from 'jest-when';
import {
  AuthorizationType as MeshAuthorizationType,
  ExtrinsicPermissions,
  Permissions as MeshPermissions,
} from 'polymesh-types/polymesh';

import { UnreachableCaseError } from '~/api/procedures/utils';
import {
  Account,
  ConfidentialAccount,
  ConfidentialAsset,
  Context,
  DefaultPortfolio,
  Identity,
  NumberedPortfolio,
  PolymeshError,
} from '~/internal';
import {
  AuthTypeEnum,
  Block,
  CallIdEnum,
  Claim as MiddlewareClaim,
  ClaimTypeEnum,
  ConfidentialAssetHistory,
  CustomClaimType as MiddlewareCustomClaimType,
  EventIdEnum,
  Instruction,
  InstructionStatusEnum,
  ModuleIdEnum,
  Portfolio as MiddlewarePortfolio,
} from '~/middleware/types';
import { ClaimScopeTypeEnum } from '~/middleware/typesV1';
import { dsMockUtils, entityMockUtils } from '~/testUtils/mocks';
import {
  createMockBlock,
  createMockBTreeSet,
  createMockConfidentialAccount,
  createMockConfidentialTransactionStatus,
  createMockNfts,
  createMockOption,
  createMockPortfolioId,
  createMockTicker,
  createMockU8,
  createMockU8aFixed,
  createMockU32,
  createMockU64,
  createMockU128,
} from '~/testUtils/mocks/dataSources';
import { Mocked } from '~/testUtils/types';
import {
  AffirmationStatus,
  AssetDocument,
  Authorization,
  AuthorizationType,
  Claim,
  ClaimType,
  Condition,
  ConditionCompliance,
  ConditionTarget,
  ConditionType,
  ConfidentialAffirmParty,
  ConfidentialLegParty,
  ConfidentialLegStateBalances,
  ConfidentialTransactionStatus,
  CorporateActionKind,
  CorporateActionParams,
  CountryCode,
  DividendDistributionParams,
  ErrorCode,
  FungibleLeg,
  InputCondition,
  InstructionType,
  KnownAssetType,
  KnownNftType,
  MetadataLockStatus,
  MetadataType,
  ModuleName,
  NonFungiblePortfolioMovement,
  OfferingBalanceStatus,
  OfferingSaleStatus,
  OfferingTier,
  OfferingTimingStatus,
  PermissionGroupType,
  Permissions,
  PermissionsLike,
  PermissionType,
  PortfolioMovement,
  ProposalStatus,
  Scope,
  ScopeType,
  SecurityIdentifierType,
  Signer,
  SignerType,
  SignerValue,
  StatType,
  TargetTreatment,
  TransferError,
  TransferRestriction,
  TransferRestrictionType,
  TransferStatus,
  TrustedClaimIssuer,
  TxGroup,
  TxTags,
  VenueType,
} from '~/types';
import { InstructionStatus, PermissionGroupIdentifier } from '~/types/internal';
import { tuple } from '~/types/utils';
import { DUMMY_ACCOUNT_ID, MAX_BALANCE, MAX_DECIMALS, MAX_TICKER_LENGTH } from '~/utils/constants';
import { bigNumberToU16 } from '~/utils/conversion';
import * as internalUtils from '~/utils/internal';
import { padString } from '~/utils/internal';

import {
  accountIdToString,
  addressToKey,
  agentGroupToPermissionGroup,
  agentGroupToPermissionGroupIdentifier,
  assetComplianceResultToCompliance,
  assetDocumentToDocument,
  assetIdentifierToSecurityIdentifier,
  assetTypeToKnownOrId,
  auditorsToBtreeSet,
  auditorsToConfidentialAuditors,
  auditorToMeshAuditor,
  authorizationDataToAuthorization,
  authorizationToAuthorizationData,
  authorizationTypeToMeshAuthorizationType,
  balanceToBigNumber,
  bigNumberToBalance,
  bigNumberToU32,
  bigNumberToU64,
  bigNumberToU128,
  booleanToBool,
  boolToBoolean,
  bytesToString,
  canTransferResultToTransferStatus,
  caTaxWithholdingsToMeshTaxWithholdings,
  cddIdToString,
  cddStatusToBoolean,
  checkpointToRecordDateSpec,
  claimCountStatInputToStatUpdates,
  claimCountToClaimCountRestrictionValue,
  claimToMeshClaim,
  claimTypeToMeshClaimType,
  coerceHexToString,
  collectionKeysToMetadataKeys,
  complianceConditionsToBtreeSet,
  complianceRequirementResultToRequirementCompliance,
  complianceRequirementToRequirement,
  confidentialAffirmPartyToRaw,
  confidentialAffirmsToRaw,
  confidentialAssetsToBtreeSet,
  confidentialBurnProofToRaw,
  confidentialLegIdToId,
  confidentialLegPartyToRole,
  confidentialLegStateToLegState,
  confidentialLegToMeshLeg,
  confidentialTransactionLegIdToBigNumber,
  corporateActionIdentifierToCaId,
  corporateActionKindToCaKind,
  corporateActionParamsToMeshCorporateActionArgs,
  countStatInputToStatUpdates,
  createStat2ndKey,
  datesToScheduleCheckpoints,
  dateToMoment,
  distributionToDividendDistributionParams,
  documentHashToString,
  documentToAssetDocument,
  endConditionToSettlementType,
  expiryToMoment,
  extrinsicIdentifierToTxTag,
  fundingRoundToAssetFundingRound,
  fundraiserTierToTier,
  fundraiserToOfferingDetails,
  fungibleMovementToPortfolioFund,
  granularCanTransferResultToTransferBreakdown,
  hashToString,
  identitiesSetToIdentities,
  identitiesToBtreeSet,
  identityIdToString,
  inputStatTypeToMeshStatType,
  instructionMemoToString,
  internalAssetTypeToAssetType,
  internalNftTypeToNftType,
  isCusipValid,
  isFigiValid,
  isIsinValid,
  isLeiValid,
  keyAndValueToStatUpdate,
  keyToAddress,
  legToFungibleLeg,
  legToNonFungibleLeg,
  mediatorAffirmationStatusToStatus,
  meshAffirmationStatusToAffirmationStatus,
  meshClaimToClaim,
  meshClaimToInputStatClaim,
  meshClaimTypeToClaimType,
  meshConfidentialAssetTransactionIdToId,
  meshConfidentialTransactionDetailsToDetails,
  meshConfidentialTransactionStatusToStatus,
  meshCorporateActionToCorporateActionParams,
  meshInstructionStatusToInstructionStatus,
  meshMetadataKeyToMetadataKey,
  meshMetadataSpecToMetadataSpec,
  meshMetadataValueToMetadataValue,
  meshNftToNftId,
  meshPermissionsToPermissions,
  meshProposalStatusToProposalStatus,
  meshPublicKeyToKey,
  meshScopeToScope,
  meshSettlementTypeToEndCondition,
  meshStatToStatType,
  meshVenueTypeToVenueType,
  metadataSpecToMeshMetadataSpec,
  metadataToMeshMetadataKey,
  metadataValueDetailToMeshMetadataValueDetail,
  metadataValueToMeshMetadataValue,
  middlewareAgentGroupDataToPermissionGroup,
  middlewareAssetHistoryToTransactionHistory,
  middlewareAuthorizationDataToAuthorization,
  middlewareClaimToClaimData,
  middlewareEventDetailsToEventIdentifier,
  middlewareInstructionToHistoricInstruction,
  middlewarePermissionsDataToPermissions,
  middlewarePortfolioDataToPortfolio,
  middlewarePortfolioToPortfolio,
  middlewareScopeToScope,
  moduleAddressToString,
  momentToDate,
  nameToAssetName,
  nftDispatchErrorToTransferError,
  nftInputToNftMetadataVec,
  nftMovementToPortfolioFund,
  nftToMeshNft,
  offeringTierToPriceTier,
  percentageToPermill,
  permillToBigNumber,
  permissionGroupIdentifierToAgentGroup,
  permissionsLikeToPermissions,
  permissionsToMeshPermissions,
  portfolioIdToMeshPortfolioId,
  portfolioLikeToPortfolio,
  portfolioLikeToPortfolioId,
  portfolioToPortfolioKind,
  posRatioToBigNumber,
  requirementToComplianceRequirement,
  scopeToMeshScope,
  scopeToMiddlewareScope,
  secondaryAccountToMeshSecondaryKey,
  securityIdentifierToAssetIdentifier,
  serializeConfidentialAssetId,
  signatoryToSignerValue,
  signerToSignatory,
  signerToSignerValue,
  signerToString,
  signerValueToSignatory,
  signerValueToSigner,
  sortStatsByClaimType,
  sortTransferRestrictionByClaimValue,
  statisticsOpTypeToStatType,
  statisticStatTypesToBtreeStatType,
  statsClaimToStatClaimInputType,
  statUpdatesToBtreeStatUpdate,
  stringToAccountId,
  stringToBlockHash,
  stringToBytes,
  stringToCddId,
  stringToDocumentHash,
  stringToHash,
  stringToIdentityId,
  stringToMemo,
  stringToText,
  stringToTicker,
  stringToTickerKey,
  targetIdentitiesToCorporateActionTargets,
  targetsToTargetIdentities,
  textToString,
  tickerToDid,
  tickerToString,
  toCustomClaimTypeWithIdentity,
  toIdentityWithClaimsArray,
  transactionHexToTxTag,
  transactionPermissionsToExtrinsicPermissions,
  transactionPermissionsToTxGroups,
  transactionToTxTag,
  transferConditionsToBtreeTransferConditions,
  transferConditionToTransferRestriction,
  transferRestrictionToPolymeshTransferCondition,
  transferRestrictionTypeToStatOpType,
  trustedClaimIssuerToTrustedIssuer,
  txGroupToTxTags,
  txTagToExtrinsicIdentifier,
  txTagToProtocolOp,
  u8ToBigNumber,
  u8ToTransferStatus,
  u16ToBigNumber,
  u32ToBigNumber,
  u64ToBigNumber,
  u128ToBigNumber,
  venueTypeToMeshVenueType,
} from '../conversion';

jest.mock(
  '~/api/entities/Identity',
  require('~/testUtils/mocks/entities').mockIdentityModule('~/api/entities/Identity')
);
jest.mock(
  '~/api/entities/Asset/Fungible',
  require('~/testUtils/mocks/entities').mockFungibleAssetModule('~/api/entities/Asset/Fungible')
);
jest.mock(
  '~/api/entities/DefaultPortfolio',
  require('~/testUtils/mocks/entities').mockDefaultPortfolioModule(
    '~/api/entities/DefaultPortfolio'
  )
);
jest.mock(
  '~/api/entities/NumberedPortfolio',
  require('~/testUtils/mocks/entities').mockNumberedPortfolioModule(
    '~/api/entities/NumberedPortfolio'
  )
);
jest.mock(
  '~/api/entities/Venue',
  require('~/testUtils/mocks/entities').mockVenueModule('~/api/entities/Venue')
);
jest.mock(
  '~/api/entities/Account',
  require('~/testUtils/mocks/entities').mockAccountModule('~/api/entities/Account')
);
jest.mock(
  '~/api/entities/KnownPermissionGroup',
  require('~/testUtils/mocks/entities').mockKnownPermissionGroupModule(
    '~/api/entities/KnownPermissionGroup'
  )
);
jest.mock(
  '~/api/entities/CustomPermissionGroup',
  require('~/testUtils/mocks/entities').mockCustomPermissionGroupModule(
    '~/api/entities/CustomPermissionGroup'
  )
);

describe('tickerToDid', () => {
  it('should generate the ticker did', () => {
    let ticker = 'SOME_TICKER';
    let result = tickerToDid(ticker);

    expect(result).toBe('0x3a2c35c06ab681afb326a1a1110467c0a6d9138b76fc0e1e42d0d5b06dae8e3d');

    ticker = 'OTHER_TICKER';
    result = tickerToDid(ticker);

    expect(result).toBe('0xc8870af7d813b13964b99580b394649088275d2393a3cfdbb1f1689dfb6f3981');

    ticker = 'LAST_TICKER';
    result = tickerToDid(ticker);

    expect(result).toBe('0x8c2d4fa74d62ff136c267a80ec3738a0eea6d804386c8238a11d8f3cc465fa79');
  });
});

describe('booleanToBool and boolToBoolean', () => {
  beforeAll(() => {
    dsMockUtils.initMocks();
  });

  afterEach(() => {
    dsMockUtils.reset();
  });

  afterAll(() => {
    dsMockUtils.cleanup();
  });

  describe('booleanToBool', () => {
    it('should convert a boolean to a polkadot bool object', () => {
      const value = true;
      const fakeResult = 'true' as unknown as bool;
      const context = dsMockUtils.getContextInstance();

      when(context.createType).calledWith('bool', value).mockReturnValue(fakeResult);

      const result = booleanToBool(value, context);

      expect(result).toEqual(fakeResult);
    });
  });

  describe('boolToBoolean', () => {
    it('should convert a polkadot bool object to a boolean', () => {
      const fakeResult = true;
      const mockBool = dsMockUtils.createMockBool(fakeResult);

      const result = boolToBoolean(mockBool);
      expect(result).toEqual(fakeResult);
    });
  });
});

describe('stringToBytes and bytesToString', () => {
  beforeAll(() => {
    dsMockUtils.initMocks();
  });

  afterEach(() => {
    dsMockUtils.reset();
  });

  afterAll(() => {
    dsMockUtils.cleanup();
  });

  describe('stringToBytes', () => {
    it('should convert a string to a polkadot Bytes object', () => {
      const value = 'someBytes';
      const fakeResult = 'convertedBytes' as unknown as Bytes;
      const context = dsMockUtils.getContextInstance();

      when(context.createType).calledWith('Bytes', value).mockReturnValue(fakeResult);

      const result = stringToBytes(value, context);

      expect(result).toBe(fakeResult);
    });
  });

  describe('bytesToString', () => {
    it('should convert a polkadot Bytes object to a string', () => {
      const fakeResult = 'someBytes';
      const ticker = dsMockUtils.createMockBytes(fakeResult);

      const result = bytesToString(ticker);
      expect(result).toEqual(fakeResult);
    });
  });
});

describe('fungibleMovementToPortfolioFund', () => {
  beforeAll(() => {
    dsMockUtils.initMocks();
    entityMockUtils.initMocks();
  });

  afterEach(() => {
    dsMockUtils.reset();
    entityMockUtils.reset();
  });

  afterAll(() => {
    dsMockUtils.cleanup();
  });

  it('should convert a portfolio item into a polkadot move portfolio item', () => {
    const context = dsMockUtils.getContextInstance();
    const ticker = 'SOME_ASSET';
    const amount = new BigNumber(100);
    const memo = 'someMessage';
    const asset = entityMockUtils.getFungibleAssetInstance({ ticker });
    const rawTicker = dsMockUtils.createMockTicker(ticker);
    const rawAmount = dsMockUtils.createMockBalance(amount);
    const rawMemo = 'memo' as unknown as PolymeshPrimitivesMemo;
    const fakeResult =
      'PolymeshPrimitivesPortfolioFund' as unknown as PolymeshPrimitivesPortfolioFund;

    let portfolioMovement: PortfolioMovement = {
      asset: ticker,
      amount,
    };

    when(context.createType)
      .calledWith('PolymeshPrimitivesTicker', padString(ticker, 12))
      .mockReturnValue(rawTicker);

    when(context.createType)
      .calledWith('Balance', portfolioMovement.amount.multipliedBy(Math.pow(10, 6)).toString())
      .mockReturnValue(rawAmount);

    when(context.createType)
      .calledWith('PolymeshPrimitivesPortfolioFund', {
        description: {
          Fungible: {
            ticker: rawTicker,
            amount: rawAmount,
          },
        },
        memo: null,
      })
      .mockReturnValue(fakeResult);

    let result = fungibleMovementToPortfolioFund(portfolioMovement, context);

    expect(result).toBe(fakeResult);

    portfolioMovement = {
      asset,
      amount,
    };

    result = fungibleMovementToPortfolioFund(portfolioMovement, context);

    expect(result).toBe(fakeResult);

    when(context.createType)
      .calledWith('PolymeshPrimitivesMemo', padString(memo, 32))
      .mockReturnValue(rawMemo);

    when(context.createType)
      .calledWith('PolymeshPrimitivesPortfolioFund', {
        description: {
          Fungible: {
            ticker: rawTicker,
            amount: rawAmount,
          },
        },
        memo: rawMemo,
      })
      .mockReturnValue(fakeResult);

    portfolioMovement = {
      asset,
      amount,
      memo,
    };

    result = fungibleMovementToPortfolioFund(portfolioMovement, context);

    expect(result).toBe(fakeResult);
  });
});

describe('nftMovementToPortfolioFund', () => {
  beforeAll(() => {
    dsMockUtils.initMocks();
    entityMockUtils.initMocks();
  });

  afterEach(() => {
    dsMockUtils.reset();
    entityMockUtils.reset();
  });

  afterAll(() => {
    dsMockUtils.cleanup();
  });

  it('should convert a portfolio item into a polkadot move portfolio item', () => {
    const context = dsMockUtils.getContextInstance();
    const ticker = 'COLLECTION';
    const id = new BigNumber(1);
    const memo = 'someMessage';
    const asset = entityMockUtils.getNftCollectionInstance({ ticker });
    const rawTicker = dsMockUtils.createMockTicker(ticker);
    const rawId = dsMockUtils.createMockU64(id);
    const rawMemo = 'memo' as unknown as PolymeshPrimitivesMemo;
    const fakeResult =
      'PolymeshPrimitivesPortfolioFund' as unknown as PolymeshPrimitivesPortfolioFund;

    let portfolioMovement: NonFungiblePortfolioMovement = {
      asset: ticker,
      nfts: [id],
    };

    when(context.createType)
      .calledWith('PolymeshPrimitivesTicker', padString(ticker, 12))
      .mockReturnValue(rawTicker);

    when(context.createType).calledWith('u64', id.toString()).mockReturnValue(rawId);

    when(context.createType)
      .calledWith('PolymeshPrimitivesPortfolioFund', {
        description: {
          NonFungible: {
            ticker: rawTicker,
            ids: [rawId],
          },
        },
        memo: null,
      })
      .mockReturnValue(fakeResult);

    let result = nftMovementToPortfolioFund(portfolioMovement, context);

    expect(result).toBe(fakeResult);

    portfolioMovement = {
      asset,
      nfts: [id],
    };

    result = nftMovementToPortfolioFund(portfolioMovement, context);

    expect(result).toBe(fakeResult);

    when(context.createType)
      .calledWith('PolymeshPrimitivesMemo', padString(memo, 32))
      .mockReturnValue(rawMemo);

    when(context.createType)
      .calledWith('PolymeshPrimitivesPortfolioFund', {
        description: {
          NonFungible: {
            ticker: rawTicker,
            ids: [rawId],
          },
        },
        memo: rawMemo,
      })
      .mockReturnValue(fakeResult);

    portfolioMovement = {
      asset,
      nfts: [id],
      memo,
    };

    result = nftMovementToPortfolioFund(portfolioMovement, context);

    expect(result).toBe(fakeResult);
  });
});

describe('stringToTicker and tickerToString', () => {
  beforeAll(() => {
    dsMockUtils.initMocks();
  });

  afterEach(() => {
    dsMockUtils.reset();
  });

  afterAll(() => {
    dsMockUtils.cleanup();
  });

  describe('stringToTicker', () => {
    let context: Mocked<Context>;

    beforeEach(() => {
      context = dsMockUtils.getContextInstance();
    });

    it('should convert a string to a polkadot Ticker object', () => {
      const value = 'SOME_TICKER';
      const fakeResult = 'convertedTicker' as unknown as PolymeshPrimitivesTicker;

      when(context.createType)
        .calledWith('PolymeshPrimitivesTicker', padString(value, 12))
        .mockReturnValue(fakeResult);

      const result = stringToTicker(value, context);

      expect(result).toBe(fakeResult);
    });

    it('should throw an error if the ticker does not have a length between 1 and 12 characters', () => {
      expect(() => stringToTicker('SOME_LONG_TICKER', context)).toThrow(
        'Ticker length must be between 1 and 12 characters'
      );
      expect(() => stringToTicker('', context)).toThrow(
        'Ticker length must be between 1 and 12 characters'
      );
    });

    it('should throw an error if the ticker is not printable ASCII', () => {
      expect(() => stringToTicker('TICKER\x80', context)).toThrow(
        'Only printable ASCII is allowed as ticker name'
      );
    });

    it('should throw an error if the ticker contains lowercase letters', () => {
      expect(() => stringToTicker('ticker', context)).toThrow(
        'Ticker cannot contain lower case letters'
      );
    });
  });

  describe('stringToTickerKey', () => {
    beforeAll(() => {
      dsMockUtils.initMocks();
    });

    afterEach(() => {
      dsMockUtils.reset();
    });

    afterAll(() => {
      dsMockUtils.cleanup();
    });

    it('should call stringToTicker and return the result as an object', () => {
      const value = 'SOME_TICKER';
      const fakeResult = 'convertedTicker' as unknown as PolymeshPrimitivesTicker;
      const context = dsMockUtils.getContextInstance();

      when(context.createType)
        .calledWith('PolymeshPrimitivesTicker', padString(value, 12))
        .mockReturnValue(fakeResult);

      const result = stringToTickerKey(value, context);
      expect(result).toEqual({ Ticker: fakeResult });
    });
  });

  describe('tickerToString', () => {
    it('should convert a polkadot Ticker object to a string', () => {
      const fakeResult = 'SOME_TICKER';
      const ticker = dsMockUtils.createMockTicker(fakeResult);

      const result = tickerToString(ticker);
      expect(result).toEqual(fakeResult);
    });
  });
});

describe('dateToMoment and momentToDate', () => {
  beforeAll(() => {
    dsMockUtils.initMocks();
  });

  afterEach(() => {
    dsMockUtils.reset();
  });

  afterAll(() => {
    dsMockUtils.cleanup();
  });

  describe('dateToMoment', () => {
    it('should convert a Date to a polkadot Moment object', () => {
      const value = new Date();
      const fakeResult = 10000 as unknown as Moment;
      const context = dsMockUtils.getContextInstance();

      when(context.createType)
        .calledWith('u64', Math.round(value.getTime()))
        .mockReturnValue(fakeResult);

      const result = dateToMoment(value, context);

      expect(result).toBe(fakeResult);
    });
  });

  describe('momentToDate', () => {
    it('should convert a polkadot Moment object to a Date', () => {
      const fakeResult = 10000;
      const moment = dsMockUtils.createMockMoment(new BigNumber(fakeResult));

      const result = momentToDate(moment);
      expect(result).toEqual(new Date(fakeResult));
    });
  });
});

describe('stringToAccountId and accountIdToString', () => {
  beforeAll(() => {
    dsMockUtils.initMocks();
  });

  afterEach(() => {
    dsMockUtils.reset();
  });

  afterAll(() => {
    dsMockUtils.cleanup();
  });

  describe('stringToAccountId', () => {
    it('should convert a string to a polkadot AccountId object', () => {
      const value = '5EYCAe5ijAx5xEfZdpCna3grUpY1M9M5vLUH5vpmwV1EnaYR';
      const fakeResult = 'convertedAccountId' as unknown as AccountId;
      const context = dsMockUtils.getContextInstance();

      when(context.createType).calledWith('AccountId', value).mockReturnValue(fakeResult);

      const result = stringToAccountId(value, context);

      expect(result).toEqual(fakeResult);
    });

    it('should throw an error if the passed string is not a valid SS58 formatted address', () => {
      const value = 'notAnAddress';
      const context = dsMockUtils.getContextInstance();

      expect(() => stringToAccountId(value, context)).toThrow(
        'The supplied address is not a valid SS58 address'
      );
    });
  });

  describe('accountIdToString', () => {
    it('should convert a polkadot AccountId object to a string', () => {
      const fakeResult = 'someAccountId';
      const accountId = dsMockUtils.createMockAccountId(fakeResult);

      const result = accountIdToString(accountId);
      expect(result).toEqual(fakeResult);
    });
  });
});

describe('stringToHash and hashToString', () => {
  beforeAll(() => {
    dsMockUtils.initMocks();
  });

  afterEach(() => {
    dsMockUtils.reset();
  });

  afterAll(() => {
    dsMockUtils.cleanup();
  });

  describe('stringToHash', () => {
    it('should convert a string to a polkadot Hash object', () => {
      const value = 'someHash';
      const fakeResult = 'convertedHash' as unknown as Hash;
      const context = dsMockUtils.getContextInstance();

      when(context.createType).calledWith('Hash', value).mockReturnValue(fakeResult);

      const result = stringToHash(value, context);

      expect(result).toEqual(fakeResult);
    });
  });

  describe('hashToString', () => {
    it('should convert a polkadot Hash object to a string', () => {
      const fakeResult = 'someHash';
      const accountId = dsMockUtils.createMockHash(fakeResult);

      const result = hashToString(accountId);
      expect(result).toEqual(fakeResult);
    });
  });
});

describe('stringToBlockHash', () => {
  beforeAll(() => {
    dsMockUtils.initMocks();
  });

  afterEach(() => {
    dsMockUtils.reset();
  });

  afterAll(() => {
    dsMockUtils.cleanup();
  });

  it('should convert a block hash string into an BlockHash', () => {
    const blockHash = 'BlockHash';
    const fakeResult = 'type' as unknown as BlockHash;
    const context = dsMockUtils.getContextInstance();

    when(context.createType).calledWith('BlockHash', blockHash).mockReturnValue(fakeResult);

    const result = stringToBlockHash(blockHash, context);

    expect(result).toBe(fakeResult);
  });
});

describe('stringToIdentityId and identityIdToString', () => {
  beforeAll(() => {
    dsMockUtils.initMocks();
  });

  afterEach(() => {
    dsMockUtils.reset();
  });

  afterAll(() => {
    dsMockUtils.cleanup();
  });

  describe('stringToIdentityId', () => {
    it('should convert a did string into an PolymeshPrimitivesIdentityId', () => {
      const identity = 'IdentityObject';
      const fakeResult = 'type' as unknown as PolymeshPrimitivesIdentityId;
      const context = dsMockUtils.getContextInstance();

      when(context.createType)
        .calledWith('PolymeshPrimitivesIdentityId', identity)
        .mockReturnValue(fakeResult);

      const result = stringToIdentityId(identity, context);

      expect(result).toBe(fakeResult);
    });
  });

  describe('identityIdToString', () => {
    it('should convert an PolymeshPrimitivesIdentityId to a did string', () => {
      const fakeResult = 'IdentityString';
      const identityId = dsMockUtils.createMockIdentityId(fakeResult);

      const result = identityIdToString(identityId);
      expect(result).toBe(fakeResult);
    });
  });
});

describe('signerValueToSignatory and signatoryToSignerValue', () => {
  beforeAll(() => {
    dsMockUtils.initMocks();
  });

  afterEach(() => {
    dsMockUtils.reset();
  });

  afterAll(() => {
    dsMockUtils.cleanup();
    jest.restoreAllMocks();
  });

  describe('signerValueToSignatory', () => {
    it('should convert a SignerValue to a polkadot PolymeshPrimitivesSecondaryKeySignatory object', () => {
      const value = {
        type: SignerType.Identity,
        value: 'someIdentity',
      };
      const fakeResult = 'SignatoryEnum' as unknown as PolymeshPrimitivesSecondaryKeySignatory;
      const context = dsMockUtils.getContextInstance();

      when(context.createType)
        .calledWith('PolymeshPrimitivesSecondaryKeySignatory', { [value.type]: value.value })
        .mockReturnValue(fakeResult);

      const result = signerValueToSignatory(value, context);

      expect(result).toBe(fakeResult);
    });
  });

  describe('signerToSignatory', () => {
    beforeAll(() => {
      dsMockUtils.initMocks();
      entityMockUtils.initMocks();
    });

    afterEach(() => {
      dsMockUtils.reset();
      entityMockUtils.reset();
    });

    afterAll(() => {
      dsMockUtils.cleanup();
      jest.restoreAllMocks();
    });
    it('should convert a Signer to a polkadot PolymeshPrimitivesSecondaryKeySignatory object', () => {
      const context = dsMockUtils.getContextInstance();
      const address = DUMMY_ACCOUNT_ID;
      const fakeResult = 'SignatoryEnum' as unknown as PolymeshPrimitivesSecondaryKeySignatory;
      const account = new Account({ address }, context);

      when(context.createType)
        .calledWith('PolymeshPrimitivesSecondaryKeySignatory', { [SignerType.Account]: address })
        .mockReturnValue(fakeResult);

      const result = signerToSignatory(account, context);
      expect(result).toEqual(fakeResult);
    });
  });

  describe('signatoryToSignerValue', () => {
    it('should convert a polkadot PolymeshPrimitivesSecondaryKeySignatory object to a SignerValue', () => {
      let fakeResult = {
        type: SignerType.Identity,
        value: 'someIdentity',
      };
      let signatory = dsMockUtils.createMockSignatory({
        Identity: dsMockUtils.createMockIdentityId(fakeResult.value),
      });

      let result = signatoryToSignerValue(signatory);
      expect(result).toEqual(fakeResult);

      fakeResult = {
        type: SignerType.Account,
        value: 'someAccountId',
      };
      signatory = dsMockUtils.createMockSignatory({
        Account: dsMockUtils.createMockAccountId(fakeResult.value),
      });

      result = signatoryToSignerValue(signatory);
      expect(result).toEqual(fakeResult);
    });
  });
});

describe('signerToSignerValue and signerValueToSigner', () => {
  let context: Context;

  beforeAll(() => {
    dsMockUtils.initMocks();
    entityMockUtils.initMocks();
  });

  beforeEach(() => {
    context = dsMockUtils.getContextInstance();
  });

  afterEach(() => {
    dsMockUtils.reset();
    entityMockUtils.reset();
  });

  afterAll(() => {
    dsMockUtils.cleanup();
    jest.restoreAllMocks();
  });

  describe('signerToSignerValue', () => {
    it('should convert a Signer to a SignerValue', () => {
      const address = DUMMY_ACCOUNT_ID;
      let signer: Signer = new Account({ address }, context);

      let result = signerToSignerValue(signer);

      expect(result).toEqual({
        type: SignerType.Account,
        value: address,
      });

      const did = 'someDid';
      signer = new Identity({ did }, context);

      result = signerToSignerValue(signer);

      expect(result).toEqual({ type: SignerType.Identity, value: did });
    });
  });

  describe('signerValueToSigner', () => {
    it('should convert a SignerValue to a Signer', () => {
      let value = DUMMY_ACCOUNT_ID;
      let signerValue: SignerValue = { type: SignerType.Account, value };

      let result = signerValueToSigner(signerValue, context);

      expect((result as Account).address).toBe(value);

      value = 'someDid';

      signerValue = { type: SignerType.Identity, value };

      result = signerValueToSigner(signerValue, context);

      expect((result as Identity).did).toBe(value);
    });
  });
});

describe('signerToString', () => {
  beforeAll(() => {
    dsMockUtils.initMocks();
    entityMockUtils.initMocks();
  });

  afterEach(() => {
    dsMockUtils.reset();
    entityMockUtils.reset();
  });

  afterAll(() => {
    dsMockUtils.cleanup();
    entityMockUtils.reset();
  });

  it('should return the Identity DID string', () => {
    const did = 'someDid';
    const context = dsMockUtils.getContextInstance();
    const identity = new Identity({ did }, context);

    const result = signerToString(identity);

    expect(result).toBe(did);
  });

  it('should return the Account address string', () => {
    const address = DUMMY_ACCOUNT_ID;
    const context = dsMockUtils.getContextInstance();

    const account = new Account({ address }, context);

    const result = signerToString(account);

    expect(result).toBe(address);
  });

  it('should return the same address string that it receives', () => {
    const address = DUMMY_ACCOUNT_ID;
    const result = signerToString(address);

    expect(result).toBe(address);
  });
});

describe('authorizationToAuthorizationData and authorizationDataToAuthorization', () => {
  beforeAll(() => {
    dsMockUtils.initMocks();
  });

  afterEach(() => {
    dsMockUtils.reset();
  });

  afterAll(() => {
    dsMockUtils.cleanup();
  });

  describe('authorizationToAuthorizationData', () => {
    it('should convert an Authorization to a polkadot AuthorizationData object', () => {
      const ticker = 'TICKER_NAME';
      const context = dsMockUtils.getContextInstance();

      let value: Authorization = {
        type: AuthorizationType.AttestPrimaryKeyRotation,
        value: entityMockUtils.getIdentityInstance({ did: 'someIdentity' }),
      };

      const fakeResult =
        'AuthorizationDataEnum' as unknown as PolymeshPrimitivesAuthorizationAuthorizationData;

      const createTypeMock = context.createType;
      const rawIdentity = dsMockUtils.createMockIdentityId(value.value.did);
      when(createTypeMock)
        .calledWith('PolymeshPrimitivesIdentityId', value.value.did)
        .mockReturnValue(rawIdentity);
      when(createTypeMock)
        .calledWith('PolymeshPrimitivesAuthorizationAuthorizationData', {
          [value.type]: rawIdentity,
        })
        .mockReturnValue(fakeResult);

      let result = authorizationToAuthorizationData(value, context);
      expect(result).toBe(fakeResult);

      const fakeTicker = 'convertedTicker' as unknown as PolymeshPrimitivesTicker;
      when(createTypeMock)
        .calledWith('PolymeshPrimitivesTicker', padString(ticker, 12))
        .mockReturnValue(fakeTicker);

      value = {
        type: AuthorizationType.JoinIdentity,
        value: {
          assets: null,
          transactions: null,
          transactionGroups: [],
          portfolios: null,
        },
      };

      const rawPermissions = dsMockUtils.createMockPermissions({
        asset: dsMockUtils.createMockAssetPermissions('Whole'),
        portfolio: dsMockUtils.createMockPortfolioPermissions('Whole'),
        extrinsic: dsMockUtils.createMockExtrinsicPermissions('Whole'),
      });

      when(createTypeMock)
        .calledWith('PolymeshPrimitivesSecondaryKeyPermissions', expect.anything())
        .mockReturnValue(rawPermissions);
      when(createTypeMock)
        .calledWith('PolymeshPrimitivesAuthorizationAuthorizationData', {
          [value.type]: rawPermissions,
        })
        .mockReturnValue(fakeResult);

      result = authorizationToAuthorizationData(value, context);
      expect(result).toBe(fakeResult);

      const did = 'someDid';
      value = {
        type: AuthorizationType.PortfolioCustody,
        value: entityMockUtils.getDefaultPortfolioInstance({ did }),
      };

      const rawPortfolioId = dsMockUtils.createMockPortfolioId({
        did: dsMockUtils.createMockIdentityId(did),
        kind: dsMockUtils.createMockPortfolioKind('Default'),
      });

      when(createTypeMock)
        .calledWith('PolymeshPrimitivesIdentityIdPortfolioId', expect.anything())
        .mockReturnValue(rawPortfolioId);
      when(createTypeMock)
        .calledWith('PolymeshPrimitivesAuthorizationAuthorizationData', {
          [value.type]: rawPortfolioId,
        })
        .mockReturnValue(fakeResult);

      result = authorizationToAuthorizationData(value, context);
      expect(result).toBe(fakeResult);

      value = {
        type: AuthorizationType.RotatePrimaryKey,
      };

      when(createTypeMock)
        .calledWith('PolymeshPrimitivesAuthorizationAuthorizationData', { [value.type]: null })
        .mockReturnValue(fakeResult);

      result = authorizationToAuthorizationData(value, context);
      expect(result).toBe(fakeResult);

      const knownPermissionGroup = entityMockUtils.getKnownPermissionGroupInstance({
        ticker,
        type: PermissionGroupType.Full,
      });

      value = {
        type: AuthorizationType.BecomeAgent,
        value: knownPermissionGroup,
      };

      let rawAgentGroup = 'Full' as unknown as PolymeshPrimitivesAgentAgentGroup;
      when(createTypeMock)
        .calledWith('PolymeshPrimitivesAgentAgentGroup', knownPermissionGroup.type)
        .mockReturnValue(rawAgentGroup);

      when(createTypeMock)
        .calledWith('PolymeshPrimitivesAuthorizationAuthorizationData', {
          [value.type]: [fakeTicker, rawAgentGroup],
        })
        .mockReturnValue(fakeResult);

      result = authorizationToAuthorizationData(value, context);
      expect(result).toBe(fakeResult);

      const id = new BigNumber(1);
      const customPermissionGroup = entityMockUtils.getCustomPermissionGroupInstance({
        ticker,
        id,
      });

      value = {
        type: AuthorizationType.BecomeAgent,
        value: customPermissionGroup,
      };

      rawAgentGroup = 'Full' as unknown as PolymeshPrimitivesAgentAgentGroup;
      when(createTypeMock)
        .calledWith('u32', id.toString())
        .mockReturnValue(id as unknown as u32);
      when(createTypeMock)
        .calledWith('PolymeshPrimitivesAgentAgentGroup', { Custom: id })
        .mockReturnValue(rawAgentGroup);

      when(createTypeMock)
        .calledWith('PolymeshPrimitivesAuthorizationAuthorizationData', {
          [value.type]: [fakeTicker, rawAgentGroup],
        })
        .mockReturnValue(fakeResult);
      result = authorizationToAuthorizationData(value, context);
      expect(result).toBe(fakeResult);

      value = {
        type: AuthorizationType.TransferAssetOwnership,
        value: 'TICKER',
      };

      when(createTypeMock)
        .calledWith('PolymeshPrimitivesTicker', padString('TICKER', MAX_TICKER_LENGTH))
        .mockReturnValue(fakeTicker);

      when(createTypeMock)
        .calledWith('PolymeshPrimitivesAuthorizationAuthorizationData', {
          [value.type]: fakeTicker,
        })
        .mockReturnValue(fakeResult);

      result = authorizationToAuthorizationData(value, context);
      expect(result).toBe(fakeResult);

      value = {
        type: AuthorizationType.TransferTicker,
        value: 'TICKER',
      };

      when(createTypeMock)
        .calledWith('PolymeshPrimitivesTicker', padString('TICKER', MAX_TICKER_LENGTH))
        .mockReturnValue(fakeTicker);

      when(createTypeMock)
        .calledWith('PolymeshPrimitivesAuthorizationAuthorizationData', {
          [value.type]: fakeTicker,
        })
        .mockReturnValue(fakeResult);

      result = authorizationToAuthorizationData(value, context);
      expect(result).toBe(fakeResult);

      value = {
        type: AuthorizationType.RotatePrimaryKeyToSecondary,
        value: {
          assets: null,
          transactions: null,
          transactionGroups: [],
          portfolios: null,
        },
      };

      when(createTypeMock)
        .calledWith('PolymeshPrimitivesSecondaryKeyPermissions', expect.anything())
        .mockReturnValue(rawPermissions);
      when(createTypeMock)
        .calledWith('PolymeshPrimitivesAuthorizationAuthorizationData', {
          [value.type]: rawPermissions,
        })
        .mockReturnValue(fakeResult);

      result = authorizationToAuthorizationData(value, context);
      expect(result).toBe(fakeResult);

      value = {
        type: AuthorizationType.AddRelayerPayingKey,
        value: {
          beneficiary: new Account({ address: 'beneficiary' }, context),
          subsidizer: new Account({ address: 'subsidizer' }, context),
          allowance: new BigNumber(100),
        },
      };

      when(createTypeMock)
        .calledWith('PolymeshPrimitivesAuthorizationAuthorizationData', {
          [value.type]: value.value,
        })
        .mockReturnValue(fakeResult);

      result = authorizationToAuthorizationData(value, context);
      expect(result).toBe(fakeResult);
    });
  });

  describe('authorizationDataToAuthorization', () => {
    it('should convert a polkadot AuthorizationData object to an Authorization', () => {
      const context = dsMockUtils.getContextInstance();
      let fakeResult: Authorization = {
        type: AuthorizationType.AttestPrimaryKeyRotation,
        value: expect.objectContaining({ did: 'someDid' }),
      };
      let authorizationData = dsMockUtils.createMockAuthorizationData({
        AttestPrimaryKeyRotation: dsMockUtils.createMockIdentityId('someDid'),
      });

      let result = authorizationDataToAuthorization(authorizationData, context);
      expect(result).toEqual(fakeResult);

      fakeResult = {
        type: AuthorizationType.RotatePrimaryKey,
      };
      authorizationData = dsMockUtils.createMockAuthorizationData('RotatePrimaryKey');

      result = authorizationDataToAuthorization(authorizationData, context);
      expect(result).toEqual(fakeResult);

      fakeResult = {
        type: AuthorizationType.TransferTicker,
        value: 'SOME_TICKER',
      };
      authorizationData = dsMockUtils.createMockAuthorizationData({
        TransferTicker: dsMockUtils.createMockTicker(fakeResult.value),
      });

      result = authorizationDataToAuthorization(authorizationData, context);
      expect(result).toEqual(fakeResult);

      fakeResult = {
        type: AuthorizationType.AddMultiSigSigner,
        value: 'someAccount',
      };
      authorizationData = dsMockUtils.createMockAuthorizationData({
        AddMultiSigSigner: dsMockUtils.createMockAccountId(fakeResult.value),
      });

      result = authorizationDataToAuthorization(authorizationData, context);
      expect(result).toEqual(fakeResult);

      fakeResult = {
        type: AuthorizationType.PortfolioCustody,
        value: expect.objectContaining({ owner: expect.objectContaining({ did: 'someDid' }) }),
      };
      authorizationData = dsMockUtils.createMockAuthorizationData({
        PortfolioCustody: dsMockUtils.createMockPortfolioId({
          did: dsMockUtils.createMockIdentityId('someDid'),
          kind: dsMockUtils.createMockPortfolioKind('Default'),
        }),
      });

      result = authorizationDataToAuthorization(authorizationData, context);
      expect(result).toEqual(fakeResult);

      const portfolioId = new BigNumber(1);
      fakeResult = {
        type: AuthorizationType.PortfolioCustody,
        value: expect.objectContaining({
          owner: expect.objectContaining({ did: 'someDid' }),
          id: portfolioId,
        }),
      };
      authorizationData = dsMockUtils.createMockAuthorizationData({
        PortfolioCustody: dsMockUtils.createMockPortfolioId({
          did: dsMockUtils.createMockIdentityId('someDid'),
          kind: dsMockUtils.createMockPortfolioKind({
            User: dsMockUtils.createMockU64(portfolioId),
          }),
        }),
      });

      result = authorizationDataToAuthorization(authorizationData, context);
      expect(result).toEqual(fakeResult);

      fakeResult = {
        type: AuthorizationType.TransferAssetOwnership,
        value: 'SOME_TICKER',
      };
      authorizationData = dsMockUtils.createMockAuthorizationData({
        TransferAssetOwnership: dsMockUtils.createMockTicker(fakeResult.value),
      });

      result = authorizationDataToAuthorization(authorizationData, context);
      expect(result).toEqual(fakeResult);

      fakeResult = {
        type: AuthorizationType.JoinIdentity,
        value: { assets: null, portfolios: null, transactions: null, transactionGroups: [] },
      };
      authorizationData = dsMockUtils.createMockAuthorizationData({
        JoinIdentity: dsMockUtils.createMockPermissions({
          asset: dsMockUtils.createMockAssetPermissions('Whole'),
          portfolio: dsMockUtils.createMockPortfolioPermissions('Whole'),
          extrinsic: dsMockUtils.createMockExtrinsicPermissions('Whole'),
        }),
      });

      result = authorizationDataToAuthorization(authorizationData, context);
      expect(result).toEqual(fakeResult);

      const beneficiaryAddress = 'beneficiaryAddress';
      const relayerAddress = 'relayerAddress';
      const allowance = new BigNumber(1000);
      fakeResult = {
        type: AuthorizationType.AddRelayerPayingKey,
        value: {
          beneficiary: expect.objectContaining({ address: beneficiaryAddress }),
          subsidizer: expect.objectContaining({ address: relayerAddress }),
          allowance,
        },
      };
      authorizationData = dsMockUtils.createMockAuthorizationData({
        AddRelayerPayingKey: [
          dsMockUtils.createMockAccountId(beneficiaryAddress),
          dsMockUtils.createMockAccountId(relayerAddress),
          dsMockUtils.createMockBalance(allowance.shiftedBy(6)),
        ],
      });

      result = authorizationDataToAuthorization(authorizationData, context);
      expect(result).toEqual(fakeResult);

      const ticker = 'SOME_TICKER';
      const type = PermissionGroupType.Full;
      fakeResult = {
        type: AuthorizationType.BecomeAgent,
        value: expect.objectContaining({
          asset: expect.objectContaining({ ticker }),
          type,
        }),
      };

      authorizationData = dsMockUtils.createMockAuthorizationData({
        BecomeAgent: [dsMockUtils.createMockTicker(ticker), dsMockUtils.createMockAgentGroup(type)],
      });

      result = authorizationDataToAuthorization(authorizationData, context);
      expect(result).toEqual(fakeResult);

      authorizationData = dsMockUtils.createMockAuthorizationData({
        RotatePrimaryKeyToSecondary: dsMockUtils.createMockPermissions({
          asset: dsMockUtils.createMockAssetPermissions('Whole'),
          portfolio: dsMockUtils.createMockPortfolioPermissions('Whole'),
          extrinsic: dsMockUtils.createMockExtrinsicPermissions('Whole'),
        }),
      });
      fakeResult = {
        type: AuthorizationType.RotatePrimaryKeyToSecondary,
        value: { assets: null, portfolios: null, transactions: null, transactionGroups: [] },
      };

      result = authorizationDataToAuthorization(authorizationData, context);
      expect(result).toEqual(fakeResult);
    });

    it('should throw an error if the authorization has an unsupported type', () => {
      const context = dsMockUtils.getContextInstance();
      const authorizationData = dsMockUtils.createMockAuthorizationData(
        'Whatever' as 'RotatePrimaryKey'
      );

      expect(() => authorizationDataToAuthorization(authorizationData, context)).toThrow(
        'Unsupported Authorization Type. Please contact the Polymesh team'
      );
    });
  });
});

describe('permissionGroupIdentifierToAgentGroup and agentGroupToPermissionGroupIdentifier', () => {
  beforeAll(() => {
    dsMockUtils.initMocks();
  });

  afterEach(() => {
    dsMockUtils.reset();
  });

  afterAll(() => {
    dsMockUtils.cleanup();
  });

  describe('permissionGroupIdentifierToAgentGroup', () => {
    it('should convert a PermissionGroupIdentifier to a polkadot PolymeshPrimitivesAgentAgentGroup object', () => {
      let value: PermissionGroupIdentifier = PermissionGroupType.PolymeshV1Pia;
      const fakeResult = 'convertedAgentGroup' as unknown as PolymeshPrimitivesAgentAgentGroup;
      const context = dsMockUtils.getContextInstance();

      when(context.createType)
        .calledWith('PolymeshPrimitivesAgentAgentGroup', value)
        .mockReturnValue(fakeResult);

      let result = permissionGroupIdentifierToAgentGroup(value, context);

      expect(result).toEqual(fakeResult);

      const custom = new BigNumber(100);
      value = { custom };

      const u32FakeResult = '100' as unknown as u32;

      when(context.createType).calledWith('u32', custom.toString()).mockReturnValue(u32FakeResult);
      when(context.createType)
        .calledWith('PolymeshPrimitivesAgentAgentGroup', { Custom: u32FakeResult })
        .mockReturnValue(fakeResult);

      result = permissionGroupIdentifierToAgentGroup(value, context);

      expect(result).toEqual(fakeResult);
    });
  });

  describe('agentGroupToPermissionGroupIdentifier', () => {
    it('should convert a polkadot PolymeshPrimitivesAgentAgentGroup object to a PermissionGroupIdentifier', () => {
      let agentGroup = dsMockUtils.createMockAgentGroup('Full');

      let result = agentGroupToPermissionGroupIdentifier(agentGroup);
      expect(result).toEqual(PermissionGroupType.Full);

      agentGroup = dsMockUtils.createMockAgentGroup('ExceptMeta');

      result = agentGroupToPermissionGroupIdentifier(agentGroup);
      expect(result).toEqual(PermissionGroupType.ExceptMeta);

      agentGroup = dsMockUtils.createMockAgentGroup('PolymeshV1CAA');

      result = agentGroupToPermissionGroupIdentifier(agentGroup);
      expect(result).toEqual(PermissionGroupType.PolymeshV1Caa);

      agentGroup = dsMockUtils.createMockAgentGroup('PolymeshV1PIA');

      result = agentGroupToPermissionGroupIdentifier(agentGroup);
      expect(result).toEqual(PermissionGroupType.PolymeshV1Pia);

      const id = new BigNumber(1);
      const rawAgId = dsMockUtils.createMockU32(id);
      agentGroup = dsMockUtils.createMockAgentGroup({ Custom: rawAgId });

      result = agentGroupToPermissionGroupIdentifier(agentGroup);
      expect(result).toEqual({ custom: id });
    });
  });
});

describe('authorizationTypeToMeshAuthorizationType', () => {
  beforeAll(() => {
    dsMockUtils.initMocks();
  });

  afterEach(() => {
    dsMockUtils.reset();
  });

  afterAll(() => {
    dsMockUtils.cleanup();
  });

  it('should convert a AuthorizationType to a polkadot AuthorizationType object', () => {
    const value = AuthorizationType.TransferTicker;
    const fakeResult = 'convertedAuthorizationType' as unknown as MeshAuthorizationType;
    const context = dsMockUtils.getContextInstance();

    when(context.createType).calledWith('AuthorizationType', value).mockReturnValue(fakeResult);

    const result = authorizationTypeToMeshAuthorizationType(value, context);

    expect(result).toEqual(fakeResult);
  });
});

describe('permissionsToMeshPermissions and meshPermissionsToPermissions', () => {
  beforeAll(() => {
    dsMockUtils.initMocks();
    entityMockUtils.initMocks();
  });

  afterEach(() => {
    dsMockUtils.reset();
    entityMockUtils.reset();
  });

  afterAll(() => {
    dsMockUtils.cleanup();
  });

  describe('permissionsToMeshPermissions', () => {
    it('should convert a Permissions to a polkadot PolymeshPrimitivesSecondaryKeyPermissions object (ordering tx alphabetically)', () => {
      let value: Permissions = {
        assets: null,
        transactions: null,
        transactionGroups: [],
        portfolios: null,
      };
      const fakeResult = 'convertedPermission' as unknown as MeshPermissions;
      const context = dsMockUtils.getContextInstance();

      const createTypeMock = context.createType;

      let fakeExtrinsicPermissionsResult: unknown =
        'convertedExtrinsicPermissions' as unknown as ExtrinsicPermissions;
      when(context.createType)
        .calledWith('PolymeshPrimitivesSubsetSubsetRestrictionPalletPermissions', 'Whole')
        .mockReturnValue(
          fakeExtrinsicPermissionsResult as unknown as PolymeshPrimitivesSubsetSubsetRestrictionPalletPermissions
        );

      when(createTypeMock)
        .calledWith('PolymeshPrimitivesSecondaryKeyPermissions', {
          asset: 'Whole',
          extrinsic: fakeExtrinsicPermissionsResult,
          portfolio: 'Whole',
        })
        .mockReturnValue(fakeResult);

      let result = permissionsToMeshPermissions(value, context);
      expect(result).toEqual(fakeResult);

      fakeExtrinsicPermissionsResult = {
        These: [
          /* eslint-disable @typescript-eslint/naming-convention */
          {
            pallet_name: 'Identity',
            dispatchable_names: {
              These: ['add_claim'],
            },
          },
          {
            pallet_name: 'Sto',
            dispatchable_names: {
              These: ['create_fundraiser', 'invest'],
            },
          },
          /* eslint-enable @typescript-eslint/naming-convention */
        ],
      };

      when(createTypeMock)
        .calledWith('PolymeshPrimitivesSubsetSubsetRestrictionPalletPermissions', expect.anything())
        .mockReturnValue(
          fakeExtrinsicPermissionsResult as unknown as PolymeshPrimitivesSubsetSubsetRestrictionPalletPermissions
        );

      const ticker = 'SOME_TICKER';
      const did = 'someDid';
      value = {
        assets: {
          values: [entityMockUtils.getFungibleAssetInstance({ ticker })],
          type: PermissionType.Include,
        },
        transactions: {
          values: [TxTags.sto.Invest, TxTags.identity.AddClaim, TxTags.sto.CreateFundraiser],
          type: PermissionType.Include,
        },
        transactionGroups: [],
        portfolios: {
          values: [entityMockUtils.getDefaultPortfolioInstance({ did })],
          type: PermissionType.Include,
        },
      };

      const rawTicker = dsMockUtils.createMockTicker(ticker);
      const rawPortfolioId = dsMockUtils.createMockPortfolioId({
        did: dsMockUtils.createMockIdentityId(did),
        kind: dsMockUtils.createMockPortfolioKind('Default'),
      });
      when(createTypeMock)
        .calledWith('PolymeshPrimitivesSecondaryKeyPermissions', {
          asset: {
            These: [rawTicker],
          },
          extrinsic: fakeExtrinsicPermissionsResult,
          portfolio: {
            These: [rawPortfolioId],
          },
        })
        .mockReturnValue(fakeResult);
      when(createTypeMock)
        .calledWith('PolymeshPrimitivesTicker', padString(ticker, 12))
        .mockReturnValue(rawTicker);
      when(createTypeMock)
        .calledWith('PolymeshPrimitivesIdentityIdPortfolioId', expect.anything())
        .mockReturnValue(rawPortfolioId);

      result = permissionsToMeshPermissions(value, context);
      expect(result).toEqual(fakeResult);

      fakeExtrinsicPermissionsResult = {
        These: [
          /* eslint-disable @typescript-eslint/naming-convention */
          {
            pallet_name: 'Sto',
            dispatchable_names: { Except: ['invest', 'stop'] },
          },
          /* eslint-enable @typescript-eslint/naming-convention */
        ],
      };

      when(createTypeMock)
        .calledWith('PolymeshPrimitivesSubsetSubsetRestrictionPalletPermissions', expect.anything())
        .mockReturnValue(
          fakeExtrinsicPermissionsResult as unknown as PolymeshPrimitivesSubsetSubsetRestrictionPalletPermissions
        );

      value = {
        assets: null,
        transactions: {
          values: [ModuleName.Sto],
          type: PermissionType.Include,
          exceptions: [TxTags.sto.Invest, TxTags.sto.Stop],
        },
        transactionGroups: [],
        portfolios: null,
      };

      when(createTypeMock)
        .calledWith('PolymeshPrimitivesSecondaryKeyPermissions', {
          asset: 'Whole',
          extrinsic: fakeExtrinsicPermissionsResult,
          portfolio: 'Whole',
        })
        .mockReturnValue(fakeResult);

      result = permissionsToMeshPermissions(value, context);
      expect(result).toEqual(fakeResult);

      fakeExtrinsicPermissionsResult = {
        Except: [
          /* eslint-disable @typescript-eslint/naming-convention */
          {
            pallet_name: 'Sto',
            dispatchable_names: 'Whole',
          },
          /* eslint-enable @typescript-eslint/naming-convention */
        ],
      };

      when(createTypeMock)
        .calledWith('PolymeshPrimitivesSubsetSubsetRestrictionPalletPermissions', expect.anything())
        .mockReturnValue(
          fakeExtrinsicPermissionsResult as unknown as PolymeshPrimitivesSubsetSubsetRestrictionPalletPermissions
        );

      value = {
        assets: {
          values: [entityMockUtils.getFungibleAssetInstance({ ticker })],
          type: PermissionType.Exclude,
        },
        transactions: {
          values: [ModuleName.Sto],
          type: PermissionType.Exclude,
        },
        transactionGroups: [],
        portfolios: {
          values: [entityMockUtils.getDefaultPortfolioInstance({ did })],
          type: PermissionType.Exclude,
        },
      };

      when(createTypeMock)
        .calledWith('PolymeshPrimitivesSecondaryKeyPermissions', {
          asset: {
            Except: [rawTicker],
          },
          extrinsic: fakeExtrinsicPermissionsResult,
          portfolio: {
            Except: [rawPortfolioId],
          },
        })
        .mockReturnValue(fakeResult);

      result = permissionsToMeshPermissions(value, context);
      expect(result).toEqual(fakeResult);

      fakeExtrinsicPermissionsResult = {
        These: [
          /* eslint-disable @typescript-eslint/naming-convention */
          {
            pallet_name: 'Identity',
            dispatchable_names: {
              These: ['add_claim'],
            },
          },
          /* eslint-enable @typescript-eslint/naming-convention */
        ],
      };

      when(createTypeMock)
        .calledWith('PolymeshPrimitivesSubsetSubsetRestrictionPalletPermissions', expect.anything())
        .mockReturnValue(
          fakeExtrinsicPermissionsResult as unknown as PolymeshPrimitivesSubsetSubsetRestrictionPalletPermissions
        );

      const tickers = ['B_TICKER', 'A_TICKER', 'C_TICKER'];

      value = {
        assets: {
          values: tickers.map(t => entityMockUtils.getFungibleAssetInstance({ ticker: t })),
          type: PermissionType.Include,
        },
        transactions: {
          values: [TxTags.identity.AddClaim],
          type: PermissionType.Include,
        },
        transactionGroups: [],
        portfolios: {
          values: [entityMockUtils.getDefaultPortfolioInstance({ did })],
          type: PermissionType.Include,
        },
      };

      const rawTickers = tickers.map(t => dsMockUtils.createMockTicker(t));
      when(createTypeMock)
        .calledWith('PolymeshPrimitivesSecondaryKeyPermissions', {
          asset: { These: [rawTickers[1], rawTickers[0], rawTickers[2]] },
          extrinsic: fakeExtrinsicPermissionsResult,
          portfolio: { These: [rawPortfolioId] },
        })
        .mockReturnValue(fakeResult);

      tickers.forEach((t, i) =>
        when(createTypeMock)
          .calledWith('PolymeshPrimitivesTicker', padString(t, 12))
          .mockReturnValue(rawTickers[i])
      );

      result = permissionsToMeshPermissions(value, context);
      expect(result).toEqual(fakeResult);
    });

    it('should throw an error if attempting to add permissions for specific transactions as well as the entire module', () => {
      const value: Permissions = {
        assets: null,
        transactions: {
          values: [TxTags.sto.Invest, ModuleName.Sto],
          type: PermissionType.Include,
        },
        transactionGroups: [],
        portfolios: null,
      };
      const context = dsMockUtils.getContextInstance();

      expect(() => permissionsToMeshPermissions(value, context)).toThrow(
        'Attempting to add permissions for specific transactions as well as the entire module'
      );
    });

    it('should throw an error if user simultaneously include and exclude transactions belonging to the same module', () => {
      const value: Permissions = {
        assets: null,
        transactions: {
          values: [TxTags.sto.Invest, TxTags.identity.AddClaim, TxTags.sto.CreateFundraiser],
          type: PermissionType.Exclude,
          exceptions: [TxTags.sto.Stop],
        },
        transactionGroups: [],
        portfolios: null,
      };
      const context = dsMockUtils.getContextInstance();

      expect(() => permissionsToMeshPermissions(value, context)).toThrow(
        'Cannot simultaneously include and exclude transactions belonging to the same module'
      );
    });

    it('should throw an error if attempting to add a transaction permission exception without its corresponding module being included/excluded', () => {
      const value: Permissions = {
        assets: null,
        transactions: {
          values: [],
          type: PermissionType.Exclude,
          exceptions: [TxTags.sto.Stop],
        },
        transactionGroups: [],
        portfolios: null,
      };
      const context = dsMockUtils.getContextInstance();

      expect(() => permissionsToMeshPermissions(value, context)).toThrow(
        'Attempting to add a transaction permission exception without its corresponding module being included/excluded'
      );
    });
  });

  describe('meshPermissionsToPermissions', () => {
    it('should convert a polkadot Permissions object to a Permissions', () => {
      const context = dsMockUtils.getContextInstance();
      const ticker = 'SOME_TICKER';
      const did = 'someDid';
      let fakeResult: Permissions = {
        assets: {
          values: [expect.objectContaining({ ticker })],
          type: PermissionType.Include,
        },
        transactions: {
          type: PermissionType.Include,
          values: [TxTags.identity.AddClaim, ModuleName.Authorship],
        },
        transactionGroups: [],
        portfolios: {
          values: [expect.objectContaining({ owner: expect.objectContaining({ did }) })],
          type: PermissionType.Include,
        },
      };
      let permissions = dsMockUtils.createMockPermissions({
        asset: dsMockUtils.createMockAssetPermissions({
          These: [dsMockUtils.createMockTicker(ticker)],
        }),
        extrinsic: dsMockUtils.createMockExtrinsicPermissions({
          These: [
            dsMockUtils.createMockPalletPermissions({
              palletName: 'Identity',
              dispatchableNames: dsMockUtils.createMockDispatchableNames({
                These: [dsMockUtils.createMockBytes('add_claim')],
              }),
            }),
            dsMockUtils.createMockPalletPermissions({
              palletName: 'Authorship',
              dispatchableNames: dsMockUtils.createMockDispatchableNames('Whole'),
            }),
          ],
        }),
        portfolio: dsMockUtils.createMockPortfolioPermissions({
          These: [
            dsMockUtils.createMockPortfolioId({
              did: dsMockUtils.createMockIdentityId(did),
              kind: dsMockUtils.createMockPortfolioKind('Default'),
            }),
          ],
        }),
      });

      let result = meshPermissionsToPermissions(permissions, context);
      expect(result).toEqual(fakeResult);

      fakeResult = {
        assets: null,
        transactions: null,
        transactionGroups: [],
        portfolios: null,
      };
      permissions = dsMockUtils.createMockPermissions({
        asset: dsMockUtils.createMockAssetPermissions('Whole'),
        portfolio: dsMockUtils.createMockPortfolioPermissions('Whole'),
        extrinsic: dsMockUtils.createMockExtrinsicPermissions('Whole'),
      });

      result = meshPermissionsToPermissions(permissions, context);
      expect(result).toEqual(fakeResult);

      fakeResult = {
        assets: {
          values: [expect.objectContaining({ ticker })],
          type: PermissionType.Exclude,
        },
        transactions: {
          type: PermissionType.Exclude,
          values: [ModuleName.Identity],
          exceptions: [TxTags.identity.AddClaim],
        },
        transactionGroups: [],
        portfolios: {
          values: [expect.objectContaining({ owner: expect.objectContaining({ did }) })],
          type: PermissionType.Exclude,
        },
      };

      permissions = dsMockUtils.createMockPermissions({
        asset: dsMockUtils.createMockAssetPermissions({
          Except: [dsMockUtils.createMockTicker(ticker)],
        }),
        extrinsic: dsMockUtils.createMockExtrinsicPermissions({
          Except: [
            dsMockUtils.createMockPalletPermissions({
              palletName: 'Identity',
              dispatchableNames: dsMockUtils.createMockDispatchableNames({
                Except: [dsMockUtils.createMockBytes('add_claim')],
              }),
            }),
          ],
        }),
        portfolio: dsMockUtils.createMockPortfolioPermissions({
          Except: [
            dsMockUtils.createMockPortfolioId({
              did: dsMockUtils.createMockIdentityId(did),
              kind: dsMockUtils.createMockPortfolioKind('Default'),
            }),
          ],
        }),
      });

      result = meshPermissionsToPermissions(permissions, context);
      expect(result).toEqual(fakeResult);
    });
  });
});

describe('bigNumberToU64 and u64ToBigNumber', () => {
  beforeAll(() => {
    dsMockUtils.initMocks();
  });

  afterEach(() => {
    dsMockUtils.reset();
  });

  afterAll(() => {
    dsMockUtils.cleanup();
  });

  describe('bigNumberToU64', () => {
    it('should convert a number to a polkadot u64 object', () => {
      const value = new BigNumber(100);
      const fakeResult = '100' as unknown as u64;
      const context = dsMockUtils.getContextInstance();

      when(context.createType).calledWith('u64', value.toString()).mockReturnValue(fakeResult);

      const result = bigNumberToU64(value, context);

      expect(result).toBe(fakeResult);
    });

    it('should throw an error if the number is negative', () => {
      const value = new BigNumber(-100);
      const context = dsMockUtils.getContextInstance();

      expect(() => bigNumberToU64(value, context)).toThrow();
    });

    it('should throw an error if the number is not an integer', () => {
      const value = new BigNumber(1.5);
      const context = dsMockUtils.getContextInstance();

      expect(() => bigNumberToU64(value, context)).toThrow();
    });
  });

  describe('u64ToBigNumber', () => {
    it('should convert a polkadot u64 object to a BigNumber', () => {
      const fakeResult = new BigNumber(100);
      const num = dsMockUtils.createMockU64(fakeResult);

      const result = u64ToBigNumber(num);
      expect(result).toEqual(new BigNumber(fakeResult));
    });
  });
});

describe('bigNumberToU32 and u32ToBigNumber', () => {
  beforeAll(() => {
    dsMockUtils.initMocks();
  });

  afterEach(() => {
    dsMockUtils.reset();
  });

  afterAll(() => {
    dsMockUtils.cleanup();
  });

  describe('bigNumberToU32', () => {
    it('should convert a number to a polkadot u32 object', () => {
      const value = new BigNumber(100);
      const fakeResult = '100' as unknown as u32;
      const context = dsMockUtils.getContextInstance();

      when(context.createType).calledWith('u32', value.toString()).mockReturnValue(fakeResult);

      const result = bigNumberToU32(value, context);

      expect(result).toBe(fakeResult);
    });

    it('should throw an error if the number is negative', () => {
      const value = new BigNumber(-100);
      const context = dsMockUtils.getContextInstance();

      expect(() => bigNumberToU32(value, context)).toThrow();
    });

    it('should throw an error if the number is not an integer', () => {
      const value = new BigNumber(1.5);
      const context = dsMockUtils.getContextInstance();

      expect(() => bigNumberToU32(value, context)).toThrow();
    });
  });

  describe('u32ToBigNumber', () => {
    it('should convert a polkadot u32 object to a BigNumber', () => {
      const fakeResult = new BigNumber(100);
      const num = dsMockUtils.createMockU32(fakeResult);

      const result = u32ToBigNumber(num);
      expect(result).toEqual(new BigNumber(fakeResult));
    });
  });
});

describe('bigNumberToU128', () => {
  beforeAll(() => {
    dsMockUtils.initMocks();
  });

  afterEach(() => {
    dsMockUtils.reset();
  });

  afterAll(() => {
    dsMockUtils.cleanup();
  });

  it('should convert a number to a polkadot u128 object', () => {
    const value = new BigNumber(100);
    const fakeResult = '100' as unknown as u128;
    const context = dsMockUtils.getContextInstance();

    when(context.createType).calledWith('u128', value.toString()).mockReturnValue(fakeResult);

    const result = bigNumberToU128(value, context);

    expect(result).toBe(fakeResult);
  });

  it('should throw an error if the number is negative', () => {
    const value = new BigNumber(-100);
    const context = dsMockUtils.getContextInstance();

    expect(() => bigNumberToU128(value, context)).toThrow();
  });

  it('should throw an error if the number is not an integer', () => {
    const value = new BigNumber(1.5);
    const context = dsMockUtils.getContextInstance();

    expect(() => bigNumberToU128(value, context)).toThrow();
  });
});

describe('u128ToBigNumber', () => {
  it('should convert a polkadot u128 object to a BigNumber', () => {
    const fakeResult = new BigNumber(100);
    const num = dsMockUtils.createMockU128(fakeResult);

    const result = u128ToBigNumber(num);
    expect(result).toEqual(new BigNumber(fakeResult));
  });
});

describe('bigNumberToU16 and u16ToBigNumber', () => {
  beforeAll(() => {
    dsMockUtils.initMocks();
  });

  afterEach(() => {
    dsMockUtils.reset();
  });

  afterAll(() => {
    dsMockUtils.cleanup();
  });

  describe('bigNumberToU16', () => {
    it('should convert a number to a polkadot u16 object', () => {
      const value = new BigNumber(100);
      const fakeResult = '100' as unknown as u16;
      const context = dsMockUtils.getContextInstance();

      when(context.createType).calledWith('u16', value.toString()).mockReturnValue(fakeResult);

      const result = bigNumberToU16(value, context);

      expect(result).toBe(fakeResult);
    });

    it('should throw an error if the number is negative', () => {
      const value = new BigNumber(-100);
      const context = dsMockUtils.getContextInstance();

      expect(() => bigNumberToU16(value, context)).toThrow();
    });

    it('should throw an error if the number is not an integer', () => {
      const value = new BigNumber(1.5);
      const context = dsMockUtils.getContextInstance();

      expect(() => bigNumberToU16(value, context)).toThrow();
    });
  });

  describe('u16ToBigNumber', () => {
    it('should convert a polkadot u32 object to a BigNumber', () => {
      const fakeResult = new BigNumber(100);
      const num = dsMockUtils.createMockU16(fakeResult);

      const result = u16ToBigNumber(num);
      expect(result).toEqual(new BigNumber(fakeResult));
    });
  });
});

describe('u8ToBigNumber', () => {
  beforeAll(() => {
    dsMockUtils.initMocks();
  });

  afterEach(() => {
    dsMockUtils.reset();
  });

  afterAll(() => {
    dsMockUtils.cleanup();
  });

  it('should convert a polkadot u8 object to a BigNumber', () => {
    const fakeResult = new BigNumber(100);
    const num = dsMockUtils.createMockU8(fakeResult);

    const result = u8ToBigNumber(num);
    expect(result).toEqual(new BigNumber(fakeResult));
  });
});

describe('percentageToPermill and permillToBigNumber', () => {
  beforeAll(() => {
    dsMockUtils.initMocks();
  });

  afterEach(() => {
    dsMockUtils.reset();
  });

  afterAll(() => {
    dsMockUtils.cleanup();
  });

  describe('percentageToPermill', () => {
    it('should convert a number to a polkadot Permill object', () => {
      const value = new BigNumber(49);
      const fakeResult = '100' as unknown as Permill;
      const context = dsMockUtils.getContextInstance();

      when(context.createType)
        .calledWith('Permill', value.multipliedBy(Math.pow(10, 4)).toString())
        .mockReturnValue(fakeResult);

      const result = percentageToPermill(value, context);

      expect(result).toBe(fakeResult);
    });

    it('should throw an error if the number is negative', () => {
      const value = new BigNumber(-10);
      const context = dsMockUtils.getContextInstance();

      expect(() => percentageToPermill(value, context)).toThrow();
    });

    it('should throw an error if the number is greater than 100', () => {
      const value = new BigNumber(250);
      const context = dsMockUtils.getContextInstance();

      expect(() => percentageToPermill(value, context)).toThrow();
    });
  });

  describe('permillToBigNumber', () => {
    it('should convert a polkadot Permill object to a BigNumber', () => {
      const fakeResult = new BigNumber(490000);
      const permill = dsMockUtils.createMockPermill(fakeResult);

      const result = permillToBigNumber(permill);
      expect(result).toEqual(new BigNumber(49));
    });
  });
});

describe('bigNumberToBalance and balanceToBigNumber', () => {
  beforeAll(() => {
    dsMockUtils.initMocks();
  });

  afterEach(() => {
    dsMockUtils.reset();
  });

  afterAll(() => {
    dsMockUtils.cleanup();
  });

  describe('bigNumberToBalance', () => {
    it('should convert a number to a polkadot Balance object', () => {
      let value = new BigNumber(100);
      const fakeResult = '100' as unknown as Balance;
      const context = dsMockUtils.getContextInstance();

      when(context.createType)
        .calledWith('Balance', value.multipliedBy(Math.pow(10, 6)).toString())
        .mockReturnValue(fakeResult);

      let result = bigNumberToBalance(value, context, false);

      expect(result).toBe(fakeResult);

      value = new BigNumber(100.1);

      when(context.createType)
        .calledWith('Balance', value.multipliedBy(Math.pow(10, 6)).toString())
        .mockReturnValue(fakeResult);

      result = bigNumberToBalance(value, context);

      expect(result).toBe(fakeResult);

      value = new BigNumber('');

      when(context.createType)
        .calledWith('Balance', value.multipliedBy(Math.pow(10, 6)).toString())
        .mockReturnValue(fakeResult);

      expect(result).toBe(fakeResult);

      value = new BigNumber(NaN);

      when(context.createType)
        .calledWith('Balance', value.multipliedBy(Math.pow(10, 6)).toString())
        .mockReturnValue(fakeResult);

      result = bigNumberToBalance(value, context);

      expect(result).toBe(fakeResult);
    });

    it('should throw an error if the value exceeds the max balance', () => {
      const value = new BigNumber(Math.pow(20, 15));
      const context = dsMockUtils.getContextInstance();

      let error;

      try {
        bigNumberToBalance(value, context);
      } catch (err) {
        error = err;
      }

      expect(error.message).toBe('The value exceeds the maximum possible balance');
      expect(error.data).toMatchObject({ currentValue: value, amountLimit: MAX_BALANCE });
    });

    it('should throw an error if the value has more decimal places than allowed', () => {
      const value = new BigNumber(50.1234567);
      const context = dsMockUtils.getContextInstance();

      let error;

      try {
        bigNumberToBalance(value, context);
      } catch (err) {
        error = err;
      }

      expect(error.message).toBe('The value has more decimal places than allowed');
      expect(error.data).toMatchObject({ currentValue: value, decimalsLimit: MAX_DECIMALS });
    });

    it('should throw an error if the value has decimals and the Asset is indivisible', () => {
      const value = new BigNumber(50.1234567);
      const context = dsMockUtils.getContextInstance();

      expect(() => bigNumberToBalance(value, context, false)).toThrow(
        'The value has decimals but the Asset is indivisible'
      );
    });
  });

  describe('balanceToBigNumber', () => {
    it('should convert a polkadot Balance object to a BigNumber', () => {
      const fakeResult = new BigNumber(100);
      const balance = dsMockUtils.createMockBalance(fakeResult);

      const result = balanceToBigNumber(balance);
      expect(result).toEqual(new BigNumber(fakeResult).shiftedBy(-6));
    });
  });
});

describe('isIsinValid, isCusipValid and isLeiValid', () => {
  describe('isIsinValid', () => {
    it('should return if the Isin value identifier is valid or not', () => {
      const correct = isIsinValid('US0378331005');
      let incorrect = isIsinValid('US0373431005');

      expect(correct).toBeTruthy();
      expect(incorrect).toBeFalsy();

      incorrect = isIsinValid('US0373431');
      expect(incorrect).toBeFalsy();
    });
  });

  describe('isCusipValid', () => {
    it('should return if the Cusip value identifier is valid or not', () => {
      const correct = isCusipValid('037833100');
      let incorrect = isCusipValid('037831200');

      expect(correct).toBeTruthy();
      expect(incorrect).toBeFalsy();

      incorrect = isCusipValid('037831');

      expect(incorrect).toBeFalsy();

      incorrect = isCusipValid('0378312CD');

      expect(incorrect).toBeFalsy();
    });
  });

  describe('isLeiValid', () => {
    it('should return if the Lei value identifier is valid or not', () => {
      const correct = isLeiValid('724500VKKSH9QOLTFR81');
      let incorrect = isLeiValid('969500T3MBS4SQAMHJ45');

      expect(correct).toBeTruthy();
      expect(incorrect).toBeFalsy();

      incorrect = isLeiValid('969500T3MS4SQAMHJ4');
      expect(incorrect).toBeFalsy();
    });
  });

  describe('isFigiValid', () => {
    it('should return if the Figi value identifier is valid or not', () => {
      const validIdentifiers = [
        'BBG000BLNQ16',
        'NRG92C84SB39',
        'BBG0013YWBF3',
        'BBG00H9NR574',
        'BBG00094DJF9',
        'BBG016V71XT0',
      ];

      validIdentifiers.forEach(identifier => expect(isFigiValid(identifier)).toBeTruthy());

      const invalidIdentifiers = [
        'BBG00024DJF9', // Bad check digit
        'BSG00024DJF9', // disallowed prefix
        'BBB00024DJF9', // 3rd char not G
        'BBG00024AEF9', // vowels not allowed
      ];

      invalidIdentifiers.forEach(identifier => expect(isFigiValid(identifier)).toBeFalsy());
    });
  });
});

describe('stringToMemo', () => {
  beforeAll(() => {
    dsMockUtils.initMocks();
  });

  afterEach(() => {
    dsMockUtils.reset();
  });

  afterAll(() => {
    dsMockUtils.cleanup();
  });

  it('should convert a string to a polkadot PolymeshPrimitivesMemo object', () => {
    const value = 'someDescription';
    const fakeResult = 'memoDescription' as unknown as PolymeshPrimitivesMemo;
    const context = dsMockUtils.getContextInstance();

    when(context.createType)
      .calledWith('PolymeshPrimitivesMemo', padString(value, 32))
      .mockReturnValue(fakeResult);

    const result = stringToMemo(value, context);

    expect(result).toEqual(fakeResult);
  });

  it('should throw an error if the value exceeds the maximum length', () => {
    const value = 'someVeryLongDescriptionThatIsDefinitelyLongerThanTheMaxLength';
    const context = dsMockUtils.getContextInstance();

    expect(() => stringToMemo(value, context)).toThrow('Max memo length exceeded');
  });
});

describe('u8ToTransferStatus', () => {
  it('should convert a polkadot u8 object to a TransferStatus', () => {
    let result = u8ToTransferStatus(dsMockUtils.createMockU8(new BigNumber(80)));

    expect(result).toBe(TransferStatus.Failure);

    result = u8ToTransferStatus(dsMockUtils.createMockU8(new BigNumber(81)));

    expect(result).toBe(TransferStatus.Success);

    result = u8ToTransferStatus(dsMockUtils.createMockU8(new BigNumber(82)));

    expect(result).toBe(TransferStatus.InsufficientBalance);

    result = u8ToTransferStatus(dsMockUtils.createMockU8(new BigNumber(83)));

    expect(result).toBe(TransferStatus.InsufficientAllowance);

    result = u8ToTransferStatus(dsMockUtils.createMockU8(new BigNumber(84)));

    expect(result).toBe(TransferStatus.TransfersHalted);

    result = u8ToTransferStatus(dsMockUtils.createMockU8(new BigNumber(85)));

    expect(result).toBe(TransferStatus.FundsLocked);

    result = u8ToTransferStatus(dsMockUtils.createMockU8(new BigNumber(86)));

    expect(result).toBe(TransferStatus.InvalidSenderAddress);

    result = u8ToTransferStatus(dsMockUtils.createMockU8(new BigNumber(87)));

    expect(result).toBe(TransferStatus.InvalidReceiverAddress);

    result = u8ToTransferStatus(dsMockUtils.createMockU8(new BigNumber(88)));

    expect(result).toBe(TransferStatus.InvalidOperator);

    result = u8ToTransferStatus(dsMockUtils.createMockU8(new BigNumber(160)));

    expect(result).toBe(TransferStatus.InvalidSenderIdentity);

    result = u8ToTransferStatus(dsMockUtils.createMockU8(new BigNumber(161)));

    expect(result).toBe(TransferStatus.InvalidReceiverIdentity);

    result = u8ToTransferStatus(dsMockUtils.createMockU8(new BigNumber(162)));

    expect(result).toBe(TransferStatus.ComplianceFailure);

    result = u8ToTransferStatus(dsMockUtils.createMockU8(new BigNumber(163)));

    expect(result).toBe(TransferStatus.SmartExtensionFailure);

    result = u8ToTransferStatus(dsMockUtils.createMockU8(new BigNumber(164)));

    expect(result).toBe(TransferStatus.InvalidGranularity);

    result = u8ToTransferStatus(dsMockUtils.createMockU8(new BigNumber(165)));

    expect(result).toBe(TransferStatus.VolumeLimitReached);

    result = u8ToTransferStatus(dsMockUtils.createMockU8(new BigNumber(166)));

    expect(result).toBe(TransferStatus.BlockedTransaction);

    result = u8ToTransferStatus(dsMockUtils.createMockU8(new BigNumber(168)));

    expect(result).toBe(TransferStatus.FundsLimitReached);

    result = u8ToTransferStatus(dsMockUtils.createMockU8(new BigNumber(169)));

    expect(result).toBe(TransferStatus.PortfolioFailure);

    result = u8ToTransferStatus(dsMockUtils.createMockU8(new BigNumber(170)));

    expect(result).toBe(TransferStatus.CustodianError);

    result = u8ToTransferStatus(dsMockUtils.createMockU8(new BigNumber(171)));

    expect(result).toBe(TransferStatus.ScopeClaimMissing);

    result = u8ToTransferStatus(dsMockUtils.createMockU8(new BigNumber(172)));

    expect(result).toBe(TransferStatus.TransferRestrictionFailure);

    const fakeStatusCode = new BigNumber(1);
    expect(() => u8ToTransferStatus(dsMockUtils.createMockU8(fakeStatusCode))).toThrow(
      `Unsupported status code "${fakeStatusCode}". Please report this issue to the Polymesh team`
    );
  });
});

describe('internalSecurityTypeToAssetType and assetTypeToKnownOrId', () => {
  beforeAll(() => {
    dsMockUtils.initMocks();
  });

  afterEach(() => {
    dsMockUtils.reset();
  });

  afterAll(() => {
    dsMockUtils.cleanup();
  });

  describe('internalAssetTypeToAssetType', () => {
    it('should convert an AssetType to a polkadot PolymeshPrimitivesAssetAssetType object', () => {
      const value = KnownAssetType.Commodity;
      const fakeResult = 'CommodityEnum' as unknown as PolymeshPrimitivesAssetAssetType;
      const context = dsMockUtils.getContextInstance();

      when(context.createType)
        .calledWith('PolymeshPrimitivesAssetAssetType', value)
        .mockReturnValue(fakeResult);

      const result = internalAssetTypeToAssetType(value, context);

      expect(result).toBe(fakeResult);
    });
  });

  describe('internalNftTypeToNftType', () => {
    it('should convert an NftType to a polkadot PolymeshPrimitivesAssetAssetType object', () => {
      const value = KnownNftType.Derivative;
      const fakeResult = 'DerivativeEnum' as unknown as PolymeshPrimitivesAssetNonFungibleType;
      const context = dsMockUtils.getContextInstance();

      when(context.createType)
        .calledWith('PolymeshPrimitivesAssetNonFungibleType', value)
        .mockReturnValue(fakeResult);

      const result = internalNftTypeToNftType(value, context);

      expect(result).toBe(fakeResult);
    });
  });

  describe('assetTypeToKnownOrId', () => {
    it('should convert a polkadot PolymeshPrimitivesAssetAssetType object to a string', () => {
      let fakeResult = KnownAssetType.Commodity;
      let assetType = dsMockUtils.createMockAssetType(fakeResult);

      let result = assetTypeToKnownOrId(assetType);
      expect(result.value).toEqual(fakeResult);
      expect(result.type).toEqual('Fungible');

      fakeResult = KnownAssetType.EquityCommon;
      assetType = dsMockUtils.createMockAssetType(fakeResult);

      result = assetTypeToKnownOrId(assetType);
      expect(result.value).toEqual(fakeResult);

      fakeResult = KnownAssetType.EquityPreferred;
      assetType = dsMockUtils.createMockAssetType(fakeResult);

      result = assetTypeToKnownOrId(assetType);
      expect(result.value).toEqual(fakeResult);

      fakeResult = KnownAssetType.Commodity;
      assetType = dsMockUtils.createMockAssetType(fakeResult);

      result = assetTypeToKnownOrId(assetType);
      expect(result.value).toEqual(fakeResult);

      fakeResult = KnownAssetType.FixedIncome;
      assetType = dsMockUtils.createMockAssetType(fakeResult);

      result = assetTypeToKnownOrId(assetType);
      expect(result.value).toEqual(fakeResult);

      fakeResult = KnownAssetType.Reit;
      assetType = dsMockUtils.createMockAssetType(fakeResult);

      result = assetTypeToKnownOrId(assetType);
      expect(result.value).toEqual(fakeResult);

      fakeResult = KnownAssetType.Fund;
      assetType = dsMockUtils.createMockAssetType(fakeResult);

      result = assetTypeToKnownOrId(assetType);
      expect(result.value).toEqual(fakeResult);

      fakeResult = KnownAssetType.RevenueShareAgreement;
      assetType = dsMockUtils.createMockAssetType(fakeResult);

      result = assetTypeToKnownOrId(assetType);
      expect(result.value).toEqual(fakeResult);

      fakeResult = KnownAssetType.StructuredProduct;
      assetType = dsMockUtils.createMockAssetType(fakeResult);

      result = assetTypeToKnownOrId(assetType);
      expect(result.value).toEqual(fakeResult);

      fakeResult = KnownAssetType.Derivative;
      assetType = dsMockUtils.createMockAssetType(fakeResult);

      result = assetTypeToKnownOrId(assetType);
      expect(result.value).toEqual(fakeResult);

      fakeResult = KnownAssetType.StableCoin;
      assetType = dsMockUtils.createMockAssetType(fakeResult);

      result = assetTypeToKnownOrId(assetType);
      expect(result.value).toEqual(fakeResult);

      assetType = dsMockUtils.createMockAssetType({
        Custom: dsMockUtils.createMockU32(new BigNumber(1)),
      });

      result = assetTypeToKnownOrId(assetType);
      expect(result.value).toEqual(new BigNumber(1));
    });

    it('should convert NFT type values', () => {
      let fakeResult = KnownNftType.Derivative;
      let assetType = dsMockUtils.createMockAssetType({
        NonFungible: dsMockUtils.createMockNftType(fakeResult),
      });

      let result = assetTypeToKnownOrId(assetType);
      expect(result.value).toEqual(fakeResult);
      expect(result.type).toEqual('NonFungible');

      fakeResult = KnownNftType.Invoice;
      assetType = dsMockUtils.createMockAssetType({
        NonFungible: dsMockUtils.createMockNftType(fakeResult),
      });

      result = assetTypeToKnownOrId(assetType);
      expect(result.value).toEqual(fakeResult);

      fakeResult = KnownNftType.FixedIncome;
      assetType = dsMockUtils.createMockAssetType({
        NonFungible: dsMockUtils.createMockNftType(fakeResult),
      });

      result = assetTypeToKnownOrId(assetType);
      expect(result.value).toEqual(fakeResult);

      assetType = dsMockUtils.createMockAssetType({
        NonFungible: dsMockUtils.createMockNftType({
          Custom: dsMockUtils.createMockU32(new BigNumber(2)),
        }),
      });

      result = assetTypeToKnownOrId(assetType);
      expect(result.value).toEqual(new BigNumber(2));
    });
  });
});

describe('posRatioToBigNumber', () => {
  beforeAll(() => {
    dsMockUtils.initMocks();
  });

  afterEach(() => {
    dsMockUtils.reset();
  });

  afterAll(() => {
    dsMockUtils.cleanup();
  });

  it('should convert a polkadot PolymeshPrimitivesPosRatio object to a BigNumber', () => {
    const numerator = new BigNumber(1);
    const denominator = new BigNumber(1);
    const balance = dsMockUtils.createMockPosRatio(numerator, denominator);

    const result = posRatioToBigNumber(balance);
    expect(result).toEqual(new BigNumber(numerator).dividedBy(new BigNumber(denominator)));
  });
});

describe('nameToAssetName', () => {
  let mockContext: Mocked<Context>;
  let nameMaxLength: BigNumber;
  let rawNameMaxLength: u32;

  beforeAll(() => {
    dsMockUtils.initMocks();
  });

  beforeEach(() => {
    mockContext = dsMockUtils.getContextInstance();
    nameMaxLength = new BigNumber(10);
    rawNameMaxLength = dsMockUtils.createMockU32(nameMaxLength);

    dsMockUtils.setConstMock('asset', 'assetNameMaxLength', {
      returnValue: rawNameMaxLength,
    });
  });

  afterEach(() => {
    dsMockUtils.reset();
  });

  afterAll(() => {
    dsMockUtils.cleanup();
  });

  it('should throw an error if Asset name exceeds max length', () => {
    const expectedError = new PolymeshError({
      code: ErrorCode.ValidationError,
      message: 'Asset name length exceeded',
      data: {
        maxLength: nameMaxLength,
      },
    });

    expect(() => nameToAssetName('TOO_LONG_NAME', mockContext)).toThrowError(expectedError);
  });

  it('should convert Asset name to Bytes', () => {
    const name = 'SOME_NAME';
    const fakeName = 'fakeName' as unknown as Bytes;
    when(mockContext.createType).calledWith('Bytes', name).mockReturnValue(fakeName);

    const result = nameToAssetName(name, mockContext);
    expect(result).toEqual(fakeName);
  });
});

describe('fundingRoundToAssetFundingRound', () => {
  let mockContext: Mocked<Context>;
  let fundingRoundNameMaxLength: BigNumber;
  let rawFundingRoundNameMaxLength: u32;

  beforeAll(() => {
    dsMockUtils.initMocks();
  });

  beforeEach(() => {
    mockContext = dsMockUtils.getContextInstance();
    fundingRoundNameMaxLength = new BigNumber(10);
    rawFundingRoundNameMaxLength = dsMockUtils.createMockU32(fundingRoundNameMaxLength);

    dsMockUtils.setConstMock('asset', 'fundingRoundNameMaxLength', {
      returnValue: rawFundingRoundNameMaxLength,
    });
  });

  afterEach(() => {
    dsMockUtils.reset();
  });

  afterAll(() => {
    dsMockUtils.cleanup();
  });

  it('should throw an error if funding round name exceeds max length', () => {
    const expectedError = new PolymeshError({
      code: ErrorCode.ValidationError,
      message: 'Asset funding round name length exceeded',
      data: {
        maxLength: fundingRoundNameMaxLength,
      },
    });

    expect(() =>
      fundingRoundToAssetFundingRound('TOO_LONG_FUNDING_ROUND_NAME', mockContext)
    ).toThrowError(expectedError);
  });

  it('should convert funding round name to Bytes', () => {
    const name = 'SOME_NAME';
    const fakeFundingRoundName = 'fakeFundingRoundName' as unknown as Bytes;
    when(mockContext.createType).calledWith('Bytes', name).mockReturnValue(fakeFundingRoundName);

    const result = fundingRoundToAssetFundingRound(name, mockContext);
    expect(result).toEqual(fakeFundingRoundName);
  });
});

describe('securityIdentifierToAssetIdentifier and assetIdentifierToSecurityIdentifier', () => {
  beforeAll(() => {
    dsMockUtils.initMocks();
  });

  afterEach(() => {
    dsMockUtils.reset();
  });

  afterAll(() => {
    dsMockUtils.cleanup();
  });

  describe('securityIdentifierToAssetIdentifier', () => {
    it('should convert a SecurityIdentifier to a polkadot AssetIdentifier object', () => {
      const isinValue = 'US0378331005';
      // cSpell: disable-next-line
      const leiValue = '724500VKKSH9QOLTFR81';
      const cusipValue = '037833100';
      const figiValue = 'BBG00H9NR574';

      let value = { type: SecurityIdentifierType.Isin, value: isinValue };
      const fakeResult = 'IsinEnum' as unknown as PolymeshPrimitivesAssetIdentifier;
      const context = dsMockUtils.getContextInstance();

      when(context.createType)
        .calledWith('PolymeshPrimitivesAssetIdentifier', {
          [SecurityIdentifierType.Isin]: isinValue,
        })
        .mockReturnValue(fakeResult);

      let result = securityIdentifierToAssetIdentifier(value, context);

      expect(result).toBe(fakeResult);

      value = { type: SecurityIdentifierType.Lei, value: leiValue };

      when(context.createType)
        .calledWith('PolymeshPrimitivesAssetIdentifier', { [SecurityIdentifierType.Lei]: leiValue })
        .mockReturnValue(fakeResult);

      result = securityIdentifierToAssetIdentifier(value, context);

      expect(result).toBe(fakeResult);

      value = { type: SecurityIdentifierType.Cusip, value: cusipValue };

      when(context.createType)
        .calledWith('PolymeshPrimitivesAssetIdentifier', {
          [SecurityIdentifierType.Cusip]: cusipValue,
        })
        .mockReturnValue(fakeResult);

      result = securityIdentifierToAssetIdentifier(value, context);

      expect(result).toBe(fakeResult);

      value = { type: SecurityIdentifierType.Figi, value: figiValue };

      when(context.createType)
        .calledWith('PolymeshPrimitivesAssetIdentifier', {
          [SecurityIdentifierType.Figi]: figiValue,
        })
        .mockReturnValue(fakeResult);

      result = securityIdentifierToAssetIdentifier(value, context);

      expect(result).toBe(fakeResult);
    });

    it('should throw an error if some identifier is invalid', () => {
      const context = dsMockUtils.getContextInstance();

      let identifier = { type: SecurityIdentifierType.Isin, value: 'US0373431005' };

      expect(() => securityIdentifierToAssetIdentifier(identifier, context)).toThrow(
        `Invalid security identifier ${identifier.value} of type Isin`
      );

      // cSpell: disable-next-line
      identifier = { type: SecurityIdentifierType.Lei, value: '969500T3MBS4SQAMHJ45' };

      expect(() => securityIdentifierToAssetIdentifier(identifier, context)).toThrow(
        `Invalid security identifier ${identifier.value} of type Lei`
      );

      identifier = { type: SecurityIdentifierType.Cusip, value: '037831200' };

      expect(() => securityIdentifierToAssetIdentifier(identifier, context)).toThrow(
        `Invalid security identifier ${identifier.value} of type Cusip`
      );

      identifier = { type: SecurityIdentifierType.Figi, value: 'BBB00024DJF9' };

      expect(() => securityIdentifierToAssetIdentifier(identifier, context)).toThrow(
        `Invalid security identifier ${identifier.value} of type Figi`
      );
    });
  });

  describe('assetIdentifierToSecurityIdentifier', () => {
    it('should convert a polkadot AssetIdentifier object to a SecurityIdentifier', () => {
      let fakeResult = { type: SecurityIdentifierType.Isin, value: 'someValue' };
      let identifier = dsMockUtils.createMockAssetIdentifier({
        [SecurityIdentifierType.Isin]: dsMockUtils.createMockU8aFixed('someValue'),
      });

      let result = assetIdentifierToSecurityIdentifier(identifier);
      expect(result).toEqual(fakeResult);

      fakeResult = { type: SecurityIdentifierType.Cusip, value: 'someValue' };
      identifier = dsMockUtils.createMockAssetIdentifier({
        [SecurityIdentifierType.Cusip]: dsMockUtils.createMockU8aFixed('someValue'),
      });

      result = assetIdentifierToSecurityIdentifier(identifier);
      expect(result).toEqual(fakeResult);

      fakeResult = { type: SecurityIdentifierType.Cins, value: 'someValue' };
      identifier = dsMockUtils.createMockAssetIdentifier({
        [SecurityIdentifierType.Cins]: dsMockUtils.createMockU8aFixed('someValue'),
      });

      result = assetIdentifierToSecurityIdentifier(identifier);
      expect(result).toEqual(fakeResult);

      fakeResult = { type: SecurityIdentifierType.Lei, value: 'someValue' };
      identifier = dsMockUtils.createMockAssetIdentifier({
        [SecurityIdentifierType.Lei]: dsMockUtils.createMockU8aFixed('someValue'),
      });

      result = assetIdentifierToSecurityIdentifier(identifier);
      expect(result).toEqual(fakeResult);

      fakeResult = { type: SecurityIdentifierType.Figi, value: 'someValue' };
      identifier = dsMockUtils.createMockAssetIdentifier({
        [SecurityIdentifierType.Figi]: dsMockUtils.createMockU8aFixed('someValue'),
      });

      result = assetIdentifierToSecurityIdentifier(identifier);
      expect(result).toEqual(fakeResult);
    });
  });
});

describe('stringToDocumentHash and documentHashToString', () => {
  beforeAll(() => {
    dsMockUtils.initMocks();
  });

  afterEach(() => {
    dsMockUtils.reset();
  });

  afterAll(() => {
    dsMockUtils.cleanup();
  });

  describe('stringToDocumentHash', () => {
    it('should throw if document hash is not prefixed with 0x', () => {
      expect(() => stringToDocumentHash('', dsMockUtils.getContextInstance())).toThrow(
        'Document hash must be a hexadecimal string prefixed by 0x'
      );
    });

    it('should throw if document hash is longer than 128 characters', () => {
      expect(() =>
        stringToDocumentHash('0x'.padEnd(131, '1'), dsMockUtils.getContextInstance())
      ).toThrow('Document hash exceeds max length');
    });

    it('should convert a string to a polkadot PolymeshPrimitivesDocumentHash object', () => {
      const fakeResult = 'convertedHash' as unknown as PolymeshPrimitivesDocumentHash;
      const context = dsMockUtils.getContextInstance();

      const createTypeMock = context.createType;

      when(createTypeMock)
        .calledWith('PolymeshPrimitivesDocumentHash', 'None')
        .mockReturnValue(fakeResult);

      let result = stringToDocumentHash(undefined, context);

      expect(result).toEqual(fakeResult);

      let value = '0x1';
      when(createTypeMock)
        .calledWith('PolymeshPrimitivesDocumentHash', { H128: hexToU8a(value.padEnd(34, '0')) })
        .mockReturnValue(fakeResult);

      result = stringToDocumentHash(value, context);

      expect(result).toEqual(fakeResult);

      value = value.padEnd(35, '1');
      when(createTypeMock)
        .calledWith('PolymeshPrimitivesDocumentHash', { H160: hexToU8a(value.padEnd(42, '0')) })
        .mockReturnValue(fakeResult);

      result = stringToDocumentHash(value, context);

      expect(result).toEqual(fakeResult);

      value = value.padEnd(43, '1');
      when(createTypeMock)
        .calledWith('PolymeshPrimitivesDocumentHash', { H192: hexToU8a(value.padEnd(50, '0')) })
        .mockReturnValue(fakeResult);

      result = stringToDocumentHash(value, context);

      expect(result).toEqual(fakeResult);

      value = value.padEnd(51, '1');
      when(createTypeMock)
        .calledWith('PolymeshPrimitivesDocumentHash', { H224: hexToU8a(value.padEnd(58, '0')) })
        .mockReturnValue(fakeResult);

      result = stringToDocumentHash(value, context);

      expect(result).toEqual(fakeResult);

      value = value.padEnd(59, '1');
      when(createTypeMock)
        .calledWith('PolymeshPrimitivesDocumentHash', { H256: hexToU8a(value.padEnd(66, '0')) })
        .mockReturnValue(fakeResult);

      result = stringToDocumentHash(value, context);

      expect(result).toEqual(fakeResult);

      value = value.padEnd(67, '1');
      when(createTypeMock)
        .calledWith('PolymeshPrimitivesDocumentHash', { H320: hexToU8a(value.padEnd(82, '0')) })
        .mockReturnValue(fakeResult);

      result = stringToDocumentHash(value, context);

      expect(result).toEqual(fakeResult);

      value = value.padEnd(83, '1');
      when(createTypeMock)
        .calledWith('PolymeshPrimitivesDocumentHash', { H384: hexToU8a(value.padEnd(98, '0')) })
        .mockReturnValue(fakeResult);

      result = stringToDocumentHash(value, context);

      expect(result).toEqual(fakeResult);

      value = value.padEnd(99, '1');
      when(createTypeMock)
        .calledWith('PolymeshPrimitivesDocumentHash', { H512: hexToU8a(value.padEnd(130, '0')) })
        .mockReturnValue(fakeResult);

      result = stringToDocumentHash(value, context);

      expect(result).toEqual(fakeResult);
    });
  });

  describe('documentHashToString', () => {
    it('should convert a polkadot PolymeshPrimitivesDocumentHash object to a string', () => {
      const fakeResult = '0x01';
      let docHash = dsMockUtils.createMockDocumentHash({
        H128: dsMockUtils.createMockU8aFixed(fakeResult, true),
      });

      let result = documentHashToString(docHash);
      expect(result).toEqual(fakeResult);

      docHash = dsMockUtils.createMockDocumentHash({
        H160: dsMockUtils.createMockU8aFixed(fakeResult, true),
      });

      result = documentHashToString(docHash);
      expect(result).toEqual(fakeResult);

      docHash = dsMockUtils.createMockDocumentHash({
        H192: dsMockUtils.createMockU8aFixed(fakeResult, true),
      });

      result = documentHashToString(docHash);
      expect(result).toEqual(fakeResult);

      docHash = dsMockUtils.createMockDocumentHash({
        H224: dsMockUtils.createMockU8aFixed(fakeResult, true),
      });

      result = documentHashToString(docHash);
      expect(result).toEqual(fakeResult);

      docHash = dsMockUtils.createMockDocumentHash({
        H256: dsMockUtils.createMockU8aFixed(fakeResult, true),
      });

      result = documentHashToString(docHash);
      expect(result).toEqual(fakeResult);

      docHash = dsMockUtils.createMockDocumentHash({
        H320: dsMockUtils.createMockU8aFixed(fakeResult, true),
      });

      result = documentHashToString(docHash);
      expect(result).toEqual(fakeResult);

      docHash = dsMockUtils.createMockDocumentHash({
        H384: dsMockUtils.createMockU8aFixed(fakeResult, true),
      });

      result = documentHashToString(docHash);
      expect(result).toEqual(fakeResult);

      docHash = dsMockUtils.createMockDocumentHash({
        H512: dsMockUtils.createMockU8aFixed(fakeResult, true),
      });

      result = documentHashToString(docHash);
      expect(result).toEqual(fakeResult);

      docHash = dsMockUtils.createMockDocumentHash('None');

      result = documentHashToString(docHash);
      expect(result).toBeUndefined();
    });
  });
});

describe('assetDocumentToDocument and documentToAssetDocument', () => {
  beforeAll(() => {
    dsMockUtils.initMocks();
  });

  afterEach(() => {
    dsMockUtils.reset();
  });

  afterAll(() => {
    dsMockUtils.cleanup();
  });

  describe('assetDocumentToDocument', () => {
    it('should convert an AssetDocument object to a polkadot Document object', () => {
      const uri = 'someUri';
      const contentHash = '0x01';
      const name = 'someName';
      const type = 'someType';
      const filedAt = new Date();
      const value = {
        uri,
        contentHash,
        name,
      };
      const fakeResult = 'convertedDocument' as unknown as PolymeshPrimitivesDocument;
      const context = dsMockUtils.getContextInstance();

      when(context.createType)
        .calledWith('PolymeshPrimitivesDocument', {
          uri: stringToBytes(uri, context),
          name: stringToBytes(name, context),
          contentHash: stringToDocumentHash(contentHash, context),
          docType: null,
          filingDate: null,
        })
        .mockReturnValue(fakeResult);

      let result = assetDocumentToDocument(value, context);
      expect(result).toEqual(fakeResult);

      when(context.createType)
        .calledWith('PolymeshPrimitivesDocument', {
          uri: stringToBytes(uri, context),
          name: stringToBytes(name, context),
          contentHash: stringToDocumentHash(contentHash, context),
          docType: stringToBytes(type, context),
          filingDate: dateToMoment(filedAt, context),
        })
        .mockReturnValue(fakeResult);

      result = assetDocumentToDocument({ ...value, filedAt, type }, context);
      expect(result).toEqual(fakeResult);
    });
  });

  describe('documentToAssetDocument', () => {
    it('should convert a polkadot Document object to an AssetDocument object', () => {
      const name = 'someName';
      const uri = 'someUri';
      const contentHash = '0x111111';
      const filedAt = new Date();
      const type = 'someType';
      let fakeResult: AssetDocument = {
        name,
        uri,
      };

      let doc = dsMockUtils.createMockDocument({
        uri: dsMockUtils.createMockBytes(uri),
        name: dsMockUtils.createMockBytes(name),
        contentHash: dsMockUtils.createMockDocumentHash('None'),
        docType: dsMockUtils.createMockOption(),
        filingDate: dsMockUtils.createMockOption(),
      });

      let result = documentToAssetDocument(doc);
      expect(result).toEqual(fakeResult);

      fakeResult = {
        ...fakeResult,
        contentHash,
        filedAt,
        type,
      };

      doc = dsMockUtils.createMockDocument({
        uri: dsMockUtils.createMockBytes(uri),
        name: dsMockUtils.createMockBytes(name),
        contentHash: dsMockUtils.createMockDocumentHash({
          H128: dsMockUtils.createMockU8aFixed(contentHash, true),
        }),
        docType: dsMockUtils.createMockOption(dsMockUtils.createMockBytes(type)),
        filingDate: dsMockUtils.createMockOption(
          dsMockUtils.createMockMoment(new BigNumber(filedAt.getTime()))
        ),
      });

      result = documentToAssetDocument(doc);
      expect(result).toEqual(fakeResult);
    });
  });
});

describe('cddStatusToBoolean', () => {
  it('should convert a valid CDD status to a true boolean', async () => {
    const cddStatusMock = dsMockUtils.createMockCddStatus({
      Ok: dsMockUtils.createMockIdentityId(),
    });
    const result = cddStatusToBoolean(cddStatusMock);

    expect(result).toEqual(true);
  });

  it('should convert an invalid CDD status to a false boolean', async () => {
    const cddStatusMock = dsMockUtils.createMockCddStatus();
    const result = cddStatusToBoolean(cddStatusMock);

    expect(result).toEqual(false);
  });
});

describe('canTransferResultToTransferStatus', () => {
  it('should convert a polkadot CanTransferResult object to a TransferStatus', () => {
    const errorMsg = 'someError';
    expect(() =>
      canTransferResultToTransferStatus(
        dsMockUtils.createMockCanTransferResult({
          Err: dsMockUtils.createMockBytes(errorMsg),
        })
      )
    ).toThrow(`Error while checking transfer validity: ${errorMsg}`);

    const result = canTransferResultToTransferStatus(
      dsMockUtils.createMockCanTransferResult({ Ok: dsMockUtils.createMockU8(new BigNumber(81)) })
    );

    expect(result).toBe(TransferStatus.Success);
  });
});

describe('granularCanTransferResultToTransferBreakdown', () => {
  beforeAll(() => {
    dsMockUtils.initMocks();
  });

  afterEach(() => {
    dsMockUtils.reset();
  });

  afterAll(() => {
    dsMockUtils.cleanup();
  });

  it('should convert a polkadot GranularCanTransferResult object to a TransferBreakdown', () => {
    const context = dsMockUtils.getContextInstance();
    let result = granularCanTransferResultToTransferBreakdown(
      dsMockUtils.createMockGranularCanTransferResult({
        /* eslint-disable @typescript-eslint/naming-convention */
        invalid_granularity: true,
        self_transfer: true,
        invalid_receiver_cdd: true,
        invalid_sender_cdd: true,
        receiver_custodian_error: true,
        sender_custodian_error: true,
        sender_insufficient_balance: true,
        portfolio_validity_result: {
          receiver_is_same_portfolio: true,
          sender_portfolio_does_not_exist: true,
          receiver_portfolio_does_not_exist: true,
          sender_insufficient_balance: true,
          result: false,
        },
        asset_frozen: true,
        transfer_condition_result: [
          {
            condition: {
              MaxInvestorCount: createMockU64(new BigNumber(100)),
            },
            result: false,
          },
        ],
        compliance_result: dsMockUtils.createMockAssetComplianceResult({
          paused: false,
          requirements: [],
          result: false,
        }),
        result: true,
        /* eslint-enable @typescript-eslint/naming-convention */
      }),
      undefined,
      context
    );

    expect(result).toEqual({
      general: [
        TransferError.InvalidGranularity,
        TransferError.SelfTransfer,
        TransferError.InvalidReceiverCdd,
        TransferError.InvalidSenderCdd,
        TransferError.InsufficientBalance,
        TransferError.TransfersFrozen,
        TransferError.InvalidSenderPortfolio,
        TransferError.InvalidReceiverPortfolio,
        TransferError.InsufficientPortfolioBalance,
      ],
      compliance: {
        requirements: [],
        complies: false,
      },
      restrictions: [
        {
          restriction: {
            type: TransferRestrictionType.Count,
            value: new BigNumber(100),
          },
          result: false,
        },
      ],
      result: true,
    });

    result = granularCanTransferResultToTransferBreakdown(
      dsMockUtils.createMockGranularCanTransferResult({
        /* eslint-disable @typescript-eslint/naming-convention */
        invalid_granularity: false,
        self_transfer: false,
        invalid_receiver_cdd: false,
        invalid_sender_cdd: false,
        receiver_custodian_error: false,
        sender_custodian_error: false,
        sender_insufficient_balance: false,
        portfolio_validity_result: {
          receiver_is_same_portfolio: false,
          sender_portfolio_does_not_exist: false,
          receiver_portfolio_does_not_exist: false,
          sender_insufficient_balance: false,
          result: false,
        },
        asset_frozen: false,
        transfer_condition_result: [
          {
            condition: {
              MaxInvestorCount: dsMockUtils.createMockU64(new BigNumber(100)),
            },
            result: false,
          },
        ],
        compliance_result: dsMockUtils.createMockAssetComplianceResult({
          paused: false,
          requirements: [],
          result: false,
        }),
        result: false,
        /* eslint-enable @typescript-eslint/naming-convention */
      }),
      undefined,
      context
    );

    expect(result).toEqual({
      general: [],
      compliance: {
        requirements: [],
        complies: false,
      },
      restrictions: [
        {
          restriction: {
            type: TransferRestrictionType.Count,
            value: new BigNumber(100),
          },
          result: false,
        },
      ],
      result: false,
    });
  });

  it('should convert a polkadot GranularCanTransferResult object to a TransferBreakdown with NFT result', () => {
    const context = dsMockUtils.getContextInstance();

    context.polymeshApi.errors.nft = {
      BalanceOverflow: { is: jest.fn().mockReturnValue(false) },
      BalanceUnderflow: { is: jest.fn().mockReturnValue(false) },
      DuplicatedNFTId: { is: jest.fn().mockReturnValue(true) },
      InvalidNFTTransferComplianceFailure: { is: jest.fn().mockReturnValue(false) },
      InvalidNFTTransferFrozenAsset: { is: jest.fn().mockReturnValue(false) },
      InvalidNFTTransferInsufficientCount: { is: jest.fn().mockReturnValue(false) },
      NFTNotFound: { is: jest.fn().mockReturnValue(false) },
      InvalidNFTTransferNFTNotOwned: { is: jest.fn().mockReturnValue(false) },
      InvalidNFTTransferSamePortfolio: { is: jest.fn().mockReturnValue(false) },
    } as unknown as DecoratedErrors<'promise'>['nft'];

    const result = granularCanTransferResultToTransferBreakdown(
      dsMockUtils.createMockGranularCanTransferResult({
        /* eslint-disable @typescript-eslint/naming-convention */
        invalid_granularity: false,
        self_transfer: false,
        invalid_receiver_cdd: false,
        invalid_sender_cdd: false,
        receiver_custodian_error: false,
        sender_custodian_error: false,
        sender_insufficient_balance: false,
        portfolio_validity_result: {
          receiver_is_same_portfolio: false,
          sender_portfolio_does_not_exist: false,
          receiver_portfolio_does_not_exist: false,
          sender_insufficient_balance: false,
          result: false,
        },
        asset_frozen: false,
        transfer_condition_result: [
          {
            condition: {
              MaxInvestorCount: dsMockUtils.createMockU64(new BigNumber(100)),
            },
            result: false,
          },
        ],
        compliance_result: dsMockUtils.createMockAssetComplianceResult({
          paused: false,
          requirements: [],
          result: false,
        }),
        result: true,
        /* eslint-enable @typescript-eslint/naming-convention */
      }),
      dsMockUtils.createMockDispatchResult({
        Err: { index: createMockU8(), module: createMockU8aFixed() },
      }),
      context
    );

    expect(result).toEqual({
      general: [TransferError.InsufficientPortfolioBalance],
      compliance: {
        requirements: [],
        complies: false,
      },
      restrictions: [
        {
          restriction: {
            type: TransferRestrictionType.Count,
            value: new BigNumber(100),
          },
          result: false,
        },
      ],
      result: false,
    });
  });
});

describe('nftDispatchErrorToTransferError', () => {
  beforeAll(() => {
    dsMockUtils.initMocks();
  });

  afterEach(() => {
    dsMockUtils.reset();
  });

  afterAll(() => {
    dsMockUtils.cleanup();
  });

  it('should process errors', () => {
    const context = dsMockUtils.getContextInstance();

    context.polymeshApi.errors.nft = {
      BalanceOverflow: { is: jest.fn().mockReturnValue(false) },
      BalanceUnderflow: { is: jest.fn().mockReturnValue(false) },
      DuplicatedNFTId: { is: jest.fn().mockReturnValue(false) },
      InvalidNFTTransferComplianceFailure: { is: jest.fn().mockReturnValue(false) },
      InvalidNFTTransferFrozenAsset: { is: jest.fn().mockReturnValue(false) },
      InvalidNFTTransferInsufficientCount: { is: jest.fn().mockReturnValue(false) },
      NFTNotFound: { is: jest.fn().mockReturnValue(false) },
      InvalidNFTTransferNFTNotOwned: { is: jest.fn().mockReturnValue(false) },
      InvalidNFTTransferSamePortfolio: { is: jest.fn().mockReturnValue(false) },
      InvalidNFTTransferNFTIsLocked: { is: jest.fn().mockReturnValue(false) },
    } as unknown as DecoratedErrors<'promise'>['nft'];

    const mockError = dsMockUtils.createMockDispatchResult({
      Err: { index: createMockU8(), module: createMockU8aFixed() },
    }).asErr;

    dsMockUtils.setErrorMock('nft', 'InvalidNFTTransferFrozenAsset', {
      returnValue: { is: jest.fn().mockReturnValue(true) },
    });

    let result = nftDispatchErrorToTransferError(mockError, context);

    expect(result).toEqual(TransferError.TransfersFrozen);

    dsMockUtils.setErrorMock('nft', 'InvalidNFTTransferFrozenAsset', {
      returnValue: { is: jest.fn().mockReturnValue(false) },
    });
    dsMockUtils.setErrorMock('nft', 'InvalidNFTTransferComplianceFailure', {
      returnValue: { is: jest.fn().mockReturnValue(true) },
    });

    result = nftDispatchErrorToTransferError(mockError, context);

    expect(result).toEqual(TransferError.ComplianceFailure);

    dsMockUtils.setErrorMock('nft', 'InvalidNFTTransferComplianceFailure', {
      returnValue: { is: jest.fn().mockReturnValue(false) },
    });
    dsMockUtils.setErrorMock('nft', 'InvalidNFTTransferSamePortfolio', {
      returnValue: { is: jest.fn().mockReturnValue(true) },
    });

    result = nftDispatchErrorToTransferError(mockError, context);

    expect(result).toEqual(TransferError.SelfTransfer);

    dsMockUtils.setErrorMock('nft', 'InvalidNFTTransferSamePortfolio', {
      returnValue: { is: jest.fn().mockReturnValue(false) },
    });

    return expect(() => nftDispatchErrorToTransferError(mockError, context)).toThrow(
      new PolymeshError({
        code: ErrorCode.General,
        message: 'Received unknown NFT can transfer status',
      })
    );
  });
});

describe('scopeToMeshScope and meshScopeToScope', () => {
  beforeAll(() => {
    dsMockUtils.initMocks();
  });

  afterEach(() => {
    dsMockUtils.reset();
  });

  afterAll(() => {
    dsMockUtils.cleanup();
  });

  describe('scopeToMeshScope', () => {
    it('should convert a Custom type Scope into a polkadot Scope object', () => {
      const context = dsMockUtils.getContextInstance();
      const value: Scope = {
        type: ScopeType.Custom,
        value: 'someValue',
      };
      const fakeResult = 'ScopeEnum' as unknown as PolymeshPrimitivesIdentityClaimScope;

      when(context.createType)
        .calledWith('Scope', { [value.type]: value.value })
        .mockReturnValue(fakeResult);

      const result = scopeToMeshScope(value, context);

      expect(result).toBe(fakeResult);
    });

    it('should convert a Identity type Scope into a polkadot Scope object', () => {
      const context = dsMockUtils.getContextInstance();
      const value: Scope = {
        type: ScopeType.Identity,
        value: '0x51a5fed99b9d305ef26e6af92dd3dcb181a30a07dc5f075e260b82a92d48913c',
      };
      const fakeResult = 'ScopeEnum' as unknown as PolymeshPrimitivesIdentityClaimScope;
      const fakeIdentityId =
        '0x51a5fed99b9d305ef26e6af92dd3dcb181a30a07dc5f075e260b82a92d48913c' as unknown as PolymeshPrimitivesIdentityId;

      when(context.createType)
        .calledWith('PolymeshPrimitivesIdentityId', value.value)
        .mockReturnValue(fakeIdentityId);

      when(context.createType)
        .calledWith('Scope', { [value.type]: fakeIdentityId })
        .mockReturnValue(fakeResult);

      const result = scopeToMeshScope(value, context);

      expect(result).toBe(fakeResult);
    });

    it('should convert a Ticker type Scope into a polkadot Scope object', () => {
      const context = dsMockUtils.getContextInstance();
      const value: Scope = {
        type: ScopeType.Ticker,
        value: 'SOME_TICKER',
      };
      const fakeResult = 'ScopeEnum' as unknown as PolymeshPrimitivesIdentityClaimScope;
      const fakeTicker = 'SOME_TICKER' as unknown as PolymeshPrimitivesTicker;

      when(context.createType)
        .calledWith('PolymeshPrimitivesTicker', padString(value.value, MAX_TICKER_LENGTH))
        .mockReturnValue(fakeTicker);

      when(context.createType)
        .calledWith('Scope', { [value.type]: fakeTicker })
        .mockReturnValue(fakeResult);

      const result = scopeToMeshScope(value, context);

      expect(result).toBe(fakeResult);
    });
  });

  describe('meshScopeToScope', () => {
    it('should convert a polkadot Scope object into a Scope', () => {
      let fakeResult: Scope = {
        type: ScopeType.Identity,
        value: 'someDid',
      };
      let scope = dsMockUtils.createMockScope({
        Identity: dsMockUtils.createMockIdentityId(fakeResult.value),
      });

      let result = meshScopeToScope(scope);
      expect(result).toEqual(fakeResult);

      fakeResult = {
        type: ScopeType.Ticker,
        value: 'SOME_TICKER',
      };
      scope = dsMockUtils.createMockScope({
        Ticker: dsMockUtils.createMockTicker(fakeResult.value),
      });

      result = meshScopeToScope(scope);
      expect(result).toEqual(fakeResult);

      fakeResult = {
        type: ScopeType.Custom,
        value: 'something',
      };
      scope = dsMockUtils.createMockScope({
        Custom: dsMockUtils.createMockBytes(fakeResult.value),
      });

      result = meshScopeToScope(scope);
      expect(result).toEqual(fakeResult);
    });
  });
});

describe('claimToMeshClaim and meshClaimToClaim', () => {
  beforeAll(() => {
    dsMockUtils.initMocks();
  });

  afterEach(() => {
    dsMockUtils.reset();
  });

  afterAll(() => {
    dsMockUtils.cleanup();
  });

  describe('claimToMeshClaim', () => {
    it('should convert a Claim to a polkadot PolymeshPrimitivesIdentityClaimClaim object', () => {
      const context = dsMockUtils.getContextInstance();
      let value: Claim = {
        type: ClaimType.Jurisdiction,
        code: CountryCode.Cl,
        scope: { type: ScopeType.Identity, value: 'SOME_TICKER_DID' },
      };
      const fakeResult = 'meshClaim' as unknown as PolymeshPrimitivesIdentityClaimClaim;
      const fakeScope = 'scope' as unknown as PolymeshPrimitivesIdentityClaimScope;

      const createTypeMock = context.createType;

      when(createTypeMock).calledWith('Scope', expect.anything()).mockReturnValue(fakeScope);
      when(createTypeMock)
        .calledWith('PolymeshPrimitivesIdentityClaimClaim', {
          [value.type]: [value.code, scopeToMeshScope(value.scope, context)],
        })
        .mockReturnValue(fakeResult);

      let result = claimToMeshClaim(value, context);

      expect(result).toBe(fakeResult);

      value = {
        type: ClaimType.Exempted,
        scope: { type: ScopeType.Identity, value: 'SOME_TICKERDid' },
      };

      when(createTypeMock)
        .calledWith('PolymeshPrimitivesIdentityClaimClaim', {
          [value.type]: scopeToMeshScope(value.scope, context),
        })
        .mockReturnValue(fakeResult);

      result = claimToMeshClaim(value, context);

      expect(result).toBe(fakeResult);

      value = {
        type: ClaimType.CustomerDueDiligence,
        id: 'someCddId',
      };

      when(createTypeMock)
        .calledWith('PolymeshPrimitivesIdentityClaimClaim', {
          [value.type]: stringToCddId(value.id, context),
        })
        .mockReturnValue(fakeResult);

      result = claimToMeshClaim(value, context);

      expect(result).toBe(fakeResult);

      value = {
        type: ClaimType.Custom,
        customClaimTypeId: new BigNumber(1),
        scope: { type: ScopeType.Identity, value: 'SOME_TICKERDid' },
      };

      when(createTypeMock)
        .calledWith('PolymeshPrimitivesIdentityClaimClaim', {
          [value.type]: [
            bigNumberToU32(value.customClaimTypeId, context),
            scopeToMeshScope(value.scope, context),
          ],
        })
        .mockReturnValue(fakeResult);

      result = claimToMeshClaim(value, context);

      expect(result).toBe(fakeResult);
    });
  });

  describe('meshClaimToClaim', () => {
    it('should convert a polkadot Claim object to a Claim', () => {
      let scope = { type: ScopeType.Ticker, value: 'SOME_TICKER' };

      let fakeResult: Claim = {
        type: ClaimType.Accredited,
        scope,
      };

      let claim = dsMockUtils.createMockClaim({
        Accredited: dsMockUtils.createMockScope({
          Ticker: dsMockUtils.createMockTicker(scope.value),
        }),
      });

      let result = meshClaimToClaim(claim);
      expect(result).toEqual(fakeResult);

      scope = { type: ScopeType.Identity, value: 'someDid' };

      fakeResult = {
        type: ClaimType.Affiliate,
        scope,
      };
      claim = dsMockUtils.createMockClaim({
        Affiliate: dsMockUtils.createMockScope({
          Identity: dsMockUtils.createMockIdentityId(scope.value),
        }),
      });

      result = meshClaimToClaim(claim);
      expect(result).toEqual(fakeResult);

      fakeResult = {
        type: ClaimType.Blocked,
        scope,
      };
      claim = dsMockUtils.createMockClaim({
        Blocked: dsMockUtils.createMockScope({
          Identity: dsMockUtils.createMockIdentityId(scope.value),
        }),
      });

      result = meshClaimToClaim(claim);
      expect(result).toEqual(fakeResult);

      fakeResult = {
        type: ClaimType.BuyLockup,
        scope,
      };
      claim = dsMockUtils.createMockClaim({
        BuyLockup: dsMockUtils.createMockScope({
          Identity: dsMockUtils.createMockIdentityId(scope.value),
        }),
      });

      result = meshClaimToClaim(claim);
      expect(result).toEqual(fakeResult);

      fakeResult = {
        type: ClaimType.CustomerDueDiligence,
        id: 'someId',
      };
      claim = dsMockUtils.createMockClaim({
        CustomerDueDiligence: dsMockUtils.createMockCddId(fakeResult.id),
      });

      result = meshClaimToClaim(claim);
      expect(result).toEqual(fakeResult);

      fakeResult = {
        type: ClaimType.Jurisdiction,
        code: CountryCode.Cl,
        scope,
      };

      claim = dsMockUtils.createMockClaim({
        Jurisdiction: [
          dsMockUtils.createMockCountryCode(fakeResult.code),
          dsMockUtils.createMockScope({ Identity: dsMockUtils.createMockIdentityId(scope.value) }),
        ],
      });

      result = meshClaimToClaim(claim);
      expect(result).toEqual(fakeResult);

      fakeResult = {
        type: ClaimType.KnowYourCustomer,
        scope,
      };
      claim = dsMockUtils.createMockClaim({
        KnowYourCustomer: dsMockUtils.createMockScope({
          Identity: dsMockUtils.createMockIdentityId(scope.value),
        }),
      });

      result = meshClaimToClaim(claim);
      expect(result).toEqual(fakeResult);

      fakeResult = {
        type: ClaimType.SellLockup,
        scope,
      };
      claim = dsMockUtils.createMockClaim({
        SellLockup: dsMockUtils.createMockScope({
          Identity: dsMockUtils.createMockIdentityId(scope.value),
        }),
      });

      result = meshClaimToClaim(claim);
      expect(result).toEqual(fakeResult);

      fakeResult = {
        type: ClaimType.Exempted,
        scope,
      };
      claim = dsMockUtils.createMockClaim({
        Exempted: dsMockUtils.createMockScope({
          Identity: dsMockUtils.createMockIdentityId(scope.value),
        }),
      });

      result = meshClaimToClaim(claim);
      expect(result).toEqual(fakeResult);
    });
  });
});

describe('corporateActionParamsToMeshCorporateActionArgs', () => {
  beforeAll(() => {
    dsMockUtils.initMocks();
  });

  beforeEach(() => {
    dsMockUtils.setConstMock('corporateAction', 'maxTargetIds', {
      returnValue: dsMockUtils.createMockU32(new BigNumber(10)),
    });
    dsMockUtils.setConstMock('corporateAction', 'maxDidWhts', {
      returnValue: dsMockUtils.createMockU32(new BigNumber(10)),
    });
  });

  afterEach(() => {
    dsMockUtils.reset();
  });

  afterAll(() => {
    dsMockUtils.cleanup();
  });

  it('should convert a list of corporate action parameters to a polkadot PalletCorporateActionsInitiateCorporateActionArgs object', () => {
    const ticker = 'SOME_TICKER';
    const kind = CorporateActionKind.UnpredictableBenefit;
    const declarationDate = new Date();
    const checkpoint = new Date(new Date().getTime() + 10000);
    const description = 'someDescription';
    const targets = {
      identities: ['someDid'],
      treatment: TargetTreatment.Exclude,
    };
    const defaultTaxWithholding = new BigNumber(10);
    const taxWithholdings = [
      {
        identity: 'someDid',
        percentage: new BigNumber(20),
      },
    ];

    const rawCheckpointDate = dsMockUtils.createMockMoment(new BigNumber(checkpoint.getTime()));
    const recordDateValue = {
      Scheduled: rawCheckpointDate,
    };
    const declarationDateValue = new BigNumber(declarationDate.getTime());

    const context = dsMockUtils.getContextInstance();
    const createTypeMock = context.createType;

    const rawTicker = dsMockUtils.createMockTicker(ticker);
    const rawKind = dsMockUtils.createMockCAKind(kind);
    const rawDeclDate = dsMockUtils.createMockMoment(declarationDateValue);
    const rawRecordDate = dsMockUtils.createMockRecordDateSpec(recordDateValue);
    const rawDetails = dsMockUtils.createMockBytes(description);
    const rawTargetTreatment = dsMockUtils.createMockTargetTreatment(targets.treatment);
    const rawTargets = dsMockUtils.createMockTargetIdentities(targets);
    const rawTax = dsMockUtils.createMockPermill(defaultTaxWithholding);

    const { identity, percentage } = taxWithholdings[0];
    const rawIdentityId = dsMockUtils.createMockIdentityId(identity);
    const rawPermill = dsMockUtils.createMockPermill(percentage);

    const fakeResult = dsMockUtils.createMockInitiateCorporateActionArgs({
      ticker,
      kind,
      declDate: declarationDateValue,
      recordDate: dsMockUtils.createMockOption(rawRecordDate),
      details: description,
      targets: dsMockUtils.createMockOption(rawTargets),
      defaultWithholdingTax: dsMockUtils.createMockOption(rawTax),
      withholdingTax: [[rawIdentityId, rawPermill]],
    });

    when(createTypeMock)
      .calledWith('PolymeshPrimitivesTicker', padString(ticker, MAX_TICKER_LENGTH))
      .mockReturnValue(rawTicker);
    when(createTypeMock).calledWith('PalletCorporateActionsCaKind', kind).mockReturnValue(rawKind);
    when(createTypeMock).calledWith('u64', declarationDate.getTime()).mockReturnValue(rawDeclDate);
    when(createTypeMock).calledWith('u64', checkpoint.getTime()).mockReturnValue(rawCheckpointDate);
    when(createTypeMock)
      .calledWith('PalletCorporateActionsRecordDateSpec', recordDateValue)
      .mockReturnValue(rawRecordDate);
    when(createTypeMock).calledWith('Bytes', description).mockReturnValue(rawDetails);
    when(createTypeMock)
      .calledWith('TargetTreatment', targets.treatment)
      .mockReturnValue(rawTargetTreatment);
    when(createTypeMock)
      .calledWith('PalletCorporateActionsTargetIdentities', {
        identities: [rawIdentityId],
        treatment: rawTargetTreatment,
      })
      .mockReturnValue(rawTargets);
    when(createTypeMock)
      .calledWith('PolymeshPrimitivesIdentityId', identity)
      .mockReturnValue(rawIdentityId);
    when(createTypeMock)
      .calledWith('Permill', percentage.shiftedBy(4).toString())
      .mockReturnValue(rawPermill);
    when(createTypeMock)
      .calledWith('Permill', defaultTaxWithholding.shiftedBy(4).toString())
      .mockReturnValue(rawTax);

    when(createTypeMock)
      .calledWith('PalletCorporateActionsInitiateCorporateActionArgs', {
        ticker: rawTicker,
        kind: rawKind,
        declDate: rawDeclDate,
        recordDate: rawRecordDate,
        details: rawDetails,
        targets: rawTargets,
        defaultWithholdingTax: rawTax,
        withholdingTax: [[rawIdentityId, rawPermill]],
      })
      .mockReturnValue(fakeResult);

    expect(
      corporateActionParamsToMeshCorporateActionArgs(
        {
          ticker,
          kind,
          declarationDate,
          checkpoint,
          description,
          targets,
          defaultTaxWithholding,
          taxWithholdings,
        },
        context
      )
    ).toEqual(fakeResult);
  });
});

describe('meshClaimTypeToClaimType and claimTypeToMeshClaimType', () => {
  beforeAll(() => {
    dsMockUtils.initMocks();
  });

  afterEach(() => {
    dsMockUtils.reset();
  });

  afterAll(() => {
    dsMockUtils.cleanup();
  });

  describe('meshClaimTypeToClaimType', () => {
    it('should convert a polkadot ClaimType object to a ClaimType', () => {
      let fakeResult: ClaimType = ClaimType.Accredited;

      let claimType = dsMockUtils.createMockClaimType(fakeResult);

      let result = meshClaimTypeToClaimType(claimType);
      expect(result).toEqual(fakeResult);

      fakeResult = ClaimType.Affiliate;

      claimType = dsMockUtils.createMockClaimType(fakeResult);

      result = meshClaimTypeToClaimType(claimType);
      expect(result).toEqual(fakeResult);

      fakeResult = ClaimType.Blocked;

      claimType = dsMockUtils.createMockClaimType(fakeResult);

      result = meshClaimTypeToClaimType(claimType);
      expect(result).toEqual(fakeResult);

      fakeResult = ClaimType.BuyLockup;

      claimType = dsMockUtils.createMockClaimType(fakeResult);

      result = meshClaimTypeToClaimType(claimType);
      expect(result).toEqual(fakeResult);

      fakeResult = ClaimType.CustomerDueDiligence;

      claimType = dsMockUtils.createMockClaimType(fakeResult);

      result = meshClaimTypeToClaimType(claimType);
      expect(result).toEqual(fakeResult);

      fakeResult = ClaimType.Exempted;

      claimType = dsMockUtils.createMockClaimType(fakeResult);

      result = meshClaimTypeToClaimType(claimType);
      expect(result).toEqual(fakeResult);

      fakeResult = ClaimType.Jurisdiction;

      claimType = dsMockUtils.createMockClaimType(fakeResult);

      result = meshClaimTypeToClaimType(claimType);
      expect(result).toEqual(fakeResult);

      fakeResult = ClaimType.KnowYourCustomer;

      claimType = dsMockUtils.createMockClaimType(fakeResult);

      result = meshClaimTypeToClaimType(claimType);
      expect(result).toEqual(fakeResult);

      fakeResult = ClaimType.SellLockup;

      claimType = dsMockUtils.createMockClaimType(fakeResult);

      result = meshClaimTypeToClaimType(claimType);
      expect(result).toEqual(fakeResult);
    });
  });

  describe('claimTypeToMeshClaimType', () => {
    it('should convert a ClaimType to a polkadot ClaimType', () => {
      const context = dsMockUtils.getContextInstance();
      const mockClaim = dsMockUtils.createMockClaimType(ClaimType.Accredited);
      when(context.createType)
        .calledWith('PolymeshPrimitivesIdentityClaimClaimType', ClaimType.Accredited)
        .mockReturnValue(mockClaim);

      const result = claimTypeToMeshClaimType(ClaimType.Accredited, context);
      expect(result).toEqual(mockClaim);
    });
  });
});

describe('meshClaimTypeToClaimType', () => {
  beforeAll(() => {
    dsMockUtils.initMocks();
  });

  afterEach(() => {
    dsMockUtils.reset();
  });

  afterAll(() => {
    dsMockUtils.cleanup();
  });

  it('should convert a statistics enabled ClaimType to a claimType', () => {
    let fakeResult = ClaimType.Accredited;
    let claimType = dsMockUtils.createMockClaimType(fakeResult);

    let result = meshClaimTypeToClaimType(claimType);
    expect(result).toEqual(fakeResult);

    fakeResult = ClaimType.Affiliate;
    claimType = dsMockUtils.createMockClaimType(fakeResult);

    result = meshClaimTypeToClaimType(claimType);
    expect(result).toEqual(fakeResult);

    fakeResult = ClaimType.Jurisdiction;
    claimType = dsMockUtils.createMockClaimType(fakeResult);

    result = meshClaimTypeToClaimType(claimType);
    expect(result).toEqual(fakeResult);
  });
});

describe('middlewareScopeToScope and scopeToMiddlewareScope', () => {
  describe('middlewareScopeToScope', () => {
    it('should convert a MiddlewareScope object to a Scope', () => {
      let result = middlewareScopeToScope({
        type: ClaimScopeTypeEnum.Ticker,
        value: 'SOMETHING\u0000\u0000\u0000',
      });

      expect(result).toEqual({ type: ScopeType.Ticker, value: 'SOMETHING' });

      result = middlewareScopeToScope({ type: ClaimScopeTypeEnum.Identity, value: 'someDid' });

      expect(result).toEqual({ type: ScopeType.Identity, value: 'someDid' });

      result = middlewareScopeToScope({ type: ClaimScopeTypeEnum.Custom, value: 'SOMETHING_ELSE' });

      expect(result).toEqual({ type: ScopeType.Custom, value: 'SOMETHING_ELSE' });
    });

    it('should throw an error for invalid scope type', () => {
      expect(() =>
        middlewareScopeToScope({ type: 'RANDOM_TYPE', value: 'SOMETHING_ELSE' })
      ).toThrow('Unsupported Scope Type. Please contact the Polymesh team');
    });
  });

  describe('scopeToMiddlewareScope', () => {
    it('should convert a Scope to a MiddlewareScope object', () => {
      let scope: Scope = { type: ScopeType.Identity, value: 'someDid' };
      let result = scopeToMiddlewareScope(scope);
      expect(result).toEqual({ type: ClaimScopeTypeEnum.Identity, value: scope.value });

      scope = { type: ScopeType.Ticker, value: 'someTicker' };
      result = scopeToMiddlewareScope(scope);
      expect(result).toEqual({ type: ClaimScopeTypeEnum.Ticker, value: 'someTicker\0\0' });

      result = scopeToMiddlewareScope(scope, false);
      expect(result).toEqual({ type: ClaimScopeTypeEnum.Ticker, value: 'someTicker' });

      scope = { type: ScopeType.Custom, value: 'customValue' };
      result = scopeToMiddlewareScope(scope);
      expect(result).toEqual({ type: ClaimScopeTypeEnum.Custom, value: scope.value });
    });
  });
});

describe('middlewareInstructionToHistoricInstruction', () => {
  it('should convert a middleware Instruction object to a HistoricInstruction', () => {
    const instructionId1 = new BigNumber(1);
    const instructionId2 = new BigNumber(2);
    const blockNumber = new BigNumber(1234);
    const blockHash = 'someHash';
    const memo = 'memo';
    const ticker = 'SOME_TICKER';
    const amount1 = new BigNumber(10);
    const amount2 = new BigNumber(5);
    const venueId = new BigNumber(1);
    const createdAt = new Date('2022/01/01');
    const status = InstructionStatusEnum.Executed;
    const portfolioDid1 = 'portfolioDid1';
    const portfolioKind1 = 'Default';

    const portfolioDid2 = 'portfolioDid2';
    const portfolioKind2 = '10';
    const type1 = InstructionType.SettleOnAffirmation;
    const type2 = InstructionType.SettleOnBlock;
    const endBlock = new BigNumber(1238);

    const legs1 = [
      {
        assetId: ticker,
        amount: amount1.shiftedBy(6).toString(),
        from: {
          number: portfolioKind1,
          identityId: portfolioDid1,
        },
        to: {
          number: portfolioKind2,
          identityId: portfolioDid2,
        },
      },
    ];
    const legs2 = [
      {
        assetId: ticker,
        amount: amount2.shiftedBy(6).toString(),
        from: {
          number: portfolioKind2,
          identityId: portfolioDid2,
        },
        to: {
          number: portfolioKind1,
          identityId: portfolioDid1,
        },
      },
    ];

    const context = dsMockUtils.getContextInstance();

    let instruction = {
      id: instructionId1.toString(),
      createdBlock: {
        blockId: blockNumber.toNumber(),
        hash: blockHash,
        datetime: createdAt,
      },
      status,
      memo,
      venueId: venueId.toString(),
      settlementType: type1,
      legs: {
        nodes: legs1,
      },
    } as unknown as Instruction;

    let result = middlewareInstructionToHistoricInstruction(instruction, context);

    expect(result.id).toEqual(instructionId1);
    expect(result.blockHash).toEqual(blockHash);
    expect(result.blockNumber).toEqual(blockNumber);
    expect(result.status).toEqual(status);
    expect(result.memo).toEqual(memo);
    expect(result.type).toEqual(InstructionType.SettleOnAffirmation);
    expect(result.venueId).toEqual(venueId);
    expect(result.createdAt).toEqual(createdAt);
    expect(result.legs[0].asset.ticker).toBe(ticker);
    expect((result.legs[0] as FungibleLeg).amount).toEqual(amount1);
    expect(result.legs[0].from.owner.did).toBe(portfolioDid1);
    expect(result.legs[0].to.owner.did).toBe(portfolioDid2);
    expect((result.legs[0].to as NumberedPortfolio).id).toEqual(new BigNumber(portfolioKind2));

    instruction = {
      id: instructionId2.toString(),
      createdBlock: {
        blockId: blockNumber.toNumber(),
        hash: blockHash,
        datetime: createdAt,
      },
      status,
      settlementType: type2,
      endBlock: endBlock.toString(),
      venueId: venueId.toString(),
      legs: {
        nodes: legs2,
      },
    } as unknown as Instruction;

    result = middlewareInstructionToHistoricInstruction(instruction, context);

    expect(result.id).toEqual(instructionId2);
    expect(result.memo).toBeNull();
    expect(result.type).toEqual(InstructionType.SettleOnBlock);
    // eslint-disable-next-line @typescript-eslint/no-explicit-any
    expect((result as any).endBlock).toEqual(endBlock);
    expect(result.venueId).toEqual(venueId);
    expect(result.createdAt).toEqual(createdAt);
    expect(result.legs[0].asset.ticker).toBe(ticker);
    expect((result.legs[0] as FungibleLeg).amount).toEqual(amount2);
    expect(result.legs[0].from.owner.did).toBe(portfolioDid2);
    expect(result.legs[0].to.owner.did).toBe(portfolioDid1);
    expect((result.legs[0].from as NumberedPortfolio).id).toEqual(new BigNumber(portfolioKind2));
  });
});

describe('middlewareEventDetailsToEventIdentifier', () => {
  it('should convert Event details to an EventIdentifier', () => {
    const eventIdx = 3;
    const block = {
      blockId: 3000,
      hash: 'someHash',
      datetime: new Date('10/14/1987').toISOString(),
    } as Block;

    const fakeResult = {
      blockNumber: new BigNumber(3000),
      blockDate: new Date('10/14/1987'),
      blockHash: 'someHash',
      eventIndex: new BigNumber(3),
    };

    expect(middlewareEventDetailsToEventIdentifier(block)).toEqual({
      ...fakeResult,
      eventIndex: new BigNumber(0),
    });

    expect(middlewareEventDetailsToEventIdentifier(block, eventIdx)).toEqual(fakeResult);
  });
});

describe('middlewareClaimToClaimData', () => {
  let createClaimSpy: jest.SpyInstance;

  beforeAll(() => {
    dsMockUtils.initMocks();
    entityMockUtils.initMocks();
    createClaimSpy = jest.spyOn(internalUtils, 'createClaim');
  });

  afterEach(() => {
    dsMockUtils.reset();
    entityMockUtils.reset();
  });

  afterAll(() => {
    dsMockUtils.cleanup();
  });

  it('should convert CustomClaim to ClaimData', () => {
    const context = dsMockUtils.getContextInstance();
    const issuanceDate = new Date('10/14/1987');
    const lastUpdateDate = new Date('10/14/1987');
    const expiry = new Date('10/10/1988');
    const middlewareClaim = {
      targetId: 'targetId',
      issuerId: 'issuerId',
      issuanceDate: issuanceDate.getTime(),
      lastUpdateDate: lastUpdateDate.getTime(),
      expiry: null,
      cddId: 'someCddId',
      type: 'Custom',
      customClaimTypeId: '1',
      nodeId: '1',
    } as unknown as MiddlewareClaim;
    const claim = {
      type: ClaimType.Custom,
      id: 'someCddId',
      customClaimTypeId: new BigNumber('1'),
    };
    createClaimSpy.mockReturnValue(claim);

    const fakeResult = {
      target: expect.objectContaining({ did: 'targetId' }),
      issuer: expect.objectContaining({ did: 'issuerId' }),
      issuedAt: issuanceDate,
      lastUpdatedAt: lastUpdateDate,
      expiry: null,
      claim,
    };

    expect(middlewareClaimToClaimData(middlewareClaim, context)).toEqual(fakeResult);

    expect(
      middlewareClaimToClaimData(
        {
          ...middlewareClaim,
          expiry: expiry.getTime(),
        },
        context
      )
    ).toEqual({
      ...fakeResult,
      expiry,
    });
  });

  it('should convert middleware Claim to ClaimData', () => {
    const context = dsMockUtils.getContextInstance();
    const issuanceDate = new Date('10/14/1987');
    const lastUpdateDate = new Date('10/14/1987');
    const expiry = new Date('10/10/1988');
    const middlewareClaim = {
      targetId: 'targetId',
      issuerId: 'issuerId',
      issuanceDate: issuanceDate.getTime(),
      lastUpdateDate: lastUpdateDate.getTime(),
      expiry: null,
      cddId: 'someCddId',
      type: 'CustomerDueDiligence',
    } as MiddlewareClaim;
    const claim = {
      type: ClaimType.CustomerDueDiligence,
      id: 'someCddId',
    };
    createClaimSpy.mockReturnValue(claim);

    const fakeResult = {
      target: expect.objectContaining({ did: 'targetId' }),
      issuer: expect.objectContaining({ did: 'issuerId' }),
      issuedAt: issuanceDate,
      lastUpdatedAt: lastUpdateDate,
      expiry: null,
      claim,
    };

    expect(middlewareClaimToClaimData(middlewareClaim, context)).toEqual(fakeResult);

    expect(
      middlewareClaimToClaimData(
        {
          ...middlewareClaim,
          expiry: expiry.getTime(),
        },
        context
      )
    ).toEqual({
      ...fakeResult,
      expiry,
    });
  });
});

describe('toIdentityWithClaimsArray', () => {
  beforeAll(() => {
    dsMockUtils.initMocks();
  });

  afterEach(() => {
    dsMockUtils.reset();
  });

  afterAll(() => {
    dsMockUtils.cleanup();
  });

  it('should return an IdentityWithClaims array object', () => {
    const context = dsMockUtils.getContextInstance();
    const targetDid = 'someTargetDid';
    const issuerDid = 'someIssuerDid';
    const cddId = 'someCddId';
    const date = 1589816265000;
    const customerDueDiligenceType = ClaimTypeEnum.CustomerDueDiligence;
    const claim = {
      target: expect.objectContaining({ did: targetDid }),
      issuer: expect.objectContaining({ did: issuerDid }),
      issuedAt: new Date(date),
      lastUpdatedAt: new Date(date),
    };
    const fakeResult = [
      {
        identity: expect.objectContaining({ did: targetDid }),
        claims: [
          {
            ...claim,
            expiry: new Date(date),
            claim: {
              type: customerDueDiligenceType,
              id: cddId,
            },
          },
          {
            ...claim,
            expiry: null,
            claim: {
              type: customerDueDiligenceType,
              id: cddId,
            },
          },
        ],
      },
    ];
    const commonClaimData = {
      targetId: targetDid,
      issuerId: issuerDid,
      issuanceDate: date,
      lastUpdateDate: date,
      cddId,
    };
    const fakemiddlewareClaims = [
      {
        ...commonClaimData,
        expiry: date,
        type: customerDueDiligenceType,
      },
      {
        ...commonClaimData,
        expiry: null,
        type: customerDueDiligenceType,
      },
    ] as MiddlewareClaim[];
    /* eslint-enable @typescript-eslint/naming-convention */

    const result = toIdentityWithClaimsArray(fakemiddlewareClaims, context, 'targetId');

    expect(result).toEqual(fakeResult);
  });
});

describe('stringToCddId and cddIdToString', () => {
  beforeAll(() => {
    dsMockUtils.initMocks();
  });

  afterEach(() => {
    dsMockUtils.reset();
  });

  afterAll(() => {
    dsMockUtils.cleanup();
  });

  describe('stringToCddId', () => {
    it('should convert a cdd id string into a PolymeshPrimitivesCddId', () => {
      const cddId = 'someId';
      const fakeResult = 'type' as unknown as PolymeshPrimitivesCddId;
      const context = dsMockUtils.getContextInstance();

      when(context.createType)
        .calledWith('PolymeshPrimitivesCddId', cddId)
        .mockReturnValue(fakeResult);

      const result = stringToCddId(cddId, context);

      expect(result).toBe(fakeResult);
    });
  });

  describe('cddIdToString', () => {
    it('should convert a PolymeshPrimitivesCddId to a cddId string', () => {
      const fakeResult = 'cddId';
      const cddId = dsMockUtils.createMockCddId(fakeResult);

      const result = cddIdToString(cddId);
      expect(result).toBe(fakeResult);
    });
  });
});

describe('identityIdToString', () => {
  beforeAll(() => {
    dsMockUtils.initMocks();
  });

  afterEach(() => {
    dsMockUtils.reset();
  });

  afterAll(() => {
    dsMockUtils.cleanup();
  });

  it('should convert a PolymeshPrimitivesIdentityId to a identityId string', () => {
    const fakeResult = 'scopeId';
    const scopeId = dsMockUtils.createMockIdentityId(fakeResult);

    const result = identityIdToString(scopeId);
    expect(result).toBe(fakeResult);
  });
});

describe('requirementToComplianceRequirement and complianceRequirementToRequirement', () => {
  beforeAll(() => {
    dsMockUtils.initMocks();
    entityMockUtils.initMocks();
  });

  afterEach(() => {
    dsMockUtils.reset();
    entityMockUtils.reset();
  });

  afterAll(() => {
    dsMockUtils.cleanup();
  });

  describe('requirementToComplianceRequirement', () => {
    it('should convert a Requirement to a polkadot ComplianceRequirement object', () => {
      const did = 'someDid';
      const context = dsMockUtils.getContextInstance();
      const conditions: InputCondition[] = [
        {
          type: ConditionType.IsPresent,
          target: ConditionTarget.Both,
          claim: {
            type: ClaimType.Exempted,
            scope: { type: ScopeType.Identity, value: 'SOME_TICKERDid' },
          },
          trustedClaimIssuers: [
            { identity: new Identity({ did }, context), trustedFor: null },
            { identity: new Identity({ did: 'otherDid' }, context), trustedFor: null },
          ],
        },
        {
          type: ConditionType.IsNoneOf,
          target: ConditionTarget.Sender,
          claims: [
            {
              type: ClaimType.Blocked,
              scope: { type: ScopeType.Identity, value: 'SOME_TICKERDid' },
            },
            {
              type: ClaimType.SellLockup,
              scope: { type: ScopeType.Identity, value: 'SOME_TICKERDid' },
            },
          ],
        },
        {
          type: ConditionType.IsAbsent,
          target: ConditionTarget.Receiver,
          claim: {
            type: ClaimType.Jurisdiction as const,
            scope: { type: ScopeType.Identity, value: 'SOME_TICKERDid' },
            code: CountryCode.Cl,
          },
        },
        {
          type: ConditionType.IsIdentity,
          target: ConditionTarget.Sender,
          identity: new Identity({ did }, context),
        },
        {
          type: ConditionType.IsExternalAgent,
          target: ConditionTarget.Receiver,
        },
      ];
      const value = {
        conditions,
        id: new BigNumber(1),
      };
      const fakeResult =
        'convertedComplianceRequirement' as unknown as PolymeshPrimitivesComplianceManagerComplianceRequirement;

      const createTypeMock = context.createType;

      when(createTypeMock)
        .calledWith('PolymeshPrimitivesIdentityClaimClaim', expect.anything())
        .mockReturnValue('claim' as unknown as PolymeshPrimitivesIdentityClaimClaim);

      when(createTypeMock)
        .calledWith('PolymeshPrimitivesConditionTargetIdentity', expect.anything())
        .mockReturnValue('targetIdentity' as unknown as PolymeshPrimitivesConditionTargetIdentity);

      conditions.forEach(({ type }) => {
        const meshType = type === ConditionType.IsExternalAgent ? ConditionType.IsIdentity : type;
        when(createTypeMock)
          .calledWith(
            'PolymeshPrimitivesCondition',
            expect.objectContaining({
              conditionType: {
                [meshType]: expect.anything(),
              },
            })
          )
          .mockReturnValue(`meshCondition${meshType}` as unknown as PolymeshPrimitivesCondition);
      });

      when(createTypeMock)
        .calledWith('PolymeshPrimitivesComplianceManagerComplianceRequirement', {
          senderConditions: [
            'meshConditionIsPresent',
            'meshConditionIsNoneOf',
            'meshConditionIsIdentity',
          ],
          receiverConditions: [
            'meshConditionIsPresent',
            'meshConditionIsAbsent',
            'meshConditionIsIdentity',
          ],
          id: bigNumberToU32(value.id, context),
        })
        .mockReturnValue(fakeResult);

      const result = requirementToComplianceRequirement(value, context);

      expect(result).toEqual(fakeResult);
    });
  });

  describe('complianceRequirementToRequirement', () => {
    it('should convert a polkadot Compliance Requirement object to a Requirement', () => {
      const id = new BigNumber(1);
      const assetDid = 'someAssetDid';
      const cddId = 'someCddId';
      const issuerDids = [
        { identity: entityMockUtils.getIdentityInstance({ did: 'someDid' }) },
        { identity: entityMockUtils.getIdentityInstance({ did: 'otherDid' }) },
      ];
      const fakeIssuerDids = [
        { identity: expect.objectContaining({ did: 'someDid' }), trustedFor: null },
        { identity: expect.objectContaining({ did: 'otherDid' }), trustedFor: null },
      ];
      const targetIdentityDid = 'targetIdentityDid';
      const conditions: Condition[] = [
        {
          type: ConditionType.IsPresent,
          target: ConditionTarget.Both,
          claim: {
            type: ClaimType.KnowYourCustomer,
            scope: { type: ScopeType.Identity, value: assetDid },
          },
          trustedClaimIssuers: fakeIssuerDids,
        },
        {
          type: ConditionType.IsAbsent,
          target: ConditionTarget.Receiver,
          claim: {
            type: ClaimType.BuyLockup,
            scope: { type: ScopeType.Identity, value: assetDid },
          },
          trustedClaimIssuers: fakeIssuerDids,
        },
        {
          type: ConditionType.IsNoneOf,
          target: ConditionTarget.Sender,
          claims: [
            {
              type: ClaimType.Blocked,
              scope: { type: ScopeType.Identity, value: assetDid },
            },
            {
              type: ClaimType.SellLockup,
              scope: { type: ScopeType.Identity, value: assetDid },
            },
          ],
          trustedClaimIssuers: fakeIssuerDids,
        },
        {
          type: ConditionType.IsAnyOf,
          target: ConditionTarget.Both,
          claims: [
            {
              type: ClaimType.Exempted,
              scope: { type: ScopeType.Identity, value: assetDid },
            },
            {
              type: ClaimType.CustomerDueDiligence,
              id: cddId,
            },
          ],
          trustedClaimIssuers: fakeIssuerDids,
        },
        {
          type: ConditionType.IsIdentity,
          target: ConditionTarget.Sender,
          identity: expect.objectContaining({ did: targetIdentityDid }),
          trustedClaimIssuers: fakeIssuerDids,
        },
        {
          type: ConditionType.IsExternalAgent,
          target: ConditionTarget.Receiver,
          trustedClaimIssuers: fakeIssuerDids,
        },
      ];
      const fakeResult = {
        id,
        conditions,
      };

      const scope = dsMockUtils.createMockScope({
        Identity: dsMockUtils.createMockIdentityId(assetDid),
      });
      /* eslint-disable @typescript-eslint/naming-convention */
      const issuers = issuerDids.map(({ identity }) =>
        dsMockUtils.createMockTrustedIssuer({
          issuer: dsMockUtils.createMockIdentityId(identity.did),
          trustedFor: dsMockUtils.createMockTrustedFor(),
        })
      );
      const rawConditions = [
        dsMockUtils.createMockCondition({
          conditionType: dsMockUtils.createMockConditionType({
            IsPresent: dsMockUtils.createMockClaim({ KnowYourCustomer: scope }),
          }),
          issuers,
        }),
        dsMockUtils.createMockCondition({
          conditionType: dsMockUtils.createMockConditionType({
            IsAbsent: dsMockUtils.createMockClaim({ BuyLockup: scope }),
          }),
          issuers,
        }),
        dsMockUtils.createMockCondition({
          conditionType: dsMockUtils.createMockConditionType({
            IsNoneOf: [
              dsMockUtils.createMockClaim({ Blocked: scope }),
              dsMockUtils.createMockClaim({ SellLockup: scope }),
            ],
          }),
          issuers,
        }),
        dsMockUtils.createMockCondition({
          conditionType: dsMockUtils.createMockConditionType({
            IsAnyOf: [
              dsMockUtils.createMockClaim({ Exempted: scope }),
              dsMockUtils.createMockClaim({
                CustomerDueDiligence: dsMockUtils.createMockCddId(cddId),
              }),
            ],
          }),
          issuers,
        }),
        dsMockUtils.createMockCondition({
          conditionType: dsMockUtils.createMockConditionType({
            IsIdentity: dsMockUtils.createMockTargetIdentity({
              Specific: dsMockUtils.createMockIdentityId(targetIdentityDid),
            }),
          }),
          issuers,
        }),
        dsMockUtils.createMockCondition({
          conditionType: dsMockUtils.createMockConditionType({
            IsIdentity: dsMockUtils.createMockTargetIdentity('ExternalAgent'),
          }),
          issuers,
        }),
      ];
      const complianceRequirement = dsMockUtils.createMockComplianceRequirement({
        senderConditions: [
          rawConditions[0],
          rawConditions[2],
          rawConditions[2],
          rawConditions[3],
          rawConditions[4],
        ],
        receiverConditions: [
          rawConditions[0],
          rawConditions[1],
          rawConditions[1],
          rawConditions[3],
          rawConditions[5],
        ],
        id: dsMockUtils.createMockU32(new BigNumber(1)),
      });
      /* eslint-enable @typescript-eslint/naming-convention */

      const result = complianceRequirementToRequirement(
        complianceRequirement,
        dsMockUtils.getContextInstance()
      );
      expect(result.conditions).toEqual(expect.arrayContaining(fakeResult.conditions));
    });
  });
});

describe('txTagToProtocolOp', () => {
  beforeAll(() => {
    dsMockUtils.initMocks();
  });

  afterEach(() => {
    dsMockUtils.reset();
  });

  afterAll(() => {
    dsMockUtils.cleanup();
  });

  it('should convert a TxTag to a polkadot PolymeshCommonUtilitiesProtocolFeeProtocolOp object', () => {
    const fakeResult =
      'convertedProtocolOp' as unknown as PolymeshCommonUtilitiesProtocolFeeProtocolOp;
    const context = dsMockUtils.getContextInstance();

    const createTypeMock = context.createType;
    when(createTypeMock)
      .calledWith('PolymeshCommonUtilitiesProtocolFeeProtocolOp', 'AssetRegisterTicker')
      .mockReturnValue(fakeResult);
    expect(txTagToProtocolOp(TxTags.asset.RegisterTicker, context)).toEqual(fakeResult);

    when(createTypeMock)
      .calledWith('PolymeshCommonUtilitiesProtocolFeeProtocolOp', 'AssetIssue')
      .mockReturnValue(fakeResult);
    expect(txTagToProtocolOp(TxTags.asset.Issue, context)).toEqual(fakeResult);

    when(createTypeMock)
      .calledWith('PolymeshCommonUtilitiesProtocolFeeProtocolOp', 'AssetAddDocuments')
      .mockReturnValue(fakeResult);
    expect(txTagToProtocolOp(TxTags.asset.AddDocuments, context)).toEqual(fakeResult);

    when(createTypeMock)
      .calledWith('PolymeshCommonUtilitiesProtocolFeeProtocolOp', 'AssetCreateAsset')
      .mockReturnValue(fakeResult);
    expect(txTagToProtocolOp(TxTags.asset.CreateAsset, context)).toEqual(fakeResult);

    when(createTypeMock)
      .calledWith('PolymeshCommonUtilitiesProtocolFeeProtocolOp', 'CheckpointCreateSchedule')
      .mockReturnValue(fakeResult);
    expect(txTagToProtocolOp(TxTags.checkpoint.CreateSchedule, context)).toEqual(fakeResult);

    when(createTypeMock)
      .calledWith(
        'PolymeshCommonUtilitiesProtocolFeeProtocolOp',
        'ComplianceManagerAddComplianceRequirement'
      )
      .mockReturnValue(fakeResult);
    expect(txTagToProtocolOp(TxTags.complianceManager.AddComplianceRequirement, context)).toEqual(
      fakeResult
    );

    when(createTypeMock)
      .calledWith('PolymeshCommonUtilitiesProtocolFeeProtocolOp', 'IdentityCddRegisterDid')
      .mockReturnValue(fakeResult);
    expect(txTagToProtocolOp(TxTags.identity.CddRegisterDid, context)).toEqual(fakeResult);

    when(createTypeMock)
      .calledWith('PolymeshCommonUtilitiesProtocolFeeProtocolOp', 'IdentityAddClaim')
      .mockReturnValue(fakeResult);
    expect(txTagToProtocolOp(TxTags.identity.AddClaim, context)).toEqual(fakeResult);

    when(createTypeMock)
      .calledWith(
        'PolymeshCommonUtilitiesProtocolFeeProtocolOp',
        'IdentityAddSecondaryKeysWithAuthorization'
      )
      .mockReturnValue(fakeResult);
    expect(txTagToProtocolOp(TxTags.identity.AddSecondaryKeysWithAuthorization, context)).toEqual(
      fakeResult
    );

    when(createTypeMock)
      .calledWith('PolymeshCommonUtilitiesProtocolFeeProtocolOp', 'PipsPropose')
      .mockReturnValue(fakeResult);
    expect(txTagToProtocolOp(TxTags.pips.Propose, context)).toEqual(fakeResult);

    when(createTypeMock)
      .calledWith('PolymeshCommonUtilitiesProtocolFeeProtocolOp', 'CorporateBallotAttachBallot')
      .mockReturnValue(fakeResult);
    expect(txTagToProtocolOp(TxTags.corporateBallot.AttachBallot, context)).toEqual(fakeResult);

    when(createTypeMock)
      .calledWith('PolymeshCommonUtilitiesProtocolFeeProtocolOp', 'CapitalDistributionDistribute')
      .mockReturnValue(fakeResult);
    expect(txTagToProtocolOp(TxTags.capitalDistribution.Distribute, context)).toEqual(fakeResult);
  });

  it('should throw an error if tag does not match any PolymeshCommonUtilitiesProtocolFeeProtocolOp', () => {
    const value = TxTags.asset.MakeDivisible;
    const context = dsMockUtils.getContextInstance();
    const mockTag = 'AssetMakeDivisible';

    expect(() => txTagToProtocolOp(value, context)).toThrow(
      `${mockTag} does not match any PolymeshCommonUtilitiesProtocolFeeProtocolOp`
    );
  });
});

describe('txTagToExtrinsicIdentifier and extrinsicIdentifierToTxTag', () => {
  describe('txTagToExtrinsicIdentifier', () => {
    it('should convert a TxTag enum to a ExtrinsicIdentifier object', () => {
      let result = txTagToExtrinsicIdentifier(TxTags.identity.CddRegisterDid);

      expect(result).toEqual({
        moduleId: ModuleIdEnum.Identity,
        callId: CallIdEnum.CddRegisterDid,
      });

      result = txTagToExtrinsicIdentifier(TxTags.babe.ReportEquivocation);

      expect(result).toEqual({
        moduleId: ModuleIdEnum.Babe,
        callId: CallIdEnum.ReportEquivocation,
      });
    });
  });

  describe('extrinsicIdentifierToTxTag', () => {
    it('should convert a ExtrinsicIdentifier object to a TxTag', () => {
      let result = extrinsicIdentifierToTxTag({
        moduleId: ModuleIdEnum.Identity,
        callId: CallIdEnum.CddRegisterDid,
      });

      expect(result).toEqual(TxTags.identity.CddRegisterDid);

      result = extrinsicIdentifierToTxTag({
        moduleId: ModuleIdEnum.Babe,
        callId: CallIdEnum.ReportEquivocation,
      });

      expect(result).toEqual(TxTags.babe.ReportEquivocation);
    });
  });

  it('should convert a ExtrinsicIdentifier object to a TxTag', () => {
    let result = extrinsicIdentifierToTxTag({
      moduleId: ModuleIdEnum.Identity,
      callId: CallIdEnum.CddRegisterDid,
    });

    expect(result).toEqual(TxTags.identity.CddRegisterDid);

    result = extrinsicIdentifierToTxTag({
      moduleId: ModuleIdEnum.Babe,
      callId: CallIdEnum.ReportEquivocation,
    });

    expect(result).toEqual(TxTags.babe.ReportEquivocation);
  });
});

describe('txTagToExtrinsicIdentifier', () => {
  it('should convert a TxTag enum to a ExtrinsicIdentifier object', () => {
    let result = txTagToExtrinsicIdentifier(TxTags.identity.CddRegisterDid);

    expect(result).toEqual({
      moduleId: ModuleIdEnum.Identity,
      callId: CallIdEnum.CddRegisterDid,
    });

    result = txTagToExtrinsicIdentifier(TxTags.babe.ReportEquivocation);

    expect(result).toEqual({
      moduleId: ModuleIdEnum.Babe,
      callId: CallIdEnum.ReportEquivocation,
    });
  });
});

describe('stringToText and textToString', () => {
  beforeAll(() => {
    dsMockUtils.initMocks();
  });

  afterEach(() => {
    dsMockUtils.reset();
  });

  afterAll(() => {
    dsMockUtils.cleanup();
  });

  describe('stringToText', () => {
    it('should convert a string to a polkadot Text object', () => {
      const value = 'someText';
      const fakeResult = 'convertedText' as unknown as Text;
      const context = dsMockUtils.getContextInstance();

      when(context.createType).calledWith('Text', value).mockReturnValue(fakeResult);

      const result = stringToText(value, context);

      expect(result).toEqual(fakeResult);
    });
  });

  describe('textToString', () => {
    it('should convert polkadot Text object to string', () => {
      const text = 'someText';
      const mockText = dsMockUtils.createMockText(text);

      const result = textToString(mockText);
      expect(result).toEqual(text);
    });
  });
});

describe('portfolioIdToMeshPortfolioId', () => {
  beforeAll(() => {
    dsMockUtils.initMocks();
  });

  afterEach(() => {
    dsMockUtils.reset();
  });

  afterAll(() => {
    dsMockUtils.cleanup();
  });

  it('should convert a portfolio id into a polkadot portfolio id', () => {
    const portfolioId = {
      did: 'someDid',
    };
    const number = new BigNumber(1);
    const rawIdentityId = dsMockUtils.createMockIdentityId(portfolioId.did);
    const rawU64 = dsMockUtils.createMockU64(number);
    const fakeResult = 'PortfolioId' as unknown as PolymeshPrimitivesIdentityIdPortfolioId;
    const context = dsMockUtils.getContextInstance();

    when(context.createType)
      .calledWith('PolymeshPrimitivesIdentityId', portfolioId.did)
      .mockReturnValue(rawIdentityId);

    when(context.createType)
      .calledWith('PolymeshPrimitivesIdentityIdPortfolioId', {
        did: rawIdentityId,
        kind: 'Default',
      })
      .mockReturnValue(fakeResult);

    let result = portfolioIdToMeshPortfolioId(portfolioId, context);

    expect(result).toBe(fakeResult);

    when(context.createType).calledWith('u64', number.toString()).mockReturnValue(rawU64);

    when(context.createType)
      .calledWith('PolymeshPrimitivesIdentityIdPortfolioId', {
        did: rawIdentityId,
        kind: { User: rawU64 },
      })
      .mockReturnValue(fakeResult);

    result = portfolioIdToMeshPortfolioId({ ...portfolioId, number }, context);

    expect(result).toBe(fakeResult);
  });
});

describe('portfolioIdToMeshPortfolioId', () => {
  beforeAll(() => {
    entityMockUtils.initMocks();
    dsMockUtils.initMocks();
  });

  afterEach(() => {
    entityMockUtils.reset();
    dsMockUtils.reset();
  });

  afterAll(() => {
    dsMockUtils.cleanup();
  });

  it('should convert a portfolio to a polkadot PortfolioKind', () => {
    const context = dsMockUtils.getContextInstance();

    const fakeResult = 'PortfolioKind' as unknown as PolymeshPrimitivesIdentityIdPortfolioKind;

    when(context.createType)
      .calledWith('PolymeshPrimitivesIdentityIdPortfolioKind', 'Default')
      .mockReturnValue(fakeResult);

    let result = portfolioToPortfolioKind(entityMockUtils.getDefaultPortfolioInstance(), context);

    expect(result).toBe(fakeResult);

    const number = new BigNumber(1);
    const rawU64 = dsMockUtils.createMockU64(number);

    when(context.createType).calledWith('u64', number.toString()).mockReturnValue(rawU64);

    when(context.createType)
      .calledWith('PolymeshPrimitivesIdentityIdPortfolioKind', { User: rawU64 })
      .mockReturnValue(fakeResult);

    result = portfolioToPortfolioKind(
      entityMockUtils.getNumberedPortfolioInstance({ id: number }),
      context
    );

    expect(result).toBe(fakeResult);
  });
});

describe('complianceRequirementResultToRequirementCompliance', () => {
  beforeAll(() => {
    dsMockUtils.initMocks();
    entityMockUtils.initMocks();
  });

  afterEach(() => {
    dsMockUtils.reset();
    entityMockUtils.reset();
  });

  afterAll(() => {
    dsMockUtils.cleanup();
  });

  it('should convert a polkadot Compliance Requirement Result object to a RequirementCompliance', () => {
    const id = new BigNumber(1);
    const assetDid = 'someAssetDid';
    const cddId = 'someCddId';
    const issuerDids = [
      { identity: entityMockUtils.getIdentityInstance({ did: 'someDid' }), trustedFor: null },
      { identity: entityMockUtils.getIdentityInstance({ did: 'otherDid' }), trustedFor: null },
    ];
    const fakeIssuerDids = [
      { identity: expect.objectContaining({ did: 'someDid' }), trustedFor: null },
      { identity: expect.objectContaining({ did: 'otherDid' }), trustedFor: null },
    ];
    const targetIdentityDid = 'targetIdentityDid';
    const conditions: ConditionCompliance[] = [
      {
        condition: {
          type: ConditionType.IsPresent,
          target: ConditionTarget.Both,
          claim: {
            type: ClaimType.KnowYourCustomer,
            scope: { type: ScopeType.Identity, value: assetDid },
          },
          trustedClaimIssuers: fakeIssuerDids,
        },
        complies: true,
      },
      {
        condition: {
          type: ConditionType.IsAbsent,
          target: ConditionTarget.Receiver,
          claim: {
            type: ClaimType.BuyLockup,
            scope: { type: ScopeType.Identity, value: assetDid },
          },
          trustedClaimIssuers: fakeIssuerDids,
        },
        complies: false,
      },
      {
        condition: {
          type: ConditionType.IsNoneOf,
          target: ConditionTarget.Sender,
          claims: [
            {
              type: ClaimType.Blocked,
              scope: { type: ScopeType.Identity, value: assetDid },
            },
            {
              type: ClaimType.SellLockup,
              scope: { type: ScopeType.Identity, value: assetDid },
            },
          ],
          trustedClaimIssuers: fakeIssuerDids,
        },
        complies: true,
      },
      {
        condition: {
          type: ConditionType.IsAnyOf,
          target: ConditionTarget.Both,
          claims: [
            {
              type: ClaimType.Exempted,
              scope: { type: ScopeType.Identity, value: assetDid },
            },
            {
              type: ClaimType.CustomerDueDiligence,
              id: cddId,
            },
          ],
          trustedClaimIssuers: fakeIssuerDids,
        },
        complies: false,
      },
      {
        condition: {
          type: ConditionType.IsIdentity,
          target: ConditionTarget.Sender,
          identity: expect.objectContaining({ did: targetIdentityDid }),
          trustedClaimIssuers: fakeIssuerDids,
        },
        complies: true,
      },
      {
        condition: {
          type: ConditionType.IsExternalAgent,
          target: ConditionTarget.Receiver,
          trustedClaimIssuers: fakeIssuerDids,
        },
        complies: false,
      },
    ];
    const fakeResult = {
      id,
      conditions,
      complies: false,
    };

    const scope = dsMockUtils.createMockScope({
      Identity: dsMockUtils.createMockIdentityId(assetDid),
    });
    /* eslint-disable @typescript-eslint/naming-convention */
    const issuers = issuerDids.map(({ identity: { did } }) =>
      dsMockUtils.createMockTrustedIssuer({
        issuer: dsMockUtils.createMockIdentityId(did),
        trustedFor: dsMockUtils.createMockTrustedFor(),
      })
    );
    const rawConditions = [
      dsMockUtils.createMockConditionResult({
        condition: dsMockUtils.createMockCondition({
          conditionType: dsMockUtils.createMockConditionType({
            IsPresent: dsMockUtils.createMockClaim({ KnowYourCustomer: scope }),
          }),
          issuers,
        }),
        result: dsMockUtils.createMockBool(true),
      }),
      dsMockUtils.createMockConditionResult({
        condition: dsMockUtils.createMockCondition({
          conditionType: dsMockUtils.createMockConditionType({
            IsAbsent: dsMockUtils.createMockClaim({ BuyLockup: scope }),
          }),
          issuers,
        }),
        result: dsMockUtils.createMockBool(false),
      }),
      dsMockUtils.createMockConditionResult({
        condition: dsMockUtils.createMockCondition({
          conditionType: dsMockUtils.createMockConditionType({
            IsNoneOf: [
              dsMockUtils.createMockClaim({ Blocked: scope }),
              dsMockUtils.createMockClaim({ SellLockup: scope }),
            ],
          }),
          issuers,
        }),
        result: dsMockUtils.createMockBool(true),
      }),
      dsMockUtils.createMockConditionResult({
        condition: dsMockUtils.createMockCondition({
          conditionType: dsMockUtils.createMockConditionType({
            IsAnyOf: [
              dsMockUtils.createMockClaim({ Exempted: scope }),
              dsMockUtils.createMockClaim({
                CustomerDueDiligence: dsMockUtils.createMockCddId(cddId),
              }),
            ],
          }),
          issuers,
        }),
        result: dsMockUtils.createMockBool(false),
      }),
      dsMockUtils.createMockConditionResult({
        condition: dsMockUtils.createMockCondition({
          conditionType: dsMockUtils.createMockConditionType({
            IsIdentity: dsMockUtils.createMockTargetIdentity({
              Specific: dsMockUtils.createMockIdentityId(targetIdentityDid),
            }),
          }),
          issuers,
        }),
        result: dsMockUtils.createMockBool(true),
      }),
      dsMockUtils.createMockConditionResult({
        condition: dsMockUtils.createMockCondition({
          conditionType: dsMockUtils.createMockConditionType({
            IsIdentity: dsMockUtils.createMockTargetIdentity('ExternalAgent'),
          }),
          issuers,
        }),
        result: dsMockUtils.createMockBool(false),
      }),
    ];
    const complianceRequirement = dsMockUtils.createMockComplianceRequirementResult({
      senderConditions: [
        rawConditions[0],
        rawConditions[2],
        rawConditions[2],
        rawConditions[3],
        rawConditions[4],
      ],
      receiverConditions: [
        rawConditions[0],
        rawConditions[1],
        rawConditions[1],
        rawConditions[3],
        rawConditions[5],
      ],
      id: dsMockUtils.createMockU32(new BigNumber(1)),
      result: dsMockUtils.createMockBool(false),
    });
    /* eslint-enable @typescript-eslint/naming-convention */

    const result = complianceRequirementResultToRequirementCompliance(
      complianceRequirement,
      dsMockUtils.getContextInstance()
    );
    expect(result.conditions).toEqual(expect.arrayContaining(fakeResult.conditions));
  });
});

describe('assetComplianceResultToCompliance', () => {
  beforeAll(() => {
    dsMockUtils.initMocks();
  });

  afterEach(() => {
    dsMockUtils.reset();
  });

  afterAll(() => {
    dsMockUtils.cleanup();
  });

  it('should convert a polkadot AssetComplianceResult object to a RequirementCompliance', () => {
    const id = new BigNumber(1);
    const assetDid = 'someAssetDid';
    const cddId = 'someCddId';
    const context = dsMockUtils.getContextInstance();
    const issuerDids = [
      { identity: new Identity({ did: 'someDid' }, context), trustedFor: null },
      { identity: new Identity({ did: 'otherDid' }, context), trustedFor: null },
    ];
    const fakeIssuerDids = [
      { identity: expect.objectContaining({ did: 'someDid' }), trustedFor: null },
      { identity: expect.objectContaining({ did: 'otherDid' }), trustedFor: null },
    ];
    const conditions: ConditionCompliance[] = [
      {
        condition: {
          type: ConditionType.IsPresent,
          target: ConditionTarget.Both,
          claim: {
            type: ClaimType.KnowYourCustomer,
            scope: { type: ScopeType.Identity, value: assetDid },
          },
          trustedClaimIssuers: fakeIssuerDids,
        },
        complies: true,
      },
      {
        condition: {
          type: ConditionType.IsAbsent,
          target: ConditionTarget.Receiver,
          claim: {
            type: ClaimType.BuyLockup,
            scope: { type: ScopeType.Identity, value: assetDid },
          },
          trustedClaimIssuers: fakeIssuerDids,
        },
        complies: false,
      },
      {
        condition: {
          type: ConditionType.IsNoneOf,
          target: ConditionTarget.Sender,
          claims: [
            {
              type: ClaimType.Blocked,
              scope: { type: ScopeType.Identity, value: assetDid },
            },
            {
              type: ClaimType.SellLockup,
              scope: { type: ScopeType.Identity, value: assetDid },
            },
          ],
          trustedClaimIssuers: fakeIssuerDids,
        },
        complies: true,
      },
      {
        condition: {
          type: ConditionType.IsAnyOf,
          target: ConditionTarget.Both,
          claims: [
            {
              type: ClaimType.Exempted,
              scope: { type: ScopeType.Identity, value: assetDid },
            },
            {
              type: ClaimType.CustomerDueDiligence,
              id: cddId,
            },
          ],
          trustedClaimIssuers: fakeIssuerDids,
        },
        complies: false,
      },
    ];
    const fakeResult = {
      id,
      conditions,
    };

    const scope = dsMockUtils.createMockScope({
      Identity: dsMockUtils.createMockIdentityId(assetDid),
    });
    /* eslint-disable @typescript-eslint/naming-convention */
    const issuers = issuerDids.map(({ identity: { did } }) =>
      dsMockUtils.createMockTrustedIssuer({
        issuer: dsMockUtils.createMockIdentityId(did),
        trustedFor: dsMockUtils.createMockTrustedFor(),
      })
    );
    const rawConditions = [
      dsMockUtils.createMockConditionResult({
        condition: dsMockUtils.createMockCondition({
          conditionType: dsMockUtils.createMockConditionType({
            IsPresent: dsMockUtils.createMockClaim({ KnowYourCustomer: scope }),
          }),
          issuers,
        }),
        result: dsMockUtils.createMockBool(true),
      }),
      dsMockUtils.createMockConditionResult({
        condition: dsMockUtils.createMockCondition({
          conditionType: dsMockUtils.createMockConditionType({
            IsAbsent: dsMockUtils.createMockClaim({ BuyLockup: scope }),
          }),
          issuers,
        }),
        result: dsMockUtils.createMockBool(false),
      }),
      dsMockUtils.createMockConditionResult({
        condition: dsMockUtils.createMockCondition({
          conditionType: dsMockUtils.createMockConditionType({
            IsNoneOf: [
              dsMockUtils.createMockClaim({ Blocked: scope }),
              dsMockUtils.createMockClaim({ SellLockup: scope }),
            ],
          }),
          issuers,
        }),
        result: dsMockUtils.createMockBool(true),
      }),
      dsMockUtils.createMockConditionResult({
        condition: dsMockUtils.createMockCondition({
          conditionType: dsMockUtils.createMockConditionType({
            IsAnyOf: [
              dsMockUtils.createMockClaim({ Exempted: scope }),
              dsMockUtils.createMockClaim({
                CustomerDueDiligence: dsMockUtils.createMockCddId(cddId),
              }),
            ],
          }),
          issuers,
        }),
        result: dsMockUtils.createMockBool(false),
      }),
    ];

    const rawRequirements = dsMockUtils.createMockComplianceRequirementResult({
      senderConditions: [rawConditions[0], rawConditions[2], rawConditions[3]],
      receiverConditions: [rawConditions[0], rawConditions[1], rawConditions[3]],
      id: dsMockUtils.createMockU32(new BigNumber(1)),
      result: dsMockUtils.createMockBool(false),
    });

    let assetComplianceResult = dsMockUtils.createMockAssetComplianceResult({
      paused: dsMockUtils.createMockBool(true),
      requirements: [rawRequirements],
      result: dsMockUtils.createMockBool(true),
    });

    let result = assetComplianceResultToCompliance(assetComplianceResult, context);
    expect(result.requirements[0].conditions).toEqual(
      expect.arrayContaining(fakeResult.conditions)
    );
    expect(result.complies).toBe(true);

    assetComplianceResult = dsMockUtils.createMockAssetComplianceResult({
      paused: dsMockUtils.createMockBool(false),
      requirements: [rawRequirements],
      result: dsMockUtils.createMockBool(true),
    });

    result = assetComplianceResultToCompliance(assetComplianceResult, context);
    expect(result.complies).toBe(true);
  });
});

describe('moduleAddressToString', () => {
  const context = dsMockUtils.getContextInstance();

  it('should convert a module address to a string', () => {
    const moduleAddress = 'someModuleName';

    const result = moduleAddressToString(moduleAddress, context);
    expect(result).toBe('5Eg4TucMsdiyc9LjA3BT7VXioUqMoQ4vLn1VSUDsYsiJMdbN');
  });
});

describe('keyToAddress and addressToKey', () => {
  const address = DUMMY_ACCOUNT_ID;
  const publicKey = '0xd43593c715fdd31c61141abd04a99fd6822c8558854ccde39a5684e7a56da27d';
  const context = dsMockUtils.getContextInstance();

  describe('addressToKey', () => {
    it('should decode an address into a public key', () => {
      const result = addressToKey(address, context);

      expect(result).toBe(publicKey);
    });
  });

  describe('keyToAddress', () => {
    it('should encode a public key into an address', () => {
      let result = keyToAddress(publicKey, context);

      expect(result).toBe(address);

      result = keyToAddress(publicKey.substring(2), context);
      expect(result).toBe(address);
    });
  });
});

describe('coerceHexToString', () => {
  beforeAll(() => {
    dsMockUtils.initMocks();
  });

  afterEach(() => {
    dsMockUtils.reset();
  });

  afterAll(() => {
    dsMockUtils.cleanup();
  });

  it('should convert a hex string to string', () => {
    const hex = '0x41434D450000000000000000';
    const mockResult = 'ACME';

    let result = coerceHexToString(hex);
    expect(result).toEqual(mockResult);

    result = coerceHexToString(mockResult);
    expect(result).toEqual(mockResult);
  });
});

describe('transactionHexToTxTag', () => {
  beforeAll(() => {
    dsMockUtils.initMocks();
  });

  afterEach(() => {
    dsMockUtils.reset();
  });

  afterAll(() => {
    dsMockUtils.cleanup();
  });

  it('should convert a hex string to a TxTag', () => {
    const hex = '0x110000';
    const fakeResult = TxTags.treasury.Disbursement;
    const mockResult = {
      method: 'disbursement',
      section: 'treasury',
    } as unknown as Call;

    const context = dsMockUtils.getContextInstance();

    when(context.createType).calledWith('Call', hex).mockReturnValue(mockResult);

    const result = transactionHexToTxTag(hex, context);
    expect(result).toEqual(fakeResult);
  });
});

describe('transactionToTxTag', () => {
  beforeAll(() => {
    dsMockUtils.initMocks();
  });

  afterEach(() => {
    dsMockUtils.reset();
  });

  afterAll(() => {
    dsMockUtils.cleanup();
  });

  it('should convert a transaction to a TxTag', () => {
    const tx = dsMockUtils.createTxMock('asset', 'unfreeze');
    const fakeResult = TxTags.asset.Unfreeze;

    const result = transactionToTxTag(tx);
    expect(result).toEqual(fakeResult);
  });
});

describe('meshAffirmationStatusToAffirmationStatus', () => {
  beforeAll(() => {
    dsMockUtils.initMocks();
  });

  afterEach(() => {
    dsMockUtils.reset();
  });

  afterAll(() => {
    dsMockUtils.cleanup();
  });

  it('should convert a polkadot AffirmationStatus object to a AffirmationStatus', () => {
    let fakeResult = AffirmationStatus.Affirmed;
    let permission = dsMockUtils.createMockAffirmationStatus(fakeResult);

    let result = meshAffirmationStatusToAffirmationStatus(permission);
    expect(result).toEqual(fakeResult);

    fakeResult = AffirmationStatus.Pending;
    permission = dsMockUtils.createMockAffirmationStatus(fakeResult);

    result = meshAffirmationStatusToAffirmationStatus(permission);
    expect(result).toEqual(fakeResult);

    result = meshAffirmationStatusToAffirmationStatus(permission);
    expect(result).toEqual(fakeResult);

    fakeResult = AffirmationStatus.Unknown;
    permission = dsMockUtils.createMockAffirmationStatus(fakeResult);

    result = meshAffirmationStatusToAffirmationStatus(permission);
    expect(result).toEqual(fakeResult);
  });
});

describe('secondaryAccountToMeshSecondaryKey', () => {
  beforeAll(() => {
    dsMockUtils.initMocks();
    entityMockUtils.initMocks();
  });

  afterEach(() => {
    dsMockUtils.reset();
    entityMockUtils.reset();
  });

  afterAll(() => {
    dsMockUtils.cleanup();
  });

  it('should convert a SecondaryAccount to a polkadot SecondaryKey', () => {
    const address = 'someAccount';
    const context = dsMockUtils.getContextInstance();
    const secondaryAccount = {
      account: entityMockUtils.getAccountInstance(),
      permissions: {
        assets: null,
        transactions: null,
        transactionGroups: [],
        portfolios: null,
      },
    };
    const mockAccountId = dsMockUtils.createMockAccountId(address);
    const mockSignatory = dsMockUtils.createMockSignatory({ Account: mockAccountId });
    const mockPermissions = dsMockUtils.createMockPermissions({
      asset: dsMockUtils.createMockAssetPermissions('Whole'),
      portfolio: dsMockUtils.createMockPortfolioPermissions('Whole'),
      extrinsic: dsMockUtils.createMockExtrinsicPermissions('Whole'),
    });
    const fakeResult = dsMockUtils.createMockSecondaryKey({
      signer: mockSignatory,
      permissions: mockPermissions,
    });

    when(context.createType)
      .calledWith('PolymeshPrimitivesSecondaryKey', {
        signer: signerValueToSignatory({ type: SignerType.Account, value: address }, context),
        permissions: permissionsToMeshPermissions(secondaryAccount.permissions, context),
      })
      .mockReturnValue(fakeResult);

    const result = secondaryAccountToMeshSecondaryKey(secondaryAccount, context);

    expect(result).toEqual(fakeResult);
  });
});

describe('venueTypeToMeshVenueType and meshVenueTypeToVenueType', () => {
  beforeAll(() => {
    dsMockUtils.initMocks();
  });

  afterEach(() => {
    dsMockUtils.reset();
  });

  afterAll(() => {
    dsMockUtils.cleanup();
  });

  describe('venueTypeToMeshVenueType', () => {
    it('should convert a VenueType to a polkadot PolymeshPrimitivesSettlementVenueType object', () => {
      const value = VenueType.Other;
      const fakeResult = 'Other' as unknown as PolymeshPrimitivesSettlementVenueType;
      const context = dsMockUtils.getContextInstance();

      when(context.createType)
        .calledWith('PolymeshPrimitivesSettlementVenueType', value)
        .mockReturnValue(fakeResult);

      const result = venueTypeToMeshVenueType(value, context);

      expect(result).toBe(fakeResult);
    });
  });

  describe('meshVenueTypeToVenueType', () => {
    it('should convert a polkadot PalletSettlementVenueType object to a VenueType', () => {
      let fakeResult = VenueType.Other;
      let venueType = dsMockUtils.createMockVenueType(fakeResult);

      let result = meshVenueTypeToVenueType(venueType);
      expect(result).toEqual(fakeResult);

      fakeResult = VenueType.Distribution;
      venueType = dsMockUtils.createMockVenueType(fakeResult);

      result = meshVenueTypeToVenueType(venueType);
      expect(result).toEqual(fakeResult);

      fakeResult = VenueType.Sto;
      venueType = dsMockUtils.createMockVenueType(fakeResult);

      result = meshVenueTypeToVenueType(venueType);
      expect(result).toEqual(fakeResult);

      fakeResult = VenueType.Exchange;
      venueType = dsMockUtils.createMockVenueType(fakeResult);

      result = meshVenueTypeToVenueType(venueType);
      expect(result).toEqual(fakeResult);
    });
  });
});

describe('meshInstructionStatusToInstructionStatus', () => {
  beforeAll(() => {
    dsMockUtils.initMocks();
  });

  afterEach(() => {
    dsMockUtils.reset();
  });

  afterAll(() => {
    dsMockUtils.cleanup();
  });

  it('should convert a polkadot InstructionStatus object to an InstructionStatus', () => {
    let fakeResult = InstructionStatus.Pending;
    let instructionStatus = dsMockUtils.createMockInstructionStatus(fakeResult);

    let result = meshInstructionStatusToInstructionStatus(instructionStatus);
    expect(result).toEqual(fakeResult);

    fakeResult = InstructionStatus.Failed;
    instructionStatus = dsMockUtils.createMockInstructionStatus(fakeResult);

    result = meshInstructionStatusToInstructionStatus(instructionStatus);
    expect(result).toEqual(fakeResult);

    fakeResult = InstructionStatus.Rejected;
    instructionStatus = dsMockUtils.createMockInstructionStatus('Rejected');

    result = meshInstructionStatusToInstructionStatus(instructionStatus);
    expect(result).toEqual(fakeResult);

    instructionStatus = dsMockUtils.createMockInstructionStatus('Success');
    fakeResult = InstructionStatus.Success;

    result = meshInstructionStatusToInstructionStatus(instructionStatus);
    expect(result).toEqual(fakeResult);

    fakeResult = InstructionStatus.Unknown;
    instructionStatus = dsMockUtils.createMockInstructionStatus(fakeResult);

    result = meshInstructionStatusToInstructionStatus(instructionStatus);
    expect(result).toEqual(fakeResult);
  });
});

describe('meshAffirmationStatusToAffirmationStatus', () => {
  beforeAll(() => {
    dsMockUtils.initMocks();
  });

  afterEach(() => {
    dsMockUtils.reset();
  });

  afterAll(() => {
    dsMockUtils.cleanup();
  });

  it('should convert a polkadot AffirmationStatus object to a AffirmationStatus', () => {
    let fakeResult = AffirmationStatus.Unknown;
    let authorizationStatus = dsMockUtils.createMockAffirmationStatus(fakeResult);

    let result = meshAffirmationStatusToAffirmationStatus(authorizationStatus);
    expect(result).toEqual(fakeResult);

    result = meshAffirmationStatusToAffirmationStatus(authorizationStatus);
    expect(result).toEqual(fakeResult);

    fakeResult = AffirmationStatus.Pending;
    authorizationStatus = dsMockUtils.createMockAffirmationStatus(fakeResult);

    result = meshAffirmationStatusToAffirmationStatus(authorizationStatus);
    expect(result).toEqual(fakeResult);

    fakeResult = AffirmationStatus.Affirmed;
    authorizationStatus = dsMockUtils.createMockAffirmationStatus(fakeResult);

    result = meshAffirmationStatusToAffirmationStatus(authorizationStatus);
    expect(result).toEqual(fakeResult);
  });
});

describe('meshSettlementTypeToEndCondition', () => {
  beforeAll(() => {
    dsMockUtils.initMocks();
  });

  afterEach(() => {
    dsMockUtils.reset();
  });

  afterAll(() => {
    dsMockUtils.cleanup();
  });

  it('should convert polkadot PalletSettlementSettlementType to an InstructionEndCondition object', () => {
    let result = meshSettlementTypeToEndCondition(
      dsMockUtils.createMockSettlementType('SettleOnAffirmation')
    );

    expect(result.type).toEqual(InstructionType.SettleOnAffirmation);

    const block = new BigNumber(123);

    result = meshSettlementTypeToEndCondition(
      dsMockUtils.createMockSettlementType({ SettleOnBlock: createMockU32(block) })
    );

    expect(result).toEqual(
      expect.objectContaining({
        type: InstructionType.SettleOnBlock,
        endBlock: block,
      })
    );

    result = meshSettlementTypeToEndCondition(
      dsMockUtils.createMockSettlementType({ SettleManual: createMockU32(block) })
    );

    expect(result).toEqual(
      expect.objectContaining({
        type: InstructionType.SettleManual,
        endAfterBlock: block,
      })
    );
  });
});

describe('endConditionToSettlementType', () => {
  beforeAll(() => {
    dsMockUtils.initMocks();
  });

  afterEach(() => {
    dsMockUtils.reset();
  });

  afterAll(() => {
    dsMockUtils.cleanup();
  });

  it('should convert an end condition to a polkadot PolymeshPrimitivesSettlementSettlementType object', () => {
    const fakeResult = 'type' as unknown as PolymeshPrimitivesSettlementSettlementType;
    const context = dsMockUtils.getContextInstance();

    when(context.createType)
      .calledWith('PolymeshPrimitivesSettlementSettlementType', InstructionType.SettleOnAffirmation)
      .mockReturnValue(fakeResult);

    let result = endConditionToSettlementType(
      { type: InstructionType.SettleOnAffirmation },
      context
    );

    expect(result).toBe(fakeResult);

    const blockNumber = new BigNumber(10);
    const rawBlockNumber = dsMockUtils.createMockU32(blockNumber);

    when(context.createType)
      .calledWith('u32', blockNumber.toString())
      .mockReturnValue(rawBlockNumber);
    when(context.createType)
      .calledWith('PolymeshPrimitivesSettlementSettlementType', {
        [InstructionType.SettleOnBlock]: rawBlockNumber,
      })
      .mockReturnValue(fakeResult);

    result = endConditionToSettlementType(
      { type: InstructionType.SettleOnBlock, endBlock: blockNumber },
      context
    );

    expect(result).toBe(fakeResult);

    when(context.createType)
      .calledWith('PolymeshPrimitivesSettlementSettlementType', {
        [InstructionType.SettleManual]: rawBlockNumber,
      })
      .mockReturnValue(fakeResult);

    result = endConditionToSettlementType(
      { type: InstructionType.SettleManual, endAfterBlock: blockNumber },
      context
    );

    expect(result).toBe(fakeResult);
  });
});

describe('portfolioLikeToPortfolioId', () => {
  let did: string;
  let number: BigNumber;
  let context: Context;

  beforeAll(() => {
    dsMockUtils.initMocks();
    entityMockUtils.initMocks();

    did = 'someDid';
    number = new BigNumber(1);
  });

  beforeEach(() => {
    context = dsMockUtils.getContextInstance();
  });

  afterEach(() => {
    dsMockUtils.reset();
    entityMockUtils.reset();
  });

  afterAll(() => {
    dsMockUtils.cleanup();
  });

  it('should convert a DID string to a PolymeshPrimitivesIdentityIdPortfolioId', async () => {
    const result = portfolioLikeToPortfolioId(did);

    expect(result).toEqual({ did, number: undefined });
  });

  it('should convert an Identity to a PolymeshPrimitivesIdentityIdPortfolioId', async () => {
    const identity = entityMockUtils.getIdentityInstance({ did });

    const result = portfolioLikeToPortfolioId(identity);

    expect(result).toEqual({ did, number: undefined });
  });

  it('should convert a NumberedPortfolio to a PolymeshPrimitivesIdentityIdPortfolioId', async () => {
    const portfolio = new NumberedPortfolio({ did, id: number }, context);

    const result = portfolioLikeToPortfolioId(portfolio);

    expect(result).toEqual({ did, number });
  });

  it('should convert a DefaultPortfolio to a PolymeshPrimitivesIdentityIdPortfolioId', async () => {
    const portfolio = new DefaultPortfolio({ did }, context);

    const result = portfolioLikeToPortfolioId(portfolio);

    expect(result).toEqual({ did, number: undefined });
  });

  it('should convert a Portfolio identifier object to a PolymeshPrimitivesIdentityIdPortfolioId', async () => {
    let result = portfolioLikeToPortfolioId({ identity: did, id: number });
    expect(result).toEqual({ did, number });

    result = portfolioLikeToPortfolioId({
      identity: entityMockUtils.getIdentityInstance({ did }),
      id: number,
    });
    expect(result).toEqual({ did, number });
  });
});

describe('portfolioLikeToPortfolio', () => {
  let did: string;
  let id: BigNumber;
  let context: Context;

  beforeAll(() => {
    dsMockUtils.initMocks();
    entityMockUtils.initMocks();

    did = 'someDid';
    id = new BigNumber(1);
  });

  beforeEach(() => {
    context = dsMockUtils.getContextInstance();
  });

  afterEach(() => {
    dsMockUtils.reset();
    entityMockUtils.reset();
  });

  afterAll(() => {
    dsMockUtils.cleanup();
  });

  it('should convert a PortfolioLike to a DefaultPortfolio instance', async () => {
    const result = portfolioLikeToPortfolio(did, context);
    expect(result instanceof DefaultPortfolio).toBe(true);
  });

  it('should convert a PortfolioLike to a NumberedPortfolio instance', async () => {
    const result = portfolioLikeToPortfolio({ identity: did, id }, context);
    expect(result instanceof NumberedPortfolio).toBe(true);
  });
});

describe('trustedClaimIssuerToTrustedIssuer and trustedIssuerToTrustedClaimIssuer', () => {
  beforeAll(() => {
    dsMockUtils.initMocks();
    entityMockUtils.initMocks();
  });

  afterEach(() => {
    dsMockUtils.reset();
    entityMockUtils.reset();
  });

  afterAll(() => {
    dsMockUtils.cleanup();
  });

  describe('trustedClaimIssuerToTrustedIssuer', () => {
    it('should convert a did string into an PolymeshPrimitivesIdentityId', () => {
      const did = 'someDid';
      const fakeResult = 'type' as unknown as PolymeshPrimitivesConditionTrustedIssuer;
      const context = dsMockUtils.getContextInstance();

      let issuer: TrustedClaimIssuer = {
        identity: entityMockUtils.getIdentityInstance({ did }),
        trustedFor: null,
      };

      when(context.createType)
        .calledWith('PolymeshPrimitivesConditionTrustedIssuer', {
          issuer: stringToIdentityId(did, context),
          trustedFor: 'Any',
        })
        .mockReturnValue(fakeResult);

      let result = trustedClaimIssuerToTrustedIssuer(issuer, context);
      expect(result).toBe(fakeResult);

      issuer = {
        identity: entityMockUtils.getIdentityInstance({ did }),
        trustedFor: [ClaimType.Accredited, ClaimType.Blocked],
      };

      when(context.createType)
        .calledWith('PolymeshPrimitivesConditionTrustedIssuer', {
          issuer: stringToIdentityId(did, context),
          trustedFor: { Specific: [ClaimType.Accredited, ClaimType.Blocked] },
        })
        .mockReturnValue(fakeResult);

      result = trustedClaimIssuerToTrustedIssuer(issuer, context);
      expect(result).toBe(fakeResult);
    });
  });
});

describe('permissionsLikeToPermissions', () => {
  beforeAll(() => {
    dsMockUtils.initMocks();
    entityMockUtils.initMocks();
  });

  afterEach(() => {
    dsMockUtils.reset();
    entityMockUtils.reset();
  });

  afterAll(() => {
    dsMockUtils.cleanup();
  });

  it('should convert a PermissionsLike into a Permissions', () => {
    const context = dsMockUtils.getContextInstance();
    let args: PermissionsLike = { assets: null, transactions: null, portfolios: null };
    let result = permissionsLikeToPermissions(args, context);
    expect(result).toEqual({
      assets: null,
      transactions: null,
      transactionGroups: [],
      portfolios: null,
    });

    const firstTicker = 'TICKER';
    const firstToken = entityMockUtils.getFungibleAssetInstance({ ticker: firstTicker });
    const secondTicker = 'OTHER_TICKER';
    const did = 'someDid';
    const portfolio = entityMockUtils.getDefaultPortfolioInstance({ did });

    args = {
      assets: {
        values: [firstToken, secondTicker],
        type: PermissionType.Include,
      },
      transactions: {
        values: [TxTags.asset.MakeDivisible],
        type: PermissionType.Include,
      },
      transactionGroups: [TxGroup.TrustedClaimIssuersManagement],
      portfolios: {
        values: [portfolio],
        type: PermissionType.Include,
      },
    };

    const fakeFirstToken = expect.objectContaining({ ticker: firstTicker });
    const fakeSecondToken = expect.objectContaining({ ticker: secondTicker });
    const fakePortfolio = expect.objectContaining({ owner: expect.objectContaining({ did }) });

    result = permissionsLikeToPermissions(args, context);
    expect(result).toEqual({
      assets: {
        values: [fakeFirstToken, fakeSecondToken],
        type: PermissionType.Include,
      },
      transactions: {
        values: [TxTags.asset.MakeDivisible],
        type: PermissionType.Include,
      },
      transactionGroups: [],
      portfolios: {
        values: [fakePortfolio],
        type: PermissionType.Include,
      },
    });

    result = permissionsLikeToPermissions({}, context);
    expect(result).toEqual({
      assets: {
        values: [],
        type: PermissionType.Include,
      },
      transactions: {
        values: [],
        type: PermissionType.Include,
      },
      transactionGroups: [],
      portfolios: {
        values: [],
        type: PermissionType.Include,
      },
    });

    result = permissionsLikeToPermissions(
      {
        transactionGroups: [TxGroup.TrustedClaimIssuersManagement],
      },
      context
    );
    expect(result).toEqual({
      assets: {
        values: [],
        type: PermissionType.Include,
      },
      transactions: {
        values: [
          TxTags.complianceManager.AddDefaultTrustedClaimIssuer,
          TxTags.complianceManager.RemoveDefaultTrustedClaimIssuer,
        ],
        type: PermissionType.Include,
      },
      transactionGroups: [TxGroup.TrustedClaimIssuersManagement],
      portfolios: {
        values: [],
        type: PermissionType.Include,
      },
    });

    args = {
      assets: null,
      transactions: {
        values: [TxTags.balances.SetBalance, TxTags.asset.MakeDivisible],
        type: PermissionType.Include,
      },
      transactionGroups: [],
      portfolios: null,
    };

    result = permissionsLikeToPermissions(args, context);
    expect(result).toEqual({
      assets: null,
      transactions: {
        values: [TxTags.asset.MakeDivisible, TxTags.balances.SetBalance],
        type: PermissionType.Include,
      },
      transactionGroups: [],
      portfolios: null,
    });
  });
});

describe('middlewarePortfolioToPortfolio', () => {
  it('should convert a MiddlewarePortfolio into a Portfolio', async () => {
    const context = dsMockUtils.getContextInstance();
    let middlewarePortfolio = {
      identityId: 'someDid',
      number: 0,
    } as MiddlewarePortfolio;

    let result = await middlewarePortfolioToPortfolio(middlewarePortfolio, context);
    expect(result instanceof DefaultPortfolio).toBe(true);

    middlewarePortfolio = {
      identityId: 'someDid',
      number: 10,
    } as MiddlewarePortfolio;

    result = await middlewarePortfolioToPortfolio(middlewarePortfolio, context);
    expect(result instanceof NumberedPortfolio).toBe(true);
  });
});

describe('transferRestrictionToPolymeshTransferCondition', () => {
  beforeAll(() => {
    dsMockUtils.initMocks();
  });

  afterEach(() => {
    dsMockUtils.reset();
  });

  afterAll(() => {
    dsMockUtils.cleanup();
    jest.restoreAllMocks();
  });

  it('should convert a Transfer Restriction to a PolymeshTransferCondition object', () => {
    const count = new BigNumber(10);
    let value: TransferRestriction = {
      type: TransferRestrictionType.Count,
      value: count,
    };
    const fakeResult =
      'TransferConditionEnum' as unknown as PolymeshPrimitivesTransferComplianceTransferCondition;
    const context = dsMockUtils.getContextInstance();

    const rawCount = dsMockUtils.createMockU64(count);

    const createTypeMock = context.createType;
    when(createTypeMock)
      .calledWith('PolymeshPrimitivesTransferComplianceTransferCondition', {
        MaxInvestorCount: rawCount,
      })
      .mockReturnValue(fakeResult);

    when(createTypeMock).calledWith('u64', count.toString()).mockReturnValue(rawCount);

    let result = transferRestrictionToPolymeshTransferCondition(value, context);

    expect(result).toBe(fakeResult);

    const percentage = new BigNumber(49);
    const rawPercentage = dsMockUtils.createMockPermill(percentage.multipliedBy(10000));
    value = {
      type: TransferRestrictionType.Percentage,
      value: percentage,
    };

    when(createTypeMock)
      .calledWith('PolymeshPrimitivesTransferComplianceTransferCondition', {
        MaxInvestorOwnership: rawPercentage,
      })
      .mockReturnValue(fakeResult);

    when(createTypeMock)
      .calledWith('Permill', percentage.multipliedBy(10000).toString())
      .mockReturnValue(rawPercentage);

    result = transferRestrictionToPolymeshTransferCondition(value, context);

    expect(result).toBe(fakeResult);

    const did = 'someDid';
    const min = new BigNumber(10);
    const max = new BigNumber(20);
    const issuer = entityMockUtils.getIdentityInstance({ did });
    const countryCode = CountryCode.Ca;
    const rawCountryCode = dsMockUtils.createMockCountryCode(CountryCode.Ca);
    const rawMinCount = dsMockUtils.createMockU64(min);
    const rawMaxCount = dsMockUtils.createMockOption(dsMockUtils.createMockU64(max));
    const rawMinPercent = dsMockUtils.createMockPermill(min);
    const rawMaxPercent = dsMockUtils.createMockPermill(max);
    const rawIssuerId = dsMockUtils.createMockIdentityId(did);
    const rawClaimValue = { Jurisdiction: rawCountryCode };

    const claimCount = {
      min,
      max,
      issuer,
      claim: { type: ClaimType.Jurisdiction as const, countryCode },
    };
    value = {
      type: TransferRestrictionType.ClaimCount,
      value: claimCount,
    };

    when(createTypeMock).calledWith('u64', min.toString()).mockReturnValue(rawMinCount);
    when(createTypeMock).calledWith('u64', max.toString()).mockReturnValue(rawMaxCount);
    when(createTypeMock)
      .calledWith('Permill', min.shiftedBy(4).toString())
      .mockReturnValue(rawMinPercent);
    when(createTypeMock)
      .calledWith('Permill', max.shiftedBy(4).toString())
      .mockReturnValue(rawMaxPercent);
    when(createTypeMock)
      .calledWith('PolymeshPrimitivesJurisdictionCountryCode', CountryCode.Ca)
      .mockReturnValue(rawCountryCode);
    when(createTypeMock)
      .calledWith('PolymeshPrimitivesIdentityId', did)
      .mockReturnValue(rawIssuerId);
    when(createTypeMock)
      .calledWith('PolymeshPrimitivesTransferComplianceTransferCondition', {
        ClaimCount: [rawClaimValue, rawIssuerId, rawMinCount, rawMaxCount],
      })
      .mockReturnValue(fakeResult);

    result = transferRestrictionToPolymeshTransferCondition(value, context);

    expect(result).toBe(fakeResult);

    const claimPercentage = {
      min,
      max,
      issuer,
      claim: {
        type: ClaimType.Affiliate as const,
        affiliate: true,
      },
    };
    value = {
      type: TransferRestrictionType.ClaimPercentage,
      value: claimPercentage,
    };
    const rawTrue = dsMockUtils.createMockBool(true);
    const rawOwnershipClaim = { Affiliate: rawTrue };

    when(createTypeMock).calledWith('bool', true).mockReturnValue(rawTrue);
    when(createTypeMock)
      .calledWith('PolymeshPrimitivesTransferComplianceTransferCondition', {
        ClaimOwnership: [rawOwnershipClaim, rawIssuerId, rawMinPercent, rawMaxPercent],
      })
      .mockReturnValue(fakeResult);

    result = transferRestrictionToPolymeshTransferCondition(value, context);

    expect(result).toBe(fakeResult);

    const claimPercentageAccredited = {
      min,
      max,
      issuer,
      claim: {
        type: ClaimType.Accredited as const,
        accredited: true,
      },
    };
    value = {
      type: TransferRestrictionType.ClaimPercentage,
      value: claimPercentageAccredited,
    };
    const rawOwnershipClaimAccredited = { Accredited: rawTrue };

    when(createTypeMock).calledWith('bool', true).mockReturnValue(rawTrue);
    when(createTypeMock)
      .calledWith('PolymeshPrimitivesTransferComplianceTransferCondition', {
        ClaimOwnership: [rawOwnershipClaimAccredited, rawIssuerId, rawMinPercent, rawMaxPercent],
      })
      .mockReturnValue(fakeResult);

    result = transferRestrictionToPolymeshTransferCondition(value, context);

    expect(result).toBe(fakeResult);
  });

  it('should throw if there is an unknown transfer type', () => {
    const context = dsMockUtils.getContextInstance();
    const value = {
      type: 'Unknown',
      value: new BigNumber(3),
    } as unknown as TransferRestriction;

    const expectedError = new PolymeshError({
      code: ErrorCode.UnexpectedError,
      message:
        'Unexpected transfer restriction type: "Unknown". Please report this to the Polymesh team',
    });

    return expect(() =>
      transferRestrictionToPolymeshTransferCondition(value, context)
    ).toThrowError(expectedError);
  });
});

describe('transferConditionToTransferRestriction', () => {
  it('should convert a TransferRestriction to a PolymeshPrimitivesTransferComplianceTransferCondition', () => {
    const mockContext = dsMockUtils.getContextInstance();
    const count = new BigNumber(10);
    let fakeResult = {
      type: TransferRestrictionType.Count,
      value: count,
    };
    let transferCondition = dsMockUtils.createMockTransferCondition({
      MaxInvestorCount: dsMockUtils.createMockU64(count),
    });

    let result = transferConditionToTransferRestriction(transferCondition, mockContext);
    expect(result).toEqual(fakeResult);

    const percentage = new BigNumber(49);
    fakeResult = {
      type: TransferRestrictionType.Percentage,
      value: percentage,
    };
    transferCondition = dsMockUtils.createMockTransferCondition({
      MaxInvestorOwnership: dsMockUtils.createMockPermill(percentage.multipliedBy(10000)),
    });

    result = transferConditionToTransferRestriction(transferCondition, mockContext);
    expect(result).toEqual(fakeResult);

    // eslint-disable-next-line @typescript-eslint/no-explicit-any
    (transferCondition as any).isMaxInvestorOwnership = false;
    const expectedError = new PolymeshError({
      code: ErrorCode.FatalError,
      message: 'Unexpected transfer condition type',
    });

    expect(() =>
      transferConditionToTransferRestriction(transferCondition, mockContext)
    ).toThrowError(expectedError);
  });
});

describe('offeringTierToPriceTier', () => {
  beforeAll(() => {
    dsMockUtils.initMocks();
    entityMockUtils.initMocks();
  });

  afterEach(() => {
    dsMockUtils.reset();
    entityMockUtils.reset();
  });

  afterAll(() => {
    dsMockUtils.cleanup();
  });

  it('should convert an Offering Tier into a polkadot PalletStoPriceTier object', () => {
    const context = dsMockUtils.getContextInstance();
    const total = new BigNumber(100);
    const price = new BigNumber(1000);
    const rawTotal = dsMockUtils.createMockBalance(total);
    const rawPrice = dsMockUtils.createMockBalance(price);
    const fakeResult = 'PalletStoPriceTier' as unknown as PalletStoPriceTier;

    const offeringTier: OfferingTier = {
      price,
      amount: total,
    };

    const createTypeMock = context.createType;

    when(createTypeMock)
      .calledWith('Balance', total.multipliedBy(Math.pow(10, 6)).toString())
      .mockReturnValue(rawTotal);
    when(createTypeMock)
      .calledWith('Balance', price.multipliedBy(Math.pow(10, 6)).toString())
      .mockReturnValue(rawPrice);

    when(createTypeMock)
      .calledWith('PalletStoPriceTier', {
        total: rawTotal,
        price: rawPrice,
      })
      .mockReturnValue(fakeResult);

    const result = offeringTierToPriceTier(offeringTier, context);

    expect(result).toBe(fakeResult);
  });
});

describe('txGroupToTxTags', () => {
  it('should return the corresponding group of TxTags', () => {
    let result = txGroupToTxTags(TxGroup.PortfolioManagement);

    expect(result).toEqual([
      TxTags.identity.AddInvestorUniquenessClaim,
      TxTags.portfolio.MovePortfolioFunds,
      TxTags.settlement.AddInstruction,
      TxTags.settlement.AddInstructionWithMemo,
      TxTags.settlement.AddAndAffirmInstruction,
      TxTags.settlement.AddAndAffirmInstructionWithMemo,
      TxTags.settlement.AffirmInstruction,
      TxTags.settlement.RejectInstruction,
      TxTags.settlement.CreateVenue,
    ]);

    result = txGroupToTxTags(TxGroup.AssetManagement);

    expect(result).toEqual([
      TxTags.asset.MakeDivisible,
      TxTags.asset.RenameAsset,
      TxTags.asset.SetFundingRound,
      TxTags.asset.AddDocuments,
      TxTags.asset.RemoveDocuments,
    ]);

    result = txGroupToTxTags(TxGroup.AdvancedAssetManagement);

    expect(result).toEqual([
      TxTags.asset.Freeze,
      TxTags.asset.Unfreeze,
      TxTags.identity.AddAuthorization,
      TxTags.identity.RemoveAuthorization,
    ]);

    result = txGroupToTxTags(TxGroup.Distribution);

    expect(result).toEqual([
      TxTags.identity.AddInvestorUniquenessClaim,
      TxTags.settlement.CreateVenue,
      TxTags.settlement.AddInstruction,
      TxTags.settlement.AddInstructionWithMemo,
      TxTags.settlement.AddAndAffirmInstruction,
      TxTags.settlement.AddAndAffirmInstructionWithMemo,
    ]);

    result = txGroupToTxTags(TxGroup.Issuance);

    expect(result).toEqual([TxTags.asset.Issue]);

    result = txGroupToTxTags(TxGroup.TrustedClaimIssuersManagement);

    expect(result).toEqual([
      TxTags.complianceManager.AddDefaultTrustedClaimIssuer,
      TxTags.complianceManager.RemoveDefaultTrustedClaimIssuer,
    ]);

    result = txGroupToTxTags(TxGroup.ClaimsManagement);

    expect(result).toEqual([TxTags.identity.AddClaim, TxTags.identity.RevokeClaim]);

    result = txGroupToTxTags(TxGroup.ComplianceRequirementsManagement);

    expect(result).toEqual([
      TxTags.complianceManager.AddComplianceRequirement,
      TxTags.complianceManager.RemoveComplianceRequirement,
      TxTags.complianceManager.PauseAssetCompliance,
      TxTags.complianceManager.ResumeAssetCompliance,
      TxTags.complianceManager.ResetAssetCompliance,
    ]);

    result = txGroupToTxTags(TxGroup.CorporateActionsManagement);

    expect(result).toEqual([
      TxTags.checkpoint.CreateSchedule,
      TxTags.checkpoint.RemoveSchedule,
      TxTags.checkpoint.CreateCheckpoint,
      TxTags.corporateAction.InitiateCorporateAction,
      TxTags.capitalDistribution.Distribute,
      TxTags.capitalDistribution.Claim,
      TxTags.identity.AddInvestorUniquenessClaim,
    ]);

    result = txGroupToTxTags(TxGroup.StoManagement);

    expect(result).toEqual([
      TxTags.sto.CreateFundraiser,
      TxTags.sto.FreezeFundraiser,
      TxTags.sto.Invest,
      TxTags.sto.ModifyFundraiserWindow,
      TxTags.sto.Stop,
      TxTags.sto.UnfreezeFundraiser,
      TxTags.identity.AddInvestorUniquenessClaim,
      TxTags.asset.Issue,
      TxTags.settlement.CreateVenue,
    ]);
  });
});

describe('transactionPermissionsToTxGroups', () => {
  it('should return all completed groups in the tag array', () => {
    expect(
      transactionPermissionsToTxGroups({
        values: [
          TxTags.identity.AddInvestorUniquenessClaim,
          TxTags.portfolio.MovePortfolioFunds,
          TxTags.settlement.AddInstruction,
          TxTags.settlement.AddInstructionWithMemo,
          TxTags.settlement.AddAndAffirmInstruction,
          TxTags.settlement.AddAndAffirmInstructionWithMemo,
          TxTags.settlement.AffirmInstruction,
          TxTags.settlement.RejectInstruction,
          TxTags.settlement.CreateVenue,
          TxTags.asset.MakeDivisible,
          TxTags.asset.RenameAsset,
          TxTags.asset.SetFundingRound,
          TxTags.asset.AddDocuments,
          TxTags.asset.RemoveDocuments,
          TxTags.asset.Freeze,
          TxTags.asset.Unfreeze,
          TxTags.identity.AddAuthorization,
          TxTags.identity.RemoveAuthorization,
        ],
        type: PermissionType.Include,
      })
    ).toEqual([
      TxGroup.AdvancedAssetManagement,
      TxGroup.AssetManagement,
      TxGroup.Distribution,
      TxGroup.PortfolioManagement,
    ]);

    expect(
      transactionPermissionsToTxGroups({
        values: [
          TxTags.identity.AddInvestorUniquenessClaim,
          TxTags.portfolio.MovePortfolioFunds,
          TxTags.settlement.AddInstruction,
          TxTags.settlement.AddInstructionWithMemo,
          TxTags.settlement.AddAndAffirmInstruction,
          TxTags.settlement.AddAndAffirmInstructionWithMemo,
          TxTags.settlement.AffirmInstruction,
          TxTags.settlement.RejectInstruction,
          TxTags.settlement.CreateVenue,
          TxTags.identity.AddAuthorization,
          TxTags.identity.RemoveAuthorization,
        ],
        type: PermissionType.Include,
      })
    ).toEqual([TxGroup.Distribution, TxGroup.PortfolioManagement]);

    expect(
      transactionPermissionsToTxGroups({
        values: [
          TxTags.identity.AddInvestorUniquenessClaim,
          TxTags.portfolio.MovePortfolioFunds,
          TxTags.settlement.AddInstruction,
        ],
        type: PermissionType.Exclude,
      })
    ).toEqual([]);

    expect(transactionPermissionsToTxGroups(null)).toEqual([]);
  });
});

describe('fundraiserTierToTier', () => {
  beforeAll(() => {
    dsMockUtils.initMocks();
  });

  afterEach(() => {
    dsMockUtils.reset();
  });

  afterAll(() => {
    dsMockUtils.cleanup();
  });

  it('should convert a polkadot PalletStoFundraiserTier object to a Tier', () => {
    const amount = new BigNumber(5);
    const price = new BigNumber(5);
    const remaining = new BigNumber(5);

    const fundraiserTier = dsMockUtils.createMockFundraiserTier({
      total: dsMockUtils.createMockBalance(amount),
      price: dsMockUtils.createMockBalance(price),
      remaining: dsMockUtils.createMockBalance(remaining),
    });

    const result = fundraiserTierToTier(fundraiserTier);
    expect(result).toEqual({
      amount: amount.shiftedBy(-6),
      price: price.shiftedBy(-6),
      remaining: remaining.shiftedBy(-6),
    });
  });
});

describe('fundraiserToOfferingDetails', () => {
  beforeAll(() => {
    dsMockUtils.initMocks();
  });

  afterEach(() => {
    dsMockUtils.reset();
  });

  afterAll(() => {
    dsMockUtils.cleanup();
  });

  it('should convert a polkadot Fundraiser object to a StoDetails', () => {
    const context = dsMockUtils.getContextInstance();

    const someDid = 'someDid';
    const name = 'someSto';
    const ticker = 'TICKER';
    const otherDid = 'otherDid';
    const raisingCurrency = 'USD';
    const amount = new BigNumber(10000);
    const priceA = new BigNumber(1000);
    const priceB = new BigNumber(2000);
    const remaining = new BigNumber(7000);
    const tiers = [
      {
        amount: amount.shiftedBy(-6),
        price: priceA.shiftedBy(-6),
        remaining: remaining.shiftedBy(-6),
      },
      {
        amount: amount.shiftedBy(-6),
        price: priceB.shiftedBy(-6),
        remaining: remaining.shiftedBy(-6),
      },
    ];
    const startDate = new Date();
    startDate.setTime(startDate.getTime() - 10);
    const endDate = new Date(startDate.getTime() + 100000);
    const minInvestmentValue = new BigNumber(1);

    const fakeResult = {
      creator: expect.objectContaining({ did: someDid }),
      name,
      offeringPortfolio: expect.objectContaining({
        owner: expect.objectContaining({ did: someDid }),
      }),
      raisingPortfolio: expect.objectContaining({
        owner: expect.objectContaining({ did: otherDid }),
      }),
      raisingCurrency,
      tiers,
      venue: expect.objectContaining({ id: new BigNumber(1) }),
      start: startDate,
      end: endDate,
      status: {
        timing: OfferingTimingStatus.Started,
        balance: OfferingBalanceStatus.Available,
        sale: OfferingSaleStatus.Live,
      },
      minInvestment: minInvestmentValue.shiftedBy(-6),
      totalAmount: amount.multipliedBy(2).shiftedBy(-6),
      totalRemaining: remaining.multipliedBy(2).shiftedBy(-6),
    };

    const creator = dsMockUtils.createMockIdentityId(someDid);
    const rawName = dsMockUtils.createMockBytes(name);
    const offeringPortfolio = dsMockUtils.createMockPortfolioId({
      did: creator,
      kind: dsMockUtils.createMockPortfolioKind('Default'),
    });
    const offeringAsset = dsMockUtils.createMockTicker(ticker);
    const raisingPortfolio = dsMockUtils.createMockPortfolioId({
      did: dsMockUtils.createMockIdentityId(otherDid),
      kind: dsMockUtils.createMockPortfolioKind('Default'),
    });
    const raisingAsset = dsMockUtils.createMockTicker(raisingCurrency);
    const rawTiers = [
      dsMockUtils.createMockFundraiserTier({
        total: dsMockUtils.createMockBalance(amount),
        price: dsMockUtils.createMockBalance(priceA),
        remaining: dsMockUtils.createMockBalance(remaining),
      }),
      dsMockUtils.createMockFundraiserTier({
        total: dsMockUtils.createMockBalance(amount),
        price: dsMockUtils.createMockBalance(priceB),
        remaining: dsMockUtils.createMockBalance(remaining),
      }),
    ];
    const venueId = dsMockUtils.createMockU64(new BigNumber(1));
    const start = dsMockUtils.createMockMoment(new BigNumber(startDate.getTime()));
    const end = dsMockUtils.createMockOption(
      dsMockUtils.createMockMoment(new BigNumber(endDate.getTime()))
    );
    const status = dsMockUtils.createMockFundraiserStatus('Live');
    const minInvestment = dsMockUtils.createMockBalance(minInvestmentValue);

    let fundraiser = dsMockUtils.createMockFundraiser({
      creator,
      offeringPortfolio,
      offeringAsset,
      raisingPortfolio,
      raisingAsset,
      tiers: rawTiers,
      venueId,
      start,
      end,
      status,
      minimumInvestment: minInvestment,
    });

    let result = fundraiserToOfferingDetails(fundraiser, rawName, context);

    expect(result).toEqual(fakeResult);

    const futureStart = new Date(startDate.getTime() + 50000);

    fundraiser = dsMockUtils.createMockFundraiser({
      creator,
      offeringPortfolio,
      offeringAsset,
      raisingPortfolio,
      raisingAsset,
      tiers: rawTiers,
      venueId,
      start: dsMockUtils.createMockMoment(new BigNumber(futureStart.getTime())),
      end: dsMockUtils.createMockOption(),
      status: dsMockUtils.createMockFundraiserStatus('Closed'),
      minimumInvestment: minInvestment,
    });

    result = fundraiserToOfferingDetails(fundraiser, rawName, context);

    expect(result).toEqual({
      ...fakeResult,
      name,
      status: {
        ...fakeResult.status,
        timing: OfferingTimingStatus.NotStarted,
        sale: OfferingSaleStatus.Closed,
      },
      start: futureStart,
      end: null,
    });

    fundraiser = dsMockUtils.createMockFundraiser({
      creator,
      offeringPortfolio,
      offeringAsset,
      raisingPortfolio,
      raisingAsset,
      tiers: rawTiers,
      venueId,
      start,
      end: dsMockUtils.createMockOption(),
      status: dsMockUtils.createMockFundraiserStatus('ClosedEarly'),
      minimumInvestment: minInvestment,
    });

    result = fundraiserToOfferingDetails(fundraiser, rawName, context);

    expect(result).toEqual({
      ...fakeResult,
      name,
      status: {
        ...fakeResult.status,
        timing: OfferingTimingStatus.Started,
        sale: OfferingSaleStatus.ClosedEarly,
      },
      end: null,
    });

    fundraiser = dsMockUtils.createMockFundraiser({
      creator,
      offeringPortfolio,
      offeringAsset,
      raisingPortfolio,
      raisingAsset,
      tiers: [
        dsMockUtils.createMockFundraiserTier({
          total: dsMockUtils.createMockBalance(amount),
          price: dsMockUtils.createMockBalance(priceA),
          remaining: dsMockUtils.createMockBalance(new BigNumber(0)),
        }),
      ],
      venueId,
      start,
      end: dsMockUtils.createMockOption(),
      status: dsMockUtils.createMockFundraiserStatus('Frozen'),
      minimumInvestment: minInvestment,
    });

    result = fundraiserToOfferingDetails(fundraiser, rawName, context);

    expect(result).toEqual({
      ...fakeResult,
      name,
      tiers: [{ ...tiers[0], remaining: new BigNumber(0) }],
      status: {
        balance: OfferingBalanceStatus.SoldOut,
        timing: OfferingTimingStatus.Started,
        sale: OfferingSaleStatus.Frozen,
      },
      end: null,
      totalRemaining: new BigNumber(0),
      totalAmount: amount.shiftedBy(-6),
    });

    const pastEnd = new Date(startDate.getTime() - 50000);
    const pastStart = new Date(startDate.getTime() - 100000);

    fundraiser = dsMockUtils.createMockFundraiser({
      creator,
      offeringPortfolio,
      offeringAsset,
      raisingPortfolio,
      raisingAsset,
      tiers: [
        dsMockUtils.createMockFundraiserTier({
          total: dsMockUtils.createMockBalance(amount),
          price: dsMockUtils.createMockBalance(priceA),
          remaining: dsMockUtils.createMockBalance(new BigNumber(1)),
        }),
      ],
      venueId,
      start: dsMockUtils.createMockMoment(new BigNumber(pastStart.getTime())),
      end: dsMockUtils.createMockOption(
        dsMockUtils.createMockMoment(new BigNumber(pastEnd.getTime()))
      ),
      status: dsMockUtils.createMockFundraiserStatus('Frozen'),
      minimumInvestment: minInvestment,
    });

    result = fundraiserToOfferingDetails(fundraiser, rawName, context);

    expect(result).toEqual({
      ...fakeResult,
      name,
      tiers: [{ ...tiers[0], remaining: new BigNumber(1).shiftedBy(-6) }],
      status: {
        balance: OfferingBalanceStatus.Residual,
        timing: OfferingTimingStatus.Expired,
        sale: OfferingSaleStatus.Frozen,
      },
      start: pastStart,
      end: pastEnd,
      totalRemaining: new BigNumber(1).shiftedBy(-6),
      totalAmount: amount.shiftedBy(-6),
    });
  });
});

describe('meshCorporateActionToCorporateActionParams', () => {
  beforeAll(() => {
    dsMockUtils.initMocks();
  });

  afterEach(() => {
    dsMockUtils.reset();
  });

  afterAll(() => {
    dsMockUtils.cleanup();
  });

  it('should convert a polkadot CorporateAction object to a CorporateActionParams object', () => {
    const kind = CorporateActionKind.UnpredictableBenefit;
    const declarationDate = new Date('10/14/1987');
    const description = 'someDescription';
    const dids = ['someDid', 'otherDid'];
    const defaultTaxWithholding = new BigNumber(10);
    const taxWithholdings = [
      {
        identity: entityMockUtils.getIdentityInstance({ did: dids[0] }),
        percentage: new BigNumber(30),
      },
    ];

    const context = dsMockUtils.getContextInstance();

    const fakeResult: CorporateActionParams = {
      kind,
      declarationDate,
      targets: {
        identities: [
          expect.objectContaining({ did: dids[0] }),
          expect.objectContaining({ did: dids[1] }),
        ],
        treatment: TargetTreatment.Include,
      },
      description,
      defaultTaxWithholding,
      taxWithholdings: [
        {
          identity: expect.objectContaining({ did: dids[0] }),
          percentage: new BigNumber(30),
        },
      ],
    };

    /* eslint-disable @typescript-eslint/naming-convention */
    const params = {
      kind,
      decl_date: new BigNumber(declarationDate.getTime()),
      record_date: null,
      targets: {
        identities: dids,
        treatment: TargetTreatment.Include,
      },
      default_withholding_tax: defaultTaxWithholding.shiftedBy(4),
      withholding_tax: [tuple(dids[0], taxWithholdings[0].percentage.shiftedBy(4))],
    };
    /* eslint-enable @typescript-eslint/naming-convention */

    let corporateAction = dsMockUtils.createMockCorporateAction(params);
    const details = dsMockUtils.createMockBytes(description);

    let result = meshCorporateActionToCorporateActionParams(corporateAction, details, context);

    expect(result).toEqual(fakeResult);

    corporateAction = dsMockUtils.createMockCorporateAction({
      ...params,
      targets: {
        identities: dids,
        treatment: TargetTreatment.Exclude,
      },
      kind: dsMockUtils.createMockCAKind('IssuerNotice'),
    });

    result = meshCorporateActionToCorporateActionParams(corporateAction, details, context);

    expect(result).toEqual({
      ...fakeResult,
      kind: CorporateActionKind.IssuerNotice,
      targets: { ...fakeResult.targets, treatment: TargetTreatment.Exclude },
    });

    corporateAction = dsMockUtils.createMockCorporateAction({
      ...params,
      kind: dsMockUtils.createMockCAKind('PredictableBenefit'),
    });

    result = meshCorporateActionToCorporateActionParams(corporateAction, details, context);

    expect(result).toEqual({ ...fakeResult, kind: CorporateActionKind.PredictableBenefit });

    corporateAction = dsMockUtils.createMockCorporateAction({
      ...params,
      kind: dsMockUtils.createMockCAKind('Other'),
    });

    result = meshCorporateActionToCorporateActionParams(corporateAction, details, context);

    expect(result).toEqual({ ...fakeResult, kind: CorporateActionKind.Other });

    corporateAction = dsMockUtils.createMockCorporateAction({
      ...params,
      kind: dsMockUtils.createMockCAKind('Reorganization'),
    });

    result = meshCorporateActionToCorporateActionParams(corporateAction, details, context);

    expect(result).toEqual({ ...fakeResult, kind: CorporateActionKind.Reorganization });
  });
});

describe('distributionToDividendDistributionParams', () => {
  beforeAll(() => {
    dsMockUtils.initMocks();
  });

  afterEach(() => {
    dsMockUtils.reset();
  });

  afterAll(() => {
    dsMockUtils.cleanup();
  });

  it('should convert a polkadot Distribution object to a DividendDistributionParams object', () => {
    const from = new BigNumber(1);
    const did = 'someDid';
    const currency = 'USD';
    const perShare = new BigNumber(100);
    const maxAmount = new BigNumber(10000);
    const paymentDate = new Date('10/14/2022');
    const expiryDate = new Date('10/14/2024');

    const context = dsMockUtils.getContextInstance();

    const fakeResult: DividendDistributionParams = {
      origin: expect.objectContaining({ id: from, owner: expect.objectContaining({ did }) }),
      currency,
      perShare,
      maxAmount,
      paymentDate,
      expiryDate,
    };

    const params = {
      from: { did, kind: { User: dsMockUtils.createMockU64(from) } },
      currency,
      perShare: perShare.shiftedBy(6),
      amount: maxAmount.shiftedBy(6),
      remaining: new BigNumber(9000).shiftedBy(6),
      reclaimed: false,
      paymentAt: new BigNumber(paymentDate.getTime()),
      expiresAt: dsMockUtils.createMockOption(
        dsMockUtils.createMockMoment(new BigNumber(expiryDate.getTime()))
      ),
    };

    let distribution = dsMockUtils.createMockDistribution(params);

    let result = distributionToDividendDistributionParams(distribution, context);

    expect(result).toEqual(fakeResult);

    distribution = dsMockUtils.createMockDistribution({
      ...params,
      expiresAt: dsMockUtils.createMockOption(),
    });

    result = distributionToDividendDistributionParams(distribution, context);

    expect(result).toEqual({ ...fakeResult, expiryDate: null });
  });
});

describe('corporateActionKindToCaKind', () => {
  beforeAll(() => {
    dsMockUtils.initMocks();
  });

  afterEach(() => {
    dsMockUtils.reset();
  });

  afterAll(() => {
    dsMockUtils.cleanup();
  });

  it('should convert a string to a polkadot PalletCorporateActionsCaKind object', () => {
    const value = CorporateActionKind.IssuerNotice;
    const fakeResult = 'issuerNotice' as unknown as PalletCorporateActionsCaKind;
    const context = dsMockUtils.getContextInstance();

    when(context.createType)
      .calledWith('PalletCorporateActionsCaKind', value)
      .mockReturnValue(fakeResult);

    const result = corporateActionKindToCaKind(value, context);

    expect(result).toEqual(fakeResult);
  });
});

describe('checkpointToRecordDateSpec', () => {
  beforeAll(() => {
    dsMockUtils.initMocks();
  });

  afterEach(() => {
    dsMockUtils.reset();
  });

  afterAll(() => {
    dsMockUtils.cleanup();
  });

  it('should convert a Checkpoint to a polkadot PalletCorporateActionsRecordDateSpec', () => {
    const id = new BigNumber(1);
    const value = entityMockUtils.getCheckpointInstance({ id });

    const fakeResult = 'recordDateSpec' as unknown as PalletCorporateActionsRecordDateSpec;
    const rawId = dsMockUtils.createMockU64(id);
    const context = dsMockUtils.getContextInstance();
    const createTypeMock = context.createType;

    when(createTypeMock).calledWith('u64', id.toString()).mockReturnValue(rawId);
    when(createTypeMock)
      .calledWith('PalletCorporateActionsRecordDateSpec', { Existing: rawId })
      .mockReturnValue(fakeResult);

    const result = checkpointToRecordDateSpec(value, context);

    expect(result).toEqual(fakeResult);
  });

  it('should convert a Date to a polkadot PalletCorporateActionsRecordDateSpec', () => {
    const value = new Date('10/14/2022');

    const fakeResult = 'recordDateSpec' as unknown as PalletCorporateActionsRecordDateSpec;
    const rawDate = dsMockUtils.createMockMoment(new BigNumber(value.getTime()));
    const context = dsMockUtils.getContextInstance();
    const createTypeMock = context.createType;

    when(createTypeMock).calledWith('u64', value.getTime()).mockReturnValue(rawDate);
    when(createTypeMock)
      .calledWith('PalletCorporateActionsRecordDateSpec', { Scheduled: rawDate })
      .mockReturnValue(fakeResult);

    const result = checkpointToRecordDateSpec(value, context);

    expect(result).toEqual(fakeResult);
  });

  it('should convert a CheckpointSchedule to a polkadot PalletCorporateActionsRecordDateSpec', () => {
    const id = new BigNumber(1);
    const value = entityMockUtils.getCheckpointScheduleInstance({ id });

    const fakeResult = 'recordDateSpec' as unknown as PalletCorporateActionsRecordDateSpec;
    const rawId = dsMockUtils.createMockU64(id);
    const context = dsMockUtils.getContextInstance();
    const createTypeMock = context.createType;

    when(createTypeMock).calledWith('u64', id.toString()).mockReturnValue(rawId);
    when(createTypeMock)
      .calledWith('PalletCorporateActionsRecordDateSpec', { ExistingSchedule: rawId })
      .mockReturnValue(fakeResult);

    const result = checkpointToRecordDateSpec(value, context);

    expect(result).toEqual(fakeResult);
  });
});

describe('targetIdentitiesToCorporateActionTargets', () => {
  beforeAll(() => {
    dsMockUtils.initMocks();
    entityMockUtils.initMocks();
  });

  afterEach(() => {
    dsMockUtils.reset();
    entityMockUtils.reset();
  });

  afterAll(() => {
    dsMockUtils.cleanup();
  });

  it('should convert a polkadot PalletCorporateActionsTargetIdentities object to a CorporateActionTargets object', () => {
    const fakeResult = {
      identities: [expect.objectContaining({ did: 'someDid' })],
      treatment: TargetTreatment.Include,
    };
    const context = dsMockUtils.getContextInstance();
    let targetIdentities = dsMockUtils.createMockTargetIdentities({
      identities: ['someDid'],
      treatment: 'Include',
    });

    let result = targetIdentitiesToCorporateActionTargets(targetIdentities, context);
    expect(result).toEqual(fakeResult);

    fakeResult.treatment = TargetTreatment.Exclude;
    targetIdentities = dsMockUtils.createMockTargetIdentities({
      identities: ['someDid'],
      treatment: 'Exclude',
    });

    result = targetIdentitiesToCorporateActionTargets(targetIdentities, context);
    expect(result).toEqual(fakeResult);
  });
});

describe('targetsToTargetIdentities', () => {
  const did = 'someDid';
  const treatment = TargetTreatment.Include;
  const value = { identities: [entityMockUtils.getIdentityInstance({ did })], treatment };

  let context: Mocked<Context>;

  beforeAll(() => {
    dsMockUtils.initMocks();
  });

  beforeEach(() => {
    context = dsMockUtils.getContextInstance();
    dsMockUtils.setConstMock('corporateAction', 'maxTargetIds', {
      returnValue: dsMockUtils.createMockU32(new BigNumber(1)),
    });
  });

  afterEach(() => {
    dsMockUtils.reset();
  });

  afterAll(() => {
    dsMockUtils.cleanup();
  });

  it('should convert a CorporateActionTargets object to a polkadot PalletCorporateActionsTargetIdentities object', () => {
    const fakeResult = 'targetIdentities' as unknown as PalletCorporateActionsTargetIdentities;
    const createTypeMock = context.createType;

    const rawDid = dsMockUtils.createMockIdentityId(did);
    const rawTreatment = dsMockUtils.createMockTargetTreatment();

    when(createTypeMock).calledWith('PolymeshPrimitivesIdentityId', did).mockReturnValue(rawDid);
    when(createTypeMock).calledWith('TargetTreatment', treatment).mockReturnValue(rawTreatment);
    when(createTypeMock)
      .calledWith('PalletCorporateActionsTargetIdentities', {
        identities: [rawDid],
        treatment: rawTreatment,
      })
      .mockReturnValue(fakeResult);

    const result = targetsToTargetIdentities(value, context);

    expect(result).toEqual(fakeResult);
  });

  it('should throw an error if there are more targets than the max allowed amount', () => {
    expect(() =>
      targetsToTargetIdentities(
        { identities: ['someDid', 'otherDid'], treatment: TargetTreatment.Exclude },
        context
      )
    ).toThrow('Too many target Identities');
  });

  it('should not throw an error if there are less or equal targets than the max allowed amount', () => {
    expect(() => targetsToTargetIdentities(value, context)).not.toThrow();
  });
});

describe('caTaxWithholdingsToMeshTaxWithholdings', () => {
  let context: Mocked<Context>;

  const withholdings = [
    {
      identity: 'someDid',
      percentage: new BigNumber(50),
    },
    {
      identity: 'otherDid',
      percentage: new BigNumber(10),
    },
  ];

  beforeAll(() => {
    dsMockUtils.initMocks();
  });

  beforeEach(() => {
    context = dsMockUtils.getContextInstance();
    dsMockUtils.setConstMock('corporateAction', 'maxDidWhts', {
      returnValue: dsMockUtils.createMockU32(new BigNumber(1)),
    });
  });

  afterEach(() => {
    dsMockUtils.reset();
  });

  afterAll(() => {
    dsMockUtils.cleanup();
  });

  it('should throw an error if the tax withholding entries are more than the max allowed', () => {
    expect(() => caTaxWithholdingsToMeshTaxWithholdings(withholdings, context)).toThrow();
  });

  it('should convert a set of tax withholding entries to a set of polkadot tax withholding entry', () => {
    const createTypeMock = context.createType;

    const { identity, percentage } = withholdings[0];
    const rawIdentityId = dsMockUtils.createMockIdentityId(identity);
    const rawPermill = dsMockUtils.createMockPermill(percentage);
    when(createTypeMock)
      .calledWith('PolymeshPrimitivesIdentityId', identity)
      .mockReturnValue(rawIdentityId);
    when(createTypeMock)
      .calledWith('Permill', percentage.shiftedBy(4).toString())
      .mockReturnValue(rawPermill);

    expect(caTaxWithholdingsToMeshTaxWithholdings([withholdings[0]], context)).toEqual([
      [rawIdentityId, rawPermill],
    ]);
  });
});

describe('corporateActionIdentifierToCaId', () => {
  beforeAll(() => {
    dsMockUtils.initMocks();
  });

  afterEach(() => {
    dsMockUtils.reset();
  });

  afterAll(() => {
    dsMockUtils.cleanup();
  });

  it('should convert a CorporateActionIdentifier object to a polkadot PalletCorporateActionsCaId object', () => {
    const context = dsMockUtils.getContextInstance();
    const args = {
      ticker: 'SOME_TICKER',
      localId: new BigNumber(1),
    };
    const ticker = dsMockUtils.createMockTicker(args.ticker);
    const localId = dsMockUtils.createMockU32(args.localId);
    const fakeResult = 'CAId' as unknown as PalletCorporateActionsCaId;

    when(context.createType)
      .calledWith('PolymeshPrimitivesTicker', padString(args.ticker, 12))
      .mockReturnValue(ticker);
    when(context.createType).calledWith('u32', args.localId.toString()).mockReturnValue(localId);

    when(context.createType)
      .calledWith('PalletCorporateActionsCaId', {
        ticker,
        localId,
      })
      .mockReturnValue(fakeResult);

    const result = corporateActionIdentifierToCaId(args, context);
    expect(result).toEqual(fakeResult);
  });
});

describe('serializeConfidentialAssetId', () => {
  beforeAll(() => {
    dsMockUtils.initMocks();
  });

  afterEach(() => {
    dsMockUtils.reset();
  });

  afterAll(() => {
    dsMockUtils.cleanup();
  });

  it('should convert a confidential Asset ID to hex prefixed string', () => {
    const result = serializeConfidentialAssetId('76702175-d8cb-e3a5-5a19-734433351e25');

    expect(result).toEqual('0x76702175d8cbe3a55a19734433351e25');
  });

  it('should extract the ID from ConfidentialAsset entity', () => {
    const context = dsMockUtils.getContextInstance();
    const asset = new ConfidentialAsset({ id: '76702175-d8cb-e3a5-5a19-734433351e25' }, context);

    const result = serializeConfidentialAssetId(asset);

    expect(result).toEqual('0x76702175d8cbe3a55a19734433351e25');
  });
});

describe('transactionPermissionsToExtrinsicPermissions', () => {
  beforeAll(() => {
    dsMockUtils.initMocks();
  });

  afterEach(() => {
    dsMockUtils.reset();
  });

  afterAll(() => {
    dsMockUtils.cleanup();
  });

  it('should convert a TransactionPermissions to a polkadot ExtrinsicPermissions object', () => {
    const value = {
      values: [TxTags.sto.Invest],
      type: PermissionType.Include,
    };
    const context = dsMockUtils.getContextInstance();

    const fakeResult = 'convertedExtrinsicPermissions' as unknown as ExtrinsicPermissions;

    when(context.createType)
      .calledWith('PolymeshPrimitivesSubsetSubsetRestrictionPalletPermissions', expect.anything())
      .mockReturnValue(fakeResult);

    let result = transactionPermissionsToExtrinsicPermissions(value, context);

    expect(result).toEqual(fakeResult);

    when(context.createType)
      .calledWith('PolymeshPrimitivesSubsetSubsetRestrictionPalletPermissions', 'Whole')
      .mockReturnValue(fakeResult);

    result = transactionPermissionsToExtrinsicPermissions(null, context);

    expect(result).toEqual(fakeResult);
  });
});

describe('agentGroupToPermissionGroup', () => {
  beforeAll(() => {
    dsMockUtils.initMocks();
    entityMockUtils.initMocks();
  });

  afterEach(() => {
    dsMockUtils.reset();
    entityMockUtils.reset();
  });

  afterAll(() => {
    dsMockUtils.cleanup();
  });

  it('should convert a polkadot PolymeshPrimitivesAgentAgentGroup object to a PermissionGroup entity', () => {
    const ticker = 'SOME_TICKER';
    const context = dsMockUtils.getContextInstance();

    let agentGroup = dsMockUtils.createMockAgentGroup('Full');
    let result = agentGroupToPermissionGroup(agentGroup, ticker, context);
    expect(result).toEqual(
      expect.objectContaining({
        asset: expect.objectContaining({ ticker }),
        type: PermissionGroupType.Full,
      })
    );

    agentGroup = dsMockUtils.createMockAgentGroup('ExceptMeta');

    result = agentGroupToPermissionGroup(agentGroup, ticker, context);
    expect(result).toEqual(
      expect.objectContaining({
        asset: expect.objectContaining({ ticker }),
        type: PermissionGroupType.ExceptMeta,
      })
    );

    agentGroup = dsMockUtils.createMockAgentGroup('PolymeshV1CAA');
    result = agentGroupToPermissionGroup(agentGroup, ticker, context);
    expect(result).toEqual(
      expect.objectContaining({
        asset: expect.objectContaining({ ticker }),
        type: PermissionGroupType.PolymeshV1Caa,
      })
    );

    agentGroup = dsMockUtils.createMockAgentGroup('PolymeshV1PIA');

    result = agentGroupToPermissionGroup(agentGroup, ticker, context);
    expect(result).toEqual(
      expect.objectContaining({
        asset: expect.objectContaining({ ticker }),
        type: PermissionGroupType.PolymeshV1Pia,
      })
    );

    const id = new BigNumber(1);
    const rawAgId = dsMockUtils.createMockU32(id);
    agentGroup = dsMockUtils.createMockAgentGroup({ Custom: rawAgId });

    result = agentGroupToPermissionGroup(agentGroup, ticker, context);
    expect(result).toEqual(
      expect.objectContaining({ asset: expect.objectContaining({ ticker }), id })
    );
  });

  describe('identitiesSetToIdentities', () => {
    it('should convert Identities to a BTreeSet<IdentityId>', () => {
      const did = 'someDid';
      const context = dsMockUtils.getContextInstance();
      const mockSet = dsMockUtils.createMockBTreeSet<PolymeshPrimitivesIdentityId>([
        dsMockUtils.createMockIdentityId(did),
      ]);

      const result = identitiesSetToIdentities(mockSet, context);

      expect(result).toEqual([expect.objectContaining({ did })]);
    });
  });

  describe('identitiesSetToIdentities', () => {
    it('should convert BTreeSet<IdentityId>', () => {
      const context = dsMockUtils.getContextInstance();
      const ids = [{ did: 'b' }, { did: 'a' }, { did: 'c' }] as unknown as Identity[];
      ids.forEach(({ did }) =>
        when(context.createType)
          .calledWith('PolymeshPrimitivesIdentityId', did)
          .mockReturnValue(did as unknown as PolymeshPrimitivesIdentityId)
      );

      when(context.createType)
        .calledWith('BTreeSet<PolymeshPrimitivesIdentityId>', ['b', 'a', 'c'])
        .mockReturnValue(['a', 'b', 'c'] as unknown as BTreeSet<PolymeshPrimitivesIdentityId>);

      const result = identitiesToBtreeSet(ids, context);
      expect(result).toEqual(['a', 'b', 'c']);
    });
  });

  describe('auditorsToConfidentialAuditors', () => {
    it('should convert auditors and mediators to PalletConfidentialAssetConfidentialAuditors', () => {
      const context = dsMockUtils.getContextInstance();

      const auditors = ['auditor'];
      const mediators = ['mediator1', 'mediator2'];
      mediators.forEach(did =>
        when(context.createType)
          .calledWith('PolymeshPrimitivesIdentityId', did)
          .mockReturnValue(did as unknown as PolymeshPrimitivesIdentityId)
      );

      when(context.createType)
        .calledWith('BTreeSet<PalletConfidentialAssetAuditorAccount>', auditors)
        .mockReturnValue(auditors as unknown as BTreeSet<PalletConfidentialAssetAuditorAccount>);
      when(context.createType)
        .calledWith('BTreeSet<PolymeshPrimitivesIdentityId>', mediators)
        .mockReturnValue(mediators as unknown as BTreeSet<PolymeshPrimitivesIdentityId>);

      when(context.createType)
        .calledWith('PalletConfidentialAssetConfidentialAuditors', {
          auditors,
          mediators,
        })
        .mockReturnValue({
          auditors,
          mediators,
        } as unknown as PalletConfidentialAssetConfidentialAuditors);

      let result = auditorsToConfidentialAuditors(
        context,
        auditors.map(auditor => ({ publicKey: auditor })) as unknown as ConfidentialAccount[],
        mediators.map(mediator => ({ did: mediator })) as unknown as Identity[]
      );
      expect(result).toEqual({ auditors, mediators });

      when(context.createType)
        .calledWith('BTreeSet<PolymeshPrimitivesIdentityId>', [])
        .mockReturnValue([] as unknown as BTreeSet<PolymeshPrimitivesIdentityId>);
      when(context.createType)
        .calledWith('PalletConfidentialAssetConfidentialAuditors', {
          auditors,
          mediators: [],
        })
        .mockReturnValue({
          auditors,
          mediators: [],
        } as unknown as PalletConfidentialAssetConfidentialAuditors);

      result = auditorsToConfidentialAuditors(
        context,
        auditors.map(auditor => ({ publicKey: auditor })) as unknown as ConfidentialAccount[]
      );
      expect(result).toEqual({ auditors, mediators: [] });
    });
  });

  describe('statisticsOpTypeToStatType', () => {
    it('should return a statType', () => {
      const op = 'MaxInvestorCount' as unknown as PolymeshPrimitivesStatisticsStatOpType;
      const context = dsMockUtils.getContextInstance();
      when(context.createType)
        .calledWith('PolymeshPrimitivesStatisticsStatType', { op, claimIssuer: undefined })
        .mockReturnValue('statType' as unknown as PolymeshPrimitivesStatisticsStatType);

      const result = statisticsOpTypeToStatType({ op }, context);

      expect(result).toEqual('statType');
    });
  });

  describe('transferRestrictionTypeToStatOpType', () => {
    it('should return the appropriate StatType for the TransferRestriction', () => {
      const context = dsMockUtils.getContextInstance();

      when(context.createType)
        .calledWith('PolymeshPrimitivesStatisticsStatOpType', StatType.Count)
        .mockReturnValue('countType' as unknown as PolymeshPrimitivesStatisticsStatOpType);

      when(context.createType)
        .calledWith('PolymeshPrimitivesStatisticsStatOpType', StatType.Balance)
        .mockReturnValue('percentType' as unknown as PolymeshPrimitivesStatisticsStatOpType);

      let result = transferRestrictionTypeToStatOpType(TransferRestrictionType.Count, context);
      expect(result).toEqual('countType');

      result = transferRestrictionTypeToStatOpType(TransferRestrictionType.ClaimCount, context);
      expect(result).toEqual('countType');

      result = transferRestrictionTypeToStatOpType(TransferRestrictionType.Percentage, context);
      expect(result).toEqual('percentType');

      result = transferRestrictionTypeToStatOpType(
        TransferRestrictionType.ClaimPercentage,
        context
      );
      expect(result).toEqual('percentType');
    });
  });

  describe('statUpdate', () => {
    it('should return a statUpdate', () => {
      const key2 = 'key2' as unknown as PolymeshPrimitivesStatisticsStat2ndKey;
      const value = createMockU128(new BigNumber(3));
      const context = dsMockUtils.getContextInstance();

      when(context.createType)
        .calledWith('PolymeshPrimitivesStatisticsStatUpdate', { key2, value })
        .mockReturnValue('statUpdate' as unknown as PolymeshPrimitivesStatisticsStatUpdate);

      const result = keyAndValueToStatUpdate(key2, value, context);

      expect(result).toEqual('statUpdate');
    });
  });

  describe('meshStatToStat', () => {
    it('should return the type', () => {
      const rawStat = {
        op: { type: 'Count' },
        claimIssuer: createMockOption(),
      } as unknown as PolymeshPrimitivesStatisticsStatType;

      const result = meshStatToStatType(rawStat);

      expect(result).toEqual(StatType.Count);
    });
  });

  describe('createStat2ndKey', () => {
    it('should return a NoClaimStat 2nd key', () => {
      const context = dsMockUtils.getContextInstance();

      when(context.createType)
        .calledWith('PolymeshPrimitivesStatisticsStat2ndKey', 'NoClaimStat')
        .mockReturnValue('2ndKey' as unknown as PolymeshPrimitivesStatisticsStat2ndKey);

      const result = createStat2ndKey('NoClaimStat', context);

      expect(result).toEqual('2ndKey');
    });

    it('should return a scoped second key', () => {
      const context = dsMockUtils.getContextInstance();

      when(context.createType)
        .calledWith('PolymeshPrimitivesStatisticsStat2ndKey', {
          claim: { [ClaimType.Jurisdiction]: CountryCode.Ca },
        })
        .mockReturnValue('Scoped2ndKey' as unknown as PolymeshPrimitivesStatisticsStat2ndKey);

      const result = createStat2ndKey(ClaimType.Jurisdiction, context, CountryCode.Ca);

      expect(result).toEqual('Scoped2ndKey');
    });
  });
});

describe('statUpdatesToBtreeStatUpdate', () => {
  beforeAll(() => {
    dsMockUtils.initMocks();
  });

  afterEach(() => {
    dsMockUtils.reset();
  });

  afterAll(() => {
    dsMockUtils.cleanup();
  });

  it('should convert stat updates to a sorted BTreeSet', () => {
    const context = dsMockUtils.getContextInstance();
    const key2 = dsMockUtils.createMock2ndKey();
    const stat1 = dsMockUtils.createMockStatUpdate({
      key2,
      value: dsMockUtils.createMockOption(dsMockUtils.createMockU128(new BigNumber(1))),
    });
    const stat2 = dsMockUtils.createMockStatUpdate({
      key2,
      value: dsMockUtils.createMockOption(dsMockUtils.createMockU128(new BigNumber(2))),
    });

    const input = [stat1, stat2];
    when(context.createType)
      .calledWith('BTreeSet<PolymeshPrimitivesStatisticsStatUpdate>', input)
      .mockReturnValue([
        stat1,
        stat2,
      ] as unknown as BTreeSet<PolymeshPrimitivesStatisticsStatUpdate>);

    const result = statUpdatesToBtreeStatUpdate(input, context);
    expect(result).toEqual([stat1, stat2]);
  });
});

describe('complianceConditionsToBtreeSet', () => {
  beforeAll(() => {
    dsMockUtils.initMocks();
  });

  afterEach(() => {
    dsMockUtils.reset();
  });

  afterAll(() => {
    dsMockUtils.cleanup();
  });

  it('should convert transfer conditions to a sorted BTreeSet', () => {
    const context = dsMockUtils.getContextInstance();
    const condition1 = dsMockUtils.createMockTransferCondition();
    const condition2 = dsMockUtils.createMockTransferCondition();

    const input = [condition2, condition1];
    when(context.createType)
      .calledWith('BTreeSet<PolymeshPrimitivesTransferComplianceTransferCondition>', input)
      .mockReturnValue([
        condition1,
        condition2,
      ] as unknown as BTreeSet<PolymeshPrimitivesTransferComplianceTransferCondition>);

    const result = complianceConditionsToBtreeSet(input, context);
    expect(result).toEqual([condition1, condition2]);
  });
});

describe('statisticStatTypesToBtreeStatType', () => {
  beforeAll(() => {
    dsMockUtils.initMocks();
  });

  afterEach(() => {
    dsMockUtils.reset();
  });

  afterAll(() => {
    dsMockUtils.cleanup();
  });

  it('should convert an array of PolymeshPrimitivesStatisticsStatType to a BTreeSet', () => {
    const context = dsMockUtils.getContextInstance();
    const stat = dsMockUtils.createMockStatisticsStatType();

    const btreeSet = dsMockUtils.createMockBTreeSet([stat]);

    when(context.createType)
      .calledWith('BTreeSet<PolymeshPrimitivesStatisticsStatType>', [stat])
      .mockReturnValue(btreeSet);

    const result = statisticStatTypesToBtreeStatType([stat], context);

    expect(result).toEqual(btreeSet);
  });
});

describe('transferConditionsToBtreeTransferConditions', () => {
  beforeAll(() => {
    dsMockUtils.initMocks();
  });

  afterEach(() => {
    dsMockUtils.reset();
  });

  afterAll(() => {
    dsMockUtils.cleanup();
  });

  it('should convert an array of PolymeshPrimitivesStatisticsStatType to a BTreeSet', () => {
    const context = dsMockUtils.getContextInstance();
    const condition = dsMockUtils.createMockTransferCondition();

    const btreeSet = dsMockUtils.createMockBTreeSet([condition]);

    when(context.createType)
      .calledWith('BTreeSet<PolymeshPrimitivesTransferComplianceTransferCondition>', [condition])
      .mockReturnValue(btreeSet);

    const result = transferConditionsToBtreeTransferConditions([condition], context);

    expect(result).toEqual(btreeSet);
  });
});

describe('meshClaimToInputStatClaim', () => {
  beforeAll(() => {
    dsMockUtils.initMocks();
  });

  afterEach(() => {
    dsMockUtils.reset();
  });

  afterAll(() => {
    dsMockUtils.cleanup();
  });

  it('should convert a meshClaimStat to StatClaimUserInput', () => {
    let args = dsMockUtils.createMockStatisticsStatClaim({
      Accredited: dsMockUtils.createMockBool(true),
    });
    let result = meshClaimToInputStatClaim(args);
    expect(result).toEqual({
      accredited: true,
      type: ClaimType.Accredited,
    });

    args = dsMockUtils.createMockStatisticsStatClaim({
      Affiliate: dsMockUtils.createMockBool(true),
    });
    result = meshClaimToInputStatClaim(args);
    expect(result).toEqual({
      affiliate: true,
      type: ClaimType.Affiliate,
    });

    args = dsMockUtils.createMockStatisticsStatClaim({
      Jurisdiction: dsMockUtils.createMockOption(),
    });
    result = meshClaimToInputStatClaim(args);
    expect(result).toEqual({
      countryCode: undefined,
      type: ClaimType.Jurisdiction,
    });

    args = dsMockUtils.createMockStatisticsStatClaim({
      Jurisdiction: dsMockUtils.createMockOption(dsMockUtils.createMockCountryCode(CountryCode.Ca)),
    });
    result = meshClaimToInputStatClaim(args);
    expect(result).toEqual({
      countryCode: CountryCode.Ca,
      type: ClaimType.Jurisdiction,
    });
  });
});

describe('claimCountToClaimCountRestrictionValue', () => {
  beforeAll(() => {
    dsMockUtils.initMocks();
  });

  afterEach(() => {
    dsMockUtils.reset();
  });

  afterAll(() => {
    dsMockUtils.cleanup();
  });

  const did = 'someDid';

  it('should return a ClaimRestrictionValue', () => {
    const context = dsMockUtils.getContextInstance();
    const min = new BigNumber(10);
    const max = new BigNumber(20);
    const rawMin = dsMockUtils.createMockU64(min);
    const rawMax = dsMockUtils.createMockU64(max);
    const maxOption = dsMockUtils.createMockOption(rawMax);
    const issuer = entityMockUtils.getIdentityInstance({ did });
    const rawIssuerId = dsMockUtils.createMockIdentityId(did);
    const rawClaim = dsMockUtils.createMockStatisticsStatClaim({
      Accredited: dsMockUtils.createMockBool(true),
    });
    let result = claimCountToClaimCountRestrictionValue(
      [rawClaim, rawIssuerId, rawMin, maxOption] as unknown as ITuple<
        [PolymeshPrimitivesStatisticsStatClaim, PolymeshPrimitivesIdentityId, u64, Option<u64>]
      >,
      context
    );
    expect(JSON.stringify(result)).toEqual(
      JSON.stringify({
        claim: {
          type: ClaimType.Accredited,
          accredited: true,
        },
        issuer,
        min,
        max,
      })
    );

    result = claimCountToClaimCountRestrictionValue(
      [rawClaim, rawIssuerId, rawMin, dsMockUtils.createMockOption()] as unknown as ITuple<
        [PolymeshPrimitivesStatisticsStatClaim, PolymeshPrimitivesIdentityId, u64, Option<u64>]
      >,
      context
    );
    expect(JSON.stringify(result)).toEqual(
      JSON.stringify({
        claim: {
          type: ClaimType.Accredited,
          accredited: true,
        },
        issuer,
        min,
        max: undefined,
      })
    );
  });
});

describe('statsClaimToStatClaimUserType', () => {
  beforeAll(() => {
    dsMockUtils.initMocks();
  });

  afterEach(() => {
    dsMockUtils.reset();
  });

  afterAll(() => {
    dsMockUtils.cleanup();
  });

  it('should convert a stats claim to a Claim', () => {
    const accreditedClaim = dsMockUtils.createMockStatisticsStatClaim({
      Accredited: dsMockUtils.createMockBool(true),
    });
    let result = statsClaimToStatClaimInputType(accreditedClaim);
    expect(result).toEqual({ type: ClaimType.Accredited });

    const affiliateClaim = dsMockUtils.createMockStatisticsStatClaim({
      Affiliate: dsMockUtils.createMockBool(false),
    });
    result = statsClaimToStatClaimInputType(affiliateClaim);
    expect(result).toEqual({ type: ClaimType.Affiliate });

    const jurisdictionClaim = dsMockUtils.createMockStatisticsStatClaim({
      Jurisdiction: dsMockUtils.createMockOption(dsMockUtils.createMockCountryCode(CountryCode.Ca)),
    });
    result = statsClaimToStatClaimInputType(jurisdictionClaim);
    expect(result).toEqual({ type: ClaimType.Jurisdiction });
  });
});

describe('claimCountStatInputToStatUpdates', () => {
  beforeAll(() => {
    dsMockUtils.initMocks();
  });

  afterEach(() => {
    dsMockUtils.reset();
  });

  afterAll(() => {
    dsMockUtils.cleanup();
  });

  it('should return stat update values', () => {
    const context = dsMockUtils.getContextInstance();
    const yes = new BigNumber(12);
    const no = new BigNumber(14);
    const canadaCount = new BigNumber(7);
    const usCount = new BigNumber(10);
    const rawYes = dsMockUtils.createMockU64(yes);
    const rawNo = dsMockUtils.createMockU64(no);
    const rawCanadaCount = dsMockUtils.createMockU64(canadaCount);
    const rawUsCount = dsMockUtils.createMockU64(usCount);
    const rawYesKey = dsMockUtils.createMock2ndKey();
    const rawNoKey = dsMockUtils.createMock2ndKey();
    const rawCountryKey = dsMockUtils.createMockCountryCode(CountryCode.Ca);
    const fakeYesUpdate = 'fakeYes';
    const fakeNoUpdate = 'fakeNo';
    const fakeJurisdictionUpdate = 'fakeJurisdiction';
    const issuer = entityMockUtils.getIdentityInstance();

    when(context.createType).calledWith('u128', yes.toString()).mockReturnValue(rawYes);
    when(context.createType).calledWith('u128', no.toString()).mockReturnValue(rawNo);
    when(context.createType)
      .calledWith('u128', canadaCount.toString())
      .mockReturnValue(rawCanadaCount);
    when(context.createType).calledWith('u128', usCount.toString()).mockReturnValue(rawUsCount);
    when(context.createType)
      .calledWith('PolymeshPrimitivesStatisticsStat2ndKey', {
        claim: { [ClaimType.Affiliate]: true },
      })
      .mockReturnValue(rawYesKey);
    when(context.createType)
      .calledWith('PolymeshPrimitivesStatisticsStat2ndKey', {
        claim: { [ClaimType.Affiliate]: false },
      })
      .mockReturnValue(rawNoKey);
    when(context.createType)
      .calledWith('PolymeshPrimitivesStatisticsStat2ndKey', {
        claim: { [ClaimType.Accredited]: true },
      })
      .mockReturnValue(rawYesKey);
    when(context.createType)
      .calledWith('PolymeshPrimitivesStatisticsStat2ndKey', {
        claim: { [ClaimType.Accredited]: false },
      })
      .mockReturnValue(rawNoKey);
    when(context.createType)
      .calledWith('PolymeshPrimitivesStatisticsStat2ndKey', {
        claim: { [ClaimType.Jurisdiction]: CountryCode.Ca },
      })
      .mockReturnValue(rawCountryKey);
    when(context.createType)
      .calledWith('PolymeshPrimitivesStatisticsStat2ndKey', {
        claim: { [ClaimType.Jurisdiction]: CountryCode.Us },
      })
      .mockReturnValue(rawCountryKey as unknown as PolymeshPrimitivesStatisticsStat2ndKey);
    when(context.createType)
      .calledWith('PolymeshPrimitivesStatisticsStatUpdate', { key2: rawYesKey, value: rawYes })
      .mockReturnValue(fakeYesUpdate as unknown as PolymeshPrimitivesStatisticsStatUpdate);
    when(context.createType)
      .calledWith('PolymeshPrimitivesStatisticsStatUpdate', { key2: rawNoKey, value: rawNo })
      .mockReturnValue(fakeNoUpdate as unknown as PolymeshPrimitivesStatisticsStatUpdate);
    when(context.createType)
      .calledWith('PolymeshPrimitivesStatisticsStatUpdate', {
        key2: rawCountryKey,
        value: rawCanadaCount,
      })
      .mockReturnValue(fakeJurisdictionUpdate as unknown as PolymeshPrimitivesStatisticsStatUpdate);
    when(context.createType)
      .calledWith('PolymeshPrimitivesStatisticsStatUpdate', {
        key2: rawCountryKey,
        value: rawUsCount,
      })
      .mockReturnValue(fakeJurisdictionUpdate as unknown as PolymeshPrimitivesStatisticsStatUpdate);
    when(context.createType)
      .calledWith('BTreeSet<PolymeshPrimitivesStatisticsStatUpdate>', [fakeYesUpdate, fakeNoUpdate])
      .mockReturnValue(
        'yesNoBtreeSet' as unknown as BTreeSet<PolymeshPrimitivesStatisticsStatUpdate>
      );
    when(context.createType)
      .calledWith('BTreeSet<PolymeshPrimitivesStatisticsStatUpdate>', [
        fakeJurisdictionUpdate,
        fakeJurisdictionUpdate,
      ])
      .mockReturnValue(
        'jurisdictionBtreeSet' as unknown as BTreeSet<PolymeshPrimitivesStatisticsStatUpdate>
      );

    let result = claimCountStatInputToStatUpdates(
      {
        issuer,
        claimType: ClaimType.Affiliate,
        value: { affiliate: yes, nonAffiliate: no },
      },
      context
    );
    expect(result).toEqual('yesNoBtreeSet');

    result = claimCountStatInputToStatUpdates(
      {
        issuer,
        claimType: ClaimType.Accredited,
        value: { accredited: yes, nonAccredited: no },
      },
      context
    );
    expect(result).toEqual('yesNoBtreeSet');

    const countryValue = [
      {
        countryCode: CountryCode.Ca,
        count: canadaCount,
      },
      {
        countryCode: CountryCode.Us,
        count: usCount,
      },
    ];
    result = claimCountStatInputToStatUpdates(
      {
        issuer,
        claimType: ClaimType.Jurisdiction,
        value: countryValue,
      },
      context
    );
    expect(result).toEqual('jurisdictionBtreeSet');
  });
});

describe('countStatInputToStatUpdates', () => {
  beforeAll(() => {
    dsMockUtils.initMocks();
  });

  afterEach(() => {
    dsMockUtils.reset();
  });

  afterAll(() => {
    dsMockUtils.cleanup();
  });

  it('should convert input parameters into an StatUpdate', () => {
    const context = dsMockUtils.getContextInstance();
    const count = new BigNumber(3);
    const rawCount = dsMockUtils.createMockU128(count);

    when(context.createType)
      .calledWith('PolymeshPrimitivesStatisticsStat2ndKey', 'NoClaimStat')
      .mockReturnValue('2ndKey' as unknown as PolymeshPrimitivesStatisticsStat2ndKey);
    when(context.createType).calledWith('u128', count.toString()).mockReturnValue(rawCount);
    when(context.createType)
      .calledWith('PolymeshPrimitivesStatisticsStatUpdate', { key2: '2ndKey', value: rawCount })
      .mockReturnValue('statUpdate' as unknown as PolymeshPrimitivesStatisticsStatUpdate);
    when(context.createType)
      .calledWith('BTreeSet<PolymeshPrimitivesStatisticsStatUpdate>', ['statUpdate'])
      .mockReturnValue('fakeResult' as unknown as BTreeSet<PolymeshPrimitivesStatisticsStatUpdate>);

    const result = countStatInputToStatUpdates({ count }, context);
    expect(result).toEqual('fakeResult');
  });
});

describe('sortStatsByClaimType', () => {
  it('should sort by claim type', () => {
    const issuer = dsMockUtils.createMockIdentityId('did');
    type ClaimTypeTuple = [PolymeshPrimitivesIdentityClaimClaimType, PolymeshPrimitivesIdentityId];
    const accreditedIssuer: ClaimTypeTuple = [
      dsMockUtils.createMockClaimType(ClaimType.Accredited),
      issuer,
    ];
    const affiliateIssuer: ClaimTypeTuple = [
      dsMockUtils.createMockClaimType(ClaimType.Affiliate),
      issuer,
    ];
    const jurisdictionIssuer: ClaimTypeTuple = [
      dsMockUtils.createMockClaimType(ClaimType.Jurisdiction),
      issuer,
    ];
    const nonStatIssuer: ClaimTypeTuple = [
      dsMockUtils.createMockClaimType(ClaimType.Blocked),
      issuer,
    ];
    const op = dsMockUtils.createMockStatisticsOpType(StatType.Count);
    const accreditedStat = dsMockUtils.createMockStatisticsStatType({
      op,
      claimIssuer: dsMockUtils.createMockOption(accreditedIssuer),
    });

    const affiliateStat = dsMockUtils.createMockStatisticsStatType({
      op,
      claimIssuer: dsMockUtils.createMockOption(affiliateIssuer),
    });

    const jurisdictionStat = dsMockUtils.createMockStatisticsStatType({
      op,
      claimIssuer: dsMockUtils.createMockOption(jurisdictionIssuer),
    });

    const nonStat = dsMockUtils.createMockStatisticsStatType({
      op,
      claimIssuer: dsMockUtils.createMockOption(nonStatIssuer),
    });

    const countStat = dsMockUtils.createMockStatisticsStatType({
      op,
      claimIssuer: dsMockUtils.createMockOption(),
    });

    let result = sortStatsByClaimType([jurisdictionStat, accreditedStat, affiliateStat, countStat]);

    expect(result).toEqual([accreditedStat, affiliateStat, jurisdictionStat, countStat]);

    result = sortStatsByClaimType([
      nonStat,
      jurisdictionStat,
      nonStat,
      countStat,
      nonStat,
      jurisdictionStat,
      countStat,
      affiliateStat,
      countStat,
    ]);

    expect(result).toEqual([
      affiliateStat,
      jurisdictionStat,
      jurisdictionStat,
      nonStat,
      nonStat,
      nonStat,
      countStat,
      countStat,
      countStat,
    ]);
  });
});

describe('sortTransferRestrictionByClaimValue', () => {
  it('should sort conditions', () => {
    const countRestriction = dsMockUtils.createMockTransferCondition({
      MaxInvestorCount: dsMockUtils.createMockU64(new BigNumber(10)),
    });
    const percentRestriction = dsMockUtils.createMockTransferCondition({
      MaxInvestorOwnership: dsMockUtils.createMockU64(new BigNumber(10)),
    });
    const accreditedRestriction = dsMockUtils.createMockTransferCondition({
      ClaimCount: [
        dsMockUtils.createMockStatisticsStatClaim({ Accredited: dsMockUtils.createMockBool(true) }),
        dsMockUtils.createMockIdentityId(),
        dsMockUtils.createMockU64(new BigNumber(10)),
        dsMockUtils.createMockOption(),
      ],
    });
    const affiliatedRestriction = dsMockUtils.createMockTransferCondition({
      ClaimCount: [
        dsMockUtils.createMockStatisticsStatClaim({ Affiliate: dsMockUtils.createMockBool(true) }),
        dsMockUtils.createMockIdentityId(),
        dsMockUtils.createMockU64(new BigNumber(10)),
        dsMockUtils.createMockOption(),
      ],
    });
    const canadaRestriction = dsMockUtils.createMockTransferCondition({
      ClaimCount: [
        dsMockUtils.createMockStatisticsStatClaim({
          Jurisdiction: dsMockUtils.createMockOption(
            dsMockUtils.createMockCountryCode(CountryCode.Ca)
          ),
        }),
        dsMockUtils.createMockIdentityId(),
        dsMockUtils.createMockU64(new BigNumber(10)),
        dsMockUtils.createMockOption(),
      ],
    });
    const usRestriction = dsMockUtils.createMockTransferCondition({
      ClaimCount: [
        dsMockUtils.createMockStatisticsStatClaim({
          Jurisdiction: dsMockUtils.createMockOption(
            dsMockUtils.createMockCountryCode(CountryCode.Us)
          ),
        }),
        dsMockUtils.createMockIdentityId(),
        dsMockUtils.createMockU64(new BigNumber(10)),
        dsMockUtils.createMockOption(),
      ],
    });
    const jurisdictionRestriction = dsMockUtils.createMockTransferCondition({
      ClaimOwnership: [
        dsMockUtils.createMockStatisticsStatClaim({
          Jurisdiction: dsMockUtils.createMockOption(),
        }),
        dsMockUtils.createMockIdentityId(),
        dsMockUtils.createMockPermill(new BigNumber(10)),
        dsMockUtils.createMockPermill(new BigNumber(20)),
      ],
    });
    const ownershipAffiliateRestriction = dsMockUtils.createMockTransferCondition({
      ClaimOwnership: [
        dsMockUtils.createMockStatisticsStatClaim({
          Affiliate: dsMockUtils.createMockBool(true),
        }),
        dsMockUtils.createMockIdentityId(),
        dsMockUtils.createMockPermill(new BigNumber(10)),
        dsMockUtils.createMockPermill(new BigNumber(20)),
      ],
    });

    let result = sortTransferRestrictionByClaimValue([
      countRestriction,
      percentRestriction,
      accreditedRestriction,
      affiliatedRestriction,
      ownershipAffiliateRestriction,
      canadaRestriction,
      usRestriction,
      jurisdictionRestriction,
    ]);
    expect(result).toEqual([
      jurisdictionRestriction,
      canadaRestriction,
      usRestriction,
      countRestriction,
      percentRestriction,
      accreditedRestriction,
      affiliatedRestriction,
      ownershipAffiliateRestriction,
    ]);

    result = sortTransferRestrictionByClaimValue([
      canadaRestriction,
      jurisdictionRestriction,
      accreditedRestriction,
      affiliatedRestriction,
      usRestriction,
      jurisdictionRestriction,
      canadaRestriction,
    ]);
    expect(result).toEqual([
      jurisdictionRestriction,
      jurisdictionRestriction,
      canadaRestriction,
      canadaRestriction,
      usRestriction,
      accreditedRestriction,
      affiliatedRestriction,
    ]);
  });
});

describe('inputStatTypeToMeshStatType', () => {
  beforeAll(() => {
    dsMockUtils.initMocks();
  });

  afterEach(() => {
    dsMockUtils.reset();
  });

  afterAll(() => {
    dsMockUtils.cleanup();
  });

  it('should convert InputStatType to PolymeshPrimitivesStatisticsStatType', () => {
    const mockContext = dsMockUtils.getContextInstance();
    const createTypeMock = mockContext.createType;
    const fakeOp = 'fakeOp' as unknown as PolymeshPrimitivesStatisticsStatOpType;
    const fakeIssuer = 'fakeIssuer' as unknown as PolymeshPrimitivesIdentityId;
    const fakeClaimType = 'fakeClaimType' as unknown as PolymeshPrimitivesIdentityClaimClaimType;
    const fakeStatistic = 'fakeStatistic' as unknown as PolymeshPrimitivesStatisticsStatType;
    const did = 'did';

    when(createTypeMock)
      .calledWith('PolymeshPrimitivesStatisticsStatOpType', StatType.Count)
      .mockReturnValue(fakeOp);

    when(createTypeMock)
      .calledWith('PolymeshPrimitivesStatisticsStatOpType', StatType.Balance)
      .mockReturnValue(fakeOp);

    when(createTypeMock)
      .calledWith('PolymeshPrimitivesStatisticsStatType', { op: fakeOp, claimIssuer: undefined })
      .mockReturnValue(fakeStatistic);

    when(createTypeMock)
      .calledWith('PolymeshPrimitivesIdentityClaimClaimType', ClaimType.Accredited)
      .mockReturnValue(fakeClaimType);

    when(createTypeMock)
      .calledWith('PolymeshPrimitivesIdentityId', did)
      .mockReturnValue(fakeIssuer);

    when(createTypeMock)
      .calledWith('PolymeshPrimitivesStatisticsStatType', {
        op: fakeOp,
        claimIssuer: [fakeClaimType, fakeIssuer],
      })
      .mockReturnValue(fakeStatistic);

    const unscopedInput = { type: StatType.Count } as const;
    let result = inputStatTypeToMeshStatType(unscopedInput, mockContext);
    expect(result).toEqual(fakeStatistic);

    const scopedInput = {
      type: StatType.ScopedBalance,
      claimIssuer: {
        issuer: entityMockUtils.getIdentityInstance({ did }),
        claimType: ClaimType.Accredited,
      },
    } as const;
    result = inputStatTypeToMeshStatType(scopedInput, mockContext);
    expect(result).toEqual(fakeStatistic);
  });
});

describe('meshProposalStatusToProposalStatus', () => {
  it('should convert raw statuses to the correct ProposalStatus', () => {
    let result = meshProposalStatusToProposalStatus(
      dsMockUtils.createMockProposalStatus('ActiveOrExpired'),
      null
    );
    expect(result).toEqual(ProposalStatus.Active);

    result = meshProposalStatusToProposalStatus(
      dsMockUtils.createMockProposalStatus('ActiveOrExpired'),
      new Date(1)
    );
    expect(result).toEqual(ProposalStatus.Expired);

    result = meshProposalStatusToProposalStatus(
      dsMockUtils.createMockProposalStatus('ExecutionSuccessful'),
      null
    );
    expect(result).toEqual(ProposalStatus.Successful);

    result = meshProposalStatusToProposalStatus(
      dsMockUtils.createMockProposalStatus('ExecutionFailed'),
      null
    );
    expect(result).toEqual(ProposalStatus.Failed);

    result = meshProposalStatusToProposalStatus(
      dsMockUtils.createMockProposalStatus('Rejected'),
      null
    );
    expect(result).toEqual(ProposalStatus.Rejected);

    result = meshProposalStatusToProposalStatus(
      dsMockUtils.createMockProposalStatus('Invalid'),
      null
    );
    expect(result).toEqual(ProposalStatus.Invalid);
  });

  it('should throw an error if it receives an unknown status', () => {
    const expectedError = new UnreachableCaseError('UnknownStatus' as never);
    return expect(() =>
      meshProposalStatusToProposalStatus(
        { type: 'UnknownStatus' } as unknown as PolymeshPrimitivesMultisigProposalStatus,
        null
      )
    ).toThrowError(expectedError);
  });
});

describe('metadataSpecToMeshMetadataSpec', () => {
  let mockContext: Mocked<Context>;
  let typeDefMaxLength: BigNumber;
  let rawTypeDefMaxLength: u32;

  beforeAll(() => {
    dsMockUtils.initMocks();
  });

  beforeEach(() => {
    mockContext = dsMockUtils.getContextInstance();
    typeDefMaxLength = new BigNumber(15);
    rawTypeDefMaxLength = dsMockUtils.createMockU32(typeDefMaxLength);

    dsMockUtils.setConstMock('asset', 'assetMetadataTypeDefMaxLength', {
      returnValue: rawTypeDefMaxLength,
    });
  });

  afterEach(() => {
    dsMockUtils.reset();
  });

  afterAll(() => {
    dsMockUtils.cleanup();
  });

  it('should throw an error if typeDef exceeds max length', () => {
    const expectedError = new PolymeshError({
      code: ErrorCode.ValidationError,
      message: '"typeDef" length exceeded for given Asset Metadata spec',
      data: {
        maxLength: typeDefMaxLength,
      },
    });

    expect(() =>
      metadataSpecToMeshMetadataSpec({ typeDef: 'INCORRECT_TYPEDEF_VALUE' }, mockContext)
    ).toThrowError(expectedError);
  });

  it('should convert metadataSpec to PolymeshPrimitivesAssetMetadataAssetMetadataSpec', () => {
    const fakeMetadataSpec =
      'fakeMetadataSpec' as unknown as PolymeshPrimitivesAssetMetadataAssetMetadataSpec;

    when(mockContext.createType)
      .calledWith('PolymeshPrimitivesAssetMetadataAssetMetadataSpec', {
        url: null,
        description: null,
        typeDef: null,
      })
      .mockReturnValue(fakeMetadataSpec);

    let result = metadataSpecToMeshMetadataSpec({}, mockContext);
    expect(result).toEqual(fakeMetadataSpec);

    const url = 'SOME_URL';
    const fakeUrl = 'fakeUrl' as unknown as Bytes;
    const description = 'SOME_DESCRIPTION';
    const fakeDescription = 'fakeDescription' as unknown as Bytes;
    const typeDef = 'SOME_TYPE_DEF';
    const fakeTypeDef = 'fakeTypeDef' as unknown as Bytes;

    when(mockContext.createType).calledWith('Bytes', url).mockReturnValue(fakeUrl);
    when(mockContext.createType).calledWith('Bytes', description).mockReturnValue(fakeDescription);
    when(mockContext.createType).calledWith('Bytes', typeDef).mockReturnValue(fakeTypeDef);

    when(mockContext.createType)
      .calledWith('PolymeshPrimitivesAssetMetadataAssetMetadataSpec', {
        url: fakeUrl,
        description: fakeDescription,
        typeDef: fakeTypeDef,
      })
      .mockReturnValue(fakeMetadataSpec);

    result = metadataSpecToMeshMetadataSpec({ url, description, typeDef }, mockContext);
    expect(result).toEqual(fakeMetadataSpec);
  });
});

describe('meshMetadataSpecToMetadataSpec', () => {
  beforeAll(() => {
    dsMockUtils.initMocks();
  });

  afterEach(() => {
    dsMockUtils.reset();
  });

  afterAll(() => {
    dsMockUtils.cleanup();
  });

  it('should convert a meshMetadataSpec to MetadataSpec', () => {
    let result = meshMetadataSpecToMetadataSpec();
    expect(result).toEqual({});

    result = meshMetadataSpecToMetadataSpec(dsMockUtils.createMockOption());
    expect(result).toEqual({});

    let rawSpecs = dsMockUtils.createMockOption(dsMockUtils.createMockAssetMetadataSpec());

    result = meshMetadataSpecToMetadataSpec(rawSpecs);
    expect(result).toEqual({});

    rawSpecs = dsMockUtils.createMockOption(
      dsMockUtils.createMockAssetMetadataSpec({
        url: dsMockUtils.createMockOption(dsMockUtils.createMockBytes('SOME_URL')),
        description: dsMockUtils.createMockOption(dsMockUtils.createMockBytes('SOME_DESC')),
        typeDef: dsMockUtils.createMockOption(dsMockUtils.createMockBytes('SOME_TYPEDEF')),
      })
    );

    result = meshMetadataSpecToMetadataSpec(rawSpecs);
    expect(result).toEqual({
      url: 'SOME_URL',
      description: 'SOME_DESC',
      typeDef: 'SOME_TYPEDEF',
    });
  });
});

describe('metadataToMeshMetadataKey', () => {
  beforeAll(() => {
    dsMockUtils.initMocks();
  });

  afterEach(() => {
    dsMockUtils.reset();
  });

  afterAll(() => {
    dsMockUtils.cleanup();
  });

  it('should convert MetadataType and ID to PolymeshPrimitivesAssetMetadataAssetMetadataKey', () => {
    const context = dsMockUtils.getContextInstance();
    const id = new BigNumber(1);
    const rawId = dsMockUtils.createMockU64(id);
    when(context.createType).calledWith('u64', id.toString()).mockReturnValue(rawId);

    const fakeResult = 'metadataKey' as unknown as PolymeshPrimitivesAssetMetadataAssetMetadataKey;

    when(context.createType)
      .calledWith('PolymeshPrimitivesAssetMetadataAssetMetadataKey', {
        Local: rawId,
      })
      .mockReturnValue(fakeResult);

    let result = metadataToMeshMetadataKey(MetadataType.Local, id, context);

    expect(result).toBe(fakeResult);

    when(context.createType)
      .calledWith('PolymeshPrimitivesAssetMetadataAssetMetadataKey', {
        Global: rawId,
      })
      .mockReturnValue(fakeResult);

    result = metadataToMeshMetadataKey(MetadataType.Global, id, context);

    expect(result).toBe(fakeResult);
  });
});

describe('meshMetadataValueToMetadataValue', () => {
  beforeAll(() => {
    dsMockUtils.initMocks();
  });

  afterEach(() => {
    dsMockUtils.reset();
  });

  afterAll(() => {
    dsMockUtils.cleanup();
  });

  it('should convert a optional Bytes and PolymeshPrimitivesAssetMetadataAssetMetadataValueDetail to MetadataValue', () => {
    let result = meshMetadataValueToMetadataValue(
      dsMockUtils.createMockOption(),
      dsMockUtils.createMockOption()
    );
    expect(result).toBeNull();

    const rawValue = dsMockUtils.createMockOption(dsMockUtils.createMockBytes('SOME_VALUE'));

    result = meshMetadataValueToMetadataValue(rawValue, dsMockUtils.createMockOption());
    expect(result).toEqual({
      value: 'SOME_VALUE',
      expiry: null,
      lockStatus: MetadataLockStatus.Unlocked,
    });

    let rawDetails = dsMockUtils.createMockOption(
      dsMockUtils.createMockAssetMetadataValueDetail({
        lockStatus: dsMockUtils.createMockAssetMetadataLockStatus({ lockStatus: 'Locked' }),
        expire: dsMockUtils.createMockOption(),
      })
    );
    result = meshMetadataValueToMetadataValue(rawValue, rawDetails);
    expect(result).toEqual({
      value: 'SOME_VALUE',
      expiry: null,
      lockStatus: MetadataLockStatus.Locked,
    });

    const expiry = new Date('2030/01/01');

    const lockedUntil = new Date('2025/01/01');

    rawDetails = dsMockUtils.createMockOption(
      dsMockUtils.createMockAssetMetadataValueDetail({
        lockStatus: dsMockUtils.createMockAssetMetadataLockStatus({
          lockStatus: 'LockedUntil',
          lockedUntil,
        }),
        expire: dsMockUtils.createMockOption(
          dsMockUtils.createMockU64(new BigNumber(expiry.getTime()))
        ),
      })
    );

    result = meshMetadataValueToMetadataValue(rawValue, rawDetails);
    expect(result).toEqual({
      value: 'SOME_VALUE',
      expiry,
      lockStatus: MetadataLockStatus.LockedUntil,
      lockedUntil,
    });
  });
});

describe('metadataValueToMeshMetadataValue', () => {
  let mockContext: Mocked<Context>;
  let valueMaxLength: BigNumber;
  let rawValueMaxLength: u32;

  beforeAll(() => {
    dsMockUtils.initMocks();
  });

  beforeEach(() => {
    mockContext = dsMockUtils.getContextInstance();
    valueMaxLength = new BigNumber(15);
    rawValueMaxLength = dsMockUtils.createMockU32(valueMaxLength);

    dsMockUtils.setConstMock('asset', 'assetMetadataValueMaxLength', {
      returnValue: rawValueMaxLength,
    });
  });

  afterEach(() => {
    dsMockUtils.reset();
  });

  afterAll(() => {
    dsMockUtils.cleanup();
  });

  it('should throw an error if value exceeds max length', () => {
    const expectedError = new PolymeshError({
      code: ErrorCode.ValidationError,
      message: 'Asset Metadata value length exceeded',
      data: {
        maxLength: valueMaxLength,
      },
    });

    expect(() =>
      metadataValueToMeshMetadataValue('INCORRECT_VALUE_LENGTH', mockContext)
    ).toThrowError(expectedError);
  });

  it('should convert value to Bytes', () => {
    const value = 'SOME_VALUE';
    const fakeValue = 'fakeValue' as unknown as Bytes;
    when(mockContext.createType).calledWith('Bytes', value).mockReturnValue(fakeValue);

    const result = metadataValueToMeshMetadataValue(value, mockContext);
    expect(result).toEqual(fakeValue);
  });
});

describe('metadataValueDetailToMeshMetadataValueDetail', () => {
  let mockContext: Mocked<Context>;

  beforeAll(() => {
    dsMockUtils.initMocks();
  });

  beforeEach(() => {
    mockContext = dsMockUtils.getContextInstance();
  });

  afterEach(() => {
    dsMockUtils.reset();
  });

  afterAll(() => {
    dsMockUtils.cleanup();
  });

  it('should throw an error if expiry date is in the past', () => {
    const expectedError = new PolymeshError({
      code: ErrorCode.UnmetPrerequisite,
      message: 'Expiry date must be in the future',
    });

    expect(() =>
      metadataValueDetailToMeshMetadataValueDetail(
        { lockStatus: MetadataLockStatus.Locked, expiry: new Date('10/14/1987') },
        mockContext
      )
    ).toThrowError(expectedError);
  });

  it('should throw an error if locked until date is in the past', () => {
    const expectedError = new PolymeshError({
      code: ErrorCode.UnmetPrerequisite,
      message: 'Locked until date must be in the future',
    });

    expect(() =>
      metadataValueDetailToMeshMetadataValueDetail(
        {
          expiry: null,
          lockStatus: MetadataLockStatus.LockedUntil,
          lockedUntil: new Date('10/14/1987'),
        },
        mockContext
      )
    ).toThrowError(expectedError);
  });

  it('should convert value details to PolymeshPrimitivesAssetMetadataAssetMetadataValueDetail', () => {
    const fakeValueDetail =
      'fakeValueDetail' as unknown as PolymeshPrimitivesAssetMetadataAssetMetadataValueDetail;

    when(mockContext.createType)
      .calledWith('PolymeshPrimitivesAssetMetadataAssetMetadataValueDetail', {
        expire: null,
        lockStatus: MetadataLockStatus.Unlocked,
      })
      .mockReturnValue(fakeValueDetail);

    let result = metadataValueDetailToMeshMetadataValueDetail(
      {
        lockStatus: MetadataLockStatus.Unlocked,
        expiry: null,
      },
      mockContext
    );

    expect(result).toEqual(fakeValueDetail);

    const date = new Date('2030/01/01');
    const fakeTime = 'fakeTime' as unknown as u64;
    when(mockContext.createType).calledWith('u64', date.getTime()).mockReturnValue(fakeTime);

    when(mockContext.createType)
      .calledWith('PolymeshPrimitivesAssetMetadataAssetMetadataValueDetail', {
        lockStatus: MetadataLockStatus.Locked,
        expire: fakeTime,
      })
      .mockReturnValue(fakeValueDetail);

    result = metadataValueDetailToMeshMetadataValueDetail(
      {
        lockStatus: MetadataLockStatus.Locked,
        expiry: date,
      },
      mockContext
    );

    expect(result).toEqual(fakeValueDetail);

    when(mockContext.createType)
      .calledWith('PolymeshPrimitivesAssetMetadataAssetMetadataValueDetail', {
        expire: null,
        lockStatus: { LockedUntil: fakeTime },
      })
      .mockReturnValue(fakeValueDetail);

    result = metadataValueDetailToMeshMetadataValueDetail(
      {
        lockStatus: MetadataLockStatus.LockedUntil,
        lockedUntil: date,
        expiry: null,
      },
      mockContext
    );

    expect(result).toEqual(fakeValueDetail);
  });
});

describe('stringToInstructionMemo and instructionMemoToString', () => {
  beforeAll(() => {
    dsMockUtils.initMocks();
  });

  afterEach(() => {
    dsMockUtils.reset();
  });

  afterAll(() => {
    dsMockUtils.cleanup();
  });

  describe('stringToMemo', () => {
    it('should convert a string to a polkadot PalletSettlementInstructionMemo object', () => {
      const value = 'someDescription';
      const fakeResult = 'memoDescription' as unknown as PolymeshPrimitivesMemo;
      const context = dsMockUtils.getContextInstance();

      when(context.createType)
        .calledWith('PolymeshPrimitivesMemo', padString(value, 32))
        .mockReturnValue(fakeResult);

      const result = stringToMemo(value, context);

      expect(result).toEqual(fakeResult);
    });
  });

  describe('instructionMemoToString', () => {
    it('should convert an InstructionMemo to string', () => {
      const fakeResult = 'memoDescription';
      const rawMemo = dsMockUtils.createMockMemo(stringToHex(fakeResult));

      const result = instructionMemoToString(rawMemo);
      expect(result).toBe(fakeResult);
    });
  });
});

describe('expiryToMoment', () => {
  beforeAll(() => {
    dsMockUtils.initMocks();
  });

  afterEach(() => {
    dsMockUtils.reset();
  });

  afterAll(() => {
    dsMockUtils.cleanup();
  });

  it('should throw an error if the expiry date is in the past', () => {
    const value = new Date('01/01/2023');
    const context = dsMockUtils.getContextInstance();
    expect(() => expiryToMoment(value, context)).toThrow('Expiry date must be in the future');
  });

  it('should convert a expiry Date to a polkadot Moment object', () => {
    const value = new Date('01/01/2040');
    const fakeResult = 10000 as unknown as Moment;
    const context = dsMockUtils.getContextInstance();

    when(context.createType)
      .calledWith('u64', Math.round(value.getTime()))
      .mockReturnValue(fakeResult);

    const result = expiryToMoment(value, context);

    expect(result).toBe(fakeResult);
  });
});

describe('middlewarePortfolioDataToPortfolio', () => {
  it('should convert middleware portfolio like data into a Portfolio', async () => {
    const context = dsMockUtils.getContextInstance();
    const defaultPortfolioData = {
      did: 'someDid',
      kind: { default: null },
    };

    let result = await middlewarePortfolioDataToPortfolio(defaultPortfolioData, context);
    expect(result instanceof DefaultPortfolio).toBe(true);

    const numberedPortfolioData = {
      did: 'someDid',
      kind: { user: 10 },
    };

    result = await middlewarePortfolioDataToPortfolio(numberedPortfolioData, context);
    expect(result instanceof NumberedPortfolio).toBe(true);
  });
});

describe('middlewareAgentGroupDataToPermissionGroup', () => {
  beforeAll(() => {
    dsMockUtils.initMocks();
    entityMockUtils.initMocks();
  });

  afterEach(() => {
    dsMockUtils.reset();
    entityMockUtils.reset();
  });

  afterAll(() => {
    dsMockUtils.cleanup();
  });

  it('should convert a middleware agent group data object to a PermissionGroup entity', () => {
    const ticker = 'SOME_TICKER';
    const context = dsMockUtils.getContextInstance();

    let agentGroup: Record<string, Record<string, null | number>> = { [ticker]: { full: null } };
    let result = middlewareAgentGroupDataToPermissionGroup(agentGroup, context);
    expect(result).toEqual(
      expect.objectContaining({
        asset: expect.objectContaining({ ticker }),
        type: PermissionGroupType.Full,
      })
    );

    agentGroup = { [ticker]: { exceptMeta: null } };

    result = middlewareAgentGroupDataToPermissionGroup(agentGroup, context);
    expect(result).toEqual(
      expect.objectContaining({
        asset: expect.objectContaining({ ticker }),
        type: PermissionGroupType.ExceptMeta,
      })
    );

    agentGroup = { [ticker]: { polymeshV1CAA: null } };
    result = middlewareAgentGroupDataToPermissionGroup(agentGroup, context);
    expect(result).toEqual(
      expect.objectContaining({
        asset: expect.objectContaining({ ticker }),
        type: PermissionGroupType.PolymeshV1Caa,
      })
    );

    agentGroup = { [ticker]: { polymeshV1PIA: null } };

    result = middlewareAgentGroupDataToPermissionGroup(agentGroup, context);
    expect(result).toEqual(
      expect.objectContaining({
        asset: expect.objectContaining({ ticker }),
        type: PermissionGroupType.PolymeshV1Pia,
      })
    );

    agentGroup = { [ticker]: { custom: 1 } };

    result = middlewareAgentGroupDataToPermissionGroup(agentGroup, context);
    expect(result).toEqual(
      expect.objectContaining({ asset: expect.objectContaining({ ticker }), id: new BigNumber(1) })
    );
  });
});

describe('middlewarePermissionsDataToPermissions', () => {
  beforeAll(() => {
    dsMockUtils.initMocks();
    entityMockUtils.initMocks();
  });

  afterEach(() => {
    dsMockUtils.reset();
    entityMockUtils.reset();
  });

  afterAll(() => {
    dsMockUtils.cleanup();
  });

  it('should convert a middleware permissions data to a Permissions', () => {
    const context = dsMockUtils.getContextInstance();
    const ticker = 'SOME_TICKER';
    const hexTicker = '0x534F4D455F5449434B455200';
    const did = 'someDid';
    let fakeResult: Permissions = {
      assets: {
        values: [expect.objectContaining({ ticker })],
        type: PermissionType.Include,
      },
      transactions: {
        type: PermissionType.Include,
        values: [TxTags.identity.AddClaim, ModuleName.Authorship],
      },
      transactionGroups: [],
      portfolios: {
        values: [expect.objectContaining({ owner: expect.objectContaining({ did }) })],
        type: PermissionType.Include,
      },
    };
    let permissions: Record<string, unknown> = {
      asset: { these: [hexTicker] },
      extrinsic: {
        these: [
          {
            palletName: 'Identity',
            dispatchableNames: {
              these: ['add_claim'],
            },
          },
          {
            palletName: 'Authorship',
            dispatchableNames: {
              whole: null,
            },
          },
        ],
      },
      portfolio: {
        these: [
          {
            did,
            kind: { default: null },
          },
        ],
      },
    };

    let result = middlewarePermissionsDataToPermissions(JSON.stringify(permissions), context);
    expect(result).toEqual(fakeResult);

    fakeResult = {
      assets: null,
      transactions: null,
      transactionGroups: [],
      portfolios: null,
    };
    permissions = {
      asset: { whole: null },
      portfolio: { whole: null },
      extrinsic: { whole: null },
    };

    result = middlewarePermissionsDataToPermissions(JSON.stringify(permissions), context);
    expect(result).toEqual(fakeResult);

    fakeResult = {
      assets: {
        values: [expect.objectContaining({ ticker })],
        type: PermissionType.Exclude,
      },
      transactions: {
        type: PermissionType.Exclude,
        values: [ModuleName.Identity],
        exceptions: [TxTags.identity.AddClaim],
      },
      transactionGroups: [],
      portfolios: {
        values: [expect.objectContaining({ owner: expect.objectContaining({ did }) })],
        type: PermissionType.Exclude,
      },
    };

    permissions = {
      asset: {
        except: [hexTicker],
      },
      extrinsic: {
        except: [
          {
            palletName: 'Identity',
            dispatchableNames: {
              except: ['add_claim'],
            },
          },
        ],
      },
      portfolio: {
        except: [
          {
            did,
            kind: { default: null },
          },
        ],
      },
    };

    result = middlewarePermissionsDataToPermissions(JSON.stringify(permissions), context);
    expect(result).toEqual(fakeResult);
  });
});

describe('middlewareAuthorizationDataToAuthorization', () => {
  beforeAll(() => {
    dsMockUtils.initMocks();
  });

  afterEach(() => {
    dsMockUtils.reset();
  });

  afterAll(() => {
    dsMockUtils.cleanup();
  });

  it('should convert a middleware Authorization data to an Authorization', () => {
    const context = dsMockUtils.getContextInstance();
    let fakeResult: Authorization = {
      type: AuthorizationType.AttestPrimaryKeyRotation,
      value: expect.objectContaining({ did: 'someDid' }),
    };
    let authorizationData = 'someDid';

    let result = middlewareAuthorizationDataToAuthorization(
      context,
      AuthTypeEnum.AttestPrimaryKeyRotation,
      authorizationData
    );
    expect(result).toEqual(fakeResult);

    fakeResult = {
      type: AuthorizationType.RotatePrimaryKey,
    };

    result = middlewareAuthorizationDataToAuthorization(context, AuthTypeEnum.RotatePrimaryKey);
    expect(result).toEqual(fakeResult);

    fakeResult = {
      type: AuthorizationType.TransferTicker,
      value: 'SOME_TICKER',
    };
    authorizationData = '0x534F4D455F5449434B455200';

    result = middlewareAuthorizationDataToAuthorization(
      context,
      AuthTypeEnum.TransferTicker,
      authorizationData
    );
    expect(result).toEqual(fakeResult);

    fakeResult = {
      type: AuthorizationType.AddMultiSigSigner,
      value: 'someAccount',
    };
    authorizationData = 'someAccount';

    result = middlewareAuthorizationDataToAuthorization(
      context,
      AuthTypeEnum.AddMultiSigSigner,
      authorizationData
    );
    expect(result).toEqual(fakeResult);

    fakeResult = {
      type: AuthorizationType.PortfolioCustody,
      value: expect.objectContaining({ owner: expect.objectContaining({ did: 'someDid' }) }),
    };
    authorizationData = JSON.stringify({
      did: 'someDid',
      kind: { default: null },
    });

    result = middlewareAuthorizationDataToAuthorization(
      context,
      AuthTypeEnum.PortfolioCustody,
      authorizationData
    );
    expect(result).toEqual(fakeResult);

    const portfolioId = new BigNumber(1);
    fakeResult = {
      type: AuthorizationType.PortfolioCustody,
      value: expect.objectContaining({
        owner: expect.objectContaining({ did: 'someDid' }),
        id: portfolioId,
      }),
    };
    authorizationData = JSON.stringify({
      did: 'someDid',
      kind: { user: 1 },
    });

    result = middlewareAuthorizationDataToAuthorization(
      context,
      AuthTypeEnum.PortfolioCustody,
      authorizationData
    );
    expect(result).toEqual(fakeResult);

    fakeResult = {
      type: AuthorizationType.TransferAssetOwnership,
      value: 'SOME_TICKER',
    };
    authorizationData = '0x534F4D455F5449434B455200';

    result = middlewareAuthorizationDataToAuthorization(
      context,
      AuthTypeEnum.TransferAssetOwnership,
      authorizationData
    );
    expect(result).toEqual(fakeResult);

    fakeResult = {
      type: AuthorizationType.JoinIdentity,
      value: { assets: null, portfolios: null, transactions: null, transactionGroups: [] },
    };
    authorizationData = JSON.stringify({
      asset: { whole: null },
      portfolio: { whole: null },
      extrinsic: { whole: null },
    });

    result = middlewareAuthorizationDataToAuthorization(
      context,
      AuthTypeEnum.JoinIdentity,
      authorizationData
    );
    expect(result).toEqual(fakeResult);

    const beneficiaryAddress = 'beneficiaryAddress';
    const relayerAddress = 'relayerAddress';
    const allowance = new BigNumber(1000);
    fakeResult = {
      type: AuthorizationType.AddRelayerPayingKey,
      value: {
        beneficiary: expect.objectContaining({ address: beneficiaryAddress }),
        subsidizer: expect.objectContaining({ address: relayerAddress }),
        allowance,
      },
    };
    authorizationData = `{"${beneficiaryAddress}","${relayerAddress}",${allowance.shiftedBy(6)}}`;

    result = middlewareAuthorizationDataToAuthorization(
      context,
      AuthTypeEnum.AddRelayerPayingKey,
      authorizationData
    );
    expect(result).toEqual(fakeResult);

    const ticker = 'SOME_TICKER';
    const type = PermissionGroupType.Full;
    fakeResult = {
      type: AuthorizationType.BecomeAgent,
      value: expect.objectContaining({
        asset: expect.objectContaining({ ticker }),
        type,
      }),
    };

    authorizationData = `{"${ticker}",${JSON.stringify({ full: null })}}`;

    result = middlewareAuthorizationDataToAuthorization(
      context,
      AuthTypeEnum.BecomeAgent,
      authorizationData
    );
    expect(result).toEqual(fakeResult);

    authorizationData = JSON.stringify({
      asset: { whole: null },
      portfolio: { whole: null },
      extrinsic: { whole: null },
    });
    fakeResult = {
      type: AuthorizationType.RotatePrimaryKeyToSecondary,
      value: { assets: null, portfolios: null, transactions: null, transactionGroups: [] },
    };

    result = middlewareAuthorizationDataToAuthorization(
      context,
      AuthTypeEnum.RotatePrimaryKeyToSecondary,
      authorizationData
    );
    expect(result).toEqual(fakeResult);
  });

  it('should throw an error if the authorization has an unsupported type', () => {
    const context = dsMockUtils.getContextInstance();

    expect(() =>
      middlewareAuthorizationDataToAuthorization(context, AuthTypeEnum.Custom, 'randomData')
    ).toThrow('Unsupported Authorization Type. Please contact the Polymesh team');
  });
});

describe('legToFungibleLeg', () => {
  beforeAll(() => {
    dsMockUtils.initMocks();
  });

  afterEach(() => {
    dsMockUtils.reset();
  });

  afterAll(() => {
    dsMockUtils.cleanup();
  });

  it('should make a fungible leg', () => {
    const context = dsMockUtils.getContextInstance();
    const fakeResult = 'fakeResult' as unknown as PolymeshPrimitivesSettlementLeg;

    const value = {
      sender: createMockPortfolioId(),
      receiver: createMockPortfolioId(),
      ticker: createMockTicker(),
      amount: createMockU128(),
    } as const;

    when(context.createType)
      .calledWith('PolymeshPrimitivesSettlementLeg', { Fungible: value })
      .mockReturnValue(fakeResult);

    const result = legToFungibleLeg(value, context);

    expect(result).toEqual(fakeResult);
  });
});

describe('legToNonFungibleLeg', () => {
  beforeAll(() => {
    dsMockUtils.initMocks();
  });

  afterEach(() => {
    dsMockUtils.reset();
  });

  afterAll(() => {
    dsMockUtils.cleanup();
  });

  it('should make a non-fungible leg', () => {
    const context = dsMockUtils.getContextInstance();
    const fakeResult = 'fakeResult' as unknown as PolymeshPrimitivesSettlementLeg;

    const value = {
      sender: createMockPortfolioId(),
      receiver: createMockPortfolioId(),
      nfts: createMockNfts(),
    } as const;

    when(context.createType)
      .calledWith('PolymeshPrimitivesSettlementLeg', { NonFungible: value })
      .mockReturnValue(fakeResult);

    const result = legToNonFungibleLeg(value, context);

    expect(result).toEqual(fakeResult);
  });
});

describe('datesToScheduleCheckpoints', () => {
  beforeAll(() => {
    dsMockUtils.initMocks();
  });

  afterEach(() => {
    dsMockUtils.reset();
  });

  afterAll(() => {
    dsMockUtils.cleanup();
  });

  it('should make a BtreeSet<Moment>', () => {
    const context = dsMockUtils.getContextInstance();

    const fakeMoment = 'fakeMoment' as unknown as Moment;

    const fakeBtree = 'fakeBtree' as unknown as BTreeSet<Moment>;

    const fakeResult =
      'fakeResult' as unknown as PolymeshCommonUtilitiesCheckpointScheduleCheckpoints;

    const input = [new Date()];

    when(context.createType).calledWith('u64', input[0].getTime()).mockReturnValue(fakeMoment);
    when(context.createType)
      .calledWith('BTreeSet<Moment>', [fakeMoment])
      .mockReturnValue(fakeBtree);

    when(context.createType)
      .calledWith('PolymeshCommonUtilitiesCheckpointScheduleCheckpoints', {
        pending: fakeBtree,
      })
      .mockReturnValue(fakeResult);

    const result = datesToScheduleCheckpoints(input, context);

    expect(result).toEqual(fakeResult);
  });
});

describe('collectionKeysToMetadataKeys', () => {
  beforeAll(() => {
    dsMockUtils.initMocks();
  });

  afterEach(() => {
    dsMockUtils.reset();
  });

  afterAll(() => {
    dsMockUtils.cleanup();
  });

  it('should create collection keys', () => {
    const context = dsMockUtils.getContextInstance();
    const id = new BigNumber(1);
    const keys = [{ type: MetadataType.Local, id }];

    const fakeKey = 'fakeKey' as unknown as PolymeshPrimitivesAssetMetadataAssetMetadataKey;
    const fakeResult =
      'fakeMetadataKeys' as unknown as Vec<PolymeshPrimitivesAssetMetadataAssetMetadataKey>;

    when(context.createType)
      .calledWith('PolymeshPrimitivesAssetMetadataAssetMetadataKey', {
        Local: bigNumberToU64(id, context),
      })
      .mockReturnValue(fakeKey);

    when(context.createType)
      .calledWith('Vec<PolymeshPrimitivesAssetMetadataAssetMetadataKey>', [fakeKey])
      .mockReturnValue(fakeResult);

    const result = collectionKeysToMetadataKeys(keys, context);

    expect(result).toEqual(fakeResult);
  });
});

describe('meshMetadataKeyToMetadataKey', () => {
  it('should convert local metadata', () => {
    const localId = new BigNumber(1);
    const ticker = 'TICKER';
    const rawKey = dsMockUtils.createMockAssetMetadataKey({
      Local: dsMockUtils.createMockU64(localId),
    });

    const result = meshMetadataKeyToMetadataKey(rawKey, ticker);

    expect(result).toEqual({ type: MetadataType.Local, id: localId, ticker });
  });

  it('should convert Global metadata', () => {
    const globalId = new BigNumber(2);
    const rawKey = dsMockUtils.createMockAssetMetadataKey({
      Global: dsMockUtils.createMockU64(globalId),
    });

    const result = meshMetadataKeyToMetadataKey(rawKey, '');

    expect(result).toEqual({ type: MetadataType.Global, id: globalId });
  });
});

describe('meshNftToNftId', () => {
  it('should convert a set of NFTs', () => {
    const ticker = 'TICKER';

    const mockNft = dsMockUtils.createMockNfts({
      ticker: dsMockUtils.createMockTicker(ticker),
      ids: [
        dsMockUtils.createMockU64(new BigNumber(1)),
        dsMockUtils.createMockU64(new BigNumber(2)),
      ],
    });

    const result = meshNftToNftId(mockNft);

    expect(result).toEqual({
      ticker,
      ids: [new BigNumber(1), new BigNumber(2)],
    });
  });
});

describe('nftInputToNftMetadataAttribute', () => {
  beforeAll(() => {
    dsMockUtils.initMocks();
  });

  afterEach(() => {
    dsMockUtils.reset();
  });

  afterAll(() => {
    dsMockUtils.cleanup();
  });

  it('should convert NFT input into a raw attribute', () => {
    const context = dsMockUtils.getContextInstance();
    const id = new BigNumber(1);
    const rawId = dsMockUtils.createMockU64(id);
    const value = 'testValue';

    const mockKey = 'mockKey' as unknown as PolymeshPrimitivesAssetMetadataAssetMetadataKey;
    const mockValue = 'mockValue' as unknown as Bytes;
    const mockAttribute = 'mockAttribute' as unknown as PolymeshPrimitivesNftNftMetadataAttribute;
    const mockResult = 'mockResult' as unknown as Vec<PolymeshPrimitivesNftNftMetadataAttribute>;

    dsMockUtils.setConstMock('asset', 'assetMetadataValueMaxLength', {
      returnValue: dsMockUtils.createMockU64(new BigNumber(255)),
    });

    when(context.createType).calledWith('u64', id.toString()).mockReturnValue(rawId);

    when(context.createType)
      .calledWith('PolymeshPrimitivesAssetMetadataAssetMetadataKey', {
        Local: rawId,
      })
      .mockReturnValue(mockKey);

    when(context.createType).calledWith('Bytes', value).mockReturnValue(mockValue);

    when(context.createType)
      .calledWith('PolymeshPrimitivesNftNftMetadataAttribute', {
        key: mockKey,
        value: mockValue,
      })
      .mockReturnValue(mockAttribute);

    when(context.createType)
      .calledWith('Vec<PolymeshPrimitivesNftNftMetadataAttribute>', [mockAttribute])
      .mockReturnValue(mockResult);

    const input = [{ type: MetadataType.Local, id, value }];

    const result = nftInputToNftMetadataVec(input, context);

    expect(result).toEqual(mockResult);
  });
});

describe('nftToMeshNft', () => {
  beforeAll(() => {
    dsMockUtils.initMocks();
  });

  afterEach(() => {
    dsMockUtils.reset();
  });

  afterAll(() => {
    dsMockUtils.cleanup();
  });

  it('should converts Nft input', () => {
    const ticker = 'TICKER';
    const rawTicker = dsMockUtils.createMockTicker(ticker);
    const id = new BigNumber(1);
    const rawId = dsMockUtils.createMockU64(id);
    const context = dsMockUtils.getContextInstance();

    const mockResult = 'mockResult' as unknown as PolymeshPrimitivesNftNfTs;

    when(context.createType)
      .calledWith('PolymeshPrimitivesTicker', padString(ticker, MAX_TICKER_LENGTH))
      .mockReturnValue(rawTicker);
    when(context.createType).calledWith('u64', id.toString()).mockReturnValue(rawId);
    when(context.createType)
      .calledWith('PolymeshPrimitivesNftNfTs', {
        ticker: rawTicker,
        ids: [rawId],
      })
      .mockReturnValue(mockResult);

    const result = nftToMeshNft(ticker, [id], context);

    expect(result).toEqual(mockResult);
  });
});

describe('toCustomClaimTypeWithIdentity', () => {
  it('should correctly convert MiddlewareCustomClaimType array to CustomClaimTypeWithDid array', () => {
    const middlewareCustomClaimTypeArray = [
      { name: 'name1', id: '1', identity: { did: 'did1' } },
      { name: 'name2', id: '2', identity: { did: 'did2' } },
      { name: 'name3', id: '3', identity: null },
    ];

    const result = toCustomClaimTypeWithIdentity(
      middlewareCustomClaimTypeArray as MiddlewareCustomClaimType[]
    );

    expect(result).toEqual([
      { name: 'name1', id: new BigNumber(1), did: 'did1' },
      { name: 'name2', id: new BigNumber(2), did: 'did2' },
      { name: 'name3', id: new BigNumber(3), did: undefined },
    ]);
  });
});

describe('mediatorAffirmationStatusToStatus', () => {
  it('should convert mediator affirmation status', () => {
    let input = dsMockUtils.createMockMediatorAffirmationStatus('Pending');
    let result = mediatorAffirmationStatusToStatus(input);
    expect(result).toEqual({ status: AffirmationStatus.Pending });

    input = dsMockUtils.createMockMediatorAffirmationStatus('Unknown');
    result = mediatorAffirmationStatusToStatus(input);
    expect(result).toEqual({ status: AffirmationStatus.Unknown });

    input = dsMockUtils.createMockMediatorAffirmationStatus({
      Affirmed: {
        expiry: dsMockUtils.createMockOption(dsMockUtils.createMockMoment(new BigNumber(1))),
      },
    });
    result = mediatorAffirmationStatusToStatus(input);
    expect(result).toEqual({ status: AffirmationStatus.Affirmed, expiry: new Date(1) });

    input = dsMockUtils.createMockMediatorAffirmationStatus({
      Affirmed: {
        expiry: dsMockUtils.createMockOption(),
      },
    });
    result = mediatorAffirmationStatusToStatus(input);
    expect(result).toEqual({ status: AffirmationStatus.Affirmed, expiry: undefined });
  });

  it('should throw an error if it encounters an unexpected case', () => {
    // eslint-disable-next-line @typescript-eslint/no-explicit-any
    expect(() => mediatorAffirmationStatusToStatus({ type: 'notAType' } as any)).toThrow(
      UnreachableCaseError
    );
  });
});

describe('meshConfidentialDetailsToConfidentialDetails', () => {
  it('should convert PalletConfidentialAssetTransaction to ConfidentialTransactionDetails', () => {
    const mockDetails = dsMockUtils.createMockConfidentialAssetTransaction({
      createdAt: dsMockUtils.createMockU32(new BigNumber(1)),
      memo: dsMockUtils.createMockOption(dsMockUtils.createMockMemo(stringToHex('someMemo'))),
      venueId: dsMockUtils.createMockU64(new BigNumber(2)),
    });
    const result = meshConfidentialTransactionDetailsToDetails(
      mockDetails as PalletConfidentialAssetTransaction
    );

    expect(result).toEqual({
      createdAt: new BigNumber(1),
      memo: 'someMemo',
      venueId: new BigNumber(2),
    });
  });
});

describe('meshConfidentialTransactionStatusToStatus', () => {
  it('should convert PalletConfidentialAssetTransactionStatus to ConfidentialTransactionStatus', () => {
    let expected = ConfidentialTransactionStatus.Pending;
    let status = dsMockUtils.createMockConfidentialTransactionStatus(expected);

    let result = meshConfidentialTransactionStatusToStatus(status);

    expect(result).toEqual(expected);

    expected = ConfidentialTransactionStatus.Executed;
    status = dsMockUtils.createMockConfidentialTransactionStatus(expected);
    result = meshConfidentialTransactionStatusToStatus(status);

    expect(result).toEqual(expected);

    expected = ConfidentialTransactionStatus.Rejected;
    status = dsMockUtils.createMockConfidentialTransactionStatus(expected);
    result = meshConfidentialTransactionStatusToStatus(status);

    expect(result).toEqual(expected);
  });

  it('should throw an error on unexpected status', () => {
    const status = createMockConfidentialTransactionStatus(
      // eslint-disable-next-line @typescript-eslint/no-explicit-any
      'notAStatus' as any
    ) as PalletConfidentialAssetTransactionStatus;
=======
  PolymeshPrimitivesIdentityId,
} from '@polkadot/types/lookup';
import { stringToHex } from '@polkadot/util';
import { UnreachableCaseError } from '@polymeshassociation/polymesh-sdk/api/procedures/utils';
import {
  Block,
  ConfidentialAssetHistory,
  EventIdEnum,
} from '@polymeshassociation/polymesh-sdk/middleware/types';
import { u16ToBigNumber } from '@polymeshassociation/polymesh-sdk/utils/conversion';
import BigNumber from 'bignumber.js';
import { when } from 'jest-when';
>>>>>>> 1dbbd1f6

import { ConfidentialAccount, ConfidentialAsset, Context, Identity } from '~/internal';
import { dsMockUtils } from '~/testUtils/mocks';
import { createMockBlock, createMockBTreeSet } from '~/testUtils/mocks/dataSources';
import {
  ConfidentialAffirmParty,
  ConfidentialLegParty,
  ConfidentialLegStateBalances,
  ConfidentialTransactionStatus,
} from '~/types';
import * as utilsInternalModule from '~/utils/internal';

import {
  auditorsToBtreeSet,
  auditorsToConfidentialAuditors,
  auditorToMeshAuditor,
  bigNumberToU16,
  confidentialAffirmPartyToRaw,
  confidentialAffirmsToRaw,
  confidentialAssetsToBtreeSet,
  confidentialBurnProofToRaw,
  confidentialLegIdToId,
  confidentialLegPartyToRole,
  confidentialLegStateToLegState,
  confidentialLegToMeshLeg,
  confidentialTransactionLegIdToBigNumber,
  meshConfidentialAssetTransactionIdToId,
  meshConfidentialTransactionDetailsToDetails,
  meshConfidentialTransactionStatusToStatus,
  meshPublicKeyToKey,
  middlewareAssetHistoryToTransactionHistory,
  middlewareEventDetailsToEventIdentifier,
  serializeConfidentialAssetId,
} from '../conversion';

describe('serializeConfidentialAssetId', () => {
  beforeAll(() => {
    dsMockUtils.initMocks();
  });

  afterEach(() => {
    dsMockUtils.reset();
  });

  afterAll(() => {
    dsMockUtils.cleanup();
  });

  it('should convert a confidential Asset ID to hex prefixed string', () => {
    const result = serializeConfidentialAssetId('76702175-d8cb-e3a5-5a19-734433351e25');

    expect(result).toEqual('0x76702175d8cbe3a55a19734433351e25');
  });

  it('should extract the ID from ConfidentialAsset entity', () => {
    const context = dsMockUtils.getContextInstance();
    const asset = new ConfidentialAsset({ id: '76702175-d8cb-e3a5-5a19-734433351e25' }, context);

    const result = serializeConfidentialAssetId(asset);

    expect(result).toEqual('0x76702175d8cbe3a55a19734433351e25');
  });
});

describe('middlewareEventDetailsToEventIdentifier', () => {
  it('should extract block info', () => {
    const block = { blockId: 1, datetime: '7', hash: '0x01' } as Block;

    let result = middlewareEventDetailsToEventIdentifier(block);
    expect(result).toEqual({
      blockNumber: new BigNumber(1),
      blockHash: '0x01',
      blockDate: new Date('7'),
      eventIndex: new BigNumber(0),
    });

    result = middlewareEventDetailsToEventIdentifier(block, 3);
    expect(result).toEqual({
      blockNumber: new BigNumber(1),
      blockHash: '0x01',
      blockDate: new Date('7'),
      eventIndex: new BigNumber(3),
    });
  });
});

describe('auditorToMeshAuditor', () => {
  let account: ConfidentialAccount;
  let context: Context;

  beforeAll(() => {
    dsMockUtils.initMocks();
    jest.spyOn(utilsInternalModule, 'assertElgamalPubKeyValid').mockImplementation();
  });

  beforeEach(() => {
    context = dsMockUtils.getContextInstance();
    account = new ConfidentialAccount({ publicKey: 'somePubKey' }, context);
  });

  afterEach(() => {
    dsMockUtils.reset();
  });

  afterAll(() => {
    dsMockUtils.cleanup();
  });

  it('should convert a ConfidentialAccount to PalletConfidentialAssetAuditorAccount', () => {
    const mockResult = 'mockResult' as unknown as PalletConfidentialAssetAuditorAccount;

    when(context.createType)
      .calledWith('PalletConfidentialAssetAuditorAccount', account.publicKey)
      .mockReturnValue(mockResult);

    const result = auditorToMeshAuditor(account, context);

    expect(result).toEqual(mockResult);
  });
});

describe('auditorsToBtreeSet', () => {
  let account: ConfidentialAccount;
  let context: Context;

  beforeAll(() => {
    dsMockUtils.initMocks();
    jest.spyOn(utilsInternalModule, 'assertElgamalPubKeyValid').mockImplementation();
  });

  beforeEach(() => {
    context = dsMockUtils.getContextInstance();
    account = new ConfidentialAccount({ publicKey: 'somePubKey' }, context);
  });

  afterEach(() => {
    dsMockUtils.reset();
  });

  afterAll(() => {
    dsMockUtils.cleanup();
  });

  it('should convert a ConfidentialAccount to BTreeSetPalletConfidentialAssetAuditorAccount>', () => {
    const mockResult = createMockBTreeSet<PalletConfidentialAssetAuditorAccount>([]);
    const mockAuditor = 'somePubKey' as unknown as PalletConfidentialAssetAuditorAccount;

    when(context.createType)
      .calledWith('PalletConfidentialAssetAuditorAccount', account.publicKey)
      .mockReturnValue(mockAuditor);

    when(context.createType)
      .calledWith('BTreeSet<PalletConfidentialAssetAuditorAccount>', [mockAuditor])
      .mockReturnValue(mockResult);

    const result = auditorsToBtreeSet([account], context);

    expect(result).toEqual(mockResult);
  });
});

describe('confidentialAssetsToBtreeSet', () => {
  let asset: ConfidentialAsset;
  let context: Context;

  beforeAll(() => {
    dsMockUtils.initMocks();
  });

  beforeEach(() => {
    context = dsMockUtils.getContextInstance();
    asset = new ConfidentialAsset({ id: '76702175d8cbe3a55a19734433351e25' }, context);
  });

  afterEach(() => {
    dsMockUtils.reset();
  });

  afterAll(() => {
    dsMockUtils.cleanup();
  });

  it('should convert a ConfidentialAccount to PalletConfidentialAssetAuditorAccount', () => {
    const mockResult = createMockBTreeSet<Bytes>();
    when(context.createType)
      .calledWith('BTreeSet<Bytes>', ['0x76702175d8cbe3a55a19734433351e25'])
      .mockReturnValue(mockResult);

    const result = confidentialAssetsToBtreeSet([asset], context);

    expect(result).toEqual(mockResult);
  });
});

describe('meshPublicKeyToKey', () => {
  it('should convert the key', () => {
    const expectedKey = '0x01';
    const mockKey = dsMockUtils.createMockConfidentialAccount(expectedKey);

    const result = meshPublicKeyToKey(mockKey);

    expect(result).toEqual(expectedKey);
  });
});

describe('confidentialLegIdToId', () => {
  it('should convert to a BigNumber', () => {
    const mockLegId = dsMockUtils.createMockConfidentialTransactionLegId(new BigNumber(1));

    const result = confidentialLegIdToId(mockLegId);

    expect(result).toEqual(new BigNumber(1));
  });
});

describe('meshConfidentialAssetTransactionIdToId', () => {
  it('should convert to a BigNumber', () => {
    const mockAssetId = dsMockUtils.createMockConfidentialAssetTransactionId(new BigNumber(1));

    const result = meshConfidentialAssetTransactionIdToId(mockAssetId);

    expect(result).toEqual(new BigNumber(1));
  });

  describe('confidentialTransactionLegIdToBigNumber', () => {
    let id: BigNumber;
    let rawId: PalletConfidentialAssetTransactionLegId;

    beforeAll(() => {
      dsMockUtils.initMocks();
    });

    beforeEach(() => {
      id = new BigNumber(1);
      rawId = dsMockUtils.createMockConfidentialTransactionLegId(id);
    });

    afterEach(() => {
      dsMockUtils.reset();
    });

    afterAll(() => {
      dsMockUtils.cleanup();
    });

    it('should convert PalletConfidentialAssetTransactionLegId to BigNumber ', () => {
      const result = confidentialTransactionLegIdToBigNumber(rawId);

      expect(result).toEqual(id);
    });
  });
});

describe('confidentialTransactionLegIdToBigNumber', () => {
  beforeAll(() => {
    dsMockUtils.initMocks();
  });
  afterEach(() => {
    dsMockUtils.reset();
  });

  afterAll(() => {
    dsMockUtils.cleanup();
  });

  it('should convert PalletConfidentialAssetTransactionLegId to BigNumber ', () => {
    let input = dsMockUtils.createMockConfidentialLegParty('Sender');
    let expected = ConfidentialLegParty.Sender;
    let result = confidentialLegPartyToRole(input);
    expect(result).toEqual(expected);

    input = dsMockUtils.createMockConfidentialLegParty('Receiver');
    expected = ConfidentialLegParty.Receiver;
    result = confidentialLegPartyToRole(input);
    expect(result).toEqual(expected);

    input = dsMockUtils.createMockConfidentialLegParty('Mediator');
    expected = ConfidentialLegParty.Mediator;
    result = confidentialLegPartyToRole(input);
    expect(result).toEqual(expected);
  });

  it('should throw if an unexpected role is received', () => {
    const input = 'notSomeRole' as unknown as PalletConfidentialAssetLegParty;

    expect(() => confidentialLegPartyToRole(input)).toThrow(UnreachableCaseError);
  });
});

describe('confidentialAffirmPartyToRaw', () => {
  beforeAll(() => {
    dsMockUtils.initMocks();
  });
  afterEach(() => {
    dsMockUtils.reset();
  });

  afterAll(() => {
    dsMockUtils.cleanup();
  });

  it('should return a raw affirm party for a mediator', () => {
    const mockContext = dsMockUtils.getContextInstance();
    const party = ConfidentialAffirmParty.Mediator;

    // eslint-disable-next-line @typescript-eslint/no-explicit-any
    const mockResult = 'mockResult' as any;

    when(mockContext.createType)
      .calledWith('PalletConfidentialAssetAffirmParty', {
        [party]: null,
      })
      .mockReturnValue(mockResult);

    const result = confidentialAffirmPartyToRaw({ party }, mockContext);

    expect(result).toEqual(mockResult);
  });

  it('should return a raw affirm party for a sender', () => {
    const mockContext = dsMockUtils.getContextInstance();
    const party = ConfidentialAffirmParty.Sender;
    const proofs = [{ asset: '1234', proof: '0x01' }];
    // eslint-disable-next-line @typescript-eslint/naming-convention
    const fmtProofs = { '0x1234': '0x01' };

    const mockResult = 'mockResult' as unknown as PalletConfidentialAssetAffirmParty;
    const mockRawProofs = dsMockUtils.createMockBTreeMap<Bytes, Bytes>();
    const mockTransferProof =
      'mockTransferProof' as unknown as PalletConfidentialAssetConfidentialTransfers;

    when(mockContext.createType)
      .calledWith('BTreeMap<Bytes, Bytes>', fmtProofs)
      .mockReturnValue(mockRawProofs);

    when(mockContext.createType)
      .calledWith('PalletConfidentialAssetConfidentialTransfers', {
        proofs: mockRawProofs,
      })
      .mockReturnValue(mockTransferProof);

    when(mockContext.createType)
      .calledWith('PalletConfidentialAssetAffirmParty', {
        [party]: mockTransferProof,
      })
      .mockReturnValue(mockResult);

    const result = confidentialAffirmPartyToRaw({ party, proofs }, mockContext);

    expect(result).toEqual(mockResult);
  });
});

describe('confidentialAffirmsToRaw', () => {
  beforeAll(() => {
    dsMockUtils.initMocks();
  });
  afterEach(() => {
    dsMockUtils.reset();
  });

  afterAll(() => {
    dsMockUtils.cleanup();
  });

  it('should return a raw affirm transaction', () => {
    const mockContext = dsMockUtils.getContextInstance();

    const mockAffirm = 'mockAffirm' as unknown as PalletConfidentialAssetAffirmTransaction;
    const mockResult = 'mockResult' as unknown as PalletConfidentialAssetAffirmTransactions;

    when(mockContext.createType)
      .calledWith('PalletConfidentialAssetAffirmTransactions', [mockAffirm])
      .mockReturnValue(mockResult);

    const result = confidentialAffirmsToRaw([mockAffirm], mockContext);

    expect(result).toEqual(mockResult);
  });
});

describe('confidentialLegStateToLegState', () => {
  let mockLegState: dsMockUtils.MockCodec<PalletConfidentialAssetTransactionLegState>;
  // eslint-disable-next-line @typescript-eslint/no-explicit-any
  let mockLegReturn: any;

  const assetId = '76702175-d8cb-e3a5-5a19-734433351e25';

  beforeEach(() => {
    mockLegState = dsMockUtils.createMockConfidentialLegState({
      assetState: dsMockUtils.createMockBTreeMap<
        Bytes,
        PalletConfidentialAssetTransactionLegState
      >(),
    });
    mockLegReturn = dsMockUtils.createMockOption(mockLegState);
  });
  beforeAll(() => {
    dsMockUtils.initMocks();
  });
  afterEach(() => {
    dsMockUtils.reset();
  });

  afterAll(() => {
    dsMockUtils.cleanup();
  });

  it('should return the parsed leg state', () => {
    const balances = {
      senderInitBalance: '0x02',
      senderAmount: '0x03',
      receiverAmount: '0x04',
    };

    // eslint-disable-next-line @typescript-eslint/no-explicit-any
    (mockLegState.assetState as any).toJSON = (): Record<string, ConfidentialLegStateBalances> => ({
      // eslint-disable-next-line @typescript-eslint/naming-convention
      [assetId]: balances,
    });

    const mockContext = dsMockUtils.getContextInstance();

    const result = confidentialLegStateToLegState(mockLegReturn, mockContext);

    expect(result).toEqual(
      expect.objectContaining({
        proved: true,
        assetState: expect.arrayContaining([
          expect.objectContaining({
            asset: expect.objectContaining({ id: assetId }),
          }),
        ]),
      })
    );
  });

  it('should return the expected result for unproven legs', () => {
    const mockContext = dsMockUtils.getContextInstance();

    const result = confidentialLegStateToLegState(dsMockUtils.createMockOption(), mockContext);

    expect(result).toEqual(
      expect.objectContaining({
        proved: false,
      })
    );
  });

  it('should throw an error if there is unexpected leg state', () => {
    /* eslint-disable @typescript-eslint/no-explicit-any */
    (mockLegState.assetState as any).toJSON = (): Record<string, ConfidentialLegStateBalances> => ({
      // eslint-disable-next-line @typescript-eslint/naming-convention
      assetId: {
        senderInitBalance: undefined,
      } as any,
    });
    /* eslint-enable @typescript-eslint/no-explicit-any */

    const mockContext = dsMockUtils.getContextInstance();

    expect(() => confidentialLegStateToLegState(mockLegReturn, mockContext)).toThrow(
      'Unexpected data for PalletConfidentialAssetTransactionLegState received from chain'
    );
  });
});

describe('middlewareAssetHistoryToTransactionHistory', () => {
  beforeAll(() => {
    dsMockUtils.initMocks();
  });

  afterEach(() => {
    dsMockUtils.reset();
  });

  afterAll(() => {
    dsMockUtils.cleanup();
  });

  it('should convert a middleware AssetHistory to TransactionHistory', () => {
    const assetHistoryEntry = {
      id: '1',
      fromId: 'someString',
      toId: 'someString',
      amount: '0x01',
      createdBlock: createMockBlock() as unknown as Block,
      assetId: 'assetId',
      eventId: EventIdEnum.AccountDeposit,
      memo: '0x02',
    } as ConfidentialAssetHistory;

    const expectedResult = {
      id: assetHistoryEntry.id,
      assetId: assetHistoryEntry.assetId,
      fromId: assetHistoryEntry.fromId,
      toId: assetHistoryEntry.toId,
      amount: assetHistoryEntry.amount,
      datetime: assetHistoryEntry.createdBlock!.datetime,
      createdBlockId: new BigNumber(assetHistoryEntry.createdBlock!.id),
      eventId: assetHistoryEntry.eventId,
      memo: assetHistoryEntry.memo,
    };

    const result = middlewareAssetHistoryToTransactionHistory(assetHistoryEntry);

    expect(result).toEqual(expectedResult);
  });
});

describe('confidentialBurnProofToRaw', () => {
  beforeAll(() => {
    dsMockUtils.initMocks();
  });
  afterEach(() => {
    dsMockUtils.reset();
  });

  afterAll(() => {
    dsMockUtils.cleanup();
  });

  it('should return a raw burn proof', () => {
    const mockContext = dsMockUtils.getContextInstance();

    const proof = 'someProof';
    const rawProof = 'rawSomeProof' as unknown as Bytes;
    const mockResult = 'mockResult' as unknown as ConfidentialAssetsBurnConfidentialBurnProof;

    when(mockContext.createType).calledWith('Bytes', proof).mockReturnValue(rawProof);

    when(mockContext.createType)
      .calledWith('ConfidentialAssetsBurnConfidentialBurnProof', { encodedInnerProof: rawProof })
      .mockReturnValue(mockResult);

    const result = confidentialBurnProofToRaw(proof, mockContext);

    expect(result).toEqual(mockResult);
  });
});

describe('bigNumberToU16 and u16ToBigNumber', () => {
  beforeAll(() => {
    dsMockUtils.initMocks();
  });

  afterEach(() => {
    dsMockUtils.reset();
  });

  afterAll(() => {
    dsMockUtils.cleanup();
  });

  describe('bigNumberToU16', () => {
    it('should convert a number to a polkadot u16 object', () => {
      const value = new BigNumber(100);
      const fakeResult = '100' as unknown as u16;
      const context = dsMockUtils.getContextInstance();

      when(context.createType).calledWith('u16', value.toString()).mockReturnValue(fakeResult);

      const result = bigNumberToU16(value, context);

      expect(result).toBe(fakeResult);
    });

    it('should throw an error if the number is negative', () => {
      const value = new BigNumber(-100);
      const context = dsMockUtils.getContextInstance();

      expect(() => bigNumberToU16(value, context)).toThrow();
    });

    it('should throw an error if the number is not an integer', () => {
      const value = new BigNumber(1.5);
      const context = dsMockUtils.getContextInstance();

      expect(() => bigNumberToU16(value, context)).toThrow();
    });
  });

  describe('u16ToBigNumber', () => {
    it('should convert a polkadot u32 object to a BigNumber', () => {
      const fakeResult = new BigNumber(100);
      const num = dsMockUtils.createMockU16(fakeResult);

      const result = u16ToBigNumber(num);
      expect(result).toEqual(new BigNumber(fakeResult));
    });
  });
});

describe('auditorsToConfidentialAuditors', () => {
  beforeAll(() => {
    dsMockUtils.initMocks();
  });

  afterEach(() => {
    dsMockUtils.reset();
  });

  afterAll(() => {
    dsMockUtils.cleanup();
  });

  it('should convert auditors and mediators to PalletConfidentialAssetConfidentialAuditors', () => {
    const context = dsMockUtils.getContextInstance();

    const auditors = ['auditor'];
    const mediators = ['mediator1', 'mediator2'];
    mediators.forEach(did =>
      when(context.createType)
        .calledWith('PolymeshPrimitivesIdentityId', did)
        .mockReturnValue(did as unknown as PolymeshPrimitivesIdentityId)
    );

    when(context.createType)
      .calledWith('BTreeSet<PalletConfidentialAssetAuditorAccount>', auditors)
      .mockReturnValue(auditors as unknown as BTreeSet<PalletConfidentialAssetAuditorAccount>);
    when(context.createType)
      .calledWith('BTreeSet<PolymeshPrimitivesIdentityId>', mediators)
      .mockReturnValue(mediators as unknown as BTreeSet<PolymeshPrimitivesIdentityId>);

    when(context.createType)
      .calledWith('PalletConfidentialAssetConfidentialAuditors', {
        auditors,
        mediators,
      })
      .mockReturnValue({
        auditors,
        mediators,
      } as unknown as PalletConfidentialAssetConfidentialAuditors);

    let result = auditorsToConfidentialAuditors(
      context,
      auditors.map(auditor => ({ publicKey: auditor })) as unknown as ConfidentialAccount[],
      mediators.map(mediator => ({ did: mediator })) as unknown as Identity[]
    );
    expect(result).toEqual({ auditors, mediators });

    when(context.createType)
      .calledWith('BTreeSet<PolymeshPrimitivesIdentityId>', [])
      .mockReturnValue([] as unknown as BTreeSet<PolymeshPrimitivesIdentityId>);
    when(context.createType)
      .calledWith('PalletConfidentialAssetConfidentialAuditors', {
        auditors,
        mediators: [],
      })
      .mockReturnValue({
        auditors,
        mediators: [],
      } as unknown as PalletConfidentialAssetConfidentialAuditors);

    result = auditorsToConfidentialAuditors(
      context,
      auditors.map(auditor => ({ publicKey: auditor })) as unknown as ConfidentialAccount[]
    );
    expect(result).toEqual({ auditors, mediators: [] });
  });
});

describe('meshConfidentialTransactionStatusToStatus', () => {
  it('should return the correct status', () => {
    const mockPending = dsMockUtils.createMockConfidentialTransactionStatus('Pending');
    let result = meshConfidentialTransactionStatusToStatus(mockPending);
    expect(result).toEqual(ConfidentialTransactionStatus.Pending);

    const mockRejected = dsMockUtils.createMockConfidentialTransactionStatus('Rejected');
    result = meshConfidentialTransactionStatusToStatus(mockRejected);
    expect(result).toEqual(ConfidentialTransactionStatus.Rejected);

    const mockExecuted = dsMockUtils.createMockConfidentialTransactionStatus('Executed');
    result = meshConfidentialTransactionStatusToStatus(mockExecuted);
    expect(result).toEqual(ConfidentialTransactionStatus.Executed);
  });

  it('should throw an error if there is an unknown status', () => {
    // eslint-disable-next-line @typescript-eslint/no-explicit-any
    expect(() => meshConfidentialTransactionStatusToStatus('notAStatus' as any)).toThrow(
      UnreachableCaseError
    );
  });
});

describe('confidentialLegToMeshLeg', () => {
  beforeAll(() => {
    dsMockUtils.initMocks();
  });

  afterEach(() => {
    dsMockUtils.reset();
  });

  afterAll(() => {
    dsMockUtils.cleanup();
  });

  it('should return a raw leg type', () => {
    const context = dsMockUtils.getContextInstance();

    const leg = {
      sender: dsMockUtils.createMockConfidentialAccount(),
      receiver: dsMockUtils.createMockConfidentialAccount(),
      assets: dsMockUtils.createMockBTreeSet<Bytes>(),
      auditors: dsMockUtils.createMockBTreeSet<PalletConfidentialAssetAuditorAccount>(),
      mediators: dsMockUtils.createMockBTreeSet<PolymeshPrimitivesIdentityId>(),
    };

    const fakeResult = 'fakeResult' as unknown as PalletConfidentialAssetTransactionLeg;

    when(context.createType)
      .calledWith('PalletConfidentialAssetTransactionLeg', leg)
      .mockReturnValue(fakeResult);

    const result = confidentialLegToMeshLeg(leg, context);

    expect(result).toEqual(fakeResult);
  });
});

describe('meshConfidentialDetailsToConfidentialDetails', () => {
  it('should convert PalletConfidentialAssetTransaction to ConfidentialTransactionDetails', () => {
    const mockDetails = dsMockUtils.createMockConfidentialAssetTransaction({
      createdAt: dsMockUtils.createMockU32(new BigNumber(1)),
      memo: dsMockUtils.createMockOption(dsMockUtils.createMockMemo(stringToHex('someMemo'))),
      venueId: dsMockUtils.createMockU64(new BigNumber(2)),
    });
    const result = meshConfidentialTransactionDetailsToDetails(
      mockDetails as PalletConfidentialAssetTransaction
    );

    expect(result).toEqual({
      createdAt: new BigNumber(1),
      memo: 'someMemo',
      venueId: new BigNumber(2),
    });
  });
});<|MERGE_RESOLUTION|>--- conflicted
+++ resolved
@@ -1,17 +1,5 @@
 import { BTreeSet, Bytes, u16 } from '@polkadot/types';
 import {
-<<<<<<< HEAD
-  AccountId,
-  Balance,
-  BlockHash,
-  Call,
-  Hash,
-  Moment,
-  Permill,
-} from '@polkadot/types/interfaces';
-import {
-=======
->>>>>>> 1dbbd1f6
   ConfidentialAssetsBurnConfidentialBurnProof,
   PalletConfidentialAssetAffirmParty,
   PalletConfidentialAssetAffirmTransaction,
@@ -24,10060 +12,6 @@
   PalletConfidentialAssetTransactionLeg,
   PalletConfidentialAssetTransactionLegId,
   PalletConfidentialAssetTransactionLegState,
-<<<<<<< HEAD
-  PalletConfidentialAssetTransactionStatus,
-  PalletCorporateActionsCaId,
-  PalletCorporateActionsCaKind,
-  PalletCorporateActionsRecordDateSpec,
-  PalletCorporateActionsTargetIdentities,
-  PalletStoPriceTier,
-  PolymeshCommonUtilitiesCheckpointScheduleCheckpoints,
-  PolymeshCommonUtilitiesProtocolFeeProtocolOp,
-  PolymeshPrimitivesAgentAgentGroup,
-  PolymeshPrimitivesAssetAssetType,
-  PolymeshPrimitivesAssetIdentifier,
-  PolymeshPrimitivesAssetMetadataAssetMetadataKey,
-  PolymeshPrimitivesAssetMetadataAssetMetadataSpec,
-  PolymeshPrimitivesAssetMetadataAssetMetadataValueDetail,
-  PolymeshPrimitivesAssetNonFungibleType,
-  PolymeshPrimitivesAuthorizationAuthorizationData,
-  PolymeshPrimitivesCddId,
-  PolymeshPrimitivesComplianceManagerComplianceRequirement,
-  PolymeshPrimitivesCondition,
-  PolymeshPrimitivesConditionTargetIdentity,
-  PolymeshPrimitivesConditionTrustedIssuer,
-  PolymeshPrimitivesDocument,
-  PolymeshPrimitivesDocumentHash,
-  PolymeshPrimitivesIdentityClaimClaim,
-  PolymeshPrimitivesIdentityClaimClaimType,
-  PolymeshPrimitivesIdentityClaimScope,
-  PolymeshPrimitivesIdentityId,
-  PolymeshPrimitivesIdentityIdPortfolioId,
-  PolymeshPrimitivesIdentityIdPortfolioKind,
-  PolymeshPrimitivesMemo,
-  PolymeshPrimitivesMultisigProposalStatus,
-  PolymeshPrimitivesNftNftMetadataAttribute,
-  PolymeshPrimitivesNftNfTs,
-  PolymeshPrimitivesPortfolioFund,
-  PolymeshPrimitivesSecondaryKeySignatory,
-  PolymeshPrimitivesSettlementLeg,
-  PolymeshPrimitivesSettlementSettlementType,
-  PolymeshPrimitivesSettlementVenueType,
-  PolymeshPrimitivesStatisticsStat2ndKey,
-  PolymeshPrimitivesStatisticsStatClaim,
-  PolymeshPrimitivesStatisticsStatOpType,
-  PolymeshPrimitivesStatisticsStatType,
-  PolymeshPrimitivesStatisticsStatUpdate,
-  PolymeshPrimitivesSubsetSubsetRestrictionPalletPermissions,
-  PolymeshPrimitivesTicker,
-  PolymeshPrimitivesTransferComplianceTransferCondition,
-} from '@polkadot/types/lookup';
-import { BTreeSet } from '@polkadot/types-codec';
-import type { ITuple } from '@polkadot/types-codec/types';
-import { hexToU8a, stringToHex } from '@polkadot/util';
-import BigNumber from 'bignumber.js';
-import { when } from 'jest-when';
-import {
-  AuthorizationType as MeshAuthorizationType,
-  ExtrinsicPermissions,
-  Permissions as MeshPermissions,
-} from 'polymesh-types/polymesh';
-
-import { UnreachableCaseError } from '~/api/procedures/utils';
-import {
-  Account,
-  ConfidentialAccount,
-  ConfidentialAsset,
-  Context,
-  DefaultPortfolio,
-  Identity,
-  NumberedPortfolio,
-  PolymeshError,
-} from '~/internal';
-import {
-  AuthTypeEnum,
-  Block,
-  CallIdEnum,
-  Claim as MiddlewareClaim,
-  ClaimTypeEnum,
-  ConfidentialAssetHistory,
-  CustomClaimType as MiddlewareCustomClaimType,
-  EventIdEnum,
-  Instruction,
-  InstructionStatusEnum,
-  ModuleIdEnum,
-  Portfolio as MiddlewarePortfolio,
-} from '~/middleware/types';
-import { ClaimScopeTypeEnum } from '~/middleware/typesV1';
-import { dsMockUtils, entityMockUtils } from '~/testUtils/mocks';
-import {
-  createMockBlock,
-  createMockBTreeSet,
-  createMockConfidentialAccount,
-  createMockConfidentialTransactionStatus,
-  createMockNfts,
-  createMockOption,
-  createMockPortfolioId,
-  createMockTicker,
-  createMockU8,
-  createMockU8aFixed,
-  createMockU32,
-  createMockU64,
-  createMockU128,
-} from '~/testUtils/mocks/dataSources';
-import { Mocked } from '~/testUtils/types';
-import {
-  AffirmationStatus,
-  AssetDocument,
-  Authorization,
-  AuthorizationType,
-  Claim,
-  ClaimType,
-  Condition,
-  ConditionCompliance,
-  ConditionTarget,
-  ConditionType,
-  ConfidentialAffirmParty,
-  ConfidentialLegParty,
-  ConfidentialLegStateBalances,
-  ConfidentialTransactionStatus,
-  CorporateActionKind,
-  CorporateActionParams,
-  CountryCode,
-  DividendDistributionParams,
-  ErrorCode,
-  FungibleLeg,
-  InputCondition,
-  InstructionType,
-  KnownAssetType,
-  KnownNftType,
-  MetadataLockStatus,
-  MetadataType,
-  ModuleName,
-  NonFungiblePortfolioMovement,
-  OfferingBalanceStatus,
-  OfferingSaleStatus,
-  OfferingTier,
-  OfferingTimingStatus,
-  PermissionGroupType,
-  Permissions,
-  PermissionsLike,
-  PermissionType,
-  PortfolioMovement,
-  ProposalStatus,
-  Scope,
-  ScopeType,
-  SecurityIdentifierType,
-  Signer,
-  SignerType,
-  SignerValue,
-  StatType,
-  TargetTreatment,
-  TransferError,
-  TransferRestriction,
-  TransferRestrictionType,
-  TransferStatus,
-  TrustedClaimIssuer,
-  TxGroup,
-  TxTags,
-  VenueType,
-} from '~/types';
-import { InstructionStatus, PermissionGroupIdentifier } from '~/types/internal';
-import { tuple } from '~/types/utils';
-import { DUMMY_ACCOUNT_ID, MAX_BALANCE, MAX_DECIMALS, MAX_TICKER_LENGTH } from '~/utils/constants';
-import { bigNumberToU16 } from '~/utils/conversion';
-import * as internalUtils from '~/utils/internal';
-import { padString } from '~/utils/internal';
-
-import {
-  accountIdToString,
-  addressToKey,
-  agentGroupToPermissionGroup,
-  agentGroupToPermissionGroupIdentifier,
-  assetComplianceResultToCompliance,
-  assetDocumentToDocument,
-  assetIdentifierToSecurityIdentifier,
-  assetTypeToKnownOrId,
-  auditorsToBtreeSet,
-  auditorsToConfidentialAuditors,
-  auditorToMeshAuditor,
-  authorizationDataToAuthorization,
-  authorizationToAuthorizationData,
-  authorizationTypeToMeshAuthorizationType,
-  balanceToBigNumber,
-  bigNumberToBalance,
-  bigNumberToU32,
-  bigNumberToU64,
-  bigNumberToU128,
-  booleanToBool,
-  boolToBoolean,
-  bytesToString,
-  canTransferResultToTransferStatus,
-  caTaxWithholdingsToMeshTaxWithholdings,
-  cddIdToString,
-  cddStatusToBoolean,
-  checkpointToRecordDateSpec,
-  claimCountStatInputToStatUpdates,
-  claimCountToClaimCountRestrictionValue,
-  claimToMeshClaim,
-  claimTypeToMeshClaimType,
-  coerceHexToString,
-  collectionKeysToMetadataKeys,
-  complianceConditionsToBtreeSet,
-  complianceRequirementResultToRequirementCompliance,
-  complianceRequirementToRequirement,
-  confidentialAffirmPartyToRaw,
-  confidentialAffirmsToRaw,
-  confidentialAssetsToBtreeSet,
-  confidentialBurnProofToRaw,
-  confidentialLegIdToId,
-  confidentialLegPartyToRole,
-  confidentialLegStateToLegState,
-  confidentialLegToMeshLeg,
-  confidentialTransactionLegIdToBigNumber,
-  corporateActionIdentifierToCaId,
-  corporateActionKindToCaKind,
-  corporateActionParamsToMeshCorporateActionArgs,
-  countStatInputToStatUpdates,
-  createStat2ndKey,
-  datesToScheduleCheckpoints,
-  dateToMoment,
-  distributionToDividendDistributionParams,
-  documentHashToString,
-  documentToAssetDocument,
-  endConditionToSettlementType,
-  expiryToMoment,
-  extrinsicIdentifierToTxTag,
-  fundingRoundToAssetFundingRound,
-  fundraiserTierToTier,
-  fundraiserToOfferingDetails,
-  fungibleMovementToPortfolioFund,
-  granularCanTransferResultToTransferBreakdown,
-  hashToString,
-  identitiesSetToIdentities,
-  identitiesToBtreeSet,
-  identityIdToString,
-  inputStatTypeToMeshStatType,
-  instructionMemoToString,
-  internalAssetTypeToAssetType,
-  internalNftTypeToNftType,
-  isCusipValid,
-  isFigiValid,
-  isIsinValid,
-  isLeiValid,
-  keyAndValueToStatUpdate,
-  keyToAddress,
-  legToFungibleLeg,
-  legToNonFungibleLeg,
-  mediatorAffirmationStatusToStatus,
-  meshAffirmationStatusToAffirmationStatus,
-  meshClaimToClaim,
-  meshClaimToInputStatClaim,
-  meshClaimTypeToClaimType,
-  meshConfidentialAssetTransactionIdToId,
-  meshConfidentialTransactionDetailsToDetails,
-  meshConfidentialTransactionStatusToStatus,
-  meshCorporateActionToCorporateActionParams,
-  meshInstructionStatusToInstructionStatus,
-  meshMetadataKeyToMetadataKey,
-  meshMetadataSpecToMetadataSpec,
-  meshMetadataValueToMetadataValue,
-  meshNftToNftId,
-  meshPermissionsToPermissions,
-  meshProposalStatusToProposalStatus,
-  meshPublicKeyToKey,
-  meshScopeToScope,
-  meshSettlementTypeToEndCondition,
-  meshStatToStatType,
-  meshVenueTypeToVenueType,
-  metadataSpecToMeshMetadataSpec,
-  metadataToMeshMetadataKey,
-  metadataValueDetailToMeshMetadataValueDetail,
-  metadataValueToMeshMetadataValue,
-  middlewareAgentGroupDataToPermissionGroup,
-  middlewareAssetHistoryToTransactionHistory,
-  middlewareAuthorizationDataToAuthorization,
-  middlewareClaimToClaimData,
-  middlewareEventDetailsToEventIdentifier,
-  middlewareInstructionToHistoricInstruction,
-  middlewarePermissionsDataToPermissions,
-  middlewarePortfolioDataToPortfolio,
-  middlewarePortfolioToPortfolio,
-  middlewareScopeToScope,
-  moduleAddressToString,
-  momentToDate,
-  nameToAssetName,
-  nftDispatchErrorToTransferError,
-  nftInputToNftMetadataVec,
-  nftMovementToPortfolioFund,
-  nftToMeshNft,
-  offeringTierToPriceTier,
-  percentageToPermill,
-  permillToBigNumber,
-  permissionGroupIdentifierToAgentGroup,
-  permissionsLikeToPermissions,
-  permissionsToMeshPermissions,
-  portfolioIdToMeshPortfolioId,
-  portfolioLikeToPortfolio,
-  portfolioLikeToPortfolioId,
-  portfolioToPortfolioKind,
-  posRatioToBigNumber,
-  requirementToComplianceRequirement,
-  scopeToMeshScope,
-  scopeToMiddlewareScope,
-  secondaryAccountToMeshSecondaryKey,
-  securityIdentifierToAssetIdentifier,
-  serializeConfidentialAssetId,
-  signatoryToSignerValue,
-  signerToSignatory,
-  signerToSignerValue,
-  signerToString,
-  signerValueToSignatory,
-  signerValueToSigner,
-  sortStatsByClaimType,
-  sortTransferRestrictionByClaimValue,
-  statisticsOpTypeToStatType,
-  statisticStatTypesToBtreeStatType,
-  statsClaimToStatClaimInputType,
-  statUpdatesToBtreeStatUpdate,
-  stringToAccountId,
-  stringToBlockHash,
-  stringToBytes,
-  stringToCddId,
-  stringToDocumentHash,
-  stringToHash,
-  stringToIdentityId,
-  stringToMemo,
-  stringToText,
-  stringToTicker,
-  stringToTickerKey,
-  targetIdentitiesToCorporateActionTargets,
-  targetsToTargetIdentities,
-  textToString,
-  tickerToDid,
-  tickerToString,
-  toCustomClaimTypeWithIdentity,
-  toIdentityWithClaimsArray,
-  transactionHexToTxTag,
-  transactionPermissionsToExtrinsicPermissions,
-  transactionPermissionsToTxGroups,
-  transactionToTxTag,
-  transferConditionsToBtreeTransferConditions,
-  transferConditionToTransferRestriction,
-  transferRestrictionToPolymeshTransferCondition,
-  transferRestrictionTypeToStatOpType,
-  trustedClaimIssuerToTrustedIssuer,
-  txGroupToTxTags,
-  txTagToExtrinsicIdentifier,
-  txTagToProtocolOp,
-  u8ToBigNumber,
-  u8ToTransferStatus,
-  u16ToBigNumber,
-  u32ToBigNumber,
-  u64ToBigNumber,
-  u128ToBigNumber,
-  venueTypeToMeshVenueType,
-} from '../conversion';
-
-jest.mock(
-  '~/api/entities/Identity',
-  require('~/testUtils/mocks/entities').mockIdentityModule('~/api/entities/Identity')
-);
-jest.mock(
-  '~/api/entities/Asset/Fungible',
-  require('~/testUtils/mocks/entities').mockFungibleAssetModule('~/api/entities/Asset/Fungible')
-);
-jest.mock(
-  '~/api/entities/DefaultPortfolio',
-  require('~/testUtils/mocks/entities').mockDefaultPortfolioModule(
-    '~/api/entities/DefaultPortfolio'
-  )
-);
-jest.mock(
-  '~/api/entities/NumberedPortfolio',
-  require('~/testUtils/mocks/entities').mockNumberedPortfolioModule(
-    '~/api/entities/NumberedPortfolio'
-  )
-);
-jest.mock(
-  '~/api/entities/Venue',
-  require('~/testUtils/mocks/entities').mockVenueModule('~/api/entities/Venue')
-);
-jest.mock(
-  '~/api/entities/Account',
-  require('~/testUtils/mocks/entities').mockAccountModule('~/api/entities/Account')
-);
-jest.mock(
-  '~/api/entities/KnownPermissionGroup',
-  require('~/testUtils/mocks/entities').mockKnownPermissionGroupModule(
-    '~/api/entities/KnownPermissionGroup'
-  )
-);
-jest.mock(
-  '~/api/entities/CustomPermissionGroup',
-  require('~/testUtils/mocks/entities').mockCustomPermissionGroupModule(
-    '~/api/entities/CustomPermissionGroup'
-  )
-);
-
-describe('tickerToDid', () => {
-  it('should generate the ticker did', () => {
-    let ticker = 'SOME_TICKER';
-    let result = tickerToDid(ticker);
-
-    expect(result).toBe('0x3a2c35c06ab681afb326a1a1110467c0a6d9138b76fc0e1e42d0d5b06dae8e3d');
-
-    ticker = 'OTHER_TICKER';
-    result = tickerToDid(ticker);
-
-    expect(result).toBe('0xc8870af7d813b13964b99580b394649088275d2393a3cfdbb1f1689dfb6f3981');
-
-    ticker = 'LAST_TICKER';
-    result = tickerToDid(ticker);
-
-    expect(result).toBe('0x8c2d4fa74d62ff136c267a80ec3738a0eea6d804386c8238a11d8f3cc465fa79');
-  });
-});
-
-describe('booleanToBool and boolToBoolean', () => {
-  beforeAll(() => {
-    dsMockUtils.initMocks();
-  });
-
-  afterEach(() => {
-    dsMockUtils.reset();
-  });
-
-  afterAll(() => {
-    dsMockUtils.cleanup();
-  });
-
-  describe('booleanToBool', () => {
-    it('should convert a boolean to a polkadot bool object', () => {
-      const value = true;
-      const fakeResult = 'true' as unknown as bool;
-      const context = dsMockUtils.getContextInstance();
-
-      when(context.createType).calledWith('bool', value).mockReturnValue(fakeResult);
-
-      const result = booleanToBool(value, context);
-
-      expect(result).toEqual(fakeResult);
-    });
-  });
-
-  describe('boolToBoolean', () => {
-    it('should convert a polkadot bool object to a boolean', () => {
-      const fakeResult = true;
-      const mockBool = dsMockUtils.createMockBool(fakeResult);
-
-      const result = boolToBoolean(mockBool);
-      expect(result).toEqual(fakeResult);
-    });
-  });
-});
-
-describe('stringToBytes and bytesToString', () => {
-  beforeAll(() => {
-    dsMockUtils.initMocks();
-  });
-
-  afterEach(() => {
-    dsMockUtils.reset();
-  });
-
-  afterAll(() => {
-    dsMockUtils.cleanup();
-  });
-
-  describe('stringToBytes', () => {
-    it('should convert a string to a polkadot Bytes object', () => {
-      const value = 'someBytes';
-      const fakeResult = 'convertedBytes' as unknown as Bytes;
-      const context = dsMockUtils.getContextInstance();
-
-      when(context.createType).calledWith('Bytes', value).mockReturnValue(fakeResult);
-
-      const result = stringToBytes(value, context);
-
-      expect(result).toBe(fakeResult);
-    });
-  });
-
-  describe('bytesToString', () => {
-    it('should convert a polkadot Bytes object to a string', () => {
-      const fakeResult = 'someBytes';
-      const ticker = dsMockUtils.createMockBytes(fakeResult);
-
-      const result = bytesToString(ticker);
-      expect(result).toEqual(fakeResult);
-    });
-  });
-});
-
-describe('fungibleMovementToPortfolioFund', () => {
-  beforeAll(() => {
-    dsMockUtils.initMocks();
-    entityMockUtils.initMocks();
-  });
-
-  afterEach(() => {
-    dsMockUtils.reset();
-    entityMockUtils.reset();
-  });
-
-  afterAll(() => {
-    dsMockUtils.cleanup();
-  });
-
-  it('should convert a portfolio item into a polkadot move portfolio item', () => {
-    const context = dsMockUtils.getContextInstance();
-    const ticker = 'SOME_ASSET';
-    const amount = new BigNumber(100);
-    const memo = 'someMessage';
-    const asset = entityMockUtils.getFungibleAssetInstance({ ticker });
-    const rawTicker = dsMockUtils.createMockTicker(ticker);
-    const rawAmount = dsMockUtils.createMockBalance(amount);
-    const rawMemo = 'memo' as unknown as PolymeshPrimitivesMemo;
-    const fakeResult =
-      'PolymeshPrimitivesPortfolioFund' as unknown as PolymeshPrimitivesPortfolioFund;
-
-    let portfolioMovement: PortfolioMovement = {
-      asset: ticker,
-      amount,
-    };
-
-    when(context.createType)
-      .calledWith('PolymeshPrimitivesTicker', padString(ticker, 12))
-      .mockReturnValue(rawTicker);
-
-    when(context.createType)
-      .calledWith('Balance', portfolioMovement.amount.multipliedBy(Math.pow(10, 6)).toString())
-      .mockReturnValue(rawAmount);
-
-    when(context.createType)
-      .calledWith('PolymeshPrimitivesPortfolioFund', {
-        description: {
-          Fungible: {
-            ticker: rawTicker,
-            amount: rawAmount,
-          },
-        },
-        memo: null,
-      })
-      .mockReturnValue(fakeResult);
-
-    let result = fungibleMovementToPortfolioFund(portfolioMovement, context);
-
-    expect(result).toBe(fakeResult);
-
-    portfolioMovement = {
-      asset,
-      amount,
-    };
-
-    result = fungibleMovementToPortfolioFund(portfolioMovement, context);
-
-    expect(result).toBe(fakeResult);
-
-    when(context.createType)
-      .calledWith('PolymeshPrimitivesMemo', padString(memo, 32))
-      .mockReturnValue(rawMemo);
-
-    when(context.createType)
-      .calledWith('PolymeshPrimitivesPortfolioFund', {
-        description: {
-          Fungible: {
-            ticker: rawTicker,
-            amount: rawAmount,
-          },
-        },
-        memo: rawMemo,
-      })
-      .mockReturnValue(fakeResult);
-
-    portfolioMovement = {
-      asset,
-      amount,
-      memo,
-    };
-
-    result = fungibleMovementToPortfolioFund(portfolioMovement, context);
-
-    expect(result).toBe(fakeResult);
-  });
-});
-
-describe('nftMovementToPortfolioFund', () => {
-  beforeAll(() => {
-    dsMockUtils.initMocks();
-    entityMockUtils.initMocks();
-  });
-
-  afterEach(() => {
-    dsMockUtils.reset();
-    entityMockUtils.reset();
-  });
-
-  afterAll(() => {
-    dsMockUtils.cleanup();
-  });
-
-  it('should convert a portfolio item into a polkadot move portfolio item', () => {
-    const context = dsMockUtils.getContextInstance();
-    const ticker = 'COLLECTION';
-    const id = new BigNumber(1);
-    const memo = 'someMessage';
-    const asset = entityMockUtils.getNftCollectionInstance({ ticker });
-    const rawTicker = dsMockUtils.createMockTicker(ticker);
-    const rawId = dsMockUtils.createMockU64(id);
-    const rawMemo = 'memo' as unknown as PolymeshPrimitivesMemo;
-    const fakeResult =
-      'PolymeshPrimitivesPortfolioFund' as unknown as PolymeshPrimitivesPortfolioFund;
-
-    let portfolioMovement: NonFungiblePortfolioMovement = {
-      asset: ticker,
-      nfts: [id],
-    };
-
-    when(context.createType)
-      .calledWith('PolymeshPrimitivesTicker', padString(ticker, 12))
-      .mockReturnValue(rawTicker);
-
-    when(context.createType).calledWith('u64', id.toString()).mockReturnValue(rawId);
-
-    when(context.createType)
-      .calledWith('PolymeshPrimitivesPortfolioFund', {
-        description: {
-          NonFungible: {
-            ticker: rawTicker,
-            ids: [rawId],
-          },
-        },
-        memo: null,
-      })
-      .mockReturnValue(fakeResult);
-
-    let result = nftMovementToPortfolioFund(portfolioMovement, context);
-
-    expect(result).toBe(fakeResult);
-
-    portfolioMovement = {
-      asset,
-      nfts: [id],
-    };
-
-    result = nftMovementToPortfolioFund(portfolioMovement, context);
-
-    expect(result).toBe(fakeResult);
-
-    when(context.createType)
-      .calledWith('PolymeshPrimitivesMemo', padString(memo, 32))
-      .mockReturnValue(rawMemo);
-
-    when(context.createType)
-      .calledWith('PolymeshPrimitivesPortfolioFund', {
-        description: {
-          NonFungible: {
-            ticker: rawTicker,
-            ids: [rawId],
-          },
-        },
-        memo: rawMemo,
-      })
-      .mockReturnValue(fakeResult);
-
-    portfolioMovement = {
-      asset,
-      nfts: [id],
-      memo,
-    };
-
-    result = nftMovementToPortfolioFund(portfolioMovement, context);
-
-    expect(result).toBe(fakeResult);
-  });
-});
-
-describe('stringToTicker and tickerToString', () => {
-  beforeAll(() => {
-    dsMockUtils.initMocks();
-  });
-
-  afterEach(() => {
-    dsMockUtils.reset();
-  });
-
-  afterAll(() => {
-    dsMockUtils.cleanup();
-  });
-
-  describe('stringToTicker', () => {
-    let context: Mocked<Context>;
-
-    beforeEach(() => {
-      context = dsMockUtils.getContextInstance();
-    });
-
-    it('should convert a string to a polkadot Ticker object', () => {
-      const value = 'SOME_TICKER';
-      const fakeResult = 'convertedTicker' as unknown as PolymeshPrimitivesTicker;
-
-      when(context.createType)
-        .calledWith('PolymeshPrimitivesTicker', padString(value, 12))
-        .mockReturnValue(fakeResult);
-
-      const result = stringToTicker(value, context);
-
-      expect(result).toBe(fakeResult);
-    });
-
-    it('should throw an error if the ticker does not have a length between 1 and 12 characters', () => {
-      expect(() => stringToTicker('SOME_LONG_TICKER', context)).toThrow(
-        'Ticker length must be between 1 and 12 characters'
-      );
-      expect(() => stringToTicker('', context)).toThrow(
-        'Ticker length must be between 1 and 12 characters'
-      );
-    });
-
-    it('should throw an error if the ticker is not printable ASCII', () => {
-      expect(() => stringToTicker('TICKER\x80', context)).toThrow(
-        'Only printable ASCII is allowed as ticker name'
-      );
-    });
-
-    it('should throw an error if the ticker contains lowercase letters', () => {
-      expect(() => stringToTicker('ticker', context)).toThrow(
-        'Ticker cannot contain lower case letters'
-      );
-    });
-  });
-
-  describe('stringToTickerKey', () => {
-    beforeAll(() => {
-      dsMockUtils.initMocks();
-    });
-
-    afterEach(() => {
-      dsMockUtils.reset();
-    });
-
-    afterAll(() => {
-      dsMockUtils.cleanup();
-    });
-
-    it('should call stringToTicker and return the result as an object', () => {
-      const value = 'SOME_TICKER';
-      const fakeResult = 'convertedTicker' as unknown as PolymeshPrimitivesTicker;
-      const context = dsMockUtils.getContextInstance();
-
-      when(context.createType)
-        .calledWith('PolymeshPrimitivesTicker', padString(value, 12))
-        .mockReturnValue(fakeResult);
-
-      const result = stringToTickerKey(value, context);
-      expect(result).toEqual({ Ticker: fakeResult });
-    });
-  });
-
-  describe('tickerToString', () => {
-    it('should convert a polkadot Ticker object to a string', () => {
-      const fakeResult = 'SOME_TICKER';
-      const ticker = dsMockUtils.createMockTicker(fakeResult);
-
-      const result = tickerToString(ticker);
-      expect(result).toEqual(fakeResult);
-    });
-  });
-});
-
-describe('dateToMoment and momentToDate', () => {
-  beforeAll(() => {
-    dsMockUtils.initMocks();
-  });
-
-  afterEach(() => {
-    dsMockUtils.reset();
-  });
-
-  afterAll(() => {
-    dsMockUtils.cleanup();
-  });
-
-  describe('dateToMoment', () => {
-    it('should convert a Date to a polkadot Moment object', () => {
-      const value = new Date();
-      const fakeResult = 10000 as unknown as Moment;
-      const context = dsMockUtils.getContextInstance();
-
-      when(context.createType)
-        .calledWith('u64', Math.round(value.getTime()))
-        .mockReturnValue(fakeResult);
-
-      const result = dateToMoment(value, context);
-
-      expect(result).toBe(fakeResult);
-    });
-  });
-
-  describe('momentToDate', () => {
-    it('should convert a polkadot Moment object to a Date', () => {
-      const fakeResult = 10000;
-      const moment = dsMockUtils.createMockMoment(new BigNumber(fakeResult));
-
-      const result = momentToDate(moment);
-      expect(result).toEqual(new Date(fakeResult));
-    });
-  });
-});
-
-describe('stringToAccountId and accountIdToString', () => {
-  beforeAll(() => {
-    dsMockUtils.initMocks();
-  });
-
-  afterEach(() => {
-    dsMockUtils.reset();
-  });
-
-  afterAll(() => {
-    dsMockUtils.cleanup();
-  });
-
-  describe('stringToAccountId', () => {
-    it('should convert a string to a polkadot AccountId object', () => {
-      const value = '5EYCAe5ijAx5xEfZdpCna3grUpY1M9M5vLUH5vpmwV1EnaYR';
-      const fakeResult = 'convertedAccountId' as unknown as AccountId;
-      const context = dsMockUtils.getContextInstance();
-
-      when(context.createType).calledWith('AccountId', value).mockReturnValue(fakeResult);
-
-      const result = stringToAccountId(value, context);
-
-      expect(result).toEqual(fakeResult);
-    });
-
-    it('should throw an error if the passed string is not a valid SS58 formatted address', () => {
-      const value = 'notAnAddress';
-      const context = dsMockUtils.getContextInstance();
-
-      expect(() => stringToAccountId(value, context)).toThrow(
-        'The supplied address is not a valid SS58 address'
-      );
-    });
-  });
-
-  describe('accountIdToString', () => {
-    it('should convert a polkadot AccountId object to a string', () => {
-      const fakeResult = 'someAccountId';
-      const accountId = dsMockUtils.createMockAccountId(fakeResult);
-
-      const result = accountIdToString(accountId);
-      expect(result).toEqual(fakeResult);
-    });
-  });
-});
-
-describe('stringToHash and hashToString', () => {
-  beforeAll(() => {
-    dsMockUtils.initMocks();
-  });
-
-  afterEach(() => {
-    dsMockUtils.reset();
-  });
-
-  afterAll(() => {
-    dsMockUtils.cleanup();
-  });
-
-  describe('stringToHash', () => {
-    it('should convert a string to a polkadot Hash object', () => {
-      const value = 'someHash';
-      const fakeResult = 'convertedHash' as unknown as Hash;
-      const context = dsMockUtils.getContextInstance();
-
-      when(context.createType).calledWith('Hash', value).mockReturnValue(fakeResult);
-
-      const result = stringToHash(value, context);
-
-      expect(result).toEqual(fakeResult);
-    });
-  });
-
-  describe('hashToString', () => {
-    it('should convert a polkadot Hash object to a string', () => {
-      const fakeResult = 'someHash';
-      const accountId = dsMockUtils.createMockHash(fakeResult);
-
-      const result = hashToString(accountId);
-      expect(result).toEqual(fakeResult);
-    });
-  });
-});
-
-describe('stringToBlockHash', () => {
-  beforeAll(() => {
-    dsMockUtils.initMocks();
-  });
-
-  afterEach(() => {
-    dsMockUtils.reset();
-  });
-
-  afterAll(() => {
-    dsMockUtils.cleanup();
-  });
-
-  it('should convert a block hash string into an BlockHash', () => {
-    const blockHash = 'BlockHash';
-    const fakeResult = 'type' as unknown as BlockHash;
-    const context = dsMockUtils.getContextInstance();
-
-    when(context.createType).calledWith('BlockHash', blockHash).mockReturnValue(fakeResult);
-
-    const result = stringToBlockHash(blockHash, context);
-
-    expect(result).toBe(fakeResult);
-  });
-});
-
-describe('stringToIdentityId and identityIdToString', () => {
-  beforeAll(() => {
-    dsMockUtils.initMocks();
-  });
-
-  afterEach(() => {
-    dsMockUtils.reset();
-  });
-
-  afterAll(() => {
-    dsMockUtils.cleanup();
-  });
-
-  describe('stringToIdentityId', () => {
-    it('should convert a did string into an PolymeshPrimitivesIdentityId', () => {
-      const identity = 'IdentityObject';
-      const fakeResult = 'type' as unknown as PolymeshPrimitivesIdentityId;
-      const context = dsMockUtils.getContextInstance();
-
-      when(context.createType)
-        .calledWith('PolymeshPrimitivesIdentityId', identity)
-        .mockReturnValue(fakeResult);
-
-      const result = stringToIdentityId(identity, context);
-
-      expect(result).toBe(fakeResult);
-    });
-  });
-
-  describe('identityIdToString', () => {
-    it('should convert an PolymeshPrimitivesIdentityId to a did string', () => {
-      const fakeResult = 'IdentityString';
-      const identityId = dsMockUtils.createMockIdentityId(fakeResult);
-
-      const result = identityIdToString(identityId);
-      expect(result).toBe(fakeResult);
-    });
-  });
-});
-
-describe('signerValueToSignatory and signatoryToSignerValue', () => {
-  beforeAll(() => {
-    dsMockUtils.initMocks();
-  });
-
-  afterEach(() => {
-    dsMockUtils.reset();
-  });
-
-  afterAll(() => {
-    dsMockUtils.cleanup();
-    jest.restoreAllMocks();
-  });
-
-  describe('signerValueToSignatory', () => {
-    it('should convert a SignerValue to a polkadot PolymeshPrimitivesSecondaryKeySignatory object', () => {
-      const value = {
-        type: SignerType.Identity,
-        value: 'someIdentity',
-      };
-      const fakeResult = 'SignatoryEnum' as unknown as PolymeshPrimitivesSecondaryKeySignatory;
-      const context = dsMockUtils.getContextInstance();
-
-      when(context.createType)
-        .calledWith('PolymeshPrimitivesSecondaryKeySignatory', { [value.type]: value.value })
-        .mockReturnValue(fakeResult);
-
-      const result = signerValueToSignatory(value, context);
-
-      expect(result).toBe(fakeResult);
-    });
-  });
-
-  describe('signerToSignatory', () => {
-    beforeAll(() => {
-      dsMockUtils.initMocks();
-      entityMockUtils.initMocks();
-    });
-
-    afterEach(() => {
-      dsMockUtils.reset();
-      entityMockUtils.reset();
-    });
-
-    afterAll(() => {
-      dsMockUtils.cleanup();
-      jest.restoreAllMocks();
-    });
-    it('should convert a Signer to a polkadot PolymeshPrimitivesSecondaryKeySignatory object', () => {
-      const context = dsMockUtils.getContextInstance();
-      const address = DUMMY_ACCOUNT_ID;
-      const fakeResult = 'SignatoryEnum' as unknown as PolymeshPrimitivesSecondaryKeySignatory;
-      const account = new Account({ address }, context);
-
-      when(context.createType)
-        .calledWith('PolymeshPrimitivesSecondaryKeySignatory', { [SignerType.Account]: address })
-        .mockReturnValue(fakeResult);
-
-      const result = signerToSignatory(account, context);
-      expect(result).toEqual(fakeResult);
-    });
-  });
-
-  describe('signatoryToSignerValue', () => {
-    it('should convert a polkadot PolymeshPrimitivesSecondaryKeySignatory object to a SignerValue', () => {
-      let fakeResult = {
-        type: SignerType.Identity,
-        value: 'someIdentity',
-      };
-      let signatory = dsMockUtils.createMockSignatory({
-        Identity: dsMockUtils.createMockIdentityId(fakeResult.value),
-      });
-
-      let result = signatoryToSignerValue(signatory);
-      expect(result).toEqual(fakeResult);
-
-      fakeResult = {
-        type: SignerType.Account,
-        value: 'someAccountId',
-      };
-      signatory = dsMockUtils.createMockSignatory({
-        Account: dsMockUtils.createMockAccountId(fakeResult.value),
-      });
-
-      result = signatoryToSignerValue(signatory);
-      expect(result).toEqual(fakeResult);
-    });
-  });
-});
-
-describe('signerToSignerValue and signerValueToSigner', () => {
-  let context: Context;
-
-  beforeAll(() => {
-    dsMockUtils.initMocks();
-    entityMockUtils.initMocks();
-  });
-
-  beforeEach(() => {
-    context = dsMockUtils.getContextInstance();
-  });
-
-  afterEach(() => {
-    dsMockUtils.reset();
-    entityMockUtils.reset();
-  });
-
-  afterAll(() => {
-    dsMockUtils.cleanup();
-    jest.restoreAllMocks();
-  });
-
-  describe('signerToSignerValue', () => {
-    it('should convert a Signer to a SignerValue', () => {
-      const address = DUMMY_ACCOUNT_ID;
-      let signer: Signer = new Account({ address }, context);
-
-      let result = signerToSignerValue(signer);
-
-      expect(result).toEqual({
-        type: SignerType.Account,
-        value: address,
-      });
-
-      const did = 'someDid';
-      signer = new Identity({ did }, context);
-
-      result = signerToSignerValue(signer);
-
-      expect(result).toEqual({ type: SignerType.Identity, value: did });
-    });
-  });
-
-  describe('signerValueToSigner', () => {
-    it('should convert a SignerValue to a Signer', () => {
-      let value = DUMMY_ACCOUNT_ID;
-      let signerValue: SignerValue = { type: SignerType.Account, value };
-
-      let result = signerValueToSigner(signerValue, context);
-
-      expect((result as Account).address).toBe(value);
-
-      value = 'someDid';
-
-      signerValue = { type: SignerType.Identity, value };
-
-      result = signerValueToSigner(signerValue, context);
-
-      expect((result as Identity).did).toBe(value);
-    });
-  });
-});
-
-describe('signerToString', () => {
-  beforeAll(() => {
-    dsMockUtils.initMocks();
-    entityMockUtils.initMocks();
-  });
-
-  afterEach(() => {
-    dsMockUtils.reset();
-    entityMockUtils.reset();
-  });
-
-  afterAll(() => {
-    dsMockUtils.cleanup();
-    entityMockUtils.reset();
-  });
-
-  it('should return the Identity DID string', () => {
-    const did = 'someDid';
-    const context = dsMockUtils.getContextInstance();
-    const identity = new Identity({ did }, context);
-
-    const result = signerToString(identity);
-
-    expect(result).toBe(did);
-  });
-
-  it('should return the Account address string', () => {
-    const address = DUMMY_ACCOUNT_ID;
-    const context = dsMockUtils.getContextInstance();
-
-    const account = new Account({ address }, context);
-
-    const result = signerToString(account);
-
-    expect(result).toBe(address);
-  });
-
-  it('should return the same address string that it receives', () => {
-    const address = DUMMY_ACCOUNT_ID;
-    const result = signerToString(address);
-
-    expect(result).toBe(address);
-  });
-});
-
-describe('authorizationToAuthorizationData and authorizationDataToAuthorization', () => {
-  beforeAll(() => {
-    dsMockUtils.initMocks();
-  });
-
-  afterEach(() => {
-    dsMockUtils.reset();
-  });
-
-  afterAll(() => {
-    dsMockUtils.cleanup();
-  });
-
-  describe('authorizationToAuthorizationData', () => {
-    it('should convert an Authorization to a polkadot AuthorizationData object', () => {
-      const ticker = 'TICKER_NAME';
-      const context = dsMockUtils.getContextInstance();
-
-      let value: Authorization = {
-        type: AuthorizationType.AttestPrimaryKeyRotation,
-        value: entityMockUtils.getIdentityInstance({ did: 'someIdentity' }),
-      };
-
-      const fakeResult =
-        'AuthorizationDataEnum' as unknown as PolymeshPrimitivesAuthorizationAuthorizationData;
-
-      const createTypeMock = context.createType;
-      const rawIdentity = dsMockUtils.createMockIdentityId(value.value.did);
-      when(createTypeMock)
-        .calledWith('PolymeshPrimitivesIdentityId', value.value.did)
-        .mockReturnValue(rawIdentity);
-      when(createTypeMock)
-        .calledWith('PolymeshPrimitivesAuthorizationAuthorizationData', {
-          [value.type]: rawIdentity,
-        })
-        .mockReturnValue(fakeResult);
-
-      let result = authorizationToAuthorizationData(value, context);
-      expect(result).toBe(fakeResult);
-
-      const fakeTicker = 'convertedTicker' as unknown as PolymeshPrimitivesTicker;
-      when(createTypeMock)
-        .calledWith('PolymeshPrimitivesTicker', padString(ticker, 12))
-        .mockReturnValue(fakeTicker);
-
-      value = {
-        type: AuthorizationType.JoinIdentity,
-        value: {
-          assets: null,
-          transactions: null,
-          transactionGroups: [],
-          portfolios: null,
-        },
-      };
-
-      const rawPermissions = dsMockUtils.createMockPermissions({
-        asset: dsMockUtils.createMockAssetPermissions('Whole'),
-        portfolio: dsMockUtils.createMockPortfolioPermissions('Whole'),
-        extrinsic: dsMockUtils.createMockExtrinsicPermissions('Whole'),
-      });
-
-      when(createTypeMock)
-        .calledWith('PolymeshPrimitivesSecondaryKeyPermissions', expect.anything())
-        .mockReturnValue(rawPermissions);
-      when(createTypeMock)
-        .calledWith('PolymeshPrimitivesAuthorizationAuthorizationData', {
-          [value.type]: rawPermissions,
-        })
-        .mockReturnValue(fakeResult);
-
-      result = authorizationToAuthorizationData(value, context);
-      expect(result).toBe(fakeResult);
-
-      const did = 'someDid';
-      value = {
-        type: AuthorizationType.PortfolioCustody,
-        value: entityMockUtils.getDefaultPortfolioInstance({ did }),
-      };
-
-      const rawPortfolioId = dsMockUtils.createMockPortfolioId({
-        did: dsMockUtils.createMockIdentityId(did),
-        kind: dsMockUtils.createMockPortfolioKind('Default'),
-      });
-
-      when(createTypeMock)
-        .calledWith('PolymeshPrimitivesIdentityIdPortfolioId', expect.anything())
-        .mockReturnValue(rawPortfolioId);
-      when(createTypeMock)
-        .calledWith('PolymeshPrimitivesAuthorizationAuthorizationData', {
-          [value.type]: rawPortfolioId,
-        })
-        .mockReturnValue(fakeResult);
-
-      result = authorizationToAuthorizationData(value, context);
-      expect(result).toBe(fakeResult);
-
-      value = {
-        type: AuthorizationType.RotatePrimaryKey,
-      };
-
-      when(createTypeMock)
-        .calledWith('PolymeshPrimitivesAuthorizationAuthorizationData', { [value.type]: null })
-        .mockReturnValue(fakeResult);
-
-      result = authorizationToAuthorizationData(value, context);
-      expect(result).toBe(fakeResult);
-
-      const knownPermissionGroup = entityMockUtils.getKnownPermissionGroupInstance({
-        ticker,
-        type: PermissionGroupType.Full,
-      });
-
-      value = {
-        type: AuthorizationType.BecomeAgent,
-        value: knownPermissionGroup,
-      };
-
-      let rawAgentGroup = 'Full' as unknown as PolymeshPrimitivesAgentAgentGroup;
-      when(createTypeMock)
-        .calledWith('PolymeshPrimitivesAgentAgentGroup', knownPermissionGroup.type)
-        .mockReturnValue(rawAgentGroup);
-
-      when(createTypeMock)
-        .calledWith('PolymeshPrimitivesAuthorizationAuthorizationData', {
-          [value.type]: [fakeTicker, rawAgentGroup],
-        })
-        .mockReturnValue(fakeResult);
-
-      result = authorizationToAuthorizationData(value, context);
-      expect(result).toBe(fakeResult);
-
-      const id = new BigNumber(1);
-      const customPermissionGroup = entityMockUtils.getCustomPermissionGroupInstance({
-        ticker,
-        id,
-      });
-
-      value = {
-        type: AuthorizationType.BecomeAgent,
-        value: customPermissionGroup,
-      };
-
-      rawAgentGroup = 'Full' as unknown as PolymeshPrimitivesAgentAgentGroup;
-      when(createTypeMock)
-        .calledWith('u32', id.toString())
-        .mockReturnValue(id as unknown as u32);
-      when(createTypeMock)
-        .calledWith('PolymeshPrimitivesAgentAgentGroup', { Custom: id })
-        .mockReturnValue(rawAgentGroup);
-
-      when(createTypeMock)
-        .calledWith('PolymeshPrimitivesAuthorizationAuthorizationData', {
-          [value.type]: [fakeTicker, rawAgentGroup],
-        })
-        .mockReturnValue(fakeResult);
-      result = authorizationToAuthorizationData(value, context);
-      expect(result).toBe(fakeResult);
-
-      value = {
-        type: AuthorizationType.TransferAssetOwnership,
-        value: 'TICKER',
-      };
-
-      when(createTypeMock)
-        .calledWith('PolymeshPrimitivesTicker', padString('TICKER', MAX_TICKER_LENGTH))
-        .mockReturnValue(fakeTicker);
-
-      when(createTypeMock)
-        .calledWith('PolymeshPrimitivesAuthorizationAuthorizationData', {
-          [value.type]: fakeTicker,
-        })
-        .mockReturnValue(fakeResult);
-
-      result = authorizationToAuthorizationData(value, context);
-      expect(result).toBe(fakeResult);
-
-      value = {
-        type: AuthorizationType.TransferTicker,
-        value: 'TICKER',
-      };
-
-      when(createTypeMock)
-        .calledWith('PolymeshPrimitivesTicker', padString('TICKER', MAX_TICKER_LENGTH))
-        .mockReturnValue(fakeTicker);
-
-      when(createTypeMock)
-        .calledWith('PolymeshPrimitivesAuthorizationAuthorizationData', {
-          [value.type]: fakeTicker,
-        })
-        .mockReturnValue(fakeResult);
-
-      result = authorizationToAuthorizationData(value, context);
-      expect(result).toBe(fakeResult);
-
-      value = {
-        type: AuthorizationType.RotatePrimaryKeyToSecondary,
-        value: {
-          assets: null,
-          transactions: null,
-          transactionGroups: [],
-          portfolios: null,
-        },
-      };
-
-      when(createTypeMock)
-        .calledWith('PolymeshPrimitivesSecondaryKeyPermissions', expect.anything())
-        .mockReturnValue(rawPermissions);
-      when(createTypeMock)
-        .calledWith('PolymeshPrimitivesAuthorizationAuthorizationData', {
-          [value.type]: rawPermissions,
-        })
-        .mockReturnValue(fakeResult);
-
-      result = authorizationToAuthorizationData(value, context);
-      expect(result).toBe(fakeResult);
-
-      value = {
-        type: AuthorizationType.AddRelayerPayingKey,
-        value: {
-          beneficiary: new Account({ address: 'beneficiary' }, context),
-          subsidizer: new Account({ address: 'subsidizer' }, context),
-          allowance: new BigNumber(100),
-        },
-      };
-
-      when(createTypeMock)
-        .calledWith('PolymeshPrimitivesAuthorizationAuthorizationData', {
-          [value.type]: value.value,
-        })
-        .mockReturnValue(fakeResult);
-
-      result = authorizationToAuthorizationData(value, context);
-      expect(result).toBe(fakeResult);
-    });
-  });
-
-  describe('authorizationDataToAuthorization', () => {
-    it('should convert a polkadot AuthorizationData object to an Authorization', () => {
-      const context = dsMockUtils.getContextInstance();
-      let fakeResult: Authorization = {
-        type: AuthorizationType.AttestPrimaryKeyRotation,
-        value: expect.objectContaining({ did: 'someDid' }),
-      };
-      let authorizationData = dsMockUtils.createMockAuthorizationData({
-        AttestPrimaryKeyRotation: dsMockUtils.createMockIdentityId('someDid'),
-      });
-
-      let result = authorizationDataToAuthorization(authorizationData, context);
-      expect(result).toEqual(fakeResult);
-
-      fakeResult = {
-        type: AuthorizationType.RotatePrimaryKey,
-      };
-      authorizationData = dsMockUtils.createMockAuthorizationData('RotatePrimaryKey');
-
-      result = authorizationDataToAuthorization(authorizationData, context);
-      expect(result).toEqual(fakeResult);
-
-      fakeResult = {
-        type: AuthorizationType.TransferTicker,
-        value: 'SOME_TICKER',
-      };
-      authorizationData = dsMockUtils.createMockAuthorizationData({
-        TransferTicker: dsMockUtils.createMockTicker(fakeResult.value),
-      });
-
-      result = authorizationDataToAuthorization(authorizationData, context);
-      expect(result).toEqual(fakeResult);
-
-      fakeResult = {
-        type: AuthorizationType.AddMultiSigSigner,
-        value: 'someAccount',
-      };
-      authorizationData = dsMockUtils.createMockAuthorizationData({
-        AddMultiSigSigner: dsMockUtils.createMockAccountId(fakeResult.value),
-      });
-
-      result = authorizationDataToAuthorization(authorizationData, context);
-      expect(result).toEqual(fakeResult);
-
-      fakeResult = {
-        type: AuthorizationType.PortfolioCustody,
-        value: expect.objectContaining({ owner: expect.objectContaining({ did: 'someDid' }) }),
-      };
-      authorizationData = dsMockUtils.createMockAuthorizationData({
-        PortfolioCustody: dsMockUtils.createMockPortfolioId({
-          did: dsMockUtils.createMockIdentityId('someDid'),
-          kind: dsMockUtils.createMockPortfolioKind('Default'),
-        }),
-      });
-
-      result = authorizationDataToAuthorization(authorizationData, context);
-      expect(result).toEqual(fakeResult);
-
-      const portfolioId = new BigNumber(1);
-      fakeResult = {
-        type: AuthorizationType.PortfolioCustody,
-        value: expect.objectContaining({
-          owner: expect.objectContaining({ did: 'someDid' }),
-          id: portfolioId,
-        }),
-      };
-      authorizationData = dsMockUtils.createMockAuthorizationData({
-        PortfolioCustody: dsMockUtils.createMockPortfolioId({
-          did: dsMockUtils.createMockIdentityId('someDid'),
-          kind: dsMockUtils.createMockPortfolioKind({
-            User: dsMockUtils.createMockU64(portfolioId),
-          }),
-        }),
-      });
-
-      result = authorizationDataToAuthorization(authorizationData, context);
-      expect(result).toEqual(fakeResult);
-
-      fakeResult = {
-        type: AuthorizationType.TransferAssetOwnership,
-        value: 'SOME_TICKER',
-      };
-      authorizationData = dsMockUtils.createMockAuthorizationData({
-        TransferAssetOwnership: dsMockUtils.createMockTicker(fakeResult.value),
-      });
-
-      result = authorizationDataToAuthorization(authorizationData, context);
-      expect(result).toEqual(fakeResult);
-
-      fakeResult = {
-        type: AuthorizationType.JoinIdentity,
-        value: { assets: null, portfolios: null, transactions: null, transactionGroups: [] },
-      };
-      authorizationData = dsMockUtils.createMockAuthorizationData({
-        JoinIdentity: dsMockUtils.createMockPermissions({
-          asset: dsMockUtils.createMockAssetPermissions('Whole'),
-          portfolio: dsMockUtils.createMockPortfolioPermissions('Whole'),
-          extrinsic: dsMockUtils.createMockExtrinsicPermissions('Whole'),
-        }),
-      });
-
-      result = authorizationDataToAuthorization(authorizationData, context);
-      expect(result).toEqual(fakeResult);
-
-      const beneficiaryAddress = 'beneficiaryAddress';
-      const relayerAddress = 'relayerAddress';
-      const allowance = new BigNumber(1000);
-      fakeResult = {
-        type: AuthorizationType.AddRelayerPayingKey,
-        value: {
-          beneficiary: expect.objectContaining({ address: beneficiaryAddress }),
-          subsidizer: expect.objectContaining({ address: relayerAddress }),
-          allowance,
-        },
-      };
-      authorizationData = dsMockUtils.createMockAuthorizationData({
-        AddRelayerPayingKey: [
-          dsMockUtils.createMockAccountId(beneficiaryAddress),
-          dsMockUtils.createMockAccountId(relayerAddress),
-          dsMockUtils.createMockBalance(allowance.shiftedBy(6)),
-        ],
-      });
-
-      result = authorizationDataToAuthorization(authorizationData, context);
-      expect(result).toEqual(fakeResult);
-
-      const ticker = 'SOME_TICKER';
-      const type = PermissionGroupType.Full;
-      fakeResult = {
-        type: AuthorizationType.BecomeAgent,
-        value: expect.objectContaining({
-          asset: expect.objectContaining({ ticker }),
-          type,
-        }),
-      };
-
-      authorizationData = dsMockUtils.createMockAuthorizationData({
-        BecomeAgent: [dsMockUtils.createMockTicker(ticker), dsMockUtils.createMockAgentGroup(type)],
-      });
-
-      result = authorizationDataToAuthorization(authorizationData, context);
-      expect(result).toEqual(fakeResult);
-
-      authorizationData = dsMockUtils.createMockAuthorizationData({
-        RotatePrimaryKeyToSecondary: dsMockUtils.createMockPermissions({
-          asset: dsMockUtils.createMockAssetPermissions('Whole'),
-          portfolio: dsMockUtils.createMockPortfolioPermissions('Whole'),
-          extrinsic: dsMockUtils.createMockExtrinsicPermissions('Whole'),
-        }),
-      });
-      fakeResult = {
-        type: AuthorizationType.RotatePrimaryKeyToSecondary,
-        value: { assets: null, portfolios: null, transactions: null, transactionGroups: [] },
-      };
-
-      result = authorizationDataToAuthorization(authorizationData, context);
-      expect(result).toEqual(fakeResult);
-    });
-
-    it('should throw an error if the authorization has an unsupported type', () => {
-      const context = dsMockUtils.getContextInstance();
-      const authorizationData = dsMockUtils.createMockAuthorizationData(
-        'Whatever' as 'RotatePrimaryKey'
-      );
-
-      expect(() => authorizationDataToAuthorization(authorizationData, context)).toThrow(
-        'Unsupported Authorization Type. Please contact the Polymesh team'
-      );
-    });
-  });
-});
-
-describe('permissionGroupIdentifierToAgentGroup and agentGroupToPermissionGroupIdentifier', () => {
-  beforeAll(() => {
-    dsMockUtils.initMocks();
-  });
-
-  afterEach(() => {
-    dsMockUtils.reset();
-  });
-
-  afterAll(() => {
-    dsMockUtils.cleanup();
-  });
-
-  describe('permissionGroupIdentifierToAgentGroup', () => {
-    it('should convert a PermissionGroupIdentifier to a polkadot PolymeshPrimitivesAgentAgentGroup object', () => {
-      let value: PermissionGroupIdentifier = PermissionGroupType.PolymeshV1Pia;
-      const fakeResult = 'convertedAgentGroup' as unknown as PolymeshPrimitivesAgentAgentGroup;
-      const context = dsMockUtils.getContextInstance();
-
-      when(context.createType)
-        .calledWith('PolymeshPrimitivesAgentAgentGroup', value)
-        .mockReturnValue(fakeResult);
-
-      let result = permissionGroupIdentifierToAgentGroup(value, context);
-
-      expect(result).toEqual(fakeResult);
-
-      const custom = new BigNumber(100);
-      value = { custom };
-
-      const u32FakeResult = '100' as unknown as u32;
-
-      when(context.createType).calledWith('u32', custom.toString()).mockReturnValue(u32FakeResult);
-      when(context.createType)
-        .calledWith('PolymeshPrimitivesAgentAgentGroup', { Custom: u32FakeResult })
-        .mockReturnValue(fakeResult);
-
-      result = permissionGroupIdentifierToAgentGroup(value, context);
-
-      expect(result).toEqual(fakeResult);
-    });
-  });
-
-  describe('agentGroupToPermissionGroupIdentifier', () => {
-    it('should convert a polkadot PolymeshPrimitivesAgentAgentGroup object to a PermissionGroupIdentifier', () => {
-      let agentGroup = dsMockUtils.createMockAgentGroup('Full');
-
-      let result = agentGroupToPermissionGroupIdentifier(agentGroup);
-      expect(result).toEqual(PermissionGroupType.Full);
-
-      agentGroup = dsMockUtils.createMockAgentGroup('ExceptMeta');
-
-      result = agentGroupToPermissionGroupIdentifier(agentGroup);
-      expect(result).toEqual(PermissionGroupType.ExceptMeta);
-
-      agentGroup = dsMockUtils.createMockAgentGroup('PolymeshV1CAA');
-
-      result = agentGroupToPermissionGroupIdentifier(agentGroup);
-      expect(result).toEqual(PermissionGroupType.PolymeshV1Caa);
-
-      agentGroup = dsMockUtils.createMockAgentGroup('PolymeshV1PIA');
-
-      result = agentGroupToPermissionGroupIdentifier(agentGroup);
-      expect(result).toEqual(PermissionGroupType.PolymeshV1Pia);
-
-      const id = new BigNumber(1);
-      const rawAgId = dsMockUtils.createMockU32(id);
-      agentGroup = dsMockUtils.createMockAgentGroup({ Custom: rawAgId });
-
-      result = agentGroupToPermissionGroupIdentifier(agentGroup);
-      expect(result).toEqual({ custom: id });
-    });
-  });
-});
-
-describe('authorizationTypeToMeshAuthorizationType', () => {
-  beforeAll(() => {
-    dsMockUtils.initMocks();
-  });
-
-  afterEach(() => {
-    dsMockUtils.reset();
-  });
-
-  afterAll(() => {
-    dsMockUtils.cleanup();
-  });
-
-  it('should convert a AuthorizationType to a polkadot AuthorizationType object', () => {
-    const value = AuthorizationType.TransferTicker;
-    const fakeResult = 'convertedAuthorizationType' as unknown as MeshAuthorizationType;
-    const context = dsMockUtils.getContextInstance();
-
-    when(context.createType).calledWith('AuthorizationType', value).mockReturnValue(fakeResult);
-
-    const result = authorizationTypeToMeshAuthorizationType(value, context);
-
-    expect(result).toEqual(fakeResult);
-  });
-});
-
-describe('permissionsToMeshPermissions and meshPermissionsToPermissions', () => {
-  beforeAll(() => {
-    dsMockUtils.initMocks();
-    entityMockUtils.initMocks();
-  });
-
-  afterEach(() => {
-    dsMockUtils.reset();
-    entityMockUtils.reset();
-  });
-
-  afterAll(() => {
-    dsMockUtils.cleanup();
-  });
-
-  describe('permissionsToMeshPermissions', () => {
-    it('should convert a Permissions to a polkadot PolymeshPrimitivesSecondaryKeyPermissions object (ordering tx alphabetically)', () => {
-      let value: Permissions = {
-        assets: null,
-        transactions: null,
-        transactionGroups: [],
-        portfolios: null,
-      };
-      const fakeResult = 'convertedPermission' as unknown as MeshPermissions;
-      const context = dsMockUtils.getContextInstance();
-
-      const createTypeMock = context.createType;
-
-      let fakeExtrinsicPermissionsResult: unknown =
-        'convertedExtrinsicPermissions' as unknown as ExtrinsicPermissions;
-      when(context.createType)
-        .calledWith('PolymeshPrimitivesSubsetSubsetRestrictionPalletPermissions', 'Whole')
-        .mockReturnValue(
-          fakeExtrinsicPermissionsResult as unknown as PolymeshPrimitivesSubsetSubsetRestrictionPalletPermissions
-        );
-
-      when(createTypeMock)
-        .calledWith('PolymeshPrimitivesSecondaryKeyPermissions', {
-          asset: 'Whole',
-          extrinsic: fakeExtrinsicPermissionsResult,
-          portfolio: 'Whole',
-        })
-        .mockReturnValue(fakeResult);
-
-      let result = permissionsToMeshPermissions(value, context);
-      expect(result).toEqual(fakeResult);
-
-      fakeExtrinsicPermissionsResult = {
-        These: [
-          /* eslint-disable @typescript-eslint/naming-convention */
-          {
-            pallet_name: 'Identity',
-            dispatchable_names: {
-              These: ['add_claim'],
-            },
-          },
-          {
-            pallet_name: 'Sto',
-            dispatchable_names: {
-              These: ['create_fundraiser', 'invest'],
-            },
-          },
-          /* eslint-enable @typescript-eslint/naming-convention */
-        ],
-      };
-
-      when(createTypeMock)
-        .calledWith('PolymeshPrimitivesSubsetSubsetRestrictionPalletPermissions', expect.anything())
-        .mockReturnValue(
-          fakeExtrinsicPermissionsResult as unknown as PolymeshPrimitivesSubsetSubsetRestrictionPalletPermissions
-        );
-
-      const ticker = 'SOME_TICKER';
-      const did = 'someDid';
-      value = {
-        assets: {
-          values: [entityMockUtils.getFungibleAssetInstance({ ticker })],
-          type: PermissionType.Include,
-        },
-        transactions: {
-          values: [TxTags.sto.Invest, TxTags.identity.AddClaim, TxTags.sto.CreateFundraiser],
-          type: PermissionType.Include,
-        },
-        transactionGroups: [],
-        portfolios: {
-          values: [entityMockUtils.getDefaultPortfolioInstance({ did })],
-          type: PermissionType.Include,
-        },
-      };
-
-      const rawTicker = dsMockUtils.createMockTicker(ticker);
-      const rawPortfolioId = dsMockUtils.createMockPortfolioId({
-        did: dsMockUtils.createMockIdentityId(did),
-        kind: dsMockUtils.createMockPortfolioKind('Default'),
-      });
-      when(createTypeMock)
-        .calledWith('PolymeshPrimitivesSecondaryKeyPermissions', {
-          asset: {
-            These: [rawTicker],
-          },
-          extrinsic: fakeExtrinsicPermissionsResult,
-          portfolio: {
-            These: [rawPortfolioId],
-          },
-        })
-        .mockReturnValue(fakeResult);
-      when(createTypeMock)
-        .calledWith('PolymeshPrimitivesTicker', padString(ticker, 12))
-        .mockReturnValue(rawTicker);
-      when(createTypeMock)
-        .calledWith('PolymeshPrimitivesIdentityIdPortfolioId', expect.anything())
-        .mockReturnValue(rawPortfolioId);
-
-      result = permissionsToMeshPermissions(value, context);
-      expect(result).toEqual(fakeResult);
-
-      fakeExtrinsicPermissionsResult = {
-        These: [
-          /* eslint-disable @typescript-eslint/naming-convention */
-          {
-            pallet_name: 'Sto',
-            dispatchable_names: { Except: ['invest', 'stop'] },
-          },
-          /* eslint-enable @typescript-eslint/naming-convention */
-        ],
-      };
-
-      when(createTypeMock)
-        .calledWith('PolymeshPrimitivesSubsetSubsetRestrictionPalletPermissions', expect.anything())
-        .mockReturnValue(
-          fakeExtrinsicPermissionsResult as unknown as PolymeshPrimitivesSubsetSubsetRestrictionPalletPermissions
-        );
-
-      value = {
-        assets: null,
-        transactions: {
-          values: [ModuleName.Sto],
-          type: PermissionType.Include,
-          exceptions: [TxTags.sto.Invest, TxTags.sto.Stop],
-        },
-        transactionGroups: [],
-        portfolios: null,
-      };
-
-      when(createTypeMock)
-        .calledWith('PolymeshPrimitivesSecondaryKeyPermissions', {
-          asset: 'Whole',
-          extrinsic: fakeExtrinsicPermissionsResult,
-          portfolio: 'Whole',
-        })
-        .mockReturnValue(fakeResult);
-
-      result = permissionsToMeshPermissions(value, context);
-      expect(result).toEqual(fakeResult);
-
-      fakeExtrinsicPermissionsResult = {
-        Except: [
-          /* eslint-disable @typescript-eslint/naming-convention */
-          {
-            pallet_name: 'Sto',
-            dispatchable_names: 'Whole',
-          },
-          /* eslint-enable @typescript-eslint/naming-convention */
-        ],
-      };
-
-      when(createTypeMock)
-        .calledWith('PolymeshPrimitivesSubsetSubsetRestrictionPalletPermissions', expect.anything())
-        .mockReturnValue(
-          fakeExtrinsicPermissionsResult as unknown as PolymeshPrimitivesSubsetSubsetRestrictionPalletPermissions
-        );
-
-      value = {
-        assets: {
-          values: [entityMockUtils.getFungibleAssetInstance({ ticker })],
-          type: PermissionType.Exclude,
-        },
-        transactions: {
-          values: [ModuleName.Sto],
-          type: PermissionType.Exclude,
-        },
-        transactionGroups: [],
-        portfolios: {
-          values: [entityMockUtils.getDefaultPortfolioInstance({ did })],
-          type: PermissionType.Exclude,
-        },
-      };
-
-      when(createTypeMock)
-        .calledWith('PolymeshPrimitivesSecondaryKeyPermissions', {
-          asset: {
-            Except: [rawTicker],
-          },
-          extrinsic: fakeExtrinsicPermissionsResult,
-          portfolio: {
-            Except: [rawPortfolioId],
-          },
-        })
-        .mockReturnValue(fakeResult);
-
-      result = permissionsToMeshPermissions(value, context);
-      expect(result).toEqual(fakeResult);
-
-      fakeExtrinsicPermissionsResult = {
-        These: [
-          /* eslint-disable @typescript-eslint/naming-convention */
-          {
-            pallet_name: 'Identity',
-            dispatchable_names: {
-              These: ['add_claim'],
-            },
-          },
-          /* eslint-enable @typescript-eslint/naming-convention */
-        ],
-      };
-
-      when(createTypeMock)
-        .calledWith('PolymeshPrimitivesSubsetSubsetRestrictionPalletPermissions', expect.anything())
-        .mockReturnValue(
-          fakeExtrinsicPermissionsResult as unknown as PolymeshPrimitivesSubsetSubsetRestrictionPalletPermissions
-        );
-
-      const tickers = ['B_TICKER', 'A_TICKER', 'C_TICKER'];
-
-      value = {
-        assets: {
-          values: tickers.map(t => entityMockUtils.getFungibleAssetInstance({ ticker: t })),
-          type: PermissionType.Include,
-        },
-        transactions: {
-          values: [TxTags.identity.AddClaim],
-          type: PermissionType.Include,
-        },
-        transactionGroups: [],
-        portfolios: {
-          values: [entityMockUtils.getDefaultPortfolioInstance({ did })],
-          type: PermissionType.Include,
-        },
-      };
-
-      const rawTickers = tickers.map(t => dsMockUtils.createMockTicker(t));
-      when(createTypeMock)
-        .calledWith('PolymeshPrimitivesSecondaryKeyPermissions', {
-          asset: { These: [rawTickers[1], rawTickers[0], rawTickers[2]] },
-          extrinsic: fakeExtrinsicPermissionsResult,
-          portfolio: { These: [rawPortfolioId] },
-        })
-        .mockReturnValue(fakeResult);
-
-      tickers.forEach((t, i) =>
-        when(createTypeMock)
-          .calledWith('PolymeshPrimitivesTicker', padString(t, 12))
-          .mockReturnValue(rawTickers[i])
-      );
-
-      result = permissionsToMeshPermissions(value, context);
-      expect(result).toEqual(fakeResult);
-    });
-
-    it('should throw an error if attempting to add permissions for specific transactions as well as the entire module', () => {
-      const value: Permissions = {
-        assets: null,
-        transactions: {
-          values: [TxTags.sto.Invest, ModuleName.Sto],
-          type: PermissionType.Include,
-        },
-        transactionGroups: [],
-        portfolios: null,
-      };
-      const context = dsMockUtils.getContextInstance();
-
-      expect(() => permissionsToMeshPermissions(value, context)).toThrow(
-        'Attempting to add permissions for specific transactions as well as the entire module'
-      );
-    });
-
-    it('should throw an error if user simultaneously include and exclude transactions belonging to the same module', () => {
-      const value: Permissions = {
-        assets: null,
-        transactions: {
-          values: [TxTags.sto.Invest, TxTags.identity.AddClaim, TxTags.sto.CreateFundraiser],
-          type: PermissionType.Exclude,
-          exceptions: [TxTags.sto.Stop],
-        },
-        transactionGroups: [],
-        portfolios: null,
-      };
-      const context = dsMockUtils.getContextInstance();
-
-      expect(() => permissionsToMeshPermissions(value, context)).toThrow(
-        'Cannot simultaneously include and exclude transactions belonging to the same module'
-      );
-    });
-
-    it('should throw an error if attempting to add a transaction permission exception without its corresponding module being included/excluded', () => {
-      const value: Permissions = {
-        assets: null,
-        transactions: {
-          values: [],
-          type: PermissionType.Exclude,
-          exceptions: [TxTags.sto.Stop],
-        },
-        transactionGroups: [],
-        portfolios: null,
-      };
-      const context = dsMockUtils.getContextInstance();
-
-      expect(() => permissionsToMeshPermissions(value, context)).toThrow(
-        'Attempting to add a transaction permission exception without its corresponding module being included/excluded'
-      );
-    });
-  });
-
-  describe('meshPermissionsToPermissions', () => {
-    it('should convert a polkadot Permissions object to a Permissions', () => {
-      const context = dsMockUtils.getContextInstance();
-      const ticker = 'SOME_TICKER';
-      const did = 'someDid';
-      let fakeResult: Permissions = {
-        assets: {
-          values: [expect.objectContaining({ ticker })],
-          type: PermissionType.Include,
-        },
-        transactions: {
-          type: PermissionType.Include,
-          values: [TxTags.identity.AddClaim, ModuleName.Authorship],
-        },
-        transactionGroups: [],
-        portfolios: {
-          values: [expect.objectContaining({ owner: expect.objectContaining({ did }) })],
-          type: PermissionType.Include,
-        },
-      };
-      let permissions = dsMockUtils.createMockPermissions({
-        asset: dsMockUtils.createMockAssetPermissions({
-          These: [dsMockUtils.createMockTicker(ticker)],
-        }),
-        extrinsic: dsMockUtils.createMockExtrinsicPermissions({
-          These: [
-            dsMockUtils.createMockPalletPermissions({
-              palletName: 'Identity',
-              dispatchableNames: dsMockUtils.createMockDispatchableNames({
-                These: [dsMockUtils.createMockBytes('add_claim')],
-              }),
-            }),
-            dsMockUtils.createMockPalletPermissions({
-              palletName: 'Authorship',
-              dispatchableNames: dsMockUtils.createMockDispatchableNames('Whole'),
-            }),
-          ],
-        }),
-        portfolio: dsMockUtils.createMockPortfolioPermissions({
-          These: [
-            dsMockUtils.createMockPortfolioId({
-              did: dsMockUtils.createMockIdentityId(did),
-              kind: dsMockUtils.createMockPortfolioKind('Default'),
-            }),
-          ],
-        }),
-      });
-
-      let result = meshPermissionsToPermissions(permissions, context);
-      expect(result).toEqual(fakeResult);
-
-      fakeResult = {
-        assets: null,
-        transactions: null,
-        transactionGroups: [],
-        portfolios: null,
-      };
-      permissions = dsMockUtils.createMockPermissions({
-        asset: dsMockUtils.createMockAssetPermissions('Whole'),
-        portfolio: dsMockUtils.createMockPortfolioPermissions('Whole'),
-        extrinsic: dsMockUtils.createMockExtrinsicPermissions('Whole'),
-      });
-
-      result = meshPermissionsToPermissions(permissions, context);
-      expect(result).toEqual(fakeResult);
-
-      fakeResult = {
-        assets: {
-          values: [expect.objectContaining({ ticker })],
-          type: PermissionType.Exclude,
-        },
-        transactions: {
-          type: PermissionType.Exclude,
-          values: [ModuleName.Identity],
-          exceptions: [TxTags.identity.AddClaim],
-        },
-        transactionGroups: [],
-        portfolios: {
-          values: [expect.objectContaining({ owner: expect.objectContaining({ did }) })],
-          type: PermissionType.Exclude,
-        },
-      };
-
-      permissions = dsMockUtils.createMockPermissions({
-        asset: dsMockUtils.createMockAssetPermissions({
-          Except: [dsMockUtils.createMockTicker(ticker)],
-        }),
-        extrinsic: dsMockUtils.createMockExtrinsicPermissions({
-          Except: [
-            dsMockUtils.createMockPalletPermissions({
-              palletName: 'Identity',
-              dispatchableNames: dsMockUtils.createMockDispatchableNames({
-                Except: [dsMockUtils.createMockBytes('add_claim')],
-              }),
-            }),
-          ],
-        }),
-        portfolio: dsMockUtils.createMockPortfolioPermissions({
-          Except: [
-            dsMockUtils.createMockPortfolioId({
-              did: dsMockUtils.createMockIdentityId(did),
-              kind: dsMockUtils.createMockPortfolioKind('Default'),
-            }),
-          ],
-        }),
-      });
-
-      result = meshPermissionsToPermissions(permissions, context);
-      expect(result).toEqual(fakeResult);
-    });
-  });
-});
-
-describe('bigNumberToU64 and u64ToBigNumber', () => {
-  beforeAll(() => {
-    dsMockUtils.initMocks();
-  });
-
-  afterEach(() => {
-    dsMockUtils.reset();
-  });
-
-  afterAll(() => {
-    dsMockUtils.cleanup();
-  });
-
-  describe('bigNumberToU64', () => {
-    it('should convert a number to a polkadot u64 object', () => {
-      const value = new BigNumber(100);
-      const fakeResult = '100' as unknown as u64;
-      const context = dsMockUtils.getContextInstance();
-
-      when(context.createType).calledWith('u64', value.toString()).mockReturnValue(fakeResult);
-
-      const result = bigNumberToU64(value, context);
-
-      expect(result).toBe(fakeResult);
-    });
-
-    it('should throw an error if the number is negative', () => {
-      const value = new BigNumber(-100);
-      const context = dsMockUtils.getContextInstance();
-
-      expect(() => bigNumberToU64(value, context)).toThrow();
-    });
-
-    it('should throw an error if the number is not an integer', () => {
-      const value = new BigNumber(1.5);
-      const context = dsMockUtils.getContextInstance();
-
-      expect(() => bigNumberToU64(value, context)).toThrow();
-    });
-  });
-
-  describe('u64ToBigNumber', () => {
-    it('should convert a polkadot u64 object to a BigNumber', () => {
-      const fakeResult = new BigNumber(100);
-      const num = dsMockUtils.createMockU64(fakeResult);
-
-      const result = u64ToBigNumber(num);
-      expect(result).toEqual(new BigNumber(fakeResult));
-    });
-  });
-});
-
-describe('bigNumberToU32 and u32ToBigNumber', () => {
-  beforeAll(() => {
-    dsMockUtils.initMocks();
-  });
-
-  afterEach(() => {
-    dsMockUtils.reset();
-  });
-
-  afterAll(() => {
-    dsMockUtils.cleanup();
-  });
-
-  describe('bigNumberToU32', () => {
-    it('should convert a number to a polkadot u32 object', () => {
-      const value = new BigNumber(100);
-      const fakeResult = '100' as unknown as u32;
-      const context = dsMockUtils.getContextInstance();
-
-      when(context.createType).calledWith('u32', value.toString()).mockReturnValue(fakeResult);
-
-      const result = bigNumberToU32(value, context);
-
-      expect(result).toBe(fakeResult);
-    });
-
-    it('should throw an error if the number is negative', () => {
-      const value = new BigNumber(-100);
-      const context = dsMockUtils.getContextInstance();
-
-      expect(() => bigNumberToU32(value, context)).toThrow();
-    });
-
-    it('should throw an error if the number is not an integer', () => {
-      const value = new BigNumber(1.5);
-      const context = dsMockUtils.getContextInstance();
-
-      expect(() => bigNumberToU32(value, context)).toThrow();
-    });
-  });
-
-  describe('u32ToBigNumber', () => {
-    it('should convert a polkadot u32 object to a BigNumber', () => {
-      const fakeResult = new BigNumber(100);
-      const num = dsMockUtils.createMockU32(fakeResult);
-
-      const result = u32ToBigNumber(num);
-      expect(result).toEqual(new BigNumber(fakeResult));
-    });
-  });
-});
-
-describe('bigNumberToU128', () => {
-  beforeAll(() => {
-    dsMockUtils.initMocks();
-  });
-
-  afterEach(() => {
-    dsMockUtils.reset();
-  });
-
-  afterAll(() => {
-    dsMockUtils.cleanup();
-  });
-
-  it('should convert a number to a polkadot u128 object', () => {
-    const value = new BigNumber(100);
-    const fakeResult = '100' as unknown as u128;
-    const context = dsMockUtils.getContextInstance();
-
-    when(context.createType).calledWith('u128', value.toString()).mockReturnValue(fakeResult);
-
-    const result = bigNumberToU128(value, context);
-
-    expect(result).toBe(fakeResult);
-  });
-
-  it('should throw an error if the number is negative', () => {
-    const value = new BigNumber(-100);
-    const context = dsMockUtils.getContextInstance();
-
-    expect(() => bigNumberToU128(value, context)).toThrow();
-  });
-
-  it('should throw an error if the number is not an integer', () => {
-    const value = new BigNumber(1.5);
-    const context = dsMockUtils.getContextInstance();
-
-    expect(() => bigNumberToU128(value, context)).toThrow();
-  });
-});
-
-describe('u128ToBigNumber', () => {
-  it('should convert a polkadot u128 object to a BigNumber', () => {
-    const fakeResult = new BigNumber(100);
-    const num = dsMockUtils.createMockU128(fakeResult);
-
-    const result = u128ToBigNumber(num);
-    expect(result).toEqual(new BigNumber(fakeResult));
-  });
-});
-
-describe('bigNumberToU16 and u16ToBigNumber', () => {
-  beforeAll(() => {
-    dsMockUtils.initMocks();
-  });
-
-  afterEach(() => {
-    dsMockUtils.reset();
-  });
-
-  afterAll(() => {
-    dsMockUtils.cleanup();
-  });
-
-  describe('bigNumberToU16', () => {
-    it('should convert a number to a polkadot u16 object', () => {
-      const value = new BigNumber(100);
-      const fakeResult = '100' as unknown as u16;
-      const context = dsMockUtils.getContextInstance();
-
-      when(context.createType).calledWith('u16', value.toString()).mockReturnValue(fakeResult);
-
-      const result = bigNumberToU16(value, context);
-
-      expect(result).toBe(fakeResult);
-    });
-
-    it('should throw an error if the number is negative', () => {
-      const value = new BigNumber(-100);
-      const context = dsMockUtils.getContextInstance();
-
-      expect(() => bigNumberToU16(value, context)).toThrow();
-    });
-
-    it('should throw an error if the number is not an integer', () => {
-      const value = new BigNumber(1.5);
-      const context = dsMockUtils.getContextInstance();
-
-      expect(() => bigNumberToU16(value, context)).toThrow();
-    });
-  });
-
-  describe('u16ToBigNumber', () => {
-    it('should convert a polkadot u32 object to a BigNumber', () => {
-      const fakeResult = new BigNumber(100);
-      const num = dsMockUtils.createMockU16(fakeResult);
-
-      const result = u16ToBigNumber(num);
-      expect(result).toEqual(new BigNumber(fakeResult));
-    });
-  });
-});
-
-describe('u8ToBigNumber', () => {
-  beforeAll(() => {
-    dsMockUtils.initMocks();
-  });
-
-  afterEach(() => {
-    dsMockUtils.reset();
-  });
-
-  afterAll(() => {
-    dsMockUtils.cleanup();
-  });
-
-  it('should convert a polkadot u8 object to a BigNumber', () => {
-    const fakeResult = new BigNumber(100);
-    const num = dsMockUtils.createMockU8(fakeResult);
-
-    const result = u8ToBigNumber(num);
-    expect(result).toEqual(new BigNumber(fakeResult));
-  });
-});
-
-describe('percentageToPermill and permillToBigNumber', () => {
-  beforeAll(() => {
-    dsMockUtils.initMocks();
-  });
-
-  afterEach(() => {
-    dsMockUtils.reset();
-  });
-
-  afterAll(() => {
-    dsMockUtils.cleanup();
-  });
-
-  describe('percentageToPermill', () => {
-    it('should convert a number to a polkadot Permill object', () => {
-      const value = new BigNumber(49);
-      const fakeResult = '100' as unknown as Permill;
-      const context = dsMockUtils.getContextInstance();
-
-      when(context.createType)
-        .calledWith('Permill', value.multipliedBy(Math.pow(10, 4)).toString())
-        .mockReturnValue(fakeResult);
-
-      const result = percentageToPermill(value, context);
-
-      expect(result).toBe(fakeResult);
-    });
-
-    it('should throw an error if the number is negative', () => {
-      const value = new BigNumber(-10);
-      const context = dsMockUtils.getContextInstance();
-
-      expect(() => percentageToPermill(value, context)).toThrow();
-    });
-
-    it('should throw an error if the number is greater than 100', () => {
-      const value = new BigNumber(250);
-      const context = dsMockUtils.getContextInstance();
-
-      expect(() => percentageToPermill(value, context)).toThrow();
-    });
-  });
-
-  describe('permillToBigNumber', () => {
-    it('should convert a polkadot Permill object to a BigNumber', () => {
-      const fakeResult = new BigNumber(490000);
-      const permill = dsMockUtils.createMockPermill(fakeResult);
-
-      const result = permillToBigNumber(permill);
-      expect(result).toEqual(new BigNumber(49));
-    });
-  });
-});
-
-describe('bigNumberToBalance and balanceToBigNumber', () => {
-  beforeAll(() => {
-    dsMockUtils.initMocks();
-  });
-
-  afterEach(() => {
-    dsMockUtils.reset();
-  });
-
-  afterAll(() => {
-    dsMockUtils.cleanup();
-  });
-
-  describe('bigNumberToBalance', () => {
-    it('should convert a number to a polkadot Balance object', () => {
-      let value = new BigNumber(100);
-      const fakeResult = '100' as unknown as Balance;
-      const context = dsMockUtils.getContextInstance();
-
-      when(context.createType)
-        .calledWith('Balance', value.multipliedBy(Math.pow(10, 6)).toString())
-        .mockReturnValue(fakeResult);
-
-      let result = bigNumberToBalance(value, context, false);
-
-      expect(result).toBe(fakeResult);
-
-      value = new BigNumber(100.1);
-
-      when(context.createType)
-        .calledWith('Balance', value.multipliedBy(Math.pow(10, 6)).toString())
-        .mockReturnValue(fakeResult);
-
-      result = bigNumberToBalance(value, context);
-
-      expect(result).toBe(fakeResult);
-
-      value = new BigNumber('');
-
-      when(context.createType)
-        .calledWith('Balance', value.multipliedBy(Math.pow(10, 6)).toString())
-        .mockReturnValue(fakeResult);
-
-      expect(result).toBe(fakeResult);
-
-      value = new BigNumber(NaN);
-
-      when(context.createType)
-        .calledWith('Balance', value.multipliedBy(Math.pow(10, 6)).toString())
-        .mockReturnValue(fakeResult);
-
-      result = bigNumberToBalance(value, context);
-
-      expect(result).toBe(fakeResult);
-    });
-
-    it('should throw an error if the value exceeds the max balance', () => {
-      const value = new BigNumber(Math.pow(20, 15));
-      const context = dsMockUtils.getContextInstance();
-
-      let error;
-
-      try {
-        bigNumberToBalance(value, context);
-      } catch (err) {
-        error = err;
-      }
-
-      expect(error.message).toBe('The value exceeds the maximum possible balance');
-      expect(error.data).toMatchObject({ currentValue: value, amountLimit: MAX_BALANCE });
-    });
-
-    it('should throw an error if the value has more decimal places than allowed', () => {
-      const value = new BigNumber(50.1234567);
-      const context = dsMockUtils.getContextInstance();
-
-      let error;
-
-      try {
-        bigNumberToBalance(value, context);
-      } catch (err) {
-        error = err;
-      }
-
-      expect(error.message).toBe('The value has more decimal places than allowed');
-      expect(error.data).toMatchObject({ currentValue: value, decimalsLimit: MAX_DECIMALS });
-    });
-
-    it('should throw an error if the value has decimals and the Asset is indivisible', () => {
-      const value = new BigNumber(50.1234567);
-      const context = dsMockUtils.getContextInstance();
-
-      expect(() => bigNumberToBalance(value, context, false)).toThrow(
-        'The value has decimals but the Asset is indivisible'
-      );
-    });
-  });
-
-  describe('balanceToBigNumber', () => {
-    it('should convert a polkadot Balance object to a BigNumber', () => {
-      const fakeResult = new BigNumber(100);
-      const balance = dsMockUtils.createMockBalance(fakeResult);
-
-      const result = balanceToBigNumber(balance);
-      expect(result).toEqual(new BigNumber(fakeResult).shiftedBy(-6));
-    });
-  });
-});
-
-describe('isIsinValid, isCusipValid and isLeiValid', () => {
-  describe('isIsinValid', () => {
-    it('should return if the Isin value identifier is valid or not', () => {
-      const correct = isIsinValid('US0378331005');
-      let incorrect = isIsinValid('US0373431005');
-
-      expect(correct).toBeTruthy();
-      expect(incorrect).toBeFalsy();
-
-      incorrect = isIsinValid('US0373431');
-      expect(incorrect).toBeFalsy();
-    });
-  });
-
-  describe('isCusipValid', () => {
-    it('should return if the Cusip value identifier is valid or not', () => {
-      const correct = isCusipValid('037833100');
-      let incorrect = isCusipValid('037831200');
-
-      expect(correct).toBeTruthy();
-      expect(incorrect).toBeFalsy();
-
-      incorrect = isCusipValid('037831');
-
-      expect(incorrect).toBeFalsy();
-
-      incorrect = isCusipValid('0378312CD');
-
-      expect(incorrect).toBeFalsy();
-    });
-  });
-
-  describe('isLeiValid', () => {
-    it('should return if the Lei value identifier is valid or not', () => {
-      const correct = isLeiValid('724500VKKSH9QOLTFR81');
-      let incorrect = isLeiValid('969500T3MBS4SQAMHJ45');
-
-      expect(correct).toBeTruthy();
-      expect(incorrect).toBeFalsy();
-
-      incorrect = isLeiValid('969500T3MS4SQAMHJ4');
-      expect(incorrect).toBeFalsy();
-    });
-  });
-
-  describe('isFigiValid', () => {
-    it('should return if the Figi value identifier is valid or not', () => {
-      const validIdentifiers = [
-        'BBG000BLNQ16',
-        'NRG92C84SB39',
-        'BBG0013YWBF3',
-        'BBG00H9NR574',
-        'BBG00094DJF9',
-        'BBG016V71XT0',
-      ];
-
-      validIdentifiers.forEach(identifier => expect(isFigiValid(identifier)).toBeTruthy());
-
-      const invalidIdentifiers = [
-        'BBG00024DJF9', // Bad check digit
-        'BSG00024DJF9', // disallowed prefix
-        'BBB00024DJF9', // 3rd char not G
-        'BBG00024AEF9', // vowels not allowed
-      ];
-
-      invalidIdentifiers.forEach(identifier => expect(isFigiValid(identifier)).toBeFalsy());
-    });
-  });
-});
-
-describe('stringToMemo', () => {
-  beforeAll(() => {
-    dsMockUtils.initMocks();
-  });
-
-  afterEach(() => {
-    dsMockUtils.reset();
-  });
-
-  afterAll(() => {
-    dsMockUtils.cleanup();
-  });
-
-  it('should convert a string to a polkadot PolymeshPrimitivesMemo object', () => {
-    const value = 'someDescription';
-    const fakeResult = 'memoDescription' as unknown as PolymeshPrimitivesMemo;
-    const context = dsMockUtils.getContextInstance();
-
-    when(context.createType)
-      .calledWith('PolymeshPrimitivesMemo', padString(value, 32))
-      .mockReturnValue(fakeResult);
-
-    const result = stringToMemo(value, context);
-
-    expect(result).toEqual(fakeResult);
-  });
-
-  it('should throw an error if the value exceeds the maximum length', () => {
-    const value = 'someVeryLongDescriptionThatIsDefinitelyLongerThanTheMaxLength';
-    const context = dsMockUtils.getContextInstance();
-
-    expect(() => stringToMemo(value, context)).toThrow('Max memo length exceeded');
-  });
-});
-
-describe('u8ToTransferStatus', () => {
-  it('should convert a polkadot u8 object to a TransferStatus', () => {
-    let result = u8ToTransferStatus(dsMockUtils.createMockU8(new BigNumber(80)));
-
-    expect(result).toBe(TransferStatus.Failure);
-
-    result = u8ToTransferStatus(dsMockUtils.createMockU8(new BigNumber(81)));
-
-    expect(result).toBe(TransferStatus.Success);
-
-    result = u8ToTransferStatus(dsMockUtils.createMockU8(new BigNumber(82)));
-
-    expect(result).toBe(TransferStatus.InsufficientBalance);
-
-    result = u8ToTransferStatus(dsMockUtils.createMockU8(new BigNumber(83)));
-
-    expect(result).toBe(TransferStatus.InsufficientAllowance);
-
-    result = u8ToTransferStatus(dsMockUtils.createMockU8(new BigNumber(84)));
-
-    expect(result).toBe(TransferStatus.TransfersHalted);
-
-    result = u8ToTransferStatus(dsMockUtils.createMockU8(new BigNumber(85)));
-
-    expect(result).toBe(TransferStatus.FundsLocked);
-
-    result = u8ToTransferStatus(dsMockUtils.createMockU8(new BigNumber(86)));
-
-    expect(result).toBe(TransferStatus.InvalidSenderAddress);
-
-    result = u8ToTransferStatus(dsMockUtils.createMockU8(new BigNumber(87)));
-
-    expect(result).toBe(TransferStatus.InvalidReceiverAddress);
-
-    result = u8ToTransferStatus(dsMockUtils.createMockU8(new BigNumber(88)));
-
-    expect(result).toBe(TransferStatus.InvalidOperator);
-
-    result = u8ToTransferStatus(dsMockUtils.createMockU8(new BigNumber(160)));
-
-    expect(result).toBe(TransferStatus.InvalidSenderIdentity);
-
-    result = u8ToTransferStatus(dsMockUtils.createMockU8(new BigNumber(161)));
-
-    expect(result).toBe(TransferStatus.InvalidReceiverIdentity);
-
-    result = u8ToTransferStatus(dsMockUtils.createMockU8(new BigNumber(162)));
-
-    expect(result).toBe(TransferStatus.ComplianceFailure);
-
-    result = u8ToTransferStatus(dsMockUtils.createMockU8(new BigNumber(163)));
-
-    expect(result).toBe(TransferStatus.SmartExtensionFailure);
-
-    result = u8ToTransferStatus(dsMockUtils.createMockU8(new BigNumber(164)));
-
-    expect(result).toBe(TransferStatus.InvalidGranularity);
-
-    result = u8ToTransferStatus(dsMockUtils.createMockU8(new BigNumber(165)));
-
-    expect(result).toBe(TransferStatus.VolumeLimitReached);
-
-    result = u8ToTransferStatus(dsMockUtils.createMockU8(new BigNumber(166)));
-
-    expect(result).toBe(TransferStatus.BlockedTransaction);
-
-    result = u8ToTransferStatus(dsMockUtils.createMockU8(new BigNumber(168)));
-
-    expect(result).toBe(TransferStatus.FundsLimitReached);
-
-    result = u8ToTransferStatus(dsMockUtils.createMockU8(new BigNumber(169)));
-
-    expect(result).toBe(TransferStatus.PortfolioFailure);
-
-    result = u8ToTransferStatus(dsMockUtils.createMockU8(new BigNumber(170)));
-
-    expect(result).toBe(TransferStatus.CustodianError);
-
-    result = u8ToTransferStatus(dsMockUtils.createMockU8(new BigNumber(171)));
-
-    expect(result).toBe(TransferStatus.ScopeClaimMissing);
-
-    result = u8ToTransferStatus(dsMockUtils.createMockU8(new BigNumber(172)));
-
-    expect(result).toBe(TransferStatus.TransferRestrictionFailure);
-
-    const fakeStatusCode = new BigNumber(1);
-    expect(() => u8ToTransferStatus(dsMockUtils.createMockU8(fakeStatusCode))).toThrow(
-      `Unsupported status code "${fakeStatusCode}". Please report this issue to the Polymesh team`
-    );
-  });
-});
-
-describe('internalSecurityTypeToAssetType and assetTypeToKnownOrId', () => {
-  beforeAll(() => {
-    dsMockUtils.initMocks();
-  });
-
-  afterEach(() => {
-    dsMockUtils.reset();
-  });
-
-  afterAll(() => {
-    dsMockUtils.cleanup();
-  });
-
-  describe('internalAssetTypeToAssetType', () => {
-    it('should convert an AssetType to a polkadot PolymeshPrimitivesAssetAssetType object', () => {
-      const value = KnownAssetType.Commodity;
-      const fakeResult = 'CommodityEnum' as unknown as PolymeshPrimitivesAssetAssetType;
-      const context = dsMockUtils.getContextInstance();
-
-      when(context.createType)
-        .calledWith('PolymeshPrimitivesAssetAssetType', value)
-        .mockReturnValue(fakeResult);
-
-      const result = internalAssetTypeToAssetType(value, context);
-
-      expect(result).toBe(fakeResult);
-    });
-  });
-
-  describe('internalNftTypeToNftType', () => {
-    it('should convert an NftType to a polkadot PolymeshPrimitivesAssetAssetType object', () => {
-      const value = KnownNftType.Derivative;
-      const fakeResult = 'DerivativeEnum' as unknown as PolymeshPrimitivesAssetNonFungibleType;
-      const context = dsMockUtils.getContextInstance();
-
-      when(context.createType)
-        .calledWith('PolymeshPrimitivesAssetNonFungibleType', value)
-        .mockReturnValue(fakeResult);
-
-      const result = internalNftTypeToNftType(value, context);
-
-      expect(result).toBe(fakeResult);
-    });
-  });
-
-  describe('assetTypeToKnownOrId', () => {
-    it('should convert a polkadot PolymeshPrimitivesAssetAssetType object to a string', () => {
-      let fakeResult = KnownAssetType.Commodity;
-      let assetType = dsMockUtils.createMockAssetType(fakeResult);
-
-      let result = assetTypeToKnownOrId(assetType);
-      expect(result.value).toEqual(fakeResult);
-      expect(result.type).toEqual('Fungible');
-
-      fakeResult = KnownAssetType.EquityCommon;
-      assetType = dsMockUtils.createMockAssetType(fakeResult);
-
-      result = assetTypeToKnownOrId(assetType);
-      expect(result.value).toEqual(fakeResult);
-
-      fakeResult = KnownAssetType.EquityPreferred;
-      assetType = dsMockUtils.createMockAssetType(fakeResult);
-
-      result = assetTypeToKnownOrId(assetType);
-      expect(result.value).toEqual(fakeResult);
-
-      fakeResult = KnownAssetType.Commodity;
-      assetType = dsMockUtils.createMockAssetType(fakeResult);
-
-      result = assetTypeToKnownOrId(assetType);
-      expect(result.value).toEqual(fakeResult);
-
-      fakeResult = KnownAssetType.FixedIncome;
-      assetType = dsMockUtils.createMockAssetType(fakeResult);
-
-      result = assetTypeToKnownOrId(assetType);
-      expect(result.value).toEqual(fakeResult);
-
-      fakeResult = KnownAssetType.Reit;
-      assetType = dsMockUtils.createMockAssetType(fakeResult);
-
-      result = assetTypeToKnownOrId(assetType);
-      expect(result.value).toEqual(fakeResult);
-
-      fakeResult = KnownAssetType.Fund;
-      assetType = dsMockUtils.createMockAssetType(fakeResult);
-
-      result = assetTypeToKnownOrId(assetType);
-      expect(result.value).toEqual(fakeResult);
-
-      fakeResult = KnownAssetType.RevenueShareAgreement;
-      assetType = dsMockUtils.createMockAssetType(fakeResult);
-
-      result = assetTypeToKnownOrId(assetType);
-      expect(result.value).toEqual(fakeResult);
-
-      fakeResult = KnownAssetType.StructuredProduct;
-      assetType = dsMockUtils.createMockAssetType(fakeResult);
-
-      result = assetTypeToKnownOrId(assetType);
-      expect(result.value).toEqual(fakeResult);
-
-      fakeResult = KnownAssetType.Derivative;
-      assetType = dsMockUtils.createMockAssetType(fakeResult);
-
-      result = assetTypeToKnownOrId(assetType);
-      expect(result.value).toEqual(fakeResult);
-
-      fakeResult = KnownAssetType.StableCoin;
-      assetType = dsMockUtils.createMockAssetType(fakeResult);
-
-      result = assetTypeToKnownOrId(assetType);
-      expect(result.value).toEqual(fakeResult);
-
-      assetType = dsMockUtils.createMockAssetType({
-        Custom: dsMockUtils.createMockU32(new BigNumber(1)),
-      });
-
-      result = assetTypeToKnownOrId(assetType);
-      expect(result.value).toEqual(new BigNumber(1));
-    });
-
-    it('should convert NFT type values', () => {
-      let fakeResult = KnownNftType.Derivative;
-      let assetType = dsMockUtils.createMockAssetType({
-        NonFungible: dsMockUtils.createMockNftType(fakeResult),
-      });
-
-      let result = assetTypeToKnownOrId(assetType);
-      expect(result.value).toEqual(fakeResult);
-      expect(result.type).toEqual('NonFungible');
-
-      fakeResult = KnownNftType.Invoice;
-      assetType = dsMockUtils.createMockAssetType({
-        NonFungible: dsMockUtils.createMockNftType(fakeResult),
-      });
-
-      result = assetTypeToKnownOrId(assetType);
-      expect(result.value).toEqual(fakeResult);
-
-      fakeResult = KnownNftType.FixedIncome;
-      assetType = dsMockUtils.createMockAssetType({
-        NonFungible: dsMockUtils.createMockNftType(fakeResult),
-      });
-
-      result = assetTypeToKnownOrId(assetType);
-      expect(result.value).toEqual(fakeResult);
-
-      assetType = dsMockUtils.createMockAssetType({
-        NonFungible: dsMockUtils.createMockNftType({
-          Custom: dsMockUtils.createMockU32(new BigNumber(2)),
-        }),
-      });
-
-      result = assetTypeToKnownOrId(assetType);
-      expect(result.value).toEqual(new BigNumber(2));
-    });
-  });
-});
-
-describe('posRatioToBigNumber', () => {
-  beforeAll(() => {
-    dsMockUtils.initMocks();
-  });
-
-  afterEach(() => {
-    dsMockUtils.reset();
-  });
-
-  afterAll(() => {
-    dsMockUtils.cleanup();
-  });
-
-  it('should convert a polkadot PolymeshPrimitivesPosRatio object to a BigNumber', () => {
-    const numerator = new BigNumber(1);
-    const denominator = new BigNumber(1);
-    const balance = dsMockUtils.createMockPosRatio(numerator, denominator);
-
-    const result = posRatioToBigNumber(balance);
-    expect(result).toEqual(new BigNumber(numerator).dividedBy(new BigNumber(denominator)));
-  });
-});
-
-describe('nameToAssetName', () => {
-  let mockContext: Mocked<Context>;
-  let nameMaxLength: BigNumber;
-  let rawNameMaxLength: u32;
-
-  beforeAll(() => {
-    dsMockUtils.initMocks();
-  });
-
-  beforeEach(() => {
-    mockContext = dsMockUtils.getContextInstance();
-    nameMaxLength = new BigNumber(10);
-    rawNameMaxLength = dsMockUtils.createMockU32(nameMaxLength);
-
-    dsMockUtils.setConstMock('asset', 'assetNameMaxLength', {
-      returnValue: rawNameMaxLength,
-    });
-  });
-
-  afterEach(() => {
-    dsMockUtils.reset();
-  });
-
-  afterAll(() => {
-    dsMockUtils.cleanup();
-  });
-
-  it('should throw an error if Asset name exceeds max length', () => {
-    const expectedError = new PolymeshError({
-      code: ErrorCode.ValidationError,
-      message: 'Asset name length exceeded',
-      data: {
-        maxLength: nameMaxLength,
-      },
-    });
-
-    expect(() => nameToAssetName('TOO_LONG_NAME', mockContext)).toThrowError(expectedError);
-  });
-
-  it('should convert Asset name to Bytes', () => {
-    const name = 'SOME_NAME';
-    const fakeName = 'fakeName' as unknown as Bytes;
-    when(mockContext.createType).calledWith('Bytes', name).mockReturnValue(fakeName);
-
-    const result = nameToAssetName(name, mockContext);
-    expect(result).toEqual(fakeName);
-  });
-});
-
-describe('fundingRoundToAssetFundingRound', () => {
-  let mockContext: Mocked<Context>;
-  let fundingRoundNameMaxLength: BigNumber;
-  let rawFundingRoundNameMaxLength: u32;
-
-  beforeAll(() => {
-    dsMockUtils.initMocks();
-  });
-
-  beforeEach(() => {
-    mockContext = dsMockUtils.getContextInstance();
-    fundingRoundNameMaxLength = new BigNumber(10);
-    rawFundingRoundNameMaxLength = dsMockUtils.createMockU32(fundingRoundNameMaxLength);
-
-    dsMockUtils.setConstMock('asset', 'fundingRoundNameMaxLength', {
-      returnValue: rawFundingRoundNameMaxLength,
-    });
-  });
-
-  afterEach(() => {
-    dsMockUtils.reset();
-  });
-
-  afterAll(() => {
-    dsMockUtils.cleanup();
-  });
-
-  it('should throw an error if funding round name exceeds max length', () => {
-    const expectedError = new PolymeshError({
-      code: ErrorCode.ValidationError,
-      message: 'Asset funding round name length exceeded',
-      data: {
-        maxLength: fundingRoundNameMaxLength,
-      },
-    });
-
-    expect(() =>
-      fundingRoundToAssetFundingRound('TOO_LONG_FUNDING_ROUND_NAME', mockContext)
-    ).toThrowError(expectedError);
-  });
-
-  it('should convert funding round name to Bytes', () => {
-    const name = 'SOME_NAME';
-    const fakeFundingRoundName = 'fakeFundingRoundName' as unknown as Bytes;
-    when(mockContext.createType).calledWith('Bytes', name).mockReturnValue(fakeFundingRoundName);
-
-    const result = fundingRoundToAssetFundingRound(name, mockContext);
-    expect(result).toEqual(fakeFundingRoundName);
-  });
-});
-
-describe('securityIdentifierToAssetIdentifier and assetIdentifierToSecurityIdentifier', () => {
-  beforeAll(() => {
-    dsMockUtils.initMocks();
-  });
-
-  afterEach(() => {
-    dsMockUtils.reset();
-  });
-
-  afterAll(() => {
-    dsMockUtils.cleanup();
-  });
-
-  describe('securityIdentifierToAssetIdentifier', () => {
-    it('should convert a SecurityIdentifier to a polkadot AssetIdentifier object', () => {
-      const isinValue = 'US0378331005';
-      // cSpell: disable-next-line
-      const leiValue = '724500VKKSH9QOLTFR81';
-      const cusipValue = '037833100';
-      const figiValue = 'BBG00H9NR574';
-
-      let value = { type: SecurityIdentifierType.Isin, value: isinValue };
-      const fakeResult = 'IsinEnum' as unknown as PolymeshPrimitivesAssetIdentifier;
-      const context = dsMockUtils.getContextInstance();
-
-      when(context.createType)
-        .calledWith('PolymeshPrimitivesAssetIdentifier', {
-          [SecurityIdentifierType.Isin]: isinValue,
-        })
-        .mockReturnValue(fakeResult);
-
-      let result = securityIdentifierToAssetIdentifier(value, context);
-
-      expect(result).toBe(fakeResult);
-
-      value = { type: SecurityIdentifierType.Lei, value: leiValue };
-
-      when(context.createType)
-        .calledWith('PolymeshPrimitivesAssetIdentifier', { [SecurityIdentifierType.Lei]: leiValue })
-        .mockReturnValue(fakeResult);
-
-      result = securityIdentifierToAssetIdentifier(value, context);
-
-      expect(result).toBe(fakeResult);
-
-      value = { type: SecurityIdentifierType.Cusip, value: cusipValue };
-
-      when(context.createType)
-        .calledWith('PolymeshPrimitivesAssetIdentifier', {
-          [SecurityIdentifierType.Cusip]: cusipValue,
-        })
-        .mockReturnValue(fakeResult);
-
-      result = securityIdentifierToAssetIdentifier(value, context);
-
-      expect(result).toBe(fakeResult);
-
-      value = { type: SecurityIdentifierType.Figi, value: figiValue };
-
-      when(context.createType)
-        .calledWith('PolymeshPrimitivesAssetIdentifier', {
-          [SecurityIdentifierType.Figi]: figiValue,
-        })
-        .mockReturnValue(fakeResult);
-
-      result = securityIdentifierToAssetIdentifier(value, context);
-
-      expect(result).toBe(fakeResult);
-    });
-
-    it('should throw an error if some identifier is invalid', () => {
-      const context = dsMockUtils.getContextInstance();
-
-      let identifier = { type: SecurityIdentifierType.Isin, value: 'US0373431005' };
-
-      expect(() => securityIdentifierToAssetIdentifier(identifier, context)).toThrow(
-        `Invalid security identifier ${identifier.value} of type Isin`
-      );
-
-      // cSpell: disable-next-line
-      identifier = { type: SecurityIdentifierType.Lei, value: '969500T3MBS4SQAMHJ45' };
-
-      expect(() => securityIdentifierToAssetIdentifier(identifier, context)).toThrow(
-        `Invalid security identifier ${identifier.value} of type Lei`
-      );
-
-      identifier = { type: SecurityIdentifierType.Cusip, value: '037831200' };
-
-      expect(() => securityIdentifierToAssetIdentifier(identifier, context)).toThrow(
-        `Invalid security identifier ${identifier.value} of type Cusip`
-      );
-
-      identifier = { type: SecurityIdentifierType.Figi, value: 'BBB00024DJF9' };
-
-      expect(() => securityIdentifierToAssetIdentifier(identifier, context)).toThrow(
-        `Invalid security identifier ${identifier.value} of type Figi`
-      );
-    });
-  });
-
-  describe('assetIdentifierToSecurityIdentifier', () => {
-    it('should convert a polkadot AssetIdentifier object to a SecurityIdentifier', () => {
-      let fakeResult = { type: SecurityIdentifierType.Isin, value: 'someValue' };
-      let identifier = dsMockUtils.createMockAssetIdentifier({
-        [SecurityIdentifierType.Isin]: dsMockUtils.createMockU8aFixed('someValue'),
-      });
-
-      let result = assetIdentifierToSecurityIdentifier(identifier);
-      expect(result).toEqual(fakeResult);
-
-      fakeResult = { type: SecurityIdentifierType.Cusip, value: 'someValue' };
-      identifier = dsMockUtils.createMockAssetIdentifier({
-        [SecurityIdentifierType.Cusip]: dsMockUtils.createMockU8aFixed('someValue'),
-      });
-
-      result = assetIdentifierToSecurityIdentifier(identifier);
-      expect(result).toEqual(fakeResult);
-
-      fakeResult = { type: SecurityIdentifierType.Cins, value: 'someValue' };
-      identifier = dsMockUtils.createMockAssetIdentifier({
-        [SecurityIdentifierType.Cins]: dsMockUtils.createMockU8aFixed('someValue'),
-      });
-
-      result = assetIdentifierToSecurityIdentifier(identifier);
-      expect(result).toEqual(fakeResult);
-
-      fakeResult = { type: SecurityIdentifierType.Lei, value: 'someValue' };
-      identifier = dsMockUtils.createMockAssetIdentifier({
-        [SecurityIdentifierType.Lei]: dsMockUtils.createMockU8aFixed('someValue'),
-      });
-
-      result = assetIdentifierToSecurityIdentifier(identifier);
-      expect(result).toEqual(fakeResult);
-
-      fakeResult = { type: SecurityIdentifierType.Figi, value: 'someValue' };
-      identifier = dsMockUtils.createMockAssetIdentifier({
-        [SecurityIdentifierType.Figi]: dsMockUtils.createMockU8aFixed('someValue'),
-      });
-
-      result = assetIdentifierToSecurityIdentifier(identifier);
-      expect(result).toEqual(fakeResult);
-    });
-  });
-});
-
-describe('stringToDocumentHash and documentHashToString', () => {
-  beforeAll(() => {
-    dsMockUtils.initMocks();
-  });
-
-  afterEach(() => {
-    dsMockUtils.reset();
-  });
-
-  afterAll(() => {
-    dsMockUtils.cleanup();
-  });
-
-  describe('stringToDocumentHash', () => {
-    it('should throw if document hash is not prefixed with 0x', () => {
-      expect(() => stringToDocumentHash('', dsMockUtils.getContextInstance())).toThrow(
-        'Document hash must be a hexadecimal string prefixed by 0x'
-      );
-    });
-
-    it('should throw if document hash is longer than 128 characters', () => {
-      expect(() =>
-        stringToDocumentHash('0x'.padEnd(131, '1'), dsMockUtils.getContextInstance())
-      ).toThrow('Document hash exceeds max length');
-    });
-
-    it('should convert a string to a polkadot PolymeshPrimitivesDocumentHash object', () => {
-      const fakeResult = 'convertedHash' as unknown as PolymeshPrimitivesDocumentHash;
-      const context = dsMockUtils.getContextInstance();
-
-      const createTypeMock = context.createType;
-
-      when(createTypeMock)
-        .calledWith('PolymeshPrimitivesDocumentHash', 'None')
-        .mockReturnValue(fakeResult);
-
-      let result = stringToDocumentHash(undefined, context);
-
-      expect(result).toEqual(fakeResult);
-
-      let value = '0x1';
-      when(createTypeMock)
-        .calledWith('PolymeshPrimitivesDocumentHash', { H128: hexToU8a(value.padEnd(34, '0')) })
-        .mockReturnValue(fakeResult);
-
-      result = stringToDocumentHash(value, context);
-
-      expect(result).toEqual(fakeResult);
-
-      value = value.padEnd(35, '1');
-      when(createTypeMock)
-        .calledWith('PolymeshPrimitivesDocumentHash', { H160: hexToU8a(value.padEnd(42, '0')) })
-        .mockReturnValue(fakeResult);
-
-      result = stringToDocumentHash(value, context);
-
-      expect(result).toEqual(fakeResult);
-
-      value = value.padEnd(43, '1');
-      when(createTypeMock)
-        .calledWith('PolymeshPrimitivesDocumentHash', { H192: hexToU8a(value.padEnd(50, '0')) })
-        .mockReturnValue(fakeResult);
-
-      result = stringToDocumentHash(value, context);
-
-      expect(result).toEqual(fakeResult);
-
-      value = value.padEnd(51, '1');
-      when(createTypeMock)
-        .calledWith('PolymeshPrimitivesDocumentHash', { H224: hexToU8a(value.padEnd(58, '0')) })
-        .mockReturnValue(fakeResult);
-
-      result = stringToDocumentHash(value, context);
-
-      expect(result).toEqual(fakeResult);
-
-      value = value.padEnd(59, '1');
-      when(createTypeMock)
-        .calledWith('PolymeshPrimitivesDocumentHash', { H256: hexToU8a(value.padEnd(66, '0')) })
-        .mockReturnValue(fakeResult);
-
-      result = stringToDocumentHash(value, context);
-
-      expect(result).toEqual(fakeResult);
-
-      value = value.padEnd(67, '1');
-      when(createTypeMock)
-        .calledWith('PolymeshPrimitivesDocumentHash', { H320: hexToU8a(value.padEnd(82, '0')) })
-        .mockReturnValue(fakeResult);
-
-      result = stringToDocumentHash(value, context);
-
-      expect(result).toEqual(fakeResult);
-
-      value = value.padEnd(83, '1');
-      when(createTypeMock)
-        .calledWith('PolymeshPrimitivesDocumentHash', { H384: hexToU8a(value.padEnd(98, '0')) })
-        .mockReturnValue(fakeResult);
-
-      result = stringToDocumentHash(value, context);
-
-      expect(result).toEqual(fakeResult);
-
-      value = value.padEnd(99, '1');
-      when(createTypeMock)
-        .calledWith('PolymeshPrimitivesDocumentHash', { H512: hexToU8a(value.padEnd(130, '0')) })
-        .mockReturnValue(fakeResult);
-
-      result = stringToDocumentHash(value, context);
-
-      expect(result).toEqual(fakeResult);
-    });
-  });
-
-  describe('documentHashToString', () => {
-    it('should convert a polkadot PolymeshPrimitivesDocumentHash object to a string', () => {
-      const fakeResult = '0x01';
-      let docHash = dsMockUtils.createMockDocumentHash({
-        H128: dsMockUtils.createMockU8aFixed(fakeResult, true),
-      });
-
-      let result = documentHashToString(docHash);
-      expect(result).toEqual(fakeResult);
-
-      docHash = dsMockUtils.createMockDocumentHash({
-        H160: dsMockUtils.createMockU8aFixed(fakeResult, true),
-      });
-
-      result = documentHashToString(docHash);
-      expect(result).toEqual(fakeResult);
-
-      docHash = dsMockUtils.createMockDocumentHash({
-        H192: dsMockUtils.createMockU8aFixed(fakeResult, true),
-      });
-
-      result = documentHashToString(docHash);
-      expect(result).toEqual(fakeResult);
-
-      docHash = dsMockUtils.createMockDocumentHash({
-        H224: dsMockUtils.createMockU8aFixed(fakeResult, true),
-      });
-
-      result = documentHashToString(docHash);
-      expect(result).toEqual(fakeResult);
-
-      docHash = dsMockUtils.createMockDocumentHash({
-        H256: dsMockUtils.createMockU8aFixed(fakeResult, true),
-      });
-
-      result = documentHashToString(docHash);
-      expect(result).toEqual(fakeResult);
-
-      docHash = dsMockUtils.createMockDocumentHash({
-        H320: dsMockUtils.createMockU8aFixed(fakeResult, true),
-      });
-
-      result = documentHashToString(docHash);
-      expect(result).toEqual(fakeResult);
-
-      docHash = dsMockUtils.createMockDocumentHash({
-        H384: dsMockUtils.createMockU8aFixed(fakeResult, true),
-      });
-
-      result = documentHashToString(docHash);
-      expect(result).toEqual(fakeResult);
-
-      docHash = dsMockUtils.createMockDocumentHash({
-        H512: dsMockUtils.createMockU8aFixed(fakeResult, true),
-      });
-
-      result = documentHashToString(docHash);
-      expect(result).toEqual(fakeResult);
-
-      docHash = dsMockUtils.createMockDocumentHash('None');
-
-      result = documentHashToString(docHash);
-      expect(result).toBeUndefined();
-    });
-  });
-});
-
-describe('assetDocumentToDocument and documentToAssetDocument', () => {
-  beforeAll(() => {
-    dsMockUtils.initMocks();
-  });
-
-  afterEach(() => {
-    dsMockUtils.reset();
-  });
-
-  afterAll(() => {
-    dsMockUtils.cleanup();
-  });
-
-  describe('assetDocumentToDocument', () => {
-    it('should convert an AssetDocument object to a polkadot Document object', () => {
-      const uri = 'someUri';
-      const contentHash = '0x01';
-      const name = 'someName';
-      const type = 'someType';
-      const filedAt = new Date();
-      const value = {
-        uri,
-        contentHash,
-        name,
-      };
-      const fakeResult = 'convertedDocument' as unknown as PolymeshPrimitivesDocument;
-      const context = dsMockUtils.getContextInstance();
-
-      when(context.createType)
-        .calledWith('PolymeshPrimitivesDocument', {
-          uri: stringToBytes(uri, context),
-          name: stringToBytes(name, context),
-          contentHash: stringToDocumentHash(contentHash, context),
-          docType: null,
-          filingDate: null,
-        })
-        .mockReturnValue(fakeResult);
-
-      let result = assetDocumentToDocument(value, context);
-      expect(result).toEqual(fakeResult);
-
-      when(context.createType)
-        .calledWith('PolymeshPrimitivesDocument', {
-          uri: stringToBytes(uri, context),
-          name: stringToBytes(name, context),
-          contentHash: stringToDocumentHash(contentHash, context),
-          docType: stringToBytes(type, context),
-          filingDate: dateToMoment(filedAt, context),
-        })
-        .mockReturnValue(fakeResult);
-
-      result = assetDocumentToDocument({ ...value, filedAt, type }, context);
-      expect(result).toEqual(fakeResult);
-    });
-  });
-
-  describe('documentToAssetDocument', () => {
-    it('should convert a polkadot Document object to an AssetDocument object', () => {
-      const name = 'someName';
-      const uri = 'someUri';
-      const contentHash = '0x111111';
-      const filedAt = new Date();
-      const type = 'someType';
-      let fakeResult: AssetDocument = {
-        name,
-        uri,
-      };
-
-      let doc = dsMockUtils.createMockDocument({
-        uri: dsMockUtils.createMockBytes(uri),
-        name: dsMockUtils.createMockBytes(name),
-        contentHash: dsMockUtils.createMockDocumentHash('None'),
-        docType: dsMockUtils.createMockOption(),
-        filingDate: dsMockUtils.createMockOption(),
-      });
-
-      let result = documentToAssetDocument(doc);
-      expect(result).toEqual(fakeResult);
-
-      fakeResult = {
-        ...fakeResult,
-        contentHash,
-        filedAt,
-        type,
-      };
-
-      doc = dsMockUtils.createMockDocument({
-        uri: dsMockUtils.createMockBytes(uri),
-        name: dsMockUtils.createMockBytes(name),
-        contentHash: dsMockUtils.createMockDocumentHash({
-          H128: dsMockUtils.createMockU8aFixed(contentHash, true),
-        }),
-        docType: dsMockUtils.createMockOption(dsMockUtils.createMockBytes(type)),
-        filingDate: dsMockUtils.createMockOption(
-          dsMockUtils.createMockMoment(new BigNumber(filedAt.getTime()))
-        ),
-      });
-
-      result = documentToAssetDocument(doc);
-      expect(result).toEqual(fakeResult);
-    });
-  });
-});
-
-describe('cddStatusToBoolean', () => {
-  it('should convert a valid CDD status to a true boolean', async () => {
-    const cddStatusMock = dsMockUtils.createMockCddStatus({
-      Ok: dsMockUtils.createMockIdentityId(),
-    });
-    const result = cddStatusToBoolean(cddStatusMock);
-
-    expect(result).toEqual(true);
-  });
-
-  it('should convert an invalid CDD status to a false boolean', async () => {
-    const cddStatusMock = dsMockUtils.createMockCddStatus();
-    const result = cddStatusToBoolean(cddStatusMock);
-
-    expect(result).toEqual(false);
-  });
-});
-
-describe('canTransferResultToTransferStatus', () => {
-  it('should convert a polkadot CanTransferResult object to a TransferStatus', () => {
-    const errorMsg = 'someError';
-    expect(() =>
-      canTransferResultToTransferStatus(
-        dsMockUtils.createMockCanTransferResult({
-          Err: dsMockUtils.createMockBytes(errorMsg),
-        })
-      )
-    ).toThrow(`Error while checking transfer validity: ${errorMsg}`);
-
-    const result = canTransferResultToTransferStatus(
-      dsMockUtils.createMockCanTransferResult({ Ok: dsMockUtils.createMockU8(new BigNumber(81)) })
-    );
-
-    expect(result).toBe(TransferStatus.Success);
-  });
-});
-
-describe('granularCanTransferResultToTransferBreakdown', () => {
-  beforeAll(() => {
-    dsMockUtils.initMocks();
-  });
-
-  afterEach(() => {
-    dsMockUtils.reset();
-  });
-
-  afterAll(() => {
-    dsMockUtils.cleanup();
-  });
-
-  it('should convert a polkadot GranularCanTransferResult object to a TransferBreakdown', () => {
-    const context = dsMockUtils.getContextInstance();
-    let result = granularCanTransferResultToTransferBreakdown(
-      dsMockUtils.createMockGranularCanTransferResult({
-        /* eslint-disable @typescript-eslint/naming-convention */
-        invalid_granularity: true,
-        self_transfer: true,
-        invalid_receiver_cdd: true,
-        invalid_sender_cdd: true,
-        receiver_custodian_error: true,
-        sender_custodian_error: true,
-        sender_insufficient_balance: true,
-        portfolio_validity_result: {
-          receiver_is_same_portfolio: true,
-          sender_portfolio_does_not_exist: true,
-          receiver_portfolio_does_not_exist: true,
-          sender_insufficient_balance: true,
-          result: false,
-        },
-        asset_frozen: true,
-        transfer_condition_result: [
-          {
-            condition: {
-              MaxInvestorCount: createMockU64(new BigNumber(100)),
-            },
-            result: false,
-          },
-        ],
-        compliance_result: dsMockUtils.createMockAssetComplianceResult({
-          paused: false,
-          requirements: [],
-          result: false,
-        }),
-        result: true,
-        /* eslint-enable @typescript-eslint/naming-convention */
-      }),
-      undefined,
-      context
-    );
-
-    expect(result).toEqual({
-      general: [
-        TransferError.InvalidGranularity,
-        TransferError.SelfTransfer,
-        TransferError.InvalidReceiverCdd,
-        TransferError.InvalidSenderCdd,
-        TransferError.InsufficientBalance,
-        TransferError.TransfersFrozen,
-        TransferError.InvalidSenderPortfolio,
-        TransferError.InvalidReceiverPortfolio,
-        TransferError.InsufficientPortfolioBalance,
-      ],
-      compliance: {
-        requirements: [],
-        complies: false,
-      },
-      restrictions: [
-        {
-          restriction: {
-            type: TransferRestrictionType.Count,
-            value: new BigNumber(100),
-          },
-          result: false,
-        },
-      ],
-      result: true,
-    });
-
-    result = granularCanTransferResultToTransferBreakdown(
-      dsMockUtils.createMockGranularCanTransferResult({
-        /* eslint-disable @typescript-eslint/naming-convention */
-        invalid_granularity: false,
-        self_transfer: false,
-        invalid_receiver_cdd: false,
-        invalid_sender_cdd: false,
-        receiver_custodian_error: false,
-        sender_custodian_error: false,
-        sender_insufficient_balance: false,
-        portfolio_validity_result: {
-          receiver_is_same_portfolio: false,
-          sender_portfolio_does_not_exist: false,
-          receiver_portfolio_does_not_exist: false,
-          sender_insufficient_balance: false,
-          result: false,
-        },
-        asset_frozen: false,
-        transfer_condition_result: [
-          {
-            condition: {
-              MaxInvestorCount: dsMockUtils.createMockU64(new BigNumber(100)),
-            },
-            result: false,
-          },
-        ],
-        compliance_result: dsMockUtils.createMockAssetComplianceResult({
-          paused: false,
-          requirements: [],
-          result: false,
-        }),
-        result: false,
-        /* eslint-enable @typescript-eslint/naming-convention */
-      }),
-      undefined,
-      context
-    );
-
-    expect(result).toEqual({
-      general: [],
-      compliance: {
-        requirements: [],
-        complies: false,
-      },
-      restrictions: [
-        {
-          restriction: {
-            type: TransferRestrictionType.Count,
-            value: new BigNumber(100),
-          },
-          result: false,
-        },
-      ],
-      result: false,
-    });
-  });
-
-  it('should convert a polkadot GranularCanTransferResult object to a TransferBreakdown with NFT result', () => {
-    const context = dsMockUtils.getContextInstance();
-
-    context.polymeshApi.errors.nft = {
-      BalanceOverflow: { is: jest.fn().mockReturnValue(false) },
-      BalanceUnderflow: { is: jest.fn().mockReturnValue(false) },
-      DuplicatedNFTId: { is: jest.fn().mockReturnValue(true) },
-      InvalidNFTTransferComplianceFailure: { is: jest.fn().mockReturnValue(false) },
-      InvalidNFTTransferFrozenAsset: { is: jest.fn().mockReturnValue(false) },
-      InvalidNFTTransferInsufficientCount: { is: jest.fn().mockReturnValue(false) },
-      NFTNotFound: { is: jest.fn().mockReturnValue(false) },
-      InvalidNFTTransferNFTNotOwned: { is: jest.fn().mockReturnValue(false) },
-      InvalidNFTTransferSamePortfolio: { is: jest.fn().mockReturnValue(false) },
-    } as unknown as DecoratedErrors<'promise'>['nft'];
-
-    const result = granularCanTransferResultToTransferBreakdown(
-      dsMockUtils.createMockGranularCanTransferResult({
-        /* eslint-disable @typescript-eslint/naming-convention */
-        invalid_granularity: false,
-        self_transfer: false,
-        invalid_receiver_cdd: false,
-        invalid_sender_cdd: false,
-        receiver_custodian_error: false,
-        sender_custodian_error: false,
-        sender_insufficient_balance: false,
-        portfolio_validity_result: {
-          receiver_is_same_portfolio: false,
-          sender_portfolio_does_not_exist: false,
-          receiver_portfolio_does_not_exist: false,
-          sender_insufficient_balance: false,
-          result: false,
-        },
-        asset_frozen: false,
-        transfer_condition_result: [
-          {
-            condition: {
-              MaxInvestorCount: dsMockUtils.createMockU64(new BigNumber(100)),
-            },
-            result: false,
-          },
-        ],
-        compliance_result: dsMockUtils.createMockAssetComplianceResult({
-          paused: false,
-          requirements: [],
-          result: false,
-        }),
-        result: true,
-        /* eslint-enable @typescript-eslint/naming-convention */
-      }),
-      dsMockUtils.createMockDispatchResult({
-        Err: { index: createMockU8(), module: createMockU8aFixed() },
-      }),
-      context
-    );
-
-    expect(result).toEqual({
-      general: [TransferError.InsufficientPortfolioBalance],
-      compliance: {
-        requirements: [],
-        complies: false,
-      },
-      restrictions: [
-        {
-          restriction: {
-            type: TransferRestrictionType.Count,
-            value: new BigNumber(100),
-          },
-          result: false,
-        },
-      ],
-      result: false,
-    });
-  });
-});
-
-describe('nftDispatchErrorToTransferError', () => {
-  beforeAll(() => {
-    dsMockUtils.initMocks();
-  });
-
-  afterEach(() => {
-    dsMockUtils.reset();
-  });
-
-  afterAll(() => {
-    dsMockUtils.cleanup();
-  });
-
-  it('should process errors', () => {
-    const context = dsMockUtils.getContextInstance();
-
-    context.polymeshApi.errors.nft = {
-      BalanceOverflow: { is: jest.fn().mockReturnValue(false) },
-      BalanceUnderflow: { is: jest.fn().mockReturnValue(false) },
-      DuplicatedNFTId: { is: jest.fn().mockReturnValue(false) },
-      InvalidNFTTransferComplianceFailure: { is: jest.fn().mockReturnValue(false) },
-      InvalidNFTTransferFrozenAsset: { is: jest.fn().mockReturnValue(false) },
-      InvalidNFTTransferInsufficientCount: { is: jest.fn().mockReturnValue(false) },
-      NFTNotFound: { is: jest.fn().mockReturnValue(false) },
-      InvalidNFTTransferNFTNotOwned: { is: jest.fn().mockReturnValue(false) },
-      InvalidNFTTransferSamePortfolio: { is: jest.fn().mockReturnValue(false) },
-      InvalidNFTTransferNFTIsLocked: { is: jest.fn().mockReturnValue(false) },
-    } as unknown as DecoratedErrors<'promise'>['nft'];
-
-    const mockError = dsMockUtils.createMockDispatchResult({
-      Err: { index: createMockU8(), module: createMockU8aFixed() },
-    }).asErr;
-
-    dsMockUtils.setErrorMock('nft', 'InvalidNFTTransferFrozenAsset', {
-      returnValue: { is: jest.fn().mockReturnValue(true) },
-    });
-
-    let result = nftDispatchErrorToTransferError(mockError, context);
-
-    expect(result).toEqual(TransferError.TransfersFrozen);
-
-    dsMockUtils.setErrorMock('nft', 'InvalidNFTTransferFrozenAsset', {
-      returnValue: { is: jest.fn().mockReturnValue(false) },
-    });
-    dsMockUtils.setErrorMock('nft', 'InvalidNFTTransferComplianceFailure', {
-      returnValue: { is: jest.fn().mockReturnValue(true) },
-    });
-
-    result = nftDispatchErrorToTransferError(mockError, context);
-
-    expect(result).toEqual(TransferError.ComplianceFailure);
-
-    dsMockUtils.setErrorMock('nft', 'InvalidNFTTransferComplianceFailure', {
-      returnValue: { is: jest.fn().mockReturnValue(false) },
-    });
-    dsMockUtils.setErrorMock('nft', 'InvalidNFTTransferSamePortfolio', {
-      returnValue: { is: jest.fn().mockReturnValue(true) },
-    });
-
-    result = nftDispatchErrorToTransferError(mockError, context);
-
-    expect(result).toEqual(TransferError.SelfTransfer);
-
-    dsMockUtils.setErrorMock('nft', 'InvalidNFTTransferSamePortfolio', {
-      returnValue: { is: jest.fn().mockReturnValue(false) },
-    });
-
-    return expect(() => nftDispatchErrorToTransferError(mockError, context)).toThrow(
-      new PolymeshError({
-        code: ErrorCode.General,
-        message: 'Received unknown NFT can transfer status',
-      })
-    );
-  });
-});
-
-describe('scopeToMeshScope and meshScopeToScope', () => {
-  beforeAll(() => {
-    dsMockUtils.initMocks();
-  });
-
-  afterEach(() => {
-    dsMockUtils.reset();
-  });
-
-  afterAll(() => {
-    dsMockUtils.cleanup();
-  });
-
-  describe('scopeToMeshScope', () => {
-    it('should convert a Custom type Scope into a polkadot Scope object', () => {
-      const context = dsMockUtils.getContextInstance();
-      const value: Scope = {
-        type: ScopeType.Custom,
-        value: 'someValue',
-      };
-      const fakeResult = 'ScopeEnum' as unknown as PolymeshPrimitivesIdentityClaimScope;
-
-      when(context.createType)
-        .calledWith('Scope', { [value.type]: value.value })
-        .mockReturnValue(fakeResult);
-
-      const result = scopeToMeshScope(value, context);
-
-      expect(result).toBe(fakeResult);
-    });
-
-    it('should convert a Identity type Scope into a polkadot Scope object', () => {
-      const context = dsMockUtils.getContextInstance();
-      const value: Scope = {
-        type: ScopeType.Identity,
-        value: '0x51a5fed99b9d305ef26e6af92dd3dcb181a30a07dc5f075e260b82a92d48913c',
-      };
-      const fakeResult = 'ScopeEnum' as unknown as PolymeshPrimitivesIdentityClaimScope;
-      const fakeIdentityId =
-        '0x51a5fed99b9d305ef26e6af92dd3dcb181a30a07dc5f075e260b82a92d48913c' as unknown as PolymeshPrimitivesIdentityId;
-
-      when(context.createType)
-        .calledWith('PolymeshPrimitivesIdentityId', value.value)
-        .mockReturnValue(fakeIdentityId);
-
-      when(context.createType)
-        .calledWith('Scope', { [value.type]: fakeIdentityId })
-        .mockReturnValue(fakeResult);
-
-      const result = scopeToMeshScope(value, context);
-
-      expect(result).toBe(fakeResult);
-    });
-
-    it('should convert a Ticker type Scope into a polkadot Scope object', () => {
-      const context = dsMockUtils.getContextInstance();
-      const value: Scope = {
-        type: ScopeType.Ticker,
-        value: 'SOME_TICKER',
-      };
-      const fakeResult = 'ScopeEnum' as unknown as PolymeshPrimitivesIdentityClaimScope;
-      const fakeTicker = 'SOME_TICKER' as unknown as PolymeshPrimitivesTicker;
-
-      when(context.createType)
-        .calledWith('PolymeshPrimitivesTicker', padString(value.value, MAX_TICKER_LENGTH))
-        .mockReturnValue(fakeTicker);
-
-      when(context.createType)
-        .calledWith('Scope', { [value.type]: fakeTicker })
-        .mockReturnValue(fakeResult);
-
-      const result = scopeToMeshScope(value, context);
-
-      expect(result).toBe(fakeResult);
-    });
-  });
-
-  describe('meshScopeToScope', () => {
-    it('should convert a polkadot Scope object into a Scope', () => {
-      let fakeResult: Scope = {
-        type: ScopeType.Identity,
-        value: 'someDid',
-      };
-      let scope = dsMockUtils.createMockScope({
-        Identity: dsMockUtils.createMockIdentityId(fakeResult.value),
-      });
-
-      let result = meshScopeToScope(scope);
-      expect(result).toEqual(fakeResult);
-
-      fakeResult = {
-        type: ScopeType.Ticker,
-        value: 'SOME_TICKER',
-      };
-      scope = dsMockUtils.createMockScope({
-        Ticker: dsMockUtils.createMockTicker(fakeResult.value),
-      });
-
-      result = meshScopeToScope(scope);
-      expect(result).toEqual(fakeResult);
-
-      fakeResult = {
-        type: ScopeType.Custom,
-        value: 'something',
-      };
-      scope = dsMockUtils.createMockScope({
-        Custom: dsMockUtils.createMockBytes(fakeResult.value),
-      });
-
-      result = meshScopeToScope(scope);
-      expect(result).toEqual(fakeResult);
-    });
-  });
-});
-
-describe('claimToMeshClaim and meshClaimToClaim', () => {
-  beforeAll(() => {
-    dsMockUtils.initMocks();
-  });
-
-  afterEach(() => {
-    dsMockUtils.reset();
-  });
-
-  afterAll(() => {
-    dsMockUtils.cleanup();
-  });
-
-  describe('claimToMeshClaim', () => {
-    it('should convert a Claim to a polkadot PolymeshPrimitivesIdentityClaimClaim object', () => {
-      const context = dsMockUtils.getContextInstance();
-      let value: Claim = {
-        type: ClaimType.Jurisdiction,
-        code: CountryCode.Cl,
-        scope: { type: ScopeType.Identity, value: 'SOME_TICKER_DID' },
-      };
-      const fakeResult = 'meshClaim' as unknown as PolymeshPrimitivesIdentityClaimClaim;
-      const fakeScope = 'scope' as unknown as PolymeshPrimitivesIdentityClaimScope;
-
-      const createTypeMock = context.createType;
-
-      when(createTypeMock).calledWith('Scope', expect.anything()).mockReturnValue(fakeScope);
-      when(createTypeMock)
-        .calledWith('PolymeshPrimitivesIdentityClaimClaim', {
-          [value.type]: [value.code, scopeToMeshScope(value.scope, context)],
-        })
-        .mockReturnValue(fakeResult);
-
-      let result = claimToMeshClaim(value, context);
-
-      expect(result).toBe(fakeResult);
-
-      value = {
-        type: ClaimType.Exempted,
-        scope: { type: ScopeType.Identity, value: 'SOME_TICKERDid' },
-      };
-
-      when(createTypeMock)
-        .calledWith('PolymeshPrimitivesIdentityClaimClaim', {
-          [value.type]: scopeToMeshScope(value.scope, context),
-        })
-        .mockReturnValue(fakeResult);
-
-      result = claimToMeshClaim(value, context);
-
-      expect(result).toBe(fakeResult);
-
-      value = {
-        type: ClaimType.CustomerDueDiligence,
-        id: 'someCddId',
-      };
-
-      when(createTypeMock)
-        .calledWith('PolymeshPrimitivesIdentityClaimClaim', {
-          [value.type]: stringToCddId(value.id, context),
-        })
-        .mockReturnValue(fakeResult);
-
-      result = claimToMeshClaim(value, context);
-
-      expect(result).toBe(fakeResult);
-
-      value = {
-        type: ClaimType.Custom,
-        customClaimTypeId: new BigNumber(1),
-        scope: { type: ScopeType.Identity, value: 'SOME_TICKERDid' },
-      };
-
-      when(createTypeMock)
-        .calledWith('PolymeshPrimitivesIdentityClaimClaim', {
-          [value.type]: [
-            bigNumberToU32(value.customClaimTypeId, context),
-            scopeToMeshScope(value.scope, context),
-          ],
-        })
-        .mockReturnValue(fakeResult);
-
-      result = claimToMeshClaim(value, context);
-
-      expect(result).toBe(fakeResult);
-    });
-  });
-
-  describe('meshClaimToClaim', () => {
-    it('should convert a polkadot Claim object to a Claim', () => {
-      let scope = { type: ScopeType.Ticker, value: 'SOME_TICKER' };
-
-      let fakeResult: Claim = {
-        type: ClaimType.Accredited,
-        scope,
-      };
-
-      let claim = dsMockUtils.createMockClaim({
-        Accredited: dsMockUtils.createMockScope({
-          Ticker: dsMockUtils.createMockTicker(scope.value),
-        }),
-      });
-
-      let result = meshClaimToClaim(claim);
-      expect(result).toEqual(fakeResult);
-
-      scope = { type: ScopeType.Identity, value: 'someDid' };
-
-      fakeResult = {
-        type: ClaimType.Affiliate,
-        scope,
-      };
-      claim = dsMockUtils.createMockClaim({
-        Affiliate: dsMockUtils.createMockScope({
-          Identity: dsMockUtils.createMockIdentityId(scope.value),
-        }),
-      });
-
-      result = meshClaimToClaim(claim);
-      expect(result).toEqual(fakeResult);
-
-      fakeResult = {
-        type: ClaimType.Blocked,
-        scope,
-      };
-      claim = dsMockUtils.createMockClaim({
-        Blocked: dsMockUtils.createMockScope({
-          Identity: dsMockUtils.createMockIdentityId(scope.value),
-        }),
-      });
-
-      result = meshClaimToClaim(claim);
-      expect(result).toEqual(fakeResult);
-
-      fakeResult = {
-        type: ClaimType.BuyLockup,
-        scope,
-      };
-      claim = dsMockUtils.createMockClaim({
-        BuyLockup: dsMockUtils.createMockScope({
-          Identity: dsMockUtils.createMockIdentityId(scope.value),
-        }),
-      });
-
-      result = meshClaimToClaim(claim);
-      expect(result).toEqual(fakeResult);
-
-      fakeResult = {
-        type: ClaimType.CustomerDueDiligence,
-        id: 'someId',
-      };
-      claim = dsMockUtils.createMockClaim({
-        CustomerDueDiligence: dsMockUtils.createMockCddId(fakeResult.id),
-      });
-
-      result = meshClaimToClaim(claim);
-      expect(result).toEqual(fakeResult);
-
-      fakeResult = {
-        type: ClaimType.Jurisdiction,
-        code: CountryCode.Cl,
-        scope,
-      };
-
-      claim = dsMockUtils.createMockClaim({
-        Jurisdiction: [
-          dsMockUtils.createMockCountryCode(fakeResult.code),
-          dsMockUtils.createMockScope({ Identity: dsMockUtils.createMockIdentityId(scope.value) }),
-        ],
-      });
-
-      result = meshClaimToClaim(claim);
-      expect(result).toEqual(fakeResult);
-
-      fakeResult = {
-        type: ClaimType.KnowYourCustomer,
-        scope,
-      };
-      claim = dsMockUtils.createMockClaim({
-        KnowYourCustomer: dsMockUtils.createMockScope({
-          Identity: dsMockUtils.createMockIdentityId(scope.value),
-        }),
-      });
-
-      result = meshClaimToClaim(claim);
-      expect(result).toEqual(fakeResult);
-
-      fakeResult = {
-        type: ClaimType.SellLockup,
-        scope,
-      };
-      claim = dsMockUtils.createMockClaim({
-        SellLockup: dsMockUtils.createMockScope({
-          Identity: dsMockUtils.createMockIdentityId(scope.value),
-        }),
-      });
-
-      result = meshClaimToClaim(claim);
-      expect(result).toEqual(fakeResult);
-
-      fakeResult = {
-        type: ClaimType.Exempted,
-        scope,
-      };
-      claim = dsMockUtils.createMockClaim({
-        Exempted: dsMockUtils.createMockScope({
-          Identity: dsMockUtils.createMockIdentityId(scope.value),
-        }),
-      });
-
-      result = meshClaimToClaim(claim);
-      expect(result).toEqual(fakeResult);
-    });
-  });
-});
-
-describe('corporateActionParamsToMeshCorporateActionArgs', () => {
-  beforeAll(() => {
-    dsMockUtils.initMocks();
-  });
-
-  beforeEach(() => {
-    dsMockUtils.setConstMock('corporateAction', 'maxTargetIds', {
-      returnValue: dsMockUtils.createMockU32(new BigNumber(10)),
-    });
-    dsMockUtils.setConstMock('corporateAction', 'maxDidWhts', {
-      returnValue: dsMockUtils.createMockU32(new BigNumber(10)),
-    });
-  });
-
-  afterEach(() => {
-    dsMockUtils.reset();
-  });
-
-  afterAll(() => {
-    dsMockUtils.cleanup();
-  });
-
-  it('should convert a list of corporate action parameters to a polkadot PalletCorporateActionsInitiateCorporateActionArgs object', () => {
-    const ticker = 'SOME_TICKER';
-    const kind = CorporateActionKind.UnpredictableBenefit;
-    const declarationDate = new Date();
-    const checkpoint = new Date(new Date().getTime() + 10000);
-    const description = 'someDescription';
-    const targets = {
-      identities: ['someDid'],
-      treatment: TargetTreatment.Exclude,
-    };
-    const defaultTaxWithholding = new BigNumber(10);
-    const taxWithholdings = [
-      {
-        identity: 'someDid',
-        percentage: new BigNumber(20),
-      },
-    ];
-
-    const rawCheckpointDate = dsMockUtils.createMockMoment(new BigNumber(checkpoint.getTime()));
-    const recordDateValue = {
-      Scheduled: rawCheckpointDate,
-    };
-    const declarationDateValue = new BigNumber(declarationDate.getTime());
-
-    const context = dsMockUtils.getContextInstance();
-    const createTypeMock = context.createType;
-
-    const rawTicker = dsMockUtils.createMockTicker(ticker);
-    const rawKind = dsMockUtils.createMockCAKind(kind);
-    const rawDeclDate = dsMockUtils.createMockMoment(declarationDateValue);
-    const rawRecordDate = dsMockUtils.createMockRecordDateSpec(recordDateValue);
-    const rawDetails = dsMockUtils.createMockBytes(description);
-    const rawTargetTreatment = dsMockUtils.createMockTargetTreatment(targets.treatment);
-    const rawTargets = dsMockUtils.createMockTargetIdentities(targets);
-    const rawTax = dsMockUtils.createMockPermill(defaultTaxWithholding);
-
-    const { identity, percentage } = taxWithholdings[0];
-    const rawIdentityId = dsMockUtils.createMockIdentityId(identity);
-    const rawPermill = dsMockUtils.createMockPermill(percentage);
-
-    const fakeResult = dsMockUtils.createMockInitiateCorporateActionArgs({
-      ticker,
-      kind,
-      declDate: declarationDateValue,
-      recordDate: dsMockUtils.createMockOption(rawRecordDate),
-      details: description,
-      targets: dsMockUtils.createMockOption(rawTargets),
-      defaultWithholdingTax: dsMockUtils.createMockOption(rawTax),
-      withholdingTax: [[rawIdentityId, rawPermill]],
-    });
-
-    when(createTypeMock)
-      .calledWith('PolymeshPrimitivesTicker', padString(ticker, MAX_TICKER_LENGTH))
-      .mockReturnValue(rawTicker);
-    when(createTypeMock).calledWith('PalletCorporateActionsCaKind', kind).mockReturnValue(rawKind);
-    when(createTypeMock).calledWith('u64', declarationDate.getTime()).mockReturnValue(rawDeclDate);
-    when(createTypeMock).calledWith('u64', checkpoint.getTime()).mockReturnValue(rawCheckpointDate);
-    when(createTypeMock)
-      .calledWith('PalletCorporateActionsRecordDateSpec', recordDateValue)
-      .mockReturnValue(rawRecordDate);
-    when(createTypeMock).calledWith('Bytes', description).mockReturnValue(rawDetails);
-    when(createTypeMock)
-      .calledWith('TargetTreatment', targets.treatment)
-      .mockReturnValue(rawTargetTreatment);
-    when(createTypeMock)
-      .calledWith('PalletCorporateActionsTargetIdentities', {
-        identities: [rawIdentityId],
-        treatment: rawTargetTreatment,
-      })
-      .mockReturnValue(rawTargets);
-    when(createTypeMock)
-      .calledWith('PolymeshPrimitivesIdentityId', identity)
-      .mockReturnValue(rawIdentityId);
-    when(createTypeMock)
-      .calledWith('Permill', percentage.shiftedBy(4).toString())
-      .mockReturnValue(rawPermill);
-    when(createTypeMock)
-      .calledWith('Permill', defaultTaxWithholding.shiftedBy(4).toString())
-      .mockReturnValue(rawTax);
-
-    when(createTypeMock)
-      .calledWith('PalletCorporateActionsInitiateCorporateActionArgs', {
-        ticker: rawTicker,
-        kind: rawKind,
-        declDate: rawDeclDate,
-        recordDate: rawRecordDate,
-        details: rawDetails,
-        targets: rawTargets,
-        defaultWithholdingTax: rawTax,
-        withholdingTax: [[rawIdentityId, rawPermill]],
-      })
-      .mockReturnValue(fakeResult);
-
-    expect(
-      corporateActionParamsToMeshCorporateActionArgs(
-        {
-          ticker,
-          kind,
-          declarationDate,
-          checkpoint,
-          description,
-          targets,
-          defaultTaxWithholding,
-          taxWithholdings,
-        },
-        context
-      )
-    ).toEqual(fakeResult);
-  });
-});
-
-describe('meshClaimTypeToClaimType and claimTypeToMeshClaimType', () => {
-  beforeAll(() => {
-    dsMockUtils.initMocks();
-  });
-
-  afterEach(() => {
-    dsMockUtils.reset();
-  });
-
-  afterAll(() => {
-    dsMockUtils.cleanup();
-  });
-
-  describe('meshClaimTypeToClaimType', () => {
-    it('should convert a polkadot ClaimType object to a ClaimType', () => {
-      let fakeResult: ClaimType = ClaimType.Accredited;
-
-      let claimType = dsMockUtils.createMockClaimType(fakeResult);
-
-      let result = meshClaimTypeToClaimType(claimType);
-      expect(result).toEqual(fakeResult);
-
-      fakeResult = ClaimType.Affiliate;
-
-      claimType = dsMockUtils.createMockClaimType(fakeResult);
-
-      result = meshClaimTypeToClaimType(claimType);
-      expect(result).toEqual(fakeResult);
-
-      fakeResult = ClaimType.Blocked;
-
-      claimType = dsMockUtils.createMockClaimType(fakeResult);
-
-      result = meshClaimTypeToClaimType(claimType);
-      expect(result).toEqual(fakeResult);
-
-      fakeResult = ClaimType.BuyLockup;
-
-      claimType = dsMockUtils.createMockClaimType(fakeResult);
-
-      result = meshClaimTypeToClaimType(claimType);
-      expect(result).toEqual(fakeResult);
-
-      fakeResult = ClaimType.CustomerDueDiligence;
-
-      claimType = dsMockUtils.createMockClaimType(fakeResult);
-
-      result = meshClaimTypeToClaimType(claimType);
-      expect(result).toEqual(fakeResult);
-
-      fakeResult = ClaimType.Exempted;
-
-      claimType = dsMockUtils.createMockClaimType(fakeResult);
-
-      result = meshClaimTypeToClaimType(claimType);
-      expect(result).toEqual(fakeResult);
-
-      fakeResult = ClaimType.Jurisdiction;
-
-      claimType = dsMockUtils.createMockClaimType(fakeResult);
-
-      result = meshClaimTypeToClaimType(claimType);
-      expect(result).toEqual(fakeResult);
-
-      fakeResult = ClaimType.KnowYourCustomer;
-
-      claimType = dsMockUtils.createMockClaimType(fakeResult);
-
-      result = meshClaimTypeToClaimType(claimType);
-      expect(result).toEqual(fakeResult);
-
-      fakeResult = ClaimType.SellLockup;
-
-      claimType = dsMockUtils.createMockClaimType(fakeResult);
-
-      result = meshClaimTypeToClaimType(claimType);
-      expect(result).toEqual(fakeResult);
-    });
-  });
-
-  describe('claimTypeToMeshClaimType', () => {
-    it('should convert a ClaimType to a polkadot ClaimType', () => {
-      const context = dsMockUtils.getContextInstance();
-      const mockClaim = dsMockUtils.createMockClaimType(ClaimType.Accredited);
-      when(context.createType)
-        .calledWith('PolymeshPrimitivesIdentityClaimClaimType', ClaimType.Accredited)
-        .mockReturnValue(mockClaim);
-
-      const result = claimTypeToMeshClaimType(ClaimType.Accredited, context);
-      expect(result).toEqual(mockClaim);
-    });
-  });
-});
-
-describe('meshClaimTypeToClaimType', () => {
-  beforeAll(() => {
-    dsMockUtils.initMocks();
-  });
-
-  afterEach(() => {
-    dsMockUtils.reset();
-  });
-
-  afterAll(() => {
-    dsMockUtils.cleanup();
-  });
-
-  it('should convert a statistics enabled ClaimType to a claimType', () => {
-    let fakeResult = ClaimType.Accredited;
-    let claimType = dsMockUtils.createMockClaimType(fakeResult);
-
-    let result = meshClaimTypeToClaimType(claimType);
-    expect(result).toEqual(fakeResult);
-
-    fakeResult = ClaimType.Affiliate;
-    claimType = dsMockUtils.createMockClaimType(fakeResult);
-
-    result = meshClaimTypeToClaimType(claimType);
-    expect(result).toEqual(fakeResult);
-
-    fakeResult = ClaimType.Jurisdiction;
-    claimType = dsMockUtils.createMockClaimType(fakeResult);
-
-    result = meshClaimTypeToClaimType(claimType);
-    expect(result).toEqual(fakeResult);
-  });
-});
-
-describe('middlewareScopeToScope and scopeToMiddlewareScope', () => {
-  describe('middlewareScopeToScope', () => {
-    it('should convert a MiddlewareScope object to a Scope', () => {
-      let result = middlewareScopeToScope({
-        type: ClaimScopeTypeEnum.Ticker,
-        value: 'SOMETHING\u0000\u0000\u0000',
-      });
-
-      expect(result).toEqual({ type: ScopeType.Ticker, value: 'SOMETHING' });
-
-      result = middlewareScopeToScope({ type: ClaimScopeTypeEnum.Identity, value: 'someDid' });
-
-      expect(result).toEqual({ type: ScopeType.Identity, value: 'someDid' });
-
-      result = middlewareScopeToScope({ type: ClaimScopeTypeEnum.Custom, value: 'SOMETHING_ELSE' });
-
-      expect(result).toEqual({ type: ScopeType.Custom, value: 'SOMETHING_ELSE' });
-    });
-
-    it('should throw an error for invalid scope type', () => {
-      expect(() =>
-        middlewareScopeToScope({ type: 'RANDOM_TYPE', value: 'SOMETHING_ELSE' })
-      ).toThrow('Unsupported Scope Type. Please contact the Polymesh team');
-    });
-  });
-
-  describe('scopeToMiddlewareScope', () => {
-    it('should convert a Scope to a MiddlewareScope object', () => {
-      let scope: Scope = { type: ScopeType.Identity, value: 'someDid' };
-      let result = scopeToMiddlewareScope(scope);
-      expect(result).toEqual({ type: ClaimScopeTypeEnum.Identity, value: scope.value });
-
-      scope = { type: ScopeType.Ticker, value: 'someTicker' };
-      result = scopeToMiddlewareScope(scope);
-      expect(result).toEqual({ type: ClaimScopeTypeEnum.Ticker, value: 'someTicker\0\0' });
-
-      result = scopeToMiddlewareScope(scope, false);
-      expect(result).toEqual({ type: ClaimScopeTypeEnum.Ticker, value: 'someTicker' });
-
-      scope = { type: ScopeType.Custom, value: 'customValue' };
-      result = scopeToMiddlewareScope(scope);
-      expect(result).toEqual({ type: ClaimScopeTypeEnum.Custom, value: scope.value });
-    });
-  });
-});
-
-describe('middlewareInstructionToHistoricInstruction', () => {
-  it('should convert a middleware Instruction object to a HistoricInstruction', () => {
-    const instructionId1 = new BigNumber(1);
-    const instructionId2 = new BigNumber(2);
-    const blockNumber = new BigNumber(1234);
-    const blockHash = 'someHash';
-    const memo = 'memo';
-    const ticker = 'SOME_TICKER';
-    const amount1 = new BigNumber(10);
-    const amount2 = new BigNumber(5);
-    const venueId = new BigNumber(1);
-    const createdAt = new Date('2022/01/01');
-    const status = InstructionStatusEnum.Executed;
-    const portfolioDid1 = 'portfolioDid1';
-    const portfolioKind1 = 'Default';
-
-    const portfolioDid2 = 'portfolioDid2';
-    const portfolioKind2 = '10';
-    const type1 = InstructionType.SettleOnAffirmation;
-    const type2 = InstructionType.SettleOnBlock;
-    const endBlock = new BigNumber(1238);
-
-    const legs1 = [
-      {
-        assetId: ticker,
-        amount: amount1.shiftedBy(6).toString(),
-        from: {
-          number: portfolioKind1,
-          identityId: portfolioDid1,
-        },
-        to: {
-          number: portfolioKind2,
-          identityId: portfolioDid2,
-        },
-      },
-    ];
-    const legs2 = [
-      {
-        assetId: ticker,
-        amount: amount2.shiftedBy(6).toString(),
-        from: {
-          number: portfolioKind2,
-          identityId: portfolioDid2,
-        },
-        to: {
-          number: portfolioKind1,
-          identityId: portfolioDid1,
-        },
-      },
-    ];
-
-    const context = dsMockUtils.getContextInstance();
-
-    let instruction = {
-      id: instructionId1.toString(),
-      createdBlock: {
-        blockId: blockNumber.toNumber(),
-        hash: blockHash,
-        datetime: createdAt,
-      },
-      status,
-      memo,
-      venueId: venueId.toString(),
-      settlementType: type1,
-      legs: {
-        nodes: legs1,
-      },
-    } as unknown as Instruction;
-
-    let result = middlewareInstructionToHistoricInstruction(instruction, context);
-
-    expect(result.id).toEqual(instructionId1);
-    expect(result.blockHash).toEqual(blockHash);
-    expect(result.blockNumber).toEqual(blockNumber);
-    expect(result.status).toEqual(status);
-    expect(result.memo).toEqual(memo);
-    expect(result.type).toEqual(InstructionType.SettleOnAffirmation);
-    expect(result.venueId).toEqual(venueId);
-    expect(result.createdAt).toEqual(createdAt);
-    expect(result.legs[0].asset.ticker).toBe(ticker);
-    expect((result.legs[0] as FungibleLeg).amount).toEqual(amount1);
-    expect(result.legs[0].from.owner.did).toBe(portfolioDid1);
-    expect(result.legs[0].to.owner.did).toBe(portfolioDid2);
-    expect((result.legs[0].to as NumberedPortfolio).id).toEqual(new BigNumber(portfolioKind2));
-
-    instruction = {
-      id: instructionId2.toString(),
-      createdBlock: {
-        blockId: blockNumber.toNumber(),
-        hash: blockHash,
-        datetime: createdAt,
-      },
-      status,
-      settlementType: type2,
-      endBlock: endBlock.toString(),
-      venueId: venueId.toString(),
-      legs: {
-        nodes: legs2,
-      },
-    } as unknown as Instruction;
-
-    result = middlewareInstructionToHistoricInstruction(instruction, context);
-
-    expect(result.id).toEqual(instructionId2);
-    expect(result.memo).toBeNull();
-    expect(result.type).toEqual(InstructionType.SettleOnBlock);
-    // eslint-disable-next-line @typescript-eslint/no-explicit-any
-    expect((result as any).endBlock).toEqual(endBlock);
-    expect(result.venueId).toEqual(venueId);
-    expect(result.createdAt).toEqual(createdAt);
-    expect(result.legs[0].asset.ticker).toBe(ticker);
-    expect((result.legs[0] as FungibleLeg).amount).toEqual(amount2);
-    expect(result.legs[0].from.owner.did).toBe(portfolioDid2);
-    expect(result.legs[0].to.owner.did).toBe(portfolioDid1);
-    expect((result.legs[0].from as NumberedPortfolio).id).toEqual(new BigNumber(portfolioKind2));
-  });
-});
-
-describe('middlewareEventDetailsToEventIdentifier', () => {
-  it('should convert Event details to an EventIdentifier', () => {
-    const eventIdx = 3;
-    const block = {
-      blockId: 3000,
-      hash: 'someHash',
-      datetime: new Date('10/14/1987').toISOString(),
-    } as Block;
-
-    const fakeResult = {
-      blockNumber: new BigNumber(3000),
-      blockDate: new Date('10/14/1987'),
-      blockHash: 'someHash',
-      eventIndex: new BigNumber(3),
-    };
-
-    expect(middlewareEventDetailsToEventIdentifier(block)).toEqual({
-      ...fakeResult,
-      eventIndex: new BigNumber(0),
-    });
-
-    expect(middlewareEventDetailsToEventIdentifier(block, eventIdx)).toEqual(fakeResult);
-  });
-});
-
-describe('middlewareClaimToClaimData', () => {
-  let createClaimSpy: jest.SpyInstance;
-
-  beforeAll(() => {
-    dsMockUtils.initMocks();
-    entityMockUtils.initMocks();
-    createClaimSpy = jest.spyOn(internalUtils, 'createClaim');
-  });
-
-  afterEach(() => {
-    dsMockUtils.reset();
-    entityMockUtils.reset();
-  });
-
-  afterAll(() => {
-    dsMockUtils.cleanup();
-  });
-
-  it('should convert CustomClaim to ClaimData', () => {
-    const context = dsMockUtils.getContextInstance();
-    const issuanceDate = new Date('10/14/1987');
-    const lastUpdateDate = new Date('10/14/1987');
-    const expiry = new Date('10/10/1988');
-    const middlewareClaim = {
-      targetId: 'targetId',
-      issuerId: 'issuerId',
-      issuanceDate: issuanceDate.getTime(),
-      lastUpdateDate: lastUpdateDate.getTime(),
-      expiry: null,
-      cddId: 'someCddId',
-      type: 'Custom',
-      customClaimTypeId: '1',
-      nodeId: '1',
-    } as unknown as MiddlewareClaim;
-    const claim = {
-      type: ClaimType.Custom,
-      id: 'someCddId',
-      customClaimTypeId: new BigNumber('1'),
-    };
-    createClaimSpy.mockReturnValue(claim);
-
-    const fakeResult = {
-      target: expect.objectContaining({ did: 'targetId' }),
-      issuer: expect.objectContaining({ did: 'issuerId' }),
-      issuedAt: issuanceDate,
-      lastUpdatedAt: lastUpdateDate,
-      expiry: null,
-      claim,
-    };
-
-    expect(middlewareClaimToClaimData(middlewareClaim, context)).toEqual(fakeResult);
-
-    expect(
-      middlewareClaimToClaimData(
-        {
-          ...middlewareClaim,
-          expiry: expiry.getTime(),
-        },
-        context
-      )
-    ).toEqual({
-      ...fakeResult,
-      expiry,
-    });
-  });
-
-  it('should convert middleware Claim to ClaimData', () => {
-    const context = dsMockUtils.getContextInstance();
-    const issuanceDate = new Date('10/14/1987');
-    const lastUpdateDate = new Date('10/14/1987');
-    const expiry = new Date('10/10/1988');
-    const middlewareClaim = {
-      targetId: 'targetId',
-      issuerId: 'issuerId',
-      issuanceDate: issuanceDate.getTime(),
-      lastUpdateDate: lastUpdateDate.getTime(),
-      expiry: null,
-      cddId: 'someCddId',
-      type: 'CustomerDueDiligence',
-    } as MiddlewareClaim;
-    const claim = {
-      type: ClaimType.CustomerDueDiligence,
-      id: 'someCddId',
-    };
-    createClaimSpy.mockReturnValue(claim);
-
-    const fakeResult = {
-      target: expect.objectContaining({ did: 'targetId' }),
-      issuer: expect.objectContaining({ did: 'issuerId' }),
-      issuedAt: issuanceDate,
-      lastUpdatedAt: lastUpdateDate,
-      expiry: null,
-      claim,
-    };
-
-    expect(middlewareClaimToClaimData(middlewareClaim, context)).toEqual(fakeResult);
-
-    expect(
-      middlewareClaimToClaimData(
-        {
-          ...middlewareClaim,
-          expiry: expiry.getTime(),
-        },
-        context
-      )
-    ).toEqual({
-      ...fakeResult,
-      expiry,
-    });
-  });
-});
-
-describe('toIdentityWithClaimsArray', () => {
-  beforeAll(() => {
-    dsMockUtils.initMocks();
-  });
-
-  afterEach(() => {
-    dsMockUtils.reset();
-  });
-
-  afterAll(() => {
-    dsMockUtils.cleanup();
-  });
-
-  it('should return an IdentityWithClaims array object', () => {
-    const context = dsMockUtils.getContextInstance();
-    const targetDid = 'someTargetDid';
-    const issuerDid = 'someIssuerDid';
-    const cddId = 'someCddId';
-    const date = 1589816265000;
-    const customerDueDiligenceType = ClaimTypeEnum.CustomerDueDiligence;
-    const claim = {
-      target: expect.objectContaining({ did: targetDid }),
-      issuer: expect.objectContaining({ did: issuerDid }),
-      issuedAt: new Date(date),
-      lastUpdatedAt: new Date(date),
-    };
-    const fakeResult = [
-      {
-        identity: expect.objectContaining({ did: targetDid }),
-        claims: [
-          {
-            ...claim,
-            expiry: new Date(date),
-            claim: {
-              type: customerDueDiligenceType,
-              id: cddId,
-            },
-          },
-          {
-            ...claim,
-            expiry: null,
-            claim: {
-              type: customerDueDiligenceType,
-              id: cddId,
-            },
-          },
-        ],
-      },
-    ];
-    const commonClaimData = {
-      targetId: targetDid,
-      issuerId: issuerDid,
-      issuanceDate: date,
-      lastUpdateDate: date,
-      cddId,
-    };
-    const fakemiddlewareClaims = [
-      {
-        ...commonClaimData,
-        expiry: date,
-        type: customerDueDiligenceType,
-      },
-      {
-        ...commonClaimData,
-        expiry: null,
-        type: customerDueDiligenceType,
-      },
-    ] as MiddlewareClaim[];
-    /* eslint-enable @typescript-eslint/naming-convention */
-
-    const result = toIdentityWithClaimsArray(fakemiddlewareClaims, context, 'targetId');
-
-    expect(result).toEqual(fakeResult);
-  });
-});
-
-describe('stringToCddId and cddIdToString', () => {
-  beforeAll(() => {
-    dsMockUtils.initMocks();
-  });
-
-  afterEach(() => {
-    dsMockUtils.reset();
-  });
-
-  afterAll(() => {
-    dsMockUtils.cleanup();
-  });
-
-  describe('stringToCddId', () => {
-    it('should convert a cdd id string into a PolymeshPrimitivesCddId', () => {
-      const cddId = 'someId';
-      const fakeResult = 'type' as unknown as PolymeshPrimitivesCddId;
-      const context = dsMockUtils.getContextInstance();
-
-      when(context.createType)
-        .calledWith('PolymeshPrimitivesCddId', cddId)
-        .mockReturnValue(fakeResult);
-
-      const result = stringToCddId(cddId, context);
-
-      expect(result).toBe(fakeResult);
-    });
-  });
-
-  describe('cddIdToString', () => {
-    it('should convert a PolymeshPrimitivesCddId to a cddId string', () => {
-      const fakeResult = 'cddId';
-      const cddId = dsMockUtils.createMockCddId(fakeResult);
-
-      const result = cddIdToString(cddId);
-      expect(result).toBe(fakeResult);
-    });
-  });
-});
-
-describe('identityIdToString', () => {
-  beforeAll(() => {
-    dsMockUtils.initMocks();
-  });
-
-  afterEach(() => {
-    dsMockUtils.reset();
-  });
-
-  afterAll(() => {
-    dsMockUtils.cleanup();
-  });
-
-  it('should convert a PolymeshPrimitivesIdentityId to a identityId string', () => {
-    const fakeResult = 'scopeId';
-    const scopeId = dsMockUtils.createMockIdentityId(fakeResult);
-
-    const result = identityIdToString(scopeId);
-    expect(result).toBe(fakeResult);
-  });
-});
-
-describe('requirementToComplianceRequirement and complianceRequirementToRequirement', () => {
-  beforeAll(() => {
-    dsMockUtils.initMocks();
-    entityMockUtils.initMocks();
-  });
-
-  afterEach(() => {
-    dsMockUtils.reset();
-    entityMockUtils.reset();
-  });
-
-  afterAll(() => {
-    dsMockUtils.cleanup();
-  });
-
-  describe('requirementToComplianceRequirement', () => {
-    it('should convert a Requirement to a polkadot ComplianceRequirement object', () => {
-      const did = 'someDid';
-      const context = dsMockUtils.getContextInstance();
-      const conditions: InputCondition[] = [
-        {
-          type: ConditionType.IsPresent,
-          target: ConditionTarget.Both,
-          claim: {
-            type: ClaimType.Exempted,
-            scope: { type: ScopeType.Identity, value: 'SOME_TICKERDid' },
-          },
-          trustedClaimIssuers: [
-            { identity: new Identity({ did }, context), trustedFor: null },
-            { identity: new Identity({ did: 'otherDid' }, context), trustedFor: null },
-          ],
-        },
-        {
-          type: ConditionType.IsNoneOf,
-          target: ConditionTarget.Sender,
-          claims: [
-            {
-              type: ClaimType.Blocked,
-              scope: { type: ScopeType.Identity, value: 'SOME_TICKERDid' },
-            },
-            {
-              type: ClaimType.SellLockup,
-              scope: { type: ScopeType.Identity, value: 'SOME_TICKERDid' },
-            },
-          ],
-        },
-        {
-          type: ConditionType.IsAbsent,
-          target: ConditionTarget.Receiver,
-          claim: {
-            type: ClaimType.Jurisdiction as const,
-            scope: { type: ScopeType.Identity, value: 'SOME_TICKERDid' },
-            code: CountryCode.Cl,
-          },
-        },
-        {
-          type: ConditionType.IsIdentity,
-          target: ConditionTarget.Sender,
-          identity: new Identity({ did }, context),
-        },
-        {
-          type: ConditionType.IsExternalAgent,
-          target: ConditionTarget.Receiver,
-        },
-      ];
-      const value = {
-        conditions,
-        id: new BigNumber(1),
-      };
-      const fakeResult =
-        'convertedComplianceRequirement' as unknown as PolymeshPrimitivesComplianceManagerComplianceRequirement;
-
-      const createTypeMock = context.createType;
-
-      when(createTypeMock)
-        .calledWith('PolymeshPrimitivesIdentityClaimClaim', expect.anything())
-        .mockReturnValue('claim' as unknown as PolymeshPrimitivesIdentityClaimClaim);
-
-      when(createTypeMock)
-        .calledWith('PolymeshPrimitivesConditionTargetIdentity', expect.anything())
-        .mockReturnValue('targetIdentity' as unknown as PolymeshPrimitivesConditionTargetIdentity);
-
-      conditions.forEach(({ type }) => {
-        const meshType = type === ConditionType.IsExternalAgent ? ConditionType.IsIdentity : type;
-        when(createTypeMock)
-          .calledWith(
-            'PolymeshPrimitivesCondition',
-            expect.objectContaining({
-              conditionType: {
-                [meshType]: expect.anything(),
-              },
-            })
-          )
-          .mockReturnValue(`meshCondition${meshType}` as unknown as PolymeshPrimitivesCondition);
-      });
-
-      when(createTypeMock)
-        .calledWith('PolymeshPrimitivesComplianceManagerComplianceRequirement', {
-          senderConditions: [
-            'meshConditionIsPresent',
-            'meshConditionIsNoneOf',
-            'meshConditionIsIdentity',
-          ],
-          receiverConditions: [
-            'meshConditionIsPresent',
-            'meshConditionIsAbsent',
-            'meshConditionIsIdentity',
-          ],
-          id: bigNumberToU32(value.id, context),
-        })
-        .mockReturnValue(fakeResult);
-
-      const result = requirementToComplianceRequirement(value, context);
-
-      expect(result).toEqual(fakeResult);
-    });
-  });
-
-  describe('complianceRequirementToRequirement', () => {
-    it('should convert a polkadot Compliance Requirement object to a Requirement', () => {
-      const id = new BigNumber(1);
-      const assetDid = 'someAssetDid';
-      const cddId = 'someCddId';
-      const issuerDids = [
-        { identity: entityMockUtils.getIdentityInstance({ did: 'someDid' }) },
-        { identity: entityMockUtils.getIdentityInstance({ did: 'otherDid' }) },
-      ];
-      const fakeIssuerDids = [
-        { identity: expect.objectContaining({ did: 'someDid' }), trustedFor: null },
-        { identity: expect.objectContaining({ did: 'otherDid' }), trustedFor: null },
-      ];
-      const targetIdentityDid = 'targetIdentityDid';
-      const conditions: Condition[] = [
-        {
-          type: ConditionType.IsPresent,
-          target: ConditionTarget.Both,
-          claim: {
-            type: ClaimType.KnowYourCustomer,
-            scope: { type: ScopeType.Identity, value: assetDid },
-          },
-          trustedClaimIssuers: fakeIssuerDids,
-        },
-        {
-          type: ConditionType.IsAbsent,
-          target: ConditionTarget.Receiver,
-          claim: {
-            type: ClaimType.BuyLockup,
-            scope: { type: ScopeType.Identity, value: assetDid },
-          },
-          trustedClaimIssuers: fakeIssuerDids,
-        },
-        {
-          type: ConditionType.IsNoneOf,
-          target: ConditionTarget.Sender,
-          claims: [
-            {
-              type: ClaimType.Blocked,
-              scope: { type: ScopeType.Identity, value: assetDid },
-            },
-            {
-              type: ClaimType.SellLockup,
-              scope: { type: ScopeType.Identity, value: assetDid },
-            },
-          ],
-          trustedClaimIssuers: fakeIssuerDids,
-        },
-        {
-          type: ConditionType.IsAnyOf,
-          target: ConditionTarget.Both,
-          claims: [
-            {
-              type: ClaimType.Exempted,
-              scope: { type: ScopeType.Identity, value: assetDid },
-            },
-            {
-              type: ClaimType.CustomerDueDiligence,
-              id: cddId,
-            },
-          ],
-          trustedClaimIssuers: fakeIssuerDids,
-        },
-        {
-          type: ConditionType.IsIdentity,
-          target: ConditionTarget.Sender,
-          identity: expect.objectContaining({ did: targetIdentityDid }),
-          trustedClaimIssuers: fakeIssuerDids,
-        },
-        {
-          type: ConditionType.IsExternalAgent,
-          target: ConditionTarget.Receiver,
-          trustedClaimIssuers: fakeIssuerDids,
-        },
-      ];
-      const fakeResult = {
-        id,
-        conditions,
-      };
-
-      const scope = dsMockUtils.createMockScope({
-        Identity: dsMockUtils.createMockIdentityId(assetDid),
-      });
-      /* eslint-disable @typescript-eslint/naming-convention */
-      const issuers = issuerDids.map(({ identity }) =>
-        dsMockUtils.createMockTrustedIssuer({
-          issuer: dsMockUtils.createMockIdentityId(identity.did),
-          trustedFor: dsMockUtils.createMockTrustedFor(),
-        })
-      );
-      const rawConditions = [
-        dsMockUtils.createMockCondition({
-          conditionType: dsMockUtils.createMockConditionType({
-            IsPresent: dsMockUtils.createMockClaim({ KnowYourCustomer: scope }),
-          }),
-          issuers,
-        }),
-        dsMockUtils.createMockCondition({
-          conditionType: dsMockUtils.createMockConditionType({
-            IsAbsent: dsMockUtils.createMockClaim({ BuyLockup: scope }),
-          }),
-          issuers,
-        }),
-        dsMockUtils.createMockCondition({
-          conditionType: dsMockUtils.createMockConditionType({
-            IsNoneOf: [
-              dsMockUtils.createMockClaim({ Blocked: scope }),
-              dsMockUtils.createMockClaim({ SellLockup: scope }),
-            ],
-          }),
-          issuers,
-        }),
-        dsMockUtils.createMockCondition({
-          conditionType: dsMockUtils.createMockConditionType({
-            IsAnyOf: [
-              dsMockUtils.createMockClaim({ Exempted: scope }),
-              dsMockUtils.createMockClaim({
-                CustomerDueDiligence: dsMockUtils.createMockCddId(cddId),
-              }),
-            ],
-          }),
-          issuers,
-        }),
-        dsMockUtils.createMockCondition({
-          conditionType: dsMockUtils.createMockConditionType({
-            IsIdentity: dsMockUtils.createMockTargetIdentity({
-              Specific: dsMockUtils.createMockIdentityId(targetIdentityDid),
-            }),
-          }),
-          issuers,
-        }),
-        dsMockUtils.createMockCondition({
-          conditionType: dsMockUtils.createMockConditionType({
-            IsIdentity: dsMockUtils.createMockTargetIdentity('ExternalAgent'),
-          }),
-          issuers,
-        }),
-      ];
-      const complianceRequirement = dsMockUtils.createMockComplianceRequirement({
-        senderConditions: [
-          rawConditions[0],
-          rawConditions[2],
-          rawConditions[2],
-          rawConditions[3],
-          rawConditions[4],
-        ],
-        receiverConditions: [
-          rawConditions[0],
-          rawConditions[1],
-          rawConditions[1],
-          rawConditions[3],
-          rawConditions[5],
-        ],
-        id: dsMockUtils.createMockU32(new BigNumber(1)),
-      });
-      /* eslint-enable @typescript-eslint/naming-convention */
-
-      const result = complianceRequirementToRequirement(
-        complianceRequirement,
-        dsMockUtils.getContextInstance()
-      );
-      expect(result.conditions).toEqual(expect.arrayContaining(fakeResult.conditions));
-    });
-  });
-});
-
-describe('txTagToProtocolOp', () => {
-  beforeAll(() => {
-    dsMockUtils.initMocks();
-  });
-
-  afterEach(() => {
-    dsMockUtils.reset();
-  });
-
-  afterAll(() => {
-    dsMockUtils.cleanup();
-  });
-
-  it('should convert a TxTag to a polkadot PolymeshCommonUtilitiesProtocolFeeProtocolOp object', () => {
-    const fakeResult =
-      'convertedProtocolOp' as unknown as PolymeshCommonUtilitiesProtocolFeeProtocolOp;
-    const context = dsMockUtils.getContextInstance();
-
-    const createTypeMock = context.createType;
-    when(createTypeMock)
-      .calledWith('PolymeshCommonUtilitiesProtocolFeeProtocolOp', 'AssetRegisterTicker')
-      .mockReturnValue(fakeResult);
-    expect(txTagToProtocolOp(TxTags.asset.RegisterTicker, context)).toEqual(fakeResult);
-
-    when(createTypeMock)
-      .calledWith('PolymeshCommonUtilitiesProtocolFeeProtocolOp', 'AssetIssue')
-      .mockReturnValue(fakeResult);
-    expect(txTagToProtocolOp(TxTags.asset.Issue, context)).toEqual(fakeResult);
-
-    when(createTypeMock)
-      .calledWith('PolymeshCommonUtilitiesProtocolFeeProtocolOp', 'AssetAddDocuments')
-      .mockReturnValue(fakeResult);
-    expect(txTagToProtocolOp(TxTags.asset.AddDocuments, context)).toEqual(fakeResult);
-
-    when(createTypeMock)
-      .calledWith('PolymeshCommonUtilitiesProtocolFeeProtocolOp', 'AssetCreateAsset')
-      .mockReturnValue(fakeResult);
-    expect(txTagToProtocolOp(TxTags.asset.CreateAsset, context)).toEqual(fakeResult);
-
-    when(createTypeMock)
-      .calledWith('PolymeshCommonUtilitiesProtocolFeeProtocolOp', 'CheckpointCreateSchedule')
-      .mockReturnValue(fakeResult);
-    expect(txTagToProtocolOp(TxTags.checkpoint.CreateSchedule, context)).toEqual(fakeResult);
-
-    when(createTypeMock)
-      .calledWith(
-        'PolymeshCommonUtilitiesProtocolFeeProtocolOp',
-        'ComplianceManagerAddComplianceRequirement'
-      )
-      .mockReturnValue(fakeResult);
-    expect(txTagToProtocolOp(TxTags.complianceManager.AddComplianceRequirement, context)).toEqual(
-      fakeResult
-    );
-
-    when(createTypeMock)
-      .calledWith('PolymeshCommonUtilitiesProtocolFeeProtocolOp', 'IdentityCddRegisterDid')
-      .mockReturnValue(fakeResult);
-    expect(txTagToProtocolOp(TxTags.identity.CddRegisterDid, context)).toEqual(fakeResult);
-
-    when(createTypeMock)
-      .calledWith('PolymeshCommonUtilitiesProtocolFeeProtocolOp', 'IdentityAddClaim')
-      .mockReturnValue(fakeResult);
-    expect(txTagToProtocolOp(TxTags.identity.AddClaim, context)).toEqual(fakeResult);
-
-    when(createTypeMock)
-      .calledWith(
-        'PolymeshCommonUtilitiesProtocolFeeProtocolOp',
-        'IdentityAddSecondaryKeysWithAuthorization'
-      )
-      .mockReturnValue(fakeResult);
-    expect(txTagToProtocolOp(TxTags.identity.AddSecondaryKeysWithAuthorization, context)).toEqual(
-      fakeResult
-    );
-
-    when(createTypeMock)
-      .calledWith('PolymeshCommonUtilitiesProtocolFeeProtocolOp', 'PipsPropose')
-      .mockReturnValue(fakeResult);
-    expect(txTagToProtocolOp(TxTags.pips.Propose, context)).toEqual(fakeResult);
-
-    when(createTypeMock)
-      .calledWith('PolymeshCommonUtilitiesProtocolFeeProtocolOp', 'CorporateBallotAttachBallot')
-      .mockReturnValue(fakeResult);
-    expect(txTagToProtocolOp(TxTags.corporateBallot.AttachBallot, context)).toEqual(fakeResult);
-
-    when(createTypeMock)
-      .calledWith('PolymeshCommonUtilitiesProtocolFeeProtocolOp', 'CapitalDistributionDistribute')
-      .mockReturnValue(fakeResult);
-    expect(txTagToProtocolOp(TxTags.capitalDistribution.Distribute, context)).toEqual(fakeResult);
-  });
-
-  it('should throw an error if tag does not match any PolymeshCommonUtilitiesProtocolFeeProtocolOp', () => {
-    const value = TxTags.asset.MakeDivisible;
-    const context = dsMockUtils.getContextInstance();
-    const mockTag = 'AssetMakeDivisible';
-
-    expect(() => txTagToProtocolOp(value, context)).toThrow(
-      `${mockTag} does not match any PolymeshCommonUtilitiesProtocolFeeProtocolOp`
-    );
-  });
-});
-
-describe('txTagToExtrinsicIdentifier and extrinsicIdentifierToTxTag', () => {
-  describe('txTagToExtrinsicIdentifier', () => {
-    it('should convert a TxTag enum to a ExtrinsicIdentifier object', () => {
-      let result = txTagToExtrinsicIdentifier(TxTags.identity.CddRegisterDid);
-
-      expect(result).toEqual({
-        moduleId: ModuleIdEnum.Identity,
-        callId: CallIdEnum.CddRegisterDid,
-      });
-
-      result = txTagToExtrinsicIdentifier(TxTags.babe.ReportEquivocation);
-
-      expect(result).toEqual({
-        moduleId: ModuleIdEnum.Babe,
-        callId: CallIdEnum.ReportEquivocation,
-      });
-    });
-  });
-
-  describe('extrinsicIdentifierToTxTag', () => {
-    it('should convert a ExtrinsicIdentifier object to a TxTag', () => {
-      let result = extrinsicIdentifierToTxTag({
-        moduleId: ModuleIdEnum.Identity,
-        callId: CallIdEnum.CddRegisterDid,
-      });
-
-      expect(result).toEqual(TxTags.identity.CddRegisterDid);
-
-      result = extrinsicIdentifierToTxTag({
-        moduleId: ModuleIdEnum.Babe,
-        callId: CallIdEnum.ReportEquivocation,
-      });
-
-      expect(result).toEqual(TxTags.babe.ReportEquivocation);
-    });
-  });
-
-  it('should convert a ExtrinsicIdentifier object to a TxTag', () => {
-    let result = extrinsicIdentifierToTxTag({
-      moduleId: ModuleIdEnum.Identity,
-      callId: CallIdEnum.CddRegisterDid,
-    });
-
-    expect(result).toEqual(TxTags.identity.CddRegisterDid);
-
-    result = extrinsicIdentifierToTxTag({
-      moduleId: ModuleIdEnum.Babe,
-      callId: CallIdEnum.ReportEquivocation,
-    });
-
-    expect(result).toEqual(TxTags.babe.ReportEquivocation);
-  });
-});
-
-describe('txTagToExtrinsicIdentifier', () => {
-  it('should convert a TxTag enum to a ExtrinsicIdentifier object', () => {
-    let result = txTagToExtrinsicIdentifier(TxTags.identity.CddRegisterDid);
-
-    expect(result).toEqual({
-      moduleId: ModuleIdEnum.Identity,
-      callId: CallIdEnum.CddRegisterDid,
-    });
-
-    result = txTagToExtrinsicIdentifier(TxTags.babe.ReportEquivocation);
-
-    expect(result).toEqual({
-      moduleId: ModuleIdEnum.Babe,
-      callId: CallIdEnum.ReportEquivocation,
-    });
-  });
-});
-
-describe('stringToText and textToString', () => {
-  beforeAll(() => {
-    dsMockUtils.initMocks();
-  });
-
-  afterEach(() => {
-    dsMockUtils.reset();
-  });
-
-  afterAll(() => {
-    dsMockUtils.cleanup();
-  });
-
-  describe('stringToText', () => {
-    it('should convert a string to a polkadot Text object', () => {
-      const value = 'someText';
-      const fakeResult = 'convertedText' as unknown as Text;
-      const context = dsMockUtils.getContextInstance();
-
-      when(context.createType).calledWith('Text', value).mockReturnValue(fakeResult);
-
-      const result = stringToText(value, context);
-
-      expect(result).toEqual(fakeResult);
-    });
-  });
-
-  describe('textToString', () => {
-    it('should convert polkadot Text object to string', () => {
-      const text = 'someText';
-      const mockText = dsMockUtils.createMockText(text);
-
-      const result = textToString(mockText);
-      expect(result).toEqual(text);
-    });
-  });
-});
-
-describe('portfolioIdToMeshPortfolioId', () => {
-  beforeAll(() => {
-    dsMockUtils.initMocks();
-  });
-
-  afterEach(() => {
-    dsMockUtils.reset();
-  });
-
-  afterAll(() => {
-    dsMockUtils.cleanup();
-  });
-
-  it('should convert a portfolio id into a polkadot portfolio id', () => {
-    const portfolioId = {
-      did: 'someDid',
-    };
-    const number = new BigNumber(1);
-    const rawIdentityId = dsMockUtils.createMockIdentityId(portfolioId.did);
-    const rawU64 = dsMockUtils.createMockU64(number);
-    const fakeResult = 'PortfolioId' as unknown as PolymeshPrimitivesIdentityIdPortfolioId;
-    const context = dsMockUtils.getContextInstance();
-
-    when(context.createType)
-      .calledWith('PolymeshPrimitivesIdentityId', portfolioId.did)
-      .mockReturnValue(rawIdentityId);
-
-    when(context.createType)
-      .calledWith('PolymeshPrimitivesIdentityIdPortfolioId', {
-        did: rawIdentityId,
-        kind: 'Default',
-      })
-      .mockReturnValue(fakeResult);
-
-    let result = portfolioIdToMeshPortfolioId(portfolioId, context);
-
-    expect(result).toBe(fakeResult);
-
-    when(context.createType).calledWith('u64', number.toString()).mockReturnValue(rawU64);
-
-    when(context.createType)
-      .calledWith('PolymeshPrimitivesIdentityIdPortfolioId', {
-        did: rawIdentityId,
-        kind: { User: rawU64 },
-      })
-      .mockReturnValue(fakeResult);
-
-    result = portfolioIdToMeshPortfolioId({ ...portfolioId, number }, context);
-
-    expect(result).toBe(fakeResult);
-  });
-});
-
-describe('portfolioIdToMeshPortfolioId', () => {
-  beforeAll(() => {
-    entityMockUtils.initMocks();
-    dsMockUtils.initMocks();
-  });
-
-  afterEach(() => {
-    entityMockUtils.reset();
-    dsMockUtils.reset();
-  });
-
-  afterAll(() => {
-    dsMockUtils.cleanup();
-  });
-
-  it('should convert a portfolio to a polkadot PortfolioKind', () => {
-    const context = dsMockUtils.getContextInstance();
-
-    const fakeResult = 'PortfolioKind' as unknown as PolymeshPrimitivesIdentityIdPortfolioKind;
-
-    when(context.createType)
-      .calledWith('PolymeshPrimitivesIdentityIdPortfolioKind', 'Default')
-      .mockReturnValue(fakeResult);
-
-    let result = portfolioToPortfolioKind(entityMockUtils.getDefaultPortfolioInstance(), context);
-
-    expect(result).toBe(fakeResult);
-
-    const number = new BigNumber(1);
-    const rawU64 = dsMockUtils.createMockU64(number);
-
-    when(context.createType).calledWith('u64', number.toString()).mockReturnValue(rawU64);
-
-    when(context.createType)
-      .calledWith('PolymeshPrimitivesIdentityIdPortfolioKind', { User: rawU64 })
-      .mockReturnValue(fakeResult);
-
-    result = portfolioToPortfolioKind(
-      entityMockUtils.getNumberedPortfolioInstance({ id: number }),
-      context
-    );
-
-    expect(result).toBe(fakeResult);
-  });
-});
-
-describe('complianceRequirementResultToRequirementCompliance', () => {
-  beforeAll(() => {
-    dsMockUtils.initMocks();
-    entityMockUtils.initMocks();
-  });
-
-  afterEach(() => {
-    dsMockUtils.reset();
-    entityMockUtils.reset();
-  });
-
-  afterAll(() => {
-    dsMockUtils.cleanup();
-  });
-
-  it('should convert a polkadot Compliance Requirement Result object to a RequirementCompliance', () => {
-    const id = new BigNumber(1);
-    const assetDid = 'someAssetDid';
-    const cddId = 'someCddId';
-    const issuerDids = [
-      { identity: entityMockUtils.getIdentityInstance({ did: 'someDid' }), trustedFor: null },
-      { identity: entityMockUtils.getIdentityInstance({ did: 'otherDid' }), trustedFor: null },
-    ];
-    const fakeIssuerDids = [
-      { identity: expect.objectContaining({ did: 'someDid' }), trustedFor: null },
-      { identity: expect.objectContaining({ did: 'otherDid' }), trustedFor: null },
-    ];
-    const targetIdentityDid = 'targetIdentityDid';
-    const conditions: ConditionCompliance[] = [
-      {
-        condition: {
-          type: ConditionType.IsPresent,
-          target: ConditionTarget.Both,
-          claim: {
-            type: ClaimType.KnowYourCustomer,
-            scope: { type: ScopeType.Identity, value: assetDid },
-          },
-          trustedClaimIssuers: fakeIssuerDids,
-        },
-        complies: true,
-      },
-      {
-        condition: {
-          type: ConditionType.IsAbsent,
-          target: ConditionTarget.Receiver,
-          claim: {
-            type: ClaimType.BuyLockup,
-            scope: { type: ScopeType.Identity, value: assetDid },
-          },
-          trustedClaimIssuers: fakeIssuerDids,
-        },
-        complies: false,
-      },
-      {
-        condition: {
-          type: ConditionType.IsNoneOf,
-          target: ConditionTarget.Sender,
-          claims: [
-            {
-              type: ClaimType.Blocked,
-              scope: { type: ScopeType.Identity, value: assetDid },
-            },
-            {
-              type: ClaimType.SellLockup,
-              scope: { type: ScopeType.Identity, value: assetDid },
-            },
-          ],
-          trustedClaimIssuers: fakeIssuerDids,
-        },
-        complies: true,
-      },
-      {
-        condition: {
-          type: ConditionType.IsAnyOf,
-          target: ConditionTarget.Both,
-          claims: [
-            {
-              type: ClaimType.Exempted,
-              scope: { type: ScopeType.Identity, value: assetDid },
-            },
-            {
-              type: ClaimType.CustomerDueDiligence,
-              id: cddId,
-            },
-          ],
-          trustedClaimIssuers: fakeIssuerDids,
-        },
-        complies: false,
-      },
-      {
-        condition: {
-          type: ConditionType.IsIdentity,
-          target: ConditionTarget.Sender,
-          identity: expect.objectContaining({ did: targetIdentityDid }),
-          trustedClaimIssuers: fakeIssuerDids,
-        },
-        complies: true,
-      },
-      {
-        condition: {
-          type: ConditionType.IsExternalAgent,
-          target: ConditionTarget.Receiver,
-          trustedClaimIssuers: fakeIssuerDids,
-        },
-        complies: false,
-      },
-    ];
-    const fakeResult = {
-      id,
-      conditions,
-      complies: false,
-    };
-
-    const scope = dsMockUtils.createMockScope({
-      Identity: dsMockUtils.createMockIdentityId(assetDid),
-    });
-    /* eslint-disable @typescript-eslint/naming-convention */
-    const issuers = issuerDids.map(({ identity: { did } }) =>
-      dsMockUtils.createMockTrustedIssuer({
-        issuer: dsMockUtils.createMockIdentityId(did),
-        trustedFor: dsMockUtils.createMockTrustedFor(),
-      })
-    );
-    const rawConditions = [
-      dsMockUtils.createMockConditionResult({
-        condition: dsMockUtils.createMockCondition({
-          conditionType: dsMockUtils.createMockConditionType({
-            IsPresent: dsMockUtils.createMockClaim({ KnowYourCustomer: scope }),
-          }),
-          issuers,
-        }),
-        result: dsMockUtils.createMockBool(true),
-      }),
-      dsMockUtils.createMockConditionResult({
-        condition: dsMockUtils.createMockCondition({
-          conditionType: dsMockUtils.createMockConditionType({
-            IsAbsent: dsMockUtils.createMockClaim({ BuyLockup: scope }),
-          }),
-          issuers,
-        }),
-        result: dsMockUtils.createMockBool(false),
-      }),
-      dsMockUtils.createMockConditionResult({
-        condition: dsMockUtils.createMockCondition({
-          conditionType: dsMockUtils.createMockConditionType({
-            IsNoneOf: [
-              dsMockUtils.createMockClaim({ Blocked: scope }),
-              dsMockUtils.createMockClaim({ SellLockup: scope }),
-            ],
-          }),
-          issuers,
-        }),
-        result: dsMockUtils.createMockBool(true),
-      }),
-      dsMockUtils.createMockConditionResult({
-        condition: dsMockUtils.createMockCondition({
-          conditionType: dsMockUtils.createMockConditionType({
-            IsAnyOf: [
-              dsMockUtils.createMockClaim({ Exempted: scope }),
-              dsMockUtils.createMockClaim({
-                CustomerDueDiligence: dsMockUtils.createMockCddId(cddId),
-              }),
-            ],
-          }),
-          issuers,
-        }),
-        result: dsMockUtils.createMockBool(false),
-      }),
-      dsMockUtils.createMockConditionResult({
-        condition: dsMockUtils.createMockCondition({
-          conditionType: dsMockUtils.createMockConditionType({
-            IsIdentity: dsMockUtils.createMockTargetIdentity({
-              Specific: dsMockUtils.createMockIdentityId(targetIdentityDid),
-            }),
-          }),
-          issuers,
-        }),
-        result: dsMockUtils.createMockBool(true),
-      }),
-      dsMockUtils.createMockConditionResult({
-        condition: dsMockUtils.createMockCondition({
-          conditionType: dsMockUtils.createMockConditionType({
-            IsIdentity: dsMockUtils.createMockTargetIdentity('ExternalAgent'),
-          }),
-          issuers,
-        }),
-        result: dsMockUtils.createMockBool(false),
-      }),
-    ];
-    const complianceRequirement = dsMockUtils.createMockComplianceRequirementResult({
-      senderConditions: [
-        rawConditions[0],
-        rawConditions[2],
-        rawConditions[2],
-        rawConditions[3],
-        rawConditions[4],
-      ],
-      receiverConditions: [
-        rawConditions[0],
-        rawConditions[1],
-        rawConditions[1],
-        rawConditions[3],
-        rawConditions[5],
-      ],
-      id: dsMockUtils.createMockU32(new BigNumber(1)),
-      result: dsMockUtils.createMockBool(false),
-    });
-    /* eslint-enable @typescript-eslint/naming-convention */
-
-    const result = complianceRequirementResultToRequirementCompliance(
-      complianceRequirement,
-      dsMockUtils.getContextInstance()
-    );
-    expect(result.conditions).toEqual(expect.arrayContaining(fakeResult.conditions));
-  });
-});
-
-describe('assetComplianceResultToCompliance', () => {
-  beforeAll(() => {
-    dsMockUtils.initMocks();
-  });
-
-  afterEach(() => {
-    dsMockUtils.reset();
-  });
-
-  afterAll(() => {
-    dsMockUtils.cleanup();
-  });
-
-  it('should convert a polkadot AssetComplianceResult object to a RequirementCompliance', () => {
-    const id = new BigNumber(1);
-    const assetDid = 'someAssetDid';
-    const cddId = 'someCddId';
-    const context = dsMockUtils.getContextInstance();
-    const issuerDids = [
-      { identity: new Identity({ did: 'someDid' }, context), trustedFor: null },
-      { identity: new Identity({ did: 'otherDid' }, context), trustedFor: null },
-    ];
-    const fakeIssuerDids = [
-      { identity: expect.objectContaining({ did: 'someDid' }), trustedFor: null },
-      { identity: expect.objectContaining({ did: 'otherDid' }), trustedFor: null },
-    ];
-    const conditions: ConditionCompliance[] = [
-      {
-        condition: {
-          type: ConditionType.IsPresent,
-          target: ConditionTarget.Both,
-          claim: {
-            type: ClaimType.KnowYourCustomer,
-            scope: { type: ScopeType.Identity, value: assetDid },
-          },
-          trustedClaimIssuers: fakeIssuerDids,
-        },
-        complies: true,
-      },
-      {
-        condition: {
-          type: ConditionType.IsAbsent,
-          target: ConditionTarget.Receiver,
-          claim: {
-            type: ClaimType.BuyLockup,
-            scope: { type: ScopeType.Identity, value: assetDid },
-          },
-          trustedClaimIssuers: fakeIssuerDids,
-        },
-        complies: false,
-      },
-      {
-        condition: {
-          type: ConditionType.IsNoneOf,
-          target: ConditionTarget.Sender,
-          claims: [
-            {
-              type: ClaimType.Blocked,
-              scope: { type: ScopeType.Identity, value: assetDid },
-            },
-            {
-              type: ClaimType.SellLockup,
-              scope: { type: ScopeType.Identity, value: assetDid },
-            },
-          ],
-          trustedClaimIssuers: fakeIssuerDids,
-        },
-        complies: true,
-      },
-      {
-        condition: {
-          type: ConditionType.IsAnyOf,
-          target: ConditionTarget.Both,
-          claims: [
-            {
-              type: ClaimType.Exempted,
-              scope: { type: ScopeType.Identity, value: assetDid },
-            },
-            {
-              type: ClaimType.CustomerDueDiligence,
-              id: cddId,
-            },
-          ],
-          trustedClaimIssuers: fakeIssuerDids,
-        },
-        complies: false,
-      },
-    ];
-    const fakeResult = {
-      id,
-      conditions,
-    };
-
-    const scope = dsMockUtils.createMockScope({
-      Identity: dsMockUtils.createMockIdentityId(assetDid),
-    });
-    /* eslint-disable @typescript-eslint/naming-convention */
-    const issuers = issuerDids.map(({ identity: { did } }) =>
-      dsMockUtils.createMockTrustedIssuer({
-        issuer: dsMockUtils.createMockIdentityId(did),
-        trustedFor: dsMockUtils.createMockTrustedFor(),
-      })
-    );
-    const rawConditions = [
-      dsMockUtils.createMockConditionResult({
-        condition: dsMockUtils.createMockCondition({
-          conditionType: dsMockUtils.createMockConditionType({
-            IsPresent: dsMockUtils.createMockClaim({ KnowYourCustomer: scope }),
-          }),
-          issuers,
-        }),
-        result: dsMockUtils.createMockBool(true),
-      }),
-      dsMockUtils.createMockConditionResult({
-        condition: dsMockUtils.createMockCondition({
-          conditionType: dsMockUtils.createMockConditionType({
-            IsAbsent: dsMockUtils.createMockClaim({ BuyLockup: scope }),
-          }),
-          issuers,
-        }),
-        result: dsMockUtils.createMockBool(false),
-      }),
-      dsMockUtils.createMockConditionResult({
-        condition: dsMockUtils.createMockCondition({
-          conditionType: dsMockUtils.createMockConditionType({
-            IsNoneOf: [
-              dsMockUtils.createMockClaim({ Blocked: scope }),
-              dsMockUtils.createMockClaim({ SellLockup: scope }),
-            ],
-          }),
-          issuers,
-        }),
-        result: dsMockUtils.createMockBool(true),
-      }),
-      dsMockUtils.createMockConditionResult({
-        condition: dsMockUtils.createMockCondition({
-          conditionType: dsMockUtils.createMockConditionType({
-            IsAnyOf: [
-              dsMockUtils.createMockClaim({ Exempted: scope }),
-              dsMockUtils.createMockClaim({
-                CustomerDueDiligence: dsMockUtils.createMockCddId(cddId),
-              }),
-            ],
-          }),
-          issuers,
-        }),
-        result: dsMockUtils.createMockBool(false),
-      }),
-    ];
-
-    const rawRequirements = dsMockUtils.createMockComplianceRequirementResult({
-      senderConditions: [rawConditions[0], rawConditions[2], rawConditions[3]],
-      receiverConditions: [rawConditions[0], rawConditions[1], rawConditions[3]],
-      id: dsMockUtils.createMockU32(new BigNumber(1)),
-      result: dsMockUtils.createMockBool(false),
-    });
-
-    let assetComplianceResult = dsMockUtils.createMockAssetComplianceResult({
-      paused: dsMockUtils.createMockBool(true),
-      requirements: [rawRequirements],
-      result: dsMockUtils.createMockBool(true),
-    });
-
-    let result = assetComplianceResultToCompliance(assetComplianceResult, context);
-    expect(result.requirements[0].conditions).toEqual(
-      expect.arrayContaining(fakeResult.conditions)
-    );
-    expect(result.complies).toBe(true);
-
-    assetComplianceResult = dsMockUtils.createMockAssetComplianceResult({
-      paused: dsMockUtils.createMockBool(false),
-      requirements: [rawRequirements],
-      result: dsMockUtils.createMockBool(true),
-    });
-
-    result = assetComplianceResultToCompliance(assetComplianceResult, context);
-    expect(result.complies).toBe(true);
-  });
-});
-
-describe('moduleAddressToString', () => {
-  const context = dsMockUtils.getContextInstance();
-
-  it('should convert a module address to a string', () => {
-    const moduleAddress = 'someModuleName';
-
-    const result = moduleAddressToString(moduleAddress, context);
-    expect(result).toBe('5Eg4TucMsdiyc9LjA3BT7VXioUqMoQ4vLn1VSUDsYsiJMdbN');
-  });
-});
-
-describe('keyToAddress and addressToKey', () => {
-  const address = DUMMY_ACCOUNT_ID;
-  const publicKey = '0xd43593c715fdd31c61141abd04a99fd6822c8558854ccde39a5684e7a56da27d';
-  const context = dsMockUtils.getContextInstance();
-
-  describe('addressToKey', () => {
-    it('should decode an address into a public key', () => {
-      const result = addressToKey(address, context);
-
-      expect(result).toBe(publicKey);
-    });
-  });
-
-  describe('keyToAddress', () => {
-    it('should encode a public key into an address', () => {
-      let result = keyToAddress(publicKey, context);
-
-      expect(result).toBe(address);
-
-      result = keyToAddress(publicKey.substring(2), context);
-      expect(result).toBe(address);
-    });
-  });
-});
-
-describe('coerceHexToString', () => {
-  beforeAll(() => {
-    dsMockUtils.initMocks();
-  });
-
-  afterEach(() => {
-    dsMockUtils.reset();
-  });
-
-  afterAll(() => {
-    dsMockUtils.cleanup();
-  });
-
-  it('should convert a hex string to string', () => {
-    const hex = '0x41434D450000000000000000';
-    const mockResult = 'ACME';
-
-    let result = coerceHexToString(hex);
-    expect(result).toEqual(mockResult);
-
-    result = coerceHexToString(mockResult);
-    expect(result).toEqual(mockResult);
-  });
-});
-
-describe('transactionHexToTxTag', () => {
-  beforeAll(() => {
-    dsMockUtils.initMocks();
-  });
-
-  afterEach(() => {
-    dsMockUtils.reset();
-  });
-
-  afterAll(() => {
-    dsMockUtils.cleanup();
-  });
-
-  it('should convert a hex string to a TxTag', () => {
-    const hex = '0x110000';
-    const fakeResult = TxTags.treasury.Disbursement;
-    const mockResult = {
-      method: 'disbursement',
-      section: 'treasury',
-    } as unknown as Call;
-
-    const context = dsMockUtils.getContextInstance();
-
-    when(context.createType).calledWith('Call', hex).mockReturnValue(mockResult);
-
-    const result = transactionHexToTxTag(hex, context);
-    expect(result).toEqual(fakeResult);
-  });
-});
-
-describe('transactionToTxTag', () => {
-  beforeAll(() => {
-    dsMockUtils.initMocks();
-  });
-
-  afterEach(() => {
-    dsMockUtils.reset();
-  });
-
-  afterAll(() => {
-    dsMockUtils.cleanup();
-  });
-
-  it('should convert a transaction to a TxTag', () => {
-    const tx = dsMockUtils.createTxMock('asset', 'unfreeze');
-    const fakeResult = TxTags.asset.Unfreeze;
-
-    const result = transactionToTxTag(tx);
-    expect(result).toEqual(fakeResult);
-  });
-});
-
-describe('meshAffirmationStatusToAffirmationStatus', () => {
-  beforeAll(() => {
-    dsMockUtils.initMocks();
-  });
-
-  afterEach(() => {
-    dsMockUtils.reset();
-  });
-
-  afterAll(() => {
-    dsMockUtils.cleanup();
-  });
-
-  it('should convert a polkadot AffirmationStatus object to a AffirmationStatus', () => {
-    let fakeResult = AffirmationStatus.Affirmed;
-    let permission = dsMockUtils.createMockAffirmationStatus(fakeResult);
-
-    let result = meshAffirmationStatusToAffirmationStatus(permission);
-    expect(result).toEqual(fakeResult);
-
-    fakeResult = AffirmationStatus.Pending;
-    permission = dsMockUtils.createMockAffirmationStatus(fakeResult);
-
-    result = meshAffirmationStatusToAffirmationStatus(permission);
-    expect(result).toEqual(fakeResult);
-
-    result = meshAffirmationStatusToAffirmationStatus(permission);
-    expect(result).toEqual(fakeResult);
-
-    fakeResult = AffirmationStatus.Unknown;
-    permission = dsMockUtils.createMockAffirmationStatus(fakeResult);
-
-    result = meshAffirmationStatusToAffirmationStatus(permission);
-    expect(result).toEqual(fakeResult);
-  });
-});
-
-describe('secondaryAccountToMeshSecondaryKey', () => {
-  beforeAll(() => {
-    dsMockUtils.initMocks();
-    entityMockUtils.initMocks();
-  });
-
-  afterEach(() => {
-    dsMockUtils.reset();
-    entityMockUtils.reset();
-  });
-
-  afterAll(() => {
-    dsMockUtils.cleanup();
-  });
-
-  it('should convert a SecondaryAccount to a polkadot SecondaryKey', () => {
-    const address = 'someAccount';
-    const context = dsMockUtils.getContextInstance();
-    const secondaryAccount = {
-      account: entityMockUtils.getAccountInstance(),
-      permissions: {
-        assets: null,
-        transactions: null,
-        transactionGroups: [],
-        portfolios: null,
-      },
-    };
-    const mockAccountId = dsMockUtils.createMockAccountId(address);
-    const mockSignatory = dsMockUtils.createMockSignatory({ Account: mockAccountId });
-    const mockPermissions = dsMockUtils.createMockPermissions({
-      asset: dsMockUtils.createMockAssetPermissions('Whole'),
-      portfolio: dsMockUtils.createMockPortfolioPermissions('Whole'),
-      extrinsic: dsMockUtils.createMockExtrinsicPermissions('Whole'),
-    });
-    const fakeResult = dsMockUtils.createMockSecondaryKey({
-      signer: mockSignatory,
-      permissions: mockPermissions,
-    });
-
-    when(context.createType)
-      .calledWith('PolymeshPrimitivesSecondaryKey', {
-        signer: signerValueToSignatory({ type: SignerType.Account, value: address }, context),
-        permissions: permissionsToMeshPermissions(secondaryAccount.permissions, context),
-      })
-      .mockReturnValue(fakeResult);
-
-    const result = secondaryAccountToMeshSecondaryKey(secondaryAccount, context);
-
-    expect(result).toEqual(fakeResult);
-  });
-});
-
-describe('venueTypeToMeshVenueType and meshVenueTypeToVenueType', () => {
-  beforeAll(() => {
-    dsMockUtils.initMocks();
-  });
-
-  afterEach(() => {
-    dsMockUtils.reset();
-  });
-
-  afterAll(() => {
-    dsMockUtils.cleanup();
-  });
-
-  describe('venueTypeToMeshVenueType', () => {
-    it('should convert a VenueType to a polkadot PolymeshPrimitivesSettlementVenueType object', () => {
-      const value = VenueType.Other;
-      const fakeResult = 'Other' as unknown as PolymeshPrimitivesSettlementVenueType;
-      const context = dsMockUtils.getContextInstance();
-
-      when(context.createType)
-        .calledWith('PolymeshPrimitivesSettlementVenueType', value)
-        .mockReturnValue(fakeResult);
-
-      const result = venueTypeToMeshVenueType(value, context);
-
-      expect(result).toBe(fakeResult);
-    });
-  });
-
-  describe('meshVenueTypeToVenueType', () => {
-    it('should convert a polkadot PalletSettlementVenueType object to a VenueType', () => {
-      let fakeResult = VenueType.Other;
-      let venueType = dsMockUtils.createMockVenueType(fakeResult);
-
-      let result = meshVenueTypeToVenueType(venueType);
-      expect(result).toEqual(fakeResult);
-
-      fakeResult = VenueType.Distribution;
-      venueType = dsMockUtils.createMockVenueType(fakeResult);
-
-      result = meshVenueTypeToVenueType(venueType);
-      expect(result).toEqual(fakeResult);
-
-      fakeResult = VenueType.Sto;
-      venueType = dsMockUtils.createMockVenueType(fakeResult);
-
-      result = meshVenueTypeToVenueType(venueType);
-      expect(result).toEqual(fakeResult);
-
-      fakeResult = VenueType.Exchange;
-      venueType = dsMockUtils.createMockVenueType(fakeResult);
-
-      result = meshVenueTypeToVenueType(venueType);
-      expect(result).toEqual(fakeResult);
-    });
-  });
-});
-
-describe('meshInstructionStatusToInstructionStatus', () => {
-  beforeAll(() => {
-    dsMockUtils.initMocks();
-  });
-
-  afterEach(() => {
-    dsMockUtils.reset();
-  });
-
-  afterAll(() => {
-    dsMockUtils.cleanup();
-  });
-
-  it('should convert a polkadot InstructionStatus object to an InstructionStatus', () => {
-    let fakeResult = InstructionStatus.Pending;
-    let instructionStatus = dsMockUtils.createMockInstructionStatus(fakeResult);
-
-    let result = meshInstructionStatusToInstructionStatus(instructionStatus);
-    expect(result).toEqual(fakeResult);
-
-    fakeResult = InstructionStatus.Failed;
-    instructionStatus = dsMockUtils.createMockInstructionStatus(fakeResult);
-
-    result = meshInstructionStatusToInstructionStatus(instructionStatus);
-    expect(result).toEqual(fakeResult);
-
-    fakeResult = InstructionStatus.Rejected;
-    instructionStatus = dsMockUtils.createMockInstructionStatus('Rejected');
-
-    result = meshInstructionStatusToInstructionStatus(instructionStatus);
-    expect(result).toEqual(fakeResult);
-
-    instructionStatus = dsMockUtils.createMockInstructionStatus('Success');
-    fakeResult = InstructionStatus.Success;
-
-    result = meshInstructionStatusToInstructionStatus(instructionStatus);
-    expect(result).toEqual(fakeResult);
-
-    fakeResult = InstructionStatus.Unknown;
-    instructionStatus = dsMockUtils.createMockInstructionStatus(fakeResult);
-
-    result = meshInstructionStatusToInstructionStatus(instructionStatus);
-    expect(result).toEqual(fakeResult);
-  });
-});
-
-describe('meshAffirmationStatusToAffirmationStatus', () => {
-  beforeAll(() => {
-    dsMockUtils.initMocks();
-  });
-
-  afterEach(() => {
-    dsMockUtils.reset();
-  });
-
-  afterAll(() => {
-    dsMockUtils.cleanup();
-  });
-
-  it('should convert a polkadot AffirmationStatus object to a AffirmationStatus', () => {
-    let fakeResult = AffirmationStatus.Unknown;
-    let authorizationStatus = dsMockUtils.createMockAffirmationStatus(fakeResult);
-
-    let result = meshAffirmationStatusToAffirmationStatus(authorizationStatus);
-    expect(result).toEqual(fakeResult);
-
-    result = meshAffirmationStatusToAffirmationStatus(authorizationStatus);
-    expect(result).toEqual(fakeResult);
-
-    fakeResult = AffirmationStatus.Pending;
-    authorizationStatus = dsMockUtils.createMockAffirmationStatus(fakeResult);
-
-    result = meshAffirmationStatusToAffirmationStatus(authorizationStatus);
-    expect(result).toEqual(fakeResult);
-
-    fakeResult = AffirmationStatus.Affirmed;
-    authorizationStatus = dsMockUtils.createMockAffirmationStatus(fakeResult);
-
-    result = meshAffirmationStatusToAffirmationStatus(authorizationStatus);
-    expect(result).toEqual(fakeResult);
-  });
-});
-
-describe('meshSettlementTypeToEndCondition', () => {
-  beforeAll(() => {
-    dsMockUtils.initMocks();
-  });
-
-  afterEach(() => {
-    dsMockUtils.reset();
-  });
-
-  afterAll(() => {
-    dsMockUtils.cleanup();
-  });
-
-  it('should convert polkadot PalletSettlementSettlementType to an InstructionEndCondition object', () => {
-    let result = meshSettlementTypeToEndCondition(
-      dsMockUtils.createMockSettlementType('SettleOnAffirmation')
-    );
-
-    expect(result.type).toEqual(InstructionType.SettleOnAffirmation);
-
-    const block = new BigNumber(123);
-
-    result = meshSettlementTypeToEndCondition(
-      dsMockUtils.createMockSettlementType({ SettleOnBlock: createMockU32(block) })
-    );
-
-    expect(result).toEqual(
-      expect.objectContaining({
-        type: InstructionType.SettleOnBlock,
-        endBlock: block,
-      })
-    );
-
-    result = meshSettlementTypeToEndCondition(
-      dsMockUtils.createMockSettlementType({ SettleManual: createMockU32(block) })
-    );
-
-    expect(result).toEqual(
-      expect.objectContaining({
-        type: InstructionType.SettleManual,
-        endAfterBlock: block,
-      })
-    );
-  });
-});
-
-describe('endConditionToSettlementType', () => {
-  beforeAll(() => {
-    dsMockUtils.initMocks();
-  });
-
-  afterEach(() => {
-    dsMockUtils.reset();
-  });
-
-  afterAll(() => {
-    dsMockUtils.cleanup();
-  });
-
-  it('should convert an end condition to a polkadot PolymeshPrimitivesSettlementSettlementType object', () => {
-    const fakeResult = 'type' as unknown as PolymeshPrimitivesSettlementSettlementType;
-    const context = dsMockUtils.getContextInstance();
-
-    when(context.createType)
-      .calledWith('PolymeshPrimitivesSettlementSettlementType', InstructionType.SettleOnAffirmation)
-      .mockReturnValue(fakeResult);
-
-    let result = endConditionToSettlementType(
-      { type: InstructionType.SettleOnAffirmation },
-      context
-    );
-
-    expect(result).toBe(fakeResult);
-
-    const blockNumber = new BigNumber(10);
-    const rawBlockNumber = dsMockUtils.createMockU32(blockNumber);
-
-    when(context.createType)
-      .calledWith('u32', blockNumber.toString())
-      .mockReturnValue(rawBlockNumber);
-    when(context.createType)
-      .calledWith('PolymeshPrimitivesSettlementSettlementType', {
-        [InstructionType.SettleOnBlock]: rawBlockNumber,
-      })
-      .mockReturnValue(fakeResult);
-
-    result = endConditionToSettlementType(
-      { type: InstructionType.SettleOnBlock, endBlock: blockNumber },
-      context
-    );
-
-    expect(result).toBe(fakeResult);
-
-    when(context.createType)
-      .calledWith('PolymeshPrimitivesSettlementSettlementType', {
-        [InstructionType.SettleManual]: rawBlockNumber,
-      })
-      .mockReturnValue(fakeResult);
-
-    result = endConditionToSettlementType(
-      { type: InstructionType.SettleManual, endAfterBlock: blockNumber },
-      context
-    );
-
-    expect(result).toBe(fakeResult);
-  });
-});
-
-describe('portfolioLikeToPortfolioId', () => {
-  let did: string;
-  let number: BigNumber;
-  let context: Context;
-
-  beforeAll(() => {
-    dsMockUtils.initMocks();
-    entityMockUtils.initMocks();
-
-    did = 'someDid';
-    number = new BigNumber(1);
-  });
-
-  beforeEach(() => {
-    context = dsMockUtils.getContextInstance();
-  });
-
-  afterEach(() => {
-    dsMockUtils.reset();
-    entityMockUtils.reset();
-  });
-
-  afterAll(() => {
-    dsMockUtils.cleanup();
-  });
-
-  it('should convert a DID string to a PolymeshPrimitivesIdentityIdPortfolioId', async () => {
-    const result = portfolioLikeToPortfolioId(did);
-
-    expect(result).toEqual({ did, number: undefined });
-  });
-
-  it('should convert an Identity to a PolymeshPrimitivesIdentityIdPortfolioId', async () => {
-    const identity = entityMockUtils.getIdentityInstance({ did });
-
-    const result = portfolioLikeToPortfolioId(identity);
-
-    expect(result).toEqual({ did, number: undefined });
-  });
-
-  it('should convert a NumberedPortfolio to a PolymeshPrimitivesIdentityIdPortfolioId', async () => {
-    const portfolio = new NumberedPortfolio({ did, id: number }, context);
-
-    const result = portfolioLikeToPortfolioId(portfolio);
-
-    expect(result).toEqual({ did, number });
-  });
-
-  it('should convert a DefaultPortfolio to a PolymeshPrimitivesIdentityIdPortfolioId', async () => {
-    const portfolio = new DefaultPortfolio({ did }, context);
-
-    const result = portfolioLikeToPortfolioId(portfolio);
-
-    expect(result).toEqual({ did, number: undefined });
-  });
-
-  it('should convert a Portfolio identifier object to a PolymeshPrimitivesIdentityIdPortfolioId', async () => {
-    let result = portfolioLikeToPortfolioId({ identity: did, id: number });
-    expect(result).toEqual({ did, number });
-
-    result = portfolioLikeToPortfolioId({
-      identity: entityMockUtils.getIdentityInstance({ did }),
-      id: number,
-    });
-    expect(result).toEqual({ did, number });
-  });
-});
-
-describe('portfolioLikeToPortfolio', () => {
-  let did: string;
-  let id: BigNumber;
-  let context: Context;
-
-  beforeAll(() => {
-    dsMockUtils.initMocks();
-    entityMockUtils.initMocks();
-
-    did = 'someDid';
-    id = new BigNumber(1);
-  });
-
-  beforeEach(() => {
-    context = dsMockUtils.getContextInstance();
-  });
-
-  afterEach(() => {
-    dsMockUtils.reset();
-    entityMockUtils.reset();
-  });
-
-  afterAll(() => {
-    dsMockUtils.cleanup();
-  });
-
-  it('should convert a PortfolioLike to a DefaultPortfolio instance', async () => {
-    const result = portfolioLikeToPortfolio(did, context);
-    expect(result instanceof DefaultPortfolio).toBe(true);
-  });
-
-  it('should convert a PortfolioLike to a NumberedPortfolio instance', async () => {
-    const result = portfolioLikeToPortfolio({ identity: did, id }, context);
-    expect(result instanceof NumberedPortfolio).toBe(true);
-  });
-});
-
-describe('trustedClaimIssuerToTrustedIssuer and trustedIssuerToTrustedClaimIssuer', () => {
-  beforeAll(() => {
-    dsMockUtils.initMocks();
-    entityMockUtils.initMocks();
-  });
-
-  afterEach(() => {
-    dsMockUtils.reset();
-    entityMockUtils.reset();
-  });
-
-  afterAll(() => {
-    dsMockUtils.cleanup();
-  });
-
-  describe('trustedClaimIssuerToTrustedIssuer', () => {
-    it('should convert a did string into an PolymeshPrimitivesIdentityId', () => {
-      const did = 'someDid';
-      const fakeResult = 'type' as unknown as PolymeshPrimitivesConditionTrustedIssuer;
-      const context = dsMockUtils.getContextInstance();
-
-      let issuer: TrustedClaimIssuer = {
-        identity: entityMockUtils.getIdentityInstance({ did }),
-        trustedFor: null,
-      };
-
-      when(context.createType)
-        .calledWith('PolymeshPrimitivesConditionTrustedIssuer', {
-          issuer: stringToIdentityId(did, context),
-          trustedFor: 'Any',
-        })
-        .mockReturnValue(fakeResult);
-
-      let result = trustedClaimIssuerToTrustedIssuer(issuer, context);
-      expect(result).toBe(fakeResult);
-
-      issuer = {
-        identity: entityMockUtils.getIdentityInstance({ did }),
-        trustedFor: [ClaimType.Accredited, ClaimType.Blocked],
-      };
-
-      when(context.createType)
-        .calledWith('PolymeshPrimitivesConditionTrustedIssuer', {
-          issuer: stringToIdentityId(did, context),
-          trustedFor: { Specific: [ClaimType.Accredited, ClaimType.Blocked] },
-        })
-        .mockReturnValue(fakeResult);
-
-      result = trustedClaimIssuerToTrustedIssuer(issuer, context);
-      expect(result).toBe(fakeResult);
-    });
-  });
-});
-
-describe('permissionsLikeToPermissions', () => {
-  beforeAll(() => {
-    dsMockUtils.initMocks();
-    entityMockUtils.initMocks();
-  });
-
-  afterEach(() => {
-    dsMockUtils.reset();
-    entityMockUtils.reset();
-  });
-
-  afterAll(() => {
-    dsMockUtils.cleanup();
-  });
-
-  it('should convert a PermissionsLike into a Permissions', () => {
-    const context = dsMockUtils.getContextInstance();
-    let args: PermissionsLike = { assets: null, transactions: null, portfolios: null };
-    let result = permissionsLikeToPermissions(args, context);
-    expect(result).toEqual({
-      assets: null,
-      transactions: null,
-      transactionGroups: [],
-      portfolios: null,
-    });
-
-    const firstTicker = 'TICKER';
-    const firstToken = entityMockUtils.getFungibleAssetInstance({ ticker: firstTicker });
-    const secondTicker = 'OTHER_TICKER';
-    const did = 'someDid';
-    const portfolio = entityMockUtils.getDefaultPortfolioInstance({ did });
-
-    args = {
-      assets: {
-        values: [firstToken, secondTicker],
-        type: PermissionType.Include,
-      },
-      transactions: {
-        values: [TxTags.asset.MakeDivisible],
-        type: PermissionType.Include,
-      },
-      transactionGroups: [TxGroup.TrustedClaimIssuersManagement],
-      portfolios: {
-        values: [portfolio],
-        type: PermissionType.Include,
-      },
-    };
-
-    const fakeFirstToken = expect.objectContaining({ ticker: firstTicker });
-    const fakeSecondToken = expect.objectContaining({ ticker: secondTicker });
-    const fakePortfolio = expect.objectContaining({ owner: expect.objectContaining({ did }) });
-
-    result = permissionsLikeToPermissions(args, context);
-    expect(result).toEqual({
-      assets: {
-        values: [fakeFirstToken, fakeSecondToken],
-        type: PermissionType.Include,
-      },
-      transactions: {
-        values: [TxTags.asset.MakeDivisible],
-        type: PermissionType.Include,
-      },
-      transactionGroups: [],
-      portfolios: {
-        values: [fakePortfolio],
-        type: PermissionType.Include,
-      },
-    });
-
-    result = permissionsLikeToPermissions({}, context);
-    expect(result).toEqual({
-      assets: {
-        values: [],
-        type: PermissionType.Include,
-      },
-      transactions: {
-        values: [],
-        type: PermissionType.Include,
-      },
-      transactionGroups: [],
-      portfolios: {
-        values: [],
-        type: PermissionType.Include,
-      },
-    });
-
-    result = permissionsLikeToPermissions(
-      {
-        transactionGroups: [TxGroup.TrustedClaimIssuersManagement],
-      },
-      context
-    );
-    expect(result).toEqual({
-      assets: {
-        values: [],
-        type: PermissionType.Include,
-      },
-      transactions: {
-        values: [
-          TxTags.complianceManager.AddDefaultTrustedClaimIssuer,
-          TxTags.complianceManager.RemoveDefaultTrustedClaimIssuer,
-        ],
-        type: PermissionType.Include,
-      },
-      transactionGroups: [TxGroup.TrustedClaimIssuersManagement],
-      portfolios: {
-        values: [],
-        type: PermissionType.Include,
-      },
-    });
-
-    args = {
-      assets: null,
-      transactions: {
-        values: [TxTags.balances.SetBalance, TxTags.asset.MakeDivisible],
-        type: PermissionType.Include,
-      },
-      transactionGroups: [],
-      portfolios: null,
-    };
-
-    result = permissionsLikeToPermissions(args, context);
-    expect(result).toEqual({
-      assets: null,
-      transactions: {
-        values: [TxTags.asset.MakeDivisible, TxTags.balances.SetBalance],
-        type: PermissionType.Include,
-      },
-      transactionGroups: [],
-      portfolios: null,
-    });
-  });
-});
-
-describe('middlewarePortfolioToPortfolio', () => {
-  it('should convert a MiddlewarePortfolio into a Portfolio', async () => {
-    const context = dsMockUtils.getContextInstance();
-    let middlewarePortfolio = {
-      identityId: 'someDid',
-      number: 0,
-    } as MiddlewarePortfolio;
-
-    let result = await middlewarePortfolioToPortfolio(middlewarePortfolio, context);
-    expect(result instanceof DefaultPortfolio).toBe(true);
-
-    middlewarePortfolio = {
-      identityId: 'someDid',
-      number: 10,
-    } as MiddlewarePortfolio;
-
-    result = await middlewarePortfolioToPortfolio(middlewarePortfolio, context);
-    expect(result instanceof NumberedPortfolio).toBe(true);
-  });
-});
-
-describe('transferRestrictionToPolymeshTransferCondition', () => {
-  beforeAll(() => {
-    dsMockUtils.initMocks();
-  });
-
-  afterEach(() => {
-    dsMockUtils.reset();
-  });
-
-  afterAll(() => {
-    dsMockUtils.cleanup();
-    jest.restoreAllMocks();
-  });
-
-  it('should convert a Transfer Restriction to a PolymeshTransferCondition object', () => {
-    const count = new BigNumber(10);
-    let value: TransferRestriction = {
-      type: TransferRestrictionType.Count,
-      value: count,
-    };
-    const fakeResult =
-      'TransferConditionEnum' as unknown as PolymeshPrimitivesTransferComplianceTransferCondition;
-    const context = dsMockUtils.getContextInstance();
-
-    const rawCount = dsMockUtils.createMockU64(count);
-
-    const createTypeMock = context.createType;
-    when(createTypeMock)
-      .calledWith('PolymeshPrimitivesTransferComplianceTransferCondition', {
-        MaxInvestorCount: rawCount,
-      })
-      .mockReturnValue(fakeResult);
-
-    when(createTypeMock).calledWith('u64', count.toString()).mockReturnValue(rawCount);
-
-    let result = transferRestrictionToPolymeshTransferCondition(value, context);
-
-    expect(result).toBe(fakeResult);
-
-    const percentage = new BigNumber(49);
-    const rawPercentage = dsMockUtils.createMockPermill(percentage.multipliedBy(10000));
-    value = {
-      type: TransferRestrictionType.Percentage,
-      value: percentage,
-    };
-
-    when(createTypeMock)
-      .calledWith('PolymeshPrimitivesTransferComplianceTransferCondition', {
-        MaxInvestorOwnership: rawPercentage,
-      })
-      .mockReturnValue(fakeResult);
-
-    when(createTypeMock)
-      .calledWith('Permill', percentage.multipliedBy(10000).toString())
-      .mockReturnValue(rawPercentage);
-
-    result = transferRestrictionToPolymeshTransferCondition(value, context);
-
-    expect(result).toBe(fakeResult);
-
-    const did = 'someDid';
-    const min = new BigNumber(10);
-    const max = new BigNumber(20);
-    const issuer = entityMockUtils.getIdentityInstance({ did });
-    const countryCode = CountryCode.Ca;
-    const rawCountryCode = dsMockUtils.createMockCountryCode(CountryCode.Ca);
-    const rawMinCount = dsMockUtils.createMockU64(min);
-    const rawMaxCount = dsMockUtils.createMockOption(dsMockUtils.createMockU64(max));
-    const rawMinPercent = dsMockUtils.createMockPermill(min);
-    const rawMaxPercent = dsMockUtils.createMockPermill(max);
-    const rawIssuerId = dsMockUtils.createMockIdentityId(did);
-    const rawClaimValue = { Jurisdiction: rawCountryCode };
-
-    const claimCount = {
-      min,
-      max,
-      issuer,
-      claim: { type: ClaimType.Jurisdiction as const, countryCode },
-    };
-    value = {
-      type: TransferRestrictionType.ClaimCount,
-      value: claimCount,
-    };
-
-    when(createTypeMock).calledWith('u64', min.toString()).mockReturnValue(rawMinCount);
-    when(createTypeMock).calledWith('u64', max.toString()).mockReturnValue(rawMaxCount);
-    when(createTypeMock)
-      .calledWith('Permill', min.shiftedBy(4).toString())
-      .mockReturnValue(rawMinPercent);
-    when(createTypeMock)
-      .calledWith('Permill', max.shiftedBy(4).toString())
-      .mockReturnValue(rawMaxPercent);
-    when(createTypeMock)
-      .calledWith('PolymeshPrimitivesJurisdictionCountryCode', CountryCode.Ca)
-      .mockReturnValue(rawCountryCode);
-    when(createTypeMock)
-      .calledWith('PolymeshPrimitivesIdentityId', did)
-      .mockReturnValue(rawIssuerId);
-    when(createTypeMock)
-      .calledWith('PolymeshPrimitivesTransferComplianceTransferCondition', {
-        ClaimCount: [rawClaimValue, rawIssuerId, rawMinCount, rawMaxCount],
-      })
-      .mockReturnValue(fakeResult);
-
-    result = transferRestrictionToPolymeshTransferCondition(value, context);
-
-    expect(result).toBe(fakeResult);
-
-    const claimPercentage = {
-      min,
-      max,
-      issuer,
-      claim: {
-        type: ClaimType.Affiliate as const,
-        affiliate: true,
-      },
-    };
-    value = {
-      type: TransferRestrictionType.ClaimPercentage,
-      value: claimPercentage,
-    };
-    const rawTrue = dsMockUtils.createMockBool(true);
-    const rawOwnershipClaim = { Affiliate: rawTrue };
-
-    when(createTypeMock).calledWith('bool', true).mockReturnValue(rawTrue);
-    when(createTypeMock)
-      .calledWith('PolymeshPrimitivesTransferComplianceTransferCondition', {
-        ClaimOwnership: [rawOwnershipClaim, rawIssuerId, rawMinPercent, rawMaxPercent],
-      })
-      .mockReturnValue(fakeResult);
-
-    result = transferRestrictionToPolymeshTransferCondition(value, context);
-
-    expect(result).toBe(fakeResult);
-
-    const claimPercentageAccredited = {
-      min,
-      max,
-      issuer,
-      claim: {
-        type: ClaimType.Accredited as const,
-        accredited: true,
-      },
-    };
-    value = {
-      type: TransferRestrictionType.ClaimPercentage,
-      value: claimPercentageAccredited,
-    };
-    const rawOwnershipClaimAccredited = { Accredited: rawTrue };
-
-    when(createTypeMock).calledWith('bool', true).mockReturnValue(rawTrue);
-    when(createTypeMock)
-      .calledWith('PolymeshPrimitivesTransferComplianceTransferCondition', {
-        ClaimOwnership: [rawOwnershipClaimAccredited, rawIssuerId, rawMinPercent, rawMaxPercent],
-      })
-      .mockReturnValue(fakeResult);
-
-    result = transferRestrictionToPolymeshTransferCondition(value, context);
-
-    expect(result).toBe(fakeResult);
-  });
-
-  it('should throw if there is an unknown transfer type', () => {
-    const context = dsMockUtils.getContextInstance();
-    const value = {
-      type: 'Unknown',
-      value: new BigNumber(3),
-    } as unknown as TransferRestriction;
-
-    const expectedError = new PolymeshError({
-      code: ErrorCode.UnexpectedError,
-      message:
-        'Unexpected transfer restriction type: "Unknown". Please report this to the Polymesh team',
-    });
-
-    return expect(() =>
-      transferRestrictionToPolymeshTransferCondition(value, context)
-    ).toThrowError(expectedError);
-  });
-});
-
-describe('transferConditionToTransferRestriction', () => {
-  it('should convert a TransferRestriction to a PolymeshPrimitivesTransferComplianceTransferCondition', () => {
-    const mockContext = dsMockUtils.getContextInstance();
-    const count = new BigNumber(10);
-    let fakeResult = {
-      type: TransferRestrictionType.Count,
-      value: count,
-    };
-    let transferCondition = dsMockUtils.createMockTransferCondition({
-      MaxInvestorCount: dsMockUtils.createMockU64(count),
-    });
-
-    let result = transferConditionToTransferRestriction(transferCondition, mockContext);
-    expect(result).toEqual(fakeResult);
-
-    const percentage = new BigNumber(49);
-    fakeResult = {
-      type: TransferRestrictionType.Percentage,
-      value: percentage,
-    };
-    transferCondition = dsMockUtils.createMockTransferCondition({
-      MaxInvestorOwnership: dsMockUtils.createMockPermill(percentage.multipliedBy(10000)),
-    });
-
-    result = transferConditionToTransferRestriction(transferCondition, mockContext);
-    expect(result).toEqual(fakeResult);
-
-    // eslint-disable-next-line @typescript-eslint/no-explicit-any
-    (transferCondition as any).isMaxInvestorOwnership = false;
-    const expectedError = new PolymeshError({
-      code: ErrorCode.FatalError,
-      message: 'Unexpected transfer condition type',
-    });
-
-    expect(() =>
-      transferConditionToTransferRestriction(transferCondition, mockContext)
-    ).toThrowError(expectedError);
-  });
-});
-
-describe('offeringTierToPriceTier', () => {
-  beforeAll(() => {
-    dsMockUtils.initMocks();
-    entityMockUtils.initMocks();
-  });
-
-  afterEach(() => {
-    dsMockUtils.reset();
-    entityMockUtils.reset();
-  });
-
-  afterAll(() => {
-    dsMockUtils.cleanup();
-  });
-
-  it('should convert an Offering Tier into a polkadot PalletStoPriceTier object', () => {
-    const context = dsMockUtils.getContextInstance();
-    const total = new BigNumber(100);
-    const price = new BigNumber(1000);
-    const rawTotal = dsMockUtils.createMockBalance(total);
-    const rawPrice = dsMockUtils.createMockBalance(price);
-    const fakeResult = 'PalletStoPriceTier' as unknown as PalletStoPriceTier;
-
-    const offeringTier: OfferingTier = {
-      price,
-      amount: total,
-    };
-
-    const createTypeMock = context.createType;
-
-    when(createTypeMock)
-      .calledWith('Balance', total.multipliedBy(Math.pow(10, 6)).toString())
-      .mockReturnValue(rawTotal);
-    when(createTypeMock)
-      .calledWith('Balance', price.multipliedBy(Math.pow(10, 6)).toString())
-      .mockReturnValue(rawPrice);
-
-    when(createTypeMock)
-      .calledWith('PalletStoPriceTier', {
-        total: rawTotal,
-        price: rawPrice,
-      })
-      .mockReturnValue(fakeResult);
-
-    const result = offeringTierToPriceTier(offeringTier, context);
-
-    expect(result).toBe(fakeResult);
-  });
-});
-
-describe('txGroupToTxTags', () => {
-  it('should return the corresponding group of TxTags', () => {
-    let result = txGroupToTxTags(TxGroup.PortfolioManagement);
-
-    expect(result).toEqual([
-      TxTags.identity.AddInvestorUniquenessClaim,
-      TxTags.portfolio.MovePortfolioFunds,
-      TxTags.settlement.AddInstruction,
-      TxTags.settlement.AddInstructionWithMemo,
-      TxTags.settlement.AddAndAffirmInstruction,
-      TxTags.settlement.AddAndAffirmInstructionWithMemo,
-      TxTags.settlement.AffirmInstruction,
-      TxTags.settlement.RejectInstruction,
-      TxTags.settlement.CreateVenue,
-    ]);
-
-    result = txGroupToTxTags(TxGroup.AssetManagement);
-
-    expect(result).toEqual([
-      TxTags.asset.MakeDivisible,
-      TxTags.asset.RenameAsset,
-      TxTags.asset.SetFundingRound,
-      TxTags.asset.AddDocuments,
-      TxTags.asset.RemoveDocuments,
-    ]);
-
-    result = txGroupToTxTags(TxGroup.AdvancedAssetManagement);
-
-    expect(result).toEqual([
-      TxTags.asset.Freeze,
-      TxTags.asset.Unfreeze,
-      TxTags.identity.AddAuthorization,
-      TxTags.identity.RemoveAuthorization,
-    ]);
-
-    result = txGroupToTxTags(TxGroup.Distribution);
-
-    expect(result).toEqual([
-      TxTags.identity.AddInvestorUniquenessClaim,
-      TxTags.settlement.CreateVenue,
-      TxTags.settlement.AddInstruction,
-      TxTags.settlement.AddInstructionWithMemo,
-      TxTags.settlement.AddAndAffirmInstruction,
-      TxTags.settlement.AddAndAffirmInstructionWithMemo,
-    ]);
-
-    result = txGroupToTxTags(TxGroup.Issuance);
-
-    expect(result).toEqual([TxTags.asset.Issue]);
-
-    result = txGroupToTxTags(TxGroup.TrustedClaimIssuersManagement);
-
-    expect(result).toEqual([
-      TxTags.complianceManager.AddDefaultTrustedClaimIssuer,
-      TxTags.complianceManager.RemoveDefaultTrustedClaimIssuer,
-    ]);
-
-    result = txGroupToTxTags(TxGroup.ClaimsManagement);
-
-    expect(result).toEqual([TxTags.identity.AddClaim, TxTags.identity.RevokeClaim]);
-
-    result = txGroupToTxTags(TxGroup.ComplianceRequirementsManagement);
-
-    expect(result).toEqual([
-      TxTags.complianceManager.AddComplianceRequirement,
-      TxTags.complianceManager.RemoveComplianceRequirement,
-      TxTags.complianceManager.PauseAssetCompliance,
-      TxTags.complianceManager.ResumeAssetCompliance,
-      TxTags.complianceManager.ResetAssetCompliance,
-    ]);
-
-    result = txGroupToTxTags(TxGroup.CorporateActionsManagement);
-
-    expect(result).toEqual([
-      TxTags.checkpoint.CreateSchedule,
-      TxTags.checkpoint.RemoveSchedule,
-      TxTags.checkpoint.CreateCheckpoint,
-      TxTags.corporateAction.InitiateCorporateAction,
-      TxTags.capitalDistribution.Distribute,
-      TxTags.capitalDistribution.Claim,
-      TxTags.identity.AddInvestorUniquenessClaim,
-    ]);
-
-    result = txGroupToTxTags(TxGroup.StoManagement);
-
-    expect(result).toEqual([
-      TxTags.sto.CreateFundraiser,
-      TxTags.sto.FreezeFundraiser,
-      TxTags.sto.Invest,
-      TxTags.sto.ModifyFundraiserWindow,
-      TxTags.sto.Stop,
-      TxTags.sto.UnfreezeFundraiser,
-      TxTags.identity.AddInvestorUniquenessClaim,
-      TxTags.asset.Issue,
-      TxTags.settlement.CreateVenue,
-    ]);
-  });
-});
-
-describe('transactionPermissionsToTxGroups', () => {
-  it('should return all completed groups in the tag array', () => {
-    expect(
-      transactionPermissionsToTxGroups({
-        values: [
-          TxTags.identity.AddInvestorUniquenessClaim,
-          TxTags.portfolio.MovePortfolioFunds,
-          TxTags.settlement.AddInstruction,
-          TxTags.settlement.AddInstructionWithMemo,
-          TxTags.settlement.AddAndAffirmInstruction,
-          TxTags.settlement.AddAndAffirmInstructionWithMemo,
-          TxTags.settlement.AffirmInstruction,
-          TxTags.settlement.RejectInstruction,
-          TxTags.settlement.CreateVenue,
-          TxTags.asset.MakeDivisible,
-          TxTags.asset.RenameAsset,
-          TxTags.asset.SetFundingRound,
-          TxTags.asset.AddDocuments,
-          TxTags.asset.RemoveDocuments,
-          TxTags.asset.Freeze,
-          TxTags.asset.Unfreeze,
-          TxTags.identity.AddAuthorization,
-          TxTags.identity.RemoveAuthorization,
-        ],
-        type: PermissionType.Include,
-      })
-    ).toEqual([
-      TxGroup.AdvancedAssetManagement,
-      TxGroup.AssetManagement,
-      TxGroup.Distribution,
-      TxGroup.PortfolioManagement,
-    ]);
-
-    expect(
-      transactionPermissionsToTxGroups({
-        values: [
-          TxTags.identity.AddInvestorUniquenessClaim,
-          TxTags.portfolio.MovePortfolioFunds,
-          TxTags.settlement.AddInstruction,
-          TxTags.settlement.AddInstructionWithMemo,
-          TxTags.settlement.AddAndAffirmInstruction,
-          TxTags.settlement.AddAndAffirmInstructionWithMemo,
-          TxTags.settlement.AffirmInstruction,
-          TxTags.settlement.RejectInstruction,
-          TxTags.settlement.CreateVenue,
-          TxTags.identity.AddAuthorization,
-          TxTags.identity.RemoveAuthorization,
-        ],
-        type: PermissionType.Include,
-      })
-    ).toEqual([TxGroup.Distribution, TxGroup.PortfolioManagement]);
-
-    expect(
-      transactionPermissionsToTxGroups({
-        values: [
-          TxTags.identity.AddInvestorUniquenessClaim,
-          TxTags.portfolio.MovePortfolioFunds,
-          TxTags.settlement.AddInstruction,
-        ],
-        type: PermissionType.Exclude,
-      })
-    ).toEqual([]);
-
-    expect(transactionPermissionsToTxGroups(null)).toEqual([]);
-  });
-});
-
-describe('fundraiserTierToTier', () => {
-  beforeAll(() => {
-    dsMockUtils.initMocks();
-  });
-
-  afterEach(() => {
-    dsMockUtils.reset();
-  });
-
-  afterAll(() => {
-    dsMockUtils.cleanup();
-  });
-
-  it('should convert a polkadot PalletStoFundraiserTier object to a Tier', () => {
-    const amount = new BigNumber(5);
-    const price = new BigNumber(5);
-    const remaining = new BigNumber(5);
-
-    const fundraiserTier = dsMockUtils.createMockFundraiserTier({
-      total: dsMockUtils.createMockBalance(amount),
-      price: dsMockUtils.createMockBalance(price),
-      remaining: dsMockUtils.createMockBalance(remaining),
-    });
-
-    const result = fundraiserTierToTier(fundraiserTier);
-    expect(result).toEqual({
-      amount: amount.shiftedBy(-6),
-      price: price.shiftedBy(-6),
-      remaining: remaining.shiftedBy(-6),
-    });
-  });
-});
-
-describe('fundraiserToOfferingDetails', () => {
-  beforeAll(() => {
-    dsMockUtils.initMocks();
-  });
-
-  afterEach(() => {
-    dsMockUtils.reset();
-  });
-
-  afterAll(() => {
-    dsMockUtils.cleanup();
-  });
-
-  it('should convert a polkadot Fundraiser object to a StoDetails', () => {
-    const context = dsMockUtils.getContextInstance();
-
-    const someDid = 'someDid';
-    const name = 'someSto';
-    const ticker = 'TICKER';
-    const otherDid = 'otherDid';
-    const raisingCurrency = 'USD';
-    const amount = new BigNumber(10000);
-    const priceA = new BigNumber(1000);
-    const priceB = new BigNumber(2000);
-    const remaining = new BigNumber(7000);
-    const tiers = [
-      {
-        amount: amount.shiftedBy(-6),
-        price: priceA.shiftedBy(-6),
-        remaining: remaining.shiftedBy(-6),
-      },
-      {
-        amount: amount.shiftedBy(-6),
-        price: priceB.shiftedBy(-6),
-        remaining: remaining.shiftedBy(-6),
-      },
-    ];
-    const startDate = new Date();
-    startDate.setTime(startDate.getTime() - 10);
-    const endDate = new Date(startDate.getTime() + 100000);
-    const minInvestmentValue = new BigNumber(1);
-
-    const fakeResult = {
-      creator: expect.objectContaining({ did: someDid }),
-      name,
-      offeringPortfolio: expect.objectContaining({
-        owner: expect.objectContaining({ did: someDid }),
-      }),
-      raisingPortfolio: expect.objectContaining({
-        owner: expect.objectContaining({ did: otherDid }),
-      }),
-      raisingCurrency,
-      tiers,
-      venue: expect.objectContaining({ id: new BigNumber(1) }),
-      start: startDate,
-      end: endDate,
-      status: {
-        timing: OfferingTimingStatus.Started,
-        balance: OfferingBalanceStatus.Available,
-        sale: OfferingSaleStatus.Live,
-      },
-      minInvestment: minInvestmentValue.shiftedBy(-6),
-      totalAmount: amount.multipliedBy(2).shiftedBy(-6),
-      totalRemaining: remaining.multipliedBy(2).shiftedBy(-6),
-    };
-
-    const creator = dsMockUtils.createMockIdentityId(someDid);
-    const rawName = dsMockUtils.createMockBytes(name);
-    const offeringPortfolio = dsMockUtils.createMockPortfolioId({
-      did: creator,
-      kind: dsMockUtils.createMockPortfolioKind('Default'),
-    });
-    const offeringAsset = dsMockUtils.createMockTicker(ticker);
-    const raisingPortfolio = dsMockUtils.createMockPortfolioId({
-      did: dsMockUtils.createMockIdentityId(otherDid),
-      kind: dsMockUtils.createMockPortfolioKind('Default'),
-    });
-    const raisingAsset = dsMockUtils.createMockTicker(raisingCurrency);
-    const rawTiers = [
-      dsMockUtils.createMockFundraiserTier({
-        total: dsMockUtils.createMockBalance(amount),
-        price: dsMockUtils.createMockBalance(priceA),
-        remaining: dsMockUtils.createMockBalance(remaining),
-      }),
-      dsMockUtils.createMockFundraiserTier({
-        total: dsMockUtils.createMockBalance(amount),
-        price: dsMockUtils.createMockBalance(priceB),
-        remaining: dsMockUtils.createMockBalance(remaining),
-      }),
-    ];
-    const venueId = dsMockUtils.createMockU64(new BigNumber(1));
-    const start = dsMockUtils.createMockMoment(new BigNumber(startDate.getTime()));
-    const end = dsMockUtils.createMockOption(
-      dsMockUtils.createMockMoment(new BigNumber(endDate.getTime()))
-    );
-    const status = dsMockUtils.createMockFundraiserStatus('Live');
-    const minInvestment = dsMockUtils.createMockBalance(minInvestmentValue);
-
-    let fundraiser = dsMockUtils.createMockFundraiser({
-      creator,
-      offeringPortfolio,
-      offeringAsset,
-      raisingPortfolio,
-      raisingAsset,
-      tiers: rawTiers,
-      venueId,
-      start,
-      end,
-      status,
-      minimumInvestment: minInvestment,
-    });
-
-    let result = fundraiserToOfferingDetails(fundraiser, rawName, context);
-
-    expect(result).toEqual(fakeResult);
-
-    const futureStart = new Date(startDate.getTime() + 50000);
-
-    fundraiser = dsMockUtils.createMockFundraiser({
-      creator,
-      offeringPortfolio,
-      offeringAsset,
-      raisingPortfolio,
-      raisingAsset,
-      tiers: rawTiers,
-      venueId,
-      start: dsMockUtils.createMockMoment(new BigNumber(futureStart.getTime())),
-      end: dsMockUtils.createMockOption(),
-      status: dsMockUtils.createMockFundraiserStatus('Closed'),
-      minimumInvestment: minInvestment,
-    });
-
-    result = fundraiserToOfferingDetails(fundraiser, rawName, context);
-
-    expect(result).toEqual({
-      ...fakeResult,
-      name,
-      status: {
-        ...fakeResult.status,
-        timing: OfferingTimingStatus.NotStarted,
-        sale: OfferingSaleStatus.Closed,
-      },
-      start: futureStart,
-      end: null,
-    });
-
-    fundraiser = dsMockUtils.createMockFundraiser({
-      creator,
-      offeringPortfolio,
-      offeringAsset,
-      raisingPortfolio,
-      raisingAsset,
-      tiers: rawTiers,
-      venueId,
-      start,
-      end: dsMockUtils.createMockOption(),
-      status: dsMockUtils.createMockFundraiserStatus('ClosedEarly'),
-      minimumInvestment: minInvestment,
-    });
-
-    result = fundraiserToOfferingDetails(fundraiser, rawName, context);
-
-    expect(result).toEqual({
-      ...fakeResult,
-      name,
-      status: {
-        ...fakeResult.status,
-        timing: OfferingTimingStatus.Started,
-        sale: OfferingSaleStatus.ClosedEarly,
-      },
-      end: null,
-    });
-
-    fundraiser = dsMockUtils.createMockFundraiser({
-      creator,
-      offeringPortfolio,
-      offeringAsset,
-      raisingPortfolio,
-      raisingAsset,
-      tiers: [
-        dsMockUtils.createMockFundraiserTier({
-          total: dsMockUtils.createMockBalance(amount),
-          price: dsMockUtils.createMockBalance(priceA),
-          remaining: dsMockUtils.createMockBalance(new BigNumber(0)),
-        }),
-      ],
-      venueId,
-      start,
-      end: dsMockUtils.createMockOption(),
-      status: dsMockUtils.createMockFundraiserStatus('Frozen'),
-      minimumInvestment: minInvestment,
-    });
-
-    result = fundraiserToOfferingDetails(fundraiser, rawName, context);
-
-    expect(result).toEqual({
-      ...fakeResult,
-      name,
-      tiers: [{ ...tiers[0], remaining: new BigNumber(0) }],
-      status: {
-        balance: OfferingBalanceStatus.SoldOut,
-        timing: OfferingTimingStatus.Started,
-        sale: OfferingSaleStatus.Frozen,
-      },
-      end: null,
-      totalRemaining: new BigNumber(0),
-      totalAmount: amount.shiftedBy(-6),
-    });
-
-    const pastEnd = new Date(startDate.getTime() - 50000);
-    const pastStart = new Date(startDate.getTime() - 100000);
-
-    fundraiser = dsMockUtils.createMockFundraiser({
-      creator,
-      offeringPortfolio,
-      offeringAsset,
-      raisingPortfolio,
-      raisingAsset,
-      tiers: [
-        dsMockUtils.createMockFundraiserTier({
-          total: dsMockUtils.createMockBalance(amount),
-          price: dsMockUtils.createMockBalance(priceA),
-          remaining: dsMockUtils.createMockBalance(new BigNumber(1)),
-        }),
-      ],
-      venueId,
-      start: dsMockUtils.createMockMoment(new BigNumber(pastStart.getTime())),
-      end: dsMockUtils.createMockOption(
-        dsMockUtils.createMockMoment(new BigNumber(pastEnd.getTime()))
-      ),
-      status: dsMockUtils.createMockFundraiserStatus('Frozen'),
-      minimumInvestment: minInvestment,
-    });
-
-    result = fundraiserToOfferingDetails(fundraiser, rawName, context);
-
-    expect(result).toEqual({
-      ...fakeResult,
-      name,
-      tiers: [{ ...tiers[0], remaining: new BigNumber(1).shiftedBy(-6) }],
-      status: {
-        balance: OfferingBalanceStatus.Residual,
-        timing: OfferingTimingStatus.Expired,
-        sale: OfferingSaleStatus.Frozen,
-      },
-      start: pastStart,
-      end: pastEnd,
-      totalRemaining: new BigNumber(1).shiftedBy(-6),
-      totalAmount: amount.shiftedBy(-6),
-    });
-  });
-});
-
-describe('meshCorporateActionToCorporateActionParams', () => {
-  beforeAll(() => {
-    dsMockUtils.initMocks();
-  });
-
-  afterEach(() => {
-    dsMockUtils.reset();
-  });
-
-  afterAll(() => {
-    dsMockUtils.cleanup();
-  });
-
-  it('should convert a polkadot CorporateAction object to a CorporateActionParams object', () => {
-    const kind = CorporateActionKind.UnpredictableBenefit;
-    const declarationDate = new Date('10/14/1987');
-    const description = 'someDescription';
-    const dids = ['someDid', 'otherDid'];
-    const defaultTaxWithholding = new BigNumber(10);
-    const taxWithholdings = [
-      {
-        identity: entityMockUtils.getIdentityInstance({ did: dids[0] }),
-        percentage: new BigNumber(30),
-      },
-    ];
-
-    const context = dsMockUtils.getContextInstance();
-
-    const fakeResult: CorporateActionParams = {
-      kind,
-      declarationDate,
-      targets: {
-        identities: [
-          expect.objectContaining({ did: dids[0] }),
-          expect.objectContaining({ did: dids[1] }),
-        ],
-        treatment: TargetTreatment.Include,
-      },
-      description,
-      defaultTaxWithholding,
-      taxWithholdings: [
-        {
-          identity: expect.objectContaining({ did: dids[0] }),
-          percentage: new BigNumber(30),
-        },
-      ],
-    };
-
-    /* eslint-disable @typescript-eslint/naming-convention */
-    const params = {
-      kind,
-      decl_date: new BigNumber(declarationDate.getTime()),
-      record_date: null,
-      targets: {
-        identities: dids,
-        treatment: TargetTreatment.Include,
-      },
-      default_withholding_tax: defaultTaxWithholding.shiftedBy(4),
-      withholding_tax: [tuple(dids[0], taxWithholdings[0].percentage.shiftedBy(4))],
-    };
-    /* eslint-enable @typescript-eslint/naming-convention */
-
-    let corporateAction = dsMockUtils.createMockCorporateAction(params);
-    const details = dsMockUtils.createMockBytes(description);
-
-    let result = meshCorporateActionToCorporateActionParams(corporateAction, details, context);
-
-    expect(result).toEqual(fakeResult);
-
-    corporateAction = dsMockUtils.createMockCorporateAction({
-      ...params,
-      targets: {
-        identities: dids,
-        treatment: TargetTreatment.Exclude,
-      },
-      kind: dsMockUtils.createMockCAKind('IssuerNotice'),
-    });
-
-    result = meshCorporateActionToCorporateActionParams(corporateAction, details, context);
-
-    expect(result).toEqual({
-      ...fakeResult,
-      kind: CorporateActionKind.IssuerNotice,
-      targets: { ...fakeResult.targets, treatment: TargetTreatment.Exclude },
-    });
-
-    corporateAction = dsMockUtils.createMockCorporateAction({
-      ...params,
-      kind: dsMockUtils.createMockCAKind('PredictableBenefit'),
-    });
-
-    result = meshCorporateActionToCorporateActionParams(corporateAction, details, context);
-
-    expect(result).toEqual({ ...fakeResult, kind: CorporateActionKind.PredictableBenefit });
-
-    corporateAction = dsMockUtils.createMockCorporateAction({
-      ...params,
-      kind: dsMockUtils.createMockCAKind('Other'),
-    });
-
-    result = meshCorporateActionToCorporateActionParams(corporateAction, details, context);
-
-    expect(result).toEqual({ ...fakeResult, kind: CorporateActionKind.Other });
-
-    corporateAction = dsMockUtils.createMockCorporateAction({
-      ...params,
-      kind: dsMockUtils.createMockCAKind('Reorganization'),
-    });
-
-    result = meshCorporateActionToCorporateActionParams(corporateAction, details, context);
-
-    expect(result).toEqual({ ...fakeResult, kind: CorporateActionKind.Reorganization });
-  });
-});
-
-describe('distributionToDividendDistributionParams', () => {
-  beforeAll(() => {
-    dsMockUtils.initMocks();
-  });
-
-  afterEach(() => {
-    dsMockUtils.reset();
-  });
-
-  afterAll(() => {
-    dsMockUtils.cleanup();
-  });
-
-  it('should convert a polkadot Distribution object to a DividendDistributionParams object', () => {
-    const from = new BigNumber(1);
-    const did = 'someDid';
-    const currency = 'USD';
-    const perShare = new BigNumber(100);
-    const maxAmount = new BigNumber(10000);
-    const paymentDate = new Date('10/14/2022');
-    const expiryDate = new Date('10/14/2024');
-
-    const context = dsMockUtils.getContextInstance();
-
-    const fakeResult: DividendDistributionParams = {
-      origin: expect.objectContaining({ id: from, owner: expect.objectContaining({ did }) }),
-      currency,
-      perShare,
-      maxAmount,
-      paymentDate,
-      expiryDate,
-    };
-
-    const params = {
-      from: { did, kind: { User: dsMockUtils.createMockU64(from) } },
-      currency,
-      perShare: perShare.shiftedBy(6),
-      amount: maxAmount.shiftedBy(6),
-      remaining: new BigNumber(9000).shiftedBy(6),
-      reclaimed: false,
-      paymentAt: new BigNumber(paymentDate.getTime()),
-      expiresAt: dsMockUtils.createMockOption(
-        dsMockUtils.createMockMoment(new BigNumber(expiryDate.getTime()))
-      ),
-    };
-
-    let distribution = dsMockUtils.createMockDistribution(params);
-
-    let result = distributionToDividendDistributionParams(distribution, context);
-
-    expect(result).toEqual(fakeResult);
-
-    distribution = dsMockUtils.createMockDistribution({
-      ...params,
-      expiresAt: dsMockUtils.createMockOption(),
-    });
-
-    result = distributionToDividendDistributionParams(distribution, context);
-
-    expect(result).toEqual({ ...fakeResult, expiryDate: null });
-  });
-});
-
-describe('corporateActionKindToCaKind', () => {
-  beforeAll(() => {
-    dsMockUtils.initMocks();
-  });
-
-  afterEach(() => {
-    dsMockUtils.reset();
-  });
-
-  afterAll(() => {
-    dsMockUtils.cleanup();
-  });
-
-  it('should convert a string to a polkadot PalletCorporateActionsCaKind object', () => {
-    const value = CorporateActionKind.IssuerNotice;
-    const fakeResult = 'issuerNotice' as unknown as PalletCorporateActionsCaKind;
-    const context = dsMockUtils.getContextInstance();
-
-    when(context.createType)
-      .calledWith('PalletCorporateActionsCaKind', value)
-      .mockReturnValue(fakeResult);
-
-    const result = corporateActionKindToCaKind(value, context);
-
-    expect(result).toEqual(fakeResult);
-  });
-});
-
-describe('checkpointToRecordDateSpec', () => {
-  beforeAll(() => {
-    dsMockUtils.initMocks();
-  });
-
-  afterEach(() => {
-    dsMockUtils.reset();
-  });
-
-  afterAll(() => {
-    dsMockUtils.cleanup();
-  });
-
-  it('should convert a Checkpoint to a polkadot PalletCorporateActionsRecordDateSpec', () => {
-    const id = new BigNumber(1);
-    const value = entityMockUtils.getCheckpointInstance({ id });
-
-    const fakeResult = 'recordDateSpec' as unknown as PalletCorporateActionsRecordDateSpec;
-    const rawId = dsMockUtils.createMockU64(id);
-    const context = dsMockUtils.getContextInstance();
-    const createTypeMock = context.createType;
-
-    when(createTypeMock).calledWith('u64', id.toString()).mockReturnValue(rawId);
-    when(createTypeMock)
-      .calledWith('PalletCorporateActionsRecordDateSpec', { Existing: rawId })
-      .mockReturnValue(fakeResult);
-
-    const result = checkpointToRecordDateSpec(value, context);
-
-    expect(result).toEqual(fakeResult);
-  });
-
-  it('should convert a Date to a polkadot PalletCorporateActionsRecordDateSpec', () => {
-    const value = new Date('10/14/2022');
-
-    const fakeResult = 'recordDateSpec' as unknown as PalletCorporateActionsRecordDateSpec;
-    const rawDate = dsMockUtils.createMockMoment(new BigNumber(value.getTime()));
-    const context = dsMockUtils.getContextInstance();
-    const createTypeMock = context.createType;
-
-    when(createTypeMock).calledWith('u64', value.getTime()).mockReturnValue(rawDate);
-    when(createTypeMock)
-      .calledWith('PalletCorporateActionsRecordDateSpec', { Scheduled: rawDate })
-      .mockReturnValue(fakeResult);
-
-    const result = checkpointToRecordDateSpec(value, context);
-
-    expect(result).toEqual(fakeResult);
-  });
-
-  it('should convert a CheckpointSchedule to a polkadot PalletCorporateActionsRecordDateSpec', () => {
-    const id = new BigNumber(1);
-    const value = entityMockUtils.getCheckpointScheduleInstance({ id });
-
-    const fakeResult = 'recordDateSpec' as unknown as PalletCorporateActionsRecordDateSpec;
-    const rawId = dsMockUtils.createMockU64(id);
-    const context = dsMockUtils.getContextInstance();
-    const createTypeMock = context.createType;
-
-    when(createTypeMock).calledWith('u64', id.toString()).mockReturnValue(rawId);
-    when(createTypeMock)
-      .calledWith('PalletCorporateActionsRecordDateSpec', { ExistingSchedule: rawId })
-      .mockReturnValue(fakeResult);
-
-    const result = checkpointToRecordDateSpec(value, context);
-
-    expect(result).toEqual(fakeResult);
-  });
-});
-
-describe('targetIdentitiesToCorporateActionTargets', () => {
-  beforeAll(() => {
-    dsMockUtils.initMocks();
-    entityMockUtils.initMocks();
-  });
-
-  afterEach(() => {
-    dsMockUtils.reset();
-    entityMockUtils.reset();
-  });
-
-  afterAll(() => {
-    dsMockUtils.cleanup();
-  });
-
-  it('should convert a polkadot PalletCorporateActionsTargetIdentities object to a CorporateActionTargets object', () => {
-    const fakeResult = {
-      identities: [expect.objectContaining({ did: 'someDid' })],
-      treatment: TargetTreatment.Include,
-    };
-    const context = dsMockUtils.getContextInstance();
-    let targetIdentities = dsMockUtils.createMockTargetIdentities({
-      identities: ['someDid'],
-      treatment: 'Include',
-    });
-
-    let result = targetIdentitiesToCorporateActionTargets(targetIdentities, context);
-    expect(result).toEqual(fakeResult);
-
-    fakeResult.treatment = TargetTreatment.Exclude;
-    targetIdentities = dsMockUtils.createMockTargetIdentities({
-      identities: ['someDid'],
-      treatment: 'Exclude',
-    });
-
-    result = targetIdentitiesToCorporateActionTargets(targetIdentities, context);
-    expect(result).toEqual(fakeResult);
-  });
-});
-
-describe('targetsToTargetIdentities', () => {
-  const did = 'someDid';
-  const treatment = TargetTreatment.Include;
-  const value = { identities: [entityMockUtils.getIdentityInstance({ did })], treatment };
-
-  let context: Mocked<Context>;
-
-  beforeAll(() => {
-    dsMockUtils.initMocks();
-  });
-
-  beforeEach(() => {
-    context = dsMockUtils.getContextInstance();
-    dsMockUtils.setConstMock('corporateAction', 'maxTargetIds', {
-      returnValue: dsMockUtils.createMockU32(new BigNumber(1)),
-    });
-  });
-
-  afterEach(() => {
-    dsMockUtils.reset();
-  });
-
-  afterAll(() => {
-    dsMockUtils.cleanup();
-  });
-
-  it('should convert a CorporateActionTargets object to a polkadot PalletCorporateActionsTargetIdentities object', () => {
-    const fakeResult = 'targetIdentities' as unknown as PalletCorporateActionsTargetIdentities;
-    const createTypeMock = context.createType;
-
-    const rawDid = dsMockUtils.createMockIdentityId(did);
-    const rawTreatment = dsMockUtils.createMockTargetTreatment();
-
-    when(createTypeMock).calledWith('PolymeshPrimitivesIdentityId', did).mockReturnValue(rawDid);
-    when(createTypeMock).calledWith('TargetTreatment', treatment).mockReturnValue(rawTreatment);
-    when(createTypeMock)
-      .calledWith('PalletCorporateActionsTargetIdentities', {
-        identities: [rawDid],
-        treatment: rawTreatment,
-      })
-      .mockReturnValue(fakeResult);
-
-    const result = targetsToTargetIdentities(value, context);
-
-    expect(result).toEqual(fakeResult);
-  });
-
-  it('should throw an error if there are more targets than the max allowed amount', () => {
-    expect(() =>
-      targetsToTargetIdentities(
-        { identities: ['someDid', 'otherDid'], treatment: TargetTreatment.Exclude },
-        context
-      )
-    ).toThrow('Too many target Identities');
-  });
-
-  it('should not throw an error if there are less or equal targets than the max allowed amount', () => {
-    expect(() => targetsToTargetIdentities(value, context)).not.toThrow();
-  });
-});
-
-describe('caTaxWithholdingsToMeshTaxWithholdings', () => {
-  let context: Mocked<Context>;
-
-  const withholdings = [
-    {
-      identity: 'someDid',
-      percentage: new BigNumber(50),
-    },
-    {
-      identity: 'otherDid',
-      percentage: new BigNumber(10),
-    },
-  ];
-
-  beforeAll(() => {
-    dsMockUtils.initMocks();
-  });
-
-  beforeEach(() => {
-    context = dsMockUtils.getContextInstance();
-    dsMockUtils.setConstMock('corporateAction', 'maxDidWhts', {
-      returnValue: dsMockUtils.createMockU32(new BigNumber(1)),
-    });
-  });
-
-  afterEach(() => {
-    dsMockUtils.reset();
-  });
-
-  afterAll(() => {
-    dsMockUtils.cleanup();
-  });
-
-  it('should throw an error if the tax withholding entries are more than the max allowed', () => {
-    expect(() => caTaxWithholdingsToMeshTaxWithholdings(withholdings, context)).toThrow();
-  });
-
-  it('should convert a set of tax withholding entries to a set of polkadot tax withholding entry', () => {
-    const createTypeMock = context.createType;
-
-    const { identity, percentage } = withholdings[0];
-    const rawIdentityId = dsMockUtils.createMockIdentityId(identity);
-    const rawPermill = dsMockUtils.createMockPermill(percentage);
-    when(createTypeMock)
-      .calledWith('PolymeshPrimitivesIdentityId', identity)
-      .mockReturnValue(rawIdentityId);
-    when(createTypeMock)
-      .calledWith('Permill', percentage.shiftedBy(4).toString())
-      .mockReturnValue(rawPermill);
-
-    expect(caTaxWithholdingsToMeshTaxWithholdings([withholdings[0]], context)).toEqual([
-      [rawIdentityId, rawPermill],
-    ]);
-  });
-});
-
-describe('corporateActionIdentifierToCaId', () => {
-  beforeAll(() => {
-    dsMockUtils.initMocks();
-  });
-
-  afterEach(() => {
-    dsMockUtils.reset();
-  });
-
-  afterAll(() => {
-    dsMockUtils.cleanup();
-  });
-
-  it('should convert a CorporateActionIdentifier object to a polkadot PalletCorporateActionsCaId object', () => {
-    const context = dsMockUtils.getContextInstance();
-    const args = {
-      ticker: 'SOME_TICKER',
-      localId: new BigNumber(1),
-    };
-    const ticker = dsMockUtils.createMockTicker(args.ticker);
-    const localId = dsMockUtils.createMockU32(args.localId);
-    const fakeResult = 'CAId' as unknown as PalletCorporateActionsCaId;
-
-    when(context.createType)
-      .calledWith('PolymeshPrimitivesTicker', padString(args.ticker, 12))
-      .mockReturnValue(ticker);
-    when(context.createType).calledWith('u32', args.localId.toString()).mockReturnValue(localId);
-
-    when(context.createType)
-      .calledWith('PalletCorporateActionsCaId', {
-        ticker,
-        localId,
-      })
-      .mockReturnValue(fakeResult);
-
-    const result = corporateActionIdentifierToCaId(args, context);
-    expect(result).toEqual(fakeResult);
-  });
-});
-
-describe('serializeConfidentialAssetId', () => {
-  beforeAll(() => {
-    dsMockUtils.initMocks();
-  });
-
-  afterEach(() => {
-    dsMockUtils.reset();
-  });
-
-  afterAll(() => {
-    dsMockUtils.cleanup();
-  });
-
-  it('should convert a confidential Asset ID to hex prefixed string', () => {
-    const result = serializeConfidentialAssetId('76702175-d8cb-e3a5-5a19-734433351e25');
-
-    expect(result).toEqual('0x76702175d8cbe3a55a19734433351e25');
-  });
-
-  it('should extract the ID from ConfidentialAsset entity', () => {
-    const context = dsMockUtils.getContextInstance();
-    const asset = new ConfidentialAsset({ id: '76702175-d8cb-e3a5-5a19-734433351e25' }, context);
-
-    const result = serializeConfidentialAssetId(asset);
-
-    expect(result).toEqual('0x76702175d8cbe3a55a19734433351e25');
-  });
-});
-
-describe('transactionPermissionsToExtrinsicPermissions', () => {
-  beforeAll(() => {
-    dsMockUtils.initMocks();
-  });
-
-  afterEach(() => {
-    dsMockUtils.reset();
-  });
-
-  afterAll(() => {
-    dsMockUtils.cleanup();
-  });
-
-  it('should convert a TransactionPermissions to a polkadot ExtrinsicPermissions object', () => {
-    const value = {
-      values: [TxTags.sto.Invest],
-      type: PermissionType.Include,
-    };
-    const context = dsMockUtils.getContextInstance();
-
-    const fakeResult = 'convertedExtrinsicPermissions' as unknown as ExtrinsicPermissions;
-
-    when(context.createType)
-      .calledWith('PolymeshPrimitivesSubsetSubsetRestrictionPalletPermissions', expect.anything())
-      .mockReturnValue(fakeResult);
-
-    let result = transactionPermissionsToExtrinsicPermissions(value, context);
-
-    expect(result).toEqual(fakeResult);
-
-    when(context.createType)
-      .calledWith('PolymeshPrimitivesSubsetSubsetRestrictionPalletPermissions', 'Whole')
-      .mockReturnValue(fakeResult);
-
-    result = transactionPermissionsToExtrinsicPermissions(null, context);
-
-    expect(result).toEqual(fakeResult);
-  });
-});
-
-describe('agentGroupToPermissionGroup', () => {
-  beforeAll(() => {
-    dsMockUtils.initMocks();
-    entityMockUtils.initMocks();
-  });
-
-  afterEach(() => {
-    dsMockUtils.reset();
-    entityMockUtils.reset();
-  });
-
-  afterAll(() => {
-    dsMockUtils.cleanup();
-  });
-
-  it('should convert a polkadot PolymeshPrimitivesAgentAgentGroup object to a PermissionGroup entity', () => {
-    const ticker = 'SOME_TICKER';
-    const context = dsMockUtils.getContextInstance();
-
-    let agentGroup = dsMockUtils.createMockAgentGroup('Full');
-    let result = agentGroupToPermissionGroup(agentGroup, ticker, context);
-    expect(result).toEqual(
-      expect.objectContaining({
-        asset: expect.objectContaining({ ticker }),
-        type: PermissionGroupType.Full,
-      })
-    );
-
-    agentGroup = dsMockUtils.createMockAgentGroup('ExceptMeta');
-
-    result = agentGroupToPermissionGroup(agentGroup, ticker, context);
-    expect(result).toEqual(
-      expect.objectContaining({
-        asset: expect.objectContaining({ ticker }),
-        type: PermissionGroupType.ExceptMeta,
-      })
-    );
-
-    agentGroup = dsMockUtils.createMockAgentGroup('PolymeshV1CAA');
-    result = agentGroupToPermissionGroup(agentGroup, ticker, context);
-    expect(result).toEqual(
-      expect.objectContaining({
-        asset: expect.objectContaining({ ticker }),
-        type: PermissionGroupType.PolymeshV1Caa,
-      })
-    );
-
-    agentGroup = dsMockUtils.createMockAgentGroup('PolymeshV1PIA');
-
-    result = agentGroupToPermissionGroup(agentGroup, ticker, context);
-    expect(result).toEqual(
-      expect.objectContaining({
-        asset: expect.objectContaining({ ticker }),
-        type: PermissionGroupType.PolymeshV1Pia,
-      })
-    );
-
-    const id = new BigNumber(1);
-    const rawAgId = dsMockUtils.createMockU32(id);
-    agentGroup = dsMockUtils.createMockAgentGroup({ Custom: rawAgId });
-
-    result = agentGroupToPermissionGroup(agentGroup, ticker, context);
-    expect(result).toEqual(
-      expect.objectContaining({ asset: expect.objectContaining({ ticker }), id })
-    );
-  });
-
-  describe('identitiesSetToIdentities', () => {
-    it('should convert Identities to a BTreeSet<IdentityId>', () => {
-      const did = 'someDid';
-      const context = dsMockUtils.getContextInstance();
-      const mockSet = dsMockUtils.createMockBTreeSet<PolymeshPrimitivesIdentityId>([
-        dsMockUtils.createMockIdentityId(did),
-      ]);
-
-      const result = identitiesSetToIdentities(mockSet, context);
-
-      expect(result).toEqual([expect.objectContaining({ did })]);
-    });
-  });
-
-  describe('identitiesSetToIdentities', () => {
-    it('should convert BTreeSet<IdentityId>', () => {
-      const context = dsMockUtils.getContextInstance();
-      const ids = [{ did: 'b' }, { did: 'a' }, { did: 'c' }] as unknown as Identity[];
-      ids.forEach(({ did }) =>
-        when(context.createType)
-          .calledWith('PolymeshPrimitivesIdentityId', did)
-          .mockReturnValue(did as unknown as PolymeshPrimitivesIdentityId)
-      );
-
-      when(context.createType)
-        .calledWith('BTreeSet<PolymeshPrimitivesIdentityId>', ['b', 'a', 'c'])
-        .mockReturnValue(['a', 'b', 'c'] as unknown as BTreeSet<PolymeshPrimitivesIdentityId>);
-
-      const result = identitiesToBtreeSet(ids, context);
-      expect(result).toEqual(['a', 'b', 'c']);
-    });
-  });
-
-  describe('auditorsToConfidentialAuditors', () => {
-    it('should convert auditors and mediators to PalletConfidentialAssetConfidentialAuditors', () => {
-      const context = dsMockUtils.getContextInstance();
-
-      const auditors = ['auditor'];
-      const mediators = ['mediator1', 'mediator2'];
-      mediators.forEach(did =>
-        when(context.createType)
-          .calledWith('PolymeshPrimitivesIdentityId', did)
-          .mockReturnValue(did as unknown as PolymeshPrimitivesIdentityId)
-      );
-
-      when(context.createType)
-        .calledWith('BTreeSet<PalletConfidentialAssetAuditorAccount>', auditors)
-        .mockReturnValue(auditors as unknown as BTreeSet<PalletConfidentialAssetAuditorAccount>);
-      when(context.createType)
-        .calledWith('BTreeSet<PolymeshPrimitivesIdentityId>', mediators)
-        .mockReturnValue(mediators as unknown as BTreeSet<PolymeshPrimitivesIdentityId>);
-
-      when(context.createType)
-        .calledWith('PalletConfidentialAssetConfidentialAuditors', {
-          auditors,
-          mediators,
-        })
-        .mockReturnValue({
-          auditors,
-          mediators,
-        } as unknown as PalletConfidentialAssetConfidentialAuditors);
-
-      let result = auditorsToConfidentialAuditors(
-        context,
-        auditors.map(auditor => ({ publicKey: auditor })) as unknown as ConfidentialAccount[],
-        mediators.map(mediator => ({ did: mediator })) as unknown as Identity[]
-      );
-      expect(result).toEqual({ auditors, mediators });
-
-      when(context.createType)
-        .calledWith('BTreeSet<PolymeshPrimitivesIdentityId>', [])
-        .mockReturnValue([] as unknown as BTreeSet<PolymeshPrimitivesIdentityId>);
-      when(context.createType)
-        .calledWith('PalletConfidentialAssetConfidentialAuditors', {
-          auditors,
-          mediators: [],
-        })
-        .mockReturnValue({
-          auditors,
-          mediators: [],
-        } as unknown as PalletConfidentialAssetConfidentialAuditors);
-
-      result = auditorsToConfidentialAuditors(
-        context,
-        auditors.map(auditor => ({ publicKey: auditor })) as unknown as ConfidentialAccount[]
-      );
-      expect(result).toEqual({ auditors, mediators: [] });
-    });
-  });
-
-  describe('statisticsOpTypeToStatType', () => {
-    it('should return a statType', () => {
-      const op = 'MaxInvestorCount' as unknown as PolymeshPrimitivesStatisticsStatOpType;
-      const context = dsMockUtils.getContextInstance();
-      when(context.createType)
-        .calledWith('PolymeshPrimitivesStatisticsStatType', { op, claimIssuer: undefined })
-        .mockReturnValue('statType' as unknown as PolymeshPrimitivesStatisticsStatType);
-
-      const result = statisticsOpTypeToStatType({ op }, context);
-
-      expect(result).toEqual('statType');
-    });
-  });
-
-  describe('transferRestrictionTypeToStatOpType', () => {
-    it('should return the appropriate StatType for the TransferRestriction', () => {
-      const context = dsMockUtils.getContextInstance();
-
-      when(context.createType)
-        .calledWith('PolymeshPrimitivesStatisticsStatOpType', StatType.Count)
-        .mockReturnValue('countType' as unknown as PolymeshPrimitivesStatisticsStatOpType);
-
-      when(context.createType)
-        .calledWith('PolymeshPrimitivesStatisticsStatOpType', StatType.Balance)
-        .mockReturnValue('percentType' as unknown as PolymeshPrimitivesStatisticsStatOpType);
-
-      let result = transferRestrictionTypeToStatOpType(TransferRestrictionType.Count, context);
-      expect(result).toEqual('countType');
-
-      result = transferRestrictionTypeToStatOpType(TransferRestrictionType.ClaimCount, context);
-      expect(result).toEqual('countType');
-
-      result = transferRestrictionTypeToStatOpType(TransferRestrictionType.Percentage, context);
-      expect(result).toEqual('percentType');
-
-      result = transferRestrictionTypeToStatOpType(
-        TransferRestrictionType.ClaimPercentage,
-        context
-      );
-      expect(result).toEqual('percentType');
-    });
-  });
-
-  describe('statUpdate', () => {
-    it('should return a statUpdate', () => {
-      const key2 = 'key2' as unknown as PolymeshPrimitivesStatisticsStat2ndKey;
-      const value = createMockU128(new BigNumber(3));
-      const context = dsMockUtils.getContextInstance();
-
-      when(context.createType)
-        .calledWith('PolymeshPrimitivesStatisticsStatUpdate', { key2, value })
-        .mockReturnValue('statUpdate' as unknown as PolymeshPrimitivesStatisticsStatUpdate);
-
-      const result = keyAndValueToStatUpdate(key2, value, context);
-
-      expect(result).toEqual('statUpdate');
-    });
-  });
-
-  describe('meshStatToStat', () => {
-    it('should return the type', () => {
-      const rawStat = {
-        op: { type: 'Count' },
-        claimIssuer: createMockOption(),
-      } as unknown as PolymeshPrimitivesStatisticsStatType;
-
-      const result = meshStatToStatType(rawStat);
-
-      expect(result).toEqual(StatType.Count);
-    });
-  });
-
-  describe('createStat2ndKey', () => {
-    it('should return a NoClaimStat 2nd key', () => {
-      const context = dsMockUtils.getContextInstance();
-
-      when(context.createType)
-        .calledWith('PolymeshPrimitivesStatisticsStat2ndKey', 'NoClaimStat')
-        .mockReturnValue('2ndKey' as unknown as PolymeshPrimitivesStatisticsStat2ndKey);
-
-      const result = createStat2ndKey('NoClaimStat', context);
-
-      expect(result).toEqual('2ndKey');
-    });
-
-    it('should return a scoped second key', () => {
-      const context = dsMockUtils.getContextInstance();
-
-      when(context.createType)
-        .calledWith('PolymeshPrimitivesStatisticsStat2ndKey', {
-          claim: { [ClaimType.Jurisdiction]: CountryCode.Ca },
-        })
-        .mockReturnValue('Scoped2ndKey' as unknown as PolymeshPrimitivesStatisticsStat2ndKey);
-
-      const result = createStat2ndKey(ClaimType.Jurisdiction, context, CountryCode.Ca);
-
-      expect(result).toEqual('Scoped2ndKey');
-    });
-  });
-});
-
-describe('statUpdatesToBtreeStatUpdate', () => {
-  beforeAll(() => {
-    dsMockUtils.initMocks();
-  });
-
-  afterEach(() => {
-    dsMockUtils.reset();
-  });
-
-  afterAll(() => {
-    dsMockUtils.cleanup();
-  });
-
-  it('should convert stat updates to a sorted BTreeSet', () => {
-    const context = dsMockUtils.getContextInstance();
-    const key2 = dsMockUtils.createMock2ndKey();
-    const stat1 = dsMockUtils.createMockStatUpdate({
-      key2,
-      value: dsMockUtils.createMockOption(dsMockUtils.createMockU128(new BigNumber(1))),
-    });
-    const stat2 = dsMockUtils.createMockStatUpdate({
-      key2,
-      value: dsMockUtils.createMockOption(dsMockUtils.createMockU128(new BigNumber(2))),
-    });
-
-    const input = [stat1, stat2];
-    when(context.createType)
-      .calledWith('BTreeSet<PolymeshPrimitivesStatisticsStatUpdate>', input)
-      .mockReturnValue([
-        stat1,
-        stat2,
-      ] as unknown as BTreeSet<PolymeshPrimitivesStatisticsStatUpdate>);
-
-    const result = statUpdatesToBtreeStatUpdate(input, context);
-    expect(result).toEqual([stat1, stat2]);
-  });
-});
-
-describe('complianceConditionsToBtreeSet', () => {
-  beforeAll(() => {
-    dsMockUtils.initMocks();
-  });
-
-  afterEach(() => {
-    dsMockUtils.reset();
-  });
-
-  afterAll(() => {
-    dsMockUtils.cleanup();
-  });
-
-  it('should convert transfer conditions to a sorted BTreeSet', () => {
-    const context = dsMockUtils.getContextInstance();
-    const condition1 = dsMockUtils.createMockTransferCondition();
-    const condition2 = dsMockUtils.createMockTransferCondition();
-
-    const input = [condition2, condition1];
-    when(context.createType)
-      .calledWith('BTreeSet<PolymeshPrimitivesTransferComplianceTransferCondition>', input)
-      .mockReturnValue([
-        condition1,
-        condition2,
-      ] as unknown as BTreeSet<PolymeshPrimitivesTransferComplianceTransferCondition>);
-
-    const result = complianceConditionsToBtreeSet(input, context);
-    expect(result).toEqual([condition1, condition2]);
-  });
-});
-
-describe('statisticStatTypesToBtreeStatType', () => {
-  beforeAll(() => {
-    dsMockUtils.initMocks();
-  });
-
-  afterEach(() => {
-    dsMockUtils.reset();
-  });
-
-  afterAll(() => {
-    dsMockUtils.cleanup();
-  });
-
-  it('should convert an array of PolymeshPrimitivesStatisticsStatType to a BTreeSet', () => {
-    const context = dsMockUtils.getContextInstance();
-    const stat = dsMockUtils.createMockStatisticsStatType();
-
-    const btreeSet = dsMockUtils.createMockBTreeSet([stat]);
-
-    when(context.createType)
-      .calledWith('BTreeSet<PolymeshPrimitivesStatisticsStatType>', [stat])
-      .mockReturnValue(btreeSet);
-
-    const result = statisticStatTypesToBtreeStatType([stat], context);
-
-    expect(result).toEqual(btreeSet);
-  });
-});
-
-describe('transferConditionsToBtreeTransferConditions', () => {
-  beforeAll(() => {
-    dsMockUtils.initMocks();
-  });
-
-  afterEach(() => {
-    dsMockUtils.reset();
-  });
-
-  afterAll(() => {
-    dsMockUtils.cleanup();
-  });
-
-  it('should convert an array of PolymeshPrimitivesStatisticsStatType to a BTreeSet', () => {
-    const context = dsMockUtils.getContextInstance();
-    const condition = dsMockUtils.createMockTransferCondition();
-
-    const btreeSet = dsMockUtils.createMockBTreeSet([condition]);
-
-    when(context.createType)
-      .calledWith('BTreeSet<PolymeshPrimitivesTransferComplianceTransferCondition>', [condition])
-      .mockReturnValue(btreeSet);
-
-    const result = transferConditionsToBtreeTransferConditions([condition], context);
-
-    expect(result).toEqual(btreeSet);
-  });
-});
-
-describe('meshClaimToInputStatClaim', () => {
-  beforeAll(() => {
-    dsMockUtils.initMocks();
-  });
-
-  afterEach(() => {
-    dsMockUtils.reset();
-  });
-
-  afterAll(() => {
-    dsMockUtils.cleanup();
-  });
-
-  it('should convert a meshClaimStat to StatClaimUserInput', () => {
-    let args = dsMockUtils.createMockStatisticsStatClaim({
-      Accredited: dsMockUtils.createMockBool(true),
-    });
-    let result = meshClaimToInputStatClaim(args);
-    expect(result).toEqual({
-      accredited: true,
-      type: ClaimType.Accredited,
-    });
-
-    args = dsMockUtils.createMockStatisticsStatClaim({
-      Affiliate: dsMockUtils.createMockBool(true),
-    });
-    result = meshClaimToInputStatClaim(args);
-    expect(result).toEqual({
-      affiliate: true,
-      type: ClaimType.Affiliate,
-    });
-
-    args = dsMockUtils.createMockStatisticsStatClaim({
-      Jurisdiction: dsMockUtils.createMockOption(),
-    });
-    result = meshClaimToInputStatClaim(args);
-    expect(result).toEqual({
-      countryCode: undefined,
-      type: ClaimType.Jurisdiction,
-    });
-
-    args = dsMockUtils.createMockStatisticsStatClaim({
-      Jurisdiction: dsMockUtils.createMockOption(dsMockUtils.createMockCountryCode(CountryCode.Ca)),
-    });
-    result = meshClaimToInputStatClaim(args);
-    expect(result).toEqual({
-      countryCode: CountryCode.Ca,
-      type: ClaimType.Jurisdiction,
-    });
-  });
-});
-
-describe('claimCountToClaimCountRestrictionValue', () => {
-  beforeAll(() => {
-    dsMockUtils.initMocks();
-  });
-
-  afterEach(() => {
-    dsMockUtils.reset();
-  });
-
-  afterAll(() => {
-    dsMockUtils.cleanup();
-  });
-
-  const did = 'someDid';
-
-  it('should return a ClaimRestrictionValue', () => {
-    const context = dsMockUtils.getContextInstance();
-    const min = new BigNumber(10);
-    const max = new BigNumber(20);
-    const rawMin = dsMockUtils.createMockU64(min);
-    const rawMax = dsMockUtils.createMockU64(max);
-    const maxOption = dsMockUtils.createMockOption(rawMax);
-    const issuer = entityMockUtils.getIdentityInstance({ did });
-    const rawIssuerId = dsMockUtils.createMockIdentityId(did);
-    const rawClaim = dsMockUtils.createMockStatisticsStatClaim({
-      Accredited: dsMockUtils.createMockBool(true),
-    });
-    let result = claimCountToClaimCountRestrictionValue(
-      [rawClaim, rawIssuerId, rawMin, maxOption] as unknown as ITuple<
-        [PolymeshPrimitivesStatisticsStatClaim, PolymeshPrimitivesIdentityId, u64, Option<u64>]
-      >,
-      context
-    );
-    expect(JSON.stringify(result)).toEqual(
-      JSON.stringify({
-        claim: {
-          type: ClaimType.Accredited,
-          accredited: true,
-        },
-        issuer,
-        min,
-        max,
-      })
-    );
-
-    result = claimCountToClaimCountRestrictionValue(
-      [rawClaim, rawIssuerId, rawMin, dsMockUtils.createMockOption()] as unknown as ITuple<
-        [PolymeshPrimitivesStatisticsStatClaim, PolymeshPrimitivesIdentityId, u64, Option<u64>]
-      >,
-      context
-    );
-    expect(JSON.stringify(result)).toEqual(
-      JSON.stringify({
-        claim: {
-          type: ClaimType.Accredited,
-          accredited: true,
-        },
-        issuer,
-        min,
-        max: undefined,
-      })
-    );
-  });
-});
-
-describe('statsClaimToStatClaimUserType', () => {
-  beforeAll(() => {
-    dsMockUtils.initMocks();
-  });
-
-  afterEach(() => {
-    dsMockUtils.reset();
-  });
-
-  afterAll(() => {
-    dsMockUtils.cleanup();
-  });
-
-  it('should convert a stats claim to a Claim', () => {
-    const accreditedClaim = dsMockUtils.createMockStatisticsStatClaim({
-      Accredited: dsMockUtils.createMockBool(true),
-    });
-    let result = statsClaimToStatClaimInputType(accreditedClaim);
-    expect(result).toEqual({ type: ClaimType.Accredited });
-
-    const affiliateClaim = dsMockUtils.createMockStatisticsStatClaim({
-      Affiliate: dsMockUtils.createMockBool(false),
-    });
-    result = statsClaimToStatClaimInputType(affiliateClaim);
-    expect(result).toEqual({ type: ClaimType.Affiliate });
-
-    const jurisdictionClaim = dsMockUtils.createMockStatisticsStatClaim({
-      Jurisdiction: dsMockUtils.createMockOption(dsMockUtils.createMockCountryCode(CountryCode.Ca)),
-    });
-    result = statsClaimToStatClaimInputType(jurisdictionClaim);
-    expect(result).toEqual({ type: ClaimType.Jurisdiction });
-  });
-});
-
-describe('claimCountStatInputToStatUpdates', () => {
-  beforeAll(() => {
-    dsMockUtils.initMocks();
-  });
-
-  afterEach(() => {
-    dsMockUtils.reset();
-  });
-
-  afterAll(() => {
-    dsMockUtils.cleanup();
-  });
-
-  it('should return stat update values', () => {
-    const context = dsMockUtils.getContextInstance();
-    const yes = new BigNumber(12);
-    const no = new BigNumber(14);
-    const canadaCount = new BigNumber(7);
-    const usCount = new BigNumber(10);
-    const rawYes = dsMockUtils.createMockU64(yes);
-    const rawNo = dsMockUtils.createMockU64(no);
-    const rawCanadaCount = dsMockUtils.createMockU64(canadaCount);
-    const rawUsCount = dsMockUtils.createMockU64(usCount);
-    const rawYesKey = dsMockUtils.createMock2ndKey();
-    const rawNoKey = dsMockUtils.createMock2ndKey();
-    const rawCountryKey = dsMockUtils.createMockCountryCode(CountryCode.Ca);
-    const fakeYesUpdate = 'fakeYes';
-    const fakeNoUpdate = 'fakeNo';
-    const fakeJurisdictionUpdate = 'fakeJurisdiction';
-    const issuer = entityMockUtils.getIdentityInstance();
-
-    when(context.createType).calledWith('u128', yes.toString()).mockReturnValue(rawYes);
-    when(context.createType).calledWith('u128', no.toString()).mockReturnValue(rawNo);
-    when(context.createType)
-      .calledWith('u128', canadaCount.toString())
-      .mockReturnValue(rawCanadaCount);
-    when(context.createType).calledWith('u128', usCount.toString()).mockReturnValue(rawUsCount);
-    when(context.createType)
-      .calledWith('PolymeshPrimitivesStatisticsStat2ndKey', {
-        claim: { [ClaimType.Affiliate]: true },
-      })
-      .mockReturnValue(rawYesKey);
-    when(context.createType)
-      .calledWith('PolymeshPrimitivesStatisticsStat2ndKey', {
-        claim: { [ClaimType.Affiliate]: false },
-      })
-      .mockReturnValue(rawNoKey);
-    when(context.createType)
-      .calledWith('PolymeshPrimitivesStatisticsStat2ndKey', {
-        claim: { [ClaimType.Accredited]: true },
-      })
-      .mockReturnValue(rawYesKey);
-    when(context.createType)
-      .calledWith('PolymeshPrimitivesStatisticsStat2ndKey', {
-        claim: { [ClaimType.Accredited]: false },
-      })
-      .mockReturnValue(rawNoKey);
-    when(context.createType)
-      .calledWith('PolymeshPrimitivesStatisticsStat2ndKey', {
-        claim: { [ClaimType.Jurisdiction]: CountryCode.Ca },
-      })
-      .mockReturnValue(rawCountryKey);
-    when(context.createType)
-      .calledWith('PolymeshPrimitivesStatisticsStat2ndKey', {
-        claim: { [ClaimType.Jurisdiction]: CountryCode.Us },
-      })
-      .mockReturnValue(rawCountryKey as unknown as PolymeshPrimitivesStatisticsStat2ndKey);
-    when(context.createType)
-      .calledWith('PolymeshPrimitivesStatisticsStatUpdate', { key2: rawYesKey, value: rawYes })
-      .mockReturnValue(fakeYesUpdate as unknown as PolymeshPrimitivesStatisticsStatUpdate);
-    when(context.createType)
-      .calledWith('PolymeshPrimitivesStatisticsStatUpdate', { key2: rawNoKey, value: rawNo })
-      .mockReturnValue(fakeNoUpdate as unknown as PolymeshPrimitivesStatisticsStatUpdate);
-    when(context.createType)
-      .calledWith('PolymeshPrimitivesStatisticsStatUpdate', {
-        key2: rawCountryKey,
-        value: rawCanadaCount,
-      })
-      .mockReturnValue(fakeJurisdictionUpdate as unknown as PolymeshPrimitivesStatisticsStatUpdate);
-    when(context.createType)
-      .calledWith('PolymeshPrimitivesStatisticsStatUpdate', {
-        key2: rawCountryKey,
-        value: rawUsCount,
-      })
-      .mockReturnValue(fakeJurisdictionUpdate as unknown as PolymeshPrimitivesStatisticsStatUpdate);
-    when(context.createType)
-      .calledWith('BTreeSet<PolymeshPrimitivesStatisticsStatUpdate>', [fakeYesUpdate, fakeNoUpdate])
-      .mockReturnValue(
-        'yesNoBtreeSet' as unknown as BTreeSet<PolymeshPrimitivesStatisticsStatUpdate>
-      );
-    when(context.createType)
-      .calledWith('BTreeSet<PolymeshPrimitivesStatisticsStatUpdate>', [
-        fakeJurisdictionUpdate,
-        fakeJurisdictionUpdate,
-      ])
-      .mockReturnValue(
-        'jurisdictionBtreeSet' as unknown as BTreeSet<PolymeshPrimitivesStatisticsStatUpdate>
-      );
-
-    let result = claimCountStatInputToStatUpdates(
-      {
-        issuer,
-        claimType: ClaimType.Affiliate,
-        value: { affiliate: yes, nonAffiliate: no },
-      },
-      context
-    );
-    expect(result).toEqual('yesNoBtreeSet');
-
-    result = claimCountStatInputToStatUpdates(
-      {
-        issuer,
-        claimType: ClaimType.Accredited,
-        value: { accredited: yes, nonAccredited: no },
-      },
-      context
-    );
-    expect(result).toEqual('yesNoBtreeSet');
-
-    const countryValue = [
-      {
-        countryCode: CountryCode.Ca,
-        count: canadaCount,
-      },
-      {
-        countryCode: CountryCode.Us,
-        count: usCount,
-      },
-    ];
-    result = claimCountStatInputToStatUpdates(
-      {
-        issuer,
-        claimType: ClaimType.Jurisdiction,
-        value: countryValue,
-      },
-      context
-    );
-    expect(result).toEqual('jurisdictionBtreeSet');
-  });
-});
-
-describe('countStatInputToStatUpdates', () => {
-  beforeAll(() => {
-    dsMockUtils.initMocks();
-  });
-
-  afterEach(() => {
-    dsMockUtils.reset();
-  });
-
-  afterAll(() => {
-    dsMockUtils.cleanup();
-  });
-
-  it('should convert input parameters into an StatUpdate', () => {
-    const context = dsMockUtils.getContextInstance();
-    const count = new BigNumber(3);
-    const rawCount = dsMockUtils.createMockU128(count);
-
-    when(context.createType)
-      .calledWith('PolymeshPrimitivesStatisticsStat2ndKey', 'NoClaimStat')
-      .mockReturnValue('2ndKey' as unknown as PolymeshPrimitivesStatisticsStat2ndKey);
-    when(context.createType).calledWith('u128', count.toString()).mockReturnValue(rawCount);
-    when(context.createType)
-      .calledWith('PolymeshPrimitivesStatisticsStatUpdate', { key2: '2ndKey', value: rawCount })
-      .mockReturnValue('statUpdate' as unknown as PolymeshPrimitivesStatisticsStatUpdate);
-    when(context.createType)
-      .calledWith('BTreeSet<PolymeshPrimitivesStatisticsStatUpdate>', ['statUpdate'])
-      .mockReturnValue('fakeResult' as unknown as BTreeSet<PolymeshPrimitivesStatisticsStatUpdate>);
-
-    const result = countStatInputToStatUpdates({ count }, context);
-    expect(result).toEqual('fakeResult');
-  });
-});
-
-describe('sortStatsByClaimType', () => {
-  it('should sort by claim type', () => {
-    const issuer = dsMockUtils.createMockIdentityId('did');
-    type ClaimTypeTuple = [PolymeshPrimitivesIdentityClaimClaimType, PolymeshPrimitivesIdentityId];
-    const accreditedIssuer: ClaimTypeTuple = [
-      dsMockUtils.createMockClaimType(ClaimType.Accredited),
-      issuer,
-    ];
-    const affiliateIssuer: ClaimTypeTuple = [
-      dsMockUtils.createMockClaimType(ClaimType.Affiliate),
-      issuer,
-    ];
-    const jurisdictionIssuer: ClaimTypeTuple = [
-      dsMockUtils.createMockClaimType(ClaimType.Jurisdiction),
-      issuer,
-    ];
-    const nonStatIssuer: ClaimTypeTuple = [
-      dsMockUtils.createMockClaimType(ClaimType.Blocked),
-      issuer,
-    ];
-    const op = dsMockUtils.createMockStatisticsOpType(StatType.Count);
-    const accreditedStat = dsMockUtils.createMockStatisticsStatType({
-      op,
-      claimIssuer: dsMockUtils.createMockOption(accreditedIssuer),
-    });
-
-    const affiliateStat = dsMockUtils.createMockStatisticsStatType({
-      op,
-      claimIssuer: dsMockUtils.createMockOption(affiliateIssuer),
-    });
-
-    const jurisdictionStat = dsMockUtils.createMockStatisticsStatType({
-      op,
-      claimIssuer: dsMockUtils.createMockOption(jurisdictionIssuer),
-    });
-
-    const nonStat = dsMockUtils.createMockStatisticsStatType({
-      op,
-      claimIssuer: dsMockUtils.createMockOption(nonStatIssuer),
-    });
-
-    const countStat = dsMockUtils.createMockStatisticsStatType({
-      op,
-      claimIssuer: dsMockUtils.createMockOption(),
-    });
-
-    let result = sortStatsByClaimType([jurisdictionStat, accreditedStat, affiliateStat, countStat]);
-
-    expect(result).toEqual([accreditedStat, affiliateStat, jurisdictionStat, countStat]);
-
-    result = sortStatsByClaimType([
-      nonStat,
-      jurisdictionStat,
-      nonStat,
-      countStat,
-      nonStat,
-      jurisdictionStat,
-      countStat,
-      affiliateStat,
-      countStat,
-    ]);
-
-    expect(result).toEqual([
-      affiliateStat,
-      jurisdictionStat,
-      jurisdictionStat,
-      nonStat,
-      nonStat,
-      nonStat,
-      countStat,
-      countStat,
-      countStat,
-    ]);
-  });
-});
-
-describe('sortTransferRestrictionByClaimValue', () => {
-  it('should sort conditions', () => {
-    const countRestriction = dsMockUtils.createMockTransferCondition({
-      MaxInvestorCount: dsMockUtils.createMockU64(new BigNumber(10)),
-    });
-    const percentRestriction = dsMockUtils.createMockTransferCondition({
-      MaxInvestorOwnership: dsMockUtils.createMockU64(new BigNumber(10)),
-    });
-    const accreditedRestriction = dsMockUtils.createMockTransferCondition({
-      ClaimCount: [
-        dsMockUtils.createMockStatisticsStatClaim({ Accredited: dsMockUtils.createMockBool(true) }),
-        dsMockUtils.createMockIdentityId(),
-        dsMockUtils.createMockU64(new BigNumber(10)),
-        dsMockUtils.createMockOption(),
-      ],
-    });
-    const affiliatedRestriction = dsMockUtils.createMockTransferCondition({
-      ClaimCount: [
-        dsMockUtils.createMockStatisticsStatClaim({ Affiliate: dsMockUtils.createMockBool(true) }),
-        dsMockUtils.createMockIdentityId(),
-        dsMockUtils.createMockU64(new BigNumber(10)),
-        dsMockUtils.createMockOption(),
-      ],
-    });
-    const canadaRestriction = dsMockUtils.createMockTransferCondition({
-      ClaimCount: [
-        dsMockUtils.createMockStatisticsStatClaim({
-          Jurisdiction: dsMockUtils.createMockOption(
-            dsMockUtils.createMockCountryCode(CountryCode.Ca)
-          ),
-        }),
-        dsMockUtils.createMockIdentityId(),
-        dsMockUtils.createMockU64(new BigNumber(10)),
-        dsMockUtils.createMockOption(),
-      ],
-    });
-    const usRestriction = dsMockUtils.createMockTransferCondition({
-      ClaimCount: [
-        dsMockUtils.createMockStatisticsStatClaim({
-          Jurisdiction: dsMockUtils.createMockOption(
-            dsMockUtils.createMockCountryCode(CountryCode.Us)
-          ),
-        }),
-        dsMockUtils.createMockIdentityId(),
-        dsMockUtils.createMockU64(new BigNumber(10)),
-        dsMockUtils.createMockOption(),
-      ],
-    });
-    const jurisdictionRestriction = dsMockUtils.createMockTransferCondition({
-      ClaimOwnership: [
-        dsMockUtils.createMockStatisticsStatClaim({
-          Jurisdiction: dsMockUtils.createMockOption(),
-        }),
-        dsMockUtils.createMockIdentityId(),
-        dsMockUtils.createMockPermill(new BigNumber(10)),
-        dsMockUtils.createMockPermill(new BigNumber(20)),
-      ],
-    });
-    const ownershipAffiliateRestriction = dsMockUtils.createMockTransferCondition({
-      ClaimOwnership: [
-        dsMockUtils.createMockStatisticsStatClaim({
-          Affiliate: dsMockUtils.createMockBool(true),
-        }),
-        dsMockUtils.createMockIdentityId(),
-        dsMockUtils.createMockPermill(new BigNumber(10)),
-        dsMockUtils.createMockPermill(new BigNumber(20)),
-      ],
-    });
-
-    let result = sortTransferRestrictionByClaimValue([
-      countRestriction,
-      percentRestriction,
-      accreditedRestriction,
-      affiliatedRestriction,
-      ownershipAffiliateRestriction,
-      canadaRestriction,
-      usRestriction,
-      jurisdictionRestriction,
-    ]);
-    expect(result).toEqual([
-      jurisdictionRestriction,
-      canadaRestriction,
-      usRestriction,
-      countRestriction,
-      percentRestriction,
-      accreditedRestriction,
-      affiliatedRestriction,
-      ownershipAffiliateRestriction,
-    ]);
-
-    result = sortTransferRestrictionByClaimValue([
-      canadaRestriction,
-      jurisdictionRestriction,
-      accreditedRestriction,
-      affiliatedRestriction,
-      usRestriction,
-      jurisdictionRestriction,
-      canadaRestriction,
-    ]);
-    expect(result).toEqual([
-      jurisdictionRestriction,
-      jurisdictionRestriction,
-      canadaRestriction,
-      canadaRestriction,
-      usRestriction,
-      accreditedRestriction,
-      affiliatedRestriction,
-    ]);
-  });
-});
-
-describe('inputStatTypeToMeshStatType', () => {
-  beforeAll(() => {
-    dsMockUtils.initMocks();
-  });
-
-  afterEach(() => {
-    dsMockUtils.reset();
-  });
-
-  afterAll(() => {
-    dsMockUtils.cleanup();
-  });
-
-  it('should convert InputStatType to PolymeshPrimitivesStatisticsStatType', () => {
-    const mockContext = dsMockUtils.getContextInstance();
-    const createTypeMock = mockContext.createType;
-    const fakeOp = 'fakeOp' as unknown as PolymeshPrimitivesStatisticsStatOpType;
-    const fakeIssuer = 'fakeIssuer' as unknown as PolymeshPrimitivesIdentityId;
-    const fakeClaimType = 'fakeClaimType' as unknown as PolymeshPrimitivesIdentityClaimClaimType;
-    const fakeStatistic = 'fakeStatistic' as unknown as PolymeshPrimitivesStatisticsStatType;
-    const did = 'did';
-
-    when(createTypeMock)
-      .calledWith('PolymeshPrimitivesStatisticsStatOpType', StatType.Count)
-      .mockReturnValue(fakeOp);
-
-    when(createTypeMock)
-      .calledWith('PolymeshPrimitivesStatisticsStatOpType', StatType.Balance)
-      .mockReturnValue(fakeOp);
-
-    when(createTypeMock)
-      .calledWith('PolymeshPrimitivesStatisticsStatType', { op: fakeOp, claimIssuer: undefined })
-      .mockReturnValue(fakeStatistic);
-
-    when(createTypeMock)
-      .calledWith('PolymeshPrimitivesIdentityClaimClaimType', ClaimType.Accredited)
-      .mockReturnValue(fakeClaimType);
-
-    when(createTypeMock)
-      .calledWith('PolymeshPrimitivesIdentityId', did)
-      .mockReturnValue(fakeIssuer);
-
-    when(createTypeMock)
-      .calledWith('PolymeshPrimitivesStatisticsStatType', {
-        op: fakeOp,
-        claimIssuer: [fakeClaimType, fakeIssuer],
-      })
-      .mockReturnValue(fakeStatistic);
-
-    const unscopedInput = { type: StatType.Count } as const;
-    let result = inputStatTypeToMeshStatType(unscopedInput, mockContext);
-    expect(result).toEqual(fakeStatistic);
-
-    const scopedInput = {
-      type: StatType.ScopedBalance,
-      claimIssuer: {
-        issuer: entityMockUtils.getIdentityInstance({ did }),
-        claimType: ClaimType.Accredited,
-      },
-    } as const;
-    result = inputStatTypeToMeshStatType(scopedInput, mockContext);
-    expect(result).toEqual(fakeStatistic);
-  });
-});
-
-describe('meshProposalStatusToProposalStatus', () => {
-  it('should convert raw statuses to the correct ProposalStatus', () => {
-    let result = meshProposalStatusToProposalStatus(
-      dsMockUtils.createMockProposalStatus('ActiveOrExpired'),
-      null
-    );
-    expect(result).toEqual(ProposalStatus.Active);
-
-    result = meshProposalStatusToProposalStatus(
-      dsMockUtils.createMockProposalStatus('ActiveOrExpired'),
-      new Date(1)
-    );
-    expect(result).toEqual(ProposalStatus.Expired);
-
-    result = meshProposalStatusToProposalStatus(
-      dsMockUtils.createMockProposalStatus('ExecutionSuccessful'),
-      null
-    );
-    expect(result).toEqual(ProposalStatus.Successful);
-
-    result = meshProposalStatusToProposalStatus(
-      dsMockUtils.createMockProposalStatus('ExecutionFailed'),
-      null
-    );
-    expect(result).toEqual(ProposalStatus.Failed);
-
-    result = meshProposalStatusToProposalStatus(
-      dsMockUtils.createMockProposalStatus('Rejected'),
-      null
-    );
-    expect(result).toEqual(ProposalStatus.Rejected);
-
-    result = meshProposalStatusToProposalStatus(
-      dsMockUtils.createMockProposalStatus('Invalid'),
-      null
-    );
-    expect(result).toEqual(ProposalStatus.Invalid);
-  });
-
-  it('should throw an error if it receives an unknown status', () => {
-    const expectedError = new UnreachableCaseError('UnknownStatus' as never);
-    return expect(() =>
-      meshProposalStatusToProposalStatus(
-        { type: 'UnknownStatus' } as unknown as PolymeshPrimitivesMultisigProposalStatus,
-        null
-      )
-    ).toThrowError(expectedError);
-  });
-});
-
-describe('metadataSpecToMeshMetadataSpec', () => {
-  let mockContext: Mocked<Context>;
-  let typeDefMaxLength: BigNumber;
-  let rawTypeDefMaxLength: u32;
-
-  beforeAll(() => {
-    dsMockUtils.initMocks();
-  });
-
-  beforeEach(() => {
-    mockContext = dsMockUtils.getContextInstance();
-    typeDefMaxLength = new BigNumber(15);
-    rawTypeDefMaxLength = dsMockUtils.createMockU32(typeDefMaxLength);
-
-    dsMockUtils.setConstMock('asset', 'assetMetadataTypeDefMaxLength', {
-      returnValue: rawTypeDefMaxLength,
-    });
-  });
-
-  afterEach(() => {
-    dsMockUtils.reset();
-  });
-
-  afterAll(() => {
-    dsMockUtils.cleanup();
-  });
-
-  it('should throw an error if typeDef exceeds max length', () => {
-    const expectedError = new PolymeshError({
-      code: ErrorCode.ValidationError,
-      message: '"typeDef" length exceeded for given Asset Metadata spec',
-      data: {
-        maxLength: typeDefMaxLength,
-      },
-    });
-
-    expect(() =>
-      metadataSpecToMeshMetadataSpec({ typeDef: 'INCORRECT_TYPEDEF_VALUE' }, mockContext)
-    ).toThrowError(expectedError);
-  });
-
-  it('should convert metadataSpec to PolymeshPrimitivesAssetMetadataAssetMetadataSpec', () => {
-    const fakeMetadataSpec =
-      'fakeMetadataSpec' as unknown as PolymeshPrimitivesAssetMetadataAssetMetadataSpec;
-
-    when(mockContext.createType)
-      .calledWith('PolymeshPrimitivesAssetMetadataAssetMetadataSpec', {
-        url: null,
-        description: null,
-        typeDef: null,
-      })
-      .mockReturnValue(fakeMetadataSpec);
-
-    let result = metadataSpecToMeshMetadataSpec({}, mockContext);
-    expect(result).toEqual(fakeMetadataSpec);
-
-    const url = 'SOME_URL';
-    const fakeUrl = 'fakeUrl' as unknown as Bytes;
-    const description = 'SOME_DESCRIPTION';
-    const fakeDescription = 'fakeDescription' as unknown as Bytes;
-    const typeDef = 'SOME_TYPE_DEF';
-    const fakeTypeDef = 'fakeTypeDef' as unknown as Bytes;
-
-    when(mockContext.createType).calledWith('Bytes', url).mockReturnValue(fakeUrl);
-    when(mockContext.createType).calledWith('Bytes', description).mockReturnValue(fakeDescription);
-    when(mockContext.createType).calledWith('Bytes', typeDef).mockReturnValue(fakeTypeDef);
-
-    when(mockContext.createType)
-      .calledWith('PolymeshPrimitivesAssetMetadataAssetMetadataSpec', {
-        url: fakeUrl,
-        description: fakeDescription,
-        typeDef: fakeTypeDef,
-      })
-      .mockReturnValue(fakeMetadataSpec);
-
-    result = metadataSpecToMeshMetadataSpec({ url, description, typeDef }, mockContext);
-    expect(result).toEqual(fakeMetadataSpec);
-  });
-});
-
-describe('meshMetadataSpecToMetadataSpec', () => {
-  beforeAll(() => {
-    dsMockUtils.initMocks();
-  });
-
-  afterEach(() => {
-    dsMockUtils.reset();
-  });
-
-  afterAll(() => {
-    dsMockUtils.cleanup();
-  });
-
-  it('should convert a meshMetadataSpec to MetadataSpec', () => {
-    let result = meshMetadataSpecToMetadataSpec();
-    expect(result).toEqual({});
-
-    result = meshMetadataSpecToMetadataSpec(dsMockUtils.createMockOption());
-    expect(result).toEqual({});
-
-    let rawSpecs = dsMockUtils.createMockOption(dsMockUtils.createMockAssetMetadataSpec());
-
-    result = meshMetadataSpecToMetadataSpec(rawSpecs);
-    expect(result).toEqual({});
-
-    rawSpecs = dsMockUtils.createMockOption(
-      dsMockUtils.createMockAssetMetadataSpec({
-        url: dsMockUtils.createMockOption(dsMockUtils.createMockBytes('SOME_URL')),
-        description: dsMockUtils.createMockOption(dsMockUtils.createMockBytes('SOME_DESC')),
-        typeDef: dsMockUtils.createMockOption(dsMockUtils.createMockBytes('SOME_TYPEDEF')),
-      })
-    );
-
-    result = meshMetadataSpecToMetadataSpec(rawSpecs);
-    expect(result).toEqual({
-      url: 'SOME_URL',
-      description: 'SOME_DESC',
-      typeDef: 'SOME_TYPEDEF',
-    });
-  });
-});
-
-describe('metadataToMeshMetadataKey', () => {
-  beforeAll(() => {
-    dsMockUtils.initMocks();
-  });
-
-  afterEach(() => {
-    dsMockUtils.reset();
-  });
-
-  afterAll(() => {
-    dsMockUtils.cleanup();
-  });
-
-  it('should convert MetadataType and ID to PolymeshPrimitivesAssetMetadataAssetMetadataKey', () => {
-    const context = dsMockUtils.getContextInstance();
-    const id = new BigNumber(1);
-    const rawId = dsMockUtils.createMockU64(id);
-    when(context.createType).calledWith('u64', id.toString()).mockReturnValue(rawId);
-
-    const fakeResult = 'metadataKey' as unknown as PolymeshPrimitivesAssetMetadataAssetMetadataKey;
-
-    when(context.createType)
-      .calledWith('PolymeshPrimitivesAssetMetadataAssetMetadataKey', {
-        Local: rawId,
-      })
-      .mockReturnValue(fakeResult);
-
-    let result = metadataToMeshMetadataKey(MetadataType.Local, id, context);
-
-    expect(result).toBe(fakeResult);
-
-    when(context.createType)
-      .calledWith('PolymeshPrimitivesAssetMetadataAssetMetadataKey', {
-        Global: rawId,
-      })
-      .mockReturnValue(fakeResult);
-
-    result = metadataToMeshMetadataKey(MetadataType.Global, id, context);
-
-    expect(result).toBe(fakeResult);
-  });
-});
-
-describe('meshMetadataValueToMetadataValue', () => {
-  beforeAll(() => {
-    dsMockUtils.initMocks();
-  });
-
-  afterEach(() => {
-    dsMockUtils.reset();
-  });
-
-  afterAll(() => {
-    dsMockUtils.cleanup();
-  });
-
-  it('should convert a optional Bytes and PolymeshPrimitivesAssetMetadataAssetMetadataValueDetail to MetadataValue', () => {
-    let result = meshMetadataValueToMetadataValue(
-      dsMockUtils.createMockOption(),
-      dsMockUtils.createMockOption()
-    );
-    expect(result).toBeNull();
-
-    const rawValue = dsMockUtils.createMockOption(dsMockUtils.createMockBytes('SOME_VALUE'));
-
-    result = meshMetadataValueToMetadataValue(rawValue, dsMockUtils.createMockOption());
-    expect(result).toEqual({
-      value: 'SOME_VALUE',
-      expiry: null,
-      lockStatus: MetadataLockStatus.Unlocked,
-    });
-
-    let rawDetails = dsMockUtils.createMockOption(
-      dsMockUtils.createMockAssetMetadataValueDetail({
-        lockStatus: dsMockUtils.createMockAssetMetadataLockStatus({ lockStatus: 'Locked' }),
-        expire: dsMockUtils.createMockOption(),
-      })
-    );
-    result = meshMetadataValueToMetadataValue(rawValue, rawDetails);
-    expect(result).toEqual({
-      value: 'SOME_VALUE',
-      expiry: null,
-      lockStatus: MetadataLockStatus.Locked,
-    });
-
-    const expiry = new Date('2030/01/01');
-
-    const lockedUntil = new Date('2025/01/01');
-
-    rawDetails = dsMockUtils.createMockOption(
-      dsMockUtils.createMockAssetMetadataValueDetail({
-        lockStatus: dsMockUtils.createMockAssetMetadataLockStatus({
-          lockStatus: 'LockedUntil',
-          lockedUntil,
-        }),
-        expire: dsMockUtils.createMockOption(
-          dsMockUtils.createMockU64(new BigNumber(expiry.getTime()))
-        ),
-      })
-    );
-
-    result = meshMetadataValueToMetadataValue(rawValue, rawDetails);
-    expect(result).toEqual({
-      value: 'SOME_VALUE',
-      expiry,
-      lockStatus: MetadataLockStatus.LockedUntil,
-      lockedUntil,
-    });
-  });
-});
-
-describe('metadataValueToMeshMetadataValue', () => {
-  let mockContext: Mocked<Context>;
-  let valueMaxLength: BigNumber;
-  let rawValueMaxLength: u32;
-
-  beforeAll(() => {
-    dsMockUtils.initMocks();
-  });
-
-  beforeEach(() => {
-    mockContext = dsMockUtils.getContextInstance();
-    valueMaxLength = new BigNumber(15);
-    rawValueMaxLength = dsMockUtils.createMockU32(valueMaxLength);
-
-    dsMockUtils.setConstMock('asset', 'assetMetadataValueMaxLength', {
-      returnValue: rawValueMaxLength,
-    });
-  });
-
-  afterEach(() => {
-    dsMockUtils.reset();
-  });
-
-  afterAll(() => {
-    dsMockUtils.cleanup();
-  });
-
-  it('should throw an error if value exceeds max length', () => {
-    const expectedError = new PolymeshError({
-      code: ErrorCode.ValidationError,
-      message: 'Asset Metadata value length exceeded',
-      data: {
-        maxLength: valueMaxLength,
-      },
-    });
-
-    expect(() =>
-      metadataValueToMeshMetadataValue('INCORRECT_VALUE_LENGTH', mockContext)
-    ).toThrowError(expectedError);
-  });
-
-  it('should convert value to Bytes', () => {
-    const value = 'SOME_VALUE';
-    const fakeValue = 'fakeValue' as unknown as Bytes;
-    when(mockContext.createType).calledWith('Bytes', value).mockReturnValue(fakeValue);
-
-    const result = metadataValueToMeshMetadataValue(value, mockContext);
-    expect(result).toEqual(fakeValue);
-  });
-});
-
-describe('metadataValueDetailToMeshMetadataValueDetail', () => {
-  let mockContext: Mocked<Context>;
-
-  beforeAll(() => {
-    dsMockUtils.initMocks();
-  });
-
-  beforeEach(() => {
-    mockContext = dsMockUtils.getContextInstance();
-  });
-
-  afterEach(() => {
-    dsMockUtils.reset();
-  });
-
-  afterAll(() => {
-    dsMockUtils.cleanup();
-  });
-
-  it('should throw an error if expiry date is in the past', () => {
-    const expectedError = new PolymeshError({
-      code: ErrorCode.UnmetPrerequisite,
-      message: 'Expiry date must be in the future',
-    });
-
-    expect(() =>
-      metadataValueDetailToMeshMetadataValueDetail(
-        { lockStatus: MetadataLockStatus.Locked, expiry: new Date('10/14/1987') },
-        mockContext
-      )
-    ).toThrowError(expectedError);
-  });
-
-  it('should throw an error if locked until date is in the past', () => {
-    const expectedError = new PolymeshError({
-      code: ErrorCode.UnmetPrerequisite,
-      message: 'Locked until date must be in the future',
-    });
-
-    expect(() =>
-      metadataValueDetailToMeshMetadataValueDetail(
-        {
-          expiry: null,
-          lockStatus: MetadataLockStatus.LockedUntil,
-          lockedUntil: new Date('10/14/1987'),
-        },
-        mockContext
-      )
-    ).toThrowError(expectedError);
-  });
-
-  it('should convert value details to PolymeshPrimitivesAssetMetadataAssetMetadataValueDetail', () => {
-    const fakeValueDetail =
-      'fakeValueDetail' as unknown as PolymeshPrimitivesAssetMetadataAssetMetadataValueDetail;
-
-    when(mockContext.createType)
-      .calledWith('PolymeshPrimitivesAssetMetadataAssetMetadataValueDetail', {
-        expire: null,
-        lockStatus: MetadataLockStatus.Unlocked,
-      })
-      .mockReturnValue(fakeValueDetail);
-
-    let result = metadataValueDetailToMeshMetadataValueDetail(
-      {
-        lockStatus: MetadataLockStatus.Unlocked,
-        expiry: null,
-      },
-      mockContext
-    );
-
-    expect(result).toEqual(fakeValueDetail);
-
-    const date = new Date('2030/01/01');
-    const fakeTime = 'fakeTime' as unknown as u64;
-    when(mockContext.createType).calledWith('u64', date.getTime()).mockReturnValue(fakeTime);
-
-    when(mockContext.createType)
-      .calledWith('PolymeshPrimitivesAssetMetadataAssetMetadataValueDetail', {
-        lockStatus: MetadataLockStatus.Locked,
-        expire: fakeTime,
-      })
-      .mockReturnValue(fakeValueDetail);
-
-    result = metadataValueDetailToMeshMetadataValueDetail(
-      {
-        lockStatus: MetadataLockStatus.Locked,
-        expiry: date,
-      },
-      mockContext
-    );
-
-    expect(result).toEqual(fakeValueDetail);
-
-    when(mockContext.createType)
-      .calledWith('PolymeshPrimitivesAssetMetadataAssetMetadataValueDetail', {
-        expire: null,
-        lockStatus: { LockedUntil: fakeTime },
-      })
-      .mockReturnValue(fakeValueDetail);
-
-    result = metadataValueDetailToMeshMetadataValueDetail(
-      {
-        lockStatus: MetadataLockStatus.LockedUntil,
-        lockedUntil: date,
-        expiry: null,
-      },
-      mockContext
-    );
-
-    expect(result).toEqual(fakeValueDetail);
-  });
-});
-
-describe('stringToInstructionMemo and instructionMemoToString', () => {
-  beforeAll(() => {
-    dsMockUtils.initMocks();
-  });
-
-  afterEach(() => {
-    dsMockUtils.reset();
-  });
-
-  afterAll(() => {
-    dsMockUtils.cleanup();
-  });
-
-  describe('stringToMemo', () => {
-    it('should convert a string to a polkadot PalletSettlementInstructionMemo object', () => {
-      const value = 'someDescription';
-      const fakeResult = 'memoDescription' as unknown as PolymeshPrimitivesMemo;
-      const context = dsMockUtils.getContextInstance();
-
-      when(context.createType)
-        .calledWith('PolymeshPrimitivesMemo', padString(value, 32))
-        .mockReturnValue(fakeResult);
-
-      const result = stringToMemo(value, context);
-
-      expect(result).toEqual(fakeResult);
-    });
-  });
-
-  describe('instructionMemoToString', () => {
-    it('should convert an InstructionMemo to string', () => {
-      const fakeResult = 'memoDescription';
-      const rawMemo = dsMockUtils.createMockMemo(stringToHex(fakeResult));
-
-      const result = instructionMemoToString(rawMemo);
-      expect(result).toBe(fakeResult);
-    });
-  });
-});
-
-describe('expiryToMoment', () => {
-  beforeAll(() => {
-    dsMockUtils.initMocks();
-  });
-
-  afterEach(() => {
-    dsMockUtils.reset();
-  });
-
-  afterAll(() => {
-    dsMockUtils.cleanup();
-  });
-
-  it('should throw an error if the expiry date is in the past', () => {
-    const value = new Date('01/01/2023');
-    const context = dsMockUtils.getContextInstance();
-    expect(() => expiryToMoment(value, context)).toThrow('Expiry date must be in the future');
-  });
-
-  it('should convert a expiry Date to a polkadot Moment object', () => {
-    const value = new Date('01/01/2040');
-    const fakeResult = 10000 as unknown as Moment;
-    const context = dsMockUtils.getContextInstance();
-
-    when(context.createType)
-      .calledWith('u64', Math.round(value.getTime()))
-      .mockReturnValue(fakeResult);
-
-    const result = expiryToMoment(value, context);
-
-    expect(result).toBe(fakeResult);
-  });
-});
-
-describe('middlewarePortfolioDataToPortfolio', () => {
-  it('should convert middleware portfolio like data into a Portfolio', async () => {
-    const context = dsMockUtils.getContextInstance();
-    const defaultPortfolioData = {
-      did: 'someDid',
-      kind: { default: null },
-    };
-
-    let result = await middlewarePortfolioDataToPortfolio(defaultPortfolioData, context);
-    expect(result instanceof DefaultPortfolio).toBe(true);
-
-    const numberedPortfolioData = {
-      did: 'someDid',
-      kind: { user: 10 },
-    };
-
-    result = await middlewarePortfolioDataToPortfolio(numberedPortfolioData, context);
-    expect(result instanceof NumberedPortfolio).toBe(true);
-  });
-});
-
-describe('middlewareAgentGroupDataToPermissionGroup', () => {
-  beforeAll(() => {
-    dsMockUtils.initMocks();
-    entityMockUtils.initMocks();
-  });
-
-  afterEach(() => {
-    dsMockUtils.reset();
-    entityMockUtils.reset();
-  });
-
-  afterAll(() => {
-    dsMockUtils.cleanup();
-  });
-
-  it('should convert a middleware agent group data object to a PermissionGroup entity', () => {
-    const ticker = 'SOME_TICKER';
-    const context = dsMockUtils.getContextInstance();
-
-    let agentGroup: Record<string, Record<string, null | number>> = { [ticker]: { full: null } };
-    let result = middlewareAgentGroupDataToPermissionGroup(agentGroup, context);
-    expect(result).toEqual(
-      expect.objectContaining({
-        asset: expect.objectContaining({ ticker }),
-        type: PermissionGroupType.Full,
-      })
-    );
-
-    agentGroup = { [ticker]: { exceptMeta: null } };
-
-    result = middlewareAgentGroupDataToPermissionGroup(agentGroup, context);
-    expect(result).toEqual(
-      expect.objectContaining({
-        asset: expect.objectContaining({ ticker }),
-        type: PermissionGroupType.ExceptMeta,
-      })
-    );
-
-    agentGroup = { [ticker]: { polymeshV1CAA: null } };
-    result = middlewareAgentGroupDataToPermissionGroup(agentGroup, context);
-    expect(result).toEqual(
-      expect.objectContaining({
-        asset: expect.objectContaining({ ticker }),
-        type: PermissionGroupType.PolymeshV1Caa,
-      })
-    );
-
-    agentGroup = { [ticker]: { polymeshV1PIA: null } };
-
-    result = middlewareAgentGroupDataToPermissionGroup(agentGroup, context);
-    expect(result).toEqual(
-      expect.objectContaining({
-        asset: expect.objectContaining({ ticker }),
-        type: PermissionGroupType.PolymeshV1Pia,
-      })
-    );
-
-    agentGroup = { [ticker]: { custom: 1 } };
-
-    result = middlewareAgentGroupDataToPermissionGroup(agentGroup, context);
-    expect(result).toEqual(
-      expect.objectContaining({ asset: expect.objectContaining({ ticker }), id: new BigNumber(1) })
-    );
-  });
-});
-
-describe('middlewarePermissionsDataToPermissions', () => {
-  beforeAll(() => {
-    dsMockUtils.initMocks();
-    entityMockUtils.initMocks();
-  });
-
-  afterEach(() => {
-    dsMockUtils.reset();
-    entityMockUtils.reset();
-  });
-
-  afterAll(() => {
-    dsMockUtils.cleanup();
-  });
-
-  it('should convert a middleware permissions data to a Permissions', () => {
-    const context = dsMockUtils.getContextInstance();
-    const ticker = 'SOME_TICKER';
-    const hexTicker = '0x534F4D455F5449434B455200';
-    const did = 'someDid';
-    let fakeResult: Permissions = {
-      assets: {
-        values: [expect.objectContaining({ ticker })],
-        type: PermissionType.Include,
-      },
-      transactions: {
-        type: PermissionType.Include,
-        values: [TxTags.identity.AddClaim, ModuleName.Authorship],
-      },
-      transactionGroups: [],
-      portfolios: {
-        values: [expect.objectContaining({ owner: expect.objectContaining({ did }) })],
-        type: PermissionType.Include,
-      },
-    };
-    let permissions: Record<string, unknown> = {
-      asset: { these: [hexTicker] },
-      extrinsic: {
-        these: [
-          {
-            palletName: 'Identity',
-            dispatchableNames: {
-              these: ['add_claim'],
-            },
-          },
-          {
-            palletName: 'Authorship',
-            dispatchableNames: {
-              whole: null,
-            },
-          },
-        ],
-      },
-      portfolio: {
-        these: [
-          {
-            did,
-            kind: { default: null },
-          },
-        ],
-      },
-    };
-
-    let result = middlewarePermissionsDataToPermissions(JSON.stringify(permissions), context);
-    expect(result).toEqual(fakeResult);
-
-    fakeResult = {
-      assets: null,
-      transactions: null,
-      transactionGroups: [],
-      portfolios: null,
-    };
-    permissions = {
-      asset: { whole: null },
-      portfolio: { whole: null },
-      extrinsic: { whole: null },
-    };
-
-    result = middlewarePermissionsDataToPermissions(JSON.stringify(permissions), context);
-    expect(result).toEqual(fakeResult);
-
-    fakeResult = {
-      assets: {
-        values: [expect.objectContaining({ ticker })],
-        type: PermissionType.Exclude,
-      },
-      transactions: {
-        type: PermissionType.Exclude,
-        values: [ModuleName.Identity],
-        exceptions: [TxTags.identity.AddClaim],
-      },
-      transactionGroups: [],
-      portfolios: {
-        values: [expect.objectContaining({ owner: expect.objectContaining({ did }) })],
-        type: PermissionType.Exclude,
-      },
-    };
-
-    permissions = {
-      asset: {
-        except: [hexTicker],
-      },
-      extrinsic: {
-        except: [
-          {
-            palletName: 'Identity',
-            dispatchableNames: {
-              except: ['add_claim'],
-            },
-          },
-        ],
-      },
-      portfolio: {
-        except: [
-          {
-            did,
-            kind: { default: null },
-          },
-        ],
-      },
-    };
-
-    result = middlewarePermissionsDataToPermissions(JSON.stringify(permissions), context);
-    expect(result).toEqual(fakeResult);
-  });
-});
-
-describe('middlewareAuthorizationDataToAuthorization', () => {
-  beforeAll(() => {
-    dsMockUtils.initMocks();
-  });
-
-  afterEach(() => {
-    dsMockUtils.reset();
-  });
-
-  afterAll(() => {
-    dsMockUtils.cleanup();
-  });
-
-  it('should convert a middleware Authorization data to an Authorization', () => {
-    const context = dsMockUtils.getContextInstance();
-    let fakeResult: Authorization = {
-      type: AuthorizationType.AttestPrimaryKeyRotation,
-      value: expect.objectContaining({ did: 'someDid' }),
-    };
-    let authorizationData = 'someDid';
-
-    let result = middlewareAuthorizationDataToAuthorization(
-      context,
-      AuthTypeEnum.AttestPrimaryKeyRotation,
-      authorizationData
-    );
-    expect(result).toEqual(fakeResult);
-
-    fakeResult = {
-      type: AuthorizationType.RotatePrimaryKey,
-    };
-
-    result = middlewareAuthorizationDataToAuthorization(context, AuthTypeEnum.RotatePrimaryKey);
-    expect(result).toEqual(fakeResult);
-
-    fakeResult = {
-      type: AuthorizationType.TransferTicker,
-      value: 'SOME_TICKER',
-    };
-    authorizationData = '0x534F4D455F5449434B455200';
-
-    result = middlewareAuthorizationDataToAuthorization(
-      context,
-      AuthTypeEnum.TransferTicker,
-      authorizationData
-    );
-    expect(result).toEqual(fakeResult);
-
-    fakeResult = {
-      type: AuthorizationType.AddMultiSigSigner,
-      value: 'someAccount',
-    };
-    authorizationData = 'someAccount';
-
-    result = middlewareAuthorizationDataToAuthorization(
-      context,
-      AuthTypeEnum.AddMultiSigSigner,
-      authorizationData
-    );
-    expect(result).toEqual(fakeResult);
-
-    fakeResult = {
-      type: AuthorizationType.PortfolioCustody,
-      value: expect.objectContaining({ owner: expect.objectContaining({ did: 'someDid' }) }),
-    };
-    authorizationData = JSON.stringify({
-      did: 'someDid',
-      kind: { default: null },
-    });
-
-    result = middlewareAuthorizationDataToAuthorization(
-      context,
-      AuthTypeEnum.PortfolioCustody,
-      authorizationData
-    );
-    expect(result).toEqual(fakeResult);
-
-    const portfolioId = new BigNumber(1);
-    fakeResult = {
-      type: AuthorizationType.PortfolioCustody,
-      value: expect.objectContaining({
-        owner: expect.objectContaining({ did: 'someDid' }),
-        id: portfolioId,
-      }),
-    };
-    authorizationData = JSON.stringify({
-      did: 'someDid',
-      kind: { user: 1 },
-    });
-
-    result = middlewareAuthorizationDataToAuthorization(
-      context,
-      AuthTypeEnum.PortfolioCustody,
-      authorizationData
-    );
-    expect(result).toEqual(fakeResult);
-
-    fakeResult = {
-      type: AuthorizationType.TransferAssetOwnership,
-      value: 'SOME_TICKER',
-    };
-    authorizationData = '0x534F4D455F5449434B455200';
-
-    result = middlewareAuthorizationDataToAuthorization(
-      context,
-      AuthTypeEnum.TransferAssetOwnership,
-      authorizationData
-    );
-    expect(result).toEqual(fakeResult);
-
-    fakeResult = {
-      type: AuthorizationType.JoinIdentity,
-      value: { assets: null, portfolios: null, transactions: null, transactionGroups: [] },
-    };
-    authorizationData = JSON.stringify({
-      asset: { whole: null },
-      portfolio: { whole: null },
-      extrinsic: { whole: null },
-    });
-
-    result = middlewareAuthorizationDataToAuthorization(
-      context,
-      AuthTypeEnum.JoinIdentity,
-      authorizationData
-    );
-    expect(result).toEqual(fakeResult);
-
-    const beneficiaryAddress = 'beneficiaryAddress';
-    const relayerAddress = 'relayerAddress';
-    const allowance = new BigNumber(1000);
-    fakeResult = {
-      type: AuthorizationType.AddRelayerPayingKey,
-      value: {
-        beneficiary: expect.objectContaining({ address: beneficiaryAddress }),
-        subsidizer: expect.objectContaining({ address: relayerAddress }),
-        allowance,
-      },
-    };
-    authorizationData = `{"${beneficiaryAddress}","${relayerAddress}",${allowance.shiftedBy(6)}}`;
-
-    result = middlewareAuthorizationDataToAuthorization(
-      context,
-      AuthTypeEnum.AddRelayerPayingKey,
-      authorizationData
-    );
-    expect(result).toEqual(fakeResult);
-
-    const ticker = 'SOME_TICKER';
-    const type = PermissionGroupType.Full;
-    fakeResult = {
-      type: AuthorizationType.BecomeAgent,
-      value: expect.objectContaining({
-        asset: expect.objectContaining({ ticker }),
-        type,
-      }),
-    };
-
-    authorizationData = `{"${ticker}",${JSON.stringify({ full: null })}}`;
-
-    result = middlewareAuthorizationDataToAuthorization(
-      context,
-      AuthTypeEnum.BecomeAgent,
-      authorizationData
-    );
-    expect(result).toEqual(fakeResult);
-
-    authorizationData = JSON.stringify({
-      asset: { whole: null },
-      portfolio: { whole: null },
-      extrinsic: { whole: null },
-    });
-    fakeResult = {
-      type: AuthorizationType.RotatePrimaryKeyToSecondary,
-      value: { assets: null, portfolios: null, transactions: null, transactionGroups: [] },
-    };
-
-    result = middlewareAuthorizationDataToAuthorization(
-      context,
-      AuthTypeEnum.RotatePrimaryKeyToSecondary,
-      authorizationData
-    );
-    expect(result).toEqual(fakeResult);
-  });
-
-  it('should throw an error if the authorization has an unsupported type', () => {
-    const context = dsMockUtils.getContextInstance();
-
-    expect(() =>
-      middlewareAuthorizationDataToAuthorization(context, AuthTypeEnum.Custom, 'randomData')
-    ).toThrow('Unsupported Authorization Type. Please contact the Polymesh team');
-  });
-});
-
-describe('legToFungibleLeg', () => {
-  beforeAll(() => {
-    dsMockUtils.initMocks();
-  });
-
-  afterEach(() => {
-    dsMockUtils.reset();
-  });
-
-  afterAll(() => {
-    dsMockUtils.cleanup();
-  });
-
-  it('should make a fungible leg', () => {
-    const context = dsMockUtils.getContextInstance();
-    const fakeResult = 'fakeResult' as unknown as PolymeshPrimitivesSettlementLeg;
-
-    const value = {
-      sender: createMockPortfolioId(),
-      receiver: createMockPortfolioId(),
-      ticker: createMockTicker(),
-      amount: createMockU128(),
-    } as const;
-
-    when(context.createType)
-      .calledWith('PolymeshPrimitivesSettlementLeg', { Fungible: value })
-      .mockReturnValue(fakeResult);
-
-    const result = legToFungibleLeg(value, context);
-
-    expect(result).toEqual(fakeResult);
-  });
-});
-
-describe('legToNonFungibleLeg', () => {
-  beforeAll(() => {
-    dsMockUtils.initMocks();
-  });
-
-  afterEach(() => {
-    dsMockUtils.reset();
-  });
-
-  afterAll(() => {
-    dsMockUtils.cleanup();
-  });
-
-  it('should make a non-fungible leg', () => {
-    const context = dsMockUtils.getContextInstance();
-    const fakeResult = 'fakeResult' as unknown as PolymeshPrimitivesSettlementLeg;
-
-    const value = {
-      sender: createMockPortfolioId(),
-      receiver: createMockPortfolioId(),
-      nfts: createMockNfts(),
-    } as const;
-
-    when(context.createType)
-      .calledWith('PolymeshPrimitivesSettlementLeg', { NonFungible: value })
-      .mockReturnValue(fakeResult);
-
-    const result = legToNonFungibleLeg(value, context);
-
-    expect(result).toEqual(fakeResult);
-  });
-});
-
-describe('datesToScheduleCheckpoints', () => {
-  beforeAll(() => {
-    dsMockUtils.initMocks();
-  });
-
-  afterEach(() => {
-    dsMockUtils.reset();
-  });
-
-  afterAll(() => {
-    dsMockUtils.cleanup();
-  });
-
-  it('should make a BtreeSet<Moment>', () => {
-    const context = dsMockUtils.getContextInstance();
-
-    const fakeMoment = 'fakeMoment' as unknown as Moment;
-
-    const fakeBtree = 'fakeBtree' as unknown as BTreeSet<Moment>;
-
-    const fakeResult =
-      'fakeResult' as unknown as PolymeshCommonUtilitiesCheckpointScheduleCheckpoints;
-
-    const input = [new Date()];
-
-    when(context.createType).calledWith('u64', input[0].getTime()).mockReturnValue(fakeMoment);
-    when(context.createType)
-      .calledWith('BTreeSet<Moment>', [fakeMoment])
-      .mockReturnValue(fakeBtree);
-
-    when(context.createType)
-      .calledWith('PolymeshCommonUtilitiesCheckpointScheduleCheckpoints', {
-        pending: fakeBtree,
-      })
-      .mockReturnValue(fakeResult);
-
-    const result = datesToScheduleCheckpoints(input, context);
-
-    expect(result).toEqual(fakeResult);
-  });
-});
-
-describe('collectionKeysToMetadataKeys', () => {
-  beforeAll(() => {
-    dsMockUtils.initMocks();
-  });
-
-  afterEach(() => {
-    dsMockUtils.reset();
-  });
-
-  afterAll(() => {
-    dsMockUtils.cleanup();
-  });
-
-  it('should create collection keys', () => {
-    const context = dsMockUtils.getContextInstance();
-    const id = new BigNumber(1);
-    const keys = [{ type: MetadataType.Local, id }];
-
-    const fakeKey = 'fakeKey' as unknown as PolymeshPrimitivesAssetMetadataAssetMetadataKey;
-    const fakeResult =
-      'fakeMetadataKeys' as unknown as Vec<PolymeshPrimitivesAssetMetadataAssetMetadataKey>;
-
-    when(context.createType)
-      .calledWith('PolymeshPrimitivesAssetMetadataAssetMetadataKey', {
-        Local: bigNumberToU64(id, context),
-      })
-      .mockReturnValue(fakeKey);
-
-    when(context.createType)
-      .calledWith('Vec<PolymeshPrimitivesAssetMetadataAssetMetadataKey>', [fakeKey])
-      .mockReturnValue(fakeResult);
-
-    const result = collectionKeysToMetadataKeys(keys, context);
-
-    expect(result).toEqual(fakeResult);
-  });
-});
-
-describe('meshMetadataKeyToMetadataKey', () => {
-  it('should convert local metadata', () => {
-    const localId = new BigNumber(1);
-    const ticker = 'TICKER';
-    const rawKey = dsMockUtils.createMockAssetMetadataKey({
-      Local: dsMockUtils.createMockU64(localId),
-    });
-
-    const result = meshMetadataKeyToMetadataKey(rawKey, ticker);
-
-    expect(result).toEqual({ type: MetadataType.Local, id: localId, ticker });
-  });
-
-  it('should convert Global metadata', () => {
-    const globalId = new BigNumber(2);
-    const rawKey = dsMockUtils.createMockAssetMetadataKey({
-      Global: dsMockUtils.createMockU64(globalId),
-    });
-
-    const result = meshMetadataKeyToMetadataKey(rawKey, '');
-
-    expect(result).toEqual({ type: MetadataType.Global, id: globalId });
-  });
-});
-
-describe('meshNftToNftId', () => {
-  it('should convert a set of NFTs', () => {
-    const ticker = 'TICKER';
-
-    const mockNft = dsMockUtils.createMockNfts({
-      ticker: dsMockUtils.createMockTicker(ticker),
-      ids: [
-        dsMockUtils.createMockU64(new BigNumber(1)),
-        dsMockUtils.createMockU64(new BigNumber(2)),
-      ],
-    });
-
-    const result = meshNftToNftId(mockNft);
-
-    expect(result).toEqual({
-      ticker,
-      ids: [new BigNumber(1), new BigNumber(2)],
-    });
-  });
-});
-
-describe('nftInputToNftMetadataAttribute', () => {
-  beforeAll(() => {
-    dsMockUtils.initMocks();
-  });
-
-  afterEach(() => {
-    dsMockUtils.reset();
-  });
-
-  afterAll(() => {
-    dsMockUtils.cleanup();
-  });
-
-  it('should convert NFT input into a raw attribute', () => {
-    const context = dsMockUtils.getContextInstance();
-    const id = new BigNumber(1);
-    const rawId = dsMockUtils.createMockU64(id);
-    const value = 'testValue';
-
-    const mockKey = 'mockKey' as unknown as PolymeshPrimitivesAssetMetadataAssetMetadataKey;
-    const mockValue = 'mockValue' as unknown as Bytes;
-    const mockAttribute = 'mockAttribute' as unknown as PolymeshPrimitivesNftNftMetadataAttribute;
-    const mockResult = 'mockResult' as unknown as Vec<PolymeshPrimitivesNftNftMetadataAttribute>;
-
-    dsMockUtils.setConstMock('asset', 'assetMetadataValueMaxLength', {
-      returnValue: dsMockUtils.createMockU64(new BigNumber(255)),
-    });
-
-    when(context.createType).calledWith('u64', id.toString()).mockReturnValue(rawId);
-
-    when(context.createType)
-      .calledWith('PolymeshPrimitivesAssetMetadataAssetMetadataKey', {
-        Local: rawId,
-      })
-      .mockReturnValue(mockKey);
-
-    when(context.createType).calledWith('Bytes', value).mockReturnValue(mockValue);
-
-    when(context.createType)
-      .calledWith('PolymeshPrimitivesNftNftMetadataAttribute', {
-        key: mockKey,
-        value: mockValue,
-      })
-      .mockReturnValue(mockAttribute);
-
-    when(context.createType)
-      .calledWith('Vec<PolymeshPrimitivesNftNftMetadataAttribute>', [mockAttribute])
-      .mockReturnValue(mockResult);
-
-    const input = [{ type: MetadataType.Local, id, value }];
-
-    const result = nftInputToNftMetadataVec(input, context);
-
-    expect(result).toEqual(mockResult);
-  });
-});
-
-describe('nftToMeshNft', () => {
-  beforeAll(() => {
-    dsMockUtils.initMocks();
-  });
-
-  afterEach(() => {
-    dsMockUtils.reset();
-  });
-
-  afterAll(() => {
-    dsMockUtils.cleanup();
-  });
-
-  it('should converts Nft input', () => {
-    const ticker = 'TICKER';
-    const rawTicker = dsMockUtils.createMockTicker(ticker);
-    const id = new BigNumber(1);
-    const rawId = dsMockUtils.createMockU64(id);
-    const context = dsMockUtils.getContextInstance();
-
-    const mockResult = 'mockResult' as unknown as PolymeshPrimitivesNftNfTs;
-
-    when(context.createType)
-      .calledWith('PolymeshPrimitivesTicker', padString(ticker, MAX_TICKER_LENGTH))
-      .mockReturnValue(rawTicker);
-    when(context.createType).calledWith('u64', id.toString()).mockReturnValue(rawId);
-    when(context.createType)
-      .calledWith('PolymeshPrimitivesNftNfTs', {
-        ticker: rawTicker,
-        ids: [rawId],
-      })
-      .mockReturnValue(mockResult);
-
-    const result = nftToMeshNft(ticker, [id], context);
-
-    expect(result).toEqual(mockResult);
-  });
-});
-
-describe('toCustomClaimTypeWithIdentity', () => {
-  it('should correctly convert MiddlewareCustomClaimType array to CustomClaimTypeWithDid array', () => {
-    const middlewareCustomClaimTypeArray = [
-      { name: 'name1', id: '1', identity: { did: 'did1' } },
-      { name: 'name2', id: '2', identity: { did: 'did2' } },
-      { name: 'name3', id: '3', identity: null },
-    ];
-
-    const result = toCustomClaimTypeWithIdentity(
-      middlewareCustomClaimTypeArray as MiddlewareCustomClaimType[]
-    );
-
-    expect(result).toEqual([
-      { name: 'name1', id: new BigNumber(1), did: 'did1' },
-      { name: 'name2', id: new BigNumber(2), did: 'did2' },
-      { name: 'name3', id: new BigNumber(3), did: undefined },
-    ]);
-  });
-});
-
-describe('mediatorAffirmationStatusToStatus', () => {
-  it('should convert mediator affirmation status', () => {
-    let input = dsMockUtils.createMockMediatorAffirmationStatus('Pending');
-    let result = mediatorAffirmationStatusToStatus(input);
-    expect(result).toEqual({ status: AffirmationStatus.Pending });
-
-    input = dsMockUtils.createMockMediatorAffirmationStatus('Unknown');
-    result = mediatorAffirmationStatusToStatus(input);
-    expect(result).toEqual({ status: AffirmationStatus.Unknown });
-
-    input = dsMockUtils.createMockMediatorAffirmationStatus({
-      Affirmed: {
-        expiry: dsMockUtils.createMockOption(dsMockUtils.createMockMoment(new BigNumber(1))),
-      },
-    });
-    result = mediatorAffirmationStatusToStatus(input);
-    expect(result).toEqual({ status: AffirmationStatus.Affirmed, expiry: new Date(1) });
-
-    input = dsMockUtils.createMockMediatorAffirmationStatus({
-      Affirmed: {
-        expiry: dsMockUtils.createMockOption(),
-      },
-    });
-    result = mediatorAffirmationStatusToStatus(input);
-    expect(result).toEqual({ status: AffirmationStatus.Affirmed, expiry: undefined });
-  });
-
-  it('should throw an error if it encounters an unexpected case', () => {
-    // eslint-disable-next-line @typescript-eslint/no-explicit-any
-    expect(() => mediatorAffirmationStatusToStatus({ type: 'notAType' } as any)).toThrow(
-      UnreachableCaseError
-    );
-  });
-});
-
-describe('meshConfidentialDetailsToConfidentialDetails', () => {
-  it('should convert PalletConfidentialAssetTransaction to ConfidentialTransactionDetails', () => {
-    const mockDetails = dsMockUtils.createMockConfidentialAssetTransaction({
-      createdAt: dsMockUtils.createMockU32(new BigNumber(1)),
-      memo: dsMockUtils.createMockOption(dsMockUtils.createMockMemo(stringToHex('someMemo'))),
-      venueId: dsMockUtils.createMockU64(new BigNumber(2)),
-    });
-    const result = meshConfidentialTransactionDetailsToDetails(
-      mockDetails as PalletConfidentialAssetTransaction
-    );
-
-    expect(result).toEqual({
-      createdAt: new BigNumber(1),
-      memo: 'someMemo',
-      venueId: new BigNumber(2),
-    });
-  });
-});
-
-describe('meshConfidentialTransactionStatusToStatus', () => {
-  it('should convert PalletConfidentialAssetTransactionStatus to ConfidentialTransactionStatus', () => {
-    let expected = ConfidentialTransactionStatus.Pending;
-    let status = dsMockUtils.createMockConfidentialTransactionStatus(expected);
-
-    let result = meshConfidentialTransactionStatusToStatus(status);
-
-    expect(result).toEqual(expected);
-
-    expected = ConfidentialTransactionStatus.Executed;
-    status = dsMockUtils.createMockConfidentialTransactionStatus(expected);
-    result = meshConfidentialTransactionStatusToStatus(status);
-
-    expect(result).toEqual(expected);
-
-    expected = ConfidentialTransactionStatus.Rejected;
-    status = dsMockUtils.createMockConfidentialTransactionStatus(expected);
-    result = meshConfidentialTransactionStatusToStatus(status);
-
-    expect(result).toEqual(expected);
-  });
-
-  it('should throw an error on unexpected status', () => {
-    const status = createMockConfidentialTransactionStatus(
-      // eslint-disable-next-line @typescript-eslint/no-explicit-any
-      'notAStatus' as any
-    ) as PalletConfidentialAssetTransactionStatus;
-=======
   PolymeshPrimitivesIdentityId,
 } from '@polkadot/types/lookup';
 import { stringToHex } from '@polkadot/util';
@@ -10090,7 +24,6 @@
 import { u16ToBigNumber } from '@polymeshassociation/polymesh-sdk/utils/conversion';
 import BigNumber from 'bignumber.js';
 import { when } from 'jest-when';
->>>>>>> 1dbbd1f6
 
 import { ConfidentialAccount, ConfidentialAsset, Context, Identity } from '~/internal';
 import { dsMockUtils } from '~/testUtils/mocks';

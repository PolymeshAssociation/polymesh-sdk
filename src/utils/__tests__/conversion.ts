--- conflicted
+++ resolved
@@ -9992,7 +9992,6 @@
   });
 });
 
-<<<<<<< HEAD
 describe('mediatorAffirmationStatusToStatus', () => {
   it('should convert mediator affirmation status', () => {
     let input = dsMockUtils.createMockMediatorAffirmationStatus('Pending');
@@ -10026,7 +10025,8 @@
       UnreachableCaseError
     );
   });
-=======
+});
+
 describe('meshConfidentialDetailsToConfidentialDetails', () => {
   it('should convert PalletConfidentialAssetTransaction to ConfidentialTransactionDetails', () => {
     const mockDetails = dsMockUtils.createMockConfidentialAssetTransaction({
@@ -10567,5 +10567,4 @@
 
     expect(result).toEqual(mockResult);
   });
->>>>>>> 3170a34b
 });
--- conflicted
+++ resolved
@@ -224,19 +224,15 @@
     const value = 'someAccountId';
     const fakeResult = ('convertedAccountKey' as unknown) as AccountKey;
     const context = polkadotMockUtils.getContextInstance();
-<<<<<<< HEAD
-    const decodeAddressResult = utilCryptoModule.decodeAddress(value);
-=======
     const decodedValue = ('decodedAccountId' as unknown) as Uint8Array;
->>>>>>> 0f2cf89b
 
     sinon
       .stub(utilCryptoModule, 'decodeAddress')
       .withArgs(value)
-      .returns(decodeAddressResult);
-
-    mockCreateType
-      .withArgs(context.polymeshApi.registry, 'AccountKey', decodeAddressResult)
+      .returns(decodedValue);
+
+    mockCreateType
+      .withArgs(context.polymeshApi.registry, 'AccountKey', decodedValue)
       .returns(fakeResult);
 
     const result = stringToAccountKey(value, context);
@@ -247,16 +243,12 @@
   test('accountKeyToString should convert a polkadot AccountKey object to a string', () => {
     const fakeResult = 'someAccountId';
     const accountKey = polkadotMockUtils.createMockAccountKey(fakeResult);
-<<<<<<< HEAD
-    const encodeAddressResult = utilCryptoModule.encodeAddress(u8aToString(accountKey));
-=======
     const encodedValue = ('encodedAccountId' as unknown) as Uint8Array;
->>>>>>> 0f2cf89b
 
     sinon
       .stub(utilCryptoModule, 'encodeAddress')
       .withArgs(fakeResult)
-      .returns(encodeAddressResult);
+      .returns(encodedValue);
 
     const result = accountKeyToString(accountKey);
     expect(result).toEqual(fakeResult);

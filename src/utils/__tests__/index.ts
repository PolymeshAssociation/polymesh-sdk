--- conflicted
+++ resolved
@@ -61,11 +61,8 @@
   InstructionType,
   KnownTokenType,
   Permission,
-<<<<<<< HEAD
   PortfolioItem,
-=======
   PortfolioLike,
->>>>>>> 088b63f8
   Scope,
   ScopeType,
   Signer,
@@ -137,11 +134,8 @@
   padString,
   permissionToMeshPermission,
   portfolioIdToMeshPortfolioId,
-<<<<<<< HEAD
   portfolioItemToMovePortfolioItem,
-=======
   portfolioLikeToPortfolioId,
->>>>>>> 088b63f8
   posRatioToBigNumber,
   removePadding,
   requestAtBlock,

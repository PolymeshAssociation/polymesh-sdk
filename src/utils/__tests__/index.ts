--- conflicted
+++ resolved
@@ -75,7 +75,6 @@
   identifierTypeToString,
   identityIdToString,
   jurisdictionNameToString,
-  maximum,
   meshClaimToClaim,
   momentToDate,
   numberToBalance,
@@ -1899,16 +1898,6 @@
   });
 });
 
-<<<<<<< HEAD
-describe('maximum', () => {
-  test('should return the highest number from two numbers', () => {
-    const value1 = new BigNumber(1);
-    const value2 = new BigNumber(2);
-
-    const result = maximum(value1, value2);
-
-    expect(result).toEqual(value2);
-=======
 describe('requestPaginated', () => {
   test('should fetch and return entries and the hex value of the last key', async () => {
     const queryStub = dsMockUtils.createQueryStub('dividend', 'dividendCount', {
@@ -1943,6 +1932,5 @@
 
     expect(res.lastKey).toBeNull();
     sinon.assert.calledOnce(queryStub.entriesPaged);
->>>>>>> 0dc31b57
   });
 });
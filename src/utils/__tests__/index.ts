--- conflicted
+++ resolved
@@ -1,4 +1,3 @@
-<<<<<<< HEAD
 import * as createTypeModule from '@polymathnetwork/polkadot/types/create/createType';
 import { Balance, IdentityId } from '@polymathnetwork/polkadot/types/interfaces';
 import BigNumber from 'bignumber.js';
@@ -14,13 +13,11 @@
   serialize,
   stringToIdentityId,
   unserialize,
+  unwrapValues
 } from '~/utils';
-=======
+
 import { ISubmittableResult } from '@polymathnetwork/polkadot/types/types';
-
 import { PostTransactionValue } from '~/base';
-import { delay, serialize, unserialize, unwrapValues } from '~/utils';
->>>>>>> 09188422
 
 describe('delay', () => {
   jest.useFakeTimers();
@@ -77,7 +74,6 @@
   });
 });
 
-<<<<<<< HEAD
 describe('stringToIdentityId and identityIdToString', () => {
   const polkadotMockFactory = new PolkadotMockFactory();
   polkadotMockFactory.initMocks({ mockContext: true });
@@ -174,7 +170,9 @@
 
     const result = balanceToBigNumber(balance);
     expect(result).toEqual(fakeResult.div(Math.pow(10, 6)));
-=======
+  });
+});
+
 describe('unwrapValues', () => {
   test('should unwrap all Post Transaction Values in the array', async () => {
     const values = [1, 2, 3, 4, 5];
@@ -184,6 +182,5 @@
     const unwrapped = unwrapValues(wrapped);
 
     expect(unwrapped).toEqual(values);
->>>>>>> 09188422
   });
 });
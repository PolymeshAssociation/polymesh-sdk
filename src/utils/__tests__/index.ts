import { bool, Bytes, u64 } from '@polkadot/types';
import { AccountId, Balance, Moment } from '@polkadot/types/interfaces';
import { ISubmittableResult } from '@polkadot/types/types';
import BigNumber from 'bignumber.js';
import { range } from 'lodash';
import {
  AssetIdentifier,
  AssetName,
  AssetTransferRule,
  AssetType,
  AuthIdentifier,
  AuthorizationData,
  Claim as MeshClaim,
  DocumentHash,
  DocumentName,
  DocumentUri,
  FundingRoundName,
  IdentifierType,
  IdentityId,
  JurisdictionName,
  Permission as MeshPermission,
  ProtocolOp,
  Signatory,
  Ticker,
  TxTags,
} from 'polymesh-types/types';
import sinon from 'sinon';

import { Identity } from '~/api/entities';
import { ProposalState } from '~/api/entities/Proposal/types';
import { PostTransactionValue } from '~/base';
import { CallIdEnum, ClaimTypeEnum, ModuleIdEnum } from '~/middleware/types';
import { dsMockUtils } from '~/testUtils/mocks';
import {
  Authorization,
  AuthorizationType,
  Claim,
  ClaimType,
  Condition,
  ConditionTarget,
  ConditionType,
  KnownTokenType,
  Permission,
  SignerType,
  TokenIdentifierType,
  TransferStatus,
} from '~/types';
import { tuple } from '~/types/utils';
import { MAX_BATCH_ELEMENTS, MAX_TICKER_LENGTH } from '~/utils/constants';

import {
  accountIdToString,
  addressToKey,
  assetIdentifierToString,
  assetNameToString,
  assetTransferRulesResultToRuleCompliance,
  assetTransferRuleToRule,
  assetTypeToString,
  authIdentifierToAuthTarget,
  authorizationDataToAuthorization,
  authorizationToAuthorizationData,
  authTargetToAuthIdentifier,
  balanceToBigNumber,
  batchArguments,
  booleanToBool,
  boolToBoolean,
  bytesToString,
  calculateNextKey,
  canTransferResultToTransferStatus,
  cddStatusToBoolean,
  claimToMeshClaim,
  createClaim,
  dateToMoment,
  delay,
  documentHashToString,
  documentNameToString,
  documentToTokenDocumentData,
  documentUriToString,
  extrinsicIdentifierToTxTag,
  findEventRecord,
  fundingRoundNameToString,
  identifierTypeToString,
  identityIdToString,
  jurisdictionNameToString,
  keyToAddress,
  meshClaimToClaim,
  meshPermissionToPermission,
  meshProposalStateToProposalState,
  middlewareProposalToProposalDetails,
  middlewareProposalToTxTag,
  moduleAddressToString,
  momentToDate,
  numberToBalance,
  numberToU32,
  numberToU64,
  padString,
  permissionToMeshPermission,
  posRatioToBigNumber,
  removePadding,
  requestAtBlock,
  requestPaginated,
  ruleToAssetTransferRule,
  serialize,
  signatoryToSigner,
  signerToSignatory,
  signingKeyToMeshSigningKey,
  stringToAccountId,
  stringToAssetIdentifier,
  stringToAssetName,
  stringToBytes,
  stringToDocumentHash,
  stringToDocumentName,
  stringToDocumentUri,
  stringToFundingRoundName,
  stringToIdentityId,
  stringToJurisdictionName,
  stringToText,
  stringToTicker,
  textToString,
  tickerToDid,
  tickerToString,
  toIdentityWithClaimsArray,
  tokenDocumentDataToDocument,
  tokenIdentifierTypeToIdentifierType,
  tokenTypeToAssetType,
  txTagToExtrinsicIdentifier,
  txTagToProtocolOp,
  u8ToTransferStatus,
  u64ToBigNumber,
  unserialize,
  unwrapValues,
  valueToDid,
} from '../';

jest.mock(
  '@polkadot/api',
  require('~/testUtils/mocks/dataSources').mockPolkadotModule('@polkadot/api')
);
jest.mock('~/context', require('~/testUtils/mocks/dataSources').mockContextModule('~/context'));

describe('delay', () => {
  jest.useFakeTimers();

  test('should resolve after the supplied timeout', () => {
    const delayPromise = delay(5000);

    jest.advanceTimersByTime(5000);

    return expect(delayPromise).resolves.toBeUndefined();
  });
});

describe('serialize and unserialize', () => {
  const entityType = 'someEntity';

  const pojo1 = {
    foo: 'Foo',
    bar: 'Bar',
  };

  const inversePojo1 = {
    bar: 'Bar',
    foo: 'Foo',
  };

  const pojo2 = {
    baz: 'baz',
  };

  test('serialize returns the same unique id for the same pojo', () => {
    expect(serialize(entityType, pojo1)).toBe(serialize(entityType, pojo1));
    expect(serialize(entityType, pojo1)).toBe(serialize(entityType, inversePojo1));
  });

  test('serialize returns a different unique id for different pojos', () => {
    expect(serialize(entityType, pojo1)).not.toBe(serialize(entityType, pojo2));
  });

  test('unserialize recovers the serialized object', () => {
    expect(unserialize(serialize(entityType, pojo1))).toEqual(pojo1);
    expect(unserialize(serialize(entityType, inversePojo1))).toEqual(pojo1);
  });

  const errorMsg = 'Wrong ID format';

  test('unserialize throws an error if the argument has an incorrect format', () => {
    expect(() => unserialize('unformatted')).toThrowError(errorMsg);
  });

  test('unserialize throws an error if the serialized string is not valid JSON', () => {
    const fakeSerialized = Buffer.from('someEntity:nonJsonString').toString('base64');
    expect(() => unserialize(fakeSerialized)).toThrowError(errorMsg);
  });
});

describe('tickerToDid', () => {
  test('should generate the ticker did', () => {
    let ticker = 'someTicker';
    let result = tickerToDid(ticker);

    expect(result).toBe('0x51a5fed99b9d305ef26e6af92dd3dcb181a30a07dc5f075e260b82a92d48913c');

    ticker = 'otherTicker';
    result = tickerToDid(ticker);

    expect(result).toBe('0xae37fa10f763fa5d302c5999ac06897f1fcf383dcc9787f1ede189ba161d06a5');

    ticker = 'lastTicker';
    result = tickerToDid(ticker);

    expect(result).toBe('0xa643b102d0c58adb3d13a28ab260644f2d0b010dc73aab99a3802b843868ab64');
  });
});

describe('moduleAddressToString', () => {
  test('should convert a module address to a string', () => {
    const moduleAddress = 'someModuleName';

    const result = moduleAddressToString(moduleAddress);
    expect(result).toBe('5Eg4TucMsdiyc9LjA3BT7VXioUqMoQ4vLn1VSUDsYsiJMdbN');
  });
});

describe('keyToAddress and addressToKey', () => {
  const address = '5GrwvaEF5zXb26Fz9rcQpDWS57CtERHpNehXCPcNoHGKutQY';
  const publicKey = '0xd43593c715fdd31c61141abd04a99fd6822c8558854ccde39a5684e7a56da27d';

  test('addressToKey should decode an address into a public key', () => {
    const result = addressToKey(address);

    expect(result).toBe(publicKey);
  });

  test('keyToAddress should encode a public key into an address', () => {
    const result = keyToAddress(publicKey);

    expect(result).toBe(address);
  });
});

describe('stringToIdentityId and identityIdToString', () => {
  beforeAll(() => {
    dsMockUtils.initMocks();
  });

  afterEach(() => {
    dsMockUtils.reset();
  });

  afterAll(() => {
    dsMockUtils.cleanup();
  });

  test('stringToIdentityId should convert a did string into an IdentityId', () => {
    const identity = 'IdentityObject';
    const fakeResult = ('type' as unknown) as IdentityId;
    const context = dsMockUtils.getContextInstance();

    dsMockUtils
      .getCreateTypeStub()
      .withArgs('IdentityId', identity)
      .returns(fakeResult);

    const result = stringToIdentityId(identity, context);

    expect(result).toBe(fakeResult);
  });

  test('identityIdToString should convert an IdentityId to a did string', () => {
    const fakeResult = 'IdentityString';
    const identityId = dsMockUtils.createMockIdentityId(fakeResult);

    const result = identityIdToString(identityId);
    expect(result).toBe(fakeResult);
  });
});

describe('valueToDid', () => {
  test('valueToDid should return the Indentity DID string', () => {
    const did = 'someDid';
    const context = dsMockUtils.getContextInstance();
    const identity = new Identity({ did }, context);

    const result = valueToDid(identity);

    expect(result).toBe(did);
  });

  test('valueToDid should return the same DID string that it receives', () => {
    const did = 'someDid';
    const result = valueToDid(did);

    expect(result).toBe(did);
  });
});

describe('numberToBalance and balanceToBigNumber', () => {
  beforeAll(() => {
    dsMockUtils.initMocks();
  });

  afterEach(() => {
    dsMockUtils.reset();
  });

  afterAll(() => {
    dsMockUtils.cleanup();
  });

  test('numberToBalance should convert a number to a polkadot Balance object', () => {
    const value = new BigNumber(100);
    const fakeResult = ('100' as unknown) as Balance;
    const context = dsMockUtils.getContextInstance();

    dsMockUtils
      .getCreateTypeStub()
      .withArgs('Balance', value.multipliedBy(Math.pow(10, 6)).toString())
      .returns(fakeResult);

    const result = numberToBalance(value, context);

    expect(result).toBe(fakeResult);
  });

  test('balanceToBigNumber should convert a polkadot Balance object to a BigNumber', () => {
    const fakeResult = 100;
    const balance = dsMockUtils.createMockBalance(fakeResult);

    const result = balanceToBigNumber(balance);
    expect(result).toEqual(new BigNumber(fakeResult).div(Math.pow(10, 6)));
  });
});

describe('posRatioToBigNumber', () => {
  beforeAll(() => {
    dsMockUtils.initMocks();
  });

  afterEach(() => {
    dsMockUtils.reset();
  });

  afterAll(() => {
    dsMockUtils.cleanup();
  });

  test('posRatioToBigNumber should convert a polkadot PosRatio object to a BigNumber', () => {
    const numerator = 1;
    const denominator = 1;
    const balance = dsMockUtils.createMockPosRatio(numerator, denominator);

    const result = posRatioToBigNumber(balance);
    expect(result).toEqual(new BigNumber(numerator).dividedBy(new BigNumber(denominator)));
  });
});

describe('numberToU64 and u64ToBigNumber', () => {
  beforeAll(() => {
    dsMockUtils.initMocks();
  });

  afterEach(() => {
    dsMockUtils.reset();
  });

  afterAll(() => {
    dsMockUtils.cleanup();
  });

  test('numberToU64 should convert a number to a polkadot u64 object', () => {
    const value = new BigNumber(100);
    const fakeResult = ('100' as unknown) as u64;
    const context = dsMockUtils.getContextInstance();

    dsMockUtils
      .getCreateTypeStub()
      .withArgs('u64', value.toString())
      .returns(fakeResult);

    const result = numberToU64(value, context);

    expect(result).toBe(fakeResult);
  });

  test('u64ToBigNumber should convert a polkadot u64 object to a BigNumber', () => {
    const fakeResult = 100;
    const balance = dsMockUtils.createMockBalance(fakeResult);

    const result = u64ToBigNumber(balance);
    expect(result).toEqual(new BigNumber(fakeResult));
  });
});

describe('stringToBytes and bytesToString', () => {
  beforeAll(() => {
    dsMockUtils.initMocks();
  });

  afterEach(() => {
    dsMockUtils.reset();
  });

  afterAll(() => {
    dsMockUtils.cleanup();
  });

  test('stringToBytes should convert a string to a polkadot Bytes object', () => {
    const value = 'someBytes';
    const fakeResult = ('convertedBytes' as unknown) as Bytes;
    const context = dsMockUtils.getContextInstance();

    dsMockUtils
      .getCreateTypeStub()
      .withArgs('Bytes', value)
      .returns(fakeResult);

    const result = stringToBytes(value, context);

    expect(result).toBe(fakeResult);
  });

  test('bytesToString should convert a polkadot Bytes object to a string', () => {
    const fakeResult = 'someBytes';
    const ticker = dsMockUtils.createMockBytes(fakeResult);

    const result = bytesToString(ticker);
    expect(result).toEqual(fakeResult);
  });
});

describe('stringToTicker and tickerToString', () => {
  beforeAll(() => {
    dsMockUtils.initMocks();
  });

  afterEach(() => {
    dsMockUtils.reset();
  });

  afterAll(() => {
    dsMockUtils.cleanup();
  });

  test('stringToTicker should convert a string to a polkadot Ticker object', () => {
    const value = 'someTicker';
    const fakeResult = ('convertedTicker' as unknown) as Ticker;
    const context = dsMockUtils.getContextInstance();

    dsMockUtils
      .getCreateTypeStub()
      .withArgs('Ticker', value)
      .returns(fakeResult);

    const result = stringToTicker(value, context);

    expect(result).toBe(fakeResult);
  });

  test('stringToTicker should throw an error if the string length exceeds the max ticker length', () => {
    const value = 'veryLongTickr';
    const context = dsMockUtils.getContextInstance();

    expect(() => stringToTicker(value, context)).toThrow(
      `Ticker length cannot exceed ${MAX_TICKER_LENGTH} characters`
    );
  });

  test('tickerToString should convert a polkadot Ticker object to a string', () => {
    const fakeResult = 'someTicker';
    const ticker = dsMockUtils.createMockTicker(fakeResult);

    const result = tickerToString(ticker);
    expect(result).toEqual(fakeResult);
  });
});

describe('stringToText and textToString', () => {
  beforeAll(() => {
    dsMockUtils.initMocks();
  });

  afterEach(() => {
    dsMockUtils.reset();
  });

  afterAll(() => {
    dsMockUtils.cleanup();
  });

  test('stringToText should convert a string to a polkadot Text object', () => {
    const value = 'someText';
    const fakeResult = ('convertedText' as unknown) as Text;
    const context = dsMockUtils.getContextInstance();

    dsMockUtils
      .getCreateTypeStub()
      .withArgs('Text', value)
      .returns(fakeResult);

    const result = stringToText(value, context);

    expect(result).toEqual(fakeResult);
  });

  test('textToString should convert polkadot Text object to string', () => {
    const text = 'someText';
    const mockText = dsMockUtils.createMockText(text);

    const result = textToString(mockText);
    expect(result).toEqual(text);
  });
});

describe('stringToAssetName and assetNameToString', () => {
  beforeAll(() => {
    dsMockUtils.initMocks();
  });

  afterEach(() => {
    dsMockUtils.reset();
  });

  afterAll(() => {
    dsMockUtils.cleanup();
  });

  test('stringToAssetName should convert a string to a polkadot AssetName object', () => {
    const value = 'someName';
    const fakeResult = ('convertedName' as unknown) as AssetName;
    const context = dsMockUtils.getContextInstance();

    dsMockUtils
      .getCreateTypeStub()
      .withArgs('AssetName', value)
      .returns(fakeResult);

    const result = stringToAssetName(value, context);

    expect(result).toEqual(fakeResult);
  });

  test('assetNameToString should convert a polkadot AssetName object to a string', () => {
    const fakeResult = 'someAssetName';
    const assetName = dsMockUtils.createMockAssetName(fakeResult);

    const result = assetNameToString(assetName);
    expect(result).toEqual(fakeResult);
  });
});

describe('stringToAccountId and accountIdToSting', () => {
  beforeAll(() => {
    dsMockUtils.initMocks();
  });

  afterEach(() => {
    dsMockUtils.reset();
  });

  afterAll(() => {
    dsMockUtils.cleanup();
  });

  test('stringToAccountId should convert a string to a polkadot AccountId object', () => {
    const value = 'someAccountId';
    const fakeResult = ('convertedAccountId' as unknown) as AccountId;
    const context = dsMockUtils.getContextInstance();

    dsMockUtils
      .getCreateTypeStub()
      .withArgs('AccountId', value)
      .returns(fakeResult);

    const result = stringToAccountId(value, context);

    expect(result).toEqual(fakeResult);
  });

  test('accountIdToSting should convert a polkadot AccountId object to a string', () => {
    const fakeResult = 'someAccountId';
    const accountId = dsMockUtils.createMockAccountId(fakeResult);

    const result = accountIdToString(accountId);
    expect(result).toEqual(fakeResult);
  });
});

describe('booleanToBool and boolToBoolean', () => {
  beforeAll(() => {
    dsMockUtils.initMocks();
  });

  afterEach(() => {
    dsMockUtils.reset();
  });

  afterAll(() => {
    dsMockUtils.cleanup();
  });

  test('booleanToBool should convert a boolean to a polkadot bool object', () => {
    const value = true;
    const fakeResult = ('true' as unknown) as bool;
    const context = dsMockUtils.getContextInstance();

    dsMockUtils
      .getCreateTypeStub()
      .withArgs('bool', value)
      .returns(fakeResult);

    const result = booleanToBool(value, context);

    expect(result).toEqual(fakeResult);
  });

  test('boolToBoolean should convert a polkadot bool object to a boolean', () => {
    const fakeResult = true;
    const mockBool = dsMockUtils.createMockBool(fakeResult);

    const result = boolToBoolean(mockBool);
    expect(result).toEqual(fakeResult);
  });
});

describe('dateToMoment and momentToDate', () => {
  beforeAll(() => {
    dsMockUtils.initMocks();
  });

  afterEach(() => {
    dsMockUtils.reset();
  });

  afterAll(() => {
    dsMockUtils.cleanup();
  });

  test('dateToMoment should convert a Date to a polkadot Moment object', () => {
    const value = new Date();
    const fakeResult = (10000 as unknown) as Moment;
    const context = dsMockUtils.getContextInstance();

    dsMockUtils
      .getCreateTypeStub()
      .withArgs('Moment', Math.round(value.getTime()))
      .returns(fakeResult);

    const result = dateToMoment(value, context);

    expect(result).toBe(fakeResult);
  });

  test('momentToDate should convert a polkadot Moment object to a Date', () => {
    const fakeResult = 10000;
    const moment = dsMockUtils.createMockMoment(fakeResult);

    const result = momentToDate(moment);
    expect(result).toEqual(new Date(fakeResult));
  });
});

describe('tokenTypeToAssetType and assetTypeToString', () => {
  beforeAll(() => {
    dsMockUtils.initMocks();
  });

  afterEach(() => {
    dsMockUtils.reset();
  });

  afterAll(() => {
    dsMockUtils.cleanup();
  });

  test('tokenTypeToAssetType should convert a TokenType to a polkadot AssetType object', () => {
    const value = KnownTokenType.Commodity;
    const fakeResult = ('CommodityEnum' as unknown) as AssetType;
    const context = dsMockUtils.getContextInstance();

    dsMockUtils
      .getCreateTypeStub()
      .withArgs('AssetType', value)
      .returns(fakeResult);

    const result = tokenTypeToAssetType(value, context);

    expect(result).toBe(fakeResult);
  });

  test('assetTypeToString should convert a polkadot AssetType object to a string', () => {
    let fakeResult = KnownTokenType.Commodity;
    let assetType = dsMockUtils.createMockAssetType(fakeResult);

    let result = assetTypeToString(assetType);
    expect(result).toEqual(fakeResult);

    fakeResult = KnownTokenType.EquityCommon;
    assetType = dsMockUtils.createMockAssetType(fakeResult);

    result = assetTypeToString(assetType);
    expect(result).toEqual(fakeResult);

    fakeResult = KnownTokenType.EquityPreferred;
    assetType = dsMockUtils.createMockAssetType(fakeResult);

    result = assetTypeToString(assetType);
    expect(result).toEqual(fakeResult);

    fakeResult = KnownTokenType.Commodity;
    assetType = dsMockUtils.createMockAssetType(fakeResult);

    result = assetTypeToString(assetType);
    expect(result).toEqual(fakeResult);

    fakeResult = KnownTokenType.FixedIncome;
    assetType = dsMockUtils.createMockAssetType(fakeResult);

    result = assetTypeToString(assetType);
    expect(result).toEqual(fakeResult);

    fakeResult = KnownTokenType.Reit;
    assetType = dsMockUtils.createMockAssetType(fakeResult);

    result = assetTypeToString(assetType);
    expect(result).toEqual(fakeResult);

    fakeResult = KnownTokenType.Fund;
    assetType = dsMockUtils.createMockAssetType(fakeResult);

    result = assetTypeToString(assetType);
    expect(result).toEqual(fakeResult);

    fakeResult = KnownTokenType.RevenueShareAgreement;
    assetType = dsMockUtils.createMockAssetType(fakeResult);

    result = assetTypeToString(assetType);
    expect(result).toEqual(fakeResult);

    fakeResult = KnownTokenType.StructuredProduct;
    assetType = dsMockUtils.createMockAssetType(fakeResult);

    result = assetTypeToString(assetType);
    expect(result).toEqual(fakeResult);

    fakeResult = KnownTokenType.Derivative;
    assetType = dsMockUtils.createMockAssetType(fakeResult);

    result = assetTypeToString(assetType);
    expect(result).toEqual(fakeResult);

    const fakeType = 'otherType';
    assetType = dsMockUtils.createMockAssetType({
      Custom: dsMockUtils.createMockBytes(fakeType),
    });

    result = assetTypeToString(assetType);
    expect(result).toEqual(fakeType);
  });
});

describe('tokenIdentifierTypeToIdentifierType and identifierTypeToString', () => {
  beforeAll(() => {
    dsMockUtils.initMocks();
  });

  afterEach(() => {
    dsMockUtils.reset();
  });

  afterAll(() => {
    dsMockUtils.cleanup();
  });

  test('tokenIdentifierTypeToIdentifierType should convert a TokenIdentifierType to a polkadot IdentifierType object', () => {
    const value = TokenIdentifierType.Isin;
    const fakeResult = ('IsinEnum' as unknown) as IdentifierType;
    const context = dsMockUtils.getContextInstance();

    dsMockUtils
      .getCreateTypeStub()
      .withArgs('IdentifierType', value)
      .returns(fakeResult);

    const result = tokenIdentifierTypeToIdentifierType(value, context);

    expect(result).toBe(fakeResult);
  });

  test('identifierTypeToString should convert a polkadot IdentifierType object to a string', () => {
    let fakeResult = TokenIdentifierType.Isin;
    let identifierType = dsMockUtils.createMockIdentifierType(fakeResult);

    let result = identifierTypeToString(identifierType);
    expect(result).toEqual(fakeResult);

    fakeResult = TokenIdentifierType.Cusip;
    identifierType = dsMockUtils.createMockIdentifierType(fakeResult);

    result = identifierTypeToString(identifierType);
    expect(result).toEqual(fakeResult);

    fakeResult = TokenIdentifierType.Cins;
    identifierType = dsMockUtils.createMockIdentifierType(fakeResult);

    result = identifierTypeToString(identifierType);
    expect(result).toEqual(fakeResult);
  });
});

describe('stringToAssetIdentifier and assetIdentifierToString', () => {
  beforeAll(() => {
    dsMockUtils.initMocks();
  });

  afterEach(() => {
    dsMockUtils.reset();
  });

  afterAll(() => {
    dsMockUtils.cleanup();
  });

  test('stringToAssetIdentifier should convert a string to a polkadot AssetIdentifier object', () => {
    const value = 'someIdentifier';
    const fakeResult = ('convertedIdentifier' as unknown) as AssetIdentifier;
    const context = dsMockUtils.getContextInstance();

    dsMockUtils
      .getCreateTypeStub()
      .withArgs('AssetIdentifier', value)
      .returns(fakeResult);

    const result = stringToAssetIdentifier(value, context);

    expect(result).toBe(fakeResult);
  });

  test('assetIdentifierToString should convert a polkadot AssetIdentifier object to a string', () => {
    const fakeResult = 'someIdentifier';
    const identifierType = dsMockUtils.createMockAssetIdentifier(fakeResult);

    const result = assetIdentifierToString(identifierType);
    expect(result).toEqual(fakeResult);
  });
});

describe('stringToFundingRoundName and fundingRoundNameToString', () => {
  beforeAll(() => {
    dsMockUtils.initMocks();
  });

  afterEach(() => {
    dsMockUtils.reset();
  });

  afterAll(() => {
    dsMockUtils.cleanup();
  });

  test('stringToFundingRoundName should convert a string to a polkadot FundingRoundName object', () => {
    const value = 'someName';
    const fakeResult = ('convertedName' as unknown) as FundingRoundName;
    const context = dsMockUtils.getContextInstance();

    dsMockUtils
      .getCreateTypeStub()
      .withArgs('FundingRoundName', value)
      .returns(fakeResult);

    const result = stringToFundingRoundName(value, context);

    expect(result).toEqual(fakeResult);
  });

  test('fundingRoundNameToString should convert a polkadot FundingRoundName object to a string', () => {
    const fakeResult = 'someFundingRoundName';
    const roundName = dsMockUtils.createMockFundingRoundName(fakeResult);

    const result = fundingRoundNameToString(roundName);
    expect(result).toEqual(fakeResult);
  });
});

describe('stringToDocumentName and documentNameToString', () => {
  beforeAll(() => {
    dsMockUtils.initMocks();
  });

  afterEach(() => {
    dsMockUtils.reset();
  });

  afterAll(() => {
    dsMockUtils.cleanup();
  });

  test('stringToDocumentName should convert a string to a polkadot DocumentName object', () => {
    const value = 'someName';
    const fakeResult = ('convertedName' as unknown) as DocumentName;
    const context = dsMockUtils.getContextInstance();

    dsMockUtils
      .getCreateTypeStub()
      .withArgs('DocumentName', value)
      .returns(fakeResult);

    const result = stringToDocumentName(value, context);

    expect(result).toEqual(fakeResult);
  });

  test('documentNameToString should convert a polkadot DocumentName object to a string', () => {
    const fakeResult = 'someDocumentName';
    const docName = dsMockUtils.createMockDocumentName(fakeResult);

    const result = documentNameToString(docName);
    expect(result).toEqual(fakeResult);
  });
});

describe('stringToDocumentUri and documentUriToString', () => {
  beforeAll(() => {
    dsMockUtils.initMocks();
  });

  afterEach(() => {
    dsMockUtils.reset();
  });

  afterAll(() => {
    dsMockUtils.cleanup();
  });

  test('stringToDocumentUri should convert a string to a polkadot DocumentUri object', () => {
    const value = 'someUri';
    const fakeResult = ('convertedUri' as unknown) as DocumentUri;
    const context = dsMockUtils.getContextInstance();

    dsMockUtils
      .getCreateTypeStub()
      .withArgs('DocumentUri', value)
      .returns(fakeResult);

    const result = stringToDocumentUri(value, context);

    expect(result).toEqual(fakeResult);
  });

  test('documentUriToString should convert a polkadot DocumentUri object to a string', () => {
    const fakeResult = 'someDocumentUri';
    const docUri = dsMockUtils.createMockDocumentUri(fakeResult);

    const result = documentUriToString(docUri);
    expect(result).toEqual(fakeResult);
  });
});

describe('stringToDocumentHash and documentHashToString', () => {
  beforeAll(() => {
    dsMockUtils.initMocks();
  });

  afterEach(() => {
    dsMockUtils.reset();
  });

  afterAll(() => {
    dsMockUtils.cleanup();
  });

  test('stringToDocumentHash should convert a string to a polkadot DocumentHash object', () => {
    const value = 'someHash';
    const fakeResult = ('convertedHash' as unknown) as DocumentHash;
    const context = dsMockUtils.getContextInstance();

    dsMockUtils
      .getCreateTypeStub()
      .withArgs('DocumentHash', value)
      .returns(fakeResult);

    const result = stringToDocumentHash(value, context);

    expect(result).toEqual(fakeResult);
  });

  test('documentHashToString should convert a polkadot DocumentHash object to a string', () => {
    const fakeResult = 'someDocumentHash';
    const docHash = dsMockUtils.createMockDocumentHash(fakeResult);

    const result = documentHashToString(docHash);
    expect(result).toEqual(fakeResult);
  });
});

describe('tokenDocumentDataToDocument and documentToTokenDocumentData', () => {
  beforeAll(() => {
    dsMockUtils.initMocks();
  });

  afterEach(() => {
    dsMockUtils.reset();
  });

  afterAll(() => {
    dsMockUtils.cleanup();
  });

  test('tokenDocumentDataToDocument should convert a TokenDocumentData object to a polkadot Document object', () => {
    const uri = 'someUri';
    const contentHash = 'someHash';
    const value = {
      uri,
      contentHash,
    };
    const fakeResult = ('convertedDocument' as unknown) as Document;
    const context = dsMockUtils.getContextInstance();

    dsMockUtils
      .getCreateTypeStub()
      .withArgs('Document', {
        uri: stringToDocumentUri(uri, context),
        // eslint-disable-next-line @typescript-eslint/camelcase
        content_hash: stringToDocumentHash(contentHash, context),
      })
      .returns(fakeResult);

    const result = tokenDocumentDataToDocument(value, context);

    expect(result).toEqual(fakeResult);
  });

  test('documentToTokenDocumentData should convert a polkadot Document object to a TokenDocumentData object', () => {
    const uri = 'someUri';
    const contentHash = 'someHash';
    const fakeResult = {
      uri,
      contentHash,
    };
    const mockDocument = {
      uri: dsMockUtils.createMockDocumentUri(uri),
      // eslint-disable-next-line @typescript-eslint/camelcase
      content_hash: dsMockUtils.createMockDocumentHash(contentHash),
    };
    const doc = dsMockUtils.createMockDocument(mockDocument);

    const result = documentToTokenDocumentData(doc);
    expect(result).toEqual(fakeResult);
  });
});

describe('authTargetToAuthIdentifier and authIdentifierToAuthTarget', () => {
  beforeAll(() => {
    dsMockUtils.initMocks();
  });

  afterEach(() => {
    dsMockUtils.reset();
  });

  afterAll(() => {
    dsMockUtils.cleanup();
  });

  test('authTargetToAuthIdentifier should convert an AuthTarget to a polkadot AuthIdentifer object', () => {
    const did = 'someDid';
    const authId = new BigNumber(1);
    const value = {
      did,
      authId,
    };
    const fakeResult = ('convertedAuthIdentifier' as unknown) as AuthIdentifier;
    const context = dsMockUtils.getContextInstance();

    dsMockUtils
      .getCreateTypeStub()
      .withArgs('AuthIdentifier', {
        // eslint-disable-next-line @typescript-eslint/camelcase
        auth_id: numberToU64(authId, context),
        signatory: signerToSignatory({ type: SignerType.Identity, value: did }, context),
      })
      .returns(fakeResult);

    const result = authTargetToAuthIdentifier(value, context);

    expect(result).toEqual(fakeResult);
  });

  test('authIdentifierToAuthTarget should convert a polkadot AuthIdentifier object to an AuthTarget', () => {
    const did = 'someDid';
    const authId = new BigNumber(1);
    const fakeResult = {
      did,
      authId,
    };
    const authIdentifier = dsMockUtils.createMockAuthIdentifier({
      signatory: dsMockUtils.createMockSignatory({
        Identity: dsMockUtils.createMockIdentityId(did),
      }),
      // eslint-disable-next-line @typescript-eslint/camelcase
      auth_id: dsMockUtils.createMockU64(authId.toNumber()),
    });

    const result = authIdentifierToAuthTarget(authIdentifier);
    expect(result).toEqual(fakeResult);
  });
});

describe('cddStatusToBoolean', () => {
  test('cddStatusToBoolean should convert a valid CDD status to a true boolean', async () => {
    const cddStatusMock = dsMockUtils.createMockCddStatus({
      Ok: dsMockUtils.createMockIdentityId(),
    });
    const result = cddStatusToBoolean(cddStatusMock);

    expect(result).toEqual(true);
  });

  test('cddStatusToBoolean should convert an invalid CDD status to a false boolean', async () => {
    const cddStatusMock = dsMockUtils.createMockCddStatus();
    const result = cddStatusToBoolean(cddStatusMock);

    expect(result).toEqual(false);
  });
});

describe('unwrapValues', () => {
  test('should unwrap all Post Transaction Values in the array', async () => {
    const values = [1, 2, 3, 4, 5];
    const wrapped = values.map(value => new PostTransactionValue(async () => value));
    await Promise.all(wrapped.map(postValue => postValue.run({} as ISubmittableResult)));

    const unwrapped = unwrapValues(wrapped);

    expect(unwrapped).toEqual(values);
  });
});

describe('findEventRecord', () => {
  const findRecordStub = sinon.stub();
  const mockReceipt = ({
    findRecord: findRecordStub,
  } as unknown) as ISubmittableResult;

  afterEach(() => {
    findRecordStub.reset();
  });

  test('returns the corresponding Event Record', () => {
    const mod = 'asset';
    const eventName = 'TickerRegistered';
    const fakeResult = 'event';
    findRecordStub.withArgs(mod, eventName).returns(fakeResult);

    const eventRecord = findEventRecord(mockReceipt, mod, eventName);

    expect(eventRecord).toBe(fakeResult);
  });

  test("throws if the Event wasn't fired", () => {
    const mod = 'asset';
    const eventName = 'TickerRegistered';
    findRecordStub.withArgs(mod, eventName).returns(undefined);

    expect(() => findEventRecord(mockReceipt, mod, eventName)).toThrow(
      `Event "${mod}.${eventName}" wasnt't fired even though the corresponding transaction was completed. Please report this to the Polymath team`
    );
  });
});

describe('signerToSignatory and signatoryToSigner', () => {
  beforeAll(() => {
    dsMockUtils.initMocks();
  });

  afterEach(() => {
    dsMockUtils.reset();
  });

  afterAll(() => {
    dsMockUtils.cleanup();
    sinon.restore();
  });

  test('signerToSignatory should convert a Signer to a polkadot Signatory object', () => {
    const value = {
      type: SignerType.Identity,
      value: 'someIdentity',
    };
    const fakeResult = ('SignatoryEnum' as unknown) as Signatory;
    const context = dsMockUtils.getContextInstance();

    dsMockUtils
      .getCreateTypeStub()
      .withArgs('Signatory', { [value.type]: value.value })
      .returns(fakeResult);

    const result = signerToSignatory(value, context);

    expect(result).toBe(fakeResult);
  });

  test('signatoryToSigner should convert a polkadot Signatory object to a Signer', () => {
    let fakeResult = {
      type: SignerType.Identity,
      value: 'someIdentity',
    };
    let signatory = dsMockUtils.createMockSignatory({
      Identity: dsMockUtils.createMockIdentityId(fakeResult.value),
    });

    let result = signatoryToSigner(signatory);
    expect(result).toEqual(fakeResult);

    fakeResult = {
      type: SignerType.Account,
      value: 'someAccountId',
    };
    signatory = dsMockUtils.createMockSignatory({
      Account: dsMockUtils.createMockAccountId(fakeResult.value),
    });

    result = signatoryToSigner(signatory);
    expect(result).toEqual(fakeResult);
  });
});

describe('authorizationToAuthorizationData and authorizationDataToAuthorization', () => {
  beforeAll(() => {
    dsMockUtils.initMocks();
  });

  afterEach(() => {
    dsMockUtils.reset();
  });

  afterAll(() => {
    dsMockUtils.cleanup();
  });

  test('authorizationToAuthorizationData should convert an Authorization to a polkadot AuthorizationData object', () => {
    const context = dsMockUtils.getContextInstance();
    let value: Authorization = {
      type: AuthorizationType.AttestMasterKeyRotation,
      value: 'someIdentity',
    };
    const fakeResult = ('AuthorizationDataEnum' as unknown) as AuthorizationData;

    dsMockUtils
      .getCreateTypeStub()
      .withArgs('AuthorizationData', { [value.type]: value.value })
      .returns(fakeResult);

    let result = authorizationToAuthorizationData(value, context);

    expect(result).toBe(fakeResult);

    value = {
      type: AuthorizationType.NoData,
    };

    dsMockUtils
      .getCreateTypeStub()
      .withArgs('AuthorizationData', { [value.type]: null })
      .returns(fakeResult);

    result = authorizationToAuthorizationData(value, context);

    expect(result).toBe(fakeResult);
  });

  test('authorizationDataToAuthorization should convert a polkadot AuthorizationData object to an Authorization', () => {
    let fakeResult: Authorization = {
      type: AuthorizationType.AttestMasterKeyRotation,
      value: 'someIdentity',
    };
    let authorizationData = dsMockUtils.createMockAuthorizationData({
      AttestMasterKeyRotation: dsMockUtils.createMockIdentityId(fakeResult.value),
    });

    let result = authorizationDataToAuthorization(authorizationData);
    expect(result).toEqual(fakeResult);

    fakeResult = {
      type: AuthorizationType.RotateMasterKey,
      value: 'someIdentity',
    };
    authorizationData = dsMockUtils.createMockAuthorizationData({
      RotateMasterKey: dsMockUtils.createMockIdentityId(fakeResult.value),
    });

    result = authorizationDataToAuthorization(authorizationData);
    expect(result).toEqual(fakeResult);

    fakeResult = {
      type: AuthorizationType.TransferTicker,
      value: 'someTicker',
    };
    authorizationData = dsMockUtils.createMockAuthorizationData({
      TransferTicker: dsMockUtils.createMockTicker(fakeResult.value),
    });

    result = authorizationDataToAuthorization(authorizationData);
    expect(result).toEqual(fakeResult);

    fakeResult = {
      type: AuthorizationType.AddMultiSigSigner,
    };
    authorizationData = dsMockUtils.createMockAuthorizationData('AddMultiSigSigner');

    result = authorizationDataToAuthorization(authorizationData);
    expect(result).toEqual(fakeResult);

    fakeResult = {
      type: AuthorizationType.TransferAssetOwnership,
      value: 'someTicker',
    };
    authorizationData = dsMockUtils.createMockAuthorizationData({
      TransferAssetOwnership: dsMockUtils.createMockTicker(fakeResult.value),
    });

    result = authorizationDataToAuthorization(authorizationData);
    expect(result).toEqual(fakeResult);

    fakeResult = {
      type: AuthorizationType.JoinIdentity,
      value: [Permission.Operator],
    };
    authorizationData = dsMockUtils.createMockAuthorizationData({
      JoinIdentity: [dsMockUtils.createMockPermission('Operator')],
    });

    result = authorizationDataToAuthorization(authorizationData);
    expect(result).toEqual(fakeResult);

    fakeResult = {
      type: AuthorizationType.Custom,
      value: 'someBytes',
    };
    authorizationData = dsMockUtils.createMockAuthorizationData({
      custom: dsMockUtils.createMockBytes(fakeResult.value),
    });

    result = authorizationDataToAuthorization(authorizationData);
    expect(result).toEqual(fakeResult);

    fakeResult = {
      type: AuthorizationType.NoData,
    };
    authorizationData = dsMockUtils.createMockAuthorizationData('NoData');

    result = authorizationDataToAuthorization(authorizationData);
    expect(result).toEqual(fakeResult);
  });
});

describe('stringToJurisdictionName and jurisdictionNameToString', () => {
  beforeAll(() => {
    dsMockUtils.initMocks();
  });

  afterEach(() => {
    dsMockUtils.reset();
  });

  afterAll(() => {
    dsMockUtils.cleanup();
  });

  test('stringToJurisdictionName should convert a string to a polkadot JurisdictionName object', () => {
    const context = dsMockUtils.getContextInstance();
    const value = 'someJurisdiction';
    const fakeResult = ('jurisdictionName' as unknown) as JurisdictionName;

    dsMockUtils
      .getCreateTypeStub()
      .withArgs('JurisdictionName', value)
      .returns(fakeResult);

    const result = stringToJurisdictionName(value, context);

    expect(result).toBe(fakeResult);
  });

  test('jurisdictionNameToString should convert a polkadot JurisdictionName object to a string', () => {
    const fakeResult = 'someJurisdiction';
    const jurisdictionName = dsMockUtils.createMockJurisdictionName(fakeResult);

    const result = jurisdictionNameToString(jurisdictionName);
    expect(result).toEqual(fakeResult);
  });
});

describe('claimToMeshClaim and jurisdictionNameToString', () => {
  beforeAll(() => {
    dsMockUtils.initMocks();
  });

  afterEach(() => {
    dsMockUtils.reset();
  });

  afterAll(() => {
    dsMockUtils.cleanup();
  });

  test('claimToMeshClaim should convert a Claim to a polkadot Claim object', () => {
    const context = dsMockUtils.getContextInstance();
    let value: Claim = {
      type: ClaimType.Jurisdiction,
      name: 'someJurisdiction',
      scope: 'someTickerDid',
    };
    const fakeResult = ('meshClaim' as unknown) as MeshClaim;

    dsMockUtils
      .getCreateTypeStub()
      .withArgs('Claim', { [value.type]: [value.name, value.scope] })
      .returns(fakeResult);

    let result = claimToMeshClaim(value, context);

    expect(result).toBe(fakeResult);

    value = {
      type: ClaimType.Exempted,
      scope: 'someTickerDid',
    };

    dsMockUtils
      .getCreateTypeStub()
      .withArgs('Claim', { [value.type]: value.scope })
      .returns(fakeResult);

    result = claimToMeshClaim(value, context);

    expect(result).toBe(fakeResult);

    value = {
      type: ClaimType.NoData,
    };

    dsMockUtils
      .getCreateTypeStub()
      .withArgs('Claim', { [value.type]: null })
      .returns(fakeResult);

    result = claimToMeshClaim(value, context);

    expect(result).toBe(fakeResult);
  });

  test('meshClaimToClaim should convert a polkadot Claim object to a Claim', () => {
    let fakeResult: Claim = {
      type: ClaimType.Accredited,
      scope: 'someTickerDid',
    };

    let claim = dsMockUtils.createMockClaim({
      Accredited: dsMockUtils.createMockScope(fakeResult.scope),
    });

    let result = meshClaimToClaim(claim);
    expect(result).toEqual(fakeResult);

    fakeResult = {
      type: ClaimType.Affiliate,
      scope: 'someIdentity',
    };
    claim = dsMockUtils.createMockClaim({
      Affiliate: dsMockUtils.createMockScope(fakeResult.scope),
    });

    result = meshClaimToClaim(claim);
    expect(result).toEqual(fakeResult);

    fakeResult = {
      type: ClaimType.Blocked,
      scope: 'someIdentity',
    };
    claim = dsMockUtils.createMockClaim({
      Blocked: dsMockUtils.createMockScope(fakeResult.scope),
    });

    result = meshClaimToClaim(claim);
    expect(result).toEqual(fakeResult);

    fakeResult = {
      type: ClaimType.BuyLockup,
      scope: 'someIdentity',
    };
    claim = dsMockUtils.createMockClaim({
      BuyLockup: dsMockUtils.createMockScope(fakeResult.scope),
    });

    result = meshClaimToClaim(claim);
    expect(result).toEqual(fakeResult);

    fakeResult = {
      type: ClaimType.CustomerDueDiligence,
    };
    claim = dsMockUtils.createMockClaim('CustomerDueDiligence');

    result = meshClaimToClaim(claim);
    expect(result).toEqual(fakeResult);

    fakeResult = {
      type: ClaimType.Jurisdiction,
      name: 'someJurisdiction',
      scope: 'someIdentity',
    };

    claim = dsMockUtils.createMockClaim({
      Jurisdiction: [
        dsMockUtils.createMockJurisdictionName(fakeResult.name),
        dsMockUtils.createMockScope(fakeResult.scope),
      ],
    });

    result = meshClaimToClaim(claim);
    expect(result).toEqual(fakeResult);

    fakeResult = {
      type: ClaimType.KnowYourCustomer,
      scope: 'someIdentity',
    };
    claim = dsMockUtils.createMockClaim({
      KnowYourCustomer: dsMockUtils.createMockScope(fakeResult.scope),
    });

    result = meshClaimToClaim(claim);
    expect(result).toEqual(fakeResult);

    fakeResult = {
      type: ClaimType.NoData,
    };
    claim = dsMockUtils.createMockClaim('NoData');

    result = meshClaimToClaim(claim);
    expect(result).toEqual(fakeResult);

    fakeResult = {
      type: ClaimType.SellLockup,
      scope: 'someIdentity',
    };
    claim = dsMockUtils.createMockClaim({
      SellLockup: dsMockUtils.createMockScope(fakeResult.scope),
    });

    result = meshClaimToClaim(claim);
    expect(result).toEqual(fakeResult);

    fakeResult = {
      type: ClaimType.Exempted,
      scope: 'someIdentity',
    };
    claim = dsMockUtils.createMockClaim({
      Exempted: dsMockUtils.createMockScope(fakeResult.scope),
    });

    result = meshClaimToClaim(claim);
    expect(result).toEqual(fakeResult);
  });
});

describe('createClaim', () => {
  test('', () => {
    let type = 'Jurisdiction';
    const jurisdiction = 'someJurisdiction';
    let scope = 'someScope';

    let result = createClaim(type, jurisdiction, scope);
    expect(result).toEqual({
      type: ClaimType.Jurisdiction,
      name: jurisdiction,
      scope,
    });

    type = 'BuyLockup';
    scope = 'someScope';

    result = createClaim(type, null, scope);
    expect(result).toEqual({
      type: ClaimType.BuyLockup,
      scope,
    });

    type = 'NoData';

    result = createClaim(type, null, null);
    expect(result).toEqual({
      type: ClaimType.NoData,
    });
  });
});

describe('ruleToAssetTransferRule and assetTransferRuleToRule', () => {
  beforeAll(() => {
    dsMockUtils.initMocks();
  });

  afterEach(() => {
    dsMockUtils.reset();
  });

  afterAll(() => {
    dsMockUtils.cleanup();
  });

  test('ruleToAssetTransferRule should convert a Rule to a polkadot AssetTransferRule object', () => {
    const conditions: Condition[] = [
      {
        type: ConditionType.IsPresent,
        target: ConditionTarget.Both,
        claim: {
          type: ClaimType.Exempted,
          scope: 'someTickerDid',
        },
        trustedClaimIssuers: ['someDid', 'otherDid'],
      },
      {
        type: ConditionType.IsNoneOf,
        target: ConditionTarget.Sender,
        claims: [
          {
            type: ClaimType.Blocked,
            scope: 'someTickerDid',
          },
          {
            type: ClaimType.SellLockup,
            scope: 'someTickerDid',
          },
        ],
      },
      {
        type: ConditionType.IsAbsent,
        target: ConditionTarget.Receiver,
        claim: {
          type: ClaimType.Jurisdiction,
          scope: 'someTickerDid',
          name: 'someJurisdiction',
        },
      },
    ];
    const value = {
      conditions,
      id: 1,
    };
    const fakeResult = ('convertedAssetTransferRule' as unknown) as AssetTransferRule;
    const context = dsMockUtils.getContextInstance();

    const createTypeStub = dsMockUtils.getCreateTypeStub();

    conditions.forEach(({ type }, index) => {
      createTypeStub
        .withArgs(
          'Rule',
          sinon.match({
            // eslint-disable-next-line @typescript-eslint/camelcase
            rule_type: sinon.match.has(type),
          })
        )
        .returns(`meshRule${index}${type}`);
    });

    createTypeStub
      .withArgs('AssetTransferRule', {
        /* eslint-disable @typescript-eslint/camelcase */
        sender_rules: ['meshRule0IsPresent', 'meshRule1IsNoneOf'],
        receiver_rules: ['meshRule0IsPresent', 'meshRule2IsAbsent'],
        rule_id: numberToU32(value.id, context),
        /* eslint-enable @typescript-eslint/camelcase */
      })
      .returns(fakeResult);

    const result = ruleToAssetTransferRule(value, context);

    expect(result).toEqual(fakeResult);
  });

  test('assetTransferRuleToRule should convert a polkadot AssetTransferRule object to a Rule', () => {
    const id = 1;
    const tokenDid = 'someTokenDid';
    const issuerDids = ['someDid', 'otherDid'];
    const conditions: Condition[] = [
      {
        type: ConditionType.IsPresent,
        target: ConditionTarget.Both,
        claim: {
          type: ClaimType.KnowYourCustomer,
          scope: tokenDid,
        },
        trustedClaimIssuers: issuerDids,
      },
      {
        type: ConditionType.IsAbsent,
        target: ConditionTarget.Receiver,
        claim: {
          type: ClaimType.BuyLockup,
          scope: tokenDid,
        },
        trustedClaimIssuers: issuerDids,
      },
      {
        type: ConditionType.IsNoneOf,
        target: ConditionTarget.Sender,
        claims: [
          {
            type: ClaimType.Blocked,
            scope: tokenDid,
          },
          {
            type: ClaimType.SellLockup,
            scope: tokenDid,
          },
        ],
        trustedClaimIssuers: issuerDids,
      },
      {
        type: ConditionType.IsAnyOf,
        target: ConditionTarget.Both,
        claims: [
          {
            type: ClaimType.Exempted,
            scope: tokenDid,
          },
          {
            type: ClaimType.CustomerDueDiligence,
          },
        ],
        trustedClaimIssuers: issuerDids,
      },
    ];
    const fakeResult = {
      id,
      conditions,
    };

    const scope = dsMockUtils.createMockScope(tokenDid);
    const issuers = issuerDids.map(dsMockUtils.createMockIdentityId);
    const rules = [
      /* eslint-disable @typescript-eslint/camelcase */
      dsMockUtils.createMockRule({
        rule_type: dsMockUtils.createMockRuleType({
          IsPresent: dsMockUtils.createMockClaim({ KnowYourCustomer: scope }),
        }),
        issuers,
      }),
      dsMockUtils.createMockRule({
        rule_type: dsMockUtils.createMockRuleType({
          IsAbsent: dsMockUtils.createMockClaim({ BuyLockup: scope }),
        }),
        issuers,
      }),
      dsMockUtils.createMockRule({
        rule_type: dsMockUtils.createMockRuleType({
          IsNoneOf: [
            dsMockUtils.createMockClaim({ Blocked: scope }),
            dsMockUtils.createMockClaim({ SellLockup: scope }),
          ],
        }),
        issuers,
      }),
      dsMockUtils.createMockRule({
        rule_type: dsMockUtils.createMockRuleType({
          IsAnyOf: [
            dsMockUtils.createMockClaim({ Exempted: scope }),
            dsMockUtils.createMockClaim('CustomerDueDiligence'),
          ],
        }),
        issuers,
      }),
    ];
    const assetTransferRule = dsMockUtils.createMockAssetTransferRule({
      sender_rules: [rules[0], rules[2], rules[3]],
      receiver_rules: [rules[0], rules[1], rules[3]],
      rule_id: dsMockUtils.createMockU32(1),
    });
    /* eslint-enable @typescript-eslint/camelcase */

    const result = assetTransferRuleToRule(assetTransferRule);
    expect(result.conditions).toEqual(expect.arrayContaining(fakeResult.conditions));
  });
});

describe('assetTransferRulesResultToRuleCompliance', () => {
  beforeAll(() => {
    dsMockUtils.initMocks();
  });

  afterEach(() => {
    dsMockUtils.reset();
  });

  afterAll(() => {
    dsMockUtils.cleanup();
  });

  test('assetTransferRulesResultToRuleCompliance should convert a polkadot AssetTransferRulesResult object to a RuleCompliance', () => {
    const id = 1;
    const tokenDid = 'someTokenDid';
    const issuerDids = ['someDid', 'otherDid'];
    const conditions: Condition[] = [
      {
        type: ConditionType.IsPresent,
        target: ConditionTarget.Both,
        claim: {
          type: ClaimType.KnowYourCustomer,
          scope: tokenDid,
        },
        trustedClaimIssuers: issuerDids,
      },
      {
        type: ConditionType.IsAbsent,
        target: ConditionTarget.Receiver,
        claim: {
          type: ClaimType.BuyLockup,
          scope: tokenDid,
        },
        trustedClaimIssuers: issuerDids,
      },
      {
        type: ConditionType.IsNoneOf,
        target: ConditionTarget.Sender,
        claims: [
          {
            type: ClaimType.Blocked,
            scope: tokenDid,
          },
          {
            type: ClaimType.SellLockup,
            scope: tokenDid,
          },
        ],
        trustedClaimIssuers: issuerDids,
      },
      {
        type: ConditionType.IsAnyOf,
        target: ConditionTarget.Both,
        claims: [
          {
            type: ClaimType.Exempted,
            scope: tokenDid,
          },
          {
            type: ClaimType.CustomerDueDiligence,
          },
        ],
        trustedClaimIssuers: issuerDids,
      },
    ];
    const fakeResult = {
      id,
      conditions,
    };

    const scope = dsMockUtils.createMockScope(tokenDid);
    const issuers = issuerDids.map(dsMockUtils.createMockIdentityId);
    const rules = [
      /* eslint-disable @typescript-eslint/camelcase */
      dsMockUtils.createMockRule({
        rule_type: dsMockUtils.createMockRuleType({
          IsPresent: dsMockUtils.createMockClaim({ KnowYourCustomer: scope }),
        }),
        issuers,
      }),
      dsMockUtils.createMockRule({
        rule_type: dsMockUtils.createMockRuleType({
          IsAbsent: dsMockUtils.createMockClaim({ BuyLockup: scope }),
        }),
        issuers,
      }),
      dsMockUtils.createMockRule({
        rule_type: dsMockUtils.createMockRuleType({
          IsNoneOf: [
            dsMockUtils.createMockClaim({ Blocked: scope }),
            dsMockUtils.createMockClaim({ SellLockup: scope }),
          ],
        }),
        issuers,
      }),
      dsMockUtils.createMockRule({
        rule_type: dsMockUtils.createMockRuleType({
          IsAnyOf: [
            dsMockUtils.createMockClaim({ Exempted: scope }),
            dsMockUtils.createMockClaim('CustomerDueDiligence'),
          ],
        }),
        issuers,
      }),
    ];
    const assetTransferRulesResult = dsMockUtils.createMockAssetTransferRulesResult({
      is_paused: dsMockUtils.createMockBool(false),
      rules: [
        dsMockUtils.createMockAssetTransferRuleResult({
          sender_rules: [rules[0], rules[2], rules[3]],
          receiver_rules: [rules[0], rules[1], rules[3]],
          rule_id: dsMockUtils.createMockU32(1),
          transfer_rule_result: dsMockUtils.createMockBool(false),
        }),
      ],
      final_result: dsMockUtils.createMockBool(false),
    });
    /* eslint-enable @typescript-eslint/camelcase */

    const result = assetTransferRulesResultToRuleCompliance(assetTransferRulesResult);
    expect(result.rules[0].conditions).toEqual(expect.arrayContaining(fakeResult.conditions));
  });
});

describe('u8ToTransferStatus', () => {
  test('u8ToTransferStatus should convert a polkadot u8 object to a TransferStatus', () => {
    let result = u8ToTransferStatus(dsMockUtils.createMockU8(80));

    expect(result).toBe(TransferStatus.Failure);

    result = u8ToTransferStatus(dsMockUtils.createMockU8(81));

    expect(result).toBe(TransferStatus.Success);

    result = u8ToTransferStatus(dsMockUtils.createMockU8(82));

    expect(result).toBe(TransferStatus.InsufficientBalance);

    result = u8ToTransferStatus(dsMockUtils.createMockU8(83));

    expect(result).toBe(TransferStatus.InsufficientAllowance);

    result = u8ToTransferStatus(dsMockUtils.createMockU8(84));

    expect(result).toBe(TransferStatus.TransfersHalted);

    result = u8ToTransferStatus(dsMockUtils.createMockU8(85));

    expect(result).toBe(TransferStatus.FundsLocked);

    result = u8ToTransferStatus(dsMockUtils.createMockU8(86));

    expect(result).toBe(TransferStatus.InvalidSenderAddress);

    result = u8ToTransferStatus(dsMockUtils.createMockU8(87));

    expect(result).toBe(TransferStatus.InvalidReceiverAddress);

    result = u8ToTransferStatus(dsMockUtils.createMockU8(88));

    expect(result).toBe(TransferStatus.InvalidOperator);

    result = u8ToTransferStatus(dsMockUtils.createMockU8(160));

    expect(result).toBe(TransferStatus.InvalidSenderIdentity);

    result = u8ToTransferStatus(dsMockUtils.createMockU8(161));

    expect(result).toBe(TransferStatus.InvalidReceiverIdentity);

    result = u8ToTransferStatus(dsMockUtils.createMockU8(162));

    expect(result).toBe(TransferStatus.ComplianceFailure);

    result = u8ToTransferStatus(dsMockUtils.createMockU8(163));

    expect(result).toBe(TransferStatus.SmartExtensionFailure);

    result = u8ToTransferStatus(dsMockUtils.createMockU8(164));

    expect(result).toBe(TransferStatus.InvalidGranularity);

    result = u8ToTransferStatus(dsMockUtils.createMockU8(165));

    expect(result).toBe(TransferStatus.VolumeLimitReached);

    result = u8ToTransferStatus(dsMockUtils.createMockU8(166));

    expect(result).toBe(TransferStatus.BlockedTransaction);

    result = u8ToTransferStatus(dsMockUtils.createMockU8(168));

    expect(result).toBe(TransferStatus.FundsLimitReached);

    const fakeStatusCode = 1;
    expect(() => u8ToTransferStatus(dsMockUtils.createMockU8(fakeStatusCode))).toThrow(
      `Unsupported status code "${fakeStatusCode}". Please report this issue to the Polymath team`
    );
  });
});

describe('canTransferResultToTransferStatus', () => {
  test('canTransferResultToTransferStatus should convert a polkadot CanTransferResult object to a TransferStatus', () => {
    const errorMsg = 'someError';
    expect(() =>
      canTransferResultToTransferStatus(
        dsMockUtils.createMockCanTransferResult({
          Err: dsMockUtils.createMockBytes(errorMsg),
        })
      )
    ).toThrow(`Error while checking transfer validity: ${errorMsg}`);

    const result = canTransferResultToTransferStatus(
      dsMockUtils.createMockCanTransferResult({ Ok: dsMockUtils.createMockU8(81) })
    );

    expect(result).toBe(TransferStatus.Success);
  });
});

describe('txTagToProtocolOp', () => {
  beforeAll(() => {
    dsMockUtils.initMocks();
  });

  afterEach(() => {
    dsMockUtils.reset();
  });

  afterAll(() => {
    dsMockUtils.cleanup();
  });

  test('txTagToProtocolOp should convert a TxTag to a polkadot ProtocolOp object', () => {
    const value = TxTags.identity.AcceptAuthorization;
    const fakeResult = ('convertedProtocolOp' as unknown) as ProtocolOp;
    const context = dsMockUtils.getContextInstance();

    dsMockUtils
      .getCreateTypeStub()
      .withArgs('ProtocolOp', 'IdentityAcceptAuthorization')
      .returns(fakeResult);

    const result = txTagToProtocolOp(value, context);

    expect(result).toEqual(fakeResult);
  });

  test('txTagToProtocolOp should ignore "batch" prefixes and postfixes', () => {
    let value = TxTags.identity.BatchAcceptAuthorization;
    const fakeResult = ('convertedProtocolOp' as unknown) as ProtocolOp;
    const context = dsMockUtils.getContextInstance();

    dsMockUtils
      .getCreateTypeStub()
      .withArgs('ProtocolOp', 'IdentityAcceptAuthorization')
      .returns(fakeResult);

    let result = txTagToProtocolOp(value, context);

    expect(result).toEqual(fakeResult);

    value = TxTags.identity.BatchAddClaim;

    dsMockUtils
      .getCreateTypeStub()
      .withArgs('ProtocolOp', 'IdentityAddClaim')
      .returns(fakeResult);

    result = txTagToProtocolOp(value, context);

    expect(result).toEqual(fakeResult);
  });
});

describe('txTagToExtrinsicIdentifier and extrinsicIdentifierToTxTag', () => {
  test('txTagToExtrinsicIdentifier should convert a TxTag enum to a ExtrinsicIdentifier object', () => {
    let result = txTagToExtrinsicIdentifier(TxTags.identity.CddRegisterDid);

    expect(result).toEqual({
      moduleId: ModuleIdEnum.Identity,
      callId: CallIdEnum.CddRegisterDid,
    });

    result = txTagToExtrinsicIdentifier(TxTags.finalityTracker.FinalHint);

    expect(result).toEqual({
      moduleId: ModuleIdEnum.Finalitytracker,
      callId: CallIdEnum.FinalHint,
    });
  });

  test('extrinsicIdentifierToTxTag should convert a ExtrinsicIdentifier object to a TxTag', () => {
    let result = extrinsicIdentifierToTxTag({
      moduleId: ModuleIdEnum.Identity,
      callId: CallIdEnum.CddRegisterDid,
    });

    expect(result).toEqual(TxTags.identity.CddRegisterDid);

    result = extrinsicIdentifierToTxTag({
      moduleId: ModuleIdEnum.Finalitytracker,
      callId: CallIdEnum.FinalHint,
    });

    expect(result).toEqual(TxTags.finalityTracker.FinalHint);
  });
});

describe('permissionToMeshPermission and meshPermissionToPermission', () => {
  beforeAll(() => {
    dsMockUtils.initMocks();
  });

  afterEach(() => {
    dsMockUtils.reset();
  });

  afterAll(() => {
    dsMockUtils.cleanup();
  });

  test('permissionToMeshPermission should convert a Permission to a polkadot Permission object', () => {
    const value = Permission.Admin;
    const fakeResult = ('convertedPermission' as unknown) as MeshPermission;
    const context = dsMockUtils.getContextInstance();

    dsMockUtils
      .getCreateTypeStub()
      .withArgs('Permission', value)
      .returns(fakeResult);

    const result = permissionToMeshPermission(value, context);

    expect(result).toEqual(fakeResult);
  });

  test('meshPermissionToPermission should convert a polkadot Permission object to a Permission', () => {
    let fakeResult = Permission.Admin;
    let permission = dsMockUtils.createMockPermission(fakeResult);

    let result = meshPermissionToPermission(permission);
    expect(result).toEqual(fakeResult);

    fakeResult = Permission.Full;
    permission = dsMockUtils.createMockPermission(fakeResult);

    result = meshPermissionToPermission(permission);
    expect(result).toEqual(fakeResult);

    fakeResult = Permission.Operator;
    permission = dsMockUtils.createMockPermission(fakeResult);

    result = meshPermissionToPermission(permission);
    expect(result).toEqual(fakeResult);

    fakeResult = Permission.SpendFunds;
    permission = dsMockUtils.createMockPermission(fakeResult);

    result = meshPermissionToPermission(permission);
    expect(result).toEqual(fakeResult);
  });
});

describe('padString', () => {
  test('should pad a string on the right side to cover the supplied length', () => {
    const value = 'someString';
    const fakeResult = `${value}\0\0`;

    const result = padString(value, 12);

    expect(result).toBe(fakeResult);
  });
});

describe('removePadding', () => {
  test('should remove all null character padding from the input', () => {
    const expected = 'someString';

    const result = removePadding(`${expected}\0\0\0`);

    expect(result).toBe(expected);
  });
});

describe('requestPaginated', () => {
  test('should fetch and return entries and the hex value of the last key', async () => {
    const queryStub = dsMockUtils.createQueryStub('dividend', 'dividendCount', {
      entries: [
        tuple(['ticker0'], dsMockUtils.createMockU32(0)),
        tuple(['ticker1'], dsMockUtils.createMockU32(1)),
        tuple(['ticker2'], dsMockUtils.createMockU32(2)),
      ],
    });

    let res = await requestPaginated(queryStub, {
      paginationOpts: undefined,
    });

    expect(res.lastKey).toBeNull();
    sinon.assert.calledOnce(queryStub.entries);

    sinon.resetHistory();

    res = await requestPaginated(queryStub, {
      paginationOpts: { size: 3 },
    });

    expect(typeof res.lastKey).toBe('string');
    sinon.assert.calledOnce(queryStub.entriesPaged);

    sinon.resetHistory();

    res = await requestPaginated(queryStub, {
      paginationOpts: { size: 4 },
    });

    expect(res.lastKey).toBeNull();
    sinon.assert.calledOnce(queryStub.entriesPaged);
  });
});

describe('requestAtBlock', () => {
  test('should fetch and return the value at a certain block (current if left empty)', async () => {
    const returnValue = dsMockUtils.createMockU32(5);
    const queryStub = dsMockUtils.createQueryStub('dividend', 'dividendCount', {
      returnValue,
    });

    const blockHash = 'someBlockHash';
    const ticker = 'ticker';

    let res = await requestAtBlock(queryStub, {
      blockHash,
      args: [ticker],
    });

    sinon.assert.calledWith(queryStub.at, blockHash, ticker);
    expect(res).toBe(returnValue);

    res = await requestAtBlock(queryStub, {
      args: [ticker],
    });

    sinon.assert.calledWith(queryStub, ticker);
    expect(res).toBe(returnValue);
  });
});

describe('batchArguments', () => {
  test('should return chunks of data', () => {
    const tag = TxTags.asset.BatchIssue;
    const expectedBatchLength = MAX_BATCH_ELEMENTS[tag];

    const elements = range(0, 3 * expectedBatchLength + 1);

    const batches = batchArguments(elements, tag);

    expect(batches.length).toBe(4);
    expect(batches[0].length).toBe(expectedBatchLength);
    expect(batches[1].length).toBe(expectedBatchLength);
    expect(batches[2].length).toBe(expectedBatchLength);
    expect(batches[3].length).toBe(1);
  });

  test('should use a custom batching function to group elements', () => {
    const tag = TxTags.asset.BatchIssue;
    const expectedBatchLength = MAX_BATCH_ELEMENTS[tag];

    const elements = range(0, 2 * expectedBatchLength);

    let batches = batchArguments(elements, tag, element => `${element % 2}`); // separate odd from even

    expect(batches.length).toBe(2);
    expect(batches[0]).toEqual(range(0, 2 * expectedBatchLength, 2));
    expect(batches[1]).toEqual(range(1, 2 * expectedBatchLength, 2));

    batches = batchArguments(elements, tag, element => `${element % 3}`); // separate in 3 groups

    expect(batches.length).toBe(3);
    expect(batches[0].length).toBeLessThan(expectedBatchLength);
    expect(batches[1].length).toBeLessThan(expectedBatchLength);
    expect(batches[2].length).toBeLessThan(expectedBatchLength);
  });

  test('should throw an error if a custom batch has a size bigger than the limit', () => {
    const tag = TxTags.asset.BatchIssue;
    const expectedBatchLength = MAX_BATCH_ELEMENTS[tag];

    const elements = range(0, 3 * expectedBatchLength);

    expect(() => batchArguments(elements, tag, element => `${element % 2}`)).toThrowError(
      'Batch size exceeds limit'
    );
  });
});

describe('calculateNextKey', () => {
  test('should return NextKey null as there are less elements than the default page size', () => {
    const totalCount = 20;
    const nextKey = calculateNextKey(totalCount);

    expect(nextKey).toBeNull();
  });

  test('should return NextKey null as it is the last page', () => {
    const totalCount = 50;
    const currentPageSize = 30;
    const currentStart = 31;
    const nextKey = calculateNextKey(totalCount, currentPageSize, currentStart);

    expect(nextKey).toBeNull();
  });

  test('should return NextKey', () => {
    const totalCount = 50;
    const currentPageSize = 30;
    const currentStart = 0;
    const nextKey = calculateNextKey(totalCount, currentPageSize, currentStart);

    expect(nextKey).toEqual(30);
  });
});

describe('meshProposalStateToProposalState', () => {
  beforeAll(() => {
    dsMockUtils.initMocks();
  });

  afterEach(() => {
    dsMockUtils.reset();
  });

  afterAll(() => {
    dsMockUtils.cleanup();
  });

  test('meshProposalStateToProposalState should convert a polkadot ProposalState object to a ProposalState', () => {
    let fakeResult: ProposalState = ProposalState.Cancelled;

    let proposalState = dsMockUtils.createMockProposalState(fakeResult);

    let result = meshProposalStateToProposalState(proposalState);
    expect(result).toEqual(fakeResult);

    fakeResult = ProposalState.Killed;

    proposalState = dsMockUtils.createMockProposalState(fakeResult);

    result = meshProposalStateToProposalState(proposalState);
    expect(result).toEqual(fakeResult);

    fakeResult = ProposalState.Pending;

    proposalState = dsMockUtils.createMockProposalState(fakeResult);

    result = meshProposalStateToProposalState(proposalState);
    expect(result).toEqual(fakeResult);

    fakeResult = ProposalState.Referendum;

    proposalState = dsMockUtils.createMockProposalState(fakeResult);

    result = meshProposalStateToProposalState(proposalState);
    expect(result).toEqual(fakeResult);

    fakeResult = ProposalState.Rejected;

    proposalState = dsMockUtils.createMockProposalState(fakeResult);

    result = meshProposalStateToProposalState(proposalState);
    expect(result).toEqual(fakeResult);
  });
});

describe('toIdentityWithClaimsArray', () => {
  test('should return an IdentityWithClaims array object', () => {
    const context = dsMockUtils.getContextInstance();
    const targetDid = 'someTargetDid';
    const issuerDid = 'someIssuerDid';
    const date = 1589816265000;
    const customerDueDiligenceType = ClaimTypeEnum.CustomerDueDiligence;
    const claim = {
      target: new Identity({ did: targetDid }, context),
      issuer: new Identity({ did: issuerDid }, context),
      issuedAt: new Date(date),
    };
    const fakeResult = [
      {
        identity: new Identity({ did: targetDid }, context),
        claims: [
          {
            ...claim,
            expiry: new Date(date),
            claim: {
              type: customerDueDiligenceType,
            },
          },
          {
            ...claim,
            expiry: null,
            claim: {
              type: customerDueDiligenceType,
            },
          },
        ],
      },
    ];
    /* eslint-disable @typescript-eslint/camelcase */
    const commonClaimData = {
      targetDID: targetDid,
      issuer: issuerDid,
      issuance_date: date,
      last_update_date: date,
    };
    const fakeMiddlewareIdentityWithClaims = [
      {
        did: targetDid,
        claims: [
          {
            ...commonClaimData,
            expiry: date,
            type: customerDueDiligenceType,
          },
          {
            ...commonClaimData,
            expiry: null,
            type: customerDueDiligenceType,
          },
        ],
      },
    ];
    /* eslint-enabled @typescript-eslint/camelcase */

    const result = toIdentityWithClaimsArray(fakeMiddlewareIdentityWithClaims, context);

    expect(result).toEqual(fakeResult);
  });
});

<<<<<<< HEAD
describe('middlewareProposalToTxTag', () => {
=======
describe('signingKeyToMeshSigningKey', () => {
>>>>>>> 2b1c2041
  beforeAll(() => {
    dsMockUtils.initMocks();
  });

  afterEach(() => {
    dsMockUtils.reset();
  });

  afterAll(() => {
    dsMockUtils.cleanup();
  });

<<<<<<< HEAD
  test('middlewareProposalToTxTag should convert a hex string to a TxTag type', () => {
    const hex = '0x110000';
    const fakeResult = TxTags.treasury.Disbursement;
    const mockResult = {
      methodName: 'disbursement',
      sectionName: 'treasury',
    };
=======
  test('signingKeyToMeshSigningKey should convert a SigningKey to a polkadot SigningKey', () => {
    const signingKey = {
      signer: {
        type: SignerType.Account,
        value: 'someAccont',
      },
      permissions: [Permission.Full],
    };
    const mockAccountId = dsMockUtils.createMockAccountId(signingKey.signer.value);
    const mockSignatory = dsMockUtils.createMockSignatory({ Account: mockAccountId });
    const mockPermission = dsMockUtils.createMockPermission(signingKey.permissions[0]);
    const fakeResult = dsMockUtils.createMockSigningKey({
      signer: mockSignatory,
      permissions: [mockPermission],
    });
>>>>>>> 2b1c2041
    const context = dsMockUtils.getContextInstance();

    dsMockUtils
      .getCreateTypeStub()
<<<<<<< HEAD
      .withArgs('Proposal', hex)
      .returns(mockResult);

    const result = middlewareProposalToTxTag(hex, context);
    expect(result).toEqual(fakeResult);
  });
});

describe('middlewareProposalToProposalDetails', () => {
  beforeAll(() => {
    dsMockUtils.initMocks();
  });

  afterEach(() => {
    dsMockUtils.reset();
  });

  afterAll(() => {
    dsMockUtils.cleanup();
  });

  test('should return a ProposalDetails object', () => {
    const context = dsMockUtils.getContextInstance();

    const proposer = 'someProposer';
    const url = 'http://someUrl';
    const description = 'some description';
    const lastState = ProposalState.Pending;
    const createdAt = new BigNumber(150000);
    const coolOffEndBlock = new BigNumber(160000);
    const endBlock = new BigNumber(165000);
    const lastStateUpdatedAt = new BigNumber(163000);
    const totalVotes = new BigNumber(30);
    const totalAyesWeight = new BigNumber(10);
    const totalNaysWeight = new BigNumber(20);
    const rawProposal = '0x110000';
    const fakeProposal = {
      pipId: 0,
      proposer,
      createdAt: createdAt.toNumber(),
      url,
      description,
      coolOffEndBlock: coolOffEndBlock.toNumber(),
      endBlock: endBlock.toNumber(),
      proposal: rawProposal,
      lastState,
      lastStateUpdatedAt: lastStateUpdatedAt.toNumber(),
      totalVotes: totalVotes.toNumber(),
      totalAyesWeight: totalAyesWeight,
      totalNaysWeight: totalNaysWeight,
    };
    const fakeResult = {
      proposerAddress: proposer,
      createdAt,
      discussionUrl: url,
      description,
      coolOffEndBlock,
      endBlock,
      transaction: 'treasury.disbursement',
      lastState,
      lastStateUpdatedAt,
      totalVotes,
      totalAyesWeight,
      totalNaysWeight,
    };

    dsMockUtils
      .getCreateTypeStub()
      .withArgs('Proposal', rawProposal)
      .returns({
        methodName: 'disbursement',
        sectionName: 'treasury',
      });

    let result = middlewareProposalToProposalDetails(fakeProposal, context);

    expect(result).toEqual(fakeResult);

    result = middlewareProposalToProposalDetails({ ...fakeProposal, proposal: undefined }, context);

    expect(result).toEqual({ ...fakeResult, transaction: null });
=======
      .withArgs('SigningKey', {
        signer: signerToSignatory(signingKey.signer, context),
        permissions: signingKey.permissions.map(permission =>
          permissionToMeshPermission(permission, context)
        ),
      })
      .returns(fakeResult);

    const result = signingKeyToMeshSigningKey(signingKey, context);

    expect(result).toEqual(fakeResult);
>>>>>>> 2b1c2041
  });
});<|MERGE_RESOLUTION|>--- conflicted
+++ resolved
@@ -2423,24 +2423,19 @@
   });
 });
 
-<<<<<<< HEAD
 describe('middlewareProposalToTxTag', () => {
-=======
-describe('signingKeyToMeshSigningKey', () => {
->>>>>>> 2b1c2041
-  beforeAll(() => {
-    dsMockUtils.initMocks();
-  });
-
-  afterEach(() => {
-    dsMockUtils.reset();
-  });
-
-  afterAll(() => {
-    dsMockUtils.cleanup();
-  });
-
-<<<<<<< HEAD
+  beforeAll(() => {
+    dsMockUtils.initMocks();
+  });
+
+  afterEach(() => {
+    dsMockUtils.reset();
+  });
+
+  afterAll(() => {
+    dsMockUtils.cleanup();
+  });
+
   test('middlewareProposalToTxTag should convert a hex string to a TxTag type', () => {
     const hex = '0x110000';
     const fakeResult = TxTags.treasury.Disbursement;
@@ -2448,28 +2443,11 @@
       methodName: 'disbursement',
       sectionName: 'treasury',
     };
-=======
-  test('signingKeyToMeshSigningKey should convert a SigningKey to a polkadot SigningKey', () => {
-    const signingKey = {
-      signer: {
-        type: SignerType.Account,
-        value: 'someAccont',
-      },
-      permissions: [Permission.Full],
-    };
-    const mockAccountId = dsMockUtils.createMockAccountId(signingKey.signer.value);
-    const mockSignatory = dsMockUtils.createMockSignatory({ Account: mockAccountId });
-    const mockPermission = dsMockUtils.createMockPermission(signingKey.permissions[0]);
-    const fakeResult = dsMockUtils.createMockSigningKey({
-      signer: mockSignatory,
-      permissions: [mockPermission],
-    });
->>>>>>> 2b1c2041
-    const context = dsMockUtils.getContextInstance();
-
-    dsMockUtils
-      .getCreateTypeStub()
-<<<<<<< HEAD
+
+    const context = dsMockUtils.getContextInstance();
+
+    dsMockUtils
+      .getCreateTypeStub()
       .withArgs('Proposal', hex)
       .returns(mockResult);
 
@@ -2551,7 +2529,41 @@
     result = middlewareProposalToProposalDetails({ ...fakeProposal, proposal: undefined }, context);
 
     expect(result).toEqual({ ...fakeResult, transaction: null });
-=======
+  });
+});
+
+describe('signingKeyToMeshSigningKey', () => {
+  beforeAll(() => {
+    dsMockUtils.initMocks();
+  });
+
+  afterEach(() => {
+    dsMockUtils.reset();
+  });
+
+  afterAll(() => {
+    dsMockUtils.cleanup();
+  });
+
+  test('signingKeyToMeshSigningKey should convert a SigningKey to a polkadot SigningKey', () => {
+    const signingKey = {
+      signer: {
+        type: SignerType.Account,
+        value: 'someAccont',
+      },
+      permissions: [Permission.Full],
+    };
+    const mockAccountId = dsMockUtils.createMockAccountId(signingKey.signer.value);
+    const mockSignatory = dsMockUtils.createMockSignatory({ Account: mockAccountId });
+    const mockPermission = dsMockUtils.createMockPermission(signingKey.permissions[0]);
+    const fakeResult = dsMockUtils.createMockSigningKey({
+      signer: mockSignatory,
+      permissions: [mockPermission],
+    });
+    const context = dsMockUtils.getContextInstance();
+
+    dsMockUtils
+      .getCreateTypeStub()
       .withArgs('SigningKey', {
         signer: signerToSignatory(signingKey.signer, context),
         permissions: signingKey.permissions.map(permission =>
@@ -2563,6 +2575,5 @@
     const result = signingKeyToMeshSigningKey(signingKey, context);
 
     expect(result).toEqual(fakeResult);
->>>>>>> 2b1c2041
   });
 });
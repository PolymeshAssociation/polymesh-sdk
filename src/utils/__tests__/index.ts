import { bool, Bytes, u64 } from '@polkadot/types';
import { AccountId, Balance, Moment } from '@polkadot/types/interfaces';
import { ISubmittableResult } from '@polkadot/types/types';
import * as decodeAddressModule from '@polkadot/util-crypto/address/decode';
import * as encodeAddressModule from '@polkadot/util-crypto/address/encode';
import BigNumber from 'bignumber.js';
import {
  AccountKey,
  AssetIdentifier,
  AssetName,
  AssetTransferRule,
  AssetType,
  AuthIdentifier,
  AuthorizationData,
  Claim as MeshClaim,
  DocumentHash,
  DocumentName,
  DocumentUri,
  FundingRoundName,
  IdentifierType,
  IdentityId,
  JurisdictionName,
  ProtocolOp,
  Signatory,
  Ticker,
} from 'polymesh-types/types';
import sinon from 'sinon';

import { Identity } from '~/api/entities';
import { PostTransactionValue } from '~/base';
import { dsMockUtils } from '~/testUtils/mocks';
import {
  Authorization,
  AuthorizationType,
  Claim,
  ClaimType,
  Condition,
  ConditionTarget,
  ConditionType,
  KnownTokenType,
  TokenIdentifierType,
  TransferStatus,
} from '~/types';
import { SignerType } from '~/types/internal';
import { MAX_TICKER_LENGTH } from '~/utils/constants';

import {
  accountIdToString,
  accountKeyToString,
  assetIdentifierToString,
  assetNameToString,
  assetTransferRuleToRule,
  assetTypeToString,
  authIdentifierToAuthTarget,
  authorizationDataToAuthorization,
  authorizationToAuthorizationData,
  authTargetToAuthIdentifier,
  balanceToBigNumber,
  booleanToBool,
  boolToBoolean,
  bytesToString,
  canTransferResultToTransferStatus,
  cddStatusToBoolean,
  claimToMeshClaim,
  createClaim,
  dateToMoment,
  delay,
  documentHashToString,
  documentNameToString,
  documentToTokenDocument,
  documentUriToString,
  findEventRecord,
  fundingRoundNameToString,
  identifierTypeToString,
  identityIdToString,
  jurisdictionNameToString,
  meshClaimToClaim,
  momentToDate,
  numberToBalance,
  numberToU32,
  numberToU64,
  posRatioToBigNumber,
  ruleToAssetTransferRule,
  serialize,
  signatoryToSigner,
  signerToSignatory,
  stringToAccountId,
  stringToAccountKey,
  stringToAssetIdentifier,
  stringToAssetName,
  stringToBytes,
  stringToDocumentHash,
  stringToDocumentName,
  stringToDocumentUri,
  stringToFundingRoundName,
  stringToIdentityId,
  stringToJurisdictionName,
  stringToProtocolOp,
  stringToTicker,
  tickerToDid,
  tickerToString,
  tokenDocumentToDocument,
  tokenIdentifierTypeToIdentifierType,
  tokenTypeToAssetType,
  u8ToTransferStatus,
  u64ToBigNumber,
  unserialize,
  unwrapValues,
  valueToDid,
} from '../';

jest.mock(
  '@polkadot/api',
  require('~/testUtils/mocks/dataSources').mockPolkadotModule('@polkadot/api')
);
jest.mock('~/context', require('~/testUtils/mocks/dataSources').mockContextModule('~/context'));

describe('delay', () => {
  jest.useFakeTimers();

  test('should resolve after the supplied timeout', () => {
    const delayPromise = delay(5000);

    jest.advanceTimersByTime(5000);

    return expect(delayPromise).resolves.toBeUndefined();
  });
});

describe('serialize and unserialize', () => {
  const entityType = 'someEntity';

  const pojo1 = {
    foo: 'Foo',
    bar: 'Bar',
  };

  const inversePojo1 = {
    bar: 'Bar',
    foo: 'Foo',
  };

  const pojo2 = {
    baz: 'baz',
  };

  test('serialize returns the same unique id for the same pojo', () => {
    expect(serialize(entityType, pojo1)).toBe(serialize(entityType, pojo1));
    expect(serialize(entityType, pojo1)).toBe(serialize(entityType, inversePojo1));
  });

  test('serialize returns a different unique id for different pojos', () => {
    expect(serialize(entityType, pojo1)).not.toBe(serialize(entityType, pojo2));
  });

  test('unserialize recovers the serialized object', () => {
    expect(unserialize(serialize(entityType, pojo1))).toEqual(pojo1);
    expect(unserialize(serialize(entityType, inversePojo1))).toEqual(pojo1);
  });

  const errorMsg = 'Wrong ID format';

  test('unserialize throws an error if the argument has an incorrect format', () => {
    expect(() => unserialize('unformatted')).toThrowError(errorMsg);
  });

  test('unserialize throws an error if the serialized string is not valid JSON', () => {
    const fakeSerialized = Buffer.from('someEntity:nonJsonString').toString('base64');
    expect(() => unserialize(fakeSerialized)).toThrowError(errorMsg);
  });
});

describe('tickerToDid', () => {
  test('should generate the ticker did', () => {
    let ticker = 'someTicker';
    let result = tickerToDid(ticker);

    expect(result).toBe('0x51a5fed99b9d305ef26e6af92dd3dcb181a30a07dc5f075e260b82a92d48913c');

    ticker = 'otherTicker';
    result = tickerToDid(ticker);

    expect(result).toBe('0xae37fa10f763fa5d302c5999ac06897f1fcf383dcc9787f1ede189ba161d06a5');

    ticker = 'lastTicker';
    result = tickerToDid(ticker);

    expect(result).toBe('0xa643b102d0c58adb3d13a28ab260644f2d0b010dc73aab99a3802b843868ab64');
  });
});

describe('stringToIdentityId and identityIdToString', () => {
  beforeAll(() => {
    dsMockUtils.initMocks();
  });

  afterEach(() => {
    dsMockUtils.reset();
  });

  afterAll(() => {
    dsMockUtils.cleanup();
  });

  test('stringToIdentityId should convert a did string into an IdentityId', () => {
    const identity = 'IdentityObject';
    const fakeResult = ('type' as unknown) as IdentityId;
    const context = dsMockUtils.getContextInstance();

    dsMockUtils
      .getCreateTypeStub()
      .withArgs('IdentityId', identity)
      .returns(fakeResult);

    const result = stringToIdentityId(identity, context);

    expect(result).toBe(fakeResult);
  });

  test('identityIdToString should convert an IdentityId to a did string', () => {
    const fakeResult = 'IdentityString';
    const identityId = dsMockUtils.createMockIdentityId(fakeResult);

    const result = identityIdToString(identityId);
    expect(result).toBe(fakeResult);
  });
});

describe('valueToDid', () => {
  test('valueToDid should return the Indentity DID string', () => {
    const did = 'someDid';
    const context = dsMockUtils.getContextInstance();
    const identity = new Identity({ did }, context);

    const result = valueToDid(identity);

    expect(result).toBe(did);
  });

  test('valueToDid should return the same DID string that it receives', () => {
    const did = 'someDid';
    const result = valueToDid(did);

    expect(result).toBe(did);
  });
});

describe('stringToAccountKey and accountKeyToString', () => {
  beforeAll(() => {
    dsMockUtils.initMocks();
  });

  afterEach(() => {
    dsMockUtils.reset();
  });

  afterAll(() => {
    dsMockUtils.cleanup();
    sinon.restore();
  });

  test('stringToAccountKey should convert a string to a polkadot AccountKey object', () => {
    const value = 'someAccountId';
    const fakeResult = ('convertedAccountKey' as unknown) as AccountKey;
    const context = dsMockUtils.getContextInstance();
    const decodedValue = ('decodedAccountId' as unknown) as Uint8Array;

    sinon
      .stub(decodeAddressModule, 'default')
      .withArgs(value)
      .returns(decodedValue);

    dsMockUtils
      .getCreateTypeStub()
      .withArgs('AccountKey', decodedValue)
      .returns(fakeResult);

    const result = stringToAccountKey(value, context);

    expect(result).toBe(fakeResult);
  });

  test('accountKeyToString should convert a polkadot AccountKey object to a string', () => {
    const fakeResult = 'someAccountId';
    const accountKey = dsMockUtils.createMockAccountKey(fakeResult);

    sinon
      .stub(encodeAddressModule, 'default')
      .withArgs(accountKey)
      .returns(fakeResult);

    const result = accountKeyToString(accountKey);
    expect(result).toEqual(fakeResult);
  });
});

describe('numberToBalance and balanceToBigNumber', () => {
  beforeAll(() => {
    dsMockUtils.initMocks();
  });

  afterEach(() => {
    dsMockUtils.reset();
  });

  afterAll(() => {
    dsMockUtils.cleanup();
  });

  test('numberToBalance should convert a number to a polkadot Balance object', () => {
    const value = new BigNumber(100);
    const fakeResult = ('100' as unknown) as Balance;
    const context = dsMockUtils.getContextInstance();

    dsMockUtils
      .getCreateTypeStub()
      .withArgs('Balance', value.multipliedBy(Math.pow(10, 6)).toString())
      .returns(fakeResult);

    const result = numberToBalance(value, context);

    expect(result).toBe(fakeResult);
  });

  test('balanceToBigNumber should convert a polkadot Balance object to a BigNumber', () => {
    const fakeResult = 100;
    const balance = dsMockUtils.createMockBalance(fakeResult);

    const result = balanceToBigNumber(balance);
    expect(result).toEqual(new BigNumber(fakeResult).div(Math.pow(10, 6)));
  });
});

describe('posRatioToBigNumber', () => {
  beforeAll(() => {
    dsMockUtils.initMocks();
  });

  afterEach(() => {
    dsMockUtils.reset();
  });

  afterAll(() => {
    dsMockUtils.cleanup();
  });

  test('posRatioToBigNumber should convert a polkadot PosRatio object to a BigNumber', () => {
    const numerator = 1;
    const denominator = 1;
    const balance = dsMockUtils.createMockPosRatio(numerator, denominator);

    const result = posRatioToBigNumber(balance);
    expect(result).toEqual(new BigNumber(numerator).dividedBy(new BigNumber(denominator)));
  });
});

describe('numberToU64 and u64ToBigNumber', () => {
  beforeAll(() => {
    dsMockUtils.initMocks();
  });

  afterEach(() => {
    dsMockUtils.reset();
  });

  afterAll(() => {
    dsMockUtils.cleanup();
  });

  test('numberToU64 should convert a number to a polkadot u64 object', () => {
    const value = new BigNumber(100);
    const fakeResult = ('100' as unknown) as u64;
    const context = dsMockUtils.getContextInstance();

    dsMockUtils
      .getCreateTypeStub()
      .withArgs('u64', value.toString())
      .returns(fakeResult);

    const result = numberToU64(value, context);

    expect(result).toBe(fakeResult);
  });

  test('u64ToBigNumber should convert a polkadot u64 object to a BigNumber', () => {
    const fakeResult = 100;
    const balance = dsMockUtils.createMockBalance(fakeResult);

    const result = u64ToBigNumber(balance);
    expect(result).toEqual(new BigNumber(fakeResult));
  });
});

describe('stringToBytes and bytesToString', () => {
  beforeAll(() => {
    dsMockUtils.initMocks();
  });

  afterEach(() => {
    dsMockUtils.reset();
  });

  afterAll(() => {
    dsMockUtils.cleanup();
  });

  test('stringToBytes should convert a string to a polkadot Bytes object', () => {
    const value = 'someBytes';
    const fakeResult = ('convertedBytes' as unknown) as Bytes;
    const context = dsMockUtils.getContextInstance();

    dsMockUtils
      .getCreateTypeStub()
      .withArgs('Bytes', value)
      .returns(fakeResult);

    const result = stringToBytes(value, context);

    expect(result).toBe(fakeResult);
  });

  test('bytesToString should convert a polkadot Bytes object to a string', () => {
    const fakeResult = 'someBytes';
    const ticker = dsMockUtils.createMockBytes(fakeResult);

    const result = bytesToString(ticker);
    expect(result).toEqual(fakeResult);
  });
});

describe('stringToTicker and tickerToString', () => {
  beforeAll(() => {
    dsMockUtils.initMocks();
  });

  afterEach(() => {
    dsMockUtils.reset();
  });

  afterAll(() => {
    dsMockUtils.cleanup();
  });

  test('stringToTicker should convert a string to a polkadot Ticker object', () => {
    const value = 'someTicker';
    const fakeResult = ('convertedTicker' as unknown) as Ticker;
    const context = dsMockUtils.getContextInstance();

    dsMockUtils
      .getCreateTypeStub()
      .withArgs('Ticker', value)
      .returns(fakeResult);

    const result = stringToTicker(value, context);

    expect(result).toBe(fakeResult);
  });

  test('stringToTicker should throw an error if the string length exceeds the max ticker length', () => {
    const value = 'veryLongTickr';
    const context = dsMockUtils.getContextInstance();

    expect(() => stringToTicker(value, context)).toThrow(
      `Ticker length cannot exceed ${MAX_TICKER_LENGTH} characters`
    );
  });

  test('tickerToString should convert a polkadot Ticker object to a string', () => {
    const fakeResult = 'someTicker';
    const ticker = dsMockUtils.createMockTicker(fakeResult);

    const result = tickerToString(ticker);
    expect(result).toEqual(fakeResult);
  });
});

describe('stringToAssetName and assetNameToString', () => {
  beforeAll(() => {
    dsMockUtils.initMocks();
  });

  afterEach(() => {
    dsMockUtils.reset();
  });

  afterAll(() => {
    dsMockUtils.cleanup();
  });

  test('stringToAssetName should convert a string to a polkadot AssetName object', () => {
    const value = 'someName';
<<<<<<< HEAD
    const fakeResult = ('convertedName' as unknown) as TokenName;
    const context = dsMockUtils.getContextInstance();
=======
    const fakeResult = ('convertedName' as unknown) as AssetName;
    const context = polkadotMockUtils.getContextInstance();
>>>>>>> fb6db3e9

    dsMockUtils
      .getCreateTypeStub()
      .withArgs('AssetName', value)
      .returns(fakeResult);

    const result = stringToAssetName(value, context);

    expect(result).toEqual(fakeResult);
  });

<<<<<<< HEAD
  test('tokenNameToString should convert a polkadot TokenName object to a string', () => {
    const fakeResult = 'someTokenName';
    const tokenName = dsMockUtils.createMockTokenName(fakeResult);
=======
  test('assetNameToString should convert a polkadot AssetName object to a string', () => {
    const fakeResult = 'someAssetName';
    const assetName = polkadotMockUtils.createMockAssetName(fakeResult);
>>>>>>> fb6db3e9

    const result = assetNameToString(assetName);
    expect(result).toEqual(fakeResult);
  });
});

describe('stringToAccountId and accountIdToSting', () => {
  beforeAll(() => {
    dsMockUtils.initMocks();
  });

  afterEach(() => {
    dsMockUtils.reset();
  });

  afterAll(() => {
    dsMockUtils.cleanup();
  });

  test('stringToAccountId should convert a string to a polkadot AccountId object', () => {
    const value = 'someAccountId';
    const fakeResult = ('convertedAccountId' as unknown) as AccountId;
    const context = dsMockUtils.getContextInstance();

    dsMockUtils
      .getCreateTypeStub()
      .withArgs('AccountId', value)
      .returns(fakeResult);

    const result = stringToAccountId(value, context);

    expect(result).toEqual(fakeResult);
  });

  test('accountIdToSting should convert a polkadot AccountId object to a string', () => {
    const fakeResult = 'someAccountId';
    const accountId = dsMockUtils.createMockAccountId(fakeResult);

    const result = accountIdToString(accountId);
    expect(result).toEqual(fakeResult);
  });
});

describe('booleanToBool and boolToBoolean', () => {
  beforeAll(() => {
    dsMockUtils.initMocks();
  });

  afterEach(() => {
    dsMockUtils.reset();
  });

  afterAll(() => {
    dsMockUtils.cleanup();
  });

  test('booleanToBool should convert a boolean to a polkadot bool object', () => {
    const value = true;
    const fakeResult = ('true' as unknown) as bool;
    const context = dsMockUtils.getContextInstance();

    dsMockUtils
      .getCreateTypeStub()
      .withArgs('bool', value)
      .returns(fakeResult);

    const result = booleanToBool(value, context);

    expect(result).toEqual(fakeResult);
  });

  test('boolToBoolean should convert a polkadot bool object to a boolean', () => {
    const fakeResult = true;
    const mockBool = dsMockUtils.createMockBool(fakeResult);

    const result = boolToBoolean(mockBool);
    expect(result).toEqual(fakeResult);
  });
});

describe('dateToMoment and momentToDate', () => {
  beforeAll(() => {
    dsMockUtils.initMocks();
  });

  afterEach(() => {
    dsMockUtils.reset();
  });

  afterAll(() => {
    dsMockUtils.cleanup();
  });

  test('dateToMoment should convert a Date to a polkadot Moment object', () => {
    const value = new Date();
    const fakeResult = (10000 as unknown) as Moment;
    const context = dsMockUtils.getContextInstance();

    dsMockUtils
      .getCreateTypeStub()
      .withArgs('Moment', Math.round(value.getTime()))
      .returns(fakeResult);

    const result = dateToMoment(value, context);

    expect(result).toBe(fakeResult);
  });

  test('momentToDate should convert a polkadot Moment object to a Date', () => {
    const fakeResult = 10000;
    const moment = dsMockUtils.createMockMoment(fakeResult);

    const result = momentToDate(moment);
    expect(result).toEqual(new Date(fakeResult));
  });
});

describe('tokenTypeToAssetType and assetTypeToString', () => {
  beforeAll(() => {
    dsMockUtils.initMocks();
  });

  afterEach(() => {
    dsMockUtils.reset();
  });

  afterAll(() => {
    dsMockUtils.cleanup();
  });

  test('tokenTypeToAssetType should convert a TokenType to a polkadot AssetType object', () => {
    const value = KnownTokenType.Commodity;
    const fakeResult = ('CommodityEnum' as unknown) as AssetType;
    const context = dsMockUtils.getContextInstance();

    dsMockUtils
      .getCreateTypeStub()
      .withArgs('AssetType', value)
      .returns(fakeResult);

    const result = tokenTypeToAssetType(value, context);

    expect(result).toBe(fakeResult);
  });

  test('assetTypeToString should convert a polkadot AssetType object to a string', () => {
    let fakeResult = KnownTokenType.Commodity;
    let assetType = dsMockUtils.createMockAssetType(fakeResult);

    let result = assetTypeToString(assetType);
    expect(result).toEqual(fakeResult);

    fakeResult = KnownTokenType.EquityCommon;
    assetType = dsMockUtils.createMockAssetType(fakeResult);

    result = assetTypeToString(assetType);
    expect(result).toEqual(fakeResult);

    fakeResult = KnownTokenType.EquityPreferred;
    assetType = dsMockUtils.createMockAssetType(fakeResult);

    result = assetTypeToString(assetType);
    expect(result).toEqual(fakeResult);

    fakeResult = KnownTokenType.Commodity;
    assetType = dsMockUtils.createMockAssetType(fakeResult);

    result = assetTypeToString(assetType);
    expect(result).toEqual(fakeResult);

    fakeResult = KnownTokenType.FixedIncome;
    assetType = dsMockUtils.createMockAssetType(fakeResult);

    result = assetTypeToString(assetType);
    expect(result).toEqual(fakeResult);

    fakeResult = KnownTokenType.Reit;
    assetType = dsMockUtils.createMockAssetType(fakeResult);

    result = assetTypeToString(assetType);
    expect(result).toEqual(fakeResult);

    fakeResult = KnownTokenType.Fund;
    assetType = dsMockUtils.createMockAssetType(fakeResult);

    result = assetTypeToString(assetType);
    expect(result).toEqual(fakeResult);

    fakeResult = KnownTokenType.RevenueShareAgreement;
    assetType = dsMockUtils.createMockAssetType(fakeResult);

    result = assetTypeToString(assetType);
    expect(result).toEqual(fakeResult);

    fakeResult = KnownTokenType.StructuredProduct;
    assetType = dsMockUtils.createMockAssetType(fakeResult);

    result = assetTypeToString(assetType);
    expect(result).toEqual(fakeResult);

    fakeResult = KnownTokenType.Derivative;
    assetType = dsMockUtils.createMockAssetType(fakeResult);

    result = assetTypeToString(assetType);
    expect(result).toEqual(fakeResult);

    const fakeType = 'otherType';
    assetType = dsMockUtils.createMockAssetType({
      Custom: dsMockUtils.createMockBytes(fakeType),
    });

    result = assetTypeToString(assetType);
    expect(result).toEqual(fakeType);
  });
});

describe('tokenIdentifierTypeToIdentifierType and identifierTypeToString', () => {
  beforeAll(() => {
    dsMockUtils.initMocks();
  });

  afterEach(() => {
    dsMockUtils.reset();
  });

  afterAll(() => {
    dsMockUtils.cleanup();
  });

  test('tokenIdentifierTypeToIdentifierType should convert a TokenIdentifierType to a polkadot IdentifierType object', () => {
    const value = TokenIdentifierType.Isin;
    const fakeResult = ('IsinEnum' as unknown) as IdentifierType;
    const context = dsMockUtils.getContextInstance();

    dsMockUtils
      .getCreateTypeStub()
      .withArgs('IdentifierType', value)
      .returns(fakeResult);

    const result = tokenIdentifierTypeToIdentifierType(value, context);

    expect(result).toBe(fakeResult);
  });

  test('identifierTypeToString should convert a polkadot IdentifierType object to a string', () => {
    let fakeResult = TokenIdentifierType.Isin;
    let identifierType = dsMockUtils.createMockIdentifierType(fakeResult);

    let result = identifierTypeToString(identifierType);
    expect(result).toEqual(fakeResult);

    fakeResult = TokenIdentifierType.Cusip;
    identifierType = dsMockUtils.createMockIdentifierType(fakeResult);

    result = identifierTypeToString(identifierType);
    expect(result).toEqual(fakeResult);

    fakeResult = TokenIdentifierType.Cins;
    identifierType = dsMockUtils.createMockIdentifierType(fakeResult);

    result = identifierTypeToString(identifierType);
    expect(result).toEqual(fakeResult);
  });
});

describe('stringToAssetIdentifier and assetIdentifierToString', () => {
  beforeAll(() => {
    dsMockUtils.initMocks();
  });

  afterEach(() => {
    dsMockUtils.reset();
  });

  afterAll(() => {
    dsMockUtils.cleanup();
  });

  test('stringToAssetIdentifier should convert a string to a polkadot AssetIdentifier object', () => {
    const value = 'someIdentifier';
    const fakeResult = ('convertedIdentifier' as unknown) as AssetIdentifier;
    const context = dsMockUtils.getContextInstance();

    dsMockUtils
      .getCreateTypeStub()
      .withArgs('AssetIdentifier', value)
      .returns(fakeResult);

    const result = stringToAssetIdentifier(value, context);

    expect(result).toBe(fakeResult);
  });

  test('assetIdentifierToString should convert a polkadot AssetIdentifier object to a string', () => {
    const fakeResult = 'someIdentifier';
    const identifierType = dsMockUtils.createMockAssetIdentifier(fakeResult);

    const result = assetIdentifierToString(identifierType);
    expect(result).toEqual(fakeResult);
  });
});

describe('stringToFundingRoundName and fundingRoundNameToString', () => {
  beforeAll(() => {
    dsMockUtils.initMocks();
  });

  afterEach(() => {
    dsMockUtils.reset();
  });

  afterAll(() => {
    dsMockUtils.cleanup();
  });

  test('stringToFundingRoundName should convert a string to a polkadot FundingRoundName object', () => {
    const value = 'someName';
    const fakeResult = ('convertedName' as unknown) as FundingRoundName;
    const context = dsMockUtils.getContextInstance();

    dsMockUtils
      .getCreateTypeStub()
      .withArgs('FundingRoundName', value)
      .returns(fakeResult);

    const result = stringToFundingRoundName(value, context);

    expect(result).toEqual(fakeResult);
  });

  test('fundingRoundNameToString should convert a polkadot FundingRoundName object to a string', () => {
    const fakeResult = 'someFundingRoundName';
    const roundName = dsMockUtils.createMockFundingRoundName(fakeResult);

    const result = fundingRoundNameToString(roundName);
    expect(result).toEqual(fakeResult);
  });
});

describe('stringToDocumentName and documentNameToString', () => {
  beforeAll(() => {
    dsMockUtils.initMocks();
  });

  afterEach(() => {
    dsMockUtils.reset();
  });

  afterAll(() => {
    dsMockUtils.cleanup();
  });

  test('stringToDocumentName should convert a string to a polkadot DocumentName object', () => {
    const value = 'someName';
    const fakeResult = ('convertedName' as unknown) as DocumentName;
    const context = dsMockUtils.getContextInstance();

    dsMockUtils
      .getCreateTypeStub()
      .withArgs('DocumentName', value)
      .returns(fakeResult);

    const result = stringToDocumentName(value, context);

    expect(result).toEqual(fakeResult);
  });

  test('documentNameToString should convert a polkadot DocumentName object to a string', () => {
    const fakeResult = 'someDocumentName';
    const docName = dsMockUtils.createMockDocumentName(fakeResult);

    const result = documentNameToString(docName);
    expect(result).toEqual(fakeResult);
  });
});

describe('stringToDocumentUri and documentUriToString', () => {
  beforeAll(() => {
    dsMockUtils.initMocks();
  });

  afterEach(() => {
    dsMockUtils.reset();
  });

  afterAll(() => {
    dsMockUtils.cleanup();
  });

  test('stringToDocumentUri should convert a string to a polkadot DocumentUri object', () => {
    const value = 'someUri';
    const fakeResult = ('convertedUri' as unknown) as DocumentUri;
    const context = dsMockUtils.getContextInstance();

    dsMockUtils
      .getCreateTypeStub()
      .withArgs('DocumentUri', value)
      .returns(fakeResult);

    const result = stringToDocumentUri(value, context);

    expect(result).toEqual(fakeResult);
  });

  test('documentUriToString should convert a polkadot DocumentUri object to a string', () => {
    const fakeResult = 'someDocumentUri';
    const docUri = dsMockUtils.createMockDocumentUri(fakeResult);

    const result = documentUriToString(docUri);
    expect(result).toEqual(fakeResult);
  });
});

describe('stringToDocumentHash and documentHashToString', () => {
  beforeAll(() => {
    dsMockUtils.initMocks();
  });

  afterEach(() => {
    dsMockUtils.reset();
  });

  afterAll(() => {
    dsMockUtils.cleanup();
  });

  test('stringToDocumentHash should convert a string to a polkadot DocumentHash object', () => {
    const value = 'someHash';
    const fakeResult = ('convertedHash' as unknown) as DocumentHash;
    const context = dsMockUtils.getContextInstance();

    dsMockUtils
      .getCreateTypeStub()
      .withArgs('DocumentHash', value)
      .returns(fakeResult);

    const result = stringToDocumentHash(value, context);

    expect(result).toEqual(fakeResult);
  });

  test('documentHashToString should convert a polkadot DocumentHash object to a string', () => {
    const fakeResult = 'someDocumentHash';
    const docHash = dsMockUtils.createMockDocumentHash(fakeResult);

    const result = documentHashToString(docHash);
    expect(result).toEqual(fakeResult);
  });
});

describe('tokenDocumentToDocument and documentToTokenDocument', () => {
  beforeAll(() => {
    dsMockUtils.initMocks();
  });

  afterEach(() => {
    dsMockUtils.reset();
  });

  afterAll(() => {
    dsMockUtils.cleanup();
  });

  test('tokenDocumentToDocument should convert a TokenDocument to a polkadot Document object', () => {
    const name = 'someName';
    const uri = 'someUri';
    const contentHash = 'someHash';
    const value = {
      name,
      uri,
      contentHash,
    };
    const fakeResult = ('convertedDocument' as unknown) as Document;
    const context = dsMockUtils.getContextInstance();

    dsMockUtils
      .getCreateTypeStub()
      .withArgs('Document', {
        name: stringToDocumentName(name, context),
        uri: stringToDocumentUri(uri, context),
        // eslint-disable-next-line @typescript-eslint/camelcase
        content_hash: stringToDocumentHash(contentHash, context),
      })
      .returns(fakeResult);

    const result = tokenDocumentToDocument(value, context);

    expect(result).toEqual(fakeResult);
  });

  test('documentToTokenDocument should convert a polkadot Document object to a TokenDocument', () => {
    const name = 'someName';
    const uri = 'someUri';
    const contentHash = 'someHash';
    const fakeResult = {
      name,
      uri,
      contentHash,
    };
    const mockDocument = {
      name: dsMockUtils.createMockDocumentName(name),
      uri: dsMockUtils.createMockDocumentUri(uri),
      // eslint-disable-next-line @typescript-eslint/camelcase
      content_hash: dsMockUtils.createMockDocumentHash(contentHash),
    };
    const doc = dsMockUtils.createMockDocument(mockDocument);

    const result = documentToTokenDocument(doc);
    expect(result).toEqual(fakeResult);
  });
});

describe('authTargetToAuthIdentifier and authIdentifierToAuthTarget', () => {
  beforeAll(() => {
    dsMockUtils.initMocks();
  });

  afterEach(() => {
    dsMockUtils.reset();
  });

  afterAll(() => {
    dsMockUtils.cleanup();
  });

  test('authTargetToAuthIdentifier should convert an AuthTarget to a polkadot AuthIdentifer object', () => {
    const did = 'someDid';
    const authId = new BigNumber(1);
    const value = {
      did,
      authId,
    };
    const fakeResult = ('convertedAuthIdentifier' as unknown) as AuthIdentifier;
    const context = dsMockUtils.getContextInstance();

    dsMockUtils
      .getCreateTypeStub()
      .withArgs('AuthIdentifier', {
        // eslint-disable-next-line @typescript-eslint/camelcase
        auth_id: numberToU64(authId, context),
        signatory: signerToSignatory({ type: SignerType.Identity, value: did }, context),
      })
      .returns(fakeResult);

    const result = authTargetToAuthIdentifier(value, context);

    expect(result).toEqual(fakeResult);
  });

  test('authIdentifierToAuthTarget should convert a polkadot AuthIdentifier object to an AuthTarget', () => {
    const did = 'someDid';
    const authId = new BigNumber(1);
    const fakeResult = {
      did,
      authId,
    };
    const authIdentifier = dsMockUtils.createMockAuthIdentifier({
      signatory: dsMockUtils.createMockSignatory({
        Identity: dsMockUtils.createMockIdentityId(did),
      }),
      // eslint-disable-next-line @typescript-eslint/camelcase
      auth_id: dsMockUtils.createMockU64(authId.toNumber()),
    });

    const result = authIdentifierToAuthTarget(authIdentifier);
    expect(result).toEqual(fakeResult);
  });
});

describe('cddStatusToBoolean', () => {
  test('cddStatusToBoolean should convert a valid CDD status to a true boolean', async () => {
    const cddStatusMock = dsMockUtils.createMockCddStatus({
      Ok: dsMockUtils.createMockIdentityId(),
    });
    const result = cddStatusToBoolean(cddStatusMock);

    expect(result).toEqual(true);
  });

  test('cddStatusToBoolean should convert an invalid CDD status to a false boolean', async () => {
    const cddStatusMock = dsMockUtils.createMockCddStatus();
    const result = cddStatusToBoolean(cddStatusMock);

    expect(result).toEqual(false);
  });
});

describe('unwrapValues', () => {
  test('should unwrap all Post Transaction Values in the array', async () => {
    const values = [1, 2, 3, 4, 5];
    const wrapped = values.map(value => new PostTransactionValue(async () => value));
    await Promise.all(wrapped.map(postValue => postValue.run({} as ISubmittableResult)));

    const unwrapped = unwrapValues(wrapped);

    expect(unwrapped).toEqual(values);
  });
});

describe('findEventRecord', () => {
  const findRecordStub = sinon.stub();
  const mockReceipt = ({
    findRecord: findRecordStub,
  } as unknown) as ISubmittableResult;

  afterEach(() => {
    findRecordStub.reset();
  });

  test('returns the corresponding Event Record', () => {
    const mod = 'asset';
    const eventName = 'TickerRegistered';
    const fakeResult = 'event';
    findRecordStub.withArgs(mod, eventName).returns(fakeResult);

    const eventRecord = findEventRecord(mockReceipt, mod, eventName);

    expect(eventRecord).toBe(fakeResult);
  });

  test("throws if the Event wasn't fired", () => {
    const mod = 'asset';
    const eventName = 'TickerRegistered';
    findRecordStub.withArgs(mod, eventName).returns(undefined);

    expect(() => findEventRecord(mockReceipt, mod, eventName)).toThrow(
      `Event "${mod}.${eventName}" wasnt't fired even though the corresponding transaction was completed. Please report this to the Polymath team`
    );
  });
});

describe('signerToSignatory and signatoryToSigner', () => {
  beforeAll(() => {
    dsMockUtils.initMocks();
  });

  afterEach(() => {
    dsMockUtils.reset();
  });

  afterAll(() => {
    dsMockUtils.cleanup();
    sinon.restore();
  });

  test('signerToSignatory should convert a Signer to a polkadot Signatory object', () => {
    const value = {
      type: SignerType.Identity,
      value: 'someIdentity',
    };
    const fakeResult = ('SignatoryEnum' as unknown) as Signatory;
    const context = dsMockUtils.getContextInstance();

    dsMockUtils
      .getCreateTypeStub()
      .withArgs('Signatory', { [value.type]: value.value })
      .returns(fakeResult);

    const result = signerToSignatory(value, context);

    expect(result).toBe(fakeResult);
  });

  test('signatoryToSigner should convert a polkadot Signatory object to a Signer', () => {
    let fakeResult = {
      type: SignerType.Identity,
      value: 'someIdentity',
    };
    let signatory = dsMockUtils.createMockSignatory({
      Identity: dsMockUtils.createMockIdentityId(fakeResult.value),
    });

    let result = signatoryToSigner(signatory);
    expect(result).toEqual(fakeResult);

    const accountKey = dsMockUtils.createMockAccountKey('someAccountKey');
    const encodedAddress = 'someEncodedAddress';

    fakeResult = {
      type: SignerType.AccountKey,
      value: encodedAddress,
    };
    signatory = dsMockUtils.createMockSignatory({
      AccountKey: accountKey,
    });

    sinon
      .stub(encodeAddressModule, 'default')
      .withArgs(accountKey)
      .returns(encodedAddress);

    result = signatoryToSigner(signatory);
    expect(result).toEqual(fakeResult);
  });
});

describe('authorizationToAuthorizationData and authorizationDataToAuthorization', () => {
  beforeAll(() => {
    dsMockUtils.initMocks();
  });

  afterEach(() => {
    dsMockUtils.reset();
  });

  afterAll(() => {
    dsMockUtils.cleanup();
  });

  test('authorizationToAuthorizationData should convert an Authorization to a polkadot AuthorizationData object', () => {
    const context = dsMockUtils.getContextInstance();
    let value: Authorization = {
      type: AuthorizationType.AttestMasterKeyRotation,
      value: 'someIdentity',
    };
    const fakeResult = ('AuthorizationDataEnum' as unknown) as AuthorizationData;

    dsMockUtils
      .getCreateTypeStub()
      .withArgs('AuthorizationData', { [value.type]: value.value })
      .returns(fakeResult);

    let result = authorizationToAuthorizationData(value, context);

    expect(result).toBe(fakeResult);

    value = {
      type: AuthorizationType.NoData,
    };

    dsMockUtils
      .getCreateTypeStub()
      .withArgs('AuthorizationData', { [value.type]: null })
      .returns(fakeResult);

    result = authorizationToAuthorizationData(value, context);

    expect(result).toBe(fakeResult);
  });

  test('authorizationDataToAuthorization should convert a polkadot AuthorizationData object to an Authorization', () => {
    let fakeResult: Authorization = {
      type: AuthorizationType.AttestMasterKeyRotation,
      value: 'someIdentity',
    };
    let authorizationData = dsMockUtils.createMockAuthorizationData({
      AttestMasterKeyRotation: dsMockUtils.createMockIdentityId(fakeResult.value),
    });

    let result = authorizationDataToAuthorization(authorizationData);
    expect(result).toEqual(fakeResult);

    fakeResult = {
      type: AuthorizationType.RotateMasterKey,
      value: 'someIdentity',
    };
    authorizationData = dsMockUtils.createMockAuthorizationData({
      RotateMasterKey: dsMockUtils.createMockIdentityId(fakeResult.value),
    });

    result = authorizationDataToAuthorization(authorizationData);
    expect(result).toEqual(fakeResult);

    fakeResult = {
      type: AuthorizationType.TransferTicker,
      value: 'someTicker',
    };
    authorizationData = dsMockUtils.createMockAuthorizationData({
      TransferTicker: dsMockUtils.createMockTicker(fakeResult.value),
    });

    result = authorizationDataToAuthorization(authorizationData);
    expect(result).toEqual(fakeResult);

    fakeResult = {
      type: AuthorizationType.AddMultiSigSigner,
    };
    authorizationData = dsMockUtils.createMockAuthorizationData('AddMultiSigSigner');

    result = authorizationDataToAuthorization(authorizationData);
    expect(result).toEqual(fakeResult);

    fakeResult = {
      type: AuthorizationType.TransferAssetOwnership,
      value: 'someTicker',
    };
    authorizationData = dsMockUtils.createMockAuthorizationData({
      TransferAssetOwnership: dsMockUtils.createMockTicker(fakeResult.value),
    });

    result = authorizationDataToAuthorization(authorizationData);
    expect(result).toEqual(fakeResult);

    fakeResult = {
      type: AuthorizationType.JoinIdentity,
      value: 'someIdentity',
    };
    authorizationData = dsMockUtils.createMockAuthorizationData({
      JoinIdentity: dsMockUtils.createMockIdentityId(fakeResult.value),
    });

    result = authorizationDataToAuthorization(authorizationData);
    expect(result).toEqual(fakeResult);

    fakeResult = {
      type: AuthorizationType.Custom,
      value: 'someBytes',
    };
    authorizationData = dsMockUtils.createMockAuthorizationData({
      custom: dsMockUtils.createMockBytes(fakeResult.value),
    });

    result = authorizationDataToAuthorization(authorizationData);
    expect(result).toEqual(fakeResult);

    fakeResult = {
      type: AuthorizationType.NoData,
    };
    authorizationData = dsMockUtils.createMockAuthorizationData('NoData');

    result = authorizationDataToAuthorization(authorizationData);
    expect(result).toEqual(fakeResult);
  });
});

describe('stringToJurisdictionName and jurisdictionNameToString', () => {
  beforeAll(() => {
    dsMockUtils.initMocks();
  });

  afterEach(() => {
    dsMockUtils.reset();
  });

  afterAll(() => {
    dsMockUtils.cleanup();
  });

  test('stringToJurisdictionName should convert a string to a polkadot JurisdictionName object', () => {
    const context = dsMockUtils.getContextInstance();
    const value = 'someJurisdiction';
    const fakeResult = ('jurisdictionName' as unknown) as JurisdictionName;

    dsMockUtils
      .getCreateTypeStub()
      .withArgs('JurisdictionName', value)
      .returns(fakeResult);

    const result = stringToJurisdictionName(value, context);

    expect(result).toBe(fakeResult);
  });

  test('jurisdictionNameToString should convert a polkadot JurisdictionName object to a string', () => {
    const fakeResult = 'someJurisdiction';
    const jurisdictionName = dsMockUtils.createMockJurisdictionName(fakeResult);

    const result = jurisdictionNameToString(jurisdictionName);
    expect(result).toEqual(fakeResult);
  });
});

describe('claimToMeshClaim and jurisdictionNameToString', () => {
  beforeAll(() => {
    dsMockUtils.initMocks();
  });

  afterEach(() => {
    dsMockUtils.reset();
  });

  afterAll(() => {
    dsMockUtils.cleanup();
  });

  test('claimToMeshClaim should convert a Claim to a polkadot Claim object', () => {
    const context = dsMockUtils.getContextInstance();
    let value: Claim = {
      type: ClaimType.Jurisdiction,
      name: 'someJurisdiction',
      scope: 'someTickerDid',
    };
    const fakeResult = ('meshClaim' as unknown) as MeshClaim;

    dsMockUtils
      .getCreateTypeStub()
      .withArgs('Claim', { [value.type]: [value.name, value.scope] })
      .returns(fakeResult);

    let result = claimToMeshClaim(value, context);

    expect(result).toBe(fakeResult);

    value = {
      type: ClaimType.Whitelisted,
      scope: 'someTickerDid',
    };

    dsMockUtils
      .getCreateTypeStub()
      .withArgs('Claim', { [value.type]: value.scope })
      .returns(fakeResult);

    result = claimToMeshClaim(value, context);

    expect(result).toBe(fakeResult);

    value = {
      type: ClaimType.NoData,
    };

    dsMockUtils
      .getCreateTypeStub()
      .withArgs('Claim', { [value.type]: null })
      .returns(fakeResult);

    result = claimToMeshClaim(value, context);

    expect(result).toBe(fakeResult);
  });

  test('meshClaimToClaim should convert a polkadot Claim object to a Claim', () => {
    let fakeResult: Claim = {
      type: ClaimType.Accredited,
      scope: 'someTickerDid',
    };

    let claim = dsMockUtils.createMockClaim({
      Accredited: dsMockUtils.createMockScope(fakeResult.scope),
    });

    let result = meshClaimToClaim(claim);
    expect(result).toEqual(fakeResult);

    fakeResult = {
      type: ClaimType.Affiliate,
      scope: 'someIdentity',
    };
    claim = dsMockUtils.createMockClaim({
      Affiliate: dsMockUtils.createMockScope(fakeResult.scope),
    });

    result = meshClaimToClaim(claim);
    expect(result).toEqual(fakeResult);

    fakeResult = {
      type: ClaimType.Blacklisted,
      scope: 'someIdentity',
    };
    claim = dsMockUtils.createMockClaim({
      Blacklisted: dsMockUtils.createMockScope(fakeResult.scope),
    });

    result = meshClaimToClaim(claim);
    expect(result).toEqual(fakeResult);

    fakeResult = {
      type: ClaimType.BuyLockup,
      scope: 'someIdentity',
    };
    claim = dsMockUtils.createMockClaim({
      BuyLockup: dsMockUtils.createMockScope(fakeResult.scope),
    });

    result = meshClaimToClaim(claim);
    expect(result).toEqual(fakeResult);

    fakeResult = {
      type: ClaimType.CustomerDueDiligence,
    };
    claim = dsMockUtils.createMockClaim('CustomerDueDiligence');

    result = meshClaimToClaim(claim);
    expect(result).toEqual(fakeResult);

    fakeResult = {
      type: ClaimType.Jurisdiction,
      name: 'someJurisdiction',
      scope: 'someIdentity',
    };

    claim = dsMockUtils.createMockClaim({
      Jurisdiction: [
        dsMockUtils.createMockJurisdictionName(fakeResult.name),
        dsMockUtils.createMockScope(fakeResult.scope),
      ],
    });

    result = meshClaimToClaim(claim);
    expect(result).toEqual(fakeResult);

    fakeResult = {
      type: ClaimType.KnowYourCustomer,
      scope: 'someIdentity',
    };
    claim = dsMockUtils.createMockClaim({
      KnowYourCustomer: dsMockUtils.createMockScope(fakeResult.scope),
    });

    result = meshClaimToClaim(claim);
    expect(result).toEqual(fakeResult);

    fakeResult = {
      type: ClaimType.NoData,
    };
    claim = dsMockUtils.createMockClaim('NoData');

    result = meshClaimToClaim(claim);
    expect(result).toEqual(fakeResult);

    fakeResult = {
      type: ClaimType.SellLockup,
      scope: 'someIdentity',
    };
    claim = dsMockUtils.createMockClaim({
      SellLockup: dsMockUtils.createMockScope(fakeResult.scope),
    });

    result = meshClaimToClaim(claim);
    expect(result).toEqual(fakeResult);

    fakeResult = {
      type: ClaimType.Whitelisted,
      scope: 'someIdentity',
    };
    claim = dsMockUtils.createMockClaim({
      Whitelisted: dsMockUtils.createMockScope(fakeResult.scope),
    });

    result = meshClaimToClaim(claim);
    expect(result).toEqual(fakeResult);
  });
});

describe('createClaim', () => {
  test('', () => {
    let type = 'Jurisdiction';
    const jurisdiction = 'someJurisdiction';
    let scope = 'someScope';

    let result = createClaim(type, jurisdiction, scope);
    expect(result).toEqual({
      type: ClaimType.Jurisdiction,
      name: jurisdiction,
      scope,
    });

    type = 'BuyLockup';
    scope = 'someScope';

    result = createClaim(type, null, scope);
    expect(result).toEqual({
      type: ClaimType.BuyLockup,
      scope,
    });

    type = 'NoData';

    result = createClaim(type, null, null);
    expect(result).toEqual({
      type: ClaimType.NoData,
    });
  });
});

describe('ruleToAssetTransferRule and assetTransferRuleToRule', () => {
  beforeAll(() => {
    dsMockUtils.initMocks();
  });

  afterEach(() => {
    dsMockUtils.reset();
  });

  afterAll(() => {
    dsMockUtils.cleanup();
  });

  test('ruleToAssetTransferRule should convert a Rule to a polkadot AssetTransferRule object', () => {
    const conditions: Condition[] = [
      {
        type: ConditionType.IsPresent,
        target: ConditionTarget.Both,
        claim: {
          type: ClaimType.Whitelisted,
          scope: 'someTickerDid',
        },
        trustedClaimIssuers: ['someDid', 'otherDid'],
      },
      {
        type: ConditionType.IsNoneOf,
        target: ConditionTarget.Sender,
        claims: [
          {
            type: ClaimType.Blacklisted,
            scope: 'someTickerDid',
          },
          {
            type: ClaimType.SellLockup,
            scope: 'someTickerDid',
          },
        ],
      },
      {
        type: ConditionType.IsAbsent,
        target: ConditionTarget.Receiver,
        claim: {
          type: ClaimType.Jurisdiction,
          scope: 'someTickerDid',
          name: 'someJurisdiction',
        },
      },
    ];
    const value = {
      conditions,
      id: 1,
    };
    const fakeResult = ('convertedAssetTransferRule' as unknown) as AssetTransferRule;
    const context = dsMockUtils.getContextInstance();

    const createTypeStub = dsMockUtils.getCreateTypeStub();

    conditions.forEach(({ type }, index) => {
      createTypeStub
        .withArgs(
          'Rule',
          sinon.match({
            // eslint-disable-next-line @typescript-eslint/camelcase
            rule_type: sinon.match.has(type),
          })
        )
        .returns(`meshRule${index}${type}`);
    });

    createTypeStub
      .withArgs('AssetTransferRule', {
        /* eslint-disable @typescript-eslint/camelcase */
        sender_rules: ['meshRule0IsPresent', 'meshRule1IsNoneOf'],
        receiver_rules: ['meshRule0IsPresent', 'meshRule2IsAbsent'],
        rule_id: numberToU32(value.id, context),
        /* eslint-enable @typescript-eslint/camelcase */
      })
      .returns(fakeResult);

    const result = ruleToAssetTransferRule(value, context);

    expect(result).toEqual(fakeResult);
  });

  test('assetTransferRuleToRule should convert a polkadot AssetTransferRule object to a Rule', () => {
    const id = 1;
    const tokenDid = 'someTokenDid';
    const issuerDids = ['someDid', 'otherDid'];
    const conditions: Condition[] = [
      {
        type: ConditionType.IsPresent,
        target: ConditionTarget.Both,
        claim: {
          type: ClaimType.KnowYourCustomer,
          scope: tokenDid,
        },
        trustedClaimIssuers: issuerDids,
      },
      {
        type: ConditionType.IsAbsent,
        target: ConditionTarget.Receiver,
        claim: {
          type: ClaimType.BuyLockup,
          scope: tokenDid,
        },
        trustedClaimIssuers: issuerDids,
      },
      {
        type: ConditionType.IsNoneOf,
        target: ConditionTarget.Sender,
        claims: [
          {
            type: ClaimType.Blacklisted,
            scope: tokenDid,
          },
          {
            type: ClaimType.SellLockup,
            scope: tokenDid,
          },
        ],
        trustedClaimIssuers: issuerDids,
      },
      {
        type: ConditionType.IsAnyOf,
        target: ConditionTarget.Both,
        claims: [
          {
            type: ClaimType.Whitelisted,
            scope: tokenDid,
          },
          {
            type: ClaimType.CustomerDueDiligence,
          },
        ],
        trustedClaimIssuers: issuerDids,
      },
    ];
    const fakeResult = {
      id,
      conditions,
    };

    const scope = dsMockUtils.createMockScope(tokenDid);
    const issuers = issuerDids.map(dsMockUtils.createMockIdentityId);
    const rules = [
      /* eslint-disable @typescript-eslint/camelcase */
      dsMockUtils.createMockRule({
        rule_type: dsMockUtils.createMockRuleType({
          IsPresent: dsMockUtils.createMockClaim({ KnowYourCustomer: scope }),
        }),
        issuers,
      }),
      dsMockUtils.createMockRule({
        rule_type: dsMockUtils.createMockRuleType({
          IsAbsent: dsMockUtils.createMockClaim({ BuyLockup: scope }),
        }),
        issuers,
      }),
      dsMockUtils.createMockRule({
        rule_type: dsMockUtils.createMockRuleType({
          IsNoneOf: [
            dsMockUtils.createMockClaim({ Blacklisted: scope }),
            dsMockUtils.createMockClaim({ SellLockup: scope }),
          ],
        }),
        issuers,
      }),
      dsMockUtils.createMockRule({
        rule_type: dsMockUtils.createMockRuleType({
          IsAnyOf: [
            dsMockUtils.createMockClaim({ Whitelisted: scope }),
            dsMockUtils.createMockClaim('CustomerDueDiligence'),
          ],
        }),
        issuers,
      }),
    ];
    const assetTransferRule = dsMockUtils.createMockAssetTransferRule({
      sender_rules: [rules[0], rules[2], rules[3]],
      receiver_rules: [rules[0], rules[1], rules[3]],
      rule_id: dsMockUtils.createMockU32(1),
    });
    /* eslint-enable @typescript-eslint/camelcase */

    const result = assetTransferRuleToRule(assetTransferRule);
    expect(result.conditions).toEqual(expect.arrayContaining(fakeResult.conditions));
  });
});

describe('u8ToTransferStatus', () => {
  test('u8ToTransferStatus should convert a polkadot u8 object to a TransferStatus', () => {
    let result = u8ToTransferStatus(dsMockUtils.createMockU8(80));

    expect(result).toBe(TransferStatus.Failure);

    result = u8ToTransferStatus(dsMockUtils.createMockU8(81));

    expect(result).toBe(TransferStatus.Success);

    result = u8ToTransferStatus(dsMockUtils.createMockU8(82));

    expect(result).toBe(TransferStatus.InsufficientBalance);

    result = u8ToTransferStatus(dsMockUtils.createMockU8(86));

    expect(result).toBe(TransferStatus.InvalidReceiver);

    result = u8ToTransferStatus(dsMockUtils.createMockU8(164));

    expect(result).toBe(TransferStatus.FundsLimitReached);

    const fakeStatusCode = 1;
    expect(() => u8ToTransferStatus(dsMockUtils.createMockU8(fakeStatusCode))).toThrow(
      `Unsupported status code "${fakeStatusCode}". Please report this issue to the Polymath team`
    );
  });
});

describe('canTransferResultToTransferStatus', () => {
  test('canTransferResultToTransferStatus should convert a polkadot CanTransferResult object to a TransferStatus', () => {
    const errorMsg = 'someError';
    expect(() =>
      canTransferResultToTransferStatus(
        dsMockUtils.createMockCanTransferResult({
          Err: dsMockUtils.createMockBytes(errorMsg),
        })
      )
    ).toThrow(`Error while checking transfer validity: ${errorMsg}`);

    const result = canTransferResultToTransferStatus(
      dsMockUtils.createMockCanTransferResult({ Ok: dsMockUtils.createMockU8(81) })
    );

    expect(result).toBe(TransferStatus.Success);
  });
});

describe('stringToProtocolOp', () => {
  beforeAll(() => {
    dsMockUtils.initMocks();
  });

  afterEach(() => {
    dsMockUtils.reset();
  });

  afterAll(() => {
    dsMockUtils.cleanup();
  });

  test('stringToProtocolOp should convert a string to a polkadot ProtocolOp object', () => {
    const value = 'someProtocolOp';
    const fakeResult = ('convertedProtocolOp' as unknown) as ProtocolOp;
    const context = dsMockUtils.getContextInstance();

    dsMockUtils
      .getCreateTypeStub()
      .withArgs('ProtocolOp', value)
      .returns(fakeResult);

    const result = stringToProtocolOp(value, context);

    expect(result).toEqual(fakeResult);
  });
});<|MERGE_RESOLUTION|>--- conflicted
+++ resolved
@@ -489,13 +489,8 @@
 
   test('stringToAssetName should convert a string to a polkadot AssetName object', () => {
     const value = 'someName';
-<<<<<<< HEAD
-    const fakeResult = ('convertedName' as unknown) as TokenName;
-    const context = dsMockUtils.getContextInstance();
-=======
     const fakeResult = ('convertedName' as unknown) as AssetName;
-    const context = polkadotMockUtils.getContextInstance();
->>>>>>> fb6db3e9
+    const context = dsMockUtils.getContextInstance();
 
     dsMockUtils
       .getCreateTypeStub()
@@ -507,15 +502,9 @@
     expect(result).toEqual(fakeResult);
   });
 
-<<<<<<< HEAD
-  test('tokenNameToString should convert a polkadot TokenName object to a string', () => {
-    const fakeResult = 'someTokenName';
-    const tokenName = dsMockUtils.createMockTokenName(fakeResult);
-=======
   test('assetNameToString should convert a polkadot AssetName object to a string', () => {
     const fakeResult = 'someAssetName';
-    const assetName = polkadotMockUtils.createMockAssetName(fakeResult);
->>>>>>> fb6db3e9
+    const assetName = dsMockUtils.createMockAssetName(fakeResult);
 
     const result = assetNameToString(assetName);
     expect(result).toEqual(fakeResult);

--- conflicted
+++ resolved
@@ -54,11 +54,8 @@
   booleanToBool,
   boolToBoolean,
   bytesToString,
-<<<<<<< HEAD
   cddStatusToBoolean,
-=======
   claimToMeshClaim,
->>>>>>> a364a0ec
   dateToMoment,
   delay,
   documentHashToString,

import sinon from 'sinon';

import { Identity } from '~/api/entities';
import { Context } from '~/context';
<<<<<<< HEAD
import { dsMockUtils } from '~/testUtils/mocks';
=======
import { polkadotMockUtils } from '~/testUtils/mocks';
import { createMockAccountKey } from '~/testUtils/mocks/polkadot';
>>>>>>> fe875210
import * as utilsModule from '~/utils';

jest.mock(
  '@polkadot/api',
  require('~/testUtils/mocks/dataSources').mockPolkadotModule('@polkadot/api')
);

// TODO: refactor tests (too much repeated code)
describe('Context class', () => {
  beforeAll(() => {
    dsMockUtils.initMocks();
  });

  afterEach(() => {
    dsMockUtils.reset();
  });

  afterAll(() => {
    dsMockUtils.cleanup();
  });

  test('should throw an error if accessing the transaction submodule without an active account', async () => {
    const context = await Context.create({
      polymeshApi: dsMockUtils.getApiInstance(),
      harvesterClient: dsMockUtils.getHarvesterClient(),
    });

    expect(() => context.polymeshApi.tx).toThrow(
      'Cannot perform transactions without an active account'
    );
  });

  describe('method: create', () => {
    test('should throw if seed parameter is not a 32 length string', async () => {
      const context = Context.create({
        polymeshApi: dsMockUtils.getApiInstance(),
        harvesterClient: dsMockUtils.getHarvesterClient(),
        seed: 'abc',
      });

      return expect(context).rejects.toThrow(new Error('Seed must be 32 characters in length'));
    });

    test('should create a Context class from a seed with Pair and Identity attached', async () => {
      const newPair = {
        address: 'someAddress1',
        meta: {},
        publicKey: 'publicKey',
      };
      dsMockUtils.configureMocks({
        keyringOptions: {
          addFromSeed: newPair,
        },
      });
      const keyToIdentityIdsStub = dsMockUtils.createQueryStub('identity', 'keyToIdentityIds', {
        returnValue: dsMockUtils.createMockOption(
          dsMockUtils.createMockLinkedKeyInfo({
            Unique: dsMockUtils.createMockIdentityId('someDid'),
          })
        ),
      });

      const context = await Context.create({
        polymeshApi: dsMockUtils.getApiInstance(),
        harvesterClient: dsMockUtils.getHarvesterClient(),
        seed: 'Alice'.padEnd(32, ' '),
      });

      sinon.assert.calledOnce(keyToIdentityIdsStub);
      expect(context.currentPair).toEqual(newPair);
      sinon.assert.match(context.getCurrentIdentity() instanceof Identity, true);
    });

    test('should create a Context class from a keyring with Pair and Identity attached', async () => {
      const pairs = [{ address: 'someAddress', meta: {}, publicKey: 'publicKey' }];
      dsMockUtils.configureMocks({
        keyringOptions: {
          getPairs: pairs,
        },
      });
      const keyToIdentityIdsStub = dsMockUtils.createQueryStub('identity', 'keyToIdentityIds', {
        returnValue: dsMockUtils.createMockOption(
          dsMockUtils.createMockLinkedKeyInfo({
            Unique: dsMockUtils.createMockIdentityId('someDid'),
          })
        ),
      });

      const context = await Context.create({
        polymeshApi: dsMockUtils.getApiInstance(),
        harvesterClient: dsMockUtils.getHarvesterClient(),
        keyring: dsMockUtils.getKeyringInstance(),
      });

      sinon.assert.calledOnce(keyToIdentityIdsStub);
      expect(context.currentPair).toEqual(pairs[0]);
      sinon.assert.match(context.getCurrentIdentity() instanceof Identity, true);
    });

    test('should create a Context class from a uri with Pair and Identity attached', async () => {
      const newPair = {
        address: 'someAddress',
        meta: {},
        publicKey: 'publicKey',
      };
      dsMockUtils.configureMocks({
        keyringOptions: {
          addFromUri: newPair,
        },
      });
      const keyToIdentityIdsStub = dsMockUtils.createQueryStub('identity', 'keyToIdentityIds', {
        returnValue: dsMockUtils.createMockOption(
          dsMockUtils.createMockLinkedKeyInfo({
            Unique: dsMockUtils.createMockIdentityId('someDid'),
          })
        ),
      });

      const context = await Context.create({
        polymeshApi: dsMockUtils.getApiInstance(),
        harvesterClient: dsMockUtils.getHarvesterClient(),
        uri: '//Alice',
      });

      sinon.assert.calledOnce(keyToIdentityIdsStub);
      expect(context.currentPair).toEqual(newPair);
      sinon.assert.match(context.getCurrentIdentity() instanceof Identity, true);
    });

    test('should create a Context class without Pair and Identity attached', async () => {
      const newPair = {
        address: 'someAddress',
        meta: {},
        publicKey: 'publicKey',
      };
      dsMockUtils.configureMocks({
        keyringOptions: {
          addFromSeed: newPair,
        },
      });
      const keyToIdentityIdsStub = dsMockUtils.createQueryStub('identity', 'keyToIdentityIds', {
        returnValue: dsMockUtils.createMockOption(
          dsMockUtils.createMockLinkedKeyInfo({
            Unique: dsMockUtils.createMockIdentityId('someDid'),
          })
        ),
      });

      const context = await Context.create({
        polymeshApi: dsMockUtils.getApiInstance(),
        harvesterClient: dsMockUtils.getHarvesterClient(),
      });

      sinon.assert.notCalled(keyToIdentityIdsStub);
      expect(context.currentPair).toBe(undefined);
      expect(() => context.getCurrentIdentity()).toThrow();
    });

    test('should throw if the account seed is not assotiated with an IdentityId ', () => {
      const newPair = {
        address: 'someAddress',
        meta: {},
        publicKey: 'publicKey',
      };
      dsMockUtils.configureMocks({
        keyringOptions: {
          addFromSeed: newPair,
        },
      });
      dsMockUtils.createQueryStub('identity', 'keyToIdentityIds');

      const context = Context.create({
        polymeshApi: dsMockUtils.getApiInstance(),
        harvesterClient: dsMockUtils.getHarvesterClient(),
        seed: 'Alice'.padEnd(32, ' '),
      });

      return expect(context).rejects.toThrow(
        new Error('There is no Identity associated to this account')
      );
    });
  });

  describe('method: getAccounts', () => {
    test('should retrieve an array of addresses and metadata', async () => {
      const pairs = [
        {
          address: '01',
          meta: {
            name: 'name 01',
          },
          somethingElse: false,
          publicKey: 'publicKey',
        },
        {
          address: '02',
          meta: {},
          somethingElse: false,
          publicKey: 'publicKey',
        },
      ];
      dsMockUtils.configureMocks({
        keyringOptions: {
          getPairs: pairs,
        },
      });

      const context = await Context.create({
        polymeshApi: dsMockUtils.getApiInstance(),
        harvesterClient: dsMockUtils.getHarvesterClient(),
      });

      const result = context.getAccounts();
      expect(result[0].address).toBe(pairs[0].address);
      expect(result[1].address).toBe(pairs[1].address);
      expect(result[0].name).toBe(pairs[0].meta.name);
      expect(result[1].name).toBe(undefined);
    });
  });

  describe('method: setPair', () => {
    test('should throw error if the pair does not exist in the keyring set', async () => {
      dsMockUtils.configureMocks({
        keyringOptions: {
          error: true,
        },
      });
      const context = await Context.create({
        polymeshApi: dsMockUtils.getApiInstance(),
        harvesterClient: dsMockUtils.getHarvesterClient(),
      });

      await expect(context.setPair('012')).rejects.toThrow(
        'The address is not present in the keyring set'
      );
    });

    test("should throw error if the address doesn't have an associated identity", async () => {
      const publicKey = 'publicKey';
      const newPublicKey = 'newPublicKey';
      const newAddress = 'newAddress';
      dsMockUtils.configureMocks({
        keyringOptions: {
          addFromSeed: {
            address: 'address',
            meta: {},
            publicKey,
          },
          getPair: {
            address: newAddress,
            meta: {},
            publicKey: newPublicKey,
          },
        },
      });

      dsMockUtils
        .createQueryStub('identity', 'keyToIdentityIds')
        .withArgs(publicKey)
        .returns(
          dsMockUtils.createMockOption(
            dsMockUtils.createMockLinkedKeyInfo({
              Unique: dsMockUtils.createMockIdentityId('currentIdentityId'),
            })
          )
        );

      dsMockUtils
        .createQueryStub('identity', 'keyToIdentityIds')
        .withArgs(newPublicKey)
        .returns(dsMockUtils.createMockOption());

      const context = await Context.create({
        polymeshApi: dsMockUtils.getApiInstance(),
        harvesterClient: dsMockUtils.getHarvesterClient(),
        seed: 'Alice'.padEnd(32, ' '),
      });

      await expect(context.setPair(newAddress)).rejects.toThrow(
        'There is no Identity associated to this account'
      );
    });

    test('should set new values for currentPair and getCurrentIdentity', async () => {
      const publicKey = 'publicKey';
      const newPublicKey = 'newPublicKey';
      const newAddress = 'newAddress';
      const newIdentityId = 'newIdentityId';
      const accountKey = dsMockUtils.createMockAccountKey(newAddress);
      const newCurrentPair = {
        address: newAddress,
        meta: {},
        publicKey: newPublicKey,
      };

      dsMockUtils.configureMocks({
        keyringOptions: {
          addFromSeed: {
            address: 'address',
            meta: {},
            publicKey,
          },
          getPair: newCurrentPair,
        },
      });

      dsMockUtils
        .createQueryStub('identity', 'keyToIdentityIds')
        .withArgs(publicKey)
        .returns(
          dsMockUtils.createMockOption(
            dsMockUtils.createMockLinkedKeyInfo({
              Unique: dsMockUtils.createMockIdentityId('currentIdentityId'),
            })
          )
        );

      dsMockUtils
        .createQueryStub('identity', 'keyToIdentityIds')
        .withArgs(accountKey)
        .returns(
          dsMockUtils.createMockOption(
            dsMockUtils.createMockLinkedKeyInfo({
              Unique: dsMockUtils.createMockIdentityId(newIdentityId),
            })
          )
        );

      const context = await Context.create({
        polymeshApi: dsMockUtils.getApiInstance(),
        harvesterClient: dsMockUtils.getHarvesterClient(),
        seed: 'Alice'.padEnd(32, ' '),
      });

      sinon
        .stub(utilsModule, 'stringToAccountKey')
        .withArgs(newAddress, context)
        .returns(accountKey);

      await context.setPair('5GrwvaEF5zXb26Fz9rcQpDWS57CtERHpNehXCPcNoHGKutQY');

      expect(context.currentPair).toEqual(newCurrentPair);
      expect(context.getCurrentIdentity().did).toEqual(newIdentityId);
    });
  });

  describe('method: accountBalance', () => {
    test('should throw if accountId or currentPair is not set', async () => {
      const context = await Context.create({
        polymeshApi: dsMockUtils.getApiInstance(),
        harvesterClient: dsMockUtils.getHarvesterClient(),
      });

      expect(context.accountBalance()).rejects.toThrow(
        'There is no account associated with the SDK'
      );
    });

    test('should return the account POLYX balance if currentPair is set', async () => {
      const freeBalance = dsMockUtils.createMockBalance(100);
      const returnValue = dsMockUtils.createMockAccountInfo({
        nonce: dsMockUtils.createMockIndex(),
        refcount: dsMockUtils.createMockRefCount(),
        data: dsMockUtils.createMockAccountData({
          free: freeBalance,
          reserved: dsMockUtils.createMockBalance(),
          miscFrozen: dsMockUtils.createMockBalance(),
          feeFrozen: dsMockUtils.createMockBalance(),
        }),
      });
      dsMockUtils.createQueryStub('identity', 'keyToIdentityIds', {
        returnValue: dsMockUtils.createMockOption(
          dsMockUtils.createMockLinkedKeyInfo({
            Unique: dsMockUtils.createMockIdentityId('someDid'),
          })
        ),
      });
      dsMockUtils.createQueryStub('system', 'account', { returnValue });

      const context = await Context.create({
        polymeshApi: dsMockUtils.getApiInstance(),
        harvesterClient: dsMockUtils.getHarvesterClient(),
        seed: 'Alice'.padEnd(32, ' '),
      });

      const result = await context.accountBalance();
      expect(result).toEqual(utilsModule.balanceToBigNumber(freeBalance));
    });

    test('should return the account POLYX balance if accountId is set', async () => {
      const freeBalance = dsMockUtils.createMockBalance(100);
      const returnValue = dsMockUtils.createMockAccountInfo({
        nonce: dsMockUtils.createMockIndex(),
        refcount: dsMockUtils.createMockRefCount(),
        data: dsMockUtils.createMockAccountData({
          free: freeBalance,
          reserved: dsMockUtils.createMockBalance(),
          miscFrozen: dsMockUtils.createMockBalance(),
          feeFrozen: dsMockUtils.createMockBalance(),
        }),
      });
      dsMockUtils.createQueryStub('identity', 'keyToIdentityIds', {
        returnValue: dsMockUtils.createMockOption(
          dsMockUtils.createMockLinkedKeyInfo({
            Unique: dsMockUtils.createMockIdentityId('someDid'),
          })
        ),
      });
      dsMockUtils.createQueryStub('system', 'account', { returnValue });

      const context = await Context.create({
        polymeshApi: dsMockUtils.getApiInstance(),
        harvesterClient: dsMockUtils.getHarvesterClient(),
        seed: 'Alice'.padEnd(32, ' '),
      });

      const result = await context.accountBalance('accountId');
      expect(result).toEqual(utilsModule.balanceToBigNumber(freeBalance));
    });

    test('should allow subscription', async () => {
      const unsubCallback = 'unsubCallback';

      const freeBalance = dsMockUtils.createMockBalance(100);
      const returnValue = dsMockUtils.createMockAccountInfo({
        nonce: dsMockUtils.createMockIndex(),
        refcount: dsMockUtils.createMockRefCount(),
        data: dsMockUtils.createMockAccountData({
          free: freeBalance,
          reserved: dsMockUtils.createMockBalance(),
          miscFrozen: dsMockUtils.createMockBalance(),
          feeFrozen: dsMockUtils.createMockBalance(),
        }),
      });
      dsMockUtils.createQueryStub('identity', 'keyToIdentityIds', {
        returnValue: dsMockUtils.createMockOption(
          dsMockUtils.createMockLinkedKeyInfo({
            Unique: dsMockUtils.createMockIdentityId('someDid'),
          })
        ),
      });
      dsMockUtils.createQueryStub('system', 'account').callsFake(async (_, cbFunc) => {
        cbFunc(returnValue);
        return unsubCallback;
      });

      const context = await Context.create({
        polymeshApi: dsMockUtils.getApiInstance(),
        harvesterClient: dsMockUtils.getHarvesterClient(),
        seed: 'Alice'.padEnd(32, ' '),
      });

      const callback = sinon.stub();
      const result = await context.accountBalance('accountId', callback);

      expect(result).toEqual(unsubCallback);
      sinon.assert.calledWithExactly(callback, utilsModule.balanceToBigNumber(freeBalance));
    });
  });

  describe('method: getCurrentIdentity', () => {
    test('should return the current identity', async () => {
      const did = 'someDid';
      dsMockUtils.createQueryStub('identity', 'keyToIdentityIds', {
        returnValue: dsMockUtils.createMockOption(
          dsMockUtils.createMockLinkedKeyInfo({
            Unique: dsMockUtils.createMockIdentityId(did),
          })
        ),
      });

      const context = await Context.create({
        polymeshApi: dsMockUtils.getApiInstance(),
        harvesterClient: dsMockUtils.getHarvesterClient(),
        seed: 'Alice'.padEnd(32, ' '),
      });

      const result = context.getCurrentIdentity();
      expect(result.did).toBe(did);
    });

    test("should throw an error if the current identity isn't defined", async () => {
      const context = await Context.create({
        polymeshApi: dsMockUtils.getApiInstance(),
        harvesterClient: dsMockUtils.getHarvesterClient(),
      });

      expect(() => context.getCurrentIdentity()).toThrow(
        'The current account does not have an associated identity'
      );
    });
  });

  describe('method: getCurrentPair', () => {
    test('should return the current keyring pair', async () => {
      const pair = {
        address: 'someAddress1',
        meta: {},
        publicKey: 'publicKey',
      };
      dsMockUtils.configureMocks({
        keyringOptions: {
          addFromSeed: pair,
        },
      });
      dsMockUtils.createQueryStub('identity', 'keyToIdentityIds', {
        returnValue: dsMockUtils.createMockOption(
          dsMockUtils.createMockLinkedKeyInfo({
            Unique: dsMockUtils.createMockIdentityId('someDid'),
          })
        ),
      });

      const context = await Context.create({
        polymeshApi: dsMockUtils.getApiInstance(),
        harvesterClient: dsMockUtils.getHarvesterClient(),
        seed: 'Alice'.padEnd(32, ' '),
      });

      const result = context.getCurrentPair();

      expect(result).toBe(pair);
    });

    test("should throw an error if the current pair isn't defined", async () => {
      const context = await Context.create({
        polymeshApi: dsMockUtils.getApiInstance(),
        harvesterClient: dsMockUtils.getHarvesterClient(),
      });

      expect(() => context.getCurrentPair()).toThrow(
        'There is no account associated with the current SDK instance'
      );
    });
  });

  describe('method: getInvalidDids', () => {
    /* eslint-disable @typescript-eslint/camelcase */
    test('should return which DIDs in the input array are invalid', async () => {
      const inputDids = ['someDid', 'otherDid', 'invalidDid', 'otherInvalidDid'];
      polkadotMockUtils.createQueryStub('identity', 'didRecords', {
        multi: [
          polkadotMockUtils.createMockDidRecord({
            roles: [],
            master_key: createMockAccountKey('someKey'),
            signing_items: [],
          }),
          polkadotMockUtils.createMockDidRecord({
            roles: [],
            master_key: createMockAccountKey('otherKey'),
            signing_items: [],
          }),
          polkadotMockUtils.createMockDidRecord(),
          polkadotMockUtils.createMockDidRecord(),
        ],
      });

      const newPair = {
        address: 'someAddress',
        meta: {},
        publicKey: 'publicKey',
      };
      polkadotMockUtils.configureMocks({
        keyringOptions: {
          addFromUri: newPair,
        },
      });
      polkadotMockUtils.createQueryStub('identity', 'keyToIdentityIds', {
        returnValue: polkadotMockUtils.createMockOption(
          polkadotMockUtils.createMockLinkedKeyInfo({
            Unique: polkadotMockUtils.createMockIdentityId('someDid'),
          })
        ),
      });

      const context = await Context.create({
        polymeshApi: polkadotMockUtils.getApiInstance(),
        uri: '//Alice',
      });

      const invalidDids = await context.getInvalidDids(inputDids);

      expect(invalidDids).toEqual(inputDids.slice(2, 4));
    });
    /* eslint-enable @typescript-eslint/camelcase */
  });
});<|MERGE_RESOLUTION|>--- conflicted
+++ resolved
@@ -2,12 +2,8 @@
 
 import { Identity } from '~/api/entities';
 import { Context } from '~/context';
-<<<<<<< HEAD
 import { dsMockUtils } from '~/testUtils/mocks';
-=======
-import { polkadotMockUtils } from '~/testUtils/mocks';
 import { createMockAccountKey } from '~/testUtils/mocks/polkadot';
->>>>>>> fe875210
 import * as utilsModule from '~/utils';
 
 jest.mock(
@@ -548,20 +544,20 @@
     /* eslint-disable @typescript-eslint/camelcase */
     test('should return which DIDs in the input array are invalid', async () => {
       const inputDids = ['someDid', 'otherDid', 'invalidDid', 'otherInvalidDid'];
-      polkadotMockUtils.createQueryStub('identity', 'didRecords', {
+      dsMockUtils.createQueryStub('identity', 'didRecords', {
         multi: [
-          polkadotMockUtils.createMockDidRecord({
+          dsMockUtils.createMockDidRecord({
             roles: [],
             master_key: createMockAccountKey('someKey'),
             signing_items: [],
           }),
-          polkadotMockUtils.createMockDidRecord({
+          dsMockUtils.createMockDidRecord({
             roles: [],
             master_key: createMockAccountKey('otherKey'),
             signing_items: [],
           }),
-          polkadotMockUtils.createMockDidRecord(),
-          polkadotMockUtils.createMockDidRecord(),
+          dsMockUtils.createMockDidRecord(),
+          dsMockUtils.createMockDidRecord(),
         ],
       });
 
@@ -570,21 +566,21 @@
         meta: {},
         publicKey: 'publicKey',
       };
-      polkadotMockUtils.configureMocks({
+      dsMockUtils.configureMocks({
         keyringOptions: {
           addFromUri: newPair,
         },
       });
-      polkadotMockUtils.createQueryStub('identity', 'keyToIdentityIds', {
-        returnValue: polkadotMockUtils.createMockOption(
-          polkadotMockUtils.createMockLinkedKeyInfo({
-            Unique: polkadotMockUtils.createMockIdentityId('someDid'),
-          })
-        ),
-      });
-
-      const context = await Context.create({
-        polymeshApi: polkadotMockUtils.getApiInstance(),
+      dsMockUtils.createQueryStub('identity', 'keyToIdentityIds', {
+        returnValue: dsMockUtils.createMockOption(
+          dsMockUtils.createMockLinkedKeyInfo({
+            Unique: dsMockUtils.createMockIdentityId('someDid'),
+          })
+        ),
+      });
+
+      const context = await Context.create({
+        polymeshApi: dsMockUtils.getApiInstance(),
         uri: '//Alice',
       });
 

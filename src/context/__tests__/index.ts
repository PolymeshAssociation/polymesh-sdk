import BigNumber from 'bignumber.js';
import { DidRecord, ProtocolOp, Signatory, TxTags } from 'polymesh-types/types';
import sinon from 'sinon';

import { Identity } from '~/api/entities';
import { Context } from '~/context';
import { didsWithClaims, heartbeat } from '~/middleware/queries';
import { ClaimTypeEnum, IdentityWithClaimsResult } from '~/middleware/types';
import { dsMockUtils } from '~/testUtils/mocks';
import { createMockAccountId } from '~/testUtils/mocks/dataSources';
import { ClaimType, SignerType, TransactionArgumentType } from '~/types';
import { GraphqlQuery } from '~/types/internal';
import * as utilsModule from '~/utils';

jest.mock(
  '@polkadot/api',
  require('~/testUtils/mocks/dataSources').mockPolkadotModule('@polkadot/api')
);

// TODO: refactor tests (too much repeated code)
describe('Context class', () => {
  beforeAll(() => {
    dsMockUtils.initMocks();
  });

  afterEach(() => {
    dsMockUtils.reset();
  });

  afterAll(() => {
    dsMockUtils.cleanup();
  });

  test('should throw an error if accessing the transaction submodule without an active account', async () => {
    const context = await Context.create({
      polymeshApi: dsMockUtils.getApiInstance(),
      middlewareApi: dsMockUtils.getMiddlewareApi(),
    });

    expect(() => context.polymeshApi.tx).toThrow(
      'Cannot perform transactions without an active account'
    );
  });

  test('should throw an error if accessing the middleware client without an active connection', async () => {
    const newPair = {
      address: 'someAddress1',
      meta: {},
      publicKey: 'publicKey',
    };
    dsMockUtils.configureMocks({
      keyringOptions: {
        addFromSeed: newPair,
      },
    });
    dsMockUtils.createQueryStub('identity', 'keyToIdentityIds', {
      returnValue: dsMockUtils.createMockOption(
        dsMockUtils.createMockLinkedKeyInfo({
          Unique: dsMockUtils.createMockIdentityId('someDid'),
        })
      ),
    });

    const context = await Context.create({
      polymeshApi: dsMockUtils.getApiInstance(),
      middlewareApi: null,
      seed: 'Alice'.padEnd(32, ' '),
    });

    expect(() => context.middlewareApi).toThrow(
      'Cannot perform this action without an active middleware connection'
    );
  });

  test('should check if the middleware client is equal to the instance passed to the constructor', async () => {
    const newPair = {
      address: 'someAddress1',
      meta: {},
      publicKey: 'publicKey',
    };
    dsMockUtils.configureMocks({
      keyringOptions: {
        addFromSeed: newPair,
      },
    });
    dsMockUtils.createQueryStub('identity', 'keyToIdentityIds', {
      returnValue: dsMockUtils.createMockOption(
        dsMockUtils.createMockLinkedKeyInfo({
          Unique: dsMockUtils.createMockIdentityId('someDid'),
        })
      ),
    });

    const middlewareApi = dsMockUtils.getMiddlewareApi();

    const context = await Context.create({
      polymeshApi: dsMockUtils.getApiInstance(),
      middlewareApi,
      seed: 'Alice'.padEnd(32, ' '),
    });

    expect(context.middlewareApi).toEqual(middlewareApi);
  });

  describe('method: create', () => {
    test('should throw if seed parameter is not a 32 length string', async () => {
      const context = Context.create({
        polymeshApi: dsMockUtils.getApiInstance(),
        middlewareApi: dsMockUtils.getMiddlewareApi(),
        seed: 'abc',
      });

      return expect(context).rejects.toThrow(new Error('Seed must be 32 characters in length'));
    });

    test('should create a Context object from a seed with Pair attached', async () => {
      const newPair = {
        address: 'someAddress1',
        meta: {},
        publicKey: 'publicKey',
      };
      dsMockUtils.configureMocks({
        keyringOptions: {
          addFromSeed: newPair,
        },
      });

      const context = await Context.create({
        polymeshApi: dsMockUtils.getApiInstance(),
        middlewareApi: dsMockUtils.getMiddlewareApi(),
        seed: 'Alice'.padEnd(32, ' '),
      });

      expect(context.currentPair).toEqual(newPair);
    });

    test('should create a Context object from a keyring with Pair attached', async () => {
      const pairs = [{ address: 'someAddress', meta: {}, publicKey: 'publicKey' }];
      dsMockUtils.configureMocks({
        keyringOptions: {
          getPairs: pairs,
        },
      });

      const context = await Context.create({
        polymeshApi: dsMockUtils.getApiInstance(),
        middlewareApi: dsMockUtils.getMiddlewareApi(),
        keyring: dsMockUtils.getKeyringInstance(),
      });

      expect(context.currentPair).toEqual(pairs[0]);
    });

    test('should create a Context object from a uri with Pair attached', async () => {
      const newPair = {
        address: 'someAddress',
        meta: {},
        publicKey: 'publicKey',
      };
      dsMockUtils.configureMocks({
        keyringOptions: {
          addFromUri: newPair,
        },
      });

      const context = await Context.create({
        polymeshApi: dsMockUtils.getApiInstance(),
        middlewareApi: dsMockUtils.getMiddlewareApi(),
        uri: '//Alice',
      });

      expect(context.currentPair).toEqual(newPair);
    });

    test('should create a Context object without Pair attached', async () => {
      const newPair = {
        address: 'someAddress',
        meta: {},
        publicKey: 'publicKey',
      };
      dsMockUtils.configureMocks({
        keyringOptions: {
          addFromSeed: newPair,
        },
      });

      const context = await Context.create({
        polymeshApi: dsMockUtils.getApiInstance(),
        middlewareApi: dsMockUtils.getMiddlewareApi(),
      });

      expect(context.currentPair).toBe(undefined);
    });
  });

  describe('method: getAccounts', () => {
    test('should retrieve an array of addresses and metadata', async () => {
      const pairs = [
        {
          address: '01',
          meta: {
            name: 'name 01',
          },
          somethingElse: false,
          publicKey: 'publicKey',
        },
        {
          address: '02',
          meta: {},
          somethingElse: false,
          publicKey: 'publicKey',
        },
      ];
      dsMockUtils.configureMocks({
        keyringOptions: {
          getPairs: pairs,
        },
      });

      const context = await Context.create({
        polymeshApi: dsMockUtils.getApiInstance(),
        middlewareApi: dsMockUtils.getMiddlewareApi(),
      });

      const result = context.getAccounts();
      expect(result[0].address).toBe(pairs[0].address);
      expect(result[1].address).toBe(pairs[1].address);
      expect(result[0].name).toBe(pairs[0].meta.name);
      expect(result[1].name).toBe(undefined);
    });
  });

  describe('method: setPair', () => {
    test('should throw error if the pair does not exist in the keyring set', async () => {
      dsMockUtils.configureMocks({
        keyringOptions: {
          error: true,
        },
      });
      const context = await Context.create({
        polymeshApi: dsMockUtils.getApiInstance(),
        middlewareApi: dsMockUtils.getMiddlewareApi(),
      });

      await expect(context.setPair('012')).rejects.toThrow(
        'The address is not present in the keyring set'
      );
    });

    test('should set new value for currentPair', async () => {
      const publicKey = 'publicKey';
      const newPublicKey = 'newPublicKey';
      const newAddress = 'newAddress';
      const accountId = dsMockUtils.createMockAccountId(newAddress);
      const newCurrentPair = {
        address: newAddress,
        meta: {},
        publicKey: newPublicKey,
      };

      dsMockUtils.configureMocks({
        keyringOptions: {
          addFromSeed: {
            address: 'address',
            meta: {},
            publicKey,
          },
          getPair: newCurrentPair,
        },
      });

      const context = await Context.create({
        polymeshApi: dsMockUtils.getApiInstance(),
        middlewareApi: dsMockUtils.getMiddlewareApi(),
        seed: 'Alice'.padEnd(32, ' '),
      });

      sinon
        .stub(utilsModule, 'stringToAccountId')
        .withArgs(newAddress, context)
        .returns(accountId);

      await context.setPair('5GrwvaEF5zXb26Fz9rcQpDWS57CtERHpNehXCPcNoHGKutQY');

      expect(context.currentPair).toEqual(newCurrentPair);
    });
  });

  describe('method: accountBalance', () => {
    test('should throw if accountId or currentPair is not set', async () => {
      const context = await Context.create({
        polymeshApi: dsMockUtils.getApiInstance(),
        middlewareApi: dsMockUtils.getMiddlewareApi(),
      });

      expect(context.accountBalance()).rejects.toThrow(
        'There is no account associated with the SDK'
      );
    });

    test('should return the account POLYX balance if currentPair is set', async () => {
      const freeBalance = dsMockUtils.createMockBalance(100);
      const returnValue = dsMockUtils.createMockAccountInfo({
        nonce: dsMockUtils.createMockIndex(),
        refcount: dsMockUtils.createMockRefCount(),
        data: dsMockUtils.createMockAccountData({
          free: freeBalance,
          reserved: dsMockUtils.createMockBalance(),
          miscFrozen: dsMockUtils.createMockBalance(),
          feeFrozen: dsMockUtils.createMockBalance(),
        }),
      });
      dsMockUtils.createQueryStub('identity', 'keyToIdentityIds', {
        returnValue: dsMockUtils.createMockOption(
          dsMockUtils.createMockLinkedKeyInfo({
            Unique: dsMockUtils.createMockIdentityId('someDid'),
          })
        ),
      });
      dsMockUtils.createQueryStub('system', 'account', { returnValue });

      const context = await Context.create({
        polymeshApi: dsMockUtils.getApiInstance(),
        middlewareApi: dsMockUtils.getMiddlewareApi(),
        seed: 'Alice'.padEnd(32, ' '),
      });

      const result = await context.accountBalance();
      expect(result.free).toEqual(utilsModule.balanceToBigNumber(freeBalance));
    });

    test('should return the account POLYX balance if accountId is set', async () => {
      const freeBalance = dsMockUtils.createMockBalance(100);
      const returnValue = dsMockUtils.createMockAccountInfo({
        nonce: dsMockUtils.createMockIndex(),
        refcount: dsMockUtils.createMockRefCount(),
        data: dsMockUtils.createMockAccountData({
          free: freeBalance,
          reserved: dsMockUtils.createMockBalance(),
          miscFrozen: dsMockUtils.createMockBalance(),
          feeFrozen: dsMockUtils.createMockBalance(),
        }),
      });
      dsMockUtils.createQueryStub('identity', 'keyToIdentityIds', {
        returnValue: dsMockUtils.createMockOption(
          dsMockUtils.createMockLinkedKeyInfo({
            Unique: dsMockUtils.createMockIdentityId('someDid'),
          })
        ),
      });
      dsMockUtils.createQueryStub('system', 'account', { returnValue });

      const context = await Context.create({
        polymeshApi: dsMockUtils.getApiInstance(),
        middlewareApi: dsMockUtils.getMiddlewareApi(),
        seed: 'Alice'.padEnd(32, ' '),
      });

      const result = await context.accountBalance('accountId');
      expect(result.free).toEqual(utilsModule.balanceToBigNumber(freeBalance));
    });

    test('should allow subscription', async () => {
      const unsubCallback = 'unsubCallback';
      const free = dsMockUtils.createMockBalance(100);
      const miscFrozen = dsMockUtils.createMockBalance(10);
      const feeFrozen = dsMockUtils.createMockBalance(12);

      const returnValue = dsMockUtils.createMockAccountInfo({
        nonce: dsMockUtils.createMockIndex(),
        refcount: dsMockUtils.createMockRefCount(),
        data: dsMockUtils.createMockAccountData({
          free,
          reserved: dsMockUtils.createMockBalance(),
          miscFrozen,
          feeFrozen,
        }),
      });
      dsMockUtils.createQueryStub('identity', 'keyToIdentityIds', {
        returnValue: dsMockUtils.createMockOption(
          dsMockUtils.createMockLinkedKeyInfo({
            Unique: dsMockUtils.createMockIdentityId('someDid'),
          })
        ),
      });
      dsMockUtils.createQueryStub('system', 'account').callsFake(async (_, cbFunc) => {
        cbFunc(returnValue);
        return unsubCallback;
      });

      const context = await Context.create({
        polymeshApi: dsMockUtils.getApiInstance(),
        middlewareApi: dsMockUtils.getMiddlewareApi(),
        seed: 'Alice'.padEnd(32, ' '),
      });

      const callback = sinon.stub();
      const result = await context.accountBalance('accountId', callback);

      expect(result).toEqual(unsubCallback);
      sinon.assert.calledWithExactly(callback, {
        free: utilsModule.balanceToBigNumber(free),
        locked: utilsModule.balanceToBigNumber(feeFrozen),
      });
    });
  });

  describe('method: getCurrentIdentity', () => {
    test('should return the current identity', async () => {
      const did = 'someDid';
      dsMockUtils.createQueryStub('identity', 'keyToIdentityIds', {
        returnValue: dsMockUtils.createMockOption(
          dsMockUtils.createMockLinkedKeyInfo({
            Unique: dsMockUtils.createMockIdentityId(did),
          })
        ),
      });

      const context = await Context.create({
        polymeshApi: dsMockUtils.getApiInstance(),
        middlewareApi: dsMockUtils.getMiddlewareApi(),
        seed: 'Alice'.padEnd(32, ' '),
      });

      const result = await context.getCurrentIdentity();
      expect(result.did).toBe(did);
    });

    test("should throw an error if the current account doesn't have an identity", async () => {
      const context = await Context.create({
        polymeshApi: dsMockUtils.getApiInstance(),
        middlewareApi: dsMockUtils.getMiddlewareApi(),
        seed: 'Alice'.padEnd(32, ' '),
      });

      return expect(context.getCurrentIdentity()).rejects.toThrow(
        'The current account does not have an associated identity'
      );
    });

    test('should throw an error if there is no account associated with the SDK', async () => {
      const context = await Context.create({
        polymeshApi: dsMockUtils.getApiInstance(),
        middlewareApi: dsMockUtils.getMiddlewareApi(),
      });

      return expect(context.getCurrentIdentity()).rejects.toThrow(
        'There is no account associated with the SDK'
      );
    });
  });

  describe('method: getCurrentPair', () => {
    test('should return the current keyring pair', async () => {
      const pair = {
        address: 'someAddress1',
        meta: {},
        publicKey: 'publicKey',
      };
      dsMockUtils.configureMocks({
        keyringOptions: {
          addFromSeed: pair,
        },
      });
      dsMockUtils.createQueryStub('identity', 'keyToIdentityIds', {
        returnValue: dsMockUtils.createMockOption(
          dsMockUtils.createMockLinkedKeyInfo({
            Unique: dsMockUtils.createMockIdentityId('someDid'),
          })
        ),
      });

      const context = await Context.create({
        polymeshApi: dsMockUtils.getApiInstance(),
        middlewareApi: dsMockUtils.getMiddlewareApi(),
        seed: 'Alice'.padEnd(32, ' '),
      });

      const result = context.getCurrentPair();

      expect(result).toBe(pair);
    });

    test("should throw an error if the current pair isn't defined", async () => {
      const context = await Context.create({
        polymeshApi: dsMockUtils.getApiInstance(),
        middlewareApi: dsMockUtils.getMiddlewareApi(),
      });

      expect(() => context.getCurrentPair()).toThrow(
        'There is no account associated with the current SDK instance'
      );
    });
  });

  describe('method: getInvalidDids', () => {
    /* eslint-disable @typescript-eslint/camelcase */
    test('should return which DIDs in the input array are invalid', async () => {
      const inputDids = ['someDid', 'otherDid', 'invalidDid', 'otherInvalidDid'];
      dsMockUtils.createQueryStub('identity', 'didRecords', {
        multi: [
          dsMockUtils.createMockDidRecord({
            roles: [],
            master_key: createMockAccountId('someId'),
            signing_keys: [],
          }),
          dsMockUtils.createMockDidRecord({
            roles: [],
            master_key: createMockAccountId('otherId'),
            signing_keys: [],
          }),
          dsMockUtils.createMockDidRecord(),
          dsMockUtils.createMockDidRecord(),
        ],
      });

      const newPair = {
        address: 'someAddress',
        meta: {},
        publicKey: 'publicKey',
      };
      dsMockUtils.configureMocks({
        keyringOptions: {
          addFromUri: newPair,
        },
      });
      dsMockUtils.createQueryStub('identity', 'keyToIdentityIds', {
        returnValue: dsMockUtils.createMockOption(
          dsMockUtils.createMockLinkedKeyInfo({
            Unique: dsMockUtils.createMockIdentityId('someDid'),
          })
        ),
      });

      const context = await Context.create({
        polymeshApi: dsMockUtils.getApiInstance(),
        middlewareApi: dsMockUtils.getMiddlewareApi(),
        uri: '//Alice',
      });

      const invalidDids = await context.getInvalidDids(inputDids);

      expect(invalidDids).toEqual(inputDids.slice(2, 4));
    });
    /* eslint-enable @typescript-eslint/camelcase */
  });

  describe('method: getTransactionFees', () => {
    test('should return the fees associated to the supplied transaction', async () => {
      const pair = {
        address: 'someAddress1',
        meta: {},
        publicKey: 'publicKey',
      };
      dsMockUtils.configureMocks({
        keyringOptions: {
          addFromSeed: pair,
        },
      });
      dsMockUtils.createQueryStub('identity', 'keyToIdentityIds', {
        returnValue: dsMockUtils.createMockOption(
          dsMockUtils.createMockLinkedKeyInfo({
            Unique: dsMockUtils.createMockIdentityId('someDid'),
          })
        ),
      });
      dsMockUtils.createQueryStub('protocolFee', 'coefficient', {
        returnValue: dsMockUtils.createMockPosRatio(1, 2),
      });

      const context = await Context.create({
        polymeshApi: dsMockUtils.getApiInstance(),
        middlewareApi: dsMockUtils.getMiddlewareApi(),
        seed: 'Alice'.padEnd(32, ' '),
      });

      const txTagToProtocolOpStub = sinon.stub(utilsModule, 'txTagToProtocolOp');

      txTagToProtocolOpStub
        .withArgs(TxTags.asset.CreateAsset, context)
        .returns(('someProtocolOp' as unknown) as ProtocolOp);
      txTagToProtocolOpStub.withArgs(TxTags.asset.Freeze, context).throws(); // transaction without fees

      dsMockUtils.createQueryStub('protocolFee', 'baseFees', {
        returnValue: dsMockUtils.createMockBalance(500000000),
      });

      let result = await context.getTransactionFees(TxTags.asset.CreateAsset);

      expect(result).toEqual(new BigNumber(250));

      result = await context.getTransactionFees(TxTags.asset.Freeze);

      expect(result).toEqual(new BigNumber(0));
    });

    test("should throw an error if the current pair isn't defined", async () => {
      const context = await Context.create({
        polymeshApi: dsMockUtils.getApiInstance(),
        middlewareApi: dsMockUtils.getMiddlewareApi(),
      });

      expect(() => context.getCurrentPair()).toThrow(
        'There is no account associated with the current SDK instance'
      );
    });
  });

  describe('method: getSigningKeys', () => {
    const did = 'someDid';
    const accountId = 'someAccountId';
    const fakeResult = [
      { value: did, type: SignerType.Identity },
      { value: accountId, type: SignerType.Account },
    ];
    const signerIdentityId = dsMockUtils.createMockSignatory({
      Identity: dsMockUtils.createMockIdentityId(did),
    });
    const signerAccountId = dsMockUtils.createMockSignatory({
      Account: dsMockUtils.createMockAccountId(accountId),
    });

    // eslint-disable-next-line @typescript-eslint/no-explicit-any
    let signatoryToSignerStub: sinon.SinonStub<[Signatory], any>;
    let didRecordsStub: sinon.SinonStub;
    let rawDidRecord: DidRecord;

    beforeAll(() => {
      signatoryToSignerStub = sinon.stub(utilsModule, 'signatoryToSigner');
      signatoryToSignerStub.withArgs(signerIdentityId).returns(fakeResult[0]);
      signatoryToSignerStub.withArgs(signerAccountId).returns(fakeResult[1]);
    });

    beforeEach(() => {
      didRecordsStub = dsMockUtils.createQueryStub('identity', 'didRecords');
      /* eslint-disable @typescript-eslint/camelcase */
      rawDidRecord = dsMockUtils.createMockDidRecord({
        roles: [],
        master_key: dsMockUtils.createMockAccountId(),
        signing_keys: [
          dsMockUtils.createMockSigningKey({
            signer: signerIdentityId,
            permissions: [],
          }),
          dsMockUtils.createMockSigningKey({
            signer: signerAccountId,
            permissions: [],
          }),
        ],
      });
      /* eslint-enabled @typescript-eslint/camelcase */

      dsMockUtils.createQueryStub('identity', 'keyToIdentityIds', {
        returnValue: dsMockUtils.createMockOption(
          dsMockUtils.createMockLinkedKeyInfo({
            Unique: dsMockUtils.createMockIdentityId('someDid'),
          })
        ),
      });
    });

    test('should return a list of Signers', async () => {
      const context = await Context.create({
        polymeshApi: dsMockUtils.getApiInstance(),
        middlewareApi: dsMockUtils.getMiddlewareApi(),
        seed: 'Alice'.padEnd(32, ' '),
      });

      didRecordsStub.returns(rawDidRecord);

      const result = await context.getSigningKeys();
      expect(result).toEqual(fakeResult);
    });

    test('should allow subscription', async () => {
      const context = await Context.create({
        polymeshApi: dsMockUtils.getApiInstance(),
        middlewareApi: dsMockUtils.getMiddlewareApi(),
        seed: 'Alice'.padEnd(32, ' '),
      });

      const unsubCallback = 'unsubCallBack';

      didRecordsStub.callsFake(async (_, cbFunc) => {
        cbFunc(rawDidRecord);
        return unsubCallback;
      });

      const callback = sinon.stub();
      const result = await context.getSigningKeys(callback);

      expect(result).toBe(unsubCallback);
      sinon.assert.calledWithExactly(callback, fakeResult);
    });
  });

  describe('method: getTransactionArguments', () => {
    test('should return a representation of the arguments of a transaction', async () => {
      const pair = {
        address: 'someAddress1',
        meta: {},
        publicKey: 'publicKey',
      };
      dsMockUtils.configureMocks({
        keyringOptions: {
          addFromSeed: pair,
        },
      });
      dsMockUtils.createQueryStub('identity', 'keyToIdentityIds', {
        returnValue: dsMockUtils.createMockOption(
          dsMockUtils.createMockLinkedKeyInfo({
            Unique: dsMockUtils.createMockIdentityId('someDid'),
          })
        ),
      });
      dsMockUtils.createQueryStub('protocolFee', 'coefficient', {
        returnValue: dsMockUtils.createMockPosRatio(1, 2),
      });

      const context = await Context.create({
        polymeshApi: dsMockUtils.getApiInstance(),
        middlewareApi: dsMockUtils.getMiddlewareApi(),
        seed: 'Alice'.padEnd(32, ' '),
      });

      dsMockUtils.createTxStub('asset', 'registerTicker', {
        meta: {
          args: [
            {
              type: 'Ticker',
              name: 'ticker',
            },
          ],
        },
      });

      expect(context.getTransactionArguments({ tag: TxTags.asset.RegisterTicker })).toMatchObject([
        {
          name: 'ticker',
          type: TransactionArgumentType.Text,
          optional: false,
        },
      ]);

      dsMockUtils.createTxStub('identity', 'addClaim', {
        meta: {
          args: [
            {
              type: 'IdentityId',
              name: 'target',
            },
            {
              type: 'Claim',
              name: 'claim',
            },
            {
              type: 'Option<Moment>',
              name: 'expiry',
            },
          ],
        },
      });

      expect(context.getTransactionArguments({ tag: TxTags.identity.AddClaim })).toMatchObject([
        {
          name: 'target',
          type: TransactionArgumentType.Did,
          optional: false,
        },
        {
          name: 'claim',
          type: TransactionArgumentType.RichEnum,
          optional: false,
          internal: [
            {
              name: 'Accredited',
              type: TransactionArgumentType.Did,
              optional: false,
            },
            {
              name: 'Affiliate',
              type: TransactionArgumentType.Did,
              optional: false,
            },
            {
              name: 'BuyLockup',
              type: TransactionArgumentType.Did,
              optional: false,
            },
            {
              name: 'SellLockup',
              type: TransactionArgumentType.Did,
              optional: false,
            },
            {
              name: 'CustomerDueDiligence',
              type: TransactionArgumentType.Null,
              optional: false,
            },
            {
              name: 'KnowYourCustomer',
              type: TransactionArgumentType.Did,
              optional: false,
            },
            {
              name: 'Jurisdiction',
              type: TransactionArgumentType.Tuple,
              optional: false,
              internal: [
                {
                  name: '0',
                  type: TransactionArgumentType.Text,
                  optional: false,
                },
                {
                  name: '1',
                  type: TransactionArgumentType.Did,
                  optional: false,
                },
              ],
            },
            {
              name: 'Exempted',
              type: TransactionArgumentType.Did,
              optional: false,
            },
            {
              name: 'Blocked',
              type: TransactionArgumentType.Did,
              optional: false,
            },
            {
              name: 'NoData',
              type: TransactionArgumentType.Null,
              optional: false,
            },
          ],
        },
        {
          name: 'expiry',
          type: TransactionArgumentType.Date,
          optional: true,
        },
      ]);

      dsMockUtils.createTxStub('identity', 'cddRegisterDid', {
        meta: {
          args: [
            {
              type: 'Compact<Bytes>',
              name: 'someArg',
            },
          ],
        },
      });

      expect(
        context.getTransactionArguments({ tag: TxTags.identity.CddRegisterDid })
      ).toMatchObject([
        {
          type: TransactionArgumentType.Unknown,
          name: 'someArg',
          optional: false,
        },
      ]);

      dsMockUtils.createTxStub('asset', 'createAsset', {
        meta: {
          args: [
            {
              type: 'Vec<IdentityId>',
              name: 'dids',
            },
          ],
        },
      });

      expect(context.getTransactionArguments({ tag: TxTags.asset.CreateAsset })).toMatchObject([
        {
          type: TransactionArgumentType.Array,
          name: 'dids',
          optional: false,
          internal: {
            name: '',
            type: TransactionArgumentType.Did,
            optional: false,
          },
        },
      ]);

      dsMockUtils.createTxStub('asset', 'batchRemoveDocument', {
        meta: {
          args: [
            {
              type: '[u8;32]',
              name: 'someArg',
            },
          ],
        },
      });

      expect(
        context.getTransactionArguments({ tag: TxTags.asset.BatchRemoveDocument })
      ).toMatchObject([
        {
          type: TransactionArgumentType.Text,
          name: 'someArg',
          optional: false,
        },
      ]);

      dsMockUtils.createTxStub('asset', 'setFundingRound', {
        meta: {
          args: [
            {
              type: 'Permission',
              name: 'permission',
            },
          ],
        },
      });

      expect(context.getTransactionArguments({ tag: TxTags.asset.SetFundingRound })).toMatchObject([
        {
          type: TransactionArgumentType.SimpleEnum,
          name: 'permission',
          optional: false,
          internal: ['Full', 'Admin', 'Operator', 'SpendFunds'],
        },
      ]);

      dsMockUtils.createTxStub('asset', 'unfreeze', {
        meta: {
          args: [
            {
              type: 'Document',
              name: 'document',
            },
          ],
        },
      });

      expect(context.getTransactionArguments({ tag: TxTags.asset.Unfreeze })).toMatchObject([
        {
          type: TransactionArgumentType.Object,
          name: 'document',
          optional: false,
          internal: [
            {
              name: 'uri',
              type: TransactionArgumentType.Text,
            },
            {
              name: 'content_hash',
              type: TransactionArgumentType.Text,
            },
          ],
        },
      ]);

      dsMockUtils.createTxStub('asset', 'archiveExtension', {
        meta: {
          args: [
            {
              type: 'UInt<8>',
              name: 'someArg',
            },
          ],
        },
      });

      expect(context.getTransactionArguments({ tag: TxTags.asset.ArchiveExtension })).toMatchObject(
        [
          {
            type: TransactionArgumentType.Unknown,
            name: 'someArg',
            optional: false,
          },
        ]
      );
    });
  });

  describe('method: issuedClaims', () => {
    beforeEach(() => {
      dsMockUtils.createQueryStub('identity', 'keyToIdentityIds', {
        returnValue: dsMockUtils.createMockOption(
          dsMockUtils.createMockLinkedKeyInfo({
            Unique: dsMockUtils.createMockIdentityId('someDid'),
          })
        ),
      });
    });

    test('should return a list of claims', async () => {
      const context = await Context.create({
        polymeshApi: dsMockUtils.getApiInstance(),
        middlewareApi: dsMockUtils.getMiddlewareApi(),
        seed: 'Alice'.padEnd(32, ' '),
      });

      const targetDid = 'someTargetDid';
      const issuerDid = 'someIssuerDid';
      const date = 1589816265000;
      const customerDueDiligenceType = ClaimTypeEnum.CustomerDueDiligence;
      const claim = {
        target: new Identity({ did: targetDid }, context),
        issuer: new Identity({ did: issuerDid }, context),
        issuedAt: new Date(date),
      };
      const fakeClaims = [
        {
          ...claim,
          expiry: new Date(date),
          claim: {
            type: customerDueDiligenceType,
          },
        },
        {
          ...claim,
          expiry: null,
          claim: {
            type: customerDueDiligenceType,
          },
        },
      ];
      /* eslint-disable @typescript-eslint/camelcase */
      const commonClaimData = {
        targetDID: targetDid,
        issuer: issuerDid,
        issuance_date: date,
        last_update_date: date,
      };
      const didsWithClaimsQueryResponse: IdentityWithClaimsResult = {
        totalCount: 25,
        items: [
          {
            did: targetDid,
            claims: [
              {
                ...commonClaimData,
                expiry: date,
                type: customerDueDiligenceType,
              },
              {
                ...commonClaimData,
                expiry: null,
                type: customerDueDiligenceType,
              },
            ],
          },
        ],
      };
      /* eslint-enabled @typescript-eslint/camelcase */

      dsMockUtils.createApolloQueryStub(
        didsWithClaims({
          dids: [targetDid],
          trustedClaimIssuers: [targetDid],
          claimTypes: [ClaimTypeEnum.Accredited],
          includeExpired: true,
          count: 1,
          skip: undefined,
        }),
        {
          didsWithClaims: didsWithClaimsQueryResponse,
        }
      );

      let result = await context.issuedClaims({
        targets: [targetDid],
        trustedClaimIssuers: [targetDid],
        claimTypes: [ClaimType.Accredited],
        includeExpired: true,
        size: 1,
      });

      expect(result.data).toEqual(fakeClaims);
      expect(result.count).toEqual(25);
      expect(result.next).toEqual(1);

      dsMockUtils.createApolloQueryStub(
        didsWithClaims({
          dids: undefined,
          trustedClaimIssuers: undefined,
          claimTypes: undefined,
          includeExpired: undefined,
          count: undefined,
          skip: undefined,
        }),
        {
          didsWithClaims: didsWithClaimsQueryResponse,
        }
      );

      result = await context.issuedClaims();

      expect(result.data).toEqual(fakeClaims);
      expect(result.count).toEqual(25);
      expect(result.next).toBeNull();
    });
  });

  describe('method: queryMiddleware', () => {
    beforeEach(() => {
      dsMockUtils.createQueryStub('identity', 'keyToIdentityIds', {
        returnValue: dsMockUtils.createMockOption(
          dsMockUtils.createMockLinkedKeyInfo({
            Unique: dsMockUtils.createMockIdentityId('someDid'),
          })
        ),
      });
    });

    test('should throw if the middleware query fails', async () => {
      const context = await Context.create({
        polymeshApi: dsMockUtils.getApiInstance(),
        middlewareApi: dsMockUtils.getMiddlewareApi(),
        seed: 'Alice'.padEnd(32, ' '),
      });

      dsMockUtils.throwOnMiddlewareQuery();

      await expect(
        context.queryMiddleware(('query' as unknown) as GraphqlQuery<unknown>)
      ).rejects.toThrow('Error in middleware query: Error');

      dsMockUtils.throwOnMiddlewareQuery({ networkError: {}, message: 'Error' });

      await expect(
        context.queryMiddleware(('query' as unknown) as GraphqlQuery<unknown>)
      ).rejects.toThrow('Error in middleware query: Error');

      dsMockUtils.throwOnMiddlewareQuery({ networkError: { result: { message: 'Some Message' } } });

      await expect(
        context.queryMiddleware(('query' as unknown) as GraphqlQuery<unknown>)
      ).rejects.toThrow('Error in middleware query: Some Message');
    });

    test('should perform a middleware query and return the results', async () => {
      const fakeResult = 'res';
      const fakeQuery = ('fakeQuery' as unknown) as GraphqlQuery<unknown>;

      const context = await Context.create({
        polymeshApi: dsMockUtils.getApiInstance(),
        middlewareApi: dsMockUtils.getMiddlewareApi(),
        seed: 'Alice'.padEnd(32, ' '),
      });

      dsMockUtils.createApolloQueryStub(fakeQuery, fakeResult);

      const res = await context.queryMiddleware(fakeQuery);

      expect(res.data).toBe(fakeResult);
    });
  });

  describe('method: issuedClaims', () => {
    beforeEach(() => {
      dsMockUtils.createQueryStub('identity', 'keyToIdentityIds', {
        returnValue: dsMockUtils.createMockOption(
          dsMockUtils.createMockLinkedKeyInfo({
            Unique: dsMockUtils.createMockIdentityId('someDid'),
          })
        ),
      });
    });

    test('should return a list of claims', async () => {
      const context = await Context.create({
        polymeshApi: dsMockUtils.getApiInstance(),
        middlewareApi: dsMockUtils.getMiddlewareApi(),
        seed: 'Alice'.padEnd(32, ' '),
      });

      const targetDid = 'someTargetDid';
      const issuerDid = 'someIssuerDid';
      const date = 1589816265000;
      const customerDueDiligenceType = ClaimTypeEnum.CustomerDueDiligence;
      const claim = {
        target: new Identity({ did: targetDid }, context),
        issuer: new Identity({ did: issuerDid }, context),
        issuedAt: new Date(date),
      };
      const fakeClaims = [
        {
          ...claim,
          expiry: new Date(date),
          claim: {
            type: customerDueDiligenceType,
          },
        },
        {
          ...claim,
          expiry: null,
          claim: {
            type: customerDueDiligenceType,
          },
        },
      ];
      /* eslint-disable @typescript-eslint/camelcase */
      const commonClaimData = {
        targetDID: targetDid,
        issuer: issuerDid,
        issuance_date: date,
        last_update_date: date,
      };
      const didsWithClaimsQueryResponse: IdentityWithClaimsResult = {
        totalCount: 25,
        items: [
          {
            did: targetDid,
            claims: [
              {
                ...commonClaimData,
                expiry: date,
                type: customerDueDiligenceType,
              },
              {
                ...commonClaimData,
                expiry: null,
                type: customerDueDiligenceType,
              },
            ],
          },
        ],
      };
      /* eslint-enabled @typescript-eslint/camelcase */

      dsMockUtils.createApolloQueryStub(
        didsWithClaims({
          dids: [targetDid],
          trustedClaimIssuers: [targetDid],
          claimTypes: [ClaimTypeEnum.Accredited],
          includeExpired: true,
          count: 1,
          skip: undefined,
        }),
        {
          didsWithClaims: didsWithClaimsQueryResponse,
        }
      );

      let result = await context.issuedClaims({
        targets: [targetDid],
        trustedClaimIssuers: [targetDid],
        claimTypes: [ClaimType.Accredited],
        includeExpired: true,
        size: 1,
      });

      expect(result.data).toEqual(fakeClaims);
      expect(result.count).toEqual(25);
      expect(result.next).toEqual(1);

      dsMockUtils.createApolloQueryStub(
        didsWithClaims({
          dids: undefined,
          trustedClaimIssuers: undefined,
          claimTypes: undefined,
          includeExpired: undefined,
          count: undefined,
          skip: undefined,
        }),
        {
          didsWithClaims: didsWithClaimsQueryResponse,
        }
      );

      result = await context.issuedClaims();

      expect(result.data).toEqual(fakeClaims);
      expect(result.count).toEqual(25);
      expect(result.next).toBeNull();
    });
  });

  describe('method: queryMiddleware', () => {
    beforeEach(() => {
      dsMockUtils.createQueryStub('identity', 'keyToIdentityIds', {
        returnValue: dsMockUtils.createMockOption(
          dsMockUtils.createMockLinkedKeyInfo({
            Unique: dsMockUtils.createMockIdentityId('someDid'),
          })
        ),
      });
    });

    test('should throw if the middleware query fails', async () => {
      const context = await Context.create({
        polymeshApi: dsMockUtils.getApiInstance(),
        middlewareApi: dsMockUtils.getMiddlewareApi(),
        seed: 'Alice'.padEnd(32, ' '),
      });

      dsMockUtils.throwOnMiddlewareQuery();

      return expect(
        context.queryMiddleware(('query' as unknown) as GraphqlQuery<unknown>)
      ).rejects.toThrow('Error in middleware query: Error');
    });

    test('should perform a middleware query and return the results', async () => {
      const fakeResult = 'res';
      const fakeQuery = ('fakeQuery' as unknown) as GraphqlQuery<unknown>;

      const context = await Context.create({
        polymeshApi: dsMockUtils.getApiInstance(),
        middlewareApi: dsMockUtils.getMiddlewareApi(),
        seed: 'Alice'.padEnd(32, ' '),
      });

      dsMockUtils.createApolloQueryStub(fakeQuery, fakeResult);

      const res = await context.queryMiddleware(fakeQuery);

      expect(res.data).toBe(fakeResult);
    });
  });

<<<<<<< HEAD
  describe('method: isCurrentNodeArchive', () => {
    let requestAtBlockStub: sinon.SinonStub;

    beforeAll(() => {
      requestAtBlockStub = sinon.stub(utilsModule, 'requestAtBlock');
    });

    test('should return whether the current node is archive or not', async () => {
      dsMockUtils.createQueryStub('balances', 'totalIssuance', {
        returnValue: dsMockUtils.createMockBalance(),
      });
      dsMockUtils.createQueryStub('system', 'blockHash', {
        returnValue: dsMockUtils.createMockHash(),
      });

=======
  describe('method: getLatestBlock', () => {
    test('should return the latest block', async () => {
      const blockNumber = 100;

      dsMockUtils.createRpcStub('chain', 'getHeader', {
        returnValue: {
          number: dsMockUtils.createMockCompact(dsMockUtils.createMockU32(blockNumber)),
        },
      });

      const context = await Context.create({
        polymeshApi: dsMockUtils.getApiInstance(),
        middlewareApi: dsMockUtils.getMiddlewareApi(),
        seed: 'Alice'.padEnd(32, ' '),
      });

      const result = await context.getLatestBlock();

      expect(result).toEqual(new BigNumber(blockNumber));
    });
  });

  describe('methd: isMiddlewareEnabled', () => {
    test('should return true if the middleware is enabled', async () => {
      const context = await Context.create({
        polymeshApi: dsMockUtils.getApiInstance(),
        middlewareApi: dsMockUtils.getMiddlewareApi(),
        seed: 'Alice'.padEnd(32, ' '),
      });

      const result = context.isMiddlewareEnabled();

      expect(result).toBe(true);
    });

    test('should return false if the middleware is not enabled', async () => {
      const context = await Context.create({
        polymeshApi: dsMockUtils.getApiInstance(),
        middlewareApi: null,
        seed: 'Alice'.padEnd(32, ' '),
      });

      const result = context.isMiddlewareEnabled();

      expect(result).toBe(false);
    });
  });

  describe('methd: isMiddlewareAvailable', () => {
    test('should return true if the middleware is available', async () => {
>>>>>>> 7a881b1b
      const context = await Context.create({
        polymeshApi: dsMockUtils.getApiInstance(),
        middlewareApi: dsMockUtils.getMiddlewareApi(),
        seed: 'Alice'.padEnd(32, ' '),
      });

<<<<<<< HEAD
      requestAtBlockStub.resolves(dsMockUtils.createMockBalance());
      let result = await context.isCurrentNodeArchive();
      expect(result).toBeTruthy();

      requestAtBlockStub.throws();
      result = await context.isCurrentNodeArchive();
      expect(result).toBeFalsy();
=======
      dsMockUtils.createApolloQueryStub(heartbeat(), true);

      const result = await context.isMiddlewareAvailable();

      expect(result).toBe(true);
    });

    test('should return false if the middleware is not enabled', async () => {
      const context = await Context.create({
        polymeshApi: dsMockUtils.getApiInstance(),
        middlewareApi: null,
        seed: 'Alice'.padEnd(32, ' '),
      });

      dsMockUtils.throwOnMiddlewareQuery();

      const result = await context.isMiddlewareAvailable();

      expect(result).toBe(false);
>>>>>>> 7a881b1b
    });
  });
});<|MERGE_RESOLUTION|>--- conflicted
+++ resolved
@@ -1319,7 +1319,6 @@
     });
   });
 
-<<<<<<< HEAD
   describe('method: isCurrentNodeArchive', () => {
     let requestAtBlockStub: sinon.SinonStub;
 
@@ -1335,7 +1334,22 @@
         returnValue: dsMockUtils.createMockHash(),
       });
 
-=======
+      const context = await Context.create({
+        polymeshApi: dsMockUtils.getApiInstance(),
+        middlewareApi: dsMockUtils.getMiddlewareApi(),
+        seed: 'Alice'.padEnd(32, ' '),
+      });
+
+      requestAtBlockStub.resolves(dsMockUtils.createMockBalance());
+      let result = await context.isCurrentNodeArchive();
+      expect(result).toBeTruthy();
+
+      requestAtBlockStub.throws();
+      result = await context.isCurrentNodeArchive();
+      expect(result).toBeFalsy();
+    });
+  });
+
   describe('method: getLatestBlock', () => {
     test('should return the latest block', async () => {
       const blockNumber = 100;
@@ -1386,22 +1400,12 @@
 
   describe('methd: isMiddlewareAvailable', () => {
     test('should return true if the middleware is available', async () => {
->>>>>>> 7a881b1b
-      const context = await Context.create({
-        polymeshApi: dsMockUtils.getApiInstance(),
-        middlewareApi: dsMockUtils.getMiddlewareApi(),
-        seed: 'Alice'.padEnd(32, ' '),
-      });
-
-<<<<<<< HEAD
-      requestAtBlockStub.resolves(dsMockUtils.createMockBalance());
-      let result = await context.isCurrentNodeArchive();
-      expect(result).toBeTruthy();
-
-      requestAtBlockStub.throws();
-      result = await context.isCurrentNodeArchive();
-      expect(result).toBeFalsy();
-=======
+      const context = await Context.create({
+        polymeshApi: dsMockUtils.getApiInstance(),
+        middlewareApi: dsMockUtils.getMiddlewareApi(),
+        seed: 'Alice'.padEnd(32, ' '),
+      });
+
       dsMockUtils.createApolloQueryStub(heartbeat(), true);
 
       const result = await context.isMiddlewareAvailable();
@@ -1421,7 +1425,6 @@
       const result = await context.isMiddlewareAvailable();
 
       expect(result).toBe(false);
->>>>>>> 7a881b1b
     });
   });
 });
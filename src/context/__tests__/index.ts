import { Balance } from '@polkadot/types/interfaces';
import sinon from 'sinon';

import { Identity } from '~/api/entities';
import { Context } from '~/context';
import { polkadotMockUtils } from '~/testUtils/mocks';
import { balanceToBigNumber } from '~/utils';

jest.mock(
  '@polkadot/api',
  require('~/testUtils/mocks/polkadot').mockPolkadotModule('@polkadot/api')
);

describe('Context class', () => {
  beforeAll(() => {
    polkadotMockUtils.initMocks();
  });

  afterEach(() => {
    polkadotMockUtils.reset();
  });

  afterAll(() => {
    polkadotMockUtils.cleanup();
  });

  test('should throw an error if accessing the transaction submodule without an active account', async () => {
    const context = await Context.create({
      polymeshApi: polkadotMockUtils.getApiInstance(),
    });

    expect(() => context.polymeshApi.tx).toThrow(
      'Cannot perform transactions without an active account'
    );
  });

  describe('method: create', () => {
    test('should throw if seed parameter is not a 32 length string', async () => {
      const context = Context.create({
        polymeshApi: polkadotMockUtils.getApiInstance(),
        seed: 'abc',
      });

      return expect(context).rejects.toThrow(new Error('Seed must be 32 characters in length'));
    });

    test('should create a Context class from a seed with Pair and Identity attached', async () => {
      const newPair = {
        address: 'someAddress1',
        meta: {},
      };
      polkadotMockUtils.configureMocks({
        keyringOptions: {
          addFromSeed: newPair,
        },
      });
      const keyToIdentityIdsStub = polkadotMockUtils.createQueryStub(
        'identity',
        'keyToIdentityIds',
        // eslint-disable-next-line @typescript-eslint/explicit-function-return-type
        { returnValue: { unwrap: () => ({ asUnique: '012abc' }) } }
      );

      const context = await Context.create({
        polymeshApi: polkadotMockUtils.getApiInstance(),
        seed: 'Alice'.padEnd(32, ' '),
      });

      sinon.assert.calledOnce(keyToIdentityIdsStub);
      expect(context.currentPair).toEqual(newPair);
      sinon.assert.match(context.getCurrentIdentity() instanceof Identity, true);
    });

    test('should create a Context class from a keyring with Pair and Identity attached', async () => {
      const pairs = [{ address: 'someAddress', meta: {} }];
      polkadotMockUtils.configureMocks({
        keyringOptions: {
          getPairs: pairs,
        },
      });
      const keyToIdentityIdsStub = polkadotMockUtils.createQueryStub(
        'identity',
        'keyToIdentityIds',
        // eslint-disable-next-line @typescript-eslint/explicit-function-return-type
        { returnValue: { unwrap: () => ({ asUnique: '012abc' }) } }
      );

      const context = await Context.create({
        polymeshApi: polkadotMockUtils.getApiInstance(),
        keyring: polkadotMockUtils.getKeyringInstance(),
      });

      sinon.assert.calledOnce(keyToIdentityIdsStub);
      expect(context.currentPair).toEqual(pairs[0]);
      sinon.assert.match(context.getCurrentIdentity() instanceof Identity, true);
    });

    test('should create a Context class from a uri with Pair and Identity attached', async () => {
      const newPair = {
        address: 'someAddress',
        meta: {},
      };
      polkadotMockUtils.configureMocks({
        keyringOptions: {
          addFromUri: newPair,
        },
      });
      const keyToIdentityIdsStub = polkadotMockUtils.createQueryStub(
        'identity',
        'keyToIdentityIds',
        // eslint-disable-next-line @typescript-eslint/explicit-function-return-type
        { returnValue: { unwrap: () => ({ asUnique: '012abc' }) } }
      );

      const context = await Context.create({
        polymeshApi: polkadotMockUtils.getApiInstance(),
        uri: '//Alice',
      });

      sinon.assert.calledOnce(keyToIdentityIdsStub);
      expect(context.currentPair).toEqual(newPair);
      sinon.assert.match(context.getCurrentIdentity() instanceof Identity, true);
    });

    test('should create a Context class without Pair and Identity attached', async () => {
      const newPair = {
        address: 'someAddress',
        meta: {},
      };
      polkadotMockUtils.configureMocks({
        keyringOptions: {
          addFromSeed: newPair,
        },
      });
      const keyToIdentityIdsStub = polkadotMockUtils.createQueryStub(
        'identity',
        'keyToIdentityIds',
        // eslint-disable-next-line @typescript-eslint/explicit-function-return-type
        { returnValue: { unwrap: () => ({ asUnique: '012abc' }) } }
      );

      const context = await Context.create({
        polymeshApi: polkadotMockUtils.getApiInstance(),
      });

      sinon.assert.notCalled(keyToIdentityIdsStub);
      expect(context.currentPair).toBe(undefined);
      expect(() => context.getCurrentIdentity()).toThrow();
    });

    test('should throw if the account seed is not assotiated with an IdentityId ', () => {
      const newPair = {
        address: 'someAddress',
        meta: {},
      };
      polkadotMockUtils.configureMocks({
        keyringOptions: {
          addFromSeed: newPair,
        },
      });
      polkadotMockUtils.createQueryStub('identity', 'keyToIdentityIds');

      const context = Context.create({
        polymeshApi: polkadotMockUtils.getApiInstance(),
        seed: 'Alice'.padEnd(32, ' '),
      });

      expect(context).rejects.toThrow(new Error('There is no Identity associated to this account'));
    });
  });

  describe('method: getAccounts', () => {
    test('should retrieve an array of addresses and metadata', async () => {
      const pairs = [
        {
          address: '01',
          meta: {
            name: 'name 01',
          },
          somethingElse: false,
        },
        {
          address: '02',
          meta: {},
          somethingElse: false,
        },
      ];
      polkadotMockUtils.configureMocks({
        keyringOptions: {
          getPairs: pairs,
        },
      });

      const context = await Context.create({
        polymeshApi: polkadotMockUtils.getApiInstance(),
      });

      const result = context.getAccounts();
      expect(result[0].address).toBe(pairs[0].address);
      expect(result[1].address).toBe(pairs[1].address);
      expect(result[0].name).toBe(pairs[0].meta.name);
      expect(result[1].name).toBe(undefined);
    });
  });

  describe('method: setPair', () => {
<<<<<<< HEAD
    test.only('should throw error if the pair does not exist in the keyring set', async () => {
      polkadotMockUtils.initMocks({
=======
    test('should throw error if the pair does not exist in the keyring set', async () => {
      polkadotMockUtils.configureMocks({
>>>>>>> 9bdbab38
        keyringOptions: {
          error: true,
        },
      });
      const context = await Context.create({
        polymeshApi: polkadotMockUtils.getApiInstance(),
      });

      expect(context.setPair('012')).rejects.toThrow(
        'The address is not present in the keyring set'
      );
    });

    test("should throw error if the address doesn't have an associated identity", async () => {
      polkadotMockUtils.initMocks({
        keyringOptions: {
          getPair: {
            address: 'address',
            meta: {},
          },
        },
      });

      polkadotMockUtils.createQueryStub('identity', 'keyToIdentityIds', {
        returnValue: polkadotMockUtils.createMockOption(
          polkadotMockUtils.createMockLinkedKeyInfo({
            Unique: polkadotMockUtils.createMockIdentityId(''),
          })
        ),
      });

      const context = await Context.create({
        polymeshApi: polkadotMockUtils.getApiInstance(),
        seed: 'Alice'.padEnd(32, ' '),
      });

      expect(context.setPair('5GrwvaEF5zXb26Fz9rcQpDWS57CtERHpNehXCPcNoHGKutQY')).rejects.toThrow(
        "The address doesn't have an associated identity"
      );
    });

    test('should set currentPair to the new value', async () => {
      const newCurrentPair = {
        address: 'address',
        meta: {},
      };
      polkadotMockUtils.configureMocks({
        keyringOptions: {
          getPair: newCurrentPair,
        },
      });

      polkadotMockUtils.createQueryStub('identity', 'keyToIdentityIds', {
        returnValue: polkadotMockUtils.createMockOption(
          polkadotMockUtils.createMockLinkedKeyInfo({
            Unique: polkadotMockUtils.createMockIdentityId('uniqueDid'),
          })
        ),
      });

      const context = await Context.create({
        polymeshApi: polkadotMockUtils.getApiInstance(),
        seed: 'Alice'.padEnd(32, ' '),
      });

      context.setPair('5GrwvaEF5zXb26Fz9rcQpDWS57CtERHpNehXCPcNoHGKutQY');

      expect(context.currentPair).toEqual(newCurrentPair);
    });
  });

  describe('method: accountBalance', () => {
    test('should throw if accountId or currentPair is not set', async () => {
      const context = await Context.create({
        polymeshApi: polkadotMockUtils.getApiInstance(),
      });

      expect(context.accountBalance()).rejects.toThrow(
        'There is no account associated with the SDK'
      );
    });

    test('should return the account POLYX balance if currentPair is set', async () => {
      const returnValue = (100 as unknown) as Balance;
      polkadotMockUtils.createQueryStub(
        'identity',
        'keyToIdentityIds',
        // eslint-disable-next-line @typescript-eslint/explicit-function-return-type
        { returnValue: { unwrap: () => ({ asUnique: '012abc' }) } }
      );
      polkadotMockUtils.createQueryStub('balances', 'freeBalance', { returnValue });

      const context = await Context.create({
        polymeshApi: polkadotMockUtils.getApiInstance(),
        seed: 'Alice'.padEnd(32, ' '),
      });

      const result = await context.accountBalance();
      expect(result).toEqual(balanceToBigNumber(returnValue));
    });

    test('should return the account POLYX balance if accountId is set', async () => {
      const returnValue = (100 as unknown) as Balance;
      polkadotMockUtils.createQueryStub('identity', 'keyToIdentityIds', {
        returnValue: {
          // eslint-disable-next-line @typescript-eslint/explicit-function-return-type
          unwrap: () => ({ asUnique: '012abc' }),
        },
      });
      polkadotMockUtils.createQueryStub('balances', 'freeBalance', { returnValue });

      const context = await Context.create({
        polymeshApi: polkadotMockUtils.getApiInstance(),
        seed: 'Alice'.padEnd(32, ' '),
      });

      const result = await context.accountBalance('accountId');
      expect(result).toEqual(balanceToBigNumber(returnValue));
    });
  });

  describe('method: getCurrentIdentity', () => {
    test('should return the current identity', async () => {
      const did = '012abc';
      polkadotMockUtils.createQueryStub(
        'identity',
        'keyToIdentityIds',
        // eslint-disable-next-line @typescript-eslint/explicit-function-return-type
        { returnValue: { unwrap: () => ({ asUnique: did }) } }
      );

      const context = await Context.create({
        polymeshApi: polkadotMockUtils.getApiInstance(),
        seed: 'Alice'.padEnd(32, ' '),
      });

      const result = context.getCurrentIdentity();
      expect(result.did).toBe(did);
    });

    test("should throw an error if the current identity isn't defined", async () => {
      const context = await Context.create({
        polymeshApi: polkadotMockUtils.getApiInstance(),
      });

      expect(() => context.getCurrentIdentity()).toThrow(
        'The current account does not have an associated identity'
      );
    });
  });
});<|MERGE_RESOLUTION|>--- conflicted
+++ resolved
@@ -204,13 +204,8 @@
   });
 
   describe('method: setPair', () => {
-<<<<<<< HEAD
-    test.only('should throw error if the pair does not exist in the keyring set', async () => {
-      polkadotMockUtils.initMocks({
-=======
     test('should throw error if the pair does not exist in the keyring set', async () => {
       polkadotMockUtils.configureMocks({
->>>>>>> 9bdbab38
         keyringOptions: {
           error: true,
         },

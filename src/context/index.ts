--- conflicted
+++ resolved
@@ -25,12 +25,8 @@
 
 interface ConstructorParams {
   polymeshApi: ApiPromise;
-<<<<<<< HEAD
   harvesterClient: ApolloClient<NormalizedCacheObject>;
-  keyring: Keyring;
-=======
   keyring: CommonKeyring;
->>>>>>> fb6db3e9
   pair?: SignerData;
 }
 
@@ -85,7 +81,6 @@
     this.harvesterClient = harvesterClient;
   }
 
-<<<<<<< HEAD
   static async create(params: {
     polymeshApi: ApiPromise;
     harvesterClient: ApolloClient<NormalizedCacheObject>;
@@ -95,7 +90,7 @@
   static async create(params: {
     polymeshApi: ApiPromise;
     harvesterClient: ApolloClient<NormalizedCacheObject>;
-    keyring: Keyring;
+    keyring: CommonKeyring;
   }): Promise<Context>;
 
   static async create(params: {
@@ -108,16 +103,6 @@
     polymeshApi: ApiPromise;
     harvesterClient: ApolloClient<NormalizedCacheObject>;
   }): Promise<Context>;
-=======
-  static async create(params: { polymeshApi: ApiPromise; seed: string }): Promise<Context>;
-  static async create(params: {
-    polymeshApi: ApiPromise;
-    keyring: CommonKeyring;
-  }): Promise<Context>;
-
-  static async create(params: { polymeshApi: ApiPromise; uri: string }): Promise<Context>;
-  static async create(params: { polymeshApi: ApiPromise }): Promise<Context>;
->>>>>>> fb6db3e9
 
   /**
    * Create the Context instance

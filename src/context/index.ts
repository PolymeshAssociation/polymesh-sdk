--- conflicted
+++ resolved
@@ -11,12 +11,8 @@
 
 import { Identity } from '~/api/entities';
 import { PolymeshError } from '~/base';
-<<<<<<< HEAD
 import { didsWithClaims } from '~/middleware/queries';
 import { ClaimTypeEnum, Query } from '~/middleware/types';
-=======
-import { Query } from '~/middleware/types';
->>>>>>> ee41b18e
 import {
   AccountBalance,
   ArrayTransactionArgument,

--- conflicted
+++ resolved
@@ -79,8 +79,7 @@
       this.currentIdentity = new Identity({ did: pair.did.toString() }, this);
     }
 
-<<<<<<< HEAD
-    this.harvester = new Proxy(harvesterClient, {
+    this.harvesterClient = new Proxy(harvesterClient, {
       get: (
         target,
         prop: keyof ApolloClient<NormalizedCacheObject>
@@ -95,9 +94,6 @@
         return target[prop];
       },
     });
-=======
-    this.harvesterClient = harvesterClient;
->>>>>>> 3509b737
   }
 
   static async create(params: {

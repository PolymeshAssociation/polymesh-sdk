import {
  AugmentedEvents,
  AugmentedSubmittable,
  QueryableConsts,
  QueryableStorage,
  SubmittableExtrinsic,
  SubmittableExtrinsics,
} from '@polkadot/api/types';
import {
  PolymeshPrimitivesStatisticsStatOpType,
  PolymeshPrimitivesTicker,
} from '@polkadot/types/lookup';
import { ISubmittableResult, Signer as PolkadotSigner } from '@polkadot/types/types';
import BigNumber from 'bignumber.js';
import { DocumentNode } from 'graphql';

import { Identity, PostTransactionValue } from '~/internal';
import { CallIdEnum, ModuleIdEnum } from '~/middleware/types';
import { CustomAssetTypeId } from '~/polkadot';
import {
  CalendarPeriod,
  InputStatClaim,
  KnownAssetType,
  PermissionGroupType,
  Role,
  SignerValue,
  SimplePermissions,
  StatClaimType,
  TxTag,
} from '~/types';

/**
 * Polkadot's `tx` submodule
 */
export type Extrinsics = SubmittableExtrinsics<'promise'>;

/**
 * Polkadot's events
 */
export type Events = AugmentedEvents<'promise'>;

/**
 * Polkadot's `query` submodule
 */
export type Queries = QueryableStorage<'promise'>;

/**
 * Polkadot's `consts` submodule
 */
export type Consts = QueryableConsts<'promise'>;

/**
 * Transform a tuple of types into an array of {@link PostTransactionValue}.
 * For each type in the tuple, the corresponding {@link PostTransactionValue} resolves to that type
 *
 * @param Values - types of the values to be wrapped
 */
export type PostTransactionValueArray<Values extends unknown[]> = {
  [P in keyof Values]: PostTransactionValue<Values[P]>;
};

/**
 * Either a specific type or a {@link PostTransactionValue} that wraps a value of that type
 */
export type MaybePostTransactionValue<T> = PostTransactionValue<T> | T;

/**
 * Apply the {@link MaybePostTransactionValue} type to all members of a tuple
 */
export type MapMaybePostTransactionValue<T extends unknown[]> = {
  [K in keyof T]: MaybePostTransactionValue<T[K]>;
};

/**
 * Low level transaction method in the polkadot API
 *
 * @param Args - arguments of the transaction
 */
export type PolymeshTx<Args extends unknown[] = unknown[]> = AugmentedSubmittable<
  (...args: Args) => SubmittableExtrinsic<'promise'>
>;

interface BaseTx<Args extends unknown[] = unknown[]> {
  /**
   * underlying polkadot transaction object
   */
  transaction: PolymeshTx<Args>;
  /**
   * amount by which the protocol fees should be multiplied (only applicable to transactions where the input size impacts the total fees)
   */
  feeMultiplier?: BigNumber;
}

/**
 * Object containing a low level transaction and its respective arguments
 */
export type TxWithArgs<Args extends unknown[] = unknown[]> = BaseTx<Args> &
  (Args extends []
    ? {
        args?: undefined; // this ugly hack is so that tx args don't have to be passed for transactions that don't take args
      }
    : {
        /**
         * arguments that the transaction will receive (some of them can be {@link PostTransactionValue} from an earlier transaction)
         */
        args: MapMaybePostTransactionValue<Args>;
      });

/**
 * Transaction data for display purposes
 */
export interface TxData<Args extends unknown[] = unknown[]> {
  /**
   * transaction string identifier
   */
  tag: TxTag;
  /**
   * arguments with which the transaction will be called
   */
  args: Args;
}

export type TxDataWithFees<Args extends unknown[] = unknown[]> = TxData<Args> &
  Omit<TxWithArgs<Args>, 'args'>;

/**
 * Apply the {@link PolymeshTx} type to all args in an array
 */
export type MapPolymeshTx<ArgsArray extends unknown[][]> = {
  [K in keyof ArgsArray]: ArgsArray[K] extends unknown[] ? PolymeshTx<ArgsArray[K]> : never;
};

/**
 * Apply the {@link TxWithArgs} type to all args in an array
 */
export type MapTxWithArgs<ArgsArray extends unknown[][]> = {
  [K in keyof ArgsArray]: ArgsArray[K] extends unknown[] ? TxWithArgs<ArgsArray[K]> : never;
};

/**
 * Apply the {@link TxData} type to all args in an array
 */
export type MapTxData<ArgsArray extends unknown[][]> = {
  [K in keyof ArgsArray]: ArgsArray[K] extends unknown[] ? TxData<ArgsArray[K]> : never;
};

/**
 * Apply the {@link TxDataWithFees} type to all args in an array
 */
export type MapTxDataWithFees<ArgsArray extends unknown[][]> = {
  [K in keyof ArgsArray]: ArgsArray[K] extends unknown[] ? TxDataWithFees<ArgsArray[K]> : never;
};

/**
 * Transform a tuple of types into an array of resolver functions. For each type in the tuple, the corresponding resolver function returns that type wrapped in a promise
 */
export type ResolverFunctionArray<Values extends unknown[]> = {
  [K in keyof Values]: (receipt: ISubmittableResult) => Promise<Values[K]> | Values[K];
};

/**
 * Base Transaction Schema
 *
 * @param Args - arguments of the transaction
 * @param Values - values that will be returned wrapped in {@link PostTransactionValue} after the transaction runs
 */
export interface BaseTransactionSpec<Values extends unknown[] = unknown[]> {
  /**
   * wrapped values that will be returned after this transaction is run
   */
  postTransactionValues?: PostTransactionValueArray<Values>;
  /**
   * Account that will sign the transaction
   */
  signingAddress: string;
  /**
   * object that handles the payload signing logic
   */
  signer: PolkadotSigner;
  /**
   * whether this tx failing makes the entire tx queue fail or not
   */
  isCritical: boolean;
  /**
   * any protocol fees associated with running the transaction (not gas)
   */
  fee?: BigNumber;
  /**
   * third party Identity that will pay for the transaction (for example when joining an Identity/multisig as a secondary key).
   *   This is separate from a subsidy, and takes precedence over it. If the signing Account is being subsidized and
   *   they try to execute a transaction with `paidForBy` set, the fees will be paid for by the `paidForBy` Identity
   */
  paidForBy?: Identity;
}

/**
 * Schema of a transaction batch
 *
 * @param Args - arguments of the transaction
 * @param Values - values that will be returned wrapped in {@link PostTransactionValue} after the transaction runs
 */
export interface BatchTransactionSpec<
  ArgsArray extends unknown[][],
  Values extends unknown[] = unknown[]
> extends BaseTransactionSpec<Values> {
  /**
   * transactions in the batch with their respective arguments
   */
  transactions: MapTxWithArgs<ArgsArray>;
}

/**
 * Schema of a specific transaction
 *
 * @param Args - arguments of the transaction
 * @param Values - values that will be returned wrapped in {@link PostTransactionValue} after the transaction runs
 */
export type TransactionSpec<
  Args extends unknown[],
  Values extends unknown[] = unknown[]
> = BaseTransactionSpec<Values> & TxWithArgs<Args>;

/**
 * Common args for `addTransaction` and `addBatchTransaction`
 */
export interface AddTransactionArgsBase<Values extends unknown[]> {
  /**
   * value in POLYX of the transaction (should only be set manually in special cases,
   *   otherwise it is fetched automatically from the chain). Fee multipliers have no effect on this value
   */
  fee?: BigNumber;
  /**
   * asynchronous callbacks used to return runtime data after the transaction has finished successfully
   */
  resolvers?: ResolverFunctionArray<Values>;
  /**
   * whether this transaction failing should make the entire queue fail or not. Defaults to true
   */
  isCritical?: boolean;
  /**
   * third party Identity that will pay for the transaction fees. No value means that the caller pays
   */
  paidForBy?: Identity;
}

/**
 * Args for `addBatchTransaction`
 */
export interface AddBatchTransactionArgs<
  Values extends unknown[],
  ArgsArray extends (unknown[] | [])[]
> extends AddTransactionArgsBase<Values> {
  /**
   * list of transactions to be added to the batch, with their respective arguments and fee multipliers
   */
  transactions: MapTxWithArgs<[...ArgsArray]>;
}

/**
 * Args for `addTransaction`
 */
export type AddTransactionArgs<
  TxArgs extends unknown[] | [],
  Values extends unknown[]
> = AddTransactionArgsBase<Values> & TxWithArgs<TxArgs>;

export interface AuthTarget {
  target: SignerValue;
  authId: BigNumber;
}

export interface GraphqlQuery<Variables = undefined> {
  query: DocumentNode;
  variables: Variables;
}

export enum TrustedClaimIssuerOperation {
  Remove = 'Remove',
  Add = 'Add',
  Set = 'Set',
}

export interface ExtrinsicIdentifier {
  moduleId: ModuleIdEnum;
  callId: CallIdEnum;
}

export interface ScheduleSpec {
  start: Date | null;
  period: CalendarPeriod | null;
  repetitions: BigNumber | null;
}

export interface CorporateActionIdentifier {
  ticker: string;
  localId: BigNumber;
}

/**
 * Represents the permissions that a signer must have in order to run a Procedure. In some cases, this must be determined
 *   in a special way for the specific Procedure. In those cases, the resulting value will either be `true` if the signer can
 *   run the procedure, or a string message indicating why the signer *CAN'T* run the Procedure
 */
export interface ProcedureAuthorization {
  /**
   * general permissions that apply to both Secondary Key Accounts and External
   *   Agent Identities. Overridden by `signerPermissions` and `agentPermissions` respectively
   */
  permissions?: SimplePermissions | true | string;
  /**
   * permissions specific to secondary Accounts. This value takes precedence over `permissions` for
   *   secondary Accounts
   */
  signerPermissions?: SimplePermissions | true | string;
  /**
   * permissions specific to External Agent Identities. This value takes precedence over `permissions` for
   *   External Agents
   */
  agentPermissions?: Omit<SimplePermissions, 'portfolios'> | true | string;
  roles?: Role[] | true | string;
}

export type Falsyable<T> = T | null | undefined;

export type PermissionsEnum<P> =
  | 'Whole'
  | {
      These: P[];
    }
  | {
      Except: P[];
    };
export type PalletPermissions = {
  /* eslint-disable @typescript-eslint/naming-convention */
  pallet_name: string;
  dispatchable_names: PermissionsEnum<string>;
  /* eslint-enable @typescript-eslint/naming-convention */
};

export enum InstructionStatus {
  Pending = 'Pending',
  Unknown = 'Unknown',
  Failed = 'Failed',
}

/**
 * Determines the subset of permissions an Agent has over an Asset
 */
export type PermissionGroupIdentifier = PermissionGroupType | { custom: BigNumber };

export type InternalAssetType = KnownAssetType | { Custom: CustomAssetTypeId };

export enum StatisticsOpType {
  Count = 'Count',
  Balance = 'Balance',
  ClaimCount = 'ClaimCount',
  ClaimPercentage = 'ClaimPercentage',
}

export interface TickerKey {
  Ticker: PolymeshPrimitivesTicker;
}

export interface ExemptKey {
  asset: TickerKey;
  op: PolymeshPrimitivesStatisticsStatOpType;
}

export type StatClaimInputType = Omit<InputStatClaim, 'affiliate' | 'accredited'>;

export interface StatClaimIssuer {
  issuer: Identity;
  claimType: StatClaimType;
<<<<<<< HEAD
=======
}

/**
 * Represents the different type of statistics that can be enabled for an Asset
 */
export enum StatType {
  /**
   * Keeps a count of the total number of investors
   */
  Count = 'Count',
  /**
   * Keeps track of the amount of supply investors hold
   */
  Balance = 'Balance',
  /**
   * Keeps a count of the total number of investors who have a certain claim
   */
  ScopedCount = 'ScopedCount',
  /**
   * Keeps track of the percentage of total supply held by investors who have a certain claim
   */
  ScopedBalance = 'ScopedBalance',
>>>>>>> 004587e3
}<|MERGE_RESOLUTION|>--- conflicted
+++ resolved
@@ -371,8 +371,6 @@
 export interface StatClaimIssuer {
   issuer: Identity;
   claimType: StatClaimType;
-<<<<<<< HEAD
-=======
 }
 
 /**
@@ -395,5 +393,4 @@
    * Keeps track of the percentage of total supply held by investors who have a certain claim
    */
   ScopedBalance = 'ScopedBalance',
->>>>>>> 004587e3
 }
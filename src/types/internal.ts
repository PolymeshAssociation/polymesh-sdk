import {
  AddressOrPair,
  AugmentedEvents,
  AugmentedSubmittable,
  QueryableStorage,
  SubmittableExtrinsic,
  SubmittableExtrinsics,
} from '@polkadot/api/types';
import { ISubmittableResult } from '@polkadot/types/types';
import BigNumber from 'bignumber.js';
import { DocumentNode } from 'graphql';

import { PostTransactionValue, TransactionQueue } from '~/internal';
import { CallIdEnum, ModuleIdEnum } from '~/middleware/types';
import { CalendarPeriod, Permissions, ProcedureAuthorizationStatus, Role } from '~/types';

/**
 * Polkadot's `tx` submodule
 */
export type Extrinsics = SubmittableExtrinsics<'promise'>;

/**
 * Polkadot's events
 */
export type Events = AugmentedEvents<'promise'>;

/**
 * Polkadot's `query` submodule
 */
export type Queries = QueryableStorage<'promise'>;

/**
 * Low level transaction method in the polkadot API
 *
 * @param Args - arguments of the transaction
 */
export type PolymeshTx<Args extends unknown[]> = AugmentedSubmittable<
  (...args: Args) => SubmittableExtrinsic<'promise'>
>;

/**
 * Transforms a tuple of types into an array of resolver functions. For each type in the tuple, the corresponding resolver function returns that type wrapped in a promise
 */
export type ResolverFunctionArray<Values extends unknown[]> = {
  [K in keyof Values]: (receipt: ISubmittableResult) => Promise<Values[K]> | Values[K];
};

/**
 * Transforms a tuple of types into an array of [[PostTransactionValue]].
 * For each type in the tuple, the corresponding [[PostTransactionValue]] resolves to that type
 *
 * @param Values - types of the values to be wrapped
 */
export type PostTransactionValueArray<Values extends unknown[]> = {
  [P in keyof Values]: PostTransactionValue<Values[P]>;
};

/**
 * Either a specific type or a [[PostTransactionValue]] that wraps a value of that type
 */
export type MaybePostTransactionValue<T> = PostTransactionValue<T> | T;

/**
 * Apply the [[MaybePostTransactionValue]] type to all members of a tuple
 */
export type MapMaybePostTransactionValue<T extends unknown[]> = {
  [K in keyof T]: MaybePostTransactionValue<T[K]>;
};

/**
 * Base Transaction Schema
 *
 * @param Args - arguments of the transaction
 * @param Values - values that will be returned wrapped in [[PostTransactionValue]] after the transaction runs
 */
export interface BaseTransactionSpec<
  Args extends unknown[] = unknown[],
  Values extends unknown[] = unknown[]
> {
  /**
   * underlying polkadot transaction object
   */
  tx: MaybePostTransactionValue<PolymeshTx<Args>>;
  /**
   * wrapped values that will be returned after this transaction is run
   */
  postTransactionValues?: PostTransactionValueArray<Values>;
  /**
   * account that will sign the transaction
   */
  signer: AddressOrPair;
  /**
   * whether this tx failing makes the entire tx queue fail or not
   */
  isCritical: boolean;
  /**
   * any protocol fees associated with running the transaction (not gas)
   */
  fee: BigNumber | null;
  /**
   * whether the transaction fees are paid by a third party (for example when joining an identity as a secondary key)
   */
  paidByThirdParty: boolean;
}

/**
 * Schema of a transaction batch
 *
 * @param Args - arguments of the transaction
 * @param Values - values that will be returned wrapped in [[PostTransactionValue]] after the transaction runs
 */
export interface BatchTransactionSpec<
  Args extends unknown[] = unknown[],
  Values extends unknown[] = unknown[]
> extends BaseTransactionSpec<Args, Values> {
  /**
   * arguments of each transaction in the batch (some of them can be [[PostTransactionValue]] from an earlier transaction)
   */
  args: MapMaybePostTransactionValue<Args>[];
}

/**
 * Schema of a specific transaction
 *
 * @param Args - arguments of the transaction
 * @param Values - values that will be returned wrapped in [[PostTransactionValue]] after the transaction runs
 */
export interface TransactionSpec<
  Args extends unknown[] = unknown[],
  Values extends unknown[] = unknown[]
> extends BaseTransactionSpec<Args, Values> {
  /**
   * arguments that the transaction will receive (some of them can be [[PostTransactionValue]] from an earlier transaction)
   */
  args: MapMaybePostTransactionValue<Args>;
  /**
   * number of elements in the batch (only applicable to batch transactions)
   */
  batchSize: number | null;
}

export enum SignerType {
  // eslint-disable-next-line no-shadow
  Identity = 'Identity',
  Account = 'Account',
}

export interface SignerValue {
  type: SignerType;
  value: string;
}

export interface AuthTarget {
  target: SignerValue;
  authId: BigNumber;
}

export interface GraphqlQuery<Variables = undefined> {
  query: DocumentNode;
  variables: Variables;
}

export enum ClaimOperation {
  Revoke = 'Revoke',
  Add = 'Add',
  Edit = 'Edit',
}

export enum TrustedClaimIssuerOperation {
  Remove = 'Remove',
  Add = 'Add',
  Set = 'Set',
}

export interface ExtrinsicIdentifier {
  moduleId: ModuleIdEnum;
  callId: CallIdEnum;
}

export interface PortfolioId {
  did: string;
  number?: BigNumber;
}

export enum InstructionAffirmationOperation {
  Affirm = 'Affirm',
  Withdraw = 'Withdraw',
  Reject = 'Reject',
}

export enum TransferRestrictionType {
  Count = 'Count',
  Percentage = 'Percentage',
}

export interface TransferRestriction {
  type: TransferRestrictionType;
  value: BigNumber;
}

export interface ScheduleSpec {
  start: Date | null;
  period: CalendarPeriod | null;
  repetitions: number | null;
}

<<<<<<< HEAD
export interface ScopeClaimProof {
  proofScopeIdWellformed: string;
  proofScopeIdCddIdMatch: {
    challengeResponses: [string, string];
    subtractExpressionsRes: string;
    blindedScopeDidHash: string;
  };
=======
export interface CorporateActionIdentifier {
  ticker: string;
  localId: BigNumber;
>>>>>>> ac74069c
}

export interface ProcedureAuthorization {
  signerPermissions?: Omit<Permissions, 'transactionGroups'> | boolean;
  identityRoles?: Role[] | boolean;
}

export interface ProcedureMethod<MethodArgs, ReturnValue> {
  (args: MethodArgs): Promise<TransactionQueue<ReturnValue>>;
  checkAuthorization: (args: MethodArgs) => Promise<ProcedureAuthorizationStatus>;
}

export type Falsyable<T> = T | null | undefined;<|MERGE_RESOLUTION|>--- conflicted
+++ resolved
@@ -204,7 +204,6 @@
   repetitions: number | null;
 }
 
-<<<<<<< HEAD
 export interface ScopeClaimProof {
   proofScopeIdWellformed: string;
   proofScopeIdCddIdMatch: {
@@ -212,11 +211,11 @@
     subtractExpressionsRes: string;
     blindedScopeDidHash: string;
   };
-=======
+}
+
 export interface CorporateActionIdentifier {
   ticker: string;
   localId: BigNumber;
->>>>>>> ac74069c
 }
 
 export interface ProcedureAuthorization {

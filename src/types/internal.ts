import {
  AugmentedEvents,
  AugmentedSubmittable,
  QueryableConsts,
  QueryableStorage,
  SubmittableExtrinsic,
  SubmittableExtrinsics,
} from '@polkadot/api/types';
import {
  PolymeshPrimitivesStatisticsStatOpType,
  PolymeshPrimitivesTicker,
} from '@polkadot/types/lookup';
import { ISubmittableResult, Signer as PolkadotSigner } from '@polkadot/types/types';
import BigNumber from 'bignumber.js';
import { DocumentNode } from 'graphql';

import {
  Identity,
  PolymeshTransaction,
  PolymeshTransactionBatch,
  PostTransactionValue,
  Procedure,
} from '~/internal';
import { CallIdEnum, ModuleIdEnum } from '~/middleware/types';
import { CustomAssetTypeId } from '~/polkadot';
import {
  CalendarPeriod,
  KnownAssetType,
  PermissionGroupType,
  Role,
  SignerValue,
  SimplePermissions,
  TxTag,
} from '~/types';

/**
 * Polkadot's `tx` submodule
 */
export type Extrinsics = SubmittableExtrinsics<'promise'>;

/**
 * Parameter list for a specific extrinsic
 *
 * @param ModuleName - pallet name (e.g. 'asset')
 * @param TransactionName - extrinsic name (e.g. 'registerTicker')
 */
export type ExtrinsicParams<
  ModuleName extends keyof Extrinsics,
  TransactionName extends keyof Extrinsics[ModuleName]
> = Parameters<Extrinsics[ModuleName][TransactionName]>;

/**
 * Polkadot's events
 */
export type Events = AugmentedEvents<'promise'>;

/**
 * Polkadot's `query` submodule
 */
export type Queries = QueryableStorage<'promise'>;

/**
 * Polkadot's `consts` submodule
 */
export type Consts = QueryableConsts<'promise'>;

/**
 * Transform a tuple of types into an array of {@link PostTransactionValue}.
 * For each type in the tuple, the corresponding {@link PostTransactionValue} resolves to that type
 *
 * @param Values - types of the values to be wrapped
 */
export type PostTransactionValueArray<Values extends unknown[]> = {
  [P in keyof Values]: PostTransactionValue<Values[P]>;
};

/**
 * Either a specific type or a {@link PostTransactionValue} that wraps a value of that type
 */
export type MaybePostTransactionValue<T> = PostTransactionValue<T> | T;

/**
 * Apply the {@link MaybePostTransactionValue} type to all members of a tuple
 */
export type MapMaybePostTransactionValue<T extends unknown[]> = {
  [K in keyof T]: MaybePostTransactionValue<T[K]>;
};

/**
 * Low level transaction method in the polkadot API
 *
 * @param Args - arguments of the transaction
 */
export type PolymeshTx<Args extends unknown[] = unknown[]> = AugmentedSubmittable<
  (...args: Args) => SubmittableExtrinsic<'promise'>
>;

interface BaseTx<Args extends unknown[] = unknown[]> {
  /**
   * underlying polkadot transaction object
   */
  transaction: PolymeshTx<Args>;
  /**
   * amount by which the protocol fees should be multiplied (only applicable to transactions where the input size impacts the total fees)
   */
  feeMultiplier?: BigNumber;
}

/**
 * Object containing a low level transaction and its respective arguments
 */
export type TxWithArgs<Args extends unknown[] = unknown[]> = BaseTx<Args> &
  (Args extends []
    ? {
        args?: undefined; // this ugly hack is so that tx args don't have to be passed for transactions that don't take args
      }
    : {
        args: Args;
      });

/**
 * Transaction data for display purposes
 */
export interface TxData<Args extends unknown[] = unknown[]> {
  /**
   * transaction string identifier
   */
  tag: TxTag;
  /**
   * arguments with which the transaction will be called
   */
  args: Args;
}

export type TxDataWithFees<Args extends unknown[] = unknown[]> = TxData<Args> &
  Omit<TxWithArgs<Args>, 'args'>;

/**
 * Apply the {@link PolymeshTx} type to all args in an array
 */
export type MapPolymeshTx<ArgsArray extends unknown[][]> = {
  [K in keyof ArgsArray]: ArgsArray[K] extends unknown[] ? PolymeshTx<ArgsArray[K]> : never;
};

/**
 * Apply the {@link TxWithArgs} type to all args in an array
 */
export type MapTxWithArgs<ArgsArray extends unknown[][]> = {
  [K in keyof ArgsArray]: ArgsArray[K] extends unknown[] ? TxWithArgs<ArgsArray[K]> : never;
};

/**
 * Apply the {@link TxData} type to all args in an array
 */
export type MapTxData<ArgsArray extends unknown[][]> = {
  [K in keyof ArgsArray]: ArgsArray[K] extends unknown[] ? TxData<ArgsArray[K]> : never;
};

/**
 * Apply the {@link TxDataWithFees} type to all args in an array
 */
export type MapTxDataWithFees<ArgsArray extends unknown[][]> = {
  [K in keyof ArgsArray]: ArgsArray[K] extends unknown[] ? TxDataWithFees<ArgsArray[K]> : never;
};

/**
 * Transform a tuple of types into an array of resolver functions. For each type in the tuple, the corresponding resolver function returns that type wrapped in a promise
 */
export type ResolverFunctionArray<Values extends unknown[]> = {
  [K in keyof Values]: (receipt: ISubmittableResult) => Promise<Values[K]> | Values[K];
};

/**
 * Function that returns a value (or promise that resolves to a value) from a transaction receipt
 */
export type ResolverFunction<ReturnValue> = (
  receipt: ISubmittableResult
) => Promise<ReturnValue> | ReturnValue;

/**
 * Representation of the value that will be returned by a Procedure after it is run
 *
 * It can be:
 *   - a plain value
 *   - a resolver function that returns either a value or a promise that resolves to a value
 */
export type MaybeResolverFunction<ReturnValue> = ResolverFunction<ReturnValue> | ReturnValue;

/**
 * @hidden
 */
export function isResolverFunction<ReturnValue>(
  value: MaybeResolverFunction<ReturnValue>
): value is ResolverFunction<ReturnValue> {
  return typeof value === 'function';
}

/**
 * Base Transaction Schema
 */
export interface BaseTransactionSpec<ReturnValue, TransformedReturnValue = ReturnValue> {
  /**
   * any protocol fees associated with running the transaction (not gas)
   */
  fee?: BigNumber;
  /**
   * third party Identity that will pay for the transaction (for example when joining an Identity/multisig as a secondary key).
   *   This is separate from a subsidy, and takes precedence over it. If the signing Account is being subsidized and
   *   they try to execute a transaction with `paidForBy` set, the fees will be paid for by the `paidForBy` Identity
   */
  paidForBy?: Identity;
  /**
   * value that the transaction will return once it has run, or a function that returns that value
   */
  resolver: MaybeResolverFunction<ReturnValue>;
  /**
   * function that transforms the transaction's return value before returning it after it is run
   */
  transformer?: (result: ReturnValue) => Promise<TransformedReturnValue> | TransformedReturnValue;
}

/**
 * Schema of a transaction batch
 *
 * @param Args - tuple where each value represents the type of the arguments of one of the transactions
 *   in the batch. There are cases where it is impossible to know this type beforehand. For example, if
 *   the amount (or type) of transactions in the batch depends on an argument or the chain state. For those cases,
 *   `unknown[][]` should be used, and extra care must be taken to ensure the correct transactions (and arguments)
 *   are being returned
 */
export interface BatchTransactionSpec<
  ReturnValue,
  ArgsArray extends unknown[][],
  TransformedReturnValue = ReturnValue
> extends BaseTransactionSpec<ReturnValue, TransformedReturnValue> {
  /**
   * transactions in the batch with their respective arguments
   */
  transactions: MapTxWithArgs<ArgsArray>;
}

/**
 * Schema of a specific transaction
 *
 * @param Args - arguments of the transaction
 */
export type TransactionSpec<
  ReturnValue,
  Args extends unknown[],
  TransformedReturnValue = ReturnValue
> = BaseTransactionSpec<ReturnValue, TransformedReturnValue> & TxWithArgs<Args>;

/**
 * Helper type that represents either type of transaction spec
 */
export type GenericTransactionSpec<ReturnValue> =
  | BatchTransactionSpec<ReturnValue, unknown[][]>
  | TransactionSpec<ReturnValue, unknown[]>;

export interface TransactionSigningData {
  /**
   * Account that will sign the transaction
   */
  signingAddress: string;
  /**
   * object that handles the payload signing logic
   */
  signer: PolkadotSigner;
}

/**
 * Common args for `addTransaction` and `addBatchTransaction`
 */
export interface AddTransactionArgsBase<Values extends unknown[]> {
  /**
   * value in POLYX of the transaction (should only be set manually in special cases,
   *   otherwise it is fetched automatically from the chain). Fee multipliers have no effect on this value
   */
  fee?: BigNumber;
  /**
   * asynchronous callbacks used to return runtime data after the transaction has finished successfully
   */
  resolvers?: ResolverFunctionArray<Values>;
  /**
   * whether this transaction failing should make the entire queue fail or not. Defaults to true
   */
  isCritical?: boolean;
  /**
   * third party Identity that will pay for the transaction fees. No value means that the caller pays
   */
  paidForBy?: Identity;
}

/**
 * Args for `addBatchTransaction`
 */
export interface AddBatchTransactionArgs<
  Values extends unknown[],
  ArgsArray extends (unknown[] | [])[]
> extends AddTransactionArgsBase<Values> {
  /**
   * list of transactions to be added to the batch, with their respective arguments and fee multipliers
   */
  transactions: MapTxWithArgs<[...ArgsArray]>;
}

/**
 * Args for `addTransaction`
 */
export type AddTransactionArgs<
  TxArgs extends unknown[] | [],
  Values extends unknown[]
> = AddTransactionArgsBase<Values> & TxWithArgs<TxArgs>;

export interface AuthTarget {
  target: SignerValue;
  authId: BigNumber;
}

export interface GraphqlQuery<Variables = undefined> {
  query: DocumentNode;
  variables: Variables;
}

export enum TrustedClaimIssuerOperation {
  Remove = 'Remove',
  Add = 'Add',
  Set = 'Set',
}

export interface ExtrinsicIdentifier {
  moduleId: ModuleIdEnum;
  callId: CallIdEnum;
}

export interface ScheduleSpec {
  start: Date | null;
  period: CalendarPeriod | null;
  repetitions: BigNumber | null;
}

export interface CorporateActionIdentifier {
  ticker: string;
  localId: BigNumber;
}

/**
 * Represents the permissions that a signer must have in order to run a Procedure. In some cases, this must be determined
 *   in a special way for the specific Procedure. In those cases, the resulting value will either be `true` if the signer can
 *   run the procedure, or a string message indicating why the signer *CAN'T* run the Procedure
 */
export interface ProcedureAuthorization {
  /**
   * general permissions that apply to both Secondary Key Accounts and External
   *   Agent Identities. Overridden by `signerPermissions` and `agentPermissions` respectively
   */
  permissions?: SimplePermissions | true | string;
  /**
   * permissions specific to secondary Accounts. This value takes precedence over `permissions` for
   *   secondary Accounts
   */
  signerPermissions?: SimplePermissions | true | string;
  /**
   * permissions specific to External Agent Identities. This value takes precedence over `permissions` for
   *   External Agents
   */
  agentPermissions?: Omit<SimplePermissions, 'portfolios'> | true | string;
  roles?: Role[] | true | string;
}

export type Falsyable<T> = T | null | undefined;

export type PermissionsEnum<P> =
  | 'Whole'
  | {
      These: P[];
    }
  | {
      Except: P[];
    };
export type PalletPermissions = {
  /* eslint-disable @typescript-eslint/naming-convention */
  pallet_name: string;
  dispatchable_names: PermissionsEnum<string>;
  /* eslint-enable @typescript-eslint/naming-convention */
};

export enum InstructionStatus {
  Pending = 'Pending',
  Unknown = 'Unknown',
  Failed = 'Failed',
}

/**
 * Determines the subset of permissions an Agent has over an Asset
 */
export type PermissionGroupIdentifier = PermissionGroupType | { custom: BigNumber };

export type InternalAssetType = KnownAssetType | { Custom: CustomAssetTypeId };

export enum StatisticsOpType {
  Count = 'Count',
  Balance = 'Balance',
}

export interface TickerKey {
  Ticker: PolymeshPrimitivesTicker;
}

<<<<<<< HEAD
export type GenericPolymeshTransaction<ProcedureReturnValue, ReturnValue> =
  | PolymeshTransaction<ProcedureReturnValue, ReturnValue>
  | PolymeshTransactionBatch<ProcedureReturnValue, ReturnValue>;

/**
 * Infer Procedure parameters parameters from a Procedure function
 */
export type ProcedureParams<ProcedureFunction extends (...args: unknown[]) => unknown> =
  ReturnType<ProcedureFunction> extends Procedure<infer Params> ? Params : never;
=======
export interface ExemptKey {
  asset: TickerKey;
  op: PolymeshPrimitivesStatisticsStatOpType;
}
>>>>>>> 9591f605
<|MERGE_RESOLUTION|>--- conflicted
+++ resolved
@@ -407,7 +407,6 @@
   Ticker: PolymeshPrimitivesTicker;
 }
 
-<<<<<<< HEAD
 export type GenericPolymeshTransaction<ProcedureReturnValue, ReturnValue> =
   | PolymeshTransaction<ProcedureReturnValue, ReturnValue>
   | PolymeshTransactionBatch<ProcedureReturnValue, ReturnValue>;
@@ -417,9 +416,8 @@
  */
 export type ProcedureParams<ProcedureFunction extends (...args: unknown[]) => unknown> =
   ReturnType<ProcedureFunction> extends Procedure<infer Params> ? Params : never;
-=======
+
 export interface ExemptKey {
   asset: TickerKey;
   op: PolymeshPrimitivesStatisticsStatOpType;
-}
->>>>>>> 9591f605
+}
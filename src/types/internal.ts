--- conflicted
+++ resolved
@@ -116,14 +116,13 @@
   Edit = 'Edit',
 }
 
-<<<<<<< HEAD
 export enum TrustedClaimIssuerOperation {
   Remove = 'Remove',
   Add = 'Add',
   Set = 'Set',
-=======
+}
+
 export interface ExtrinsicIdentifier {
   moduleId: ModuleIdEnum;
   callId: CallIdEnum;
->>>>>>> cc749dbd
 }
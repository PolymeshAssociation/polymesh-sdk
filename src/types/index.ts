import { Keyring } from '@polkadot/api';
import { IKeyringPair } from '@polkadot/types/types';
import BigNumber from 'bignumber.js';

import { Identity } from '~/api/entities';

export enum TransactionStatus {
  /**
   * the transaction is prepped to run
   */
  Idle = 'Idle',
  /**
   * the transaction is waiting for the user's signature
   */
  Unapproved = 'Unapproved',
  /**
   * the transaction is being executed
   */
  Running = 'Running',
  /**
   * the transaction was rejected by the signer
   */
  Rejected = 'Rejected',
  /**
   * the transaction was run successfully
   */
  Succeeded = 'Succeeded',
  /**
   * the transaction's execution failed due to a revert
   */
  Failed = 'Failed',
  /**
   * the transaction couldn't be broadcast. It was either dropped, usurped or invalidated
   * see https://github.com/paritytech/substrate/blob/master/primitives/transaction-pool/src/pool.rs#L58-L110
   */
  Aborted = 'Aborted',
}

export enum TransactionQueueStatus {
  /**
   * the queue is prepped to run
   */
  Idle = 'Idle',
  /**
   * transactions in the queue are being executed
   */
  Running = 'Running',
  /**
   * a critical transaction's execution failed.
   * This might mean the transaction was rejected,
   * failed due to a revert or never entered a block
   */
  Failed = 'Failed',
  /**
   * the queue finished running all of its transactions. Non-critical transactions
   * might still have failed
   */
  Succeeded = 'Succeeded',
}

// Roles

export enum RoleType {
  TickerOwner = 'TickerOwner',
  TokenOwner = 'TokenOwner',
  CddProvider = 'CddProvider',
}

export interface TickerOwnerRole {
  type: RoleType.TickerOwner;
  ticker: string;
}

/**
 * @hidden
 */
export function isTickerOwnerRole(role: Role): role is TickerOwnerRole {
  return role.type === RoleType.TickerOwner;
}

export interface TokenOwnerRole {
  type: RoleType.TokenOwner;
  ticker: string;
}

/**
 * @hidden
 */
export function isTokenOwnerRole(role: Role): role is TokenOwnerRole {
  return role.type === RoleType.TokenOwner;
}

export interface CddProviderRole {
  type: RoleType.CddProvider;
}

/**
 * @hidden
 */
export function isCddProviderRole(role: Role): role is CddProviderRole {
  return role.type === RoleType.CddProvider;
}

export type Role = TickerOwnerRole | TokenOwnerRole | CddProviderRole;

export enum KnownTokenType {
  EquityCommon = 'EquityCommon',
  EquityPreferred = 'EquityPreferred',
  Commodity = 'Commodity',
  FixedIncome = 'FixedIncome',
  Reit = 'Reit',
  Fund = 'Fund',
  RevenueShareAgreement = 'RevenueShareAgreement',
  StructuredProduct = 'StructuredProduct',
  Derivative = 'Derivative',
}

/**
 * Type of security that the token represents
 */
export type TokenType = KnownTokenType | { custom: string };

export enum TokenIdentifierType {
  Isin = 'Isin',
  Cusip = 'Cusip',
  Cins = 'Cins',
}

// NOTE: query.asset.identifiers doesn’t support custom identifier types properly for now
// export type TokenIdentifierType = KnownTokenIdentifierType | { custom: string };

/**
 * Alphanumeric standardized security identifier
 */
export interface TokenIdentifier {
  type: TokenIdentifierType;
  value: string;
}

/**
 * Document attached to a token
 */
export interface TokenDocument {
  name: string;
  uri: string;
  contentHash: string;
}

/**
 * Type of authorization request
 */
export enum AuthorizationType {
  AttestMasterKeyRotation = 'AttestMasterKeyRotation',
  RotateMasterKey = 'RotateMasterKey',
  TransferTicker = 'TransferTicker',
  AddMultiSigSigner = 'AddMultiSigSigner',
  TransferAssetOwnership = 'TransferAssetOwnership',
  JoinIdentity = 'JoinIdentity',
  Custom = 'Custom',
  NoData = 'NoData',
}

/**
 * Authorization request data corresponding to type
 */
export type Authorization =
  | { type: AuthorizationType.NoData | AuthorizationType.AddMultiSigSigner }
  | {
      type: Exclude<
        AuthorizationType,
        AuthorizationType.NoData | AuthorizationType.AddMultiSigSigner
      >;
      value: string;
    };

export enum ConditionTarget {
  Sender = 'Sender',
  Receiver = 'Receiver',
  Both = 'Both',
}

export enum ClaimType {
  Accredited = 'Accredited',
  Affiliate = 'Affiliate',
  BuyLockup = 'BuyLockup',
  SellLockup = 'SellLockup',
  CustomerDueDiligence = 'CustomerDueDiligence',
  KnowYourCustomer = 'KnowYourCustomer',
  Jurisdiction = 'Jurisdiction',
  Exempted = 'Exempted',
  Blocked = 'Blocked',
  NoData = 'NoData',
}

export type ScopedClaim =
  | { type: ClaimType.Jurisdiction; name: string; scope: string }
  | { type: Exclude<ClaimType, ClaimType.NoData | ClaimType.Jurisdiction>; scope: string };

export type UnscopedClaim = { type: ClaimType.NoData | ClaimType.CustomerDueDiligence };

export type Claim = ScopedClaim | UnscopedClaim;

/**
 * @hidden
 */
export function isScopedClaim(claim: Claim): claim is ScopedClaim {
  const { type } = claim;

  return type !== ClaimType.NoData && type !== ClaimType.CustomerDueDiligence;
}

export interface ClaimData {
  target: Identity;
  issuer: Identity;
  issuedAt: Date;
  expiry: Date | null;
  claim: Claim;
}

export interface IdentityWithClaims {
  identity: Identity;
  claims: ClaimData[];
}

export enum ConditionType {
  IsPresent = 'IsPresent',
  IsAbsent = 'IsAbsent',
  IsAnyOf = 'IsAnyOf',
  IsNoneOf = 'IsNoneOf',
}

export type ConditionBase = { target: ConditionTarget; trustedClaimIssuers?: string[] };

export type SingleClaimCondition = ConditionBase & {
  type: ConditionType.IsPresent | ConditionType.IsAbsent;
  claim: Claim;
};

export type MultiClaimCondition = ConditionBase & {
  type: ConditionType.IsAnyOf | ConditionType.IsNoneOf;
  claims: Claim[];
};

export type Condition = SingleClaimCondition | MultiClaimCondition;

/**
 * @hidden
 */
export function isSingleClaimCondition(condition: Condition): condition is SingleClaimCondition {
  return [ConditionType.IsPresent, ConditionType.IsAbsent].includes(condition.type);
}

/**
 * @hidden
 */
export function isMultiClaimCondition(condition: Condition): condition is MultiClaimCondition {
  return [ConditionType.IsAnyOf, ConditionType.IsNoneOf].includes(condition.type);
}

export interface Rule {
  id: number;
  conditions: Condition[];
}

/**
 * Specifies possible types of errors in the SDK
 */
export enum ErrorCode {
  TransactionAborted = 'TransactionAborted',
  TransactionRejectedByUser = 'TransactionRejectedByUser',
  TransactionReverted = 'TransactionReverted',
  FatalError = 'FatalError',
  InvalidUuid = 'InvalidUuid',
  ValidationError = 'ValidationError',
  NotAuthorized = 'NotAuthorized',
  MiddlewareError = 'MiddlewareError',
  IdentityNotPresent = 'IdentityNotPresent',
}

/**
 * Represents an amount of tokens to be issued to an identity
 */
export interface IssuanceData {
  identity: string | Identity;
  amount: BigNumber;
}

export enum TransferStatus {
  Failure = 'Failure', // 80
  Success = 'Success', // 81
  InsufficientBalance = 'InsufficientBalance', // 82
  InsufficientAllowance = 'InsufficientAllowance', // 83
  TransfersHalted = 'TransfersHalted', // 84
  FundsLocked = 'FundsLocked', // 85
  InvalidSenderAddress = 'InvalidSenderAddress', // 86
  InvalidReceiverAddress = 'InvalidReceiverAddress', // 87
  InvalidOperator = 'InvalidOperator', // 88
  InvalidSenderIdentity = 'InvalidSenderIdentity', // 160
  InvalidReceiverIdentity = 'InvalidReceiverIdentity', // 161
  ComplianceFailure = 'ComplianceFailure', // 162
  SmartExtensionFailure = 'SmartExtensionFailure', // 163
  InvalidGranularity = 'InvalidGranularity', // 164
  VolumeLimitReached = 'VolumeLimitReached', // 165
  BlockedTransaction = 'BlockedTransaction', // 166
  FundsLimitReached = 'FundsLimitReached', // 168
}

export interface ClaimTargets {
  targets: (string | Identity)[];
  claim: Claim;
  expiry?: Date;
}

export type SubCallback<T> = (result: T) => void | Promise<void>;

export type UnsubCallback = () => void;

export type Ensured<T, K extends keyof T> = Required<Pick<T, K>>;

export interface MiddlewareConfig {
  link: string;
  key: string;
}

export type CommonKeyring = Pick<Keyring, 'getPair' | 'getPairs' | 'addFromSeed' | 'addFromUri'>;

export interface UiKeyring {
  keyring: CommonKeyring;
}

export interface EventIdentifier {
  blockNumber: number;
  blockDate: Date;
  eventIndex: number;
}

export interface KeyringPair extends IKeyringPair {
  isLocked: boolean;
}

export interface AccountBalance {
  free: BigNumber;
  locked: BigNumber;
}

export interface PaginationOptions {
  size: number;
  start?: string;
}

export type NextKey = string | null;

export interface ResultSet<T> {
  data: T[];
  next: NextKey;
}

export interface NetworkProperties {
  name: string;
  version: number;
}

export interface Fees {
  protocol: BigNumber;
  gas: BigNumber;
}

export enum LinkType {
  DocumentOwnership = 'DocumentOwnership',
  TickerOwnership = 'TickerOwnership',
  AssetOwnership = 'AssetOwnership',
  NoData = 'NoData',
}

export { TxTags } from 'polymesh-types/types';
export * from '~/api/entities/types';
export * from '~/base/types';
<<<<<<< HEAD
export { ProposalState, ProposalVotesOrderByInput } from '~/middleware/types';
=======
export {
  ProposalOrderByInput,
  ProposalState,
  ProposalOrderFields,
  ProposalVotesOrderByInput,
  Order,
} from '~/middleware/types';
>>>>>>> 6d528761
<|MERGE_RESOLUTION|>--- conflicted
+++ resolved
@@ -375,14 +375,10 @@
 export { TxTags } from 'polymesh-types/types';
 export * from '~/api/entities/types';
 export * from '~/base/types';
-<<<<<<< HEAD
-export { ProposalState, ProposalVotesOrderByInput } from '~/middleware/types';
-=======
 export {
   ProposalOrderByInput,
   ProposalState,
   ProposalOrderFields,
   ProposalVotesOrderByInput,
   Order,
-} from '~/middleware/types';
->>>>>>> 6d528761
+} from '~/middleware/types';
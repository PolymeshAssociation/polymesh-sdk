import { Keyring } from '@polkadot/api';
import { IKeyringPair, TypeDef } from '@polkadot/types/types';
import BigNumber from 'bignumber.js';
import { ModuleName, TxTag, TxTags } from 'polymesh-types/types';

import { DividendDistributionDetails, ScheduleDetails, StoDetails } from '~/api/entities/types';
import { CountryCode } from '~/generated/types';
// NOTE uncomment in Governance v2 upgrade
// import { ProposalDetails } from '~/api/entities/Proposal/types';
import {
  Account,
  Checkpoint,
  CheckpointSchedule,
  CustomPermissionGroup,
  DefaultPortfolio,
  DividendDistribution,
  Identity,
  Instruction,
  KnownPermissionGroup,
  NumberedPortfolio,
  /*, Proposal */
  SecurityToken,
  Sto,
  TransactionQueue,
} from '~/internal';
import { PortfolioId } from '~/types/internal';
import { Modify } from '~/types/utils';

export * from '~/generated/types';

export enum TransactionStatus {
  /**
   * the transaction is prepped to run
   */
  Idle = 'Idle',
  /**
   * the transaction is waiting for the user's signature
   */
  Unapproved = 'Unapproved',
  /**
   * the transaction is being executed
   */
  Running = 'Running',
  /**
   * the transaction was rejected by the signer
   */
  Rejected = 'Rejected',
  /**
   * the transaction was run successfully
   */
  Succeeded = 'Succeeded',
  /**
   * the transaction's execution failed due to a revert
   */
  Failed = 'Failed',
  /**
   * the transaction couldn't be broadcast. It was either dropped, usurped or invalidated
   * see https://github.com/paritytech/substrate/blob/master/primitives/transaction-pool/src/pool.rs#L58-L110
   */
  Aborted = 'Aborted',
}

export enum TransactionQueueStatus {
  /**
   * the queue is prepped to run
   */
  Idle = 'Idle',
  /**
   * transactions in the queue are being executed
   */
  Running = 'Running',
  /**
   * a critical transaction's execution failed.
   * This might mean the transaction was rejected,
   * failed due to a revert or never entered a block
   */
  Failed = 'Failed',
  /**
   * the queue finished running all of its transactions. Non-critical transactions
   * might still have failed
   */
  Succeeded = 'Succeeded',
}

// Roles

export enum RoleType {
  TickerOwner = 'TickerOwner',
  CddProvider = 'CddProvider',
  VenueOwner = 'VenueOwner',
  PortfolioCustodian = 'PortfolioCustodian',
  CorporateActionsAgent = 'CorporateActionsAgent',
  // eslint-disable-next-line @typescript-eslint/no-shadow
  Identity = 'Identity',
}

export interface TickerOwnerRole {
  type: RoleType.TickerOwner;
  ticker: string;
}

export interface CddProviderRole {
  type: RoleType.CddProvider;
}

export interface VenueOwnerRole {
  type: RoleType.VenueOwner;
  venueId: BigNumber;
}

export interface PortfolioCustodianRole {
  type: RoleType.PortfolioCustodian;
  portfolioId: PortfolioId;
}

export interface IdentityRole {
  type: RoleType.Identity;
  did: string;
}

export type Role =
  | TickerOwnerRole
  | CddProviderRole
  | VenueOwnerRole
  | PortfolioCustodianRole
  | IdentityRole;

/**
 * @hidden
 */
export function isPortfolioCustodianRole(role: Role): role is PortfolioCustodianRole {
  return role.type === RoleType.PortfolioCustodian;
}

/**
 * @hidden
 */
export function isVenueOwnerRole(role: Role): role is VenueOwnerRole {
  return role.type === RoleType.VenueOwner;
}

/**
 * @hidden
 */
export function isCddProviderRole(role: Role): role is CddProviderRole {
  return role.type === RoleType.CddProvider;
}

/**
 * @hidden
 */
export function isTickerOwnerRole(role: Role): role is TickerOwnerRole {
  return role.type === RoleType.TickerOwner;
}

/**
 * @hidden
 */
export function isIdentityRole(role: Role): role is IdentityRole {
  return role.type === RoleType.Identity;
}

export enum KnownTokenType {
  EquityCommon = 'EquityCommon',
  EquityPreferred = 'EquityPreferred',
  Commodity = 'Commodity',
  FixedIncome = 'FixedIncome',
  Reit = 'Reit',
  Fund = 'Fund',
  RevenueShareAgreement = 'RevenueShareAgreement',
  StructuredProduct = 'StructuredProduct',
  Derivative = 'Derivative',
  StableCoin = 'StableCoin',
}

export enum TokenIdentifierType {
  Isin = 'Isin',
  Cusip = 'Cusip',
  Cins = 'Cins',
  Lei = 'Lei',
}

// NOTE: query.asset.identifiers doesn’t support custom identifier types properly for now
// export type TokenIdentifierType = KnownTokenIdentifierType | { custom: string };

/**
 * Alphanumeric standardized security identifier
 */
export interface TokenIdentifier {
  type: TokenIdentifierType;
  value: string;
}

/**
 * Document attached to a token
 */
export interface TokenDocument {
  name: string;
  uri: string;
  /**
   * hex representation of the document (must be prefixed by "0x")
   */
  contentHash?: string;
  type?: string;
  filedAt?: Date;
}

/**
 * Type of Authorization Request
 */
export enum AuthorizationType {
  AttestPrimaryKeyRotation = 'AttestPrimaryKeyRotation',
  RotatePrimaryKey = 'RotatePrimaryKey',
  TransferTicker = 'TransferTicker',
  AddMultiSigSigner = 'AddMultiSigSigner',
  TransferAssetOwnership = 'TransferAssetOwnership',
  JoinIdentity = 'JoinIdentity',
  PortfolioCustody = 'PortfolioCustody',
  BecomeAgent = 'BecomeAgent',
  AddRelayerPayingKey = 'AddRelayerPayingKey',
}

export enum ConditionTarget {
  Sender = 'Sender',
  Receiver = 'Receiver',
  Both = 'Both',
}

export enum ScopeType {
  // eslint-disable-next-line @typescript-eslint/no-shadow
  Identity = 'Identity',
  Ticker = 'Ticker',
  Custom = 'Custom',
}

export interface Scope {
  type: ScopeType;
  value: string;
}

export enum ClaimType {
  Accredited = 'Accredited',
  Affiliate = 'Affiliate',
  BuyLockup = 'BuyLockup',
  SellLockup = 'SellLockup',
  CustomerDueDiligence = 'CustomerDueDiligence',
  KnowYourCustomer = 'KnowYourCustomer',
  Jurisdiction = 'Jurisdiction',
  Exempted = 'Exempted',
  Blocked = 'Blocked',
  InvestorUniqueness = 'InvestorUniqueness',
  NoData = 'NoData',
  InvestorUniquenessV2 = 'InvestorUniquenessV2',
}

export type CddClaim = { type: ClaimType.CustomerDueDiligence; id: string };

export type InvestorUniquenessClaim = {
  type: ClaimType.InvestorUniqueness;
  scope: Scope;
  cddId: string;
  scopeId: string;
};

export type InvestorUniquenessV2Claim = {
  type: ClaimType.InvestorUniquenessV2;
  cddId: string;
};

export type ScopedClaim =
  | { type: ClaimType.Jurisdiction; code: CountryCode; scope: Scope }
  | InvestorUniquenessClaim
  | {
      type: Exclude<
        ClaimType,
        | ClaimType.NoData
        | ClaimType.Jurisdiction
        | ClaimType.CustomerDueDiligence
        | ClaimType.InvestorUniqueness
        | ClaimType.InvestorUniquenessV2
      >;
      scope: Scope;
    };

export type UnscopedClaim = { type: ClaimType.NoData } | CddClaim | InvestorUniquenessV2Claim;

export type Claim = ScopedClaim | UnscopedClaim;

/**
 * @hidden
 */
export function isScopedClaim(claim: Claim): claim is ScopedClaim {
  const { type } = claim;

  return ![
    ClaimType.NoData,
    ClaimType.CustomerDueDiligence,
    ClaimType.InvestorUniquenessV2,
  ].includes(type);
}

/**
 * @hidden
 */
export function isInvestorUniquenessClaim(claim: Claim): claim is InvestorUniquenessClaim {
  return claim.type === ClaimType.InvestorUniqueness;
}

export interface ClaimData<ClaimType = Claim> {
  target: Identity;
  issuer: Identity;
  issuedAt: Date;
  expiry: Date | null;
  claim: ClaimType;
}

export interface IdentityWithClaims {
  identity: Identity;
  claims: ClaimData[];
}

export interface ExtrinsicData {
  blockHash: string;
  blockNumber: BigNumber;
  extrinsicIdx: number;
  address: string | null;
  nonce: number;
  txTag: TxTag;
  params: Record<string, unknown>[];
  success: boolean;
  specVersionId: number;
  extrinsicHash: string;
}

export interface ClaimScope {
  scope: Scope | null;
  ticker?: string;
}

export interface TrustedClaimIssuer {
  identity: Identity;
  /**
   * an undefined value means that the issuer is trusted for all claim types.
   */
  trustedFor?: ClaimType[];
}

export type InputTrustedClaimIssuer = Modify<
  TrustedClaimIssuer,
  {
    identity: string | Identity;
  }
>;

export enum ConditionType {
  IsPresent = 'IsPresent',
  IsAbsent = 'IsAbsent',
  IsAnyOf = 'IsAnyOf',
  IsNoneOf = 'IsNoneOf',
  IsExternalAgent = 'IsExternalAgent',
  IsIdentity = 'IsIdentity',
}

<<<<<<< HEAD
export interface ConditionBase {
  target: ConditionTarget;
  /**
   * if undefined, the default trusted claim issuers for the Token are used
   */
  trustedClaimIssuers?: TrustedClaimIssuer[];
}
=======
export type ConditionBase = {
  target: ConditionTarget;
  trustedClaimIssuers?: TrustedClaimIssuer[];
};
>>>>>>> 8213323a

export interface SingleClaimCondition {
  type: ConditionType.IsPresent | ConditionType.IsAbsent;
  claim: Claim;
}

export interface MultiClaimCondition {
  type: ConditionType.IsAnyOf | ConditionType.IsNoneOf;
  claims: Claim[];
}

export interface IdentityCondition {
  type: ConditionType.IsIdentity;
<<<<<<< HEAD
  identity: Identity;
}
=======
  identity: string | Identity;
};
>>>>>>> 8213323a

export interface ExternalAgentCondition {
  type: ConditionType.IsExternalAgent;
}

export type Condition = (
  | SingleClaimCondition
  | MultiClaimCondition
  | IdentityCondition
  | ExternalAgentCondition
) &
  ConditionBase;

export type InputCondition =
  | Exclude<Condition, IdentityCondition>
  | (Modify<
      IdentityCondition,
      {
        identity: string | Identity;
      }
    > &
      ConditionBase);

/**
 * @hidden
 */
export function isSingleClaimCondition(
  condition: InputCondition
): condition is ConditionBase & SingleClaimCondition {
  return [ConditionType.IsPresent, ConditionType.IsAbsent].includes(condition.type);
}

/**
 * @hidden
 */
export function isMultiClaimCondition(
  condition: InputCondition
): condition is ConditionBase & MultiClaimCondition {
  return [ConditionType.IsAnyOf, ConditionType.IsNoneOf].includes(condition.type);
}

export interface Requirement {
  id: number;
  conditions: Condition[];
}

export interface ComplianceRequirements {
  requirements: Requirement[];
  /**
   * used for conditions where no trusted claim issuers were specified
   */
  defaultTrustedClaimIssuers: TrustedClaimIssuer[];
}

export type InputRequirement = Modify<Requirement, { conditions: InputCondition[] }>;

export interface ConditionCompliance {
  condition: Condition;
  complies: boolean;
}

export interface RequirementCompliance {
  id: number;
  conditions: ConditionCompliance[];
  complies: boolean;
}

export interface Compliance {
  requirements: RequirementCompliance[];
  complies: boolean;
}

/**
 * Specifies possible types of errors in the SDK
 */
export enum ErrorCode {
  /**
   * transaction removed from the tx pool
   */
  TransactionAborted = 'TransactionAborted',
  /**
   * user rejected the transaction in their wallet
   */
  TransactionRejectedByUser = 'TransactionRejectedByUser',
  /**
   * transaction failed due to an on-chain error. This is a business logic error,
   *   and it should be caught by the SDK before being sent to the chain.
   *   Please report it to the Polymath team
   */
  TransactionReverted = 'TransactionReverted',
  /**
   * error that should cause termination of the calling application
   */
  FatalError = 'FatalError',
  /**
   * user input error. This means that one or more inputs passed by the user
   *   do not conform to expected value ranges or types
   */
  ValidationError = 'ValidationError',
  /**
   * user does not have the required roles/permissions to perform an operation
   */
  NotAuthorized = 'NotAuthorized',
  /**
   * errors encountered when interacting with the historic data middleware (GQL server)
   */
  MiddlewareError = 'MiddlewareError',
  /**
   * the data that is being fetched does not exist on-chain, or relies on non-existent data. There are
   *   some cases where the data did exist at some point, but has been deleted to save storage space
   */
  DataUnavailable = 'DataUnavailable',
  /**
   * the data that is being written to the chain is the same data that is already in place. This would result
   *   in a redundant/useless transaction being executed
   */
  NoDataChange = 'NoDataChange',
  /**
   * the data that is being written to the chain would result in some limit being exceeded. For example, adding a transfer
   *   restriction when the maximum possible amount has already been added
   */
  LimitExceeded = 'LimitExceeded',
  /**
   * one or more base prerequisites for a transaction to be successful haven't been met. For example, reserving a ticker requires
   *   said ticker to not be already reserved. Attempting to reserve a ticker without that prerequisite being met would result in this
   *   type of error. Attempting to create an entity that already exists would also fall into this category,
   *   if the entity in question is supposed to be unique
   */
  UnmetPrerequisite = 'UnmetPrerequisite',
  /**
   * this type of error is thrown when attempting to delete/modify an entity which has other entities depending on it. For example, deleting
   *   a Portfolio that still holds assets, or removing a Checkpoint Schedule that is being referenced by a Corporate Action
   */
  EntityInUse = 'EntityInUse',
  /**
   * one or more parties involved in the transaction do not have enough balance to perform it
   */
  InsufficientBalance = 'InsufficientBalance',
  /**
   * errors that are the result of something unforeseen.
   *   These should generally be reported to the Polymath team
   */
  UnexpectedError = 'UnexpectedError',
  /**
   * general purpose errors that don't fit well into the other categories
   */
  General = 'General',
}

/**
 * ERC1400 compliant transfer status
 */
export enum TransferStatus {
  Failure = 'Failure', // 80
  Success = 'Success', // 81
  InsufficientBalance = 'InsufficientBalance', // 82
  InsufficientAllowance = 'InsufficientAllowance', // 83
  TransfersHalted = 'TransfersHalted', // 84
  FundsLocked = 'FundsLocked', // 85
  InvalidSenderAddress = 'InvalidSenderAddress', // 86
  InvalidReceiverAddress = 'InvalidReceiverAddress', // 87
  InvalidOperator = 'InvalidOperator', // 88
  InvalidSenderIdentity = 'InvalidSenderIdentity', // 160
  InvalidReceiverIdentity = 'InvalidReceiverIdentity', // 161
  ComplianceFailure = 'ComplianceFailure', // 162
  SmartExtensionFailure = 'SmartExtensionFailure', // 163
  InvalidGranularity = 'InvalidGranularity', // 164
  VolumeLimitReached = 'VolumeLimitReached', // 165
  BlockedTransaction = 'BlockedTransaction', // 166
  FundsLimitReached = 'FundsLimitReached', // 168
  PortfolioFailure = 'PortfolioFailure', // 169
  CustodianError = 'CustodianError', // 170
  ScopeClaimMissing = 'ScopeClaimMissing', // 171
  TransferRestrictionFailure = 'TransferRestrictionFailure', // 172
}

/**
 * Akin to TransferStatus, these are a bit more granular and specific. Every TransferError translates to
 *   a [[TransferStatus]], but two or more TransferErrors can represent the same TransferStatus, and
 *   not all Transfer Statuses are represented by a TransferError
 */
export enum TransferError {
  /**
   * translates to TransferStatus.InvalidGranularity
   *
   * occurs if attempting to transfer decimal amounts of a non-divisible token
   */
  InvalidGranularity = 'InvalidGranularity',
  /**
   * translates to TransferStatus.InvalidReceiverIdentity
   *
   * occurs if the origin and destination Identities are the same
   */
  SelfTransfer = 'SelfTransfer',
  /**
   * translates to TransferStatus.InvalidReceiverIdentity
   *
   * occurs if the receiver Identity doesn't have a valid CDD claim
   */
  InvalidReceiverCdd = 'InvalidReceiverCdd',
  /**
   * translates to TransferStatus.InvalidSenderIdentity
   *
   * occurs if the receiver Identity doesn't have a valid CDD claim
   */
  InvalidSenderCdd = 'InvalidSenderCdd',
  /**
   * translates to TransferStatus.ScopeClaimMissing
   *
   * occurs if one of the participants doesn't have a valid Investor Uniqueness Claim for
   *   the Security Token
   */
  ScopeClaimMissing = 'ScopeClaimMissing',
  /**
   * translates to TransferStatus.InsufficientBalance
   *
   * occurs if the sender Identity does not have enough balance to cover the amount
   */
  InsufficientBalance = 'InsufficientBalance',
  /**
   * translates to TransferStatus.TransfersHalted
   *
   * occurs if the Security Token's transfers are frozen
   */
  TransfersFrozen = 'TransfersFrozen',
  /**
   * translates to TransferStatus.PortfolioFailure
   *
   * occurs if the sender Portfolio doesn't exist
   */
  InvalidSenderPortfolio = 'InvalidSenderPortfolio',
  /**
   * translates to TransferStatus.PortfolioFailure
   *
   * occurs if the receiver Portfolio doesn't exist
   */
  InvalidReceiverPortfolio = 'InvalidReceiverPortfolio',
  /**
   * translates to TransferStatus.PortfolioFailure
   *
   * occurs if the sender Portfolio does not have enough balance to cover the amount
   */
  InsufficientPortfolioBalance = 'InsufficientPortfolioBalance',
}

export interface ClaimTarget {
  target: string | Identity;
  claim: Claim;
  expiry?: Date;
}

export type SubCallback<T> = (result: T) => void | Promise<void>;

export type UnsubCallback = () => void;

export interface MiddlewareConfig {
  link: string;
  key: string;
}

export type CommonKeyring = Pick<
  Keyring,
  | 'getPair'
  | 'getPairs'
  | 'addFromSeed'
  | 'addFromUri'
  | 'addFromMnemonic'
  | 'addPair'
  | 'encodeAddress'
>;

export interface UiKeyring {
  keyring: CommonKeyring;
}

export interface EventIdentifier {
  blockNumber: BigNumber;
  blockHash: string;
  blockDate: Date;
  eventIndex: number;
}

export interface KeyringPair extends IKeyringPair {
  isLocked: boolean;
}

export interface Balance {
  free: BigNumber;
  locked: BigNumber;
  total: BigNumber;
}

export type AccountBalance = Balance;

export interface PaginationOptions {
  size: number;
  start?: string;
}

export type NextKey = string | number | null;

export interface ResultSet<T> {
  data: T[];
  next: NextKey;
  count?: number;
}

export interface NetworkProperties {
  name: string;
  version: number;
}

export interface Fees {
  /**
   * bonus fee charged by certain transactions
   */
  protocol: BigNumber;
  /**
   * regular network fee
   */
  gas: BigNumber;
}

/**
 * Breakdown of the fees that will be paid by a specific third party in a Transaction Queue
 */
export interface ThirdPartyFees {
  /**
   * third party Account that will pay for the fees
   */
  account: Account;
  /**
   * fees that will be paid by the third party Account
   */
  fees: Fees;
  /**
   * maximum amount that the third party Account can pay on behalf of the current Account. A null
   *   value signifies no limit
   */
  allowance: BigNumber | null;
  /**
   * free balance of the third party Account
   */
  balance: BigNumber;
}

/**
 * Breakdown of transaction fees for a Transaction Queue. In most cases, the entirety of the Queue's fees
 *   will be paid by either the current Account or a third party. In some rare cases,
 *   fees can be split between them (for example, if the current Account is being subsidized, but one of the
 *   transactions in the queue terminates the subsidy, leaving the current Account with the responsibility of
 *   paying for the rest of the transactions)
 */
export interface FeesBreakdown {
  /**
   * fees that will be paid by third parties. Each element in the array represents
   *   a different third party Account, their corresponding fees, allowances and balance
   */
  thirdPartyFees: ThirdPartyFees[];
  /**
   * fees that must be paid by the current Account
   */
  accountFees: Fees;
  /**
   * free balance of the current Account
   */
  accountBalance: BigNumber;
}

export enum SignerType {
  /* eslint-disable @typescript-eslint/no-shadow */
  Identity = 'Identity',
  Account = 'Account',
  /* eslint-enable @typescript-eslint/no-shadow */
}

export interface SignerValue {
  /**
   * whether the signer is an Account or Identity
   */
  type: SignerType;
  /**
   * address or DID (depending on whether the signer is an Account or Identity)
   */
  value: string;
}

/**
 * Transaction Groups (for permissions purposes)
 */
export enum TxGroup {
  /**
   * - TxTags.identity.AddInvestorUniquenessClaim
   * - TxTags.portfolio.MovePortfolioFunds
   * - TxTags.settlement.AddInstruction
   * - TxTags.settlement.AddAndAffirmInstruction
   * - TxTags.settlement.AffirmInstruction
   * - TxTags.settlement.RejectInstruction
   * - TxTags.settlement.CreateVenue
   */
  PortfolioManagement = 'PortfolioManagement',
  /**
   * - TxTags.asset.MakeDivisible
   * - TxTags.asset.RenameAsset
   * - TxTags.asset.SetFundingRound
   * - TxTags.asset.AddDocuments
   * - TxTags.asset.RemoveDocuments
   */
  TokenManagement = 'TokenManagement',
  /**
   * - TxTags.asset.Freeze
   * - TxTags.asset.Unfreeze
   * - TxTags.identity.AddAuthorization
   * - TxTags.identity.RemoveAuthorization
   */
  AdvancedTokenManagement = 'AdvancedTokenManagement',
  /**
   * - TxTags.identity.AddInvestorUniquenessClaim
   * - TxTags.settlement.CreateVenue
   * - TxTags.settlement.AddInstruction
   * - TxTags.settlement.AddAndAffirmInstruction
   */
  Distribution = 'Distribution',
  /**
   * - TxTags.asset.Issue
   */
  Issuance = 'Issuance',
  /**
   * - TxTags.complianceManager.AddDefaultTrustedClaimIssuer
   * - TxTags.complianceManager.RemoveDefaultTrustedClaimIssuer
   */
  TrustedClaimIssuersManagement = 'TrustedClaimIssuersManagement',
  /**
   * - TxTags.identity.AddClaim
   * - TxTags.identity.RevokeClaim
   */
  ClaimsManagement = 'ClaimsManagement',
  /**
   * - TxTags.complianceManager.AddComplianceRequirement
   * - TxTags.complianceManager.RemoveComplianceRequirement
   * - TxTags.complianceManager.PauseAssetCompliance
   * - TxTags.complianceManager.ResumeAssetCompliance
   * - TxTags.complianceManager.ResetAssetCompliance
   */
  ComplianceRequirementsManagement = 'ComplianceRequirementsManagement',
  /**
   * - TxTags.checkpoint.CreateSchedule,
   * - TxTags.checkpoint.RemoveSchedule,
   * - TxTags.checkpoint.CreateCheckpoint,
   * - TxTags.corporateAction.InitiateCorporateAction,
   * - TxTags.capitalDistribution.Distribute,
   * - TxTags.capitalDistribution.Claim,
   * - TxTags.identity.AddInvestorUniquenessClaim,
   */
  CorporateActionsManagement = 'CorporateActionsManagement',
  /**
   * - TxTags.sto.CreateFundraiser,
   * - TxTags.sto.FreezeFundraiser,
   * - TxTags.sto.Invest,
   * - TxTags.sto.ModifyFundraiserWindow,
   * - TxTags.sto.Stop,
   * - TxTags.sto.UnfreezeFundraiser,
   * - TxTags.identity.AddInvestorUniquenessClaim,
   * - TxTags.asset.Issue,
   * - TxTags.settlement.CreateVenue
   */
  StoManagement = 'StoManagement',
}

export enum PermissionType {
  Include = 'Include',
  Exclude = 'Exclude',
}

/**
 * Signer/agent permissions for a specific type
 *
 * @param T - type of Permissions (Security Token, Transaction, Portfolio, etc)
 */
export interface SectionPermissions<T> {
  /**
   * Values to be included/excluded
   */
  values: T[];
  /**
   * Whether the permissions are inclusive or exclusive
   */
  type: PermissionType;
}

/**
 * Permissions related to Transactions. Can include/exclude individual transactions or entire modules
 */
export interface TransactionPermissions extends SectionPermissions<TxTag | ModuleName> {
  /**
   * Transactions to be exempted from inclusion/exclusion. This allows more granularity when
   *   setting permissions. For example, let's say we want to include only the `asset` and `staking` modules,
   *   but exclude the `asset.registerTicker` transaction. We could add both modules to `values`, and add
   *   `TxTags.asset.registerTicker` to `exceptions`
   */
  exceptions?: TxTag[];
}

/**
 * Permissions a Secondary Key has over the Identity. A null value means the key has
 *   all permissions of that type (i.e. if `tokens` is null, the key has permissions over all
 *   of the Identity's Security Tokens)
 */
export interface Permissions {
  /**
   * Security Tokens over which this key has permissions
   */
  tokens: SectionPermissions<SecurityToken> | null;
  /**
   * Transactions this key can execute
   */
  transactions: TransactionPermissions | null;
  /**
   * list of Transaction Groups this key can execute. Having permissions over a TxGroup
   *   means having permissions over every TxTag in said group. Partial group permissions are not
   *   covered by this value. For a full picture of transaction permissions, see the `transactions` property
   *
   * NOTE: If transactions is null, ignore this value
   */
  transactionGroups: TxGroup[];
  /* list of Portfolios over which this key has permissions */
  portfolios: SectionPermissions<DefaultPortfolio | NumberedPortfolio> | null;
}

/**
 * Security Token permissions shared by agents in a group
 */
export type GroupPermissions = Pick<Permissions, 'transactions' | 'transactionGroups'>;

/**
 * This represents positive permissions (i.e. only "includes"). It is used
 *   for specifying procedure requirements and querying if an account has certain
 *   permissions. Null values represent full permissions in that category
 */
export interface SimplePermissions {
  /**
   * list of required Security Tokens permissions
   */
  tokens?: SecurityToken[] | null;
  /**
   * list of required Transaction permissions
   */
  transactions?: TxTag[] | null;
  /* list of required Portfolio permissions */
  portfolios?: (DefaultPortfolio | NumberedPortfolio)[] | null;
}

/**
 * Result of a `checkRoles` call
 */
export interface CheckRolesResult {
  /**
   * required roles which the Identity *DOESN'T* have. Only present if `result` is `false`
   */
  missingRoles?: Role[];
  /**
   * whether the signer posseses all the required roles or not
   */
  result: boolean;
  /**
   * optional message explaining the reason for failure in special cases
   */
  message?: string;
}

/**
 * Result of a `checkPermissions` call. If `Type` is `Account`, represents whether the Account
 *   has all the necessary secondary key Permissions. If `Type` is `Identity`, represents whether the
 *   Identity has all the necessary external agent Permissions
 */
export interface CheckPermissionsResult<Type extends SignerType> {
  /**
   * required permissions which the signer *DOESN'T* have. Only present if `result` is `false`
   */
  missingPermissions?: Type extends SignerType.Account ? SimplePermissions : TxTag[] | null;
  /**
   * whether the signer complies with the required permissions or not
   */
  result: boolean;
  /**
   * optional message explaining the reason for failure in special cases
   */
  message?: string;
}

export enum PermissionGroupType {
  /**
   * all transactions authorized
   */
  Full = 'Full',
  /**
   * not authorized:
   *   - externalAgents
   */
  ExceptMeta = 'ExceptMeta',
  /**
   * authorized:
   *   - corporateAction
   *   - corporateBallot
   *   - capitalDistribution
   */
  PolymeshV1Caa = 'PolymeshV1Caa',
  /**
   * authorized:
   *   - asset.issue
   *   - asset.redeem
   *   - asset.controllerTransfer
   *   - sto (except for sto.invest)
   */
  PolymeshV1Pia = 'PolymeshV1Pia',
}

export interface Subsidy {
  /**
   * Account whose transactions are being paid for
   */
  beneficiary: Account;
  /**
   * Account that is paying for the transactions
   */
  subsidizer: Account;
  /**
   * amount of POLYX to be subsidized. This can be increased/decreased later on
   */
  allowance: BigNumber;
}

/**
 * Authorization request data corresponding to type
 */
export type Authorization =
  | { type: AuthorizationType.RotatePrimaryKey }
  | { type: AuthorizationType.JoinIdentity; value: Permissions }
  | { type: AuthorizationType.PortfolioCustody; value: NumberedPortfolio | DefaultPortfolio }
  | { type: AuthorizationType.BecomeAgent; value: KnownPermissionGroup | CustomPermissionGroup }
  | { type: AuthorizationType.AddRelayerPayingKey; value: Subsidy }
  | {
      type: Exclude<
        AuthorizationType,
        | AuthorizationType.RotatePrimaryKey
        | AuthorizationType.JoinIdentity
        | AuthorizationType.PortfolioCustody
        | AuthorizationType.BecomeAgent
        | AuthorizationType.AddRelayerPayingKey
      >;
      value: string;
    };

export enum TransactionArgumentType {
  Did = 'Did',
  Address = 'Address',
  Text = 'Text',
  Boolean = 'Boolean',
  Number = 'Number',
  Balance = 'Balance',
  Date = 'Date',
  Array = 'Array',
  Tuple = 'Tuple',
  SimpleEnum = 'SimpleEnum',
  RichEnum = 'RichEnum',
  Object = 'Object',
  Unknown = 'Unknown',
  Null = 'Null',
}

export interface PlainTransactionArgument {
  type: Exclude<
    TransactionArgumentType,
    | TransactionArgumentType.Array
    | TransactionArgumentType.Tuple
    | TransactionArgumentType.SimpleEnum
    | TransactionArgumentType.RichEnum
    | TransactionArgumentType.Object
  >;
}

export interface ArrayTransactionArgument {
  type: TransactionArgumentType.Array;
  // eslint-disable-next-line no-use-before-define
  internal: TransactionArgument;
}

export interface SimpleEnumTransactionArgument {
  type: TransactionArgumentType.SimpleEnum;
  internal: string[];
}

export interface ComplexTransactionArgument {
  type:
    | TransactionArgumentType.RichEnum
    | TransactionArgumentType.Object
    | TransactionArgumentType.Tuple;
  // eslint-disable-next-line no-use-before-define
  internal: TransactionArgument[];
}

export type TransactionArgument = {
  name: string;
  optional: boolean;
  _rawType: TypeDef;
} & (
  | PlainTransactionArgument
  | ArrayTransactionArgument
  | SimpleEnumTransactionArgument
  | ComplexTransactionArgument
);

export type Signer = Identity | Account;

// NOTE uncomment in Governance v2 upgrade
// export interface ProposalWithDetails {
//   proposal: Proposal;
//   details: ProposalDetails;
// }

export interface StoWithDetails {
  sto: Sto;
  details: StoDetails;
}

export interface CheckpointWithData {
  checkpoint: Checkpoint;
  createdAt: Date;
  totalSupply: BigNumber;
}

export interface SecondaryKey {
  signer: Signer;
  permissions: Permissions;
}

export type PortfolioLike =
  | string
  | Identity
  | NumberedPortfolio
  | DefaultPortfolio
  | { identity: string | Identity; id: BigNumber };

/**
 * Permissions to grant to a Signer over an Identity
 *
 * @link [[Permissions]]
 *
 * @note TxGroups in the `transactionGroups` array will be transformed into their corresponding `TxTag`s
 */
export type PermissionsLike = {
  /**
   * Security Tokens on which to grant permissions. A null value represents full permissions
   */
  tokens?: SectionPermissions<string | SecurityToken> | null;
  /**
   * Portfolios on which to grant permissions. A null value represents full permissions
   */
  portfolios?: SectionPermissions<PortfolioLike> | null;
  /**
   * transaction that the Secondary Key has permission to execute. A null value represents full permissions
   */
} & (
  | {
      transactions?: TransactionPermissions | null;
    }
  | {
      transactionGroups?: TxGroup[];
    }
);

export interface PortfolioMovement {
  token: string | SecurityToken;
  amount: BigNumber;
  /**
   * identifier string to help differentiate transfers
   */
  memo?: string;
}

export interface ProcedureAuthorizationStatus {
  /**
   * whether the Identity complies with all required Agent permissions
   */
  agentPermissions: CheckPermissionsResult<SignerType.Identity>;
  /**
   * whether the Account complies with all required Signer permissions
   */
  signerPermissions: CheckPermissionsResult<SignerType.Account>;
  /**
   * whether the Identity complies with all required Roles
   */
  roles: CheckRolesResult;
  /**
   * whether the Account is frozen (i.e. can't perform any transactions)
   */
  accountFrozen: boolean;
  /**
   * true only if the Procedure requires an Identity but the current Account
   *   doesn't have one associated
   */
  noIdentity: boolean;
}

interface TransferRestrictionBase {
  /**
   * array of Scope IDs that are exempted from the Restriction
   */
  exemptedScopeIds?: string[];
}

interface TransferRestrictionInputBase {
  /**
   * array of Scope IDs that are exempted from the Restriction
   */
  exemptedScopeIds?: string[];
  /**
   * array of Identities (or DIDs) that are exempted from the Restriction
   */
  exemptedIdentities?: (Identity | string)[];
}

export interface CountTransferRestriction extends TransferRestrictionBase {
  count: BigNumber;
}

export interface PercentageTransferRestriction extends TransferRestrictionBase {
  percentage: BigNumber;
}

export interface CountTransferRestrictionInput extends TransferRestrictionInputBase {
  /**
   * limit on the amount of different (unique) investors that can hold the Security Token at once
   */
  count: BigNumber;
}

export interface PercentageTransferRestrictionInput extends TransferRestrictionInputBase {
  /**
   * limit on the proportion of the total supply of the Security Token that can be held by a single investor at once
   */
  percentage: BigNumber;
}

export interface ActiveTransferRestrictions<
  Restriction extends CountTransferRestriction | PercentageTransferRestriction
> {
  restrictions: Restriction[];
  /**
   * amount of restrictions that can be added before reaching the shared limit
   */
  availableSlots: number;
}

export enum TransferRestrictionType {
  Count = 'Count',
  Percentage = 'Percentage',
}

export interface TransferRestriction {
  type: TransferRestrictionType;
  value: BigNumber;
}

export enum CalendarUnit {
  Second = 'second',
  Minute = 'minute',
  Hour = 'hour',
  Day = 'day',
  Week = 'week',
  Month = 'month',
  Year = 'year',
}

/**
 * Represents a period of time measured in a specific unit (i.e. 20 days)
 */
export interface CalendarPeriod {
  unit: CalendarUnit;
  amount: number;
}

export interface ScheduleWithDetails {
  schedule: CheckpointSchedule;
  details: ScheduleDetails;
}

export interface DistributionWithDetails {
  distribution: DividendDistribution;
  details: DividendDistributionDetails;
}

export interface DistributionPayment {
  blockNumber: BigNumber;
  blockHash: string;
  date: Date;
  target: Identity;
  amount: BigNumber;
  withheldTax: BigNumber;
}

export interface ProcedureOpts {
  /**
   * Account or address of a signing key to replace the current one (for this procedure only)
   */
  signer?: string | Account;
}

export interface ProcedureMethod<
  MethodArgs,
  ProcedureReturnValue,
  ReturnValue = ProcedureReturnValue
> {
  (args: MethodArgs, opts?: ProcedureOpts): Promise<
    TransactionQueue<ProcedureReturnValue, ReturnValue>
  >;
  checkAuthorization: (
    args: MethodArgs,
    opts?: ProcedureOpts
  ) => Promise<ProcedureAuthorizationStatus>;
}

export interface NoArgsProcedureMethod<ProcedureReturnValue, ReturnValue = ProcedureReturnValue> {
  (opts?: ProcedureOpts): Promise<TransactionQueue<ProcedureReturnValue, ReturnValue>>;
  checkAuthorization: (opts?: ProcedureOpts) => Promise<ProcedureAuthorizationStatus>;
}

export interface GroupedInstructions {
  /**
   * Instructions that have already been affirmed by the Identity
   */
  affirmed: Instruction[];
  /**
   * Instructions that still need to be affirmed/rejected by the Identity
   */
  pending: Instruction[];
  /**
   * Instructions that failed in their execution (can be rescheduled).
   *   This group supercedes the other three, so for example, a failed Instruction
   *   might also belong in the `affirmed` group, but it will only be included in this one
   */
  failed: Instruction[];
}

export interface TokenWithGroup {
  token: SecurityToken;
  group: KnownPermissionGroup | CustomPermissionGroup;
}

/**
 * Events triggered by transactions performed by an Agent Identity, related to the Token's configuration
 *   For example: changing compliance requirements, inviting/removing agent Identities, freezing/unfreezing transfers
 *
 * Token transfers (settlements or movements between Portfolios) do not count as Operations
 */
export interface HistoricAgentOperation {
  /**
   * Agent Identity that performed the operations
   */
  identity: Identity;
  /**
   * list of Token Operation Events that were triggered by the Agent Identity
   */
  history: EventIdentifier[];
}

export { TxTags, TxTag, ModuleName };
export { Signer as PolkadotSigner } from '@polkadot/api/types';
export { EventRecord } from '@polkadot/types/interfaces';
export * from '~/api/entities/types';
export * from '~/base/types';
export { Order } from '~/middleware/types';<|MERGE_RESOLUTION|>--- conflicted
+++ resolved
@@ -361,7 +361,6 @@
   IsIdentity = 'IsIdentity',
 }
 
-<<<<<<< HEAD
 export interface ConditionBase {
   target: ConditionTarget;
   /**
@@ -369,12 +368,16 @@
    */
   trustedClaimIssuers?: TrustedClaimIssuer[];
 }
-=======
-export type ConditionBase = {
-  target: ConditionTarget;
-  trustedClaimIssuers?: TrustedClaimIssuer[];
-};
->>>>>>> 8213323a
+
+export type InputConditionBase = Modify<
+  ConditionBase,
+  {
+    /**
+     * if undefined, the default trusted claim issuers for the Token are used
+     */
+    trustedClaimIssuers?: InputTrustedClaimIssuer[];
+  }
+>;
 
 export interface SingleClaimCondition {
   type: ConditionType.IsPresent | ConditionType.IsAbsent;
@@ -388,13 +391,8 @@
 
 export interface IdentityCondition {
   type: ConditionType.IsIdentity;
-<<<<<<< HEAD
   identity: Identity;
 }
-=======
-  identity: string | Identity;
-};
->>>>>>> 8213323a
 
 export interface ExternalAgentCondition {
   type: ConditionType.IsExternalAgent;
@@ -408,22 +406,25 @@
 ) &
   ConditionBase;
 
-export type InputCondition =
-  | Exclude<Condition, IdentityCondition>
-  | (Modify<
+export type InputCondition = (
+  | SingleClaimCondition
+  | MultiClaimCondition
+  | Modify<
       IdentityCondition,
       {
         identity: string | Identity;
       }
-    > &
-      ConditionBase);
+    >
+  | ExternalAgentCondition
+) &
+  InputConditionBase;
 
 /**
  * @hidden
  */
 export function isSingleClaimCondition(
   condition: InputCondition
-): condition is ConditionBase & SingleClaimCondition {
+): condition is InputConditionBase & SingleClaimCondition {
   return [ConditionType.IsPresent, ConditionType.IsAbsent].includes(condition.type);
 }
 
@@ -432,7 +433,7 @@
  */
 export function isMultiClaimCondition(
   condition: InputCondition
-): condition is ConditionBase & MultiClaimCondition {
+): condition is InputConditionBase & MultiClaimCondition {
   return [ConditionType.IsAnyOf, ConditionType.IsNoneOf].includes(condition.type);
 }
 

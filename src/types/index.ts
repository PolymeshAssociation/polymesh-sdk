--- conflicted
+++ resolved
@@ -958,14 +958,14 @@
   details: DividendDistributionDetails;
 }
 
-<<<<<<< HEAD
 export interface DistributionPayment {
   blockNumber: BigNumber;
   date: Date;
   target: Identity;
   amount: BigNumber;
   withheldTax: BigNumber;
-=======
+}
+
 export interface ProcedureMethod<
   MethodArgs,
   ProcedureReturnValue,
@@ -973,7 +973,6 @@
 > {
   (args: MethodArgs): Promise<TransactionQueue<ProcedureReturnValue, ReturnValue>>;
   checkAuthorization: (args: MethodArgs) => Promise<ProcedureAuthorizationStatus>;
->>>>>>> 2b448c56
 }
 
 export { TxTags, TxTag };

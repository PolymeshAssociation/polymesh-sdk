import { Keyring } from '@polkadot/api';
import { IKeyringPair, TypeDef } from '@polkadot/types/types';
import BigNumber from 'bignumber.js';
import { TxTag } from 'polymesh-types/types';

import { Identity } from '~/api/entities';

export enum TransactionStatus {
  /**
   * the transaction is prepped to run
   */
  Idle = 'Idle',
  /**
   * the transaction is waiting for the user's signature
   */
  Unapproved = 'Unapproved',
  /**
   * the transaction is being executed
   */
  Running = 'Running',
  /**
   * the transaction was rejected by the signer
   */
  Rejected = 'Rejected',
  /**
   * the transaction was run successfully
   */
  Succeeded = 'Succeeded',
  /**
   * the transaction's execution failed due to a revert
   */
  Failed = 'Failed',
  /**
   * the transaction couldn't be broadcast. It was either dropped, usurped or invalidated
   * see https://github.com/paritytech/substrate/blob/master/primitives/transaction-pool/src/pool.rs#L58-L110
   */
  Aborted = 'Aborted',
}

export enum TransactionQueueStatus {
  /**
   * the queue is prepped to run
   */
  Idle = 'Idle',
  /**
   * transactions in the queue are being executed
   */
  Running = 'Running',
  /**
   * a critical transaction's execution failed.
   * This might mean the transaction was rejected,
   * failed due to a revert or never entered a block
   */
  Failed = 'Failed',
  /**
   * the queue finished running all of its transactions. Non-critical transactions
   * might still have failed
   */
  Succeeded = 'Succeeded',
}

// Roles

export enum RoleType {
  TickerOwner = 'TickerOwner',
  TokenOwner = 'TokenOwner',
  CddProvider = 'CddProvider',
}

export interface TickerOwnerRole {
  type: RoleType.TickerOwner;
  ticker: string;
}

/**
 * @hidden
 */
export function isTickerOwnerRole(role: Role): role is TickerOwnerRole {
  return role.type === RoleType.TickerOwner;
}

export interface TokenOwnerRole {
  type: RoleType.TokenOwner;
  ticker: string;
}

/**
 * @hidden
 */
export function isTokenOwnerRole(role: Role): role is TokenOwnerRole {
  return role.type === RoleType.TokenOwner;
}

export interface CddProviderRole {
  type: RoleType.CddProvider;
}

/**
 * @hidden
 */
export function isCddProviderRole(role: Role): role is CddProviderRole {
  return role.type === RoleType.CddProvider;
}

export type Role = TickerOwnerRole | TokenOwnerRole | CddProviderRole;

export enum KnownTokenType {
  EquityCommon = 'EquityCommon',
  EquityPreferred = 'EquityPreferred',
  Commodity = 'Commodity',
  FixedIncome = 'FixedIncome',
  Reit = 'Reit',
  Fund = 'Fund',
  RevenueShareAgreement = 'RevenueShareAgreement',
  StructuredProduct = 'StructuredProduct',
  Derivative = 'Derivative',
}

/**
 * Type of security that the token represents
 */
export type TokenType = KnownTokenType | { custom: string };

export enum TokenIdentifierType {
  Isin = 'Isin',
  Cusip = 'Cusip',
  Cins = 'Cins',
}

// NOTE: query.asset.identifiers doesn’t support custom identifier types properly for now
// export type TokenIdentifierType = KnownTokenIdentifierType | { custom: string };

/**
 * Alphanumeric standardized security identifier
 */
export interface TokenIdentifier {
  type: TokenIdentifierType;
  value: string;
}

/**
 * Document attached to a token
 */
export interface TokenDocument {
  name: string;
  uri: string;
  contentHash: string;
}

/**
 * Type of authorization request
 */
export enum AuthorizationType {
  AttestMasterKeyRotation = 'AttestMasterKeyRotation',
  RotateMasterKey = 'RotateMasterKey',
  TransferTicker = 'TransferTicker',
  AddMultiSigSigner = 'AddMultiSigSigner',
  TransferAssetOwnership = 'TransferAssetOwnership',
  JoinIdentity = 'JoinIdentity',
  Custom = 'Custom',
  NoData = 'NoData',
}

/**
 * Authorization request data corresponding to type
 */
export type Authorization =
  | { type: AuthorizationType.NoData | AuthorizationType.AddMultiSigSigner }
  | { type: AuthorizationType.JoinIdentity; value: Permission[] }
  | {
      type: Exclude<
        AuthorizationType,
        | AuthorizationType.NoData
        | AuthorizationType.AddMultiSigSigner
        | AuthorizationType.JoinIdentity
      >;
      value: string;
    };

export enum ConditionTarget {
  Sender = 'Sender',
  Receiver = 'Receiver',
  Both = 'Both',
}

export enum ClaimType {
  Accredited = 'Accredited',
  Affiliate = 'Affiliate',
  BuyLockup = 'BuyLockup',
  SellLockup = 'SellLockup',
  CustomerDueDiligence = 'CustomerDueDiligence',
  KnowYourCustomer = 'KnowYourCustomer',
  Jurisdiction = 'Jurisdiction',
  Exempted = 'Exempted',
  Blocked = 'Blocked',
  NoData = 'NoData',
}

export type ScopedClaim =
  | { type: ClaimType.Jurisdiction; name: string; scope: string }
  | { type: Exclude<ClaimType, ClaimType.NoData | ClaimType.Jurisdiction>; scope: string };

export type UnscopedClaim = { type: ClaimType.NoData | ClaimType.CustomerDueDiligence };

export type Claim = ScopedClaim | UnscopedClaim;

/**
 * @hidden
 */
export function isScopedClaim(claim: Claim): claim is ScopedClaim {
  const { type } = claim;

  return type !== ClaimType.NoData && type !== ClaimType.CustomerDueDiligence;
}

export interface ClaimData {
  target: Identity;
  issuer: Identity;
  issuedAt: Date;
  expiry: Date | null;
  claim: Claim;
}

export interface IdentityWithClaims {
  identity: Identity;
  claims: ClaimData[];
}

<<<<<<< HEAD
export interface ExtrinsicData {
  blockId: number;
  extrinsicIdx: number;
  address: string | null;
  nonce: number;
  txTag: TxTag;
  params: object;
  success: boolean;
  specVersionId: number;
  extrinsicHash: string;
}

=======
>>>>>>> 3519f8a6
export interface ClaimScope {
  scope: string | null;
  ticker?: string;
}

export enum ConditionType {
  IsPresent = 'IsPresent',
  IsAbsent = 'IsAbsent',
  IsAnyOf = 'IsAnyOf',
  IsNoneOf = 'IsNoneOf',
}

export type ConditionBase = { target: ConditionTarget; trustedClaimIssuers?: string[] };

export type SingleClaimCondition = ConditionBase & {
  type: ConditionType.IsPresent | ConditionType.IsAbsent;
  claim: Claim;
};

export type MultiClaimCondition = ConditionBase & {
  type: ConditionType.IsAnyOf | ConditionType.IsNoneOf;
  claims: Claim[];
};

export type Condition = SingleClaimCondition | MultiClaimCondition;

/**
 * @hidden
 */
export function isSingleClaimCondition(condition: Condition): condition is SingleClaimCondition {
  return [ConditionType.IsPresent, ConditionType.IsAbsent].includes(condition.type);
}

/**
 * @hidden
 */
export function isMultiClaimCondition(condition: Condition): condition is MultiClaimCondition {
  return [ConditionType.IsAnyOf, ConditionType.IsNoneOf].includes(condition.type);
}

export interface Rule {
  id: number;
  conditions: Condition[];
}

export interface RuleCompliance {
  rules: (Rule & {
    complies: boolean;
  })[];
  complies: boolean;
}

/**
 * Specifies possible types of errors in the SDK
 */
export enum ErrorCode {
  TransactionAborted = 'TransactionAborted',
  TransactionRejectedByUser = 'TransactionRejectedByUser',
  TransactionReverted = 'TransactionReverted',
  FatalError = 'FatalError',
  InvalidUuid = 'InvalidUuid',
  ValidationError = 'ValidationError',
  NotAuthorized = 'NotAuthorized',
  MiddlewareError = 'MiddlewareError',
  IdentityNotPresent = 'IdentityNotPresent',
}

/**
 * Represents an amount of tokens to be issued to an identity
 */
export interface IssuanceData {
  identity: string | Identity;
  amount: BigNumber;
}

export enum TransferStatus {
  Failure = 'Failure', // 80
  Success = 'Success', // 81
  InsufficientBalance = 'InsufficientBalance', // 82
  InsufficientAllowance = 'InsufficientAllowance', // 83
  TransfersHalted = 'TransfersHalted', // 84
  FundsLocked = 'FundsLocked', // 85
  InvalidSenderAddress = 'InvalidSenderAddress', // 86
  InvalidReceiverAddress = 'InvalidReceiverAddress', // 87
  InvalidOperator = 'InvalidOperator', // 88
  InvalidSenderIdentity = 'InvalidSenderIdentity', // 160
  InvalidReceiverIdentity = 'InvalidReceiverIdentity', // 161
  ComplianceFailure = 'ComplianceFailure', // 162
  SmartExtensionFailure = 'SmartExtensionFailure', // 163
  InvalidGranularity = 'InvalidGranularity', // 164
  VolumeLimitReached = 'VolumeLimitReached', // 165
  BlockedTransaction = 'BlockedTransaction', // 166
  FundsLimitReached = 'FundsLimitReached', // 168
}

export interface ClaimTarget {
  target: string | Identity;
  claim: Claim;
  expiry?: Date;
}

export type SubCallback<T> = (result: T) => void | Promise<void>;

export type UnsubCallback = () => void;

export type Ensured<T, K extends keyof T> = Required<Pick<T, K>>;

export interface MiddlewareConfig {
  link: string;
  key: string;
}

export type CommonKeyring = Pick<Keyring, 'getPair' | 'getPairs' | 'addFromSeed' | 'addFromUri'>;

export interface UiKeyring {
  keyring: CommonKeyring;
}

export interface EventIdentifier {
  blockNumber: number;
  blockDate: Date;
  eventIndex: number;
}

export interface KeyringPair extends IKeyringPair {
  isLocked: boolean;
}

export interface AccountBalance {
  free: BigNumber;
  locked: BigNumber;
}

export interface PaginationOptions {
  size: number;
  start?: string;
}

export type NextKey = string | number | null;

export interface ResultSet<T> {
  data: T[];
  next: NextKey;
  count?: number;
}

export interface NetworkProperties {
  name: string;
  version: number;
}

export interface Fees {
  protocol: BigNumber;
  gas: BigNumber;
}

export enum Permission {
  Full = 'Full',
  Admin = 'Admin',
  Operator = 'Operator',
  SpendFunds = 'SpendFunds',
}

export enum SignerType {
  // eslint-disable-next-line no-shadow
  Identity = 'Identity',
  Account = 'Account',
}

export enum SignerType {
  // eslint-disable-next-line no-shadow
  Identity = 'Identity',
  AccountKey = 'AccountKey',
}

export enum TransactionArgumentType {
  Did = 'Did',
  Address = 'Address',
  Text = 'Text',
  Boolean = 'Boolean',
  Number = 'Number',
  Balance = 'Balance',
  Date = 'Date',
  Array = 'Array',
  Tuple = 'Tuple',
  SimpleEnum = 'SimpleEnum',
  RichEnum = 'RichEnum',
  Object = 'Object',
  Unknown = 'Unknown',
  Null = 'Null',
}

export interface PlainTransactionArgument {
  type: Exclude<
    TransactionArgumentType,
    | TransactionArgumentType.Array
    | TransactionArgumentType.Tuple
    | TransactionArgumentType.SimpleEnum
    | TransactionArgumentType.RichEnum
    | TransactionArgumentType.Object
  >;
}

export interface ArrayTransactionArgument {
  type: TransactionArgumentType.Array;
  internal: TransactionArgument;
}

export interface SimpleEnumTransactionArgument {
  type: TransactionArgumentType.SimpleEnum;
  internal: string[];
}

export interface ComplexTransactionArgument {
  type:
    | TransactionArgumentType.RichEnum
    | TransactionArgumentType.Object
    | TransactionArgumentType.Tuple;
  internal: TransactionArgument[];
}

export type TransactionArgument = {
  name: string;
  optional: boolean;
  _rawType: TypeDef;
} & (
  | PlainTransactionArgument
  | ArrayTransactionArgument
  | SimpleEnumTransactionArgument
  | ComplexTransactionArgument
);

export interface Signer {
  type: SignerType;
  value: string;
}

export { TxTags } from 'polymesh-types/types';
export * from '~/api/entities/types';
export * from '~/base/types';
export { Order } from '~/middleware/types';<|MERGE_RESOLUTION|>--- conflicted
+++ resolved
@@ -226,7 +226,6 @@
   claims: ClaimData[];
 }
 
-<<<<<<< HEAD
 export interface ExtrinsicData {
   blockId: number;
   extrinsicIdx: number;
@@ -239,8 +238,6 @@
   extrinsicHash: string;
 }
 
-=======
->>>>>>> 3519f8a6
 export interface ClaimScope {
   scope: string | null;
   ticker?: string;
@@ -410,12 +407,6 @@
   Account = 'Account',
 }
 
-export enum SignerType {
-  // eslint-disable-next-line no-shadow
-  Identity = 'Identity',
-  AccountKey = 'AccountKey',
-}
-
 export enum TransactionArgumentType {
   Did = 'Did',
   Address = 'Address',

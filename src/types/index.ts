import { TypeDef } from '@polkadot/types/types';
import BigNumber from 'bignumber.js';

import {
  CorporateActionTargets,
  DividendDistributionDetails,
  OfferingDetails,
  ScheduleDetails,
  SubsidyData,
  TaxWithholding,
} from '~/api/entities/types';
import { CountryCode, ModuleName, TxTag, TxTags } from '~/generated/types';
import {
  Account,
  Asset,
  Checkpoint,
  CheckpointSchedule,
  CustomPermissionGroup,
  DefaultPortfolio,
  DefaultTrustedClaimIssuer,
  DividendDistribution,
  Identity,
  Instruction,
  KnownPermissionGroup,
  NumberedPortfolio,
  Offering,
  TransactionQueue,
} from '~/internal';
import { Modify } from '~/types/utils';

export * from '~/generated/types';

export enum TransactionStatus {
  /**
   * the transaction is prepped to run
   */
  Idle = 'Idle',
  /**
   * the transaction is waiting for the user's signature
   */
  Unapproved = 'Unapproved',
  /**
   * the transaction is being executed
   */
  Running = 'Running',
  /**
   * the transaction was rejected by the signer
   */
  Rejected = 'Rejected',
  /**
   * the transaction was run successfully
   */
  Succeeded = 'Succeeded',
  /**
   * the transaction's execution failed due to a revert
   */
  Failed = 'Failed',
  /**
   * the transaction couldn't be broadcast. It was either dropped, usurped or invalidated
   * see https://github.com/paritytech/substrate/blob/master/primitives/transaction-pool/src/pool.rs#L58-L110
   */
  Aborted = 'Aborted',
}

export enum TransactionQueueStatus {
  /**
   * the queue is prepped to run
   */
  Idle = 'Idle',
  /**
   * transactions in the queue are being executed
   */
  Running = 'Running',
  /**
   * a critical transaction's execution failed.
   * This might mean the transaction was rejected,
   * failed due to a revert or never entered a block
   */
  Failed = 'Failed',
  /**
   * the queue finished running all of its transactions. Non-critical transactions
   * might still have failed
   */
  Succeeded = 'Succeeded',
}

// Roles

export enum RoleType {
  TickerOwner = 'TickerOwner',
  CddProvider = 'CddProvider',
  VenueOwner = 'VenueOwner',
  PortfolioCustodian = 'PortfolioCustodian',
  CorporateActionsAgent = 'CorporateActionsAgent',
  // eslint-disable-next-line @typescript-eslint/no-shadow
  Identity = 'Identity',
}

export interface TickerOwnerRole {
  type: RoleType.TickerOwner;
  ticker: string;
}

export interface CddProviderRole {
  type: RoleType.CddProvider;
}

export interface VenueOwnerRole {
  type: RoleType.VenueOwner;
  venueId: BigNumber;
}

export interface PortfolioId {
  did: string;
  number?: BigNumber;
}

export interface PortfolioCustodianRole {
  type: RoleType.PortfolioCustodian;
  portfolioId: PortfolioId;
}

export interface IdentityRole {
  type: RoleType.Identity;
  did: string;
}

export type Role =
  | TickerOwnerRole
  | CddProviderRole
  | VenueOwnerRole
  | PortfolioCustodianRole
  | IdentityRole;

export enum KnownAssetType {
  EquityCommon = 'EquityCommon',
  EquityPreferred = 'EquityPreferred',
  Commodity = 'Commodity',
  FixedIncome = 'FixedIncome',
  Reit = 'Reit',
  Fund = 'Fund',
  RevenueShareAgreement = 'RevenueShareAgreement',
  StructuredProduct = 'StructuredProduct',
  Derivative = 'Derivative',
  StableCoin = 'StableCoin',
}

export enum SecurityIdentifierType {
  Isin = 'Isin',
  Cusip = 'Cusip',
  Cins = 'Cins',
  Lei = 'Lei',
  Figi = 'Figi',
}

// NOTE: query.asset.identifiers doesn’t support custom identifier types properly for now
// export type TokenIdentifierType = KnownTokenIdentifierType | { custom: string };

/**
 * Alphanumeric standardized security identifier
 */
export interface SecurityIdentifier {
  type: SecurityIdentifierType;
  value: string;
}

/**
 * Document attached to a token
 */
export interface AssetDocument {
  name: string;
  uri: string;
  /**
   * hex representation of the document (must be prefixed by "0x")
   */
  contentHash?: string;
  type?: string;
  filedAt?: Date;
}

/**
 * Type of Authorization Request
 */
export enum AuthorizationType {
  AttestPrimaryKeyRotation = 'AttestPrimaryKeyRotation',
  RotatePrimaryKey = 'RotatePrimaryKey',
  TransferTicker = 'TransferTicker',
  AddMultiSigSigner = 'AddMultiSigSigner',
  TransferAssetOwnership = 'TransferAssetOwnership',
  JoinIdentity = 'JoinIdentity',
  PortfolioCustody = 'PortfolioCustody',
  BecomeAgent = 'BecomeAgent',
  AddRelayerPayingKey = 'AddRelayerPayingKey',
  RotatePrimaryKeyToSecondary = 'RotatePrimaryKeyToSecondary',
}

export enum ConditionTarget {
  Sender = 'Sender',
  Receiver = 'Receiver',
  Both = 'Both',
}

export enum ScopeType {
  // eslint-disable-next-line @typescript-eslint/no-shadow
  Identity = 'Identity',
  Ticker = 'Ticker',
  Custom = 'Custom',
}

export interface Scope {
  type: ScopeType;
  value: string;
}

export enum ClaimType {
  Accredited = 'Accredited',
  Affiliate = 'Affiliate',
  BuyLockup = 'BuyLockup',
  SellLockup = 'SellLockup',
  CustomerDueDiligence = 'CustomerDueDiligence',
  KnowYourCustomer = 'KnowYourCustomer',
  Jurisdiction = 'Jurisdiction',
  Exempted = 'Exempted',
  Blocked = 'Blocked',
  InvestorUniqueness = 'InvestorUniqueness',
  NoType = 'NoType',
  NoData = 'NoData',
  InvestorUniquenessV2 = 'InvestorUniquenessV2',
}

export interface AccreditedClaim {
  type: ClaimType.Accredited;
  scope: Scope;
}

export interface AffiliateClaim {
  type: ClaimType.Affiliate;
  scope: Scope;
}

export interface BuyLockupClaim {
  type: ClaimType.BuyLockup;
  scope: Scope;
}

export interface SellLockupClaim {
  type: ClaimType.SellLockup;
  scope: Scope;
}

export interface CddClaim {
  type: ClaimType.CustomerDueDiligence;
  id: string;
}

export interface KycClaim {
  type: ClaimType.KnowYourCustomer;
  scope: Scope;
}

export interface JurisdictionClaim {
  type: ClaimType.Jurisdiction;
  code: CountryCode;
  scope: Scope;
}

export interface ExemptedClaim {
  type: ClaimType.Exempted;
  scope: Scope;
}

export interface BlockedClaim {
  type: ClaimType.Blocked;
  scope: Scope;
}

export interface InvestorUniquenessClaim {
  type: ClaimType.InvestorUniqueness;
  scope: Scope;
  cddId: string;
  scopeId: string;
}

export interface NoTypeClaim {
  type: ClaimType.NoType;
}

export interface NoDataClaim {
  type: ClaimType.NoData;
}

export interface InvestorUniquenessV2Claim {
  type: ClaimType.InvestorUniquenessV2;
  cddId: string;
}

export type ScopedClaim =
  | JurisdictionClaim
  | InvestorUniquenessClaim
  | AccreditedClaim
  | AffiliateClaim
  | BuyLockupClaim
  | SellLockupClaim
  | KycClaim
  | ExemptedClaim
  | BlockedClaim;

export type UnscopedClaim = NoDataClaim | NoTypeClaim | CddClaim | InvestorUniquenessV2Claim;

export type Claim = ScopedClaim | UnscopedClaim;

export interface ClaimData<ClaimType = Claim> {
  target: Identity;
  issuer: Identity;
  issuedAt: Date;
  expiry: Date | null;
  claim: ClaimType;
}

export type StatClaimType = Extract<
  ClaimType,
  ClaimType.Accredited | ClaimType.Affiliate | ClaimType.Jurisdiction
>;

export interface StatJurisdictionClaimInput {
  type: ClaimType.Jurisdiction;
  countryCode?: CountryCode;
}

export interface StatAccreditedClaimInput {
  type: ClaimType.Accredited;
  accredited: boolean;
}

export interface StatAffiliateClaimInput {
  type: ClaimType.Affiliate;
  affiliate: boolean;
}

export type StatClaimUserInput =
  | StatJurisdictionClaimInput
  | StatAccreditedClaimInput
  | StatAffiliateClaimInput;

export type StatClaimUserType = Omit<StatClaimUserInput, 'affiliate' | 'accredited'>;

export interface IdentityWithClaims {
  identity: Identity;
  claims: ClaimData[];
}

export interface ExtrinsicData {
  blockHash: string;
  blockNumber: BigNumber;
  extrinsicIdx: BigNumber;
  /**
   * public key of the signer. Unsigned transactions have no signer, in which case this value is null (example: an enacted governance proposal)
   */
  address: string | null;
  /**
   * nonce of the transaction. Null for unsigned transactions where address is null
   */
  nonce: BigNumber | null;
  txTag: TxTag;
  params: Record<string, unknown>[];
  success: boolean;
  specVersionId: BigNumber;
  extrinsicHash: string;
}

export interface ExtrinsicDataWithFees extends ExtrinsicData {
  fee: Fees;
}

export interface ProtocolFees {
  tag: TxTag;
  fees: BigNumber;
}

export interface ClaimScope {
  scope: Scope | null;
  ticker?: string;
}

/**
 * @param IsDefault - whether the Identity is a default trusted claim issuer for an asset or just
 *   for a specific compliance condition. Defaults to false
 */
export interface TrustedClaimIssuer<IsDefault extends boolean = false> {
  identity: IsDefault extends true ? DefaultTrustedClaimIssuer : Identity;
  /**
   * a null value means that the issuer is trusted for all claim types
   */
  trustedFor: ClaimType[] | null;
}

export type InputTrustedClaimIssuer = Modify<
  TrustedClaimIssuer,
  {
    identity: string | Identity;
  }
>;

export enum ConditionType {
  IsPresent = 'IsPresent',
  IsAbsent = 'IsAbsent',
  IsAnyOf = 'IsAnyOf',
  IsNoneOf = 'IsNoneOf',
  IsExternalAgent = 'IsExternalAgent',
  IsIdentity = 'IsIdentity',
}

export interface ConditionBase {
  target: ConditionTarget;
  /**
   * if undefined, the default trusted claim issuers for the Asset are used
   */
  trustedClaimIssuers?: TrustedClaimIssuer[];
}

export type InputConditionBase = Modify<
  ConditionBase,
  {
    /**
     * if undefined, the default trusted claim issuers for the Asset are used
     */
    trustedClaimIssuers?: InputTrustedClaimIssuer[];
  }
>;

export interface SingleClaimCondition {
  type: ConditionType.IsPresent | ConditionType.IsAbsent;
  claim: Claim;
}

export interface MultiClaimCondition {
  type: ConditionType.IsAnyOf | ConditionType.IsNoneOf;
  claims: Claim[];
}

export interface IdentityCondition {
  type: ConditionType.IsIdentity;
  identity: Identity;
}

export interface ExternalAgentCondition {
  type: ConditionType.IsExternalAgent;
}

export type Condition = (
  | SingleClaimCondition
  | MultiClaimCondition
  | IdentityCondition
  | ExternalAgentCondition
) &
  ConditionBase;

export type InputCondition = (
  | SingleClaimCondition
  | MultiClaimCondition
  | Modify<
      IdentityCondition,
      {
        identity: string | Identity;
      }
    >
  | ExternalAgentCondition
) &
  InputConditionBase;

export interface ClaimIssuer {
  issuer: Identity;
  claimType: StatClaimType;
}
export interface Requirement {
  id: BigNumber;
  conditions: Condition[];
}

export interface ComplianceRequirements {
  requirements: Requirement[];
  /**
   * used for conditions where no trusted claim issuers were specified
   */
  defaultTrustedClaimIssuers: TrustedClaimIssuer[];
}

export type InputRequirement = Modify<Requirement, { conditions: InputCondition[] }>;

export interface ConditionCompliance {
  condition: Condition;
  complies: boolean;
}

export interface RequirementCompliance {
  id: BigNumber;
  conditions: ConditionCompliance[];
  complies: boolean;
}

export interface Compliance {
  requirements: RequirementCompliance[];
  complies: boolean;
}

/**
 * Specifies possible types of errors in the SDK
 */
export enum ErrorCode {
  /**
   * transaction removed from the tx pool
   */
  TransactionAborted = 'TransactionAborted',
  /**
   * user rejected the transaction in their wallet
   */
  TransactionRejectedByUser = 'TransactionRejectedByUser',
  /**
   * transaction failed due to an on-chain error. This is a business logic error,
   *   and it should be caught by the SDK before being sent to the chain.
   *   Please report it to the Polymath team
   */
  TransactionReverted = 'TransactionReverted',
  /**
   * error that should cause termination of the calling application
   */
  FatalError = 'FatalError',
  /**
   * user input error. This means that one or more inputs passed by the user
   *   do not conform to expected value ranges or types
   */
  ValidationError = 'ValidationError',
  /**
   * user does not have the required roles/permissions to perform an operation
   */
  NotAuthorized = 'NotAuthorized',
  /**
   * errors encountered when interacting with the historic data middleware (GQL server)
   */
  MiddlewareError = 'MiddlewareError',
  /**
   * the data that is being fetched does not exist on-chain, or relies on non-existent data. There are
   *   some cases where the data did exist at some point, but has been deleted to save storage space
   */
  DataUnavailable = 'DataUnavailable',
  /**
   * the data that is being written to the chain is the same data that is already in place. This would result
   *   in a redundant/useless transaction being executed
   */
  NoDataChange = 'NoDataChange',
  /**
   * the data that is being written to the chain would result in some limit being exceeded. For example, adding a transfer
   *   restriction when the maximum possible amount has already been added
   */
  LimitExceeded = 'LimitExceeded',
  /**
   * one or more base prerequisites for a transaction to be successful haven't been met. For example, reserving a ticker requires
   *   said ticker to not be already reserved. Attempting to reserve a ticker without that prerequisite being met would result in this
   *   type of error. Attempting to create an entity that already exists would also fall into this category,
   *   if the entity in question is supposed to be unique
   */
  UnmetPrerequisite = 'UnmetPrerequisite',
  /**
   * this type of error is thrown when attempting to delete/modify an entity which has other entities depending on it. For example, deleting
   *   a Portfolio that still holds assets, or removing a Checkpoint Schedule that is being referenced by a Corporate Action
   */
  EntityInUse = 'EntityInUse',
  /**
   * one or more parties involved in the transaction do not have enough balance to perform it
   */
  InsufficientBalance = 'InsufficientBalance',
  /**
   * errors that are the result of something unforeseen.
   *   These should generally be reported to the Polymath team
   */
  UnexpectedError = 'UnexpectedError',
  /**
   * general purpose errors that don't fit well into the other categories
   */
  General = 'General',
}

/**
 * ERC1400 compliant transfer status
 */
export enum TransferStatus {
  Failure = 'Failure', // 80
  Success = 'Success', // 81
  InsufficientBalance = 'InsufficientBalance', // 82
  InsufficientAllowance = 'InsufficientAllowance', // 83
  TransfersHalted = 'TransfersHalted', // 84
  FundsLocked = 'FundsLocked', // 85
  InvalidSenderAddress = 'InvalidSenderAddress', // 86
  InvalidReceiverAddress = 'InvalidReceiverAddress', // 87
  InvalidOperator = 'InvalidOperator', // 88
  InvalidSenderIdentity = 'InvalidSenderIdentity', // 160
  InvalidReceiverIdentity = 'InvalidReceiverIdentity', // 161
  ComplianceFailure = 'ComplianceFailure', // 162
  SmartExtensionFailure = 'SmartExtensionFailure', // 163
  InvalidGranularity = 'InvalidGranularity', // 164
  VolumeLimitReached = 'VolumeLimitReached', // 165
  BlockedTransaction = 'BlockedTransaction', // 166
  FundsLimitReached = 'FundsLimitReached', // 168
  PortfolioFailure = 'PortfolioFailure', // 169
  CustodianError = 'CustodianError', // 170
  ScopeClaimMissing = 'ScopeClaimMissing', // 171
  TransferRestrictionFailure = 'TransferRestrictionFailure', // 172
}

/**
 * Akin to TransferStatus, these are a bit more granular and specific. Every TransferError translates to
 *   a {@link TransferStatus}, but two or more TransferErrors can represent the same TransferStatus, and
 *   not all Transfer Statuses are represented by a TransferError
 */
export enum TransferError {
  /**
   * translates to TransferStatus.InvalidGranularity
   *
   * occurs if attempting to transfer decimal amounts of a non-divisible token
   */
  InvalidGranularity = 'InvalidGranularity',
  /**
   * translates to TransferStatus.InvalidReceiverIdentity
   *
   * occurs if the origin and destination Identities are the same
   */
  SelfTransfer = 'SelfTransfer',
  /**
   * translates to TransferStatus.InvalidReceiverIdentity
   *
   * occurs if the receiver Identity doesn't have a valid CDD claim
   */
  InvalidReceiverCdd = 'InvalidReceiverCdd',
  /**
   * translates to TransferStatus.InvalidSenderIdentity
   *
   * occurs if the receiver Identity doesn't have a valid CDD claim
   */
  InvalidSenderCdd = 'InvalidSenderCdd',
  /**
   * translates to TransferStatus.ScopeClaimMissing
   *
   * occurs if one of the participants doesn't have a valid Investor Uniqueness Claim for
   *   the Asset
   */
  ScopeClaimMissing = 'ScopeClaimMissing',
  /**
   * translates to TransferStatus.InsufficientBalance
   *
   * occurs if the sender Identity does not have enough balance to cover the amount
   */
  InsufficientBalance = 'InsufficientBalance',
  /**
   * translates to TransferStatus.TransfersHalted
   *
   * occurs if the Asset's transfers are frozen
   */
  TransfersFrozen = 'TransfersFrozen',
  /**
   * translates to TransferStatus.PortfolioFailure
   *
   * occurs if the sender Portfolio doesn't exist
   */
  InvalidSenderPortfolio = 'InvalidSenderPortfolio',
  /**
   * translates to TransferStatus.PortfolioFailure
   *
   * occurs if the receiver Portfolio doesn't exist
   */
  InvalidReceiverPortfolio = 'InvalidReceiverPortfolio',
  /**
   * translates to TransferStatus.PortfolioFailure
   *
   * occurs if the sender Portfolio does not have enough balance to cover the amount
   */
  InsufficientPortfolioBalance = 'InsufficientPortfolioBalance',
}

export interface ClaimTarget {
  target: string | Identity;
  claim: Claim;
  expiry?: Date;
}

export type SubCallback<T> = (result: T) => void | Promise<void>;

export type UnsubCallback = () => void;

export interface MiddlewareConfig {
  link: string;
  key: string;
}

export interface EventIdentifier {
  blockNumber: BigNumber;
  blockHash: string;
  blockDate: Date;
  eventIndex: BigNumber;
}

export interface Balance {
  /**
   * balance available for transferring and paying fees
   */
  free: BigNumber;
  /**
   * unavailable balance, either bonded for staking or locked for some other purpose
   */
  locked: BigNumber;
  /**
   * free + locked
   */
  total: BigNumber;
}

export type AccountBalance = Balance;

export interface PaginationOptions {
  size: BigNumber;
  start?: string;
}

export type NextKey = string | BigNumber | null;

export interface ResultSet<T> {
  data: T[];
  next: NextKey;
  count?: BigNumber;
}

export interface NetworkProperties {
  name: string;
  version: BigNumber;
}

export interface Fees {
  /**
   * bonus fee charged by certain transactions
   */
  protocol: BigNumber;
  /**
   * regular network fee
   */
  gas: BigNumber;
}

/**
 * Type of relationship between a paying account and a beneficiary
 */
export enum PayingAccountType {
  /**
   * the paying Account is currently subsidizing the caller
   */
  Subsidy = 'Subsidy',
  /**
   * the paying Account is paying for a specific transaction because of
   *   chain-specific constraints (i.e. the caller is accepting an invitation to an Identity
   *   and cannot have any funds to pay for it by definition)
   */
  Other = 'Other',
}

/**
 * Represents a relationship in which a third party Account
 *   is paying for a transaction on behalf of the caller
 */
export interface PayingAccount {
  type: PayingAccountType;
  /**
   * Account that pays for the transaction
   */
  account: Account;
  /**
   * total amount that will be paid for
   */
  allowance: BigNumber | null;
}

/**
 * Breakdown of the fees that will be paid by a specific third party in a Transaction Queue
 */
export interface ThirdPartyFees extends PayingAccount {
  /**
   * fees that will be paid by the third party Account
   */
  fees: Fees;
  /**
   * free balance of the third party Account
   */
  balance: BigNumber;
}

/**
 * Breakdown of transaction fees for a Transaction Queue. In most cases, the entirety of the Queue's fees
 *   will be paid by either the signing Account or a third party. In some rare cases,
 *   fees can be split between them (for example, if the signing Account is being subsidized, but one of the
 *   transactions in the queue terminates the subsidy, leaving the signing Account with the responsibility of
 *   paying for the rest of the transactions)
 */
export interface FeesBreakdown {
  /**
   * fees that will be paid by third parties. Each element in the array represents
   *   a different third party Account, their corresponding fees, allowances and balance
   */
  thirdPartyFees: ThirdPartyFees[];
  /**
   * fees that must be paid by the caller Account
   */
  accountFees: Fees;
  /**
   * free balance of the caller Account
   */
  accountBalance: BigNumber;
}

export enum SignerType {
  /* eslint-disable @typescript-eslint/no-shadow */
  Identity = 'Identity',
  Account = 'Account',
  /* eslint-enable @typescript-eslint/no-shadow */
}

export interface SignerValue {
  /**
   * whether the signer is an Account or Identity
   */
  type: SignerType;
  /**
   * address or DID (depending on whether the signer is an Account or Identity)
   */
  value: string;
}

/**
 * Transaction Groups (for permissions purposes)
 */
export enum TxGroup {
  /**
   * - TxTags.identity.AddInvestorUniquenessClaim
   * - TxTags.portfolio.MovePortfolioFunds
   * - TxTags.settlement.AddInstruction
   * - TxTags.settlement.AddAndAffirmInstruction
   * - TxTags.settlement.AffirmInstruction
   * - TxTags.settlement.RejectInstruction
   * - TxTags.settlement.CreateVenue
   */
  PortfolioManagement = 'PortfolioManagement',
  /**
   * - TxTags.asset.MakeDivisible
   * - TxTags.asset.RenameAsset
   * - TxTags.asset.SetFundingRound
   * - TxTags.asset.AddDocuments
   * - TxTags.asset.RemoveDocuments
   */
  AssetManagement = 'AssetManagement',
  /**
   * - TxTags.asset.Freeze
   * - TxTags.asset.Unfreeze
   * - TxTags.identity.AddAuthorization
   * - TxTags.identity.RemoveAuthorization
   */
  AdvancedAssetManagement = 'AdvancedAssetManagement',
  /**
   * - TxTags.identity.AddInvestorUniquenessClaim
   * - TxTags.settlement.CreateVenue
   * - TxTags.settlement.AddInstruction
   * - TxTags.settlement.AddAndAffirmInstruction
   */
  Distribution = 'Distribution',
  /**
   * - TxTags.asset.Issue
   */
  Issuance = 'Issuance',
  /**
   * - TxTags.complianceManager.AddDefaultTrustedClaimIssuer
   * - TxTags.complianceManager.RemoveDefaultTrustedClaimIssuer
   */
  TrustedClaimIssuersManagement = 'TrustedClaimIssuersManagement',
  /**
   * - TxTags.identity.AddClaim
   * - TxTags.identity.RevokeClaim
   */
  ClaimsManagement = 'ClaimsManagement',
  /**
   * - TxTags.complianceManager.AddComplianceRequirement
   * - TxTags.complianceManager.RemoveComplianceRequirement
   * - TxTags.complianceManager.PauseAssetCompliance
   * - TxTags.complianceManager.ResumeAssetCompliance
   * - TxTags.complianceManager.ResetAssetCompliance
   */
  ComplianceRequirementsManagement = 'ComplianceRequirementsManagement',
  /**
   * - TxTags.checkpoint.CreateSchedule,
   * - TxTags.checkpoint.RemoveSchedule,
   * - TxTags.checkpoint.CreateCheckpoint,
   * - TxTags.corporateAction.InitiateCorporateAction,
   * - TxTags.capitalDistribution.Distribute,
   * - TxTags.capitalDistribution.Claim,
   * - TxTags.identity.AddInvestorUniquenessClaim,
   */
  CorporateActionsManagement = 'CorporateActionsManagement',
  /**
   * - TxTags.sto.CreateFundraiser,
   * - TxTags.sto.FreezeFundraiser,
   * - TxTags.sto.Invest,
   * - TxTags.sto.ModifyFundraiserWindow,
   * - TxTags.sto.Stop,
   * - TxTags.sto.UnfreezeFundraiser,
   * - TxTags.identity.AddInvestorUniquenessClaim,
   * - TxTags.asset.Issue,
   * - TxTags.settlement.CreateVenue
   */
  StoManagement = 'StoManagement',
}

export enum PermissionType {
  Include = 'Include',
  Exclude = 'Exclude',
}

/**
 * Signer/agent permissions for a specific type
 *
 * @param T - type of Permissions (Asset, Transaction, Portfolio, etc)
 */
export interface SectionPermissions<T> {
  /**
   * Values to be included/excluded
   */
  values: T[];
  /**
   * Whether the permissions are inclusive or exclusive
   */
  type: PermissionType;
}

/**
 * Permissions related to Transactions. Can include/exclude individual transactions or entire modules
 */
export interface TransactionPermissions extends SectionPermissions<TxTag | ModuleName> {
  /**
   * Transactions to be exempted from inclusion/exclusion. This allows more granularity when
   *   setting permissions. For example, let's say we want to include only the `asset` and `staking` modules,
   *   but exclude the `asset.registerTicker` transaction. We could add both modules to `values`, and add
   *   `TxTags.asset.registerTicker` to `exceptions`
   */
  exceptions?: TxTag[];
}

/**
 * Permissions a Secondary Key has over the Identity. A null value means the key has
 *   all permissions of that type (i.e. if `assets` is null, the key has permissions over all
 *   of the Identity's Assets)
 */
export interface Permissions {
  /**
   * Assets over which this key has permissions
   */
  assets: SectionPermissions<Asset> | null;
  /**
   * Transactions this key can execute
   */
  transactions: TransactionPermissions | null;
  /**
   * list of Transaction Groups this key can execute. Having permissions over a TxGroup
   *   means having permissions over every TxTag in said group. Partial group permissions are not
   *   covered by this value. For a full picture of transaction permissions, see the `transactions` property
   *
   * NOTE: If transactions is null, ignore this value
   */
  transactionGroups: TxGroup[];
  /* list of Portfolios over which this key has permissions */
  portfolios: SectionPermissions<DefaultPortfolio | NumberedPortfolio> | null;
}

/**
 * Asset permissions shared by agents in a group
 */
export type GroupPermissions = Pick<Permissions, 'transactions' | 'transactionGroups'>;

/**
 * All Permission Groups of a specific Asset, separated by `known` and `custom`
 */
export interface PermissionGroups {
  known: KnownPermissionGroup[];
  custom: CustomPermissionGroup[];
}

/**
 * This represents positive permissions (i.e. only "includes"). It is used
 *   for specifying procedure requirements and querying if an Account has certain
 *   permissions. Null values represent full permissions in that category
 */
export interface SimplePermissions {
  /**
   * list of required Asset permissions
   */
  assets?: Asset[] | null;
  /**
   * list of required Transaction permissions
   */
  transactions?: TxTag[] | null;
  /* list of required Portfolio permissions */
  portfolios?: (DefaultPortfolio | NumberedPortfolio)[] | null;
}

/**
 * Result of a `checkRoles` call
 */
export interface CheckRolesResult {
  /**
   * required roles which the Identity *DOESN'T* have. Only present if `result` is `false`
   */
  missingRoles?: Role[];
  /**
   * whether the signer possesses all the required roles or not
   */
  result: boolean;
  /**
   * optional message explaining the reason for failure in special cases
   */
  message?: string;
}

/**
 * Result of a `checkPermissions` call. If `Type` is `Account`, represents whether the Account
 *   has all the necessary secondary key Permissions. If `Type` is `Identity`, represents whether the
 *   Identity has all the necessary external agent Permissions
 */
export interface CheckPermissionsResult<Type extends SignerType> {
  /**
   * required permissions which the signer *DOESN'T* have. Only present if `result` is `false`
   */
  missingPermissions?: Type extends SignerType.Account ? SimplePermissions : TxTag[] | null;
  /**
   * whether the signer complies with the required permissions or not
   */
  result: boolean;
  /**
   * optional message explaining the reason for failure in special cases
   */
  message?: string;
}

export enum PermissionGroupType {
  /**
   * all transactions authorized
   */
  Full = 'Full',
  /**
   * not authorized:
   *   - externalAgents
   */
  ExceptMeta = 'ExceptMeta',
  /**
   * authorized:
   *   - corporateAction
   *   - corporateBallot
   *   - capitalDistribution
   */
  PolymeshV1Caa = 'PolymeshV1Caa',
  /**
   * authorized:
   *   - asset.issue
   *   - asset.redeem
   *   - asset.controllerTransfer
   *   - sto (except for sto.invest)
   */
  PolymeshV1Pia = 'PolymeshV1Pia',
}

export type RotatePrimaryKeyAuthorizationData = {
  type: AuthorizationType.RotatePrimaryKey;
};

export type RotatePrimaryKeyToSecondaryData = {
  type: AuthorizationType.RotatePrimaryKeyToSecondary;
  value: Permissions;
};

export type JoinIdentityAuthorizationData = {
  type: AuthorizationType.JoinIdentity;
  value: Permissions;
};

export type PortfolioCustodyAuthorizationData = {
  type: AuthorizationType.PortfolioCustody;
  value: NumberedPortfolio | DefaultPortfolio;
};

export type BecomeAgentAuthorizationData = {
  type: AuthorizationType.BecomeAgent;
  value: KnownPermissionGroup | CustomPermissionGroup;
};

export type AddRelayerPayingKeyAuthorizationData = {
  type: AuthorizationType.AddRelayerPayingKey;
  value: SubsidyData;
};

export type GenericAuthorizationData = {
  type: Exclude<
    AuthorizationType,
    | AuthorizationType.RotatePrimaryKey
    | AuthorizationType.JoinIdentity
    | AuthorizationType.PortfolioCustody
    | AuthorizationType.BecomeAgent
    | AuthorizationType.AddRelayerPayingKey
    | AuthorizationType.RotatePrimaryKeyToSecondary
  >;
  value: string;
};
/**
 * Authorization request data corresponding to type
 */
export type Authorization =
  | RotatePrimaryKeyAuthorizationData
  | JoinIdentityAuthorizationData
  | PortfolioCustodyAuthorizationData
  | BecomeAgentAuthorizationData
  | AddRelayerPayingKeyAuthorizationData
  | RotatePrimaryKeyToSecondaryData
  | GenericAuthorizationData;

export enum TransactionArgumentType {
  Did = 'Did',
  Address = 'Address',
  Text = 'Text',
  Boolean = 'Boolean',
  Number = 'Number',
  Balance = 'Balance',
  Date = 'Date',
  Array = 'Array',
  Tuple = 'Tuple',
  SimpleEnum = 'SimpleEnum',
  RichEnum = 'RichEnum',
  Object = 'Object',
  Unknown = 'Unknown',
  Null = 'Null',
}

export interface PlainTransactionArgument {
  type: Exclude<
    TransactionArgumentType,
    | TransactionArgumentType.Array
    | TransactionArgumentType.Tuple
    | TransactionArgumentType.SimpleEnum
    | TransactionArgumentType.RichEnum
    | TransactionArgumentType.Object
  >;
}

export interface ArrayTransactionArgument {
  type: TransactionArgumentType.Array;
  internal: TransactionArgument;
}

export interface SimpleEnumTransactionArgument {
  type: TransactionArgumentType.SimpleEnum;
  internal: string[];
}

export interface ComplexTransactionArgument {
  type:
    | TransactionArgumentType.RichEnum
    | TransactionArgumentType.Object
    | TransactionArgumentType.Tuple;
  internal: TransactionArgument[];
}

export type TransactionArgument = {
  name: string;
  optional: boolean;
  _rawType: TypeDef;
} & (
  | PlainTransactionArgument
  | ArrayTransactionArgument
  | SimpleEnumTransactionArgument
  | ComplexTransactionArgument
);

export type Signer = Identity | Account;

export interface OfferingWithDetails {
  offering: Offering;
  details: OfferingDetails;
}

export interface CheckpointWithData {
  checkpoint: Checkpoint;
  createdAt: Date;
  totalSupply: BigNumber;
}

export interface PermissionedAccount {
  account: Account;
  permissions: Permissions;
}

export type PortfolioLike =
  | string
  | Identity
  | NumberedPortfolio
  | DefaultPortfolio
  | { identity: string | Identity; id: BigNumber };

/**
 * Permissions to grant to a Signer over an Identity
 *
 * {@link Permissions}
 *
 * @note TxGroups in the `transactionGroups` array will be transformed into their corresponding `TxTag`s
 */
export type PermissionsLike = {
  /**
   * Assets on which to grant permissions. A null value represents full permissions
   */
  assets?: SectionPermissions<string | Asset> | null;
  /**
   * Portfolios on which to grant permissions. A null value represents full permissions
   */
  portfolios?: SectionPermissions<PortfolioLike> | null;
  /**
   * transaction that the Secondary Key has permission to execute. A null value represents full permissions
   */
} & (
  | {
      transactions?: TransactionPermissions | null;
    }
  | {
      transactionGroups?: TxGroup[];
    }
);

export interface PortfolioMovement {
  asset: string | Asset;
  amount: BigNumber;
  /**
   * identifier string to help differentiate transfers
   */
  memo?: string;
}

export interface ProcedureAuthorizationStatus {
  /**
   * whether the Identity complies with all required Agent permissions
   */
  agentPermissions: CheckPermissionsResult<SignerType.Identity>;
  /**
   * whether the Account complies with all required Signer permissions
   */
  signerPermissions: CheckPermissionsResult<SignerType.Account>;
  /**
   * whether the Identity complies with all required Roles
   */
  roles: CheckRolesResult;
  /**
   * whether the Account is frozen (i.e. can't perform any transactions)
   */
  accountFrozen: boolean;
  /**
   * true only if the Procedure requires an Identity but the signing Account
   *   doesn't have one associated
   */
  noIdentity: boolean;
}

interface TransferRestrictionBase {
  /**
   * array of Scope/Identity IDs that are exempted from the Restriction
   *
   * @note if the Asset requires investor uniqueness, Scope IDs are used. Otherwise, we use Identity IDs. More on Scope IDs and investor uniqueness
   *   [here](https://developers.polymesh.network/introduction/identity#polymesh-unique-identity-system-puis) and
   *   [here](https://developers.polymesh.network/polymesh-docs/primitives/confidential-identity)
   */
  exemptedIds?: string[];
}

export interface CountTransferRestriction extends TransferRestrictionBase {
  count: BigNumber;
}

export interface PercentageTransferRestriction extends TransferRestrictionBase {
  /**
   * maximum percentage (0-100) of the total supply of the Asset that can be held by a single investor at once
   */
  percentage: BigNumber;
}
export interface ClaimCountTransferRestriction extends TransferRestrictionBase {
  /**
   * The type of investors this restriction applies to. e.g. non-accredited
   */
  claim: StatClaimUserInput;
  /**
   * The minimum amount of investors the must meet the Claim criteria
   */
  min: BigNumber;
  /**
   * The maximum amount of investors that must meet the Claim criteria
   */
  max?: BigNumber;

  issuer: Identity;
}
export interface ClaimPercentageTransferRestriction extends TransferRestrictionBase {
  /**
   * The type of investors this restriction applies to. e.g. Canadian investor
   */
  claim: StatClaimUserInput;
  /**
   * The minimum percentage of investors that must meet the Claim criteria
   */
  min: BigNumber;
  /**
   * The maximum percentage of investors that must meet the Claim criteria
   */
  max: BigNumber;

  issuer: Identity;
}

<<<<<<< HEAD
export interface CountTransferRestrictionInput extends TransferRestrictionInputBase {
  /**
   * limit on the amount of different (unique) investors that can hold the Asset at once
   */
  count: BigNumber;
}

export interface PercentageTransferRestrictionInput extends TransferRestrictionInputBase {
  /**
   * maximum percentage (0-100) of the total supply of the Asset that can be held by a single investor at once
   */
  percentage: BigNumber;
}

export interface ClaimCountTransferRestrictionInput extends TransferRestrictionInputBase {
  min: BigNumber;
  max?: BigNumber;
  issuer: Identity;
  claim: StatClaimUserInput;
}
export interface ClaimPercentageTransferRestrictionInput extends TransferRestrictionInputBase {
  min: BigNumber;
  max: BigNumber;
  issuer: Identity;
  claim: StatClaimUserInput;
}

=======
>>>>>>> 82858c81
export interface ActiveTransferRestrictions<
  Restriction extends
    | CountTransferRestriction
    | PercentageTransferRestriction
    | ClaimCountTransferRestriction
    | ClaimPercentageTransferRestriction
> {
  restrictions: Restriction[];
  /**
   * amount of restrictions that can be added before reaching the shared limit
   */
  availableSlots: BigNumber;
}

<<<<<<< HEAD
export enum TransferRestrictionType {
  Count = 'Count',
  Percentage = 'Percentage',
  ClaimCount = 'ClaimCount',
  ClaimPercentage = 'ClaimPercentage',
}

export interface TransferRestriction {
  type: TransferRestrictionType;
  value: BigNumber | ClaimCountRestrictionValue | ClaimPercentageRestrictionValue;
}

export interface ClaimCountRestrictionValue {
  min: BigNumber;
  max?: BigNumber;
  issuer: Identity;
  claim: StatClaimUserInput;
}

export interface ClaimPercentageRestrictionValue {
  min: BigNumber;
  max: BigNumber;
  issuer: Identity;
  claim: StatClaimUserInput;
}

export enum StatType {
  Count = 'Count',
  Balance = 'Balance',
  ScopedCount = 'ScopedCount',
  ScopedBalance = 'ScopedBalance',
}

export interface AddCountStatInput {
  count: BigNumber;
}

export type ClaimCountInitialStatInput =
  | { yes: BigNumber; no: BigNumber }
  | { countryCode: CountryCode; count: BigNumber }[];
export interface ClaimCountStatInput {
  claimIssuer: StatClaimIssuer & { value: ClaimCountInitialStatInput };
}

export interface StatClaimIssuer {
  issuer: Identity;
  claimType: StatClaimType;
}

export interface ClaimPercentageStatInput {
  claimIssuer: StatClaimIssuer;
}

=======
>>>>>>> 82858c81
export enum CalendarUnit {
  Second = 'second',
  Minute = 'minute',
  Hour = 'hour',
  Day = 'day',
  Week = 'week',
  Month = 'month',
  Year = 'year',
}

/**
 * Represents a period of time measured in a specific unit (i.e. 20 days)
 */
export interface CalendarPeriod {
  unit: CalendarUnit;
  amount: BigNumber;
}

export interface ScheduleWithDetails {
  schedule: CheckpointSchedule;
  details: ScheduleDetails;
}

export interface DistributionWithDetails {
  distribution: DividendDistribution;
  details: DividendDistributionDetails;
}

export interface DistributionPayment {
  blockNumber: BigNumber;
  blockHash: string;
  date: Date;
  target: Identity;
  amount: BigNumber;
  /**
   * percentage (0-100) of tax withholding for the `target` identity
   */
  withheldTax: BigNumber;
}

export interface ProcedureOpts {
  /**
   * Account or address of a signing key to replace the current one (for this procedure only)
   */
  signingAccount?: string | Account;
}

export interface ProcedureMethod<
  MethodArgs,
  ProcedureReturnValue,
  ReturnValue = ProcedureReturnValue
> {
  (args: MethodArgs, opts?: ProcedureOpts): Promise<
    TransactionQueue<ProcedureReturnValue, ReturnValue>
  >;
  checkAuthorization: (
    args: MethodArgs,
    opts?: ProcedureOpts
  ) => Promise<ProcedureAuthorizationStatus>;
}

export interface NoArgsProcedureMethod<ProcedureReturnValue, ReturnValue = ProcedureReturnValue> {
  (opts?: ProcedureOpts): Promise<TransactionQueue<ProcedureReturnValue, ReturnValue>>;
  checkAuthorization: (opts?: ProcedureOpts) => Promise<ProcedureAuthorizationStatus>;
}

export interface GroupedInstructions {
  /**
   * Instructions that have already been affirmed by the Identity
   */
  affirmed: Instruction[];
  /**
   * Instructions that still need to be affirmed/rejected by the Identity
   */
  pending: Instruction[];
  /**
   * Instructions that failed in their execution (can be rescheduled).
   *   This group supersedes the other three, so for example, a failed Instruction
   *   might also belong in the `affirmed` group, but it will only be included in this one
   */
  failed: Instruction[];
}

export interface AssetWithGroup {
  asset: Asset;
  group: KnownPermissionGroup | CustomPermissionGroup;
}

/**
 * Events triggered by transactions performed by an Agent Identity, related to the Token's configuration
 *   For example: changing compliance requirements, inviting/removing agent Identities, freezing/unfreezing transfers
 *
 * Token transfers (settlements or movements between Portfolios) do not count as Operations
 */
export interface HistoricAgentOperation {
  /**
   * Agent Identity that performed the operations
   */
  identity: Identity;
  /**
   * list of Token Operation Events that were triggered by the Agent Identity
   */
  history: EventIdentifier[];
}

/**
 * URI|mnemonic|hex representation of a private key
 */
export type PrivateKey =
  | {
      uri: string;
    }
  | {
      mnemonic: string;
    }
  | {
      seed: string;
    };

/**
 * Targets of a corporate action in a flexible structure for input purposes
 */
export type InputCorporateActionTargets = Modify<
  CorporateActionTargets,
  {
    identities: (string | Identity)[];
  }
>;

/**
 * Per-Identity tax withholdings of a corporate action in a flexible structure for input purposes
 */
export type InputCorporateActionTaxWithholdings = Modify<
  TaxWithholding,
  {
    identity: string | Identity;
  }
>[];

export { TxTags, TxTag, ModuleName, CountryCode };
export { EventRecord } from '@polkadot/types/interfaces';
export { ConnectParams } from '~/api/client/Polymesh';
export * from '~/api/entities/types';
export * from '~/base/types';
export {
  Order,
  EventIdEnum,
  ModuleIdEnum,
  TransactionOrderByInput,
  TransactionOrderFields,
  SettlementResultEnum,
  SettlementDirectionEnum,
} from '~/middleware/types';
export * from '~/api/procedures/types';<|MERGE_RESOLUTION|>--- conflicted
+++ resolved
@@ -1319,36 +1319,6 @@
   issuer: Identity;
 }
 
-<<<<<<< HEAD
-export interface CountTransferRestrictionInput extends TransferRestrictionInputBase {
-  /**
-   * limit on the amount of different (unique) investors that can hold the Asset at once
-   */
-  count: BigNumber;
-}
-
-export interface PercentageTransferRestrictionInput extends TransferRestrictionInputBase {
-  /**
-   * maximum percentage (0-100) of the total supply of the Asset that can be held by a single investor at once
-   */
-  percentage: BigNumber;
-}
-
-export interface ClaimCountTransferRestrictionInput extends TransferRestrictionInputBase {
-  min: BigNumber;
-  max?: BigNumber;
-  issuer: Identity;
-  claim: StatClaimUserInput;
-}
-export interface ClaimPercentageTransferRestrictionInput extends TransferRestrictionInputBase {
-  min: BigNumber;
-  max: BigNumber;
-  issuer: Identity;
-  claim: StatClaimUserInput;
-}
-
-=======
->>>>>>> 82858c81
 export interface ActiveTransferRestrictions<
   Restriction extends
     | CountTransferRestriction
@@ -1363,7 +1333,6 @@
   availableSlots: BigNumber;
 }
 
-<<<<<<< HEAD
 export enum TransferRestrictionType {
   Count = 'Count',
   Percentage = 'Percentage',
@@ -1417,8 +1386,6 @@
   claimIssuer: StatClaimIssuer;
 }
 
-=======
->>>>>>> 82858c81
 export enum CalendarUnit {
   Second = 'second',
   Minute = 'minute',

import { Keyring } from '@polkadot/api';
import { IKeyringPair, TypeDef } from '@polkadot/types/types';
import BigNumber from 'bignumber.js';
import { TxTag, TxTags } from 'polymesh-types/types';

import { DividendDistributionDetails, ScheduleDetails, StoDetails } from '~/api/entities/types';
import { CountryCode } from '~/generated/types';
// NOTE uncomment in Governance v2 upgrade
// import { ProposalDetails } from '~/api/entities/Proposal/types';
import {
  Account,
  Checkpoint,
  CheckpointSchedule,
  DefaultPortfolio,
  DividendDistribution,
  Identity,
  NumberedPortfolio,
  /*, Proposal */
  SecurityToken,
  Sto,
  TransactionQueue,
} from '~/internal';
import { PortfolioId } from '~/types/internal';

export * from '~/generated/types';

export enum TransactionStatus {
  /**
   * the transaction is prepped to run
   */
  Idle = 'Idle',
  /**
   * the transaction is waiting for the user's signature
   */
  Unapproved = 'Unapproved',
  /**
   * the transaction is being executed
   */
  Running = 'Running',
  /**
   * the transaction was rejected by the signer
   */
  Rejected = 'Rejected',
  /**
   * the transaction was run successfully
   */
  Succeeded = 'Succeeded',
  /**
   * the transaction's execution failed due to a revert
   */
  Failed = 'Failed',
  /**
   * the transaction couldn't be broadcast. It was either dropped, usurped or invalidated
   * see https://github.com/paritytech/substrate/blob/master/primitives/transaction-pool/src/pool.rs#L58-L110
   */
  Aborted = 'Aborted',
}

export enum TransactionQueueStatus {
  /**
   * the queue is prepped to run
   */
  Idle = 'Idle',
  /**
   * transactions in the queue are being executed
   */
  Running = 'Running',
  /**
   * a critical transaction's execution failed.
   * This might mean the transaction was rejected,
   * failed due to a revert or never entered a block
   */
  Failed = 'Failed',
  /**
   * the queue finished running all of its transactions. Non-critical transactions
   * might still have failed
   */
  Succeeded = 'Succeeded',
}

// Roles

export enum RoleType {
  TickerOwner = 'TickerOwner',
  TokenOwner = 'TokenOwner',
  TokenPia = 'TokenPia',
  TokenCaa = 'TokenCaa',
  CddProvider = 'CddProvider',
  VenueOwner = 'VenueOwner',
  PortfolioCustodian = 'PortfolioCustodian',
  CorporateActionsAgent = 'CorporateActionsAgent',
}

export interface TickerOwnerRole {
  type: RoleType.TickerOwner;
  ticker: string;
}

export interface TokenOwnerRole {
  type: RoleType.TokenOwner;
  ticker: string;
}

export interface TokenPiaRole {
  type: RoleType.TokenPia;
  ticker: string;
}

export interface TokenCaaRole {
  type: RoleType.TokenCaa;
  ticker: string;
}

export interface CddProviderRole {
  type: RoleType.CddProvider;
}

export interface VenueOwnerRole {
  type: RoleType.VenueOwner;
  venueId: BigNumber;
}

export interface PortfolioCustodianRole {
  type: RoleType.PortfolioCustodian;
  portfolioId: PortfolioId;
}

export type Role =
  | TickerOwnerRole
  | TokenOwnerRole
  | TokenPiaRole
  | TokenCaaRole
  | CddProviderRole
  | VenueOwnerRole
  | PortfolioCustodianRole;

/**
 * @hidden
 */
export function isPortfolioCustodianRole(role: Role): role is PortfolioCustodianRole {
  return role.type === RoleType.PortfolioCustodian;
}

/**
 * @hidden
 */
export function isVenueOwnerRole(role: Role): role is VenueOwnerRole {
  return role.type === RoleType.VenueOwner;
}

/**
 * @hidden
 */
export function isCddProviderRole(role: Role): role is CddProviderRole {
  return role.type === RoleType.CddProvider;
}

/**
 * @hidden
 */
export function isTokenCaaRole(role: Role): role is TokenCaaRole {
  return role.type === RoleType.TokenCaa;
}

/**
 * @hidden
 */
export function isTokenPiaRole(role: Role): role is TokenPiaRole {
  return role.type === RoleType.TokenPia;
}

/**
 * @hidden
 */
export function isTokenOwnerRole(role: Role): role is TokenOwnerRole {
  return role.type === RoleType.TokenOwner;
}

/**
 * @hidden
 */
export function isTickerOwnerRole(role: Role): role is TickerOwnerRole {
  return role.type === RoleType.TickerOwner;
}

export enum KnownTokenType {
  EquityCommon = 'EquityCommon',
  EquityPreferred = 'EquityPreferred',
  Commodity = 'Commodity',
  FixedIncome = 'FixedIncome',
  Reit = 'Reit',
  Fund = 'Fund',
  RevenueShareAgreement = 'RevenueShareAgreement',
  StructuredProduct = 'StructuredProduct',
  Derivative = 'Derivative',
  StableCoin = 'StableCoin',
}

/**
 * Type of security that the token represents
 */
export type TokenType = KnownTokenType | { custom: string };

export enum TokenIdentifierType {
  Isin = 'Isin',
  Cusip = 'Cusip',
  Cins = 'Cins',
  Lei = 'Lei',
}

// NOTE: query.asset.identifiers doesn’t support custom identifier types properly for now
// export type TokenIdentifierType = KnownTokenIdentifierType | { custom: string };

/**
 * Alphanumeric standardized security identifier
 */
export interface TokenIdentifier {
  type: TokenIdentifierType;
  value: string;
}

/**
 * Document attached to a token
 */
export interface TokenDocument {
  name: string;
  uri: string;
  contentHash: string;
  type?: string;
  filedAt?: Date;
}

/**
 * Type of authorization request
 */
export enum AuthorizationType {
  AttestPrimaryKeyRotation = 'AttestPrimaryKeyRotation',
  RotatePrimaryKey = 'RotatePrimaryKey',
  TransferTicker = 'TransferTicker',
  AddMultiSigSigner = 'AddMultiSigSigner',
  TransferAssetOwnership = 'TransferAssetOwnership',
  TransferPrimaryIssuanceAgent = 'TransferPrimaryIssuanceAgent',
  JoinIdentity = 'JoinIdentity',
  PortfolioCustody = 'PortfolioCustody',
  TransferCorporateActionAgent = 'TransferCorporateActionAgent',
  Custom = 'Custom',
  NoData = 'NoData',
}

export enum ConditionTarget {
  Sender = 'Sender',
  Receiver = 'Receiver',
  Both = 'Both',
}

export enum ScopeType {
  // eslint-disable-next-line @typescript-eslint/no-shadow
  Identity = 'Identity',
  Ticker = 'Ticker',
  Custom = 'Custom',
}

export interface Scope {
  type: ScopeType;
  value: string;
}

export enum ClaimType {
  Accredited = 'Accredited',
  Affiliate = 'Affiliate',
  BuyLockup = 'BuyLockup',
  SellLockup = 'SellLockup',
  CustomerDueDiligence = 'CustomerDueDiligence',
  KnowYourCustomer = 'KnowYourCustomer',
  Jurisdiction = 'Jurisdiction',
  Exempted = 'Exempted',
  Blocked = 'Blocked',
  InvestorUniqueness = 'InvestorUniqueness',
  NoData = 'NoData',
  InvestorUniquenessV2 = 'InvestorUniquenessV2',
}

export type CddClaim = { type: ClaimType.CustomerDueDiligence; id: string };

export type InvestorUniquenessClaim = {
  type: ClaimType.InvestorUniqueness;
  scope: Scope;
  cddId: string;
  scopeId: string;
};

export type InvestorUniquenessV2Claim = {
  type: ClaimType.InvestorUniquenessV2;
  cddId: string;
};

export type ScopedClaim =
  | { type: ClaimType.Jurisdiction; code: CountryCode; scope: Scope }
  | InvestorUniquenessClaim
  | {
      type: Exclude<
        ClaimType,
        | ClaimType.NoData
        | ClaimType.Jurisdiction
        | ClaimType.CustomerDueDiligence
        | ClaimType.InvestorUniqueness
        | ClaimType.InvestorUniquenessV2
      >;
      scope: Scope;
    };

export type UnscopedClaim = { type: ClaimType.NoData } | CddClaim | InvestorUniquenessV2Claim;

export type Claim = ScopedClaim | UnscopedClaim;

/**
 * @hidden
 */
export function isScopedClaim(claim: Claim): claim is ScopedClaim {
  const { type } = claim;

  return ![
    ClaimType.NoData,
    ClaimType.CustomerDueDiligence,
    ClaimType.InvestorUniquenessV2,
  ].includes(type);
}

/**
 * @hidden
 */
export function isInvestorUniquenessClaim(claim: Claim): claim is InvestorUniquenessClaim {
  return claim.type === ClaimType.InvestorUniqueness;
}

export interface ClaimData<ClaimType = Claim> {
  target: Identity;
  issuer: Identity;
  issuedAt: Date;
  expiry: Date | null;
  claim: ClaimType;
}

export interface IdentityWithClaims {
  identity: Identity;
  claims: ClaimData[];
}

export interface ExtrinsicData {
  blockNumber: BigNumber;
  extrinsicIdx: number;
  address: string | null;
  nonce: number;
  txTag: TxTag;
  params: Record<string, unknown>[];
  success: boolean;
  specVersionId: number;
  extrinsicHash: string;
}

export interface ClaimScope {
  scope: Scope | null;
  ticker?: string;
}

export interface TrustedClaimIssuer {
  identity: Identity;
  /**
   * an undefined value means that the issuer is trusted for all claim types.
   */
  trustedFor?: ClaimType[];
}

export enum ConditionType {
  IsPresent = 'IsPresent',
  IsAbsent = 'IsAbsent',
  IsAnyOf = 'IsAnyOf',
  IsNoneOf = 'IsNoneOf',
  IsPrimaryIssuanceAgent = 'IsPrimaryIssuanceAgent',
  IsIdentity = 'IsIdentity',
}

export type ConditionBase = { target: ConditionTarget; trustedClaimIssuers?: TrustedClaimIssuer[] };

export type SingleClaimCondition = ConditionBase & {
  type: ConditionType.IsPresent | ConditionType.IsAbsent;
  claim: Claim;
};

export type MultiClaimCondition = ConditionBase & {
  type: ConditionType.IsAnyOf | ConditionType.IsNoneOf;
  claims: Claim[];
};

export type IdentityCondition = ConditionBase & {
  type: ConditionType.IsIdentity;
  identity: Identity;
};

export type PrimaryIssuanceAgentCondition = ConditionBase & {
  type: ConditionType.IsPrimaryIssuanceAgent;
};

export type Condition =
  | SingleClaimCondition
  | MultiClaimCondition
  | IdentityCondition
  | PrimaryIssuanceAgentCondition;

/**
 * @hidden
 */
export function isSingleClaimCondition(condition: Condition): condition is SingleClaimCondition {
  return [ConditionType.IsPresent, ConditionType.IsAbsent].includes(condition.type);
}

/**
 * @hidden
 */
export function isMultiClaimCondition(condition: Condition): condition is MultiClaimCondition {
  return [ConditionType.IsAnyOf, ConditionType.IsNoneOf].includes(condition.type);
}

export interface Requirement {
  id: number;
  conditions: Condition[];
}

export interface ConditionCompliance {
  condition: Condition;
  complies: boolean;
}

export interface RequirementCompliance {
  id: number;
  conditions: ConditionCompliance[];
  complies: boolean;
}

export interface Compliance {
  requirements: RequirementCompliance[];
  complies: boolean;
}

/**
 * Specifies possible types of errors in the SDK
 */
export enum ErrorCode {
  TransactionAborted = 'TransactionAborted',
  TransactionRejectedByUser = 'TransactionRejectedByUser',
  TransactionReverted = 'TransactionReverted',
  FatalError = 'FatalError',
  InvalidUuid = 'InvalidUuid',
  ValidationError = 'ValidationError',
  NotAuthorized = 'NotAuthorized',
  MiddlewareError = 'MiddlewareError',
  IdentityNotPresent = 'IdentityNotPresent',
  DataUnavailable = 'DataUnavailable',
}

/**
 * ERC1400 compliant transfer status
 */
export enum TransferStatus {
  Failure = 'Failure', // 80
  Success = 'Success', // 81
  InsufficientBalance = 'InsufficientBalance', // 82
  InsufficientAllowance = 'InsufficientAllowance', // 83
  TransfersHalted = 'TransfersHalted', // 84
  FundsLocked = 'FundsLocked', // 85
  InvalidSenderAddress = 'InvalidSenderAddress', // 86
  InvalidReceiverAddress = 'InvalidReceiverAddress', // 87
  InvalidOperator = 'InvalidOperator', // 88
  InvalidSenderIdentity = 'InvalidSenderIdentity', // 160
  InvalidReceiverIdentity = 'InvalidReceiverIdentity', // 161
  ComplianceFailure = 'ComplianceFailure', // 162
  SmartExtensionFailure = 'SmartExtensionFailure', // 163
  InvalidGranularity = 'InvalidGranularity', // 164
  VolumeLimitReached = 'VolumeLimitReached', // 165
  BlockedTransaction = 'BlockedTransaction', // 166
  FundsLimitReached = 'FundsLimitReached', // 168
  PortfolioFailure = 'PortfolioFailure', // 169
  CustodianError = 'CustodianError', // 170
  ScopeClaimMissing = 'ScopeClaimMissing', // 171
  TransferRestrictionFailure = 'TransferRestrictionFailure', // 172
}

/**
 * Akin to TransferStatus, these are a bit more granular and specific. Every TransferError translates to
 *   a [[TransferStatus]], but two or more TransferErrors can represent the same TransferStatus, and
 *   not all Transfer Statuses are represented by a TransferError
 */
export enum TransferError {
  /**
   * translates to TransferStatus.InvalidGranularity
   *
   * occurs if attempting to transfer decimal amounts of a non-divisible token
   */
  InvalidGranularity = 'InvalidGranularity',
  /**
   * translates to TransferStatus.InvalidReceiverIdentity
   *
   * occurs if the origin and destination Identities are the same
   */
  SelfTransfer = 'SelfTransfer',
  /**
   * translates to TransferStatus.InvalidReceiverIdentity
   *
   * occurs if the receiver Identity doesn't have a valid CDD claim
   */
  InvalidReceiverCdd = 'InvalidReceiverCdd',
  /**
   * translates to TransferStatus.InvalidSenderIdentity
   *
   * occurs if the receiver Identity doesn't have a valid CDD claim
   */
  InvalidSenderCdd = 'InvalidSenderCdd',
  /**
   * translates to TransferStatus.ScopeClaimMissing
   *
   * occurs if one of the participants doesn't have a valid Investor Uniqueness Claim for
   *   the Security Token
   */
  ScopeClaimMissing = 'ScopeClaimMissing',
  /**
   * translates to TransferStatus.InsufficientBalance
   *
   * occurs if the sender Identity does not have enough balance to cover the amount
   */
  InsufficientBalance = 'InsufficientBalance',
  /**
   * translates to TransferStatus.TransfersHalted
   *
   * occurs if the Security Token's transfers are frozen
   */
  TransfersFrozen = 'TransfersFrozen',
  /**
   * translates to TransferStatus.PortfolioFailure
   *
   * occurs if the sender Portfolio doesn't exist
   */
  InvalidSenderPortfolio = 'InvalidSenderPortfolio',
  /**
   * translates to TransferStatus.PortfolioFailure
   *
   * occurs if the receiver Portfolio doesn't exist
   */
  InvalidReceiverPortfolio = 'InvalidReceiverPortfolio',
  /**
   * translates to TransferStatus.PortfolioFailure
   *
   * occurs if the sender Portfolio does not have enough balance to cover the amount
   */
  InsufficientPortfolioBalance = 'InsufficientPortfolioBalance',
}

export interface ClaimTarget {
  target: string | Identity;
  claim: Claim;
  expiry?: Date;
}

export type SubCallback<T> = (result: T) => void | Promise<void>;

export type UnsubCallback = () => void;

export type Ensured<T, K extends keyof T> = Required<Pick<T, K>>;

export interface MiddlewareConfig {
  link: string;
  key: string;
}

export type CommonKeyring = Pick<
  Keyring,
  'getPair' | 'getPairs' | 'addFromSeed' | 'addFromUri' | 'addFromMnemonic' | 'addPair'
>;

export interface UiKeyring {
  keyring: CommonKeyring;
}

export interface EventIdentifier {
  blockNumber: BigNumber;
  blockDate: Date;
  eventIndex: number;
}

export interface KeyringPair extends IKeyringPair {
  isLocked: boolean;
}

export interface Balance {
  free: BigNumber;
  locked: BigNumber;
  total: BigNumber;
}

export type AccountBalance = Balance;

export interface PaginationOptions {
  size: number;
  start?: string;
}

export type NextKey = string | number | null;

export interface ResultSet<T> {
  data: T[];
  next: NextKey;
  count?: number;
}

export interface NetworkProperties {
  name: string;
  version: number;
}

export interface Fees {
  protocol: BigNumber;
  gas: BigNumber;
}

/**
 * Transaction Groups (for permissions purposes)
 */
export enum TxGroup {
  /**
   * - TxTags.identity.AddInvestorUniquenessClaim
   * - TxTags.portfolio.MovePortfolioFunds
   * - TxTags.settlement.AddInstruction
   * - TxTags.settlement.AddAndAffirmInstruction
   * - TxTags.settlement.AffirmInstruction
   * - TxTags.settlement.RejectInstruction
   * - TxTags.settlement.CreateVenue
   */
  PortfolioManagement = 'PortfolioManagement',
  /**
   * - TxTags.asset.MakeDivisible
   * - TxTags.asset.RenameAsset
   * - TxTags.asset.SetFundingRound
   * - TxTags.asset.AddDocuments
   * - TxTags.asset.RemoveDocuments
   */
  TokenManagement = 'TokenManagement',
  /**
   * - TxTags.asset.Freeze
   * - TxTags.asset.Unfreeze
   * - TxTags.identity.AddAuthorization
   * - TxTags.identity.RemoveAuthorization
   */
  AdvancedTokenManagement = 'AdvancedTokenManagement',
  /**
   * - TxTags.identity.AddInvestorUniquenessClaim
   * - TxTags.settlement.CreateVenue
   * - TxTags.settlement.AddInstruction
   * - TxTags.settlement.AddAndAffirmInstruction
   */
  Distribution = 'Distribution',
  /**
   * - TxTags.asset.Issue
   */
  Issuance = 'Issuance',
  /**
   * - TxTags.complianceManager.AddDefaultTrustedClaimIssuer
   * - TxTags.complianceManager.RemoveDefaultTrustedClaimIssuer
   */
  TrustedClaimIssuersManagement = 'TrustedClaimIssuersManagement',
  /**
   * - TxTags.identity.AddClaim
   * - TxTags.identity.RevokeClaim
   */
  ClaimsManagement = 'ClaimsManagement',
  /**
   * - TxTags.complianceManager.AddComplianceRequirement
   * - TxTags.complianceManager.RemoveComplianceRequirement
   * - TxTags.complianceManager.PauseAssetCompliance
   * - TxTags.complianceManager.ResumeAssetCompliance
   * - TxTags.complianceManager.ResetAssetCompliance
   */
  ComplianceRequirementsManagement = 'ComplianceRequirementsManagement',
  /**
   * - TxTags.checkpoint.CreateSchedule,
   * - TxTags.checkpoint.RemoveSchedule,
   * - TxTags.checkpoint.CreateCheckpoint,
   * - TxTags.corporateAction.InitiateCorporateAction,
   * - TxTags.capitalDistribution.Distribute,
   * - TxTags.capitalDistribution.Claim,
   * - TxTags.identity.AddInvestorUniquenessClaim,
   */
  CorporateActionsManagement = 'CorporateActionsManagement',
  /**
   * - TxTags.sto.CreateFundraiser,
   * - TxTags.sto.FreezeFundraiser,
   * - TxTags.sto.Invest,
   * - TxTags.sto.ModifyFundraiserWindow,
   * - TxTags.sto.Stop,
   * - TxTags.sto.UnfreezeFundraiser,
   * - TxTags.identity.AddInvestorUniquenessClaim,
   * - TxTags.asset.Issue,
   * - TxTags.settlement.CreateVenue
   */
  StoManagement = 'StoManagement',
}

/**
 * Permissions a Secondary Key has over the Identity. A null value means the key has
 *   all permissions of that type (i.e. if `tokens` is null, the key has permissions over all
 *   of the Identity's Security Tokens)
 */
export interface Permissions {
  /**
   * list of Security Tokens over which this key has permissions
   */
  tokens: SecurityToken[] | null;
  /**
   * list of Transactions this key can execute
   */
  transactions: TxTag[] | null;
  /**
   * list of Transaction Groups this key can execute. Having permissions over a TxGroup
   *   means having permissions over every TxTag in said group. Transaction permissions are the result of
   *   combining these with the `transactions` array. If `transactions` is null, then this value is redundant
   */
  transactionGroups: TxGroup[];
  /* list of Portfolios over which this key has permissions */
  portfolios: (DefaultPortfolio | NumberedPortfolio)[] | null;
}

/**
 * Authorization request data corresponding to type
 */
export type Authorization =
  | { type: AuthorizationType.NoData }
  | { type: AuthorizationType.JoinIdentity; value: Permissions }
  | { type: AuthorizationType.PortfolioCustody; value: NumberedPortfolio | DefaultPortfolio }
  | {
      type: Exclude<
        AuthorizationType,
        | AuthorizationType.NoData
        | AuthorizationType.JoinIdentity
        | AuthorizationType.PortfolioCustody
      >;
      value: string;
    };

export enum TransactionArgumentType {
  Did = 'Did',
  Address = 'Address',
  Text = 'Text',
  Boolean = 'Boolean',
  Number = 'Number',
  Balance = 'Balance',
  Date = 'Date',
  Array = 'Array',
  Tuple = 'Tuple',
  SimpleEnum = 'SimpleEnum',
  RichEnum = 'RichEnum',
  Object = 'Object',
  Unknown = 'Unknown',
  Null = 'Null',
}

export interface PlainTransactionArgument {
  type: Exclude<
    TransactionArgumentType,
    | TransactionArgumentType.Array
    | TransactionArgumentType.Tuple
    | TransactionArgumentType.SimpleEnum
    | TransactionArgumentType.RichEnum
    | TransactionArgumentType.Object
  >;
}

export interface ArrayTransactionArgument {
  type: TransactionArgumentType.Array;
  // eslint-disable-next-line no-use-before-define
  internal: TransactionArgument;
}

export interface SimpleEnumTransactionArgument {
  type: TransactionArgumentType.SimpleEnum;
  internal: string[];
}

export interface ComplexTransactionArgument {
  type:
    | TransactionArgumentType.RichEnum
    | TransactionArgumentType.Object
    | TransactionArgumentType.Tuple;
  // eslint-disable-next-line no-use-before-define
  internal: TransactionArgument[];
}

export type TransactionArgument = {
  name: string;
  optional: boolean;
  _rawType: TypeDef;
} & (
  | PlainTransactionArgument
  | ArrayTransactionArgument
  | SimpleEnumTransactionArgument
  | ComplexTransactionArgument
);

export type Signer = Identity | Account;

// NOTE uncomment in Governance v2 upgrade
// export interface ProposalWithDetails {
//   proposal: Proposal;
//   details: ProposalDetails;
// }

export interface StoWithDetails {
  sto: Sto;
  details: StoDetails;
}

export interface CheckpointWithData {
  checkpoint: Checkpoint;
  createdAt: Date;
  totalSupply: BigNumber;
}

export interface SecondaryKey {
  signer: Signer;
  permissions: Permissions;
}

export type PortfolioLike =
  | string
  | Identity
  | NumberedPortfolio
  | DefaultPortfolio
  | { identity: string | Identity; id: BigNumber };

/**
 * Permissions to grant to a Signer over an Identity
 *
 * @note TxGroups in the `transactionGroups` array will be transformed into their corresponding `TxTag`s
 *   and appended to the `transactions` array. If `transactions` is null, then the value of `transactionGroups` is redundant
 */
export interface PermissionsLike {
  /**
   * array of Security Tokens on which to grant permissions. A null value represents full permissions
   */
  tokens?: (string | SecurityToken)[] | null;
  /**
   * array of transaction tags that the Secondary Key has permission to execute. A null value represents full permissions
   */
  transactions?: TxTag[] | null;
  /**
   * array of transaction groups that the Secondary Key has permission to execute.
   */
  transactionGroups?: TxGroup[];
  /**
   * array of Portfolios for which to grant permissions. A null value represents full permissions
   */
  portfolios?: PortfolioLike[] | null;
}

export interface PortfolioMovement {
  token: string | SecurityToken;
  amount: BigNumber;
}

export interface ProcedureAuthorizationStatus {
  permissions: boolean;
  roles: boolean;
  accountFrozen: boolean;
}

interface TransferRestrictionBase {
  /**
   * array of Scope IDs that are exempted from the Restriction
   */
  exemptedScopeIds?: string[];
}

interface TransferRestrictionInputBase {
  /**
   * array of Scope IDs that are exempted from the Restriction
   */
  exemptedScopeIds?: string[];
  /**
   * array of Identities (or DIDs) that are exempted from the Restriction
   */
  exemptedIdentities?: (Identity | string)[];
}

export interface CountTransferRestriction extends TransferRestrictionBase {
  count: BigNumber;
}

export interface PercentageTransferRestriction extends TransferRestrictionBase {
  percentage: BigNumber;
}

export interface CountTransferRestrictionInput extends TransferRestrictionInputBase {
  /**
   * limit on the amount of different (unique) investors that can hold the Security Token at once
   */
  count: BigNumber;
}

export interface PercentageTransferRestrictionInput extends TransferRestrictionInputBase {
  /**
   * limit on the proportion of the total supply of the Security Token that can be held by a single investor at once
   */
  percentage: BigNumber;
}

export interface ActiveTransferRestrictions<
  Restriction extends CountTransferRestriction | PercentageTransferRestriction
> {
  restrictions: Restriction[];
  /**
   * amount of restrictions that can be added before reaching the shared limit
   */
  availableSlots: number;
}

export enum TransferRestrictionType {
  Count = 'Count',
  Percentage = 'Percentage',
}

export interface TransferRestriction {
  type: TransferRestrictionType;
  value: BigNumber;
}

export enum CalendarUnit {
  Second = 'second',
  Minute = 'minute',
  Hour = 'hour',
  Day = 'day',
  Week = 'week',
  Month = 'month',
  Year = 'year',
}

/**
 * Represents a period of time measured in a specific unit (i.e. 20 days)
 */
export interface CalendarPeriod {
  unit: CalendarUnit;
  amount: number;
}

export interface ScheduleWithDetails {
  schedule: CheckpointSchedule;
  details: ScheduleDetails;
}

export interface DistributionWithDetails {
  distribution: DividendDistribution;
  details: DividendDistributionDetails;
}

<<<<<<< HEAD
export interface ProcedureOpts {
  /**
   * Account or address of a signing key to replace the current one (for this procedure only)
   */
  signer?: string | Account;
=======
export interface DistributionPayment {
  blockNumber: BigNumber;
  date: Date;
  target: Identity;
  amount: BigNumber;
  withheldTax: BigNumber;
>>>>>>> 09e14592
}

export interface ProcedureMethod<
  MethodArgs,
  ProcedureReturnValue,
  ReturnValue = ProcedureReturnValue
> {
  (args: MethodArgs, opts?: ProcedureOpts): Promise<
    TransactionQueue<ProcedureReturnValue, ReturnValue>
  >;
  checkAuthorization: (
    args: MethodArgs,
    opts?: ProcedureOpts
  ) => Promise<ProcedureAuthorizationStatus>;
}

export { TxTags, TxTag };
export { Signer as PolkadotSigner } from '@polkadot/api/types';
export { EventRecord } from '@polkadot/types/interfaces';
export * from '~/api/entities/types';
export * from '~/base/types';
export { Order } from '~/middleware/types';<|MERGE_RESOLUTION|>--- conflicted
+++ resolved
@@ -958,20 +958,19 @@
   details: DividendDistributionDetails;
 }
 
-<<<<<<< HEAD
-export interface ProcedureOpts {
-  /**
-   * Account or address of a signing key to replace the current one (for this procedure only)
-   */
-  signer?: string | Account;
-=======
 export interface DistributionPayment {
   blockNumber: BigNumber;
   date: Date;
   target: Identity;
   amount: BigNumber;
   withheldTax: BigNumber;
->>>>>>> 09e14592
+}
+
+export interface ProcedureOpts {
+  /**
+   * Account or address of a signing key to replace the current one (for this procedure only)
+   */
+  signer?: string | Account;
 }
 
 export interface ProcedureMethod<

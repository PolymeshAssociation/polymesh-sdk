--- conflicted
+++ resolved
@@ -809,12 +809,6 @@
   PolymeshV1Pia = 'PolymeshV1Pia',
 }
 
-/**
-<<<<<<< HEAD
- * Determines the subset of permissions an Agent has over a Security Token
- */
-export type PermissionGroup = KnownPermissionGroup | { custom: BigNumber };
-
 export interface RelayerRelationship {
   /**
    * Account whose transactions are being paid for
@@ -831,20 +825,14 @@
 }
 
 /**
-=======
->>>>>>> 74fa909b
  * Authorization request data corresponding to type
  */
 export type Authorization =
   | { type: AuthorizationType.NoData }
   | { type: AuthorizationType.JoinIdentity; value: Permissions }
   | { type: AuthorizationType.PortfolioCustody; value: NumberedPortfolio | DefaultPortfolio }
-<<<<<<< HEAD
-  | { type: AuthorizationType.BecomeAgent; value: string; permissionGroup: PermissionGroup }
+  | { type: AuthorizationType.BecomeAgent; value: KnownPermissionGroup | CustomPermissionGroup }
   | { type: AuthorizationType.AddRelayerPayingKey; value: RelayerRelationship }
-=======
-  | { type: AuthorizationType.BecomeAgent; value: KnownPermissionGroup | CustomPermissionGroup }
->>>>>>> 74fa909b
   | {
       type: Exclude<
         AuthorizationType,

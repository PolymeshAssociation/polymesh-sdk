import { Keyring } from '@polkadot/api';
import { IKeyringPair, TypeDef } from '@polkadot/types/types';
import BigNumber from 'bignumber.js';

import { Identity } from '~/api/entities';
import { Signer } from '~/types/internal';

export enum TransactionStatus {
  /**
   * the transaction is prepped to run
   */
  Idle = 'Idle',
  /**
   * the transaction is waiting for the user's signature
   */
  Unapproved = 'Unapproved',
  /**
   * the transaction is being executed
   */
  Running = 'Running',
  /**
   * the transaction was rejected by the signer
   */
  Rejected = 'Rejected',
  /**
   * the transaction was run successfully
   */
  Succeeded = 'Succeeded',
  /**
   * the transaction's execution failed due to a revert
   */
  Failed = 'Failed',
  /**
   * the transaction couldn't be broadcast. It was either dropped, usurped or invalidated
   * see https://github.com/paritytech/substrate/blob/master/primitives/transaction-pool/src/pool.rs#L58-L110
   */
  Aborted = 'Aborted',
}

export enum TransactionQueueStatus {
  /**
   * the queue is prepped to run
   */
  Idle = 'Idle',
  /**
   * transactions in the queue are being executed
   */
  Running = 'Running',
  /**
   * a critical transaction's execution failed.
   * This might mean the transaction was rejected,
   * failed due to a revert or never entered a block
   */
  Failed = 'Failed',
  /**
   * the queue finished running all of its transactions. Non-critical transactions
   * might still have failed
   */
  Succeeded = 'Succeeded',
}

// Roles

export enum RoleType {
  TickerOwner = 'TickerOwner',
  TokenOwner = 'TokenOwner',
  CddProvider = 'CddProvider',
}

export interface TickerOwnerRole {
  type: RoleType.TickerOwner;
  ticker: string;
}

/**
 * @hidden
 */
export function isTickerOwnerRole(role: Role): role is TickerOwnerRole {
  return role.type === RoleType.TickerOwner;
}

export interface TokenOwnerRole {
  type: RoleType.TokenOwner;
  ticker: string;
}

/**
 * @hidden
 */
export function isTokenOwnerRole(role: Role): role is TokenOwnerRole {
  return role.type === RoleType.TokenOwner;
}

export interface CddProviderRole {
  type: RoleType.CddProvider;
}

/**
 * @hidden
 */
export function isCddProviderRole(role: Role): role is CddProviderRole {
  return role.type === RoleType.CddProvider;
}

export type Role = TickerOwnerRole | TokenOwnerRole | CddProviderRole;

export enum KnownTokenType {
  EquityCommon = 'EquityCommon',
  EquityPreferred = 'EquityPreferred',
  Commodity = 'Commodity',
  FixedIncome = 'FixedIncome',
  Reit = 'Reit',
  Fund = 'Fund',
  RevenueShareAgreement = 'RevenueShareAgreement',
  StructuredProduct = 'StructuredProduct',
  Derivative = 'Derivative',
}

/**
 * Type of security that the token represents
 */
export type TokenType = KnownTokenType | { custom: string };

export enum TokenIdentifierType {
  Isin = 'Isin',
  Cusip = 'Cusip',
  Cins = 'Cins',
}

// NOTE: query.asset.identifiers doesn’t support custom identifier types properly for now
// export type TokenIdentifierType = KnownTokenIdentifierType | { custom: string };

/**
 * Alphanumeric standardized security identifier
 */
export interface TokenIdentifier {
  type: TokenIdentifierType;
  value: string;
}

/**
 * Document attached to a token
 */
export interface TokenDocument {
  name: string;
  uri: string;
  contentHash: string;
}

/**
 * Type of authorization request
 */
export enum AuthorizationType {
  AttestMasterKeyRotation = 'AttestMasterKeyRotation',
  RotateMasterKey = 'RotateMasterKey',
  TransferTicker = 'TransferTicker',
  AddMultiSigSigner = 'AddMultiSigSigner',
  TransferAssetOwnership = 'TransferAssetOwnership',
  JoinIdentity = 'JoinIdentity',
  Custom = 'Custom',
  NoData = 'NoData',
}

/**
 * Authorization request data corresponding to type
 */
export type Authorization =
  | { type: AuthorizationType.NoData | AuthorizationType.AddMultiSigSigner }
  | {
      type: Exclude<
        AuthorizationType,
        AuthorizationType.NoData | AuthorizationType.AddMultiSigSigner
      >;
      value: string;
    };

export enum ConditionTarget {
  Sender = 'Sender',
  Receiver = 'Receiver',
  Both = 'Both',
}

export enum ClaimType {
  Accredited = 'Accredited',
  Affiliate = 'Affiliate',
  BuyLockup = 'BuyLockup',
  SellLockup = 'SellLockup',
  CustomerDueDiligence = 'CustomerDueDiligence',
  KnowYourCustomer = 'KnowYourCustomer',
  Jurisdiction = 'Jurisdiction',
  Exempted = 'Exempted',
  Blocked = 'Blocked',
  NoData = 'NoData',
}

export type ScopedClaim =
  | { type: ClaimType.Jurisdiction; name: string; scope: string }
  | { type: Exclude<ClaimType, ClaimType.NoData | ClaimType.Jurisdiction>; scope: string };

export type UnscopedClaim = { type: ClaimType.NoData | ClaimType.CustomerDueDiligence };

export type Claim = ScopedClaim | UnscopedClaim;

/**
 * @hidden
 */
export function isScopedClaim(claim: Claim): claim is ScopedClaim {
  const { type } = claim;

  return type !== ClaimType.NoData && type !== ClaimType.CustomerDueDiligence;
}

export interface ClaimData {
  target: Identity;
  issuer: Identity;
  issuedAt: Date;
  expiry: Date | null;
  claim: Claim;
}

export interface IdentityWithClaims {
  identity: Identity;
  claims: ClaimData[];
}

export enum ConditionType {
  IsPresent = 'IsPresent',
  IsAbsent = 'IsAbsent',
  IsAnyOf = 'IsAnyOf',
  IsNoneOf = 'IsNoneOf',
}

export type ConditionBase = { target: ConditionTarget; trustedClaimIssuers?: string[] };

export type SingleClaimCondition = ConditionBase & {
  type: ConditionType.IsPresent | ConditionType.IsAbsent;
  claim: Claim;
};

export type MultiClaimCondition = ConditionBase & {
  type: ConditionType.IsAnyOf | ConditionType.IsNoneOf;
  claims: Claim[];
};

export type Condition = SingleClaimCondition | MultiClaimCondition;

/**
 * @hidden
 */
export function isSingleClaimCondition(condition: Condition): condition is SingleClaimCondition {
  return [ConditionType.IsPresent, ConditionType.IsAbsent].includes(condition.type);
}

/**
 * @hidden
 */
export function isMultiClaimCondition(condition: Condition): condition is MultiClaimCondition {
  return [ConditionType.IsAnyOf, ConditionType.IsNoneOf].includes(condition.type);
}

export interface Rule {
  id: number;
  conditions: Condition[];
}

/**
 * Specifies possible types of errors in the SDK
 */
export enum ErrorCode {
  TransactionAborted = 'TransactionAborted',
  TransactionRejectedByUser = 'TransactionRejectedByUser',
  TransactionReverted = 'TransactionReverted',
  FatalError = 'FatalError',
  InvalidUuid = 'InvalidUuid',
  ValidationError = 'ValidationError',
  NotAuthorized = 'NotAuthorized',
  MiddlewareError = 'MiddlewareError',
  IdentityNotPresent = 'IdentityNotPresent',
}

/**
 * Represents an amount of tokens to be issued to an identity
 */
export interface IssuanceData {
  identity: string | Identity;
  amount: BigNumber;
}

export enum TransferStatus {
  Failure = 'Failure', // 80
  Success = 'Success', // 81
  InsufficientBalance = 'InsufficientBalance', // 82
  InsufficientAllowance = 'InsufficientAllowance', // 83
  TransfersHalted = 'TransfersHalted', // 84
  FundsLocked = 'FundsLocked', // 85
  InvalidSenderAddress = 'InvalidSenderAddress', // 86
  InvalidReceiverAddress = 'InvalidReceiverAddress', // 87
  InvalidOperator = 'InvalidOperator', // 88
  InvalidSenderIdentity = 'InvalidSenderIdentity', // 160
  InvalidReceiverIdentity = 'InvalidReceiverIdentity', // 161
  ComplianceFailure = 'ComplianceFailure', // 162
  SmartExtensionFailure = 'SmartExtensionFailure', // 163
  InvalidGranularity = 'InvalidGranularity', // 164
  VolumeLimitReached = 'VolumeLimitReached', // 165
  BlockedTransaction = 'BlockedTransaction', // 166
  FundsLimitReached = 'FundsLimitReached', // 168
}

export interface ClaimTargets {
  targets: (string | Identity)[];
  claim: Claim;
  expiry?: Date;
}

export type SubCallback<T> = (result: T) => void | Promise<void>;

export type UnsubCallback = () => void;

export type Ensured<T, K extends keyof T> = Required<Pick<T, K>>;

export interface MiddlewareConfig {
  link: string;
  key: string;
}

export type CommonKeyring = Pick<Keyring, 'getPair' | 'getPairs' | 'addFromSeed' | 'addFromUri'>;

export interface UiKeyring {
  keyring: CommonKeyring;
}

export interface EventIdentifier {
  blockNumber: number;
  blockDate: Date;
  eventIndex: number;
}

export interface KeyringPair extends IKeyringPair {
  isLocked: boolean;
}

export interface AccountBalance {
  free: BigNumber;
  locked: BigNumber;
}

export interface PaginationOptions {
  size: number;
  start?: string;
}

export type NextKey = string | number | null;

export interface ResultSet<T> {
  data: T[];
  next: NextKey;
  count?: number;
}

export interface NetworkProperties {
  name: string;
  version: number;
}

export interface Fees {
  protocol: BigNumber;
  gas: BigNumber;
}

export enum LinkType {
  DocumentOwnership = 'DocumentOwnership',
  TickerOwnership = 'TickerOwnership',
  AssetOwnership = 'AssetOwnership',
  NoData = 'NoData',
}

<<<<<<< HEAD
export enum SignerType {
  // eslint-disable-next-line no-shadow
  Identity = 'Identity',
  AccountKey = 'AccountKey',
}

export interface SigningItem {
  signer: Signer;
}

=======
export enum TransactionArgumentType {
  Did = 'Did',
  Address = 'Address',
  Text = 'Text',
  Boolean = 'Boolean',
  Number = 'Number',
  Balance = 'Balance',
  Date = 'Date',
  Array = 'Array',
  Tuple = 'Tuple',
  SimpleEnum = 'SimpleEnum',
  RichEnum = 'RichEnum',
  Object = 'Object',
  Unknown = 'Unknown',
  Null = 'Null',
}

export interface PlainTransactionArgument {
  type: Exclude<
    TransactionArgumentType,
    | TransactionArgumentType.Array
    | TransactionArgumentType.Tuple
    | TransactionArgumentType.SimpleEnum
    | TransactionArgumentType.RichEnum
    | TransactionArgumentType.Object
  >;
}

export interface ArrayTransactionArgument {
  type: TransactionArgumentType.Array;
  internal: TransactionArgument;
}

export interface SimpleEnumTransactionArgument {
  type: TransactionArgumentType.SimpleEnum;
  internal: string[];
}

export interface ComplexTransactionArgument {
  type:
    | TransactionArgumentType.RichEnum
    | TransactionArgumentType.Object
    | TransactionArgumentType.Tuple;
  internal: TransactionArgument[];
}

export type TransactionArgument = {
  name: string;
  optional: boolean;
  _rawType: TypeDef;
} & (
  | PlainTransactionArgument
  | ArrayTransactionArgument
  | SimpleEnumTransactionArgument
  | ComplexTransactionArgument
);

>>>>>>> cc74cbf6
export { TxTags } from 'polymesh-types/types';
export * from '~/api/entities/types';
export * from '~/base/types';
export { Order } from '~/middleware/types';<|MERGE_RESOLUTION|>--- conflicted
+++ resolved
@@ -374,7 +374,6 @@
   NoData = 'NoData',
 }
 
-<<<<<<< HEAD
 export enum SignerType {
   // eslint-disable-next-line no-shadow
   Identity = 'Identity',
@@ -385,7 +384,6 @@
   signer: Signer;
 }
 
-=======
 export enum TransactionArgumentType {
   Did = 'Did',
   Address = 'Address',
@@ -443,7 +441,6 @@
   | ComplexTransactionArgument
 );
 
->>>>>>> cc74cbf6
 export { TxTags } from 'polymesh-types/types';
 export * from '~/api/entities/types';
 export * from '~/base/types';

--- conflicted
+++ resolved
@@ -635,15 +635,12 @@
 
 export type UnsubCallback = () => void;
 
-<<<<<<< HEAD
 export type Ensured<T, K extends keyof T> = Required<Pick<T, K>>;
 
 export type DeepPartial<T> = {
   [P in keyof T]?: DeepPartial<T[P]>;
 };
 
-=======
->>>>>>> 42dba579
 export interface MiddlewareConfig {
   link: string;
   key: string;

import { Keyring } from '@polkadot/api';
import { IKeyringPair } from '@polkadot/types/types';
import BigNumber from 'bignumber.js';

import { Identity } from '~/api/entities';

export enum TransactionStatus {
  /**
   * the transaction is prepped to run
   */
  Idle = 'Idle',
  /**
   * the transaction is waiting for the user's signature
   */
  Unapproved = 'Unapproved',
  /**
   * the transaction is being executed
   */
  Running = 'Running',
  /**
   * the transaction was rejected by the signer
   */
  Rejected = 'Rejected',
  /**
   * the transaction was run successfully
   */
  Succeeded = 'Succeeded',
  /**
   * the transaction's execution failed due to a revert
   */
  Failed = 'Failed',
  /**
   * the transaction couldn't be broadcast. It was either dropped, usurped or invalidated
   * see https://github.com/paritytech/substrate/blob/master/primitives/transaction-pool/src/pool.rs#L58-L110
   */
  Aborted = 'Aborted',
}

export enum TransactionQueueStatus {
  /**
   * the queue is prepped to run
   */
  Idle = 'Idle',
  /**
   * transactions in the queue are being executed
   */
  Running = 'Running',
  /**
   * a critical transaction's execution failed.
   * This might mean the transaction was rejected,
   * failed due to a revert or never entered a block
   */
  Failed = 'Failed',
  /**
   * the queue finished running all of its transactions. Non-critical transactions
   * might still have failed
   */
  Succeeded = 'Succeeded',
}

// Roles

export enum RoleType {
  TickerOwner = 'TickerOwner',
  TokenOwner = 'TokenOwner',
  CddProvider = 'CddProvider',
}

export interface TickerOwnerRole {
  type: RoleType.TickerOwner;
  ticker: string;
}

/**
 * @hidden
 */
export function isTickerOwnerRole(role: Role): role is TickerOwnerRole {
  return role.type === RoleType.TickerOwner;
}

export interface TokenOwnerRole {
  type: RoleType.TokenOwner;
  ticker: string;
}

/**
 * @hidden
 */
export function isTokenOwnerRole(role: Role): role is TokenOwnerRole {
  return role.type === RoleType.TokenOwner;
}

export interface CddProviderRole {
  type: RoleType.CddProvider;
}

/**
 * @hidden
 */
export function isCddProviderRole(role: Role): role is CddProviderRole {
  return role.type === RoleType.CddProvider;
}

export type Role = TickerOwnerRole | TokenOwnerRole | CddProviderRole;

export enum KnownTokenType {
  EquityCommon = 'EquityCommon',
  EquityPreferred = 'EquityPreferred',
  Commodity = 'Commodity',
  FixedIncome = 'FixedIncome',
  Reit = 'Reit',
  Fund = 'Fund',
  RevenueShareAgreement = 'RevenueShareAgreement',
  StructuredProduct = 'StructuredProduct',
  Derivative = 'Derivative',
}

/**
 * Type of security that the token represents
 */
export type TokenType = KnownTokenType | { custom: string };

export enum TokenIdentifierType {
  Isin = 'Isin',
  Cusip = 'Cusip',
  Cins = 'Cins',
}

// NOTE: query.asset.identifiers doesn’t support custom identifier types properly for now
// export type TokenIdentifierType = KnownTokenIdentifierType | { custom: string };

/**
 * Alphanumeric standardized security identifier
 */
export interface TokenIdentifier {
  type: TokenIdentifierType;
  value: string;
}

/**
 * Document attached to a token
 */
export interface TokenDocument {
  name: string;
  uri: string;
  contentHash: string;
}

/**
 * Type of authorization request
 */
export enum AuthorizationType {
  AttestMasterKeyRotation = 'AttestMasterKeyRotation',
  RotateMasterKey = 'RotateMasterKey',
  TransferTicker = 'TransferTicker',
  AddMultiSigSigner = 'AddMultiSigSigner',
  TransferAssetOwnership = 'TransferAssetOwnership',
  JoinIdentity = 'JoinIdentity',
  Custom = 'Custom',
  NoData = 'NoData',
}

/**
 * Authorization request data corresponding to type
 */
export type Authorization =
  | { type: AuthorizationType.NoData | AuthorizationType.AddMultiSigSigner }
  | {
      type: Exclude<
        AuthorizationType,
        AuthorizationType.NoData | AuthorizationType.AddMultiSigSigner
      >;
      value: string;
    };

export enum ConditionTarget {
  Sender = 'Sender',
  Receiver = 'Receiver',
  Both = 'Both',
}

export enum ClaimType {
  Accredited = 'Accredited',
  Affiliate = 'Affiliate',
  BuyLockup = 'BuyLockup',
  SellLockup = 'SellLockup',
  CustomerDueDiligence = 'CustomerDueDiligence',
  KnowYourCustomer = 'KnowYourCustomer',
  Jurisdiction = 'Jurisdiction',
  Exempted = 'Exempted',
  Blocked = 'Blocked',
  NoData = 'NoData',
}

export type ScopedClaim =
  | { type: ClaimType.Jurisdiction; name: string; scope: string }
  | { type: Exclude<ClaimType, ClaimType.NoData | ClaimType.Jurisdiction>; scope: string };

export type UnscopedClaim = { type: ClaimType.NoData | ClaimType.CustomerDueDiligence };

export type Claim = ScopedClaim | UnscopedClaim;

/**
 * @hidden
 */
export function isScopedClaim(claim: Claim): claim is ScopedClaim {
  const { type } = claim;

  return type !== ClaimType.NoData && type !== ClaimType.CustomerDueDiligence;
}

export interface ClaimData {
  target: Identity;
  issuer: Identity;
  issuedAt: Date;
  expiry: Date | null;
  claim: Claim;
}

export interface IdentityWithClaims {
  identity: Identity;
  claims: ClaimData[];
}

export enum ConditionType {
  IsPresent = 'IsPresent',
  IsAbsent = 'IsAbsent',
  IsAnyOf = 'IsAnyOf',
  IsNoneOf = 'IsNoneOf',
}

export type ConditionBase = { target: ConditionTarget; trustedClaimIssuers?: string[] };

export type SingleClaimCondition = ConditionBase & {
  type: ConditionType.IsPresent | ConditionType.IsAbsent;
  claim: Claim;
};

export type MultiClaimCondition = ConditionBase & {
  type: ConditionType.IsAnyOf | ConditionType.IsNoneOf;
  claims: Claim[];
};

export type Condition = SingleClaimCondition | MultiClaimCondition;

/**
 * @hidden
 */
export function isSingleClaimCondition(condition: Condition): condition is SingleClaimCondition {
  return [ConditionType.IsPresent, ConditionType.IsAbsent].includes(condition.type);
}

/**
 * @hidden
 */
export function isMultiClaimCondition(condition: Condition): condition is MultiClaimCondition {
  return [ConditionType.IsAnyOf, ConditionType.IsNoneOf].includes(condition.type);
}

export interface Rule {
  id: number;
  conditions: Condition[];
}

/**
 * Specifies possible types of errors in the SDK
 */
export enum ErrorCode {
  TransactionAborted = 'TransactionAborted',
  TransactionRejectedByUser = 'TransactionRejectedByUser',
  TransactionReverted = 'TransactionReverted',
  FatalError = 'FatalError',
  InvalidUuid = 'InvalidUuid',
  ValidationError = 'ValidationError',
  NotAuthorized = 'NotAuthorized',
  MiddlewareError = 'MiddlewareError',
  IdentityNotPresent = 'IdentityNotPresent',
}

/**
 * Represents an amount of tokens to be issued to an identity
 */
export interface IssuanceData {
  identity: string | Identity;
  amount: BigNumber;
}

export enum TransferStatus {
  Failure = 'Failure', // 80
  Success = 'Success', // 81
  InsufficientBalance = 'InsufficientBalance', // 82
  InsufficientAllowance = 'InsufficientAllowance', // 83
  TransfersHalted = 'TransfersHalted', // 84
  FundsLocked = 'FundsLocked', // 85
  InvalidSenderAddress = 'InvalidSenderAddress', // 86
  InvalidReceiverAddress = 'InvalidReceiverAddress', // 87
  InvalidOperator = 'InvalidOperator', // 88
  InvalidSenderIdentity = 'InvalidSenderIdentity', // 160
  InvalidReceiverIdentity = 'InvalidReceiverIdentity', // 161
  ComplianceFailure = 'ComplianceFailure', // 162
  SmartExtensionFailure = 'SmartExtensionFailure', // 163
  InvalidGranularity = 'InvalidGranularity', // 164
  VolumeLimitReached = 'VolumeLimitReached', // 165
  BlockedTransaction = 'BlockedTransaction', // 166
  FundsLimitReached = 'FundsLimitReached', // 168
}

export interface ClaimTargets {
  targets: (string | Identity)[];
  claim: Claim;
  expiry?: Date;
}

export type SubCallback<T> = (result: T) => void | Promise<void>;

export type UnsubCallback = () => void;

export type Ensured<T, K extends keyof T> = Required<Pick<T, K>>;

export interface MiddlewareConfig {
  link: string;
  key: string;
}

export type CommonKeyring = Pick<Keyring, 'getPair' | 'getPairs' | 'addFromSeed' | 'addFromUri'>;

export interface UiKeyring {
  keyring: CommonKeyring;
}

export interface EventIdentifier {
  blockNumber: number;
  eventIndex: number;
}

export interface KeyringPair extends IKeyringPair {
  isLocked: boolean;
}

export interface AccountBalance {
  free: BigNumber;
  locked: BigNumber;
}

export interface PaginationOptions {
  size: number;
  start?: string;
}

export type NextKey = string | null;

export interface ResultSet<T> {
  data: T[];
  next: NextKey;
}

export interface NetworkProperties {
  name: string;
  version: number;
}

export interface Fees {
  protocol: BigNumber;
  gas: BigNumber;
}

export enum LinkType {
  DocumentOwnership = 'DocumentOwnership',
  TickerOwnership = 'TickerOwnership',
  AssetOwnership = 'AssetOwnership',
  NoData = 'NoData',
}

export * from '~/api/entities/types';
<<<<<<< HEAD
export { TxTags } from 'polymesh-types/types';
=======
export * from '~/base/types';
>>>>>>> e3d9bfa9
<|MERGE_RESOLUTION|>--- conflicted
+++ resolved
@@ -371,9 +371,6 @@
   NoData = 'NoData',
 }
 
+export { TxTags } from 'polymesh-types/types';
 export * from '~/api/entities/types';
-<<<<<<< HEAD
-export { TxTags } from 'polymesh-types/types';
-=======
-export * from '~/base/types';
->>>>>>> e3d9bfa9
+export * from '~/base/types';
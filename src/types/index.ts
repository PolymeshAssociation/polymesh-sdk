--- conflicted
+++ resolved
@@ -112,7 +112,6 @@
   portfolioId: PortfolioId;
 }
 
-<<<<<<< HEAD
 export interface IdentityRole {
   type: RoleType.Identity;
   did: string;
@@ -120,15 +119,10 @@
 
 export type Role =
   | TickerOwnerRole
-  | TokenPiaRole
-  | TokenCaaRole
   | CddProviderRole
   | VenueOwnerRole
   | PortfolioCustodianRole
   | IdentityRole;
-=======
-export type Role = TickerOwnerRole | CddProviderRole | VenueOwnerRole | PortfolioCustodianRole;
->>>>>>> 4ad15df0
 
 /**
  * @hidden

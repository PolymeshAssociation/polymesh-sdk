import { Keyring } from '@polkadot/api';
import { IKeyringPair } from '@polkadot/types/types';
import BigNumber from 'bignumber.js';

import { Identity } from '~/api/entities';

export enum TransactionStatus {
  /**
   * the transaction is prepped to run
   */
  Idle = 'Idle',
  /**
   * the transaction is waiting for the user's signature
   */
  Unapproved = 'Unapproved',
  /**
   * the transaction is being executed
   */
  Running = 'Running',
  /**
   * the transaction was rejected by the signer
   */
  Rejected = 'Rejected',
  /**
   * the transaction was run successfully
   */
  Succeeded = 'Succeeded',
  /**
   * the transaction's execution failed due to a revert
   */
  Failed = 'Failed',
  /**
   * the transaction couldn't be broadcast. It was either dropped, usurped or invalidated
   * see https://github.com/paritytech/substrate/blob/master/primitives/transaction-pool/src/pool.rs#L58-L110
   */
  Aborted = 'Aborted',
}

export enum TransactionQueueStatus {
  /**
   * the queue is prepped to run
   */
  Idle = 'Idle',
  /**
   * transactions in the queue are being executed
   */
  Running = 'Running',
  /**
   * a critical transaction's execution failed.
   * This might mean the transaction was rejected,
   * failed due to a revert or never entered a block
   */
  Failed = 'Failed',
  /**
   * the queue finished running all of its transactions. Non-critical transactions
   * might still have failed
   */
  Succeeded = 'Succeeded',
}

// Roles

export enum RoleType {
  TickerOwner = 'TickerOwner',
  TokenOwner = 'TokenOwner',
  CddProvider = 'CddProvider',
}

export interface TickerOwnerRole {
  type: RoleType.TickerOwner;
  ticker: string;
}

/**
 * @hidden
 */
export function isTickerOwnerRole(role: Role): role is TickerOwnerRole {
  return role.type === RoleType.TickerOwner;
}

export interface TokenOwnerRole {
  type: RoleType.TokenOwner;
  ticker: string;
}

/**
 * @hidden
 */
export function isTokenOwnerRole(role: Role): role is TokenOwnerRole {
  return role.type === RoleType.TokenOwner;
}

export interface CddProviderRole {
  type: RoleType.CddProvider;
}

/**
 * @hidden
 */
export function isCddProviderRole(role: Role): role is CddProviderRole {
  return role.type === RoleType.CddProvider;
}

export type Role = TickerOwnerRole | TokenOwnerRole | CddProviderRole;

export enum KnownTokenType {
  EquityCommon = 'EquityCommon',
  EquityPreferred = 'EquityPreferred',
  Commodity = 'Commodity',
  FixedIncome = 'FixedIncome',
  Reit = 'Reit',
  Fund = 'Fund',
  RevenueShareAgreement = 'RevenueShareAgreement',
  StructuredProduct = 'StructuredProduct',
  Derivative = 'Derivative',
}

/**
 * Type of security that the token represents
 */
export type TokenType = KnownTokenType | { custom: string };

export enum TokenIdentifierType {
  Isin = 'Isin',
  Cusip = 'Cusip',
  Cins = 'Cins',
}

// NOTE: query.asset.identifiers doesn’t support custom identifier types properly for now
// export type TokenIdentifierType = KnownTokenIdentifierType | { custom: string };

/**
 * Alphanumeric standardized security identifier
 */
export interface TokenIdentifier {
  type: TokenIdentifierType;
  value: string;
}

/**
 * Document attached to a token
 */
export interface TokenDocument {
  name: string;
  uri: string;
  contentHash: string;
}

/**
 * Type of authorization request
 */
export enum AuthorizationType {
  AttestMasterKeyRotation = 'AttestMasterKeyRotation',
  RotateMasterKey = 'RotateMasterKey',
  TransferTicker = 'TransferTicker',
  AddMultiSigSigner = 'AddMultiSigSigner',
  TransferAssetOwnership = 'TransferAssetOwnership',
  JoinIdentity = 'JoinIdentity',
  Custom = 'Custom',
  NoData = 'NoData',
}

/**
 * Authorization request data corresponding to type
 */
export type Authorization =
  | { type: AuthorizationType.NoData | AuthorizationType.AddMultiSigSigner }
  | {
      type: Exclude<
        AuthorizationType,
        AuthorizationType.NoData | AuthorizationType.AddMultiSigSigner
      >;
      value: string;
    };

export enum ConditionTarget {
  Sender = 'Sender',
  Receiver = 'Receiver',
  Both = 'Both',
}

export enum ClaimType {
  Accredited = 'Accredited',
  Affiliate = 'Affiliate',
  BuyLockup = 'BuyLockup',
  SellLockup = 'SellLockup',
  CustomerDueDiligence = 'CustomerDueDiligence',
  KnowYourCustomer = 'KnowYourCustomer',
  Jurisdiction = 'Jurisdiction',
  Exempted = 'Exempted',
  Blocked = 'Blocked',
  NoData = 'NoData',
}

export type ScopedClaim =
  | { type: ClaimType.Jurisdiction; name: string; scope: string }
  | { type: Exclude<ClaimType, ClaimType.NoData | ClaimType.Jurisdiction>; scope: string };

export type UnscopedClaim = { type: ClaimType.NoData | ClaimType.CustomerDueDiligence };

export type Claim = ScopedClaim | UnscopedClaim;

/**
 * @hidden
 */
export function isScopedClaim(claim: Claim): claim is ScopedClaim {
  const { type } = claim;

  return type !== ClaimType.NoData && type !== ClaimType.CustomerDueDiligence;
}

export interface ClaimData {
  target: Identity;
  issuer: Identity;
  issuedAt: Date;
  expiry: Date | null;
  claim: Claim;
}

export interface IdentityWithClaims {
  identity: Identity;
  claims: ClaimData[];
}

export enum ConditionType {
  IsPresent = 'IsPresent',
  IsAbsent = 'IsAbsent',
  IsAnyOf = 'IsAnyOf',
  IsNoneOf = 'IsNoneOf',
}

export type ConditionBase = { target: ConditionTarget; trustedClaimIssuers?: string[] };

export type SingleClaimCondition = ConditionBase & {
  type: ConditionType.IsPresent | ConditionType.IsAbsent;
  claim: Claim;
};

export type MultiClaimCondition = ConditionBase & {
  type: ConditionType.IsAnyOf | ConditionType.IsNoneOf;
  claims: Claim[];
};

export type Condition = SingleClaimCondition | MultiClaimCondition;

/**
 * @hidden
 */
export function isSingleClaimCondition(condition: Condition): condition is SingleClaimCondition {
  return [ConditionType.IsPresent, ConditionType.IsAbsent].includes(condition.type);
}

/**
 * @hidden
 */
export function isMultiClaimCondition(condition: Condition): condition is MultiClaimCondition {
  return [ConditionType.IsAnyOf, ConditionType.IsNoneOf].includes(condition.type);
}

export interface Rule {
  id: number;
  conditions: Condition[];
}

/**
 * Specifies possible types of errors in the SDK
 */
export enum ErrorCode {
  TransactionAborted = 'TransactionAborted',
  TransactionRejectedByUser = 'TransactionRejectedByUser',
  TransactionReverted = 'TransactionReverted',
  FatalError = 'FatalError',
  InvalidUuid = 'InvalidUuid',
  ValidationError = 'ValidationError',
  NotAuthorized = 'NotAuthorized',
  MiddlewareError = 'MiddlewareError',
  IdentityNotPresent = 'IdentityNotPresent',
}

/**
 * Represents an amount of tokens to be issued to an identity
 */
export interface IssuanceData {
  identity: string | Identity;
  amount: BigNumber;
}

export enum TransferStatus {
  Failure = 'Failure', // 80
  Success = 'Success', // 81
  InsufficientBalance = 'InsufficientBalance', // 82
  InsufficientAllowance = 'InsufficientAllowance', // 83
  TransfersHalted = 'TransfersHalted', // 84
  FundsLocked = 'FundsLocked', // 85
  InvalidSenderAddress = 'InvalidSenderAddress', // 86
  InvalidReceiverAddress = 'InvalidReceiverAddress', // 87
  InvalidOperator = 'InvalidOperator', // 88
  InvalidSenderIdentity = 'InvalidSenderIdentity', // 160
  InvalidReceiverIdentity = 'InvalidReceiverIdentity', // 161
  ComplianceFailure = 'ComplianceFailure', // 162
  SmartExtensionFailure = 'SmartExtensionFailure', // 163
  InvalidGranularity = 'InvalidGranularity', // 164
  VolumeLimitReached = 'VolumeLimitReached', // 165
  BlockedTransaction = 'BlockedTransaction', // 166
  FundsLimitReached = 'FundsLimitReached', // 168
}

export interface ClaimTargets {
  targets: (string | Identity)[];
  claim: Claim;
  expiry?: Date;
}

export type SubCallback<T> = (result: T) => void | Promise<void>;

export type UnsubCallback = () => void;

export type Ensured<T, K extends keyof T> = Required<Pick<T, K>>;

export interface MiddlewareConfig {
  link: string;
  key: string;
}

export type CommonKeyring = Pick<Keyring, 'getPair' | 'getPairs' | 'addFromSeed' | 'addFromUri'>;

export interface UiKeyring {
  keyring: CommonKeyring;
}

export interface EventIdentifier {
  blockNumber: number;
  blockDate: Date;
  eventIndex: number;
}

export interface KeyringPair extends IKeyringPair {
  isLocked: boolean;
}

export interface AccountBalance {
  free: BigNumber;
  locked: BigNumber;
}

export interface PaginationOptions {
  size: number;
  start?: string;
}

export type NextKey = string | null;

export interface ResultSet<T> {
  data: T[];
  next: NextKey;
}

export interface NetworkProperties {
  name: string;
  version: number;
}

export interface Fees {
  protocol: BigNumber;
  gas: BigNumber;
}

export enum LinkType {
  DocumentOwnership = 'DocumentOwnership',
  TickerOwnership = 'TickerOwnership',
  AssetOwnership = 'AssetOwnership',
  NoData = 'NoData',
}

export { TxTags } from 'polymesh-types/types';
export * from '~/api/entities/types';
export * from '~/base/types';
<<<<<<< HEAD
export { ProposalState } from '~/middleware/types';
=======
export { ProposalVotesOrderByInput } from '~/middleware/types';
>>>>>>> 6426fee3
<|MERGE_RESOLUTION|>--- conflicted
+++ resolved
@@ -375,8 +375,4 @@
 export { TxTags } from 'polymesh-types/types';
 export * from '~/api/entities/types';
 export * from '~/base/types';
-<<<<<<< HEAD
-export { ProposalState } from '~/middleware/types';
-=======
-export { ProposalVotesOrderByInput } from '~/middleware/types';
->>>>>>> 6426fee3
+export { ProposalState, ProposalVotesOrderByInput } from '~/middleware/types';
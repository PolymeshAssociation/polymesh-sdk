import { Keyring } from '@polkadot/api';
import { IKeyringPair, TypeDef } from '@polkadot/types/types';
import BigNumber from 'bignumber.js';

import { Identity } from '~/api/entities';
import { TxTag } from '~/polkadot';

export enum TransactionStatus {
  /**
   * the transaction is prepped to run
   */
  Idle = 'Idle',
  /**
   * the transaction is waiting for the user's signature
   */
  Unapproved = 'Unapproved',
  /**
   * the transaction is being executed
   */
  Running = 'Running',
  /**
   * the transaction was rejected by the signer
   */
  Rejected = 'Rejected',
  /**
   * the transaction was run successfully
   */
  Succeeded = 'Succeeded',
  /**
   * the transaction's execution failed due to a revert
   */
  Failed = 'Failed',
  /**
   * the transaction couldn't be broadcast. It was either dropped, usurped or invalidated
   * see https://github.com/paritytech/substrate/blob/master/primitives/transaction-pool/src/pool.rs#L58-L110
   */
  Aborted = 'Aborted',
}

export enum TransactionQueueStatus {
  /**
   * the queue is prepped to run
   */
  Idle = 'Idle',
  /**
   * transactions in the queue are being executed
   */
  Running = 'Running',
  /**
   * a critical transaction's execution failed.
   * This might mean the transaction was rejected,
   * failed due to a revert or never entered a block
   */
  Failed = 'Failed',
  /**
   * the queue finished running all of its transactions. Non-critical transactions
   * might still have failed
   */
  Succeeded = 'Succeeded',
}

// Roles

export enum RoleType {
  TickerOwner = 'TickerOwner',
  TokenOwner = 'TokenOwner',
  CddProvider = 'CddProvider',
}

export interface TickerOwnerRole {
  type: RoleType.TickerOwner;
  ticker: string;
}

/**
 * @hidden
 */
export function isTickerOwnerRole(role: Role): role is TickerOwnerRole {
  return role.type === RoleType.TickerOwner;
}

export interface TokenOwnerRole {
  type: RoleType.TokenOwner;
  ticker: string;
}

/**
 * @hidden
 */
export function isTokenOwnerRole(role: Role): role is TokenOwnerRole {
  return role.type === RoleType.TokenOwner;
}

export interface CddProviderRole {
  type: RoleType.CddProvider;
}

/**
 * @hidden
 */
export function isCddProviderRole(role: Role): role is CddProviderRole {
  return role.type === RoleType.CddProvider;
}

export type Role = TickerOwnerRole | TokenOwnerRole | CddProviderRole;

export enum KnownTokenType {
  EquityCommon = 'EquityCommon',
  EquityPreferred = 'EquityPreferred',
  Commodity = 'Commodity',
  FixedIncome = 'FixedIncome',
  Reit = 'Reit',
  Fund = 'Fund',
  RevenueShareAgreement = 'RevenueShareAgreement',
  StructuredProduct = 'StructuredProduct',
  Derivative = 'Derivative',
}

/**
 * Type of security that the token represents
 */
export type TokenType = KnownTokenType | { custom: string };

export enum TokenIdentifierType {
  Isin = 'Isin',
  Cusip = 'Cusip',
  Cins = 'Cins',
}

// NOTE: query.asset.identifiers doesn’t support custom identifier types properly for now
// export type TokenIdentifierType = KnownTokenIdentifierType | { custom: string };

/**
 * Alphanumeric standardized security identifier
 */
export interface TokenIdentifier {
  type: TokenIdentifierType;
  value: string;
}

/**
 * Document attached to a token
 */
export interface TokenDocument {
  name: string;
  uri: string;
  contentHash: string;
}

/**
 * Type of authorization request
 */
export enum AuthorizationType {
  AttestMasterKeyRotation = 'AttestMasterKeyRotation',
  RotateMasterKey = 'RotateMasterKey',
  TransferTicker = 'TransferTicker',
  AddMultiSigSigner = 'AddMultiSigSigner',
  TransferAssetOwnership = 'TransferAssetOwnership',
  JoinIdentity = 'JoinIdentity',
  Custom = 'Custom',
  NoData = 'NoData',
}

/**
 * Authorization request data corresponding to type
 */
export type Authorization =
  | { type: AuthorizationType.NoData | AuthorizationType.AddMultiSigSigner }
  | {
      type: Exclude<
        AuthorizationType,
        AuthorizationType.NoData | AuthorizationType.AddMultiSigSigner
      >;
      value: string;
    };

export enum ConditionTarget {
  Sender = 'Sender',
  Receiver = 'Receiver',
  Both = 'Both',
}

export enum ClaimType {
  Accredited = 'Accredited',
  Affiliate = 'Affiliate',
  BuyLockup = 'BuyLockup',
  SellLockup = 'SellLockup',
  CustomerDueDiligence = 'CustomerDueDiligence',
  KnowYourCustomer = 'KnowYourCustomer',
  Jurisdiction = 'Jurisdiction',
  Exempted = 'Exempted',
  Blocked = 'Blocked',
  NoData = 'NoData',
}

export type ScopedClaim =
  | { type: ClaimType.Jurisdiction; name: string; scope: string }
  | { type: Exclude<ClaimType, ClaimType.NoData | ClaimType.Jurisdiction>; scope: string };

export type UnscopedClaim = { type: ClaimType.NoData | ClaimType.CustomerDueDiligence };

export type Claim = ScopedClaim | UnscopedClaim;

/**
 * @hidden
 */
export function isScopedClaim(claim: Claim): claim is ScopedClaim {
  const { type } = claim;

  return type !== ClaimType.NoData && type !== ClaimType.CustomerDueDiligence;
}

export interface ClaimData {
  target: Identity;
  issuer: Identity;
  issuedAt: Date;
  expiry: Date | null;
  claim: Claim;
}

export interface IdentityWithClaims {
  identity: Identity;
  claims: ClaimData[];
}

<<<<<<< HEAD
export interface ExtrinsicData {
  blockId?: number;
  extrinsicIdx?: number;
  address?: string | null;
  nonce?: number;
  txTag: TxTag;
  params?: object;
  success?: boolean;
  specVersionId?: number;
  extrinsicHash?: string;
=======
export interface ClaimScope {
  scope: string | null;
  ticker?: string;
>>>>>>> e1bb0d8e
}

export enum ConditionType {
  IsPresent = 'IsPresent',
  IsAbsent = 'IsAbsent',
  IsAnyOf = 'IsAnyOf',
  IsNoneOf = 'IsNoneOf',
}

export type ConditionBase = { target: ConditionTarget; trustedClaimIssuers?: string[] };

export type SingleClaimCondition = ConditionBase & {
  type: ConditionType.IsPresent | ConditionType.IsAbsent;
  claim: Claim;
};

export type MultiClaimCondition = ConditionBase & {
  type: ConditionType.IsAnyOf | ConditionType.IsNoneOf;
  claims: Claim[];
};

export type Condition = SingleClaimCondition | MultiClaimCondition;

/**
 * @hidden
 */
export function isSingleClaimCondition(condition: Condition): condition is SingleClaimCondition {
  return [ConditionType.IsPresent, ConditionType.IsAbsent].includes(condition.type);
}

/**
 * @hidden
 */
export function isMultiClaimCondition(condition: Condition): condition is MultiClaimCondition {
  return [ConditionType.IsAnyOf, ConditionType.IsNoneOf].includes(condition.type);
}

export interface Rule {
  id: number;
  conditions: Condition[];
}

export interface RuleCompliance {
  rules: (Rule & {
    complies: boolean;
  })[];
  complies: boolean;
}

/**
 * Specifies possible types of errors in the SDK
 */
export enum ErrorCode {
  TransactionAborted = 'TransactionAborted',
  TransactionRejectedByUser = 'TransactionRejectedByUser',
  TransactionReverted = 'TransactionReverted',
  FatalError = 'FatalError',
  InvalidUuid = 'InvalidUuid',
  ValidationError = 'ValidationError',
  NotAuthorized = 'NotAuthorized',
  MiddlewareError = 'MiddlewareError',
  IdentityNotPresent = 'IdentityNotPresent',
}

/**
 * Represents an amount of tokens to be issued to an identity
 */
export interface IssuanceData {
  identity: string | Identity;
  amount: BigNumber;
}

export enum TransferStatus {
  Failure = 'Failure', // 80
  Success = 'Success', // 81
  InsufficientBalance = 'InsufficientBalance', // 82
  InsufficientAllowance = 'InsufficientAllowance', // 83
  TransfersHalted = 'TransfersHalted', // 84
  FundsLocked = 'FundsLocked', // 85
  InvalidSenderAddress = 'InvalidSenderAddress', // 86
  InvalidReceiverAddress = 'InvalidReceiverAddress', // 87
  InvalidOperator = 'InvalidOperator', // 88
  InvalidSenderIdentity = 'InvalidSenderIdentity', // 160
  InvalidReceiverIdentity = 'InvalidReceiverIdentity', // 161
  ComplianceFailure = 'ComplianceFailure', // 162
  SmartExtensionFailure = 'SmartExtensionFailure', // 163
  InvalidGranularity = 'InvalidGranularity', // 164
  VolumeLimitReached = 'VolumeLimitReached', // 165
  BlockedTransaction = 'BlockedTransaction', // 166
  FundsLimitReached = 'FundsLimitReached', // 168
}

export interface ClaimTargets {
  targets: (string | Identity)[];
  claim: Claim;
  expiry?: Date;
}

export type SubCallback<T> = (result: T) => void | Promise<void>;

export type UnsubCallback = () => void;

export type Ensured<T, K extends keyof T> = Required<Pick<T, K>>;

export interface MiddlewareConfig {
  link: string;
  key: string;
}

export type CommonKeyring = Pick<Keyring, 'getPair' | 'getPairs' | 'addFromSeed' | 'addFromUri'>;

export interface UiKeyring {
  keyring: CommonKeyring;
}

export interface EventIdentifier {
  blockNumber: number;
  blockDate: Date;
  eventIndex: number;
}

export interface KeyringPair extends IKeyringPair {
  isLocked: boolean;
}

export interface AccountBalance {
  free: BigNumber;
  locked: BigNumber;
}

export interface PaginationOptions {
  size: number;
  start?: string;
}

export type NextKey = string | number | null;

export interface ResultSet<T> {
  data: T[];
  next: NextKey;
  count?: number;
}

export interface NetworkProperties {
  name: string;
  version: number;
}

export interface Fees {
  protocol: BigNumber;
  gas: BigNumber;
}

export enum LinkType {
  DocumentOwnership = 'DocumentOwnership',
  TickerOwnership = 'TickerOwnership',
  AssetOwnership = 'AssetOwnership',
  NoData = 'NoData',
}

export enum SignerType {
  // eslint-disable-next-line no-shadow
  Identity = 'Identity',
  AccountKey = 'AccountKey',
}

export enum TransactionArgumentType {
  Did = 'Did',
  Address = 'Address',
  Text = 'Text',
  Boolean = 'Boolean',
  Number = 'Number',
  Balance = 'Balance',
  Date = 'Date',
  Array = 'Array',
  Tuple = 'Tuple',
  SimpleEnum = 'SimpleEnum',
  RichEnum = 'RichEnum',
  Object = 'Object',
  Unknown = 'Unknown',
  Null = 'Null',
}

export interface PlainTransactionArgument {
  type: Exclude<
    TransactionArgumentType,
    | TransactionArgumentType.Array
    | TransactionArgumentType.Tuple
    | TransactionArgumentType.SimpleEnum
    | TransactionArgumentType.RichEnum
    | TransactionArgumentType.Object
  >;
}

export interface ArrayTransactionArgument {
  type: TransactionArgumentType.Array;
  internal: TransactionArgument;
}

export interface SimpleEnumTransactionArgument {
  type: TransactionArgumentType.SimpleEnum;
  internal: string[];
}

export interface ComplexTransactionArgument {
  type:
    | TransactionArgumentType.RichEnum
    | TransactionArgumentType.Object
    | TransactionArgumentType.Tuple;
  internal: TransactionArgument[];
}

export type TransactionArgument = {
  name: string;
  optional: boolean;
  _rawType: TypeDef;
} & (
  | PlainTransactionArgument
  | ArrayTransactionArgument
  | SimpleEnumTransactionArgument
  | ComplexTransactionArgument
);

export interface Signer {
  type: SignerType;
  value: string;
}

export { TxTags } from 'polymesh-types/types';
export * from '~/api/entities/types';
export * from '~/base/types';
export { Order } from '~/middleware/types';<|MERGE_RESOLUTION|>--- conflicted
+++ resolved
@@ -223,7 +223,6 @@
   claims: ClaimData[];
 }
 
-<<<<<<< HEAD
 export interface ExtrinsicData {
   blockId?: number;
   extrinsicIdx?: number;
@@ -234,11 +233,11 @@
   success?: boolean;
   specVersionId?: number;
   extrinsicHash?: string;
-=======
+}
+
 export interface ClaimScope {
   scope: string | null;
   ticker?: string;
->>>>>>> e1bb0d8e
 }
 
 export enum ConditionType {

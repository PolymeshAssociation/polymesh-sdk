import { Keyring } from '@polkadot/api';
import { IKeyringPair, TypeDef } from '@polkadot/types/types';
import BigNumber from 'bignumber.js';
import { TxTag } from 'polymesh-types/types';

// NOTE uncomment in Governance v2 upgrade
// import { ProposalDetails } from '~/api/entities/Proposal/types';
import { CountryCode } from '~/generated/types';
import {
  Account,
  DefaultPortfolio,
  Identity,
  NumberedPortfolio,
  /*, Proposal */
  SecurityToken,
<<<<<<< HEAD
} from '~/internal';
=======
} from '~/api/entities';
// import { ProposalDetails } from '~/api/entities/Proposal/types';
import { CountryCode } from '~/generated/types';
import { PortfolioId } from '~/types/internal';
>>>>>>> c0676393

export * from '~/generated/types';

export enum TransactionStatus {
  /**
   * the transaction is prepped to run
   */
  Idle = 'Idle',
  /**
   * the transaction is waiting for the user's signature
   */
  Unapproved = 'Unapproved',
  /**
   * the transaction is being executed
   */
  Running = 'Running',
  /**
   * the transaction was rejected by the signer
   */
  Rejected = 'Rejected',
  /**
   * the transaction was run successfully
   */
  Succeeded = 'Succeeded',
  /**
   * the transaction's execution failed due to a revert
   */
  Failed = 'Failed',
  /**
   * the transaction couldn't be broadcast. It was either dropped, usurped or invalidated
   * see https://github.com/paritytech/substrate/blob/master/primitives/transaction-pool/src/pool.rs#L58-L110
   */
  Aborted = 'Aborted',
}

export enum TransactionQueueStatus {
  /**
   * the queue is prepped to run
   */
  Idle = 'Idle',
  /**
   * transactions in the queue are being executed
   */
  Running = 'Running',
  /**
   * a critical transaction's execution failed.
   * This might mean the transaction was rejected,
   * failed due to a revert or never entered a block
   */
  Failed = 'Failed',
  /**
   * the queue finished running all of its transactions. Non-critical transactions
   * might still have failed
   */
  Succeeded = 'Succeeded',
}

// Roles

export enum RoleType {
  TickerOwner = 'TickerOwner',
  TokenOwner = 'TokenOwner',
  CddProvider = 'CddProvider',
  VenueOwner = 'VenueOwner',
  PortfolioCustodian = 'PortfolioCustodian',
}

export interface TickerOwnerRole {
  type: RoleType.TickerOwner;
  ticker: string;
}

/**
 * @hidden
 */
export function isTickerOwnerRole(role: Role): role is TickerOwnerRole {
  return role.type === RoleType.TickerOwner;
}

export interface TokenOwnerRole {
  type: RoleType.TokenOwner;
  ticker: string;
}

/**
 * @hidden
 */
export function isTokenOwnerRole(role: Role): role is TokenOwnerRole {
  return role.type === RoleType.TokenOwner;
}

export interface CddProviderRole {
  type: RoleType.CddProvider;
}

/**
 * @hidden
 */
export function isCddProviderRole(role: Role): role is CddProviderRole {
  return role.type === RoleType.CddProvider;
}

export interface VenueOwnerRole {
  type: RoleType.VenueOwner;
  venueId: BigNumber;
}

/**
 * @hidden
 */
export function isVenueOwnerRole(role: Role): role is VenueOwnerRole {
  return role.type === RoleType.VenueOwner;
}

export interface PortfolioCustodianRole {
  type: RoleType.PortfolioCustodian;
  portfolioId: PortfolioId;
}

/**
 * @hidden
 */
export function isPortfolioCustodianRole(role: Role): role is PortfolioCustodianRole {
  return role.type === RoleType.PortfolioCustodian;
}

export type Role =
  | TickerOwnerRole
  | TokenOwnerRole
  | CddProviderRole
  | VenueOwnerRole
  | PortfolioCustodianRole;

export enum KnownTokenType {
  EquityCommon = 'EquityCommon',
  EquityPreferred = 'EquityPreferred',
  Commodity = 'Commodity',
  FixedIncome = 'FixedIncome',
  Reit = 'Reit',
  Fund = 'Fund',
  RevenueShareAgreement = 'RevenueShareAgreement',
  StructuredProduct = 'StructuredProduct',
  Derivative = 'Derivative',
}

/**
 * Type of security that the token represents
 */
export type TokenType = KnownTokenType | { custom: string };

export enum TokenIdentifierType {
  Isin = 'Isin',
  Cusip = 'Cusip',
  Cins = 'Cins',
  Lei = 'Lei',
}

// NOTE: query.asset.identifiers doesn’t support custom identifier types properly for now
// export type TokenIdentifierType = KnownTokenIdentifierType | { custom: string };

/**
 * Alphanumeric standardized security identifier
 */
export interface TokenIdentifier {
  type: TokenIdentifierType;
  value: string;
}

/**
 * Document attached to a token
 */
export interface TokenDocument {
  name: string;
  uri: string;
  contentHash: string;
}

/**
 * Type of authorization request
 */
export enum AuthorizationType {
  AttestPrimaryKeyRotation = 'AttestPrimaryKeyRotation',
  RotatePrimaryKey = 'RotatePrimaryKey',
  TransferTicker = 'TransferTicker',
  AddMultiSigSigner = 'AddMultiSigSigner',
  TransferAssetOwnership = 'TransferAssetOwnership',
  TransferPrimaryIssuanceAgent = 'TransferPrimaryIssuanceAgent',
  JoinIdentity = 'JoinIdentity',
  PortfolioCustody = 'PortfolioCustody',
  Custom = 'Custom',
  NoData = 'NoData',
}

/**
 * Authorization request data corresponding to type
 */
export type Authorization =
  | { type: AuthorizationType.NoData }
  | { type: AuthorizationType.JoinIdentity; value: Permission[] }
  | { type: AuthorizationType.PortfolioCustody; value: NumberedPortfolio | DefaultPortfolio }
  | {
      type: Exclude<
        AuthorizationType,
        | AuthorizationType.NoData
        | AuthorizationType.JoinIdentity
        | AuthorizationType.PortfolioCustody
      >;
      value: string;
    };

export enum ConditionTarget {
  Sender = 'Sender',
  Receiver = 'Receiver',
  Both = 'Both',
}

export enum ScopeType {
  // eslint-disable-next-line no-shadow
  Identity = 'Identity',
  Ticker = 'Ticker',
  Custom = 'Custom',
}

export interface Scope {
  type: ScopeType;
  value: string;
}

export enum ClaimType {
  Accredited = 'Accredited',
  Affiliate = 'Affiliate',
  BuyLockup = 'BuyLockup',
  SellLockup = 'SellLockup',
  CustomerDueDiligence = 'CustomerDueDiligence',
  KnowYourCustomer = 'KnowYourCustomer',
  Jurisdiction = 'Jurisdiction',
  Exempted = 'Exempted',
  Blocked = 'Blocked',
  NoData = 'NoData',
}

export type ScopedClaim =
  | { type: ClaimType.Jurisdiction; code: CountryCode; scope: Scope }
  | { type: Exclude<ClaimType, ClaimType.NoData | ClaimType.Jurisdiction>; scope: Scope };

export type UnscopedClaim =
  | { type: ClaimType.NoData }
  | { type: ClaimType.CustomerDueDiligence; id: string };

export type Claim = ScopedClaim | UnscopedClaim;

/**
 * @hidden
 */
export function isScopedClaim(claim: Claim): claim is ScopedClaim {
  const { type } = claim;

  return ![ClaimType.NoData, ClaimType.CustomerDueDiligence].includes(type);
}

export interface ClaimData {
  target: Identity;
  issuer: Identity;
  issuedAt: Date;
  expiry: Date | null;
  claim: Claim;
}

export interface IdentityWithClaims {
  identity: Identity;
  claims: ClaimData[];
}

export interface ExtrinsicData {
  blockNumber: BigNumber;
  extrinsicIdx: number;
  address: string | null;
  nonce: number;
  txTag: TxTag;
  params: object[];
  success: boolean;
  specVersionId: number;
  extrinsicHash: string;
}

export interface ClaimScope {
  scope: Scope | null;
  ticker?: string;
}

export enum ConditionType {
  IsPresent = 'IsPresent',
  IsAbsent = 'IsAbsent',
  IsAnyOf = 'IsAnyOf',
  IsNoneOf = 'IsNoneOf',
  IsPrimaryIssuanceAgent = 'IsPrimaryIssuanceAgent',
  IsIdentity = 'IsIdentity',
}

export type ConditionBase = { target: ConditionTarget; trustedClaimIssuers?: string[] };

export type SingleClaimCondition = ConditionBase & {
  type: ConditionType.IsPresent | ConditionType.IsAbsent;
  claim: Claim;
};

export type MultiClaimCondition = ConditionBase & {
  type: ConditionType.IsAnyOf | ConditionType.IsNoneOf;
  claims: Claim[];
};

export type IdentityCondition = ConditionBase & {
  type: ConditionType.IsIdentity;
  identity: Identity;
};

export type PrimaryIssuanceAgentCondition = ConditionBase & {
  type: ConditionType.IsPrimaryIssuanceAgent;
};

export type Condition =
  | SingleClaimCondition
  | MultiClaimCondition
  | IdentityCondition
  | PrimaryIssuanceAgentCondition;

/**
 * @hidden
 */
export function isSingleClaimCondition(condition: Condition): condition is SingleClaimCondition {
  return [ConditionType.IsPresent, ConditionType.IsAbsent].includes(condition.type);
}

/**
 * @hidden
 */
export function isMultiClaimCondition(condition: Condition): condition is MultiClaimCondition {
  return [ConditionType.IsAnyOf, ConditionType.IsNoneOf].includes(condition.type);
}

export interface Requirement {
  id: number;
  conditions: Condition[];
}

export interface ConditionCompliance {
  condition: Condition;
  complies: boolean;
}

export interface RequirementCompliance {
  id: number;
  conditions: ConditionCompliance[];
  complies: boolean;
}

export interface Compliance {
  requirements: RequirementCompliance[];
  complies: boolean;
}

/**
 * Specifies possible types of errors in the SDK
 */
export enum ErrorCode {
  TransactionAborted = 'TransactionAborted',
  TransactionRejectedByUser = 'TransactionRejectedByUser',
  TransactionReverted = 'TransactionReverted',
  FatalError = 'FatalError',
  InvalidUuid = 'InvalidUuid',
  ValidationError = 'ValidationError',
  NotAuthorized = 'NotAuthorized',
  MiddlewareError = 'MiddlewareError',
  IdentityNotPresent = 'IdentityNotPresent',
  DataUnavailable = 'DataUnavailable',
}

export enum TransferStatus {
  Failure = 'Failure', // 80
  Success = 'Success', // 81
  InsufficientBalance = 'InsufficientBalance', // 82
  InsufficientAllowance = 'InsufficientAllowance', // 83
  TransfersHalted = 'TransfersHalted', // 84
  FundsLocked = 'FundsLocked', // 85
  InvalidSenderAddress = 'InvalidSenderAddress', // 86
  InvalidReceiverAddress = 'InvalidReceiverAddress', // 87
  InvalidOperator = 'InvalidOperator', // 88
  InvalidSenderIdentity = 'InvalidSenderIdentity', // 160
  InvalidReceiverIdentity = 'InvalidReceiverIdentity', // 161
  ComplianceFailure = 'ComplianceFailure', // 162
  SmartExtensionFailure = 'SmartExtensionFailure', // 163
  InvalidGranularity = 'InvalidGranularity', // 164
  VolumeLimitReached = 'VolumeLimitReached', // 165
  BlockedTransaction = 'BlockedTransaction', // 166
  FundsLimitReached = 'FundsLimitReached', // 168
  PortfolioFailure = 'PortfolioFailure', // 169
  CustodianError = 'CustodianError', // 170
}

export interface ClaimTarget {
  target: string | Identity;
  claim: Claim;
  expiry?: Date;
}

export type SubCallback<T> = (result: T) => void | Promise<void>;

export type UnsubCallback = () => void;

export type Ensured<T, K extends keyof T> = Required<Pick<T, K>>;

export interface MiddlewareConfig {
  link: string;
  key: string;
}

export type CommonKeyring = Pick<Keyring, 'getPair' | 'getPairs' | 'addFromSeed' | 'addFromUri'>;

export interface UiKeyring {
  keyring: CommonKeyring;
}

export interface EventIdentifier {
  blockNumber: BigNumber;
  blockDate: Date;
  eventIndex: number;
}

export interface KeyringPair extends IKeyringPair {
  isLocked: boolean;
}

export interface AccountBalance {
  free: BigNumber;
  locked: BigNumber;
}

export interface PaginationOptions {
  size: number;
  start?: string;
}

export type NextKey = string | number | null;

export interface ResultSet<T> {
  data: T[];
  next: NextKey;
  count?: number;
}

export interface NetworkProperties {
  name: string;
  version: number;
}

export interface Fees {
  protocol: BigNumber;
  gas: BigNumber;
}

export enum Permission {
  Full = 'Full',
  Admin = 'Admin',
  Operator = 'Operator',
  SpendFunds = 'SpendFunds',
}

export enum TransactionArgumentType {
  Did = 'Did',
  Address = 'Address',
  Text = 'Text',
  Boolean = 'Boolean',
  Number = 'Number',
  Balance = 'Balance',
  Date = 'Date',
  Array = 'Array',
  Tuple = 'Tuple',
  SimpleEnum = 'SimpleEnum',
  RichEnum = 'RichEnum',
  Object = 'Object',
  Unknown = 'Unknown',
  Null = 'Null',
}

export interface PlainTransactionArgument {
  type: Exclude<
    TransactionArgumentType,
    | TransactionArgumentType.Array
    | TransactionArgumentType.Tuple
    | TransactionArgumentType.SimpleEnum
    | TransactionArgumentType.RichEnum
    | TransactionArgumentType.Object
  >;
}

export interface ArrayTransactionArgument {
  type: TransactionArgumentType.Array;
  internal: TransactionArgument;
}

export interface SimpleEnumTransactionArgument {
  type: TransactionArgumentType.SimpleEnum;
  internal: string[];
}

export interface ComplexTransactionArgument {
  type:
    | TransactionArgumentType.RichEnum
    | TransactionArgumentType.Object
    | TransactionArgumentType.Tuple;
  internal: TransactionArgument[];
}

export type TransactionArgument = {
  name: string;
  optional: boolean;
  _rawType: TypeDef;
} & (
  | PlainTransactionArgument
  | ArrayTransactionArgument
  | SimpleEnumTransactionArgument
  | ComplexTransactionArgument
);

export type Signer = Identity | Account;

// NOTE uncomment in Governance v2 upgrade
// export interface ProposalWithDetails {
//   proposal: Proposal;
//   details: ProposalDetails;
// }

export interface SecondaryKey {
  signer: Signer;
  permissions: Permission[];
}

export type PortfolioLike =
  | string
  | Identity
  | NumberedPortfolio
  | DefaultPortfolio
  | { identity: string | Identity; id: BigNumber };

export interface PortfolioMovement {
  token: string | SecurityToken;
  amount: BigNumber;
}

export { TxTags } from 'polymesh-types/types';
export { Signer as PolkadotSigner } from '@polkadot/api/types';
export * from '~/api/entities/types';
export * from '~/base/types';
export { Order } from '~/middleware/types';<|MERGE_RESOLUTION|>--- conflicted
+++ resolved
@@ -3,9 +3,9 @@
 import BigNumber from 'bignumber.js';
 import { TxTag } from 'polymesh-types/types';
 
+import { CountryCode } from '~/generated/types';
 // NOTE uncomment in Governance v2 upgrade
 // import { ProposalDetails } from '~/api/entities/Proposal/types';
-import { CountryCode } from '~/generated/types';
 import {
   Account,
   DefaultPortfolio,
@@ -13,14 +13,8 @@
   NumberedPortfolio,
   /*, Proposal */
   SecurityToken,
-<<<<<<< HEAD
 } from '~/internal';
-=======
-} from '~/api/entities';
-// import { ProposalDetails } from '~/api/entities/Proposal/types';
-import { CountryCode } from '~/generated/types';
 import { PortfolioId } from '~/types/internal';
->>>>>>> c0676393
 
 export * from '~/generated/types';
 

import { Keyring } from '@polkadot/api';
import { IKeyringPair } from '@polkadot/types/types';
import BigNumber from 'bignumber.js';

import { Identity } from '~/api/entities';

export enum TransactionStatus {
  /**
   * the transaction is prepped to run
   */
  Idle = 'Idle',
  /**
   * the transaction is waiting for the user's signature
   */
  Unapproved = 'Unapproved',
  /**
   * the transaction is being executed
   */
  Running = 'Running',
  /**
   * the transaction was rejected by the signer
   */
  Rejected = 'Rejected',
  /**
   * the transaction was run successfully
   */
  Succeeded = 'Succeeded',
  /**
   * the transaction's execution failed due to a revert
   */
  Failed = 'Failed',
  /**
   * the transaction couldn't be broadcast. It was either dropped, usurped or invalidated
   * see https://github.com/paritytech/substrate/blob/master/primitives/transaction-pool/src/pool.rs#L58-L110
   */
  Aborted = 'Aborted',
}

export enum TransactionQueueStatus {
  /**
   * the queue is prepped to run
   */
  Idle = 'Idle',
  /**
   * transactions in the queue are being executed
   */
  Running = 'Running',
  /**
   * a critical transaction's execution failed.
   * This might mean the transaction was rejected,
   * failed due to a revert or never entered a block
   */
  Failed = 'Failed',
  /**
   * the queue finished running all of its transactions. Non-critical transactions
   * might still have failed
   */
  Succeeded = 'Succeeded',
}

// Roles

export enum RoleType {
  TickerOwner = 'TickerOwner',
  TokenOwner = 'TokenOwner',
  CddProvider = 'CddProvider',
}

export interface TickerOwnerRole {
  type: RoleType.TickerOwner;
  ticker: string;
}

/**
 * @hidden
 */
export function isTickerOwnerRole(role: Role): role is TickerOwnerRole {
  return role.type === RoleType.TickerOwner;
}

export interface TokenOwnerRole {
  type: RoleType.TokenOwner;
  ticker: string;
}

/**
 * @hidden
 */
export function isTokenOwnerRole(role: Role): role is TokenOwnerRole {
  return role.type === RoleType.TokenOwner;
}

export interface CddProviderRole {
  type: RoleType.CddProvider;
}

/**
 * @hidden
 */
export function isCddProviderRole(role: Role): role is CddProviderRole {
  return role.type === RoleType.CddProvider;
}

export type Role = TickerOwnerRole | TokenOwnerRole | CddProviderRole;

export enum KnownTokenType {
  EquityCommon = 'EquityCommon',
  EquityPreferred = 'EquityPreferred',
  Commodity = 'Commodity',
  FixedIncome = 'FixedIncome',
  Reit = 'Reit',
  Fund = 'Fund',
  RevenueShareAgreement = 'RevenueShareAgreement',
  StructuredProduct = 'StructuredProduct',
  Derivative = 'Derivative',
}

/**
 * Type of security that the token represents
 */
export type TokenType = KnownTokenType | { custom: string };

export enum TokenIdentifierType {
  Isin = 'Isin',
  Cusip = 'Cusip',
  Cins = 'Cins',
}

// NOTE: query.asset.identifiers doesn’t support custom identifier types properly for now
// export type TokenIdentifierType = KnownTokenIdentifierType | { custom: string };

/**
 * Alphanumeric standardized security identifier
 */
export interface TokenIdentifier {
  type: TokenIdentifierType;
  value: string;
}

/**
 * Document attached to a token
 */
export interface TokenDocument {
  name: string;
  uri: string;
  contentHash: string;
}

/**
 * Type of authorization request
 */
export enum AuthorizationType {
  AttestMasterKeyRotation = 'AttestMasterKeyRotation',
  RotateMasterKey = 'RotateMasterKey',
  TransferTicker = 'TransferTicker',
  AddMultiSigSigner = 'AddMultiSigSigner',
  TransferAssetOwnership = 'TransferAssetOwnership',
  JoinIdentity = 'JoinIdentity',
  Custom = 'Custom',
  NoData = 'NoData',
}

/**
 * Authorization request data corresponding to type
 */
export type Authorization =
  | { type: AuthorizationType.NoData | AuthorizationType.AddMultiSigSigner }
  | {
      type: Exclude<
        AuthorizationType,
        AuthorizationType.NoData | AuthorizationType.AddMultiSigSigner
      >;
      value: string;
    };

export enum ConditionTarget {
  Sender = 'Sender',
  Receiver = 'Receiver',
  Both = 'Both',
}

export enum ClaimType {
  Accredited = 'Accredited',
  Affiliate = 'Affiliate',
  BuyLockup = 'BuyLockup',
  SellLockup = 'SellLockup',
  CustomerDueDiligence = 'CustomerDueDiligence',
  KnowYourCustomer = 'KnowYourCustomer',
  Jurisdiction = 'Jurisdiction',
  Exempted = 'Exempted',
  Blocked = 'Blocked',
  NoData = 'NoData',
}

export type ScopedClaim =
  | { type: ClaimType.Jurisdiction; name: string; scope: string }
  | { type: Exclude<ClaimType, ClaimType.NoData | ClaimType.Jurisdiction>; scope: string };

export type UnscopedClaim = { type: ClaimType.NoData | ClaimType.CustomerDueDiligence };

export type Claim = ScopedClaim | UnscopedClaim;

/**
 * @hidden
 */
export function isScopedClaim(claim: Claim): claim is ScopedClaim {
  const { type } = claim;

  return type !== ClaimType.NoData && type !== ClaimType.CustomerDueDiligence;
}

export interface ClaimData {
  target: Identity;
  issuer: Identity;
  issuedAt: Date;
  expiry: Date | null;
  claim: Claim;
}

export interface IdentityWithClaims {
  identity: Identity;
  claims: ClaimData[];
}

export enum ConditionType {
  IsPresent = 'IsPresent',
  IsAbsent = 'IsAbsent',
  IsAnyOf = 'IsAnyOf',
  IsNoneOf = 'IsNoneOf',
}

export type ConditionBase = { target: ConditionTarget; trustedClaimIssuers?: string[] };

export type SingleClaimCondition = ConditionBase & {
  type: ConditionType.IsPresent | ConditionType.IsAbsent;
  claim: Claim;
};

export type MultiClaimCondition = ConditionBase & {
  type: ConditionType.IsAnyOf | ConditionType.IsNoneOf;
  claims: Claim[];
};

export type Condition = SingleClaimCondition | MultiClaimCondition;

/**
 * @hidden
 */
export function isSingleClaimCondition(condition: Condition): condition is SingleClaimCondition {
  return [ConditionType.IsPresent, ConditionType.IsAbsent].includes(condition.type);
}

/**
 * @hidden
 */
export function isMultiClaimCondition(condition: Condition): condition is MultiClaimCondition {
  return [ConditionType.IsAnyOf, ConditionType.IsNoneOf].includes(condition.type);
}

export interface Rule {
  id: number;
  conditions: Condition[];
}

/**
 * Specifies possible types of errors in the SDK
 */
export enum ErrorCode {
  TransactionAborted = 'TransactionAborted',
  TransactionRejectedByUser = 'TransactionRejectedByUser',
  TransactionReverted = 'TransactionReverted',
  FatalError = 'FatalError',
  InvalidUuid = 'InvalidUuid',
  ValidationError = 'ValidationError',
  NotAuthorized = 'NotAuthorized',
  MiddlewareError = 'MiddlewareError',
  IdentityNotPresent = 'IdentityNotPresent',
}

/**
 * Represents an amount of tokens to be issued to an identity
 */
export interface IssuanceData {
  identity: string | Identity;
  amount: BigNumber;
}

export enum TransferStatus {
  Failure = 'Failure', // 80
  Success = 'Success', // 81
  InsufficientBalance = 'InsufficientBalance', // 82
  InsufficientAllowance = 'InsufficientAllowance', // 83
  TransfersHalted = 'TransfersHalted', // 84
  FundsLocked = 'FundsLocked', // 85
  InvalidSenderAddress = 'InvalidSenderAddress', // 86
  InvalidReceiverAddress = 'InvalidReceiverAddress', // 87
  InvalidOperator = 'InvalidOperator', // 88
  InvalidSenderIdentity = 'InvalidSenderIdentity', // 160
  InvalidReceiverIdentity = 'InvalidReceiverIdentity', // 161
  ComplianceFailure = 'ComplianceFailure', // 162
  SmartExtensionFailure = 'SmartExtensionFailure', // 163
  InvalidGranularity = 'InvalidGranularity', // 164
  VolumeLimitReached = 'VolumeLimitReached', // 165
  BlockedTransaction = 'BlockedTransaction', // 166
  FundsLimitReached = 'FundsLimitReached', // 168
}

export interface ClaimTargets {
  targets: (string | Identity)[];
  claim: Claim;
  expiry?: Date;
}

export type SubCallback<T> = (result: T) => void | Promise<void>;

export type UnsubCallback = () => void;

export type Ensured<T, K extends keyof T> = Required<Pick<T, K>>;

export interface MiddlewareConfig {
  link: string;
  key: string;
}

export type CommonKeyring = Pick<Keyring, 'getPair' | 'getPairs' | 'addFromSeed' | 'addFromUri'>;

export interface UiKeyring {
  keyring: CommonKeyring;
}

export interface EventIdentifier {
  blockNumber: number;
  blockDate: Date;
  eventIndex: number;
}

export interface KeyringPair extends IKeyringPair {
  isLocked: boolean;
}

export interface AccountBalance {
  free: BigNumber;
  locked: BigNumber;
}

export interface PaginationOptions {
  size: number;
  start?: string;
}

export type NextKey = string | null;

export interface ResultSet<T> {
  data: T[];
  next: NextKey;
}

export interface NetworkProperties {
  name: string;
  version: number;
}

export interface Fees {
  protocol: BigNumber;
  gas: BigNumber;
}

export enum LinkType {
  DocumentOwnership = 'DocumentOwnership',
  TickerOwnership = 'TickerOwnership',
  AssetOwnership = 'AssetOwnership',
  NoData = 'NoData',
}

export { TxTags } from 'polymesh-types/types';
export * from '~/api/entities/types';
export * from '~/base/types';
<<<<<<< HEAD
export {
  ProposalOrderByInput,
  ProposalState,
  ProposalOrderFields,
  Order,
} from '~/middleware/types';
=======
export { ProposalVotesOrderByInput } from '~/middleware/types';
>>>>>>> 2da31378
<|MERGE_RESOLUTION|>--- conflicted
+++ resolved
@@ -375,13 +375,10 @@
 export { TxTags } from 'polymesh-types/types';
 export * from '~/api/entities/types';
 export * from '~/base/types';
-<<<<<<< HEAD
 export {
   ProposalOrderByInput,
   ProposalState,
   ProposalOrderFields,
+  ProposalVotesOrderByInput,
   Order,
-} from '~/middleware/types';
-=======
-export { ProposalVotesOrderByInput } from '~/middleware/types';
->>>>>>> 2da31378
+} from '~/middleware/types';
--- conflicted
+++ resolved
@@ -14,12 +14,8 @@
       - uses: actions/checkout@v3
       - uses: actions/setup-node@v3
         with:
-<<<<<<< HEAD
-          node-version: '14.21.1'
-=======
           node-version: '18.x'
           cache: 'yarn'
->>>>>>> 2c78f6c3
       - name: install dependencies
         run: yarn --frozen-lockfile
       - name: lint
@@ -35,12 +31,8 @@
       - uses: actions/checkout@v3
       - uses: actions/setup-node@v3
         with:
-<<<<<<< HEAD
-          node-version: '14.21.1'
-=======
           node-version: '18.x'
           cache: 'yarn'
->>>>>>> 2c78f6c3
       - name: install dependencies
         run: yarn --frozen-lockfile
       - name: test
@@ -87,12 +79,8 @@
       - uses: actions/checkout@v3
       - uses: actions/setup-node@v3
         with:
-<<<<<<< HEAD
-          node-version: '14.21.1'
-=======
           node-version: '18.x'
           cache: 'yarn'
->>>>>>> 2c78f6c3
       - name: install dependencies
         run: yarn --frozen-lockfile
       - name: build
